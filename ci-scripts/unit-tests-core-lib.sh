--- conflicted
+++ resolved
@@ -2,11 +2,7 @@
 set -o pipefail
 
 # -azure argument used by azure hyperspace pipeline
-<<<<<<< HEAD
-if [[ $1 == '--azure' ]]; then
-=======
-if [[ $1 == '-release' ]]; then
->>>>>>> 1c19658a
+if [[ $1 == '--release' ]]; then
     target=""
 else
     set -e
