#!/usr/bin/env bash
# The reason for this script is because piper does not support publishing multiple artifacts
# In addition, it only publishes packages that are found on the root of the project
# This script will pack every package and set it to the root level so it can be published properly
set -e
shopt -s extglob dotglob

# Configure the project to move everything into a sub-folder to keep root clean for publishing
function configure_project {
    mkdir sub-folder
    mv !(sub-folder) sub-folder
    cd sub-folder
<<<<<<< HEAD
    npm ci
=======
    yarn --frozen-lockfile && yarn build:libs
>>>>>>> 81cbe044
}

# Clear root containing the old package so the next package can be published 
function clear_root {
    rm -rf !(sub-folder)
    cp -r sub-folder/.pipeline .
    cp sub-folder/.npmignore .
}

# Package is built and set at the root level
function pack {
    PACKAGE=$1
    cd sub-folder

    if [[ -z "$PACKAGE" ]]; then
        echo "Package cannot be empty"
        exit 1
    elif [[ $PACKAGE == 'styles' ]]; then
        cp -r projects/storefrontstyles/* ../.
    elif [[ $PACKAGE == 'schematics' ]]; then
<<<<<<< HEAD
        npm run build:schematics
=======
>>>>>>> 81cbe044
        cp -r projects/schematics/* ../.
    elif [[ $PACKAGE == 'storefront' ]]; then
        cp -r dist/storefrontlib/* ../.
    else
<<<<<<< HEAD
        npm run build:$PACKAGE
=======
>>>>>>> 81cbe044
        cp -r dist/$PACKAGE/* ../.
    fi
}

if [[ $1 == 'configure' ]]; then
    configure_project
else 
    clear_root
    pack "$1"
fi <|MERGE_RESOLUTION|>--- conflicted
+++ resolved
@@ -10,11 +10,7 @@
     mkdir sub-folder
     mv !(sub-folder) sub-folder
     cd sub-folder
-<<<<<<< HEAD
-    npm ci
-=======
-    yarn --frozen-lockfile && yarn build:libs
->>>>>>> 81cbe044
+    npm ci && npm run build:libs
 }
 
 # Clear root containing the old package so the next package can be published 
@@ -35,18 +31,10 @@
     elif [[ $PACKAGE == 'styles' ]]; then
         cp -r projects/storefrontstyles/* ../.
     elif [[ $PACKAGE == 'schematics' ]]; then
-<<<<<<< HEAD
-        npm run build:schematics
-=======
->>>>>>> 81cbe044
         cp -r projects/schematics/* ../.
     elif [[ $PACKAGE == 'storefront' ]]; then
         cp -r dist/storefrontlib/* ../.
     else
-<<<<<<< HEAD
-        npm run build:$PACKAGE
-=======
->>>>>>> 81cbe044
         cp -r dist/$PACKAGE/* ../.
     fi
 }
