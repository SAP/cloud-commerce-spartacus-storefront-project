#!/usr/bin/env bash
set -e
set -o pipefail

echo "-----"

echo "Running unit tests and code coverage for cds"
<<<<<<< HEAD
exec 5>&1
output=$(ng test cds --watch=false --source-map --code-coverage --browsers=ChromeHeadless | tee /dev/fd/5)
coverage=$(echo $output | grep -i "does not meet global threshold" || true)
if [[ -n "$coverage" ]]; then
    echo "Error: Tests did not meet coverage expectations"
    exit 1
fi
=======

ng test cds --watch=false --sourceMap --code-coverage --browsers=ChromeHeadless

>>>>>>> f3b2c801
echo "Running schematics unit tests and code coverage for CDS library"

yarn --cwd integration-libs/cds run test:schematics --coverage=true

echo "Running unit tests and code coverage for product-configurator library"
<<<<<<< HEAD
exec 5>&1
output=$(ng test product-configurator --source-map --watch=false --code-coverage --browsers=ChromeHeadless | tee /dev/fd/5)
coverage=$(echo $output | grep -i "does not meet global threshold" || true)
if [[ -n "$coverage" ]]; then
    echo "Error: Tests did not meet coverage expectations"
    exit 1
fi
=======

ng test product-configurator --sourceMap --watch=false --code-coverage --browsers=ChromeHeadless

>>>>>>> f3b2c801
echo "Running schematics unit tests and code coverage for product-configurator library"

yarn --cwd feature-libs/product-configurator run test:schematics --coverage=true

echo "Running unit tests and code coverage for CDC"
<<<<<<< HEAD
exec 5>&1
output=$(ng test cdc --source-map --watch=false --code-coverage --browsers=ChromeHeadless | tee /dev/fd/5)
coverage=$(echo $output | grep -i "does not meet global threshold" || true)
if [[ -n "$coverage" ]]; then
    echo "Error: Tests did not meet coverage expectations"
    exit 1
fi
=======

ng test cdc --sourceMap --watch=false --code-coverage --browsers=ChromeHeadless

>>>>>>> f3b2c801
echo "Running schematics unit tests and code coverage for cdc library"

yarn --cwd integration-libs/cdc run test:schematics --coverage=true

echo "Running unit tests and code coverage for Digital-Payments"
<<<<<<< HEAD
exec 5>&1
output=$(ng test digital-payments --source-map --watch=false --code-coverage --browsers=ChromeHeadless | tee /dev/fd/5)
coverage=$(echo $output | grep -i "does not meet global threshold" || true)
if [[ -n "$coverage" ]]; then
    echo "Error: Tests did not meet coverage expectations"
    exit 1
fi
=======

ng test digital-payments --sourceMap --watch=false --code-coverage --browsers=ChromeHeadless

>>>>>>> f3b2c801
echo "Running schematics unit tests and code coverage for Digital-Payments library"

yarn --cwd integration-libs/digital-payments run test:schematics --coverage=true

echo "Running unit tests and code coverage for EPD Visualization"
<<<<<<< HEAD
exec 5>&1
output=$(ng test epd-visualization --source-map --watch=false --code-coverage --browsers=ChromeHeadless | tee /dev/fd/5)
coverage=$(echo $output | grep -i "does not meet global threshold" || true)
if [[ -n "$coverage" ]]; then
    echo "Error: Tests did not meet coverage expectations"
    exit 1
fi
=======

ng test epd-visualization --sourceMap --watch=false --code-coverage --browsers=ChromeHeadless

>>>>>>> f3b2c801
echo "Running schematics unit tests and code coverage for EPD Visualization library"

yarn --cwd integration-libs/epd-visualization run test:schematics --coverage=true

echo "Running unit tests and code coverage for storefinder library"
<<<<<<< HEAD
exec 5>&1
output=$(ng test storefinder --source-map --watch=false --code-coverage --browsers=ChromeHeadless | tee /dev/fd/5)
coverage=$(echo $output | grep -i "does not meet global threshold" || true)
if [[ -n "$coverage" ]]; then
    echo "Error: Tests did not meet coverage expectations"
    exit 1
fi
=======

ng test storefinder --sourceMap --watch=false --code-coverage --browsers=ChromeHeadless

>>>>>>> f3b2c801
echo "Running schematics unit tests and code coverage for storefinder library"

yarn --cwd feature-libs/storefinder run test:schematics --coverage=true

echo "Running unit tests and code coverage for qualtrics library"
<<<<<<< HEAD
exec 5>&1
output=$(ng test qualtrics --source-map --watch=false --code-coverage --browsers=ChromeHeadless | tee /dev/fd/5)
coverage=$(echo $output | grep -i "does not meet global threshold" || true)
if [[ -n "$coverage" ]]; then
    echo "Error: Tests did not meet coverage expectations"
    exit 1
fi
=======

ng test qualtrics --sourceMap --watch=false --code-coverage --browsers=ChromeHeadless

>>>>>>> f3b2c801
echo "Running schematics unit tests and code coverage for qualtrics library"

yarn --cwd feature-libs/qualtrics run test:schematics --coverage=true

echo "Running unit tests and code coverage for asm library"
<<<<<<< HEAD
exec 5>&1
output=$(ng test asm --source-map --watch=false --code-coverage --browsers=ChromeHeadless | tee /dev/fd/5)
coverage=$(echo $output | grep -i "does not meet global threshold" || true)
if [[ -n "$coverage" ]]; then
    echo "Error: Tests did not meet coverage expectations"
    exit 1
fi
=======

ng test asm --sourceMap --watch=false --code-coverage --browsers=ChromeHeadless

>>>>>>> f3b2c801
echo "Running schematics unit tests and code coverage for asm library"

yarn --cwd feature-libs/asm run test:schematics --coverage=true

echo "Running unit tests and code coverage for tracking"
<<<<<<< HEAD
exec 5>&1
output=$(ng test tracking --source-map --watch=false --code-coverage --browsers=ChromeHeadless | tee /dev/fd/5)
coverage=$(echo $output | grep -i "does not meet global threshold" || true)
if [[ -n "$coverage" ]]; then
    echo "Error: Tests did not meet coverage expectations"
    exit 1
fi
=======

ng test tracking --sourceMap --watch=false --code-coverage --browsers=ChromeHeadless

>>>>>>> f3b2c801
echo "Running schematics unit tests and code coverage for tracking library"

yarn --cwd feature-libs/tracking run test:schematics --coverage=true

echo "Running unit tests and code coverage for schematics library"

yarn --cwd projects/schematics run test --runInBand --coverage=true<|MERGE_RESOLUTION|>--- conflicted
+++ resolved
@@ -5,163 +5,73 @@
 echo "-----"
 
 echo "Running unit tests and code coverage for cds"
-<<<<<<< HEAD
-exec 5>&1
-output=$(ng test cds --watch=false --source-map --code-coverage --browsers=ChromeHeadless | tee /dev/fd/5)
-coverage=$(echo $output | grep -i "does not meet global threshold" || true)
-if [[ -n "$coverage" ]]; then
-    echo "Error: Tests did not meet coverage expectations"
-    exit 1
-fi
-=======
 
-ng test cds --watch=false --sourceMap --code-coverage --browsers=ChromeHeadless
+ng test cds --watch=false --source-map --code-coverage --browsers=ChromeHeadless
 
->>>>>>> f3b2c801
 echo "Running schematics unit tests and code coverage for CDS library"
 
 yarn --cwd integration-libs/cds run test:schematics --coverage=true
 
 echo "Running unit tests and code coverage for product-configurator library"
-<<<<<<< HEAD
-exec 5>&1
-output=$(ng test product-configurator --source-map --watch=false --code-coverage --browsers=ChromeHeadless | tee /dev/fd/5)
-coverage=$(echo $output | grep -i "does not meet global threshold" || true)
-if [[ -n "$coverage" ]]; then
-    echo "Error: Tests did not meet coverage expectations"
-    exit 1
-fi
-=======
 
-ng test product-configurator --sourceMap --watch=false --code-coverage --browsers=ChromeHeadless
+ng test product-configurator --source-map --watch=false --code-coverage --browsers=ChromeHeadless
 
->>>>>>> f3b2c801
 echo "Running schematics unit tests and code coverage for product-configurator library"
 
 yarn --cwd feature-libs/product-configurator run test:schematics --coverage=true
 
 echo "Running unit tests and code coverage for CDC"
-<<<<<<< HEAD
-exec 5>&1
-output=$(ng test cdc --source-map --watch=false --code-coverage --browsers=ChromeHeadless | tee /dev/fd/5)
-coverage=$(echo $output | grep -i "does not meet global threshold" || true)
-if [[ -n "$coverage" ]]; then
-    echo "Error: Tests did not meet coverage expectations"
-    exit 1
-fi
-=======
 
-ng test cdc --sourceMap --watch=false --code-coverage --browsers=ChromeHeadless
+ng test cdc --source-map --watch=false --code-coverage --browsers=ChromeHeadless
 
->>>>>>> f3b2c801
 echo "Running schematics unit tests and code coverage for cdc library"
 
 yarn --cwd integration-libs/cdc run test:schematics --coverage=true
 
 echo "Running unit tests and code coverage for Digital-Payments"
-<<<<<<< HEAD
-exec 5>&1
-output=$(ng test digital-payments --source-map --watch=false --code-coverage --browsers=ChromeHeadless | tee /dev/fd/5)
-coverage=$(echo $output | grep -i "does not meet global threshold" || true)
-if [[ -n "$coverage" ]]; then
-    echo "Error: Tests did not meet coverage expectations"
-    exit 1
-fi
-=======
 
-ng test digital-payments --sourceMap --watch=false --code-coverage --browsers=ChromeHeadless
+ng test digital-payments --source-map --watch=false --code-coverage --browsers=ChromeHeadless
 
->>>>>>> f3b2c801
 echo "Running schematics unit tests and code coverage for Digital-Payments library"
 
 yarn --cwd integration-libs/digital-payments run test:schematics --coverage=true
 
 echo "Running unit tests and code coverage for EPD Visualization"
-<<<<<<< HEAD
-exec 5>&1
-output=$(ng test epd-visualization --source-map --watch=false --code-coverage --browsers=ChromeHeadless | tee /dev/fd/5)
-coverage=$(echo $output | grep -i "does not meet global threshold" || true)
-if [[ -n "$coverage" ]]; then
-    echo "Error: Tests did not meet coverage expectations"
-    exit 1
-fi
-=======
 
-ng test epd-visualization --sourceMap --watch=false --code-coverage --browsers=ChromeHeadless
+ng test epd-visualization --source-map --watch=false --code-coverage --browsers=ChromeHeadless
 
->>>>>>> f3b2c801
 echo "Running schematics unit tests and code coverage for EPD Visualization library"
 
 yarn --cwd integration-libs/epd-visualization run test:schematics --coverage=true
 
 echo "Running unit tests and code coverage for storefinder library"
-<<<<<<< HEAD
-exec 5>&1
-output=$(ng test storefinder --source-map --watch=false --code-coverage --browsers=ChromeHeadless | tee /dev/fd/5)
-coverage=$(echo $output | grep -i "does not meet global threshold" || true)
-if [[ -n "$coverage" ]]; then
-    echo "Error: Tests did not meet coverage expectations"
-    exit 1
-fi
-=======
 
-ng test storefinder --sourceMap --watch=false --code-coverage --browsers=ChromeHeadless
+ng test storefinder --source-map --watch=false --code-coverage --browsers=ChromeHeadless
 
->>>>>>> f3b2c801
 echo "Running schematics unit tests and code coverage for storefinder library"
 
 yarn --cwd feature-libs/storefinder run test:schematics --coverage=true
 
 echo "Running unit tests and code coverage for qualtrics library"
-<<<<<<< HEAD
-exec 5>&1
-output=$(ng test qualtrics --source-map --watch=false --code-coverage --browsers=ChromeHeadless | tee /dev/fd/5)
-coverage=$(echo $output | grep -i "does not meet global threshold" || true)
-if [[ -n "$coverage" ]]; then
-    echo "Error: Tests did not meet coverage expectations"
-    exit 1
-fi
-=======
 
-ng test qualtrics --sourceMap --watch=false --code-coverage --browsers=ChromeHeadless
+ng test qualtrics --source-map --watch=false --code-coverage --browsers=ChromeHeadless
 
->>>>>>> f3b2c801
 echo "Running schematics unit tests and code coverage for qualtrics library"
 
 yarn --cwd feature-libs/qualtrics run test:schematics --coverage=true
 
 echo "Running unit tests and code coverage for asm library"
-<<<<<<< HEAD
-exec 5>&1
-output=$(ng test asm --source-map --watch=false --code-coverage --browsers=ChromeHeadless | tee /dev/fd/5)
-coverage=$(echo $output | grep -i "does not meet global threshold" || true)
-if [[ -n "$coverage" ]]; then
-    echo "Error: Tests did not meet coverage expectations"
-    exit 1
-fi
-=======
 
-ng test asm --sourceMap --watch=false --code-coverage --browsers=ChromeHeadless
+ng test asm --source-map --watch=false --code-coverage --browsers=ChromeHeadless
 
->>>>>>> f3b2c801
 echo "Running schematics unit tests and code coverage for asm library"
 
 yarn --cwd feature-libs/asm run test:schematics --coverage=true
 
 echo "Running unit tests and code coverage for tracking"
-<<<<<<< HEAD
-exec 5>&1
-output=$(ng test tracking --source-map --watch=false --code-coverage --browsers=ChromeHeadless | tee /dev/fd/5)
-coverage=$(echo $output | grep -i "does not meet global threshold" || true)
-if [[ -n "$coverage" ]]; then
-    echo "Error: Tests did not meet coverage expectations"
-    exit 1
-fi
-=======
 
-ng test tracking --sourceMap --watch=false --code-coverage --browsers=ChromeHeadless
+ng test tracking --source-map --watch=false --code-coverage --browsers=ChromeHeadless
 
->>>>>>> f3b2c801
 echo "Running schematics unit tests and code coverage for tracking library"
 
 yarn --cwd feature-libs/tracking run test:schematics --coverage=true
