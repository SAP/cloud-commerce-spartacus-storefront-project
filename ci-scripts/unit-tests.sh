--- conflicted
+++ resolved
@@ -5,76 +5,7 @@
 EXCLUDE_APPLICATIONS=storefrontapp,ssr-tests
 EXCLUDE_JEST=storefrontstyles,schematics,setup
 
-<<<<<<< HEAD
-echo "Running unit tests and code coverage for storefinder library"
-exec 5>&1
-output=$(ng test storefinder --sourceMap --watch=false --code-coverage --browsers=ChromeHeadless | tee /dev/fd/5)
-coverage=$(echo $output | grep -i "does not meet global threshold" || true)
-if [[ -n "$coverage" ]]; then
-    echo "Error: Tests did not meet coverage expectations"
-    exit 1
-fi
-echo "Running schematics unit tests and code coverage for storefinder library"
-exec 5>&1
-output=$(yarn --cwd feature-libs/storefinder run test:schematics --coverage=true | tee /dev/fd/5)
-
-echo "Running unit tests and code coverage for qualtrics library"
-exec 5>&1
-output=$(ng test qualtrics --sourceMap --watch=false --code-coverage --browsers=ChromeHeadless | tee /dev/fd/5)
-coverage=$(echo $output | grep -i "does not meet global threshold" || true)
-if [[ -n "$coverage" ]]; then
-    echo "Error: Tests did not meet coverage expectations"
-    exit 1
-fi
-echo "Running schematics unit tests and code coverage for qualtrics library"
-exec 5>&1
-output=$(yarn --cwd feature-libs/qualtrics run test:schematics --coverage=true | tee /dev/fd/5)
-
-echo "Running unit tests and code coverage for asm library"
-exec 5>&1
-output=$(ng test asm --sourceMap --watch=false --code-coverage --browsers=ChromeHeadless | tee /dev/fd/5)
-coverage=$(echo $output | grep -i "does not meet global threshold" || true)
-if [[ -n "$coverage" ]]; then
-    echo "Error: Tests did not meet coverage expectations"
-    exit 1
-fi
-echo "Running schematics unit tests and code coverage for asm library"
-exec 5>&1
-output=$(yarn --cwd feature-libs/asm run test:schematics --coverage=true | tee /dev/fd/5)
-
-echo "Running unit tests and code coverage for tracking"
-exec 5>&1
-output=$(ng test tracking --sourceMap --watch=false --code-coverage --browsers=ChromeHeadless | tee /dev/fd/5)
-coverage=$(echo $output | grep -i "does not meet global threshold" || true)
-if [[ -n "$coverage" ]]; then
-    echo "Error: Tests did not meet coverage expectations"
-    exit 1
-fi
-
-# echo "Running unit tests and code coverage for punchout"
-# exec 5>&1
-# output=$(ng test punchout --sourceMap --watch=false --code-coverage --browsers=ChromeHeadless | tee /dev/fd/5)
-# coverage=$(echo $output | grep -i "does not meet global threshold" || true)
-# if [[ -n "$coverage" ]]; then
-#     echo "Error: Tests did not meet coverage expectations"
-#     exit 1
-# fi
-
-echo "Running schematics unit tests and code coverage for tracking library"
-exec 5>&1
-output=$(yarn --cwd feature-libs/tracking run test:schematics --coverage=true | tee /dev/fd/5)
-
-echo "Running unit tests and code coverage for schematics library"
-exec 5>&1
-output=$(yarn --cwd projects/schematics run test --runInBand --coverage=true | tee /dev/fd/5)
-
-if [[ $1 == '-h' ]]; then
-    echo "Usage: $0 [sonar (to run sonar scan)]"
-    exit 1
-    elif [[ $1 == 'sonar' ]]; then
-=======
 echo "-----"
->>>>>>> 23b72bb0
 
 function run_affected_unit_tests {
     echo "Running JASMINE unit tests and code coverage for AFFECTED libraries"
