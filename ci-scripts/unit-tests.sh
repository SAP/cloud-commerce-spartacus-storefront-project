--- conflicted
+++ resolved
@@ -76,18 +76,14 @@
 
 npm --prefix feature-libs/tracking run test:schematics -- --coverage
 
-echo "Running unit tests and code coverage for schematics library"
-
-<<<<<<< HEAD
-npm --prefix projects/schematics run test --runInBand -- --coverage
-=======
-yarn --cwd projects/schematics run test --runInBand --coverage
-
 echo "Running unit tests and code coverage for customer-ticketing"
 
 ng test customer-ticketing --source-map --no-watch --code-coverage --browsers ChromeHeadless
 
 echo "Running schematics unit tests and code coverage for customer-ticketing"
 
-yarn --cwd feature-libs/customer-ticketing run test:schematics --coverage
->>>>>>> 4f095cc1
+npm --prefix feature-libs/customer-ticketing run test:schematics -- --coverage
+
+echo "Running unit tests and code coverage for schematics library"
+
+npm --prefix projects/schematics run test --runInBand -- --coverage
