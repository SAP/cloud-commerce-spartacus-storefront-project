#!/usr/bin/env bash
set -e
set -o pipefail

echo "-----"

echo "Running unit tests and code coverage for cds"

ng test cds --no-watch --source-map --code-coverage --browsers ChromeHeadless

echo "Running schematics unit tests and code coverage for CDS library"

yarn --cwd integration-libs/cds run test:schematics --coverage

echo "Running unit tests and code coverage for product-configurator library"

ng test product-configurator --source-map --no-watch --code-coverage --browsers ChromeHeadless

echo "Running schematics unit tests and code coverage for product-configurator library"

yarn --cwd feature-libs/product-configurator run test:schematics --coverage

echo "Running unit tests and code coverage for CDC"

ng test cdc --source-map --no-watch --code-coverage --browsers ChromeHeadless

echo "Running schematics unit tests and code coverage for cdc library"

yarn --cwd integration-libs/cdc run test:schematics --coverage

echo "Running unit tests and code coverage for Digital-Payments"

ng test digital-payments --source-map --no-watch --code-coverage --browsers ChromeHeadless

echo "Running schematics unit tests and code coverage for Digital-Payments library"

yarn --cwd integration-libs/digital-payments run test:schematics --coverage

echo "Running unit tests and code coverage for EPD Visualization"

ng test epd-visualization --source-map --no-watch --code-coverage --browsers ChromeHeadless

echo "Running schematics unit tests and code coverage for EPD Visualization library"

yarn --cwd integration-libs/epd-visualization run test:schematics --coverage

echo "Running unit tests and code coverage for storefinder library"

ng test storefinder --source-map --no-watch --code-coverage --browsers ChromeHeadless

echo "Running schematics unit tests and code coverage for storefinder library"

yarn --cwd feature-libs/storefinder run test:schematics --coverage

echo "Running unit tests and code coverage for qualtrics library"

ng test qualtrics --source-map --no-watch --code-coverage --browsers ChromeHeadless

echo "Running schematics unit tests and code coverage for qualtrics library"

yarn --cwd feature-libs/qualtrics run test:schematics --coverage

echo "Running unit tests and code coverage for asm library"

ng test asm --source-map --no-watch --code-coverage --browsers ChromeHeadless

echo "Running schematics unit tests and code coverage for asm library"

yarn --cwd feature-libs/asm run test:schematics --coverage

echo "Running unit tests and code coverage for tracking"

ng test tracking --source-map --no-watch --code-coverage --browsers ChromeHeadless

echo "Running schematics unit tests and code coverage for tracking library"

yarn --cwd feature-libs/tracking run test:schematics --coverage

echo "Running unit tests and code coverage for schematics library"
<<<<<<< HEAD
exec 5>&1
output=$(yarn --cwd projects/schematics run test --runInBand --coverage=true | tee /dev/fd/5)

echo "Running unit tests and code coverage for customer-ticketing"
exec 5>&1
output=$(ng test customer-ticketing --sourceMap --watch=false --code-coverage --browsers=ChromeHeadless | tee /dev/fd/5)
coverage=$(echo $output | grep -i "does not meet global threshold" || true)
if [[ -n "$coverage" ]]; then
    echo "Error: Tests did not meet coverage expectations"
    exit 1
fi

if [[ $1 == '-h' ]]; then
    echo "Usage: $0 [sonar (to run sonar scan)]"
    exit 1
    elif [[ $1 == 'sonar' ]]; then

    echo "Running SonarCloud scan"
    sonar-scanner \
    -Dsonar.projectKey=sap_cloud-commerce-spartacus-storefront \
    -Dsonar.organization=sap \
    -Dsonar.host.url=https://sonarcloud.io \
    -Dsonar.login=$SONAR_TOKEN
fi
=======

yarn --cwd projects/schematics run test --runInBand --coverage
>>>>>>> eb5de484
<|MERGE_RESOLUTION|>--- conflicted
+++ resolved
@@ -77,32 +77,13 @@
 yarn --cwd feature-libs/tracking run test:schematics --coverage
 
 echo "Running unit tests and code coverage for schematics library"
-<<<<<<< HEAD
-exec 5>&1
-output=$(yarn --cwd projects/schematics run test --runInBand --coverage=true | tee /dev/fd/5)
+
+yarn --cwd projects/schematics run test --runInBand --coverage
+
+echo "Running schematics unit tests and code coverage for customer-ticketing"
+
+yarn --cwd feature-libs/customer-ticketing run test:schematics --coverage
 
 echo "Running unit tests and code coverage for customer-ticketing"
-exec 5>&1
-output=$(ng test customer-ticketing --sourceMap --watch=false --code-coverage --browsers=ChromeHeadless | tee /dev/fd/5)
-coverage=$(echo $output | grep -i "does not meet global threshold" || true)
-if [[ -n "$coverage" ]]; then
-    echo "Error: Tests did not meet coverage expectations"
-    exit 1
-fi
 
-if [[ $1 == '-h' ]]; then
-    echo "Usage: $0 [sonar (to run sonar scan)]"
-    exit 1
-    elif [[ $1 == 'sonar' ]]; then
-
-    echo "Running SonarCloud scan"
-    sonar-scanner \
-    -Dsonar.projectKey=sap_cloud-commerce-spartacus-storefront \
-    -Dsonar.organization=sap \
-    -Dsonar.host.url=https://sonarcloud.io \
-    -Dsonar.login=$SONAR_TOKEN
-fi
-=======
-
-yarn --cwd projects/schematics run test --runInBand --coverage
->>>>>>> eb5de484
+ng test customer-ticketing --source-map --no-watch --code-coverage --browsers ChromeHeadless