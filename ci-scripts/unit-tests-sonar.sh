#!/usr/bin/env bash
set -e
set -o pipefail

echo "-----"

echo "Running unit tests and code coverage for cds"
exec 5>&1
output=$(ng test cds --watch=false --sourceMap --code-coverage --browsers=ChromeHeadless | tee /dev/fd/5)
coverage=$(echo $output | grep -i "does not meet global threshold" || true)
if [[ -n "$coverage" ]]; then
    echo "Error: Tests did not meet coverage expectations"
    exit 1
fi

echo "Running unit tests and code coverage for core"
exec 5>&1
output=$(ng test core --watch=false --sourceMap --code-coverage --browsers=ChromeHeadless | tee /dev/fd/5)
coverage=$(echo $output | grep -i "does not meet global threshold" || true)
if [[ -n "$coverage" ]]; then
    echo "Error: Tests did not meet coverage expectations"
    exit 1
fi

echo "Running unit tests and code coverage for storefrontlib"
exec 5>&1
output=$(ng test storefrontlib --sourceMap --watch=false --code-coverage --browsers=ChromeHeadless | tee /dev/fd/5)
coverage=$(echo $output | grep -i "does not meet global threshold" || true)
if [[ -n "$coverage" ]]; then
    echo "Error: Tests did not meet coverage expectations"
    exit 1
fi

<<<<<<< HEAD
echo "Running unit tests and code coverage for product library"
exec 5>&1
output=$(ng test product --sourceMap --watch=false --code-coverage --browsers=ChromeHeadless | tee /dev/fd/5)
=======
echo "Running unit tests and code coverage for CDC"
exec 5>&1
output=$(ng test cdc --sourceMap --watch=false --code-coverage --browsers=ChromeHeadless | tee /dev/fd/5)
>>>>>>> ee006385
coverage=$(echo $output | grep -i "does not meet global threshold" || true)
if [[ -n "$coverage" ]]; then
    echo "Error: Tests did not meet coverage expectations"
    exit 1
fi

echo "Running unit tests for schematics"
cd projects/schematics
yarn
yarn test
cd ../..

if [[ $1 == '-h' ]]; then
    echo "Usage: $0 [sonar (to run sonar scan)]"
    exit 1
    elif [[ $1 == 'sonar' ]]; then

    echo "Running SonarCloud scan"
    sonar-scanner \
    -Dsonar.projectKey=sap_cloud-commerce-spartacus-storefront \
    -Dsonar.organization=sap \
    -Dsonar.host.url=https://sonarcloud.io \
    -Dsonar.login=$SONAR_TOKEN
fi
<|MERGE_RESOLUTION|>--- conflicted
+++ resolved
@@ -31,15 +31,13 @@
     exit 1
 fi
 
-<<<<<<< HEAD
 echo "Running unit tests and code coverage for product library"
 exec 5>&1
 output=$(ng test product --sourceMap --watch=false --code-coverage --browsers=ChromeHeadless | tee /dev/fd/5)
-=======
+
 echo "Running unit tests and code coverage for CDC"
 exec 5>&1
 output=$(ng test cdc --sourceMap --watch=false --code-coverage --browsers=ChromeHeadless | tee /dev/fd/5)
->>>>>>> ee006385
 coverage=$(echo $output | grep -i "does not meet global threshold" || true)
 if [[ -n "$coverage" ]]; then
     echo "Error: Tests did not meet coverage expectations"
