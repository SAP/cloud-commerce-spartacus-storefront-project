#!/usr/bin/env bash
set -e
set -o pipefail

echo "-----"

echo "Running unit tests and code coverage for cds"
exec 5>&1
output=$(ng test cds --watch=false --sourceMap --code-coverage --browsers=ChromeHeadless | tee /dev/fd/5)
coverage=$(echo $output | grep -i "does not meet global threshold" || true)
if [[ -n "$coverage" ]]; then
    echo "Error: Tests did not meet coverage expectations"
    exit 1
fi

echo "Running unit tests and code coverage for core"
exec 5>&1
output=$(ng test core --watch=false --sourceMap --code-coverage --browsers=ChromeHeadless | tee /dev/fd/5)
coverage=$(echo $output | grep -i "does not meet global threshold" || true)
if [[ -n "$coverage" ]]; then
    echo "Error: Tests did not meet coverage expectations"
    exit 1
fi

echo "Running unit tests and code coverage for storefrontlib"
exec 5>&1
output=$(ng test storefrontlib --sourceMap --watch=false --code-coverage --browsers=ChromeHeadless | tee /dev/fd/5)
coverage=$(echo $output | grep -i "does not meet global threshold" || true)
if [[ -n "$coverage" ]]; then
    echo "Error: Tests did not meet coverage expectations"
    exit 1
fi

echo "Running unit tests and code coverage for product library"
exec 5>&1
output=$(ng test product --sourceMap --watch=false --code-coverage --browsers=ChromeHeadless | tee /dev/fd/5)

echo "Running unit tests and code coverage for product-configurator library"
exec 5>&1
output=$(ng test product-configurator --sourceMap --watch=false --code-coverage --browsers=ChromeHeadless | tee /dev/fd/5)
coverage=$(echo $output | grep -i "does not meet global threshold" || true)
if [[ -n "$coverage" ]]; then
    echo "Error: Tests did not meet coverage expectations"
    exit 1
fi
echo "Running schematics unit tests and code coverage for product-configurator library"
exec 5>&1
output=$(yarn --cwd feature-libs/product-configurator run test:schematics --coverage=true | tee /dev/fd/5)

echo "Running unit tests and code coverage for CDC"
exec 5>&1
output=$(ng test cdc --sourceMap --watch=false --code-coverage --browsers=ChromeHeadless | tee /dev/fd/5)
coverage=$(echo $output | grep -i "does not meet global threshold" || true)
if [[ -n "$coverage" ]]; then
    echo "Error: Tests did not meet coverage expectations"
    exit 1
fi

echo "Running unit tests and code coverage for organization library"
exec 5>&1
output=$(ng test organization --sourceMap --watch=false --code-coverage --browsers=ChromeHeadless | tee /dev/fd/5)
coverage=$(echo $output | grep -i "does not meet global threshold" || true)
if [[ -n "$coverage" ]]; then
    echo "Error: Tests did not meet coverage expectations"
    exit 1
fi
echo "Running schematics unit tests and code coverage for organization library"
exec 5>&1
output=$(yarn --cwd feature-libs/organization run test:schematics --coverage=true | tee /dev/fd/5)

echo "Running unit tests and code coverage for storefinder library"
exec 5>&1
output=$(ng test storefinder --sourceMap --watch=false --code-coverage --browsers=ChromeHeadless | tee /dev/fd/5)
coverage=$(echo $output | grep -i "does not meet global threshold" || true)
if [[ -n "$coverage" ]]; then
    echo "Error: Tests did not meet coverage expectations"
    exit 1
fi
echo "Running schematics unit tests and code coverage for storefinder library"
exec 5>&1
output=$(yarn --cwd feature-libs/storefinder run test:schematics --coverage=true | tee /dev/fd/5)

<<<<<<< HEAD
echo "Running unit tests and code coverage for asm library"
exec 5>&1
output=$(ng test asm --sourceMap --watch=false --code-coverage --browsers=ChromeHeadless | tee /dev/fd/5)
=======
echo "Running unit tests and code coverage for qualtrics library"
exec 5>&1
output=$(ng test qualtrics --sourceMap --watch=false --code-coverage --browsers=ChromeHeadless | tee /dev/fd/5)
>>>>>>> 02091730
coverage=$(echo $output | grep -i "does not meet global threshold" || true)
if [[ -n "$coverage" ]]; then
    echo "Error: Tests did not meet coverage expectations"
    exit 1
fi
<<<<<<< HEAD
echo "Running schematics unit tests and code coverage for asm library"
exec 5>&1
output=$(yarn --cwd feature-libs/asm run test:schematics --coverage=true | tee /dev/fd/5)
=======
echo "Running schematics unit tests and code coverage for qualtrics library"
exec 5>&1
output=$(yarn --cwd feature-libs/qualtrics run test:schematics --coverage=true | tee /dev/fd/5)
>>>>>>> 02091730

echo "Running unit tests and code coverage for setup"
exec 5>&1
output=$(ng test setup --sourceMap --watch=false --code-coverage --browsers=ChromeHeadless | tee /dev/fd/5)
coverage=$(echo $output | grep -i "does not meet global threshold" || true)
if [[ -n "$coverage" ]]; then
    echo "Error: Tests did not meet coverage expectations"
    exit 1
fi

echo "Running unit tests and code coverage for schematics library"
exec 5>&1
output=$(yarn --cwd projects/schematics run test --coverage=true | tee /dev/fd/5)

if [[ $1 == '-h' ]]; then
    echo "Usage: $0 [sonar (to run sonar scan)]"
    exit 1
    elif [[ $1 == 'sonar' ]]; then

    echo "Running SonarCloud scan"
    sonar-scanner \
    -Dsonar.projectKey=sap_cloud-commerce-spartacus-storefront \
    -Dsonar.organization=sap \
    -Dsonar.host.url=https://sonarcloud.io \
    -Dsonar.login=$SONAR_TOKEN
fi
<|MERGE_RESOLUTION|>--- conflicted
+++ resolved
@@ -80,29 +80,29 @@
 exec 5>&1
 output=$(yarn --cwd feature-libs/storefinder run test:schematics --coverage=true | tee /dev/fd/5)
 
-<<<<<<< HEAD
 echo "Running unit tests and code coverage for asm library"
 exec 5>&1
 output=$(ng test asm --sourceMap --watch=false --code-coverage --browsers=ChromeHeadless | tee /dev/fd/5)
-=======
-echo "Running unit tests and code coverage for qualtrics library"
-exec 5>&1
-output=$(ng test qualtrics --sourceMap --watch=false --code-coverage --browsers=ChromeHeadless | tee /dev/fd/5)
->>>>>>> 02091730
 coverage=$(echo $output | grep -i "does not meet global threshold" || true)
 if [[ -n "$coverage" ]]; then
     echo "Error: Tests did not meet coverage expectations"
     exit 1
 fi
-<<<<<<< HEAD
 echo "Running schematics unit tests and code coverage for asm library"
 exec 5>&1
 output=$(yarn --cwd feature-libs/asm run test:schematics --coverage=true | tee /dev/fd/5)
-=======
+
+echo "Running unit tests and code coverage for qualtrics library"
+exec 5>&1
+output=$(ng test qualtrics --sourceMap --watch=false --code-coverage --browsers=ChromeHeadless | tee /dev/fd/5)
+coverage=$(echo $output | grep -i "does not meet global threshold" || true)
+if [[ -n "$coverage" ]]; then
+    echo "Error: Tests did not meet coverage expectations"
+    exit 1
+fi
 echo "Running schematics unit tests and code coverage for qualtrics library"
 exec 5>&1
 output=$(yarn --cwd feature-libs/qualtrics run test:schematics --coverage=true | tee /dev/fd/5)
->>>>>>> 02091730
 
 echo "Running unit tests and code coverage for setup"
 exec 5>&1
