#!/usr/bin/env bash
set -e
set -o pipefail

SUITE=$1

if [[ $2 -eq 0 ]]; then
    INTEGRATION=":$2"
else
    INTEGRATION=""
fi

yarn
(cd projects/storefrontapp-e2e-cypress && yarn)

echo '-----'
echo 'Building Spartacus libraries'
yarn build:core:lib${INTEGRATION} && yarn build${INTEGRATION} 2>&1 | tee build.log


results=$(grep "Warning: Can't resolve all parameters for" build.log || true)
if [[ -z "$results" ]]; then
    echo "Success: Spartacus production build was successful."
    rm build.log
else
    echo "ERROR: Spartacus production build failed. Check the import statements. 'Warning: Can't resolve all parameters for ...' found in the build log."
    rm build.log
    exit 1
fi

echo '-----'
echo "Running Cypress end to end tests $SUITE"
if [[ $SUITE == 'regression' ]]; then
<<<<<<< HEAD
     yarn e2e:cy${INTEGRATION}:start-run-all-ci
else
    yarn e2e:cy:start-run-ci
=======
    # TODO: will fix once cds is out the door (conclusion we had on Friday is to make everything in one)
    yarn e2e:cy:cds:start-run-ci
else
    # TODO: will fix once cds is out the door (conclusion we had on Friday is to make everything in one)
    # Upcoming task to separate them before schematics
    # This is just a hotfix for everything being together
    yarn e2e:cy:cds:start-run-smoke-ci
>>>>>>> 0c7050b3
fi<|MERGE_RESOLUTION|>--- conflicted
+++ resolved
@@ -31,17 +31,7 @@
 echo '-----'
 echo "Running Cypress end to end tests $SUITE"
 if [[ $SUITE == 'regression' ]]; then
-<<<<<<< HEAD
-     yarn e2e:cy${INTEGRATION}:start-run-all-ci
+    yarn e2e:cy${INTEGRATION}:start-run-ci
 else
-    yarn e2e:cy:start-run-ci
-=======
-    # TODO: will fix once cds is out the door (conclusion we had on Friday is to make everything in one)
-    yarn e2e:cy:cds:start-run-ci
-else
-    # TODO: will fix once cds is out the door (conclusion we had on Friday is to make everything in one)
-    # Upcoming task to separate them before schematics
-    # This is just a hotfix for everything being together
-    yarn e2e:cy:cds:start-run-smoke-ci
->>>>>>> 0c7050b3
+    yarn e2e:cy${INTEGRATION}:start-run-smoke-ci
 fi