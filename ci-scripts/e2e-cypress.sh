#!/usr/bin/env bash
set -e
set -o pipefail

POSITIONAL=()

readonly help_display="Usage: $0 [ command_options ] [ param ]

    command options:
        --suite, -s                             e2e suite to run (b2c, b2b, cds, flaky). Default: b2c
        --environment, --env                    [ 2005 | 2011 | ccv2]. Default: 2005
        --help, -h                              show help
        --ssr                                   Run ssr smoke test
"

while [ "${1:0:1}" == "-" ]
do
    case "$1" in
        '--suite' | '-s' )
            SUITE=":$2"
            shift
            shift
            ;;
        '--environment' | '--env' )
            CI_ENV=":$2"
            shift
            shift
            ;;
        '--ssr' )
            SSR=true
            shift
            ;;
        '--help' | '-h' )
            echo "$help_display"
            exit 0
            ;;
        * )
            POSITIONAL+=("$1")
            shift

            echo "Error: unknown option: ${POSITIONAL}"
            exit 1
            ;;
    esac
done

set -- "${POSITIONAL[@]}"

if [ "$SUITE" == ":ccv2" ]; then
    export SPA_ENV='ccv2,b2c'
fi

if [ "$SUITE" == ":ccv2-b2b" ]; then
    export SPA_ENV='ccv2,b2b'
fi

echo '-----'
echo "Building Spartacus libraries"

npm ci

(cd projects/storefrontapp-e2e-cypress && npm ci)

npm run build:b2c:core:libs 2>&1 | tee build.log

results=$(grep "Warning: Can't resolve all parameters for" build.log || true)
if [[ -z "${results}" ]]; then
    echo "Success: Spartacus production build was successful."
    rm build.log
else
    echo "ERROR: Spartacus production build failed. Check the import statements. 'Warning: Can't resolve all parameters for ...' found in the build log."
    rm build.log
    exit 1
fi

echo '-----'
echo "Building Spartacus storefrontapp"
npm run build

if [[ "${SSR}" = true ]]; then
    echo "Building Spartacus storefrontapp (SSR PROD mode)"
    npm run build:ssr:ci

    echo "Starting Spartacus storefrontapp in SSR mode"
    (npm run serve:ssr:ci &)

    echo '-----'
    echo "Running SSR Cypress smoke test"

    npm run e2e:run:ci:ssr
else
    npm run start:pwa &

    echo '-----'
<<<<<<< HEAD
    echo "Running Cypress core end to end tests"
        npm run e2e:run:ci:core"${SUITE}"
 fi
=======
    echo "Running Cypress end to end tests"

    if [ "${GITHUB_EVENT_NAME}" == "pull_request" ]; then
      if [[ "${GITHUB_HEAD_REF}" == epic/* ]]; then
        npm run e2e:run:ci"${SUITE}"
      else 
        npm run e2e:run:ci:core"${SUITE}"
      fi
    else
        npm run e2e:run:ci"${SUITE}"
    fi
fi
>>>>>>> 163bb4ef
<|MERGE_RESOLUTION|>--- conflicted
+++ resolved
@@ -92,21 +92,6 @@
     npm run start:pwa &
 
     echo '-----'
-<<<<<<< HEAD
     echo "Running Cypress core end to end tests"
-        npm run e2e:run:ci:core"${SUITE}"
- fi
-=======
-    echo "Running Cypress end to end tests"
-
-    if [ "${GITHUB_EVENT_NAME}" == "pull_request" ]; then
-      if [[ "${GITHUB_HEAD_REF}" == epic/* ]]; then
-        npm run e2e:run:ci"${SUITE}"
-      else 
-        npm run e2e:run:ci:core"${SUITE}"
-      fi
-    else
-        npm run e2e:run:ci"${SUITE}"
-    fi
-fi
->>>>>>> 163bb4ef
+    npm run e2e:run:ci:core"${SUITE}"
+ fi