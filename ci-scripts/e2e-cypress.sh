--- conflicted
+++ resolved
@@ -9,11 +9,7 @@
 
 echo '-----'
 echo 'Building Spartacus libraries'
-<<<<<<< HEAD
-yarn build:core:lib && yarn build 2>&1 | tee build.log
-=======
 yarn build:core:lib:cds && yarn build:cds 2>&1 | tee build.log
->>>>>>> 962e7364
 results=$(grep "Warning: Can't resolve all parameters for" build.log || true)
 if [[ -z "$results" ]]; then
     echo "Success: Spartacus production build was successful."
@@ -27,11 +23,6 @@
 echo '-----'
 echo "Running Cypress end to end tests $SUITE"
 if [[ $SUITE == 'regression' ]]; then
-<<<<<<< HEAD
-    yarn e2e:cy:start-run-ci
-else
-    yarn e2e:cy:start-run-smoke-ci
-=======
     # TODO: will fix once cds is out the door (conclusion we had on Friday is to make everything in one)
     yarn e2e:cy:cds:start-run-all-ci
 else
@@ -39,5 +30,4 @@
     # Upcoming task to separate them before schematics
     # This is just a hotfix for everything being together
     yarn e2e:cy:cds:start-run-ci
->>>>>>> 962e7364
 fi