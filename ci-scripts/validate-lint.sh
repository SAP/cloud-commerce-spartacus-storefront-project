--- conflicted
+++ resolved
@@ -57,16 +57,6 @@
 
 echo "-----"
 
-<<<<<<< HEAD
-echo "Cleaning schematics js files before prettier runs..."
-yarn --cwd projects/schematics run clean
-yarn --cwd feature-libs/organization run clean:schematics
-yarn --cwd feature-libs/storefinder run clean:schematics
-yarn --cwd feature-libs/checkout run clean:schematics
-yarn --cwd feature-libs/qualtrics run clean:schematics
-
-=======
->>>>>>> acf1081d
 echo "Validating code formatting (using prettier)"
 yarn prettier 2>&1 |  tee prettier.log
 results=$(tail -1 prettier.log | grep projects || true)
