#!/usr/bin/env bash

WARNINGS=()
HAS_XVFB_INSTALLED=false

TIME_MEASUREMENT_CURR_TITLE="Start"
TIME_MEASUREMENT_TITLES=()
TIME_MEASUREMENT_TIMES=($(date +%s))

VERDACCIO_STORAGE_DIR='./storage'

# Prints header and adds time measurement
function printh {
    local input="$1"
    local len=$((${#1}+2))
    printf "\033[32m" # start green color
    printf "\n+"
    printf -- "-%.0s" $(seq 1 $len)
    printf "+\n| $input |\n+"
    printf -- "-%.0s" $(seq 1 $len)
    printf "+\n\n"
    printf "\033[0m" # end green color
    add_time_measurement "$input"
}

function delete_dir {
    local dir="${1}"
    local temp_dir="${1}.delete"

    echo "deleting directory ${dir} in background"
    if [ -d ${temp_dir} ]; then
        delete_dir ${temp_dir}
    fi
    if [ -d ${dir} ]; then
        mv ${dir} ${temp_dir}
        rm -rf ${temp_dir} &
    fi
}

function cmd_clean {
    printh "Cleaning old spartacus installation workspace"

    delete_dir ${BASE_DIR}
    delete_dir ${VERDACCIO_STORAGE_DIR}

    npm cache clean --force
}

function prepare_install {
    cmd_clean

    printh "Installing installation script prerequisites"

    VERDACCIO_PID=`lsof -nP -i4TCP:4873 | grep LISTEN | tr -s ' ' | cut -d ' ' -f 2`
    if [[ -n ${VERDACCIO_PID} ]]; then
        echo "Verdaccio is already running with PID: ${VERDACCIO_PID}. Killing it."
        kill ${VERDACCIO_PID}
    fi

    npm i -g verdaccio@5
    npm i -g npm-cli-login
    npm i -g serve@13.0.4
    npm i -g pm2
    npm i -g concurrently
    npm i -g @angular/cli@${ANGULAR_CLI_VERSION}

    ng config -g cli.packageManager npm

    mkdir -p ${INSTALLATION_DIR}
}

function clone_repo {
    printh "Cloning Spartacus installation repo."

    echo "Cloning branch ${BRANCH} from ${SPARTACUS_REPO_URL}. Currently in `pwd`"
    ls -l ${BASE_DIR}

    git clone -b ${BRANCH} ${SPARTACUS_REPO_URL} ${CLONE_DIR} --depth 1
}

function update_projects_versions {
    if [[ "${SPARTACUS_VERSION}" == "next" ]] || [[ "${SPARTACUS_VERSION}" == "latest" ]]; then
        SPARTACUS_VERSION="999.999.999"
    fi

    printh "Updating all library versions to ${SPARTACUS_VERSION}"
    (cd "${CLONE_DIR}/tools/config" && pwd && sed -i -E 's/PUBLISHING_VERSION = '\'.*\''/PUBLISHING_VERSION = '\'"${SPARTACUS_VERSION}"\''/g' const.ts);
    (cd "${CLONE_DIR}" && pwd && npm run config:update -- --generate-deps);

}

function create_shell_app {
    local EXTRA_ANGULAR_CLI_FLAGS=""
    if [ "$(compareSemver "$ANGULAR_CLI_VERSION" "17.0.0")" -ge 0 ]; then
        EXTRA_ANGULAR_CLI_FLAGS="--standalone=false --ssr=false" # SSR can be added later by running other schematics (e.g. Spartacus installation schematics with its flag --ssr).
        echo "Angular CLI version >= 17.0.0, so applying extra flags to the command 'ng new': ${EXTRA_ANGULAR_CLI_FLAGS}"
    fi

    ( cd ${INSTALLATION_DIR} && \
        ng new ${1} \
            --style scss \
            --no-routing \
            ${EXTRA_ANGULAR_CLI_FLAGS}
    )
}

function add_b2b {
    if [ "${ADD_B2B_LIBS}" = true ] ; then
        ng add @spartacus/organization@${SPARTACUS_VERSION} --skip-confirmation --no-interactive

        ng add @spartacus/checkout@${SPARTACUS_VERSION} --skip-confirmation --no-interactive
        ng add @spartacus/checkout --skip-confirmation --no-interactive --features "Checkout-B2B" --features "Checkout-Scheduled-Replenishment"

        ng add @spartacus/product@${SPARTACUS_VERSION} --skip-confirmation
        ng add @spartacus/product --skip-confirmation --no-interactive --features "Future-Stock"
    fi
}

function add_cdc {
  if [ "$ADD_CDC" = true ] ; then
        ng add @spartacus/cdc@${SPARTACUS_VERSION} --skip-confirmation --no-interactive
    fi
}

function add_opps {
  if [ "$ADD_OPPS" = true ] ; then
        ng add @spartacus/opps@${SPARTACUS_VERSION} --skip-confirmation --no-interactive
    fi
}

function add_epd_visualization {
    if [ "$ADD_EPD_VISUALIZATION" = true ] ; then
        ng add @spartacus/epd-visualization@${SPARTACUS_VERSION} --base-url ${EPD_VISUALIZATION_BASE_URL} --skip-confirmation --no-interactive
    fi
}

function add_product_configurator {
    ng add @spartacus/product-configurator@${SPARTACUS_VERSION} --skip-confirmation --no-interactive
    ng add @spartacus/product-configurator --skip-confirmation --no-interactive --features "Textfield-Configurator" --features "VC-Configurator"

    if [ "$ADD_CPQ" = true ] ; then
        ng add @spartacus/product-configurator --skip-confirmation --no-interactive --features "CPQ-Configurator"
    fi
}

function add_quote {
  if [ "$ADD_QUOTE" = true ] ; then
        ng add @spartacus/quote@${SPARTACUS_VERSION} --skip-confirmation --no-interactive
    fi
}

function add_s4om {
  if [ "$ADD_S4OM" = true ] ; then
        ng add --skip-confirmation @spartacus/s4om@${SPARTACUS_VERSION} --interactive false
    fi
}
<<<<<<< HEAD

function add_S4_SERVICE {
  if [ "$ADD_S4_SERVICE" = true ] ; then
        ng add --skip-confirmation @spartacus/s4-service@${SPARTACUS_VERSION} --interactive false
    fi
}

=======
function add_cpq-quote {
  if [ "$ADD_CPQ_QUOTE" = true ] ; then
        ng add --skip-confirmation @spartacus/cpq-quote@${SPARTACUS_VERSION} --interactive false
    fi
}
>>>>>>> 485f6713
function add_requested_delivery_date {
  if [ "$ADD_REQUESTED_DELIVERY_DATE" = true ] ; then
        ng add --skip-confirmation @spartacus/requested-delivery-date@${SPARTACUS_VERSION} --interactive false
    fi
}

function add_estimated_delivery_date {
  if [ "$ADD_ESTIMATED_DELIVERY_DATE" = true ] ; then
        ng add --skip-confirmation @spartacus/estimated-delivery-date@${SPARTACUS_VERSION} --interactive false
    fi
}

function add_pdf_invoices {
  if [ "$ADD_PDF_INVOICES" = true ] ; then
        ng add --skip-confirmation @spartacus/pdf-invoices@${SPARTACUS_VERSION} --interactive false
    fi
}

# Don't install b2b features here (use add_b2b function for that)
function add_feature_libs {
  ng add @spartacus/tracking@${SPARTACUS_VERSION} --skip-confirmation --no-interactive
  ng add @spartacus/tracking --skip-confirmation --no-interactive --features "TMS-GTM" --features "TMS-AEPL"
  
  ng add @spartacus/qualtrics@${SPARTACUS_VERSION} --skip-confirmation --no-interactive
  ng add @spartacus/customer-ticketing@${SPARTACUS_VERSION} --skip-confirmation --no-interactive
  ng add @spartacus/pickup-in-store@${SPARTACUS_VERSION} --skip-confirmation --no-interactive
}

function add_spartacus_csr {
    local IS_NPM_INSTALL="$2"
    ( cd ${INSTALLATION_DIR}/${1}
    if [ ! -z "$IS_NPM_INSTALL" ] ; then
        create_npmrc ${CSR_APP_NAME}
    fi
    if [ "$BASE_SITE" = "" ] ; then
      ng add @spartacus/schematics@${SPARTACUS_VERSION} --skip-confirmation --overwrite-app-component --base-url ${BACKEND_URL} --occ-prefix ${OCC_PREFIX} --url-parameters ${URL_PARAMETERS} --no-interactive
    else
      ng add @spartacus/schematics@${SPARTACUS_VERSION} --skip-confirmation --overwrite-app-component --base-url ${BACKEND_URL} --occ-prefix ${OCC_PREFIX} --base-site ${BASE_SITE} --url-parameters ${URL_PARAMETERS} --no-interactive
    fi
    add_feature_libs
    add_b2b
    add_cdc
    add_epd_visualization
    add_product_configurator
    add_quote
    add_s4om
    add_S4_SERVICE
    add_requested_delivery_date
    add_estimated_delivery_date
    add_cpq-quote
    add_pdf_invoices
    remove_npmrc
    )
}

function add_spartacus_ssr {
    local IS_NPM_INSTALL="$2"
    ( cd ${INSTALLATION_DIR}/${1}
    if [ ! -z "$IS_NPM_INSTALL" ] ; then
        create_npmrc ${SSR_APP_NAME}
    fi

    if [ "$BASE_SITE" = "" ] ; then
      ng add @spartacus/schematics@${SPARTACUS_VERSION} --overwrite-app-component --base-url ${BACKEND_URL} --occ-prefix ${OCC_PREFIX} --url-parameters ${URL_PARAMETERS} --ssr --no-interactive --skip-confirmation
    else
      ng add @spartacus/schematics@${SPARTACUS_VERSION} --overwrite-app-component --base-url ${BACKEND_URL} --occ-prefix ${OCC_PREFIX} --base-site ${BASE_SITE} --url-parameters ${URL_PARAMETERS} --ssr --no-interactive --skip-confirmation
    fi
    add_feature_libs
    add_b2b
    add_cdc
    add_epd_visualization
    add_product_configurator
    add_quote
    add_s4om
    add_S4_SERVICE
    add_requested_delivery_date
    add_estimated_delivery_date
    add_cpq-quote
    add_pdf_invoices
    remove_npmrc
    )
}

function add_spartacus_ssr_pwa {
    local IS_NPM_INSTALL="$2"
    ( cd ${INSTALLATION_DIR}/${1}
    if [ ! -z "$IS_NPM_INSTALL" ] ; then
        create_npmrc ${SSR_PWA_APP_NAME}
    fi
    if [ "$BASE_SITE" = "" ] ; then
      ng add @spartacus/schematics@${SPARTACUS_VERSION} --overwrite-app-component --base-url ${BACKEND_URL} --occ-prefix ${OCC_PREFIX} --url-parameters ${URL_PARAMETERS} --ssr --pwa --no-interactive --skip-confirmation
    else
      ng add @spartacus/schematics@${SPARTACUS_VERSION} --overwrite-app-component --base-url ${BACKEND_URL} --occ-prefix ${OCC_PREFIX} --base-site ${BASE_SITE} --url-parameters ${URL_PARAMETERS} --ssr --pwa --no-interactive --skip-confirmation
    fi
    add_feature_libs
    add_b2b
    add_cdc
    add_epd_visualization
    add_product_configurator
    add_s4om
    add_S4_SERVICE
    add_requested_delivery_date
    add_estimated_delivery_date
    add_cpq-quote
    add_pdf_invoices
    remove_npmrc
    )
}

function create_apps {
    local IS_NPM_INSTALL="${1}"
    echo "create_apps is_npm_install: ${IS_NPM_INSTALL}"
    if [ -z "${CSR_PORT}" ]; then
        echo "Skipping csr app install (no port defined)"
    else
        printh "Installing csr app"
        create_shell_app ${CSR_APP_NAME}
        add_spartacus_csr ${CSR_APP_NAME} ${IS_NPM_INSTALL}
    fi
    if [ -z "${SSR_PORT}" ]; then
        echo "Skipping ssr app install (no port defined)"
    else
        printh "Installing ssr app"
        create_shell_app ${SSR_APP_NAME}
        add_spartacus_ssr ${SSR_APP_NAME} ${IS_NPM_INSTALL}
    fi
    if [ -z "${SSR_PWA_PORT}" ]; then
        echo "Skipping ssr with pwa app install (no port defined)"
    else
        printh "Installing ssr app (with pwa support)"
        create_shell_app ${SSR_PWA_APP_NAME}
        add_spartacus_ssr_pwa ${SSR_PWA_APP_NAME} ${IS_NPM_INSTALL}
    fi
}

function publish_package {
    local PKG_PATH=${1}
    echo "Creating ${PKG_PATH} npm package"
    (cd ${PKG_PATH} && npm publish --registry=http://localhost:4873/ --no-git-tag-version)
}


function restore_clone {
    projects=$@

    if [ ${BRANCH} == 'develop' ]; then
        pushd ../.. > /dev/null
        for path in ${projects[@]}
        do
            if [ -f "${path}/package.json-E" ]; then
                rm ${path}/package.json-E
            fi
        done
        git checkout .
        popd > /dev/null
    fi
}

function install_from_sources {
    run_system_check

    run_sanity_check

    printh "Installing @spartacus/*@${SPARTACUS_VERSION} from sources"

    prepare_install

    npm set @spartacus:registry http://localhost:4873/

    printh "Cloning Spartacus source code."
    clone_repo

    printh "Checking Packages"
    local project_packages=()
    local project_sources=()
    for project in ${SPARTACUS_PROJECTS[@]}; do
        local proj_pck_dir=${project%%:*}
        local proj_src_dir=${project#*:}

        local pkg_src_path="${CLONE_DIR}/${proj_src_dir}"
        if [ ! -d "${pkg_src_path}" ]; then
            WARNINGS+=("[PACKAGE_MISSING] Path not existing ($pkg_src_path).")
            printf " \033[33m[!]\033[m ${proj_pck_dir}: ${proj_src_dir}\n"
            continue
        fi

        project_packages+=( "${proj_pck_dir}" )
        project_sources+=( "${proj_src_dir}" )
        echo " [+] ${proj_pck_dir}: ${proj_src_dir}"
    done

    printh "Installing dependencies."
    ( cd ${CLONE_DIR} && npm install)

    printh "Updating projects versions."
    update_projects_versions

    printh "Building libraries."
    ( cd ${CLONE_DIR} && npm run build:libs)

    verdaccio --config ./config.yaml &

    VERDACCIO_PID=$!
    echo "verdaccio PID: ${VERDACCIO_PID}"

    sleep 15

    (npm-cli-login -u verdaccio-user -p 1234abcd -e verdaccio-user@spartacus.com -r http://localhost:4873)

    printh "Publish Packages"
    for project in ${project_packages[@]}; do
        publish_package "${CLONE_DIR}/${project}"
    done

    create_apps

    sleep 5

    (kill ${VERDACCIO_PID} || echo "Verdaccio not running on PID ${VERDACCIO_PID}. Was it already runnig before starting the script?")

    npm set @spartacus:registry https://registry.npmjs.org/

    restore_clone ${project_sources[@]}

    echo "Finished: npm @spartacus:registry set back to https://registry.npmjs.org/"

    print_times
    print_summary
}

function install_from_npm {
    printh "Installing Spartacus from npm libraries"

    if [ -z "${NPM_URL}" ]; then
        echo "Please fill NPM_URL"
    else
        prepare_install

        #flag true to specify install is from npm
        create_apps true

        remove_npm_token
    fi

}

function build_csr {
    if [ -z "${CSR_PORT}" ]; then
        echo "Skipping csr app build (No port defined)"
    else
        printh "Building csr app"
        ( mkdir -p ${INSTALLATION_DIR}/${CSR_APP_NAME} && cd ${INSTALLATION_DIR}/${CSR_APP_NAME} && ng build --configuration production )
    fi
}

function build_ssr {
    if [ -z "${SSR_PORT}" ]; then
        echo "Skipping ssr app build (No port defined)"
    else
        local buildCommands
        printh "Building ssr app"
        if [ "$(compareSemver "$ANGULAR_CLI_VERSION" "17.0.0")" -ge 0 ]; then
            buildCommands="npm run build"
        else 
            buildCommands="npm run build && npm run build:ssr"
        fi
       ( mkdir -p ${INSTALLATION_DIR}/${SSR_APP_NAME} && cd ${INSTALLATION_DIR}/${SSR_APP_NAME} && eval $buildCommands )
    fi
}

function build_ssr_pwa {
    if [ -z "${SSR_PWA_PORT}" ]; then
        echo "Skipping ssr with PWA app build (No port defined)"
    else
        local buildCommands
        printh "Building ssr app with PWA"
        if [ "$(compareSemver "$ANGULAR_CLI_VERSION" "17.0.0")" -ge 0 ]; then
            buildCommands="npm run build"
        else 
            buildCommands="npm run build && npm run build:ssr"
        fi
       ( mkdir -p ${INSTALLATION_DIR}/${SSR_APP_NAME} && cd ${INSTALLATION_DIR}/${SSR_APP_NAME} && eval $buildCommands )
    fi
}

function start_csr_unix {
    if [ -z "${CSR_PORT}" ]; then
        echo "Skipping csr app start (no port defined)"
    else
        build_csr
        printh "Starting csr app"
        pm2 start --name "${CSR_APP_NAME}-${CSR_PORT}" serve -- ${INSTALLATION_DIR}/${CSR_APP_NAME}/dist/${CSR_APP_NAME}/browser --single -p ${CSR_PORT}
    fi
}

function start_ssr_unix {
    if [ -z "${SSR_PORT}" ]; then
        echo "Skipping ssr app start (no port defined)"
    else
        local serverFileName
        build_ssr
        printh "Starting ssr app"
        if [ "$(compareSemver "$ANGULAR_CLI_VERSION" "17.0.0")" -ge 0 ]; then
            serverFileName=server.mjs
        else
            serverFileName=main.js
        fi
        ( cd ${INSTALLATION_DIR}/${SSR_APP_NAME} && export PORT=${SSR_PORT} && export NODE_TLS_REJECT_UNAUTHORIZED=0 && pm2 start --name "${SSR_APP_NAME}-${SSR_PORT}" dist/${SSR_APP_NAME}/server/$serverFileName )
    fi
}

function start_ssr_pwa_unix {
     if [ -z "${SSR_PWA_PORT}" ]; then
        echo "Skipping ssr (with pwa support) app start (no port defined)"
    else
        build_ssr_pwa
        printh "Starting ssr app (with pwa support)"
        local serverFileName
        if [ "$(compareSemver "$ANGULAR_CLI_VERSION" "17.0.0")" -ge 0 ]; then
            serverFileName=server.mjs
        else
            serverFileName=main.js
        fi
        ( cd ${INSTALLATION_DIR}/${SSR_APP_NAME} && export PORT=${SSR_PORT} && export NODE_TLS_REJECT_UNAUTHORIZED=0 && pm2 start --name "${SSR_APP_NAME}-${SSR_PORT}" dist/${SSR_APP_NAME}/server/$serverFileName )
    fi
}

function start_windows_apps {
    build_csr
    concurrently "serve ${INSTALLATION_DIR}/${CSR_APP_NAME}/dist/csr --single -p ${CSR_PORT}" --names "${CSR_APP_NAME}-{CSR_PORT}}"
}

function start_apps {
    if [[ "${OSTYPE}" == "cygwin" ]]; then
        start_windows_apps
    elif [[ "${OSTYPE}" == "msys" ]]; then
        start_windows_apps
    elif [[ "${OSTYPE}" == "win32" ]]; then
        start_windows_apps
    else
        start_csr_unix
        start_ssr_unix
        start_ssr_pwa_unix
    fi


    if [[ "$CHECK_AFTER_START" = true ]] ; then
        check_apps
    fi

    if [[ "$CHECK_B2B_AFTER_START" = true ]] ; then
        check_b2b
    fi
}

function stop_apps {
    pm2 stop "${CSR_APP_NAME}-${CSR_PORT}"
    pm2 stop "${SSR_APP_NAME}-${SSR_PORT}"
    pm2 stop "${SSR_PWA_APP_NAME}-${SSR_PORT}"
}

function cmd_help {
    echo "Usage: run [command] [options...]"
    echo "Available commands are:"
    echo " install [...extensions] [--port <port>] [--branch <branch>] [--basesite <basesite>] [--skipsanity] (from sources)"
    echo " install_npm (from latest npm packages)"
    echo " start [--port <port>] [-c|--check] [--check-b2b] [--force-e2e] [--skip-e2e]"
    echo " stop [--port <port>]"
    echo " help"
}

function print_warnings {
    echo ""
    echo "${#WARNINGS[@]} Warnings"

    for WARNING in "${WARNINGS[@]}"
    do
        echo " ❗️ $WARNING"
    done
}

function check_apps {
    printh "Checking Sparatcus"

    sleep 5

    echo "Checking CSR ..."
    local CSR_RESULT=$(check_csr)

    echo "Checking SSR ..."
    local SSR_RESULT=$(check_ssr)

    echo "Running E2E ..."
    local E2E_RESULT=$(run_e2e)

    echo ""
    echo "$E2E_RESULT"
    echo "$SSR_RESULT"
    echo "$CSR_RESULT"
}

function check_b2b {
    printh "Checking Sparatcus B2B"

    sleep 5

    echo "Checking CSR ..."
    local CSR_RESULT=$(check_csr)

    echo "Checking SSR ..."
    local SSR_RESULT=$(check_ssr)

    echo "Running E2E ..."
    local E2E_RESULT=$(run_e2e_b2b)

    echo ""
    echo "$E2E_RESULT"
    echo "$SSR_RESULT"
    echo "$CSR_RESULT"
}

function check_csr {
    local EXIT_CODE=0
    curl http://127.0.0.1:4200 &> /dev/null || EXIT_CODE=$?

    if [ $EXIT_CODE -eq 0 ]; then
        echo "✅ CSR is working."
    else
        echo "🚫 CSR is NOT working."
    fi
}

function check_ssr {
    local EXIT_CODE=0
    curl http://127.0.0.1:4100 &> /dev/null || EXIT_CODE=$?

    if [ $EXIT_CODE -eq 0 ]; then
        echo "✅ SSR is working."
    else
        echo "🚫 SSR is NOT working."
    fi
}

function run_e2e {
    if [[ "$SKIP_E2E" = true ]] ; then
        echo "⏩️ B2C E2E skipped (Option: --skip-e2e)."
        return 0
    fi

    if [ "$HAS_XVFB_INSTALLED" = false ] && [[ "$FORCE_B2B" = false ]] ; then
        echo "⏩️ E2E skipped (xvfb is missing)."
        return 0
    fi

    $(cd ${CLONE_DIR}/projects/storefrontapp-e2e-cypress; npm i &> /dev/null)
    local OUTPUT=$(cd ${CLONE_DIR}/projects/storefrontapp-e2e-cypress; npx cypress run --spec "cypress/e2e/regression/checkout/checkout-flow.core-e2e.cy.ts")
    local EXIT_CODE=$?

    echo "$OUTPUT"
    echo ""

    if [ $EXIT_CODE -eq 0 ]; then
        echo "✅ E2E successful."
    else
        echo "🚫 E2E failed."
    fi
}

function run_e2e_b2b {
    if [[ "$SKIP_E2E" = true ]] ; then
        echo "⏩️ B2B E2E skipped (Option: --skip-e2e)."
        return 0
    fi

    if [ "$HAS_XVFB_INSTALLED" = false ] && [[ "$FORCE_E2E" = false ]] ; then
        echo "⏩️ B2B E2E skipped (xvfb is missing)."
        return 0
    fi

    local OUTPUT
    local EXIT_CODE_1
    local EXIT_CODE_2

    $(cd ${CLONE_DIR}/projects/storefrontapp-e2e-cypress; npm i &> /dev/null)
    OUTPUT=$(cd ${CLONE_DIR}/projects/storefrontapp-e2e-cypress; npx cypress run --env BASE_SITE=powertools-spa,OCC_PREFIX_USER_ENDPOINT=orgUsers --spec "cypress/e2e/b2b/regression/checkout/b2b-credit-card-checkout-flow.core-e2e.cy.ts")
    EXIT_CODE_1=$?

    echo "$OUTPUT"
    echo ""

    OUTPUT=$(cd ${CLONE_DIR}/projects/storefrontapp-e2e-cypress; npx cypress run --env BASE_SITE=powertools-spa,OCC_PREFIX_USER_ENDPOINT=orgUsers --spec "cypress/integration/b2b/regression/checkout/b2b-account-checkout-flow.core-e2e-spec.ts")
    EXIT_CODE_2=$?

    echo "$OUTPUT"
    echo ""

    if [ $EXIT_CODE_1 -eq 0 ]; then
        echo "✅ [1|2] B2B E2E successful."
    else
        echo "🚫 [1|2] B2B E2E failed."
    fi

    if [ $EXIT_CODE_2 -eq 0 ]; then
        echo "✅ [2|2] B2B E2E successful."
    else
        echo "🚫 [2|2] B2B E2E failed."
    fi
}

function version { echo "$@" | awk -F. '{ printf("%d%03d%03d%03d\n", $1,$2,$3,$4); }'; }

function run_sanity_check {
    if [ "$SKIP_SANITY" = true ]; then
        printh "Skip config sanity check"
    else
        printh "Run config sanity check"
        ng_sanity_check
    fi
}

function ng_sanity_check {
    if [[ "$BRANCH" == release/4.0.* ]] || [[ "$BRANCH" == release/4.3.* ]]; then
        local CLEAN_VERSION=$(echo "$ANGULAR_CLI_VERSION" | sed 's/[^0-9\.]//g')
        if [ $(version $CLEAN_VERSION) -ge $(version "13.0.0") ]; then
            echo "❗️ You are trying to install a release which seems to be uncompatible with AngularCLI 13.0.0 or higher."
            echo "   Try to use AngularCLI higher than 12.0.0 and lower than 13.0.0."
            echo "   Example: ANGULAR_CLI_VERSION='^12.0.5'"
            echo ""
            read -p "Do you want to [c]ontinue anyways, [o]verwrite ANGULAR_CLI_VERSION with '^12.0.5' or [a]bort? (c/o/a) " yn
            case $yn in
                c ) echo "continue";;
                o ) echo "Overwrite ANGULAR_CLI_VERSION with '^12.0.5'"
                    ANGULAR_CLI_VERSION='^12.0.5';;
                a ) echo "abort";
                    exit;;
                * ) echo "invalid response";
                    exit 1;;
            esac
        fi
    fi

    if [[ "$BRANCH" == release/5.0.* ]]; then
        local CLEAN_VERSION=$(echo "$ANGULAR_CLI_VERSION" | sed 's/[^0-9\.]//g')
        if [ $(version $CLEAN_VERSION) -lt $(version "13.0.0") ]; then
            echo "❗️ You are trying to install a release which seems to be uncompatible with AngularCLI lower than 13.0.0. "
            echo "   Try to use AngularCLI 13.0.0 or higher."
            echo "   Example: ANGULAR_CLI_VERSION='^13.3.0'"
            echo ""
            read -p "Do you want to [c]ontinue anyways, [o]verwrite ANGULAR_CLI_VERSION with '^13.3.0' or [a]bort? (c/o/a) " yn
            case $yn in
                c ) echo "continue";;
                o ) echo "Overwrite ANGULAR_CLI_VERSION with '^13.3.0'"
                    ANGULAR_CLI_VERSION='^13.3.0';;
                a ) echo "abort";
                    exit;;
                * ) echo "invalid response";
                    exit 1;;
            esac
        fi
    fi
}

function run_system_check {
    printh "Checking system"

    HAS_XVFB_INSTALLED=false
    EXIT_CODE=0
    command -v xvfb-run &> /dev/null || EXIT_CODE=$?
    if [ $EXIT_CODE -eq 0 ] ; then
        HAS_XVFB_INSTALLED=true
    fi
}

function parseInstallArgs {
    printh "Parsing arguments"
    while [[ $# -gt 0 ]]; do
        case $1 in
            --skipsanity)
                SKIP_SANITY=true
                echo "➖ Skip Sanity Check"
                shift
                ;;
            -p|--port)
                local PORTS
                IFS=',' read -ra PORTS <<< "$2"
                if [ ${#PORTS[@]} -eq 2 ]; then
                    CSR_PORT="${PORTS[0]}"
                    SSR_PORT="${PORTS[1]}"
                    echo "➖ Set CSR Port to $CSR_PORT and SSR Port to $SSR_PORT"
                else
                    echo "Invalid Format: <CSRPort>,<SSRPort>"
                    exit 1
                fi
                shift
                shift
                ;;
            -s|--basesite)
                BASE_SITE="$2"
                echo "➖ BASE_SITE to $BASE_SITE"
                shift
                shift
                ;;
            -b|--branch)
                BRANCH="$2"
                echo "➖ Branch to $BRANCH"
                shift
                shift
                ;;
            b2b)
                ADD_B2B_LIBS=true
                echo "➖ Added B2B Libs"
                shift
                ;;
            cpq)
                ADD_CPQ=true
                echo "➖ Added CPQ"
                shift
                ;;
            cdc)
                ADD_CDC=true
                echo "➖ Added CDC"
                shift
                ;;
            epd)
                ADD_EPD_VISUALIZATION=true
                echo "➖ Added EPD"
                shift
                ;;
            opps)
                ADD_OPPS=true
                echo "➖ Added OPPS"
                shift
                ;;
            s4om)
                ADD_S4OM=true
                echo "➖ Added S4OM"
                shift
                ;;
<<<<<<< HEAD
            s4Service)
                ADD_S4_SERVICE=true
                echo "➖ Added S/4HANA Service Integration"
                shift
                ;;                
=======
            cpq-quote)
                ADD_CPQ_QUOTE=true
                echo "➖ Added CPQ_QUOTE"
                shift
                ;;
>>>>>>> 485f6713
            rdd)
                ADD_REQUESTED_DELIVERY_DATE=true
                echo "➖ Added Requested Delivery Date"
                shift
                ;;
            edd)
                ADD_ESTIMATED_DELIVERY_DATE=true
                echo "➖ Added Estimated Delivery Date"
                shift
                ;;
            invoices)
                ADD_PDF_INVOICES=true
                echo "➖ Added PDF Invoices"
                shift
                ;;
            -*|--*)
                echo "Unknown option $1"
                exit 1
                ;;
            *)
                shift
                ;;
        esac
    done
}

function parseStartArgs {
    printh "Parsing arguments"
    while [[ $# -gt 0 ]]; do
        case $1 in
            -c|--check)
                CHECK_AFTER_START=true
                echo "➖ Check SSR and SSR after start"
                shift
                ;;
            --check-b2b)
                CHECK_B2B_AFTER_START=true
                echo "➖ Check B2B after start"
                shift
                ;;
            --force-e2e)
                FORCE_E2E=true
                echo "➖ Force E2E Tests"
                shift
                ;;
            --skip-e2e)
                SKIP_E2E=true
                echo "➖ Skip E2E Tests"
                shift
                ;;
            -p|--port)
                local PORTS
                IFS=',' read -ra PORTS <<< "$2"
                if [ ${#PORTS[@]} -eq 2 ]; then
                    CSR_PORT="${PORTS[0]}"
                    SSR_PORT="${PORTS[1]}"
                    echo "➖ Set CSR Port to $CSR_PORT and SSR Port to $SSR_PORT"
                else
                    echo "Invalid Format: <CSRPort>,<SSRPort>"
                    exit 1
                fi
                shift
                shift
                ;;
            -*|--*)
                echo "Unknown option $1"
                exit 1
                ;;
            *)
                shift
                ;;
        esac
    done
}

function parseStopArgs {
    printh "Parsing arguments"
    while [[ $# -gt 0 ]]; do
        case $1 in
            -p|--port)
                local PORTS
                IFS=',' read -ra PORTS <<< "$2"
                if [ ${#PORTS[@]} -eq 2 ]; then
                    CSR_PORT="${PORTS[0]}"
                    SSR_PORT="${PORTS[1]}"
                    echo "➖ Set CSR Port to $CSR_PORT and SSR Port to $SSR_PORT"
                else
                    echo "Invalid Format: <CSRPort>,<SSRPort>"
                    exit 1
                fi
                shift
                shift
                ;;
            -*|--*)
                echo "Unknown option $1"
                exit 1
                ;;
            *)
                shift
                ;;
        esac
    done
}

function add_time_measurement {
    local TITLE=${1};
    local START_TIME=${TIME_MEASUREMENT_TIMES[${#TIME_MEASUREMENT_TIMES[@]}-1]}
    local END_TIME=$(date +%s)
    local ELAPSED=$(($END_TIME - $START_TIME))
    TIME_MEASUREMENT_TIMES+=("$END_TIME")

    if [ $ELAPSED -gt 30 ]; then
        TIME_MEASUREMENT_TITLES+=("\033[31m${ELAPSED}s\033[m\t$TIME_MEASUREMENT_CURR_TITLE")
    elif [ $ELAPSED -gt 10 ]; then
        TIME_MEASUREMENT_TITLES+=("\033[33m${ELAPSED}s\033[m\t$TIME_MEASUREMENT_CURR_TITLE")
    else
        TIME_MEASUREMENT_TITLES+=("\033[32m${ELAPSED}s\033[m\t$TIME_MEASUREMENT_CURR_TITLE")
    fi

    TIME_MEASUREMENT_CURR_TITLE="$TITLE"
}

function print_times {
    add_time_measurement ""
    echo ""
    echo "Elapsed Time"

    for MEASURMENT in "${TIME_MEASUREMENT_TITLES[@]}"
    do
        printf " ┕ $MEASURMENT\n"
    done
}

function print_summary {
    local START_TIME=${TIME_MEASUREMENT_TIMES[0]}
    local END_TIME=$(date +%s)
    local ELAPSED=$(($END_TIME - $START_TIME))
    printf "\nOS: ${EXECUTING_OS}\n"
    printf "BRANCH: ${BRANCH}\n"
    printf "Total Time: \033[32m${ELAPSED}s\033[m\n\n"
}

function create_npmrc {
    local NPMRC_CONTENT="always-auth=${NPM_ALWAYS_AUTH}\n@spartacus:registry=${NPM_URL}\n$(echo ${NPM_URL} | sed 's/https://g'):_auth=${NPM_TOKEN}\n"
    if [ -z "$NPM_TOKEN" ] ; then
        echo "NPM_TOKEN is empty"
    fi
    echo "creating .npmrc file in ${1} folder"
    printf $NPMRC_CONTENT > .npmrc
    echo "Spartacus registry url for ${1} app: $(npm config get '@spartacus:registry')"
}

function remove_npmrc {
    if [ -f "./.npmrc" ]; then
        echo 'removing .npmrc file'
        rm -rf .npmrc
    fi
}

function remove_npm_token {
    if [[ -f "./config.sh" &&  ! -z "${NPM_TOKEN}" ]]; then
        echo 'removing NPM_TOKEN value from config.sh'
        sed -i'' -e 's/NPM_TOKEN=.*/NPM_TOKEN=/g' config.sh
    fi
    if [[ -f "./config.default.sh" &&  ! -z "${NPM_TOKEN}" ]]; then
        echo 'removing NPM_TOKEN value from config.default.sh'
        sed -i'' -e 's/NPM_TOKEN=.*/NPM_TOKEN=/g' config.default.sh
    fi
}


# Compares 2 given semver strings
# Returns -1, when $1 < $2
#          1, when $1 > $2
#          0, when $1 = $2
#
# It takes into account hierarchical nature of semver, having 3 parts: major.minor.patch
#
# Note: It ignores delimiters like ~ or ^, if given as part of the version string.
function compareSemver() {
    # Remove delimiters like ~ or ^
    local version1=$(echo "$1" | tr -d '^~')
    local version2=$(echo "$2" | tr -d '^~')
    
    # Split the version numbers into major, minor, and patch
    version1=(${version1//./ })
    version2=(${version2//./ })

    # If a part is missing, consider it as 0
    for i in {0..2}; do
        if [[ -z ${version1[i]} ]]; then
            version1[i]=0
        fi
        if [[ -z ${version2[i]} ]]; then
            version2[i]=0
        fi
    done

    # Compare major versions
    if (( version1[0] > version2[0] )); then
        echo 1
        return
    elif (( version1[0] < version2[0] )); then
        echo -1
        return
    fi

    # If major versions are equal, compare minor versions
    if (( version1[1] > version2[1] )); then
        echo 1
        return
    elif (( version1[1] < version2[1] )); then
        echo -1
        return
    fi

    # If minor versions are equal, compare patch versions
    if (( version1[2] > version2[2] )); then
        echo 1
        return
    elif (( version1[2] < version2[2] )); then
        echo -1
        return
    fi

    # If all parts are equal, the versions are equal
    echo 0
    return
}<|MERGE_RESOLUTION|>--- conflicted
+++ resolved
@@ -154,7 +154,6 @@
         ng add --skip-confirmation @spartacus/s4om@${SPARTACUS_VERSION} --interactive false
     fi
 }
-<<<<<<< HEAD
 
 function add_S4_SERVICE {
   if [ "$ADD_S4_SERVICE" = true ] ; then
@@ -162,13 +161,11 @@
     fi
 }
 
-=======
 function add_cpq-quote {
   if [ "$ADD_CPQ_QUOTE" = true ] ; then
         ng add --skip-confirmation @spartacus/cpq-quote@${SPARTACUS_VERSION} --interactive false
     fi
 }
->>>>>>> 485f6713
 function add_requested_delivery_date {
   if [ "$ADD_REQUESTED_DELIVERY_DATE" = true ] ; then
         ng add --skip-confirmation @spartacus/requested-delivery-date@${SPARTACUS_VERSION} --interactive false
@@ -807,19 +804,16 @@
                 echo "➖ Added S4OM"
                 shift
                 ;;
-<<<<<<< HEAD
             s4Service)
                 ADD_S4_SERVICE=true
                 echo "➖ Added S/4HANA Service Integration"
                 shift
                 ;;                
-=======
             cpq-quote)
                 ADD_CPQ_QUOTE=true
                 echo "➖ Added CPQ_QUOTE"
                 shift
                 ;;
->>>>>>> 485f6713
             rdd)
                 ADD_REQUESTED_DELIVERY_DATE=true
                 echo "➖ Added Requested Delivery Date"
