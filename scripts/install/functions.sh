--- conflicted
+++ resolved
@@ -7,11 +7,7 @@
 TIME_MEASUREMENT_TITLES=()
 TIME_MEASUREMENT_TIMES=($(date +%s))
 
-<<<<<<< HEAD
-# Prints header
-=======
-# Prints header adds time measurement
->>>>>>> c4f89258
+# Prints header and adds time measurement
 function printh {
     local input="$1"
     local len=$((${#1}+2))
@@ -31,14 +27,8 @@
 
     echo "deleting directory ${dir} in background"
     if [ -d ${temp_dir} ]; then
-<<<<<<< HEAD
-        rm -rf ${temp_dir}
-    fi
-
-=======
         delete_dir ${temp_dir}
     fi
->>>>>>> c4f89258
     if [ -d ${dir} ]; then
         mv ${dir} ${temp_dir}
         rm -rf ${temp_dir} &
@@ -427,17 +417,10 @@
 function cmd_help {
     echo "Usage: run [command] [options...]"
     echo "Available commands are:"
-<<<<<<< HEAD
-    echo " install [--skipsanity] (from sources)"
-    echo " install_npm (from latest npm packages)"
-    echo " start [-c|--check] [--check-b2b] [--force-e2e] [--skip-e2e]"
-    echo " stop"
-=======
     echo " install [...extensions] [--port <port>] [--branch <branch>] [--basesite <basesite>] [--skipsanity] (from sources)"
     echo " install_npm (from latest npm packages)"
     echo " start [--port <port>] [-c|--check] [--check-b2b] [--force-e2e] [--skip-e2e]"
     echo " stop [--port <port>]"
->>>>>>> c4f89258
     echo " help"
 }
 
@@ -515,11 +498,7 @@
 
 function run_e2e {
     if [[ "$SKIP_E2E" = true ]] ; then
-<<<<<<< HEAD
-        echo "⏩️ B2B E2E skipped (Option: --skip-e2e)."
-=======
-        echo "⏩️ B2E E2E skipped (Option: --skip-e2e)."
->>>>>>> c4f89258
+        echo "⏩️ B2C E2E skipped (Option: --skip-e2e)."
         return 0
     fi
 
@@ -583,11 +562,8 @@
     fi
 }
 
-<<<<<<< HEAD
-=======
 function version { echo "$@" | awk -F. '{ printf("%d%03d%03d%03d\n", $1,$2,$3,$4); }'; }
 
->>>>>>> c4f89258
 function run_sanity_check {
     if [ "$SKIP_SANITY" = true ]; then
         printh "Skip config sanity check"
@@ -597,11 +573,6 @@
     fi
 }
 
-<<<<<<< HEAD
-function version { echo "$@" | awk -F. '{ printf("%d%03d%03d%03d\n", $1,$2,$3,$4); }'; }
-
-=======
->>>>>>> c4f89258
 function ng_sanity_check {
     if [[ "$BRANCH" == release/4.0.* ]] || [[ "$BRANCH" == release/4.3.* ]]; then
         local CLEAN_VERSION=$(echo "$ANGULAR_CLI_VERSION" | sed 's/[^0-9\.]//g')
@@ -664,8 +635,6 @@
                 echo "➖ Skip Sanity Check"
                 shift
                 ;;
-<<<<<<< HEAD
-=======
             -p|--port)
                 local PORTS
                 IFS=',' read -ra PORTS <<< "$2"
@@ -712,7 +681,6 @@
                 echo "➖ Added EPD"   
                 shift
                 ;;
->>>>>>> c4f89258
             -*|--*)
                 echo "Unknown option $1"
                 exit 1
@@ -748,8 +716,6 @@
                 echo "➖ Skip E2E Tests"
                 shift
                 ;;
-<<<<<<< HEAD
-=======
             -p|--port)
                 local PORTS
                 IFS=',' read -ra PORTS <<< "$2"
@@ -793,7 +759,6 @@
                 shift
                 shift
                 ;;
->>>>>>> c4f89258
             -*|--*)
                 echo "Unknown option $1"
                 exit 1
