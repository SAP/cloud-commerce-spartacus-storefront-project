--- conflicted
+++ resolved
@@ -731,20 +731,19 @@
                 echo "➖ Added S4OM"
                 shift
                 ;;
-<<<<<<< HEAD
+            rdd)
+                ADD_REQUESTED_DELIVERY_DATE=true
+                echo "➖ Added Requested Delivery Date"
+                shift
+                ;;
+            invoices)
+                ADD_PDF_INVOICES=true
+                echo "➖ Added PDF Invoices"
+                shift
+                ;;
             opf)
                 ADD_OPF=true
                 echo "➖ Added OPF"   
-=======
-            rdd)
-                ADD_REQUESTED_DELIVERY_DATE=true
-                echo "➖ Added Requested Delivery Date"
-                shift
-                ;;
-            invoices)
-                ADD_PDF_INVOICES=true
-                echo "➖ Added PDF Invoices"
->>>>>>> 0dd42d4a
                 shift
                 ;;
             -*|--*)
