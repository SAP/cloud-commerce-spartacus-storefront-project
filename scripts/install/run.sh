--- conflicted
+++ resolved
@@ -55,14 +55,7 @@
 }
 
 function clone_repo {
-<<<<<<< HEAD
     printh "Cloning Spartacus installation repo from ${SPARTACUS_REPO_URL}"
-=======
-    printh "Cloning Spartacus installation repo."
-
-    echo "Cloning from ${SPARTACUS_REPO_URL}. Currently in `pwd`"
-    ls -l ${BASE_DIR}
->>>>>>> d6aa4d0b
 
     git clone -b ${BRANCH} ${SPARTACUS_REPO_URL} ${CLONE_DIR} --depth 1
 }
@@ -306,11 +299,7 @@
     echo "Usage: run [command]"
     echo "Available commands are:"
     echo " install (from sources)"
-<<<<<<< HEAD
-    echo " install_npm (from npm packages)"
-=======
     echo " install_npm (from latest npm packages)"
->>>>>>> d6aa4d0b
     echo " start"
     echo " stop"
     echo " e2e"
