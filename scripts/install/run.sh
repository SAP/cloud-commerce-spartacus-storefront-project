--- conflicted
+++ resolved
@@ -117,16 +117,7 @@
 
 # Don't install b2b features here (use add_b2b function for that)
 function add_feature_libs {
-<<<<<<< HEAD
-  ng add @spartacus/checkout@${SPARTACUS_VERSION} --interactive false
-  ng add @spartacus/storefinder@${SPARTACUS_VERSION} --interactive false
-  ng add @spartacus/smartedit@${SPARTACUS_VERSION} --interactive false
-  ng add @spartacus/asm@${SPARTACUS_VERSION} --interactive false
-  ng add @spartacus/tracking@${SPARTACUS_VERSION} --interactive false --features="Personalization" --features="TMS-GTM" --features="TMS-AEPL"
-  ng add @spartacus/product@${SPARTACUS_VERSION} --interactive false
-=======
   ng add @spartacus/tracking@${SPARTACUS_VERSION} --interactive false --features="TMS-GTM" --features="TMS-AEPL"
->>>>>>> 9978f947
   ng add @spartacus/qualtrics@${SPARTACUS_VERSION} --interactive false
 }
 
