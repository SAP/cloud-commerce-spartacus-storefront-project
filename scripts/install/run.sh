--- conflicted
+++ resolved
@@ -91,50 +91,29 @@
 }
 
 function add_spartacus_csr {
-<<<<<<< HEAD
-    ( cd ${INSTALLATION_DIR} && cd csr && ng add @spartacus/schematics@${SPARTACUS_VERSION} --overwriteAppComponent true --baseUrl ${BACKEND_URL} --occPrefix ${OCC_PREFIX} && ng add @spartacus/storefinder@${SPARTACUS_VERSION} --interactive false && ng add @spartacus/checkoput@${SPARTACUS_VERSION} --interactive false
-        if [ "$ADD_B2B_LIBS" = true ] ; then
-            ng add @spartacus/organization@${SPARTACUS_VERSION} --interactive false
-        fi
-=======
-    ( cd ${INSTALLATION_DIR}/${1} && ng add @spartacus/schematics@${SPARTACUS_VERSION} --overwriteAppComponent true --baseUrl ${BACKEND_URL} --occPrefix ${OCC_PREFIX} && ng add @spartacus/storefinder@${SPARTACUS_VERSION} --interactive false
+    ( cd ${INSTALLATION_DIR}/${1} && ng add @spartacus/schematics@${SPARTACUS_VERSION} --overwriteAppComponent true --baseUrl ${BACKEND_URL} --occPrefix ${OCC_PREFIX} && ng add @spartacus/storefinder@${SPARTACUS_VERSION} --interactive false && ng add @spartacus/checkout@${SPARTACUS_VERSION} --interactive false
     add_b2b
     if [ "$ADD_PRODUCT_CONFIGURATOR" = true ] ; then
         ng add @spartacus/product-configurator@${SPARTACUS_VERSION} --interactive false
     fi
->>>>>>> 470b3e8d
     )
 }
 
 function add_spartacus_ssr {
-<<<<<<< HEAD
-    ( cd ${INSTALLATION_DIR} && cd ssr && ng add @spartacus/schematics@${SPARTACUS_VERSION} --overwriteAppComponent true --baseUrl ${BACKEND_URL} --occPrefix ${OCC_PREFIX} --ssr && ng add @spartacus/storefinder@${SPARTACUS_VERSION} --interactive false && ng add @spartacus/checkout@${SPARTACUS_VERSION} --interactive false
-        if [ "$ADD_B2B_LIBS" = true ] ; then
-            ng add @spartacus/organization@${SPARTACUS_VERSION} --interactive false
-        fi
-=======
-    ( cd ${INSTALLATION_DIR}/${1} && ng add @spartacus/schematics@${SPARTACUS_VERSION} --overwriteAppComponent true --baseUrl ${BACKEND_URL} --occPrefix ${OCC_PREFIX} --ssr && ng add @spartacus/storefinder@${SPARTACUS_VERSION} --interactive false
+    ( cd ${INSTALLATION_DIR}/${1} && ng add @spartacus/schematics@${SPARTACUS_VERSION} --overwriteAppComponent true --baseUrl ${BACKEND_URL} --occPrefix ${OCC_PREFIX} --ssr && ng add @spartacus/storefinder@${SPARTACUS_VERSION} --interactive false && ng add @spartacus/checkout@${SPARTACUS_VERSION} --interactive false
     add_b2b
     if [ "$ADD_PRODUCT_CONFIGURATOR" = true ] ; then
         ng add @spartacus/product-configurator@${SPARTACUS_VERSION} --interactive false
     fi
->>>>>>> 470b3e8d
     )
 }
 
 function add_spartacus_ssr_pwa {
-<<<<<<< HEAD
-    ( cd ${INSTALLATION_DIR} && cd ssr-pwa && ng add @spartacus/schematics@${SPARTACUS_VERSION} --overwriteAppComponent true --baseUrl ${BACKEND_URL} --occPrefix ${OCC_PREFIX} --ssr --pwa && ng add @spartacus/storefinder@${SPARTACUS_VERSION} --interactive false ng add @spartacus/checkout@${SPARTACUS_VERSION} --interactive false
-        if [ "$ADD_B2B_LIBS" = true ] ; then
-            ng add @spartacus/organization@${SPARTACUS_VERSION} --interactive false
-        fi
-=======
-    ( cd ${INSTALLATION_DIR}/${1} && cd ssr-pwa && ng add @spartacus/schematics@${SPARTACUS_VERSION} --overwriteAppComponent true --baseUrl ${BACKEND_URL} --occPrefix ${OCC_PREFIX} --ssr --pwa && ng add @spartacus/storefinder@${SPARTACUS_VERSION} --interactive false
+    ( cd ${INSTALLATION_DIR}/${1} && cd ssr-pwa && ng add @spartacus/schematics@${SPARTACUS_VERSION} --overwriteAppComponent true --baseUrl ${BACKEND_URL} --occPrefix ${OCC_PREFIX} --ssr --pwa && ng add @spartacus/storefinder@${SPARTACUS_VERSION} --interactive false && ng add @spartacus/checkout@${SPARTACUS_VERSION} --interactive false
     add_b2b
     if [ "$ADD_PRODUCT_CONFIGURATOR" = true ] ; then
         ng add @spartacus/product-configurator@${SPARTACUS_VERSION} --interactive false
     fi
->>>>>>> 470b3e8d
     )
 }
 
@@ -214,13 +193,11 @@
     printh "Creating storefinder npm package"
     ( cd ${CLONE_DIR}/dist/storefinder && yarn publish --new-version=${SPARTACUS_VERSION} --registry=http://localhost:4873/ --no-git-tag-version )
 
-<<<<<<< HEAD
     printh "Creating checkout npm package"
     ( cd ${CLONE_DIR}/dist/checkout && yarn publish --new-version=${SPARTACUS_VERSION} --registry=http://localhost:4873/ --no-git-tag-version )
-=======
+
     printh "Creating product-configurator npm package"
     ( cd ${CLONE_DIR}/dist/product-configurator && yarn publish --new-version=${SPARTACUS_VERSION} --registry=http://localhost:4873/ --no-git-tag-version )    
->>>>>>> 470b3e8d
 
     create_apps
 
