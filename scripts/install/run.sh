--- conflicted
+++ resolved
@@ -109,11 +109,7 @@
 }
 
 function add_spartacus_ssr_pwa {
-<<<<<<< HEAD
-    ( cd ${INSTALLATION_DIR}/${1} && cd ssr-pwa && ng add @spartacus/schematics@${SPARTACUS_VERSION} --overwriteAppComponent true --baseUrl ${BACKEND_URL} --occPrefix ${OCC_PREFIX} --ssr --pwa && ng add @spartacus/storefinder@${SPARTACUS_VERSION} --interactive false && ng add @spartacus/checkout@${SPARTACUS_VERSION} --interactive false
-=======
-    ( cd ${INSTALLATION_DIR}/${1} && ng add @spartacus/schematics@${SPARTACUS_VERSION} --overwriteAppComponent true --baseUrl ${BACKEND_URL} --occPrefix ${OCC_PREFIX} --ssr --pwa && ng add @spartacus/storefinder@${SPARTACUS_VERSION} --interactive false
->>>>>>> acf1081d
+    ( cd ${INSTALLATION_DIR}/${1} && ng add @spartacus/schematics@${SPARTACUS_VERSION} --overwriteAppComponent true --baseUrl ${BACKEND_URL} --occPrefix ${OCC_PREFIX} --ssr --pwa && ng add @spartacus/storefinder@${SPARTACUS_VERSION} --interactive false && ng add @spartacus/checkout@${SPARTACUS_VERSION} --interactive false
     add_b2b
     if [ "$ADD_PRODUCT_CONFIGURATOR" = true ] ; then
         ng add @spartacus/product-configurator@${SPARTACUS_VERSION} --interactive false
