--- conflicted
+++ resolved
@@ -21,10 +21,7 @@
         "feature-libs/organization"
         "feature-libs/storefinder"
         "feature-libs/product-configurator"
-<<<<<<< HEAD
-=======
         "feature-libs/qualtrics"
->>>>>>> bd70ab96
         )
 
 SPARTACUS_REPO_URL="git://github.com/SAP/spartacus.git"
