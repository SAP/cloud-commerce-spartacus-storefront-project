--- conflicted
+++ resolved
@@ -38,10 +38,7 @@
         "dist/cds:integration-libs/cds"
         "dist/cdc:integration-libs/cdc"
         "dist/cdp:integration-libs/cdp"
-<<<<<<< HEAD
-=======
         "dist/opps:integration-libs/opps"
->>>>>>> 669cdf58
         "dist/epd-visualization:integration-libs/epd-visualization"
         "dist/opf:integration-libs/opf"
         "dist/product-configurator:feature-libs/product-configurator"
