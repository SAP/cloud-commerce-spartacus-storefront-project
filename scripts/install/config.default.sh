# These are the default configs
# DON'T EDIT THIS FILE
# If you want to use different values, create a file named 'config.sh'
# If present, 'config.sh' will be used as well in addition to 'config.default.sh' (to override variables).

# Url of the hybris backend
# Will replace default host (https://localhost:9002) as a backend endpoint
# Make sure you specify the full url for the backend (https://[host]:[port]
BACKEND_URL="https://20.83.184.244:9002"
OCC_PREFIX="/occ/v2/"

SPARTACUS_PROJECTS=(
        "projects/core"
        "projects/assets"
        "projects/storefrontlib"
        "projects/storefrontstyles"
        "projects/schematics"
        "integration-libs/cds"
        "core-libs/setup"
        "feature-libs/organization"
        "feature-libs/storefinder"
<<<<<<< HEAD
        "feature-libs/checkout"
=======
        "feature-libs/smartedit"
>>>>>>> acf1081d
        "feature-libs/product-configurator"
        "feature-libs/qualtrics"
        )

SPARTACUS_REPO_URL="git://github.com/SAP/spartacus.git"
BRANCH='develop'

# custom location for the installation output
# BASE_DIR='/tmp/'

# other locations
CLONE_DIR="clone"
INSTALLATION_DIR="apps"
E2E_TEST_DIR=${CLONE_DIR}/projects/storefrontapp-e2e-cypress

ANGULAR_CLI_VERSION='~10.1.0'
SPARTACUS_VERSION='latest'

CSR_PORT="4200"
SSR_PORT="4100"
SSR_PWA_PORT=

CSR_APP_NAME="csr"
SSR_APP_NAME="ssr"
SSR_PWA_APP_NAME="ssr-pwa"

ADD_B2B_LIBS=false

ADD_PRODUCT_CONFIGURATOR=true<|MERGE_RESOLUTION|>--- conflicted
+++ resolved
@@ -19,11 +19,8 @@
         "core-libs/setup"
         "feature-libs/organization"
         "feature-libs/storefinder"
-<<<<<<< HEAD
         "feature-libs/checkout"
-=======
         "feature-libs/smartedit"
->>>>>>> acf1081d
         "feature-libs/product-configurator"
         "feature-libs/qualtrics"
         )
