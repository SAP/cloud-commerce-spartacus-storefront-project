--- conflicted
+++ resolved
@@ -80,14 +80,11 @@
 # config.epd-visualization.sh contains default values to use in your config.sh when ADD_EPD_VISUALIZATION is true.
 ADD_EPD_VISUALIZATION=false
 ADD_S4OM=false
-<<<<<<< HEAD
 ADD_OPF=false
 # The base URL and public key values are required for connection to Cloud Commerce Adapter (OPF)
 OPF_BASE_URL=
 OPF_CLIENT_PUBLIC_KEY=
-=======
 ADD_CPQ_QUOTE=false
->>>>>>> df80d855
 ADD_S4_SERVICE=false
 
 # The base URL (origin) of the SAP EPD Visualization Fiori launchpad
