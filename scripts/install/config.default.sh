# These are the default configs
# DON'T EDIT THIS FILE
# If you want to use different values, create a file named 'config.sh'
# If present, 'config.sh' will be used as well in addition to 'config.default.sh' (to override variables).

# Url of the hybris backend
# Will replace default host (https://localhost:9002) as a backend endpoint
# Make sure you specify the full url for the backend (https://[host]:[port]
BACKEND_URL="https://40.76.109.9:9002"

# A comma separated list of base sites.
# When empty, the base sites will not be explicitly specified in spartacus-configuration.module.ts
BASE_SITE=

OCC_PREFIX="/occ/v2/"

URL_PARAMETERS="baseSite,language,currency"

SPARTACUS_PROJECTS=(
        "dist/core:projects/core"
        "dist/storefrontlib:projects/storefrontlib"
        "dist/assets:projects/assets"
        "dist/checkout:feature-libs/checkout"
        "dist/product:feature-libs/product"
        "dist/setup:core-libs/setup"
        "dist/cart:feature-libs/cart"
        "dist/order:feature-libs/order"
        "dist/asm:feature-libs/asm"
        "dist/user:feature-libs/user"
        "dist/organization:feature-libs/organization"
        "dist/storefinder:feature-libs/storefinder"
        "dist/tracking:feature-libs/tracking"
        "dist/qualtrics:feature-libs/qualtrics"
        "dist/smartedit:feature-libs/smartedit"
        "dist/cds:integration-libs/cds"
        "dist/cdc:integration-libs/cdc"
        "dist/epd-visualization:integration-libs/epd-visualization"
        "dist/opf:integration-libs/opf"
        "dist/product-configurator:feature-libs/product-configurator"
        "projects/storefrontstyles:projects/storefrontstyles"
        "projects/schematics:projects/schematics"
        )

SPARTACUS_REPO_URL="https://github.com/SAP/spartacus.git"
BRANCH='develop'

# custom location for the installation output
# BASE_DIR='/tmp/'

# other locations
CLONE_DIR="clone"
INSTALLATION_DIR="apps"
E2E_TEST_DIR=${CLONE_DIR}/projects/storefrontapp-e2e-cypress

ANGULAR_CLI_VERSION='^14.2.3'
SPARTACUS_VERSION='latest'

CSR_PORT="4200"
SSR_PORT="4100"
SSR_PWA_PORT=

CSR_APP_NAME="csr"
SSR_APP_NAME="ssr"
SSR_PWA_APP_NAME="ssr-pwa"

ADD_B2B_LIBS=false

ADD_CPQ=false
ADD_CDC=false
# config.epd-visualization.sh contains default values to use in your config.sh when ADD_EPD_VISUALIZATION is true.
ADD_EPD_VISUALIZATION=false
<<<<<<< HEAD
ADD_OPF=false
=======
ADD_S4OM=false
>>>>>>> 4c578972

# The base URL (origin) of the SAP EPD Visualization Fiori launchpad
EPD_VISUALIZATION_BASE_URL=

#NPM connection info
#NPM_URL must start by 'https://' and end with '/' char
NPM_TOKEN=
NPM_URL= 
NPM_ALWAYS_AUTH=true

SKIP_SANITY=false
CHECK_AFTER_START=false
CHECK_B2B_AFTER_START=false
# Forces E2E even if XVFB is not installed
FORCE_E2E=false
SKIP_E2E=false<|MERGE_RESOLUTION|>--- conflicted
+++ resolved
@@ -69,11 +69,8 @@
 ADD_CDC=false
 # config.epd-visualization.sh contains default values to use in your config.sh when ADD_EPD_VISUALIZATION is true.
 ADD_EPD_VISUALIZATION=false
-<<<<<<< HEAD
+ADD_S4OM=false
 ADD_OPF=false
-=======
-ADD_S4OM=false
->>>>>>> 4c578972
 
 # The base URL (origin) of the SAP EPD Visualization Fiori launchpad
 EPD_VISUALIZATION_BASE_URL=
