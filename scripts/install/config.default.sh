# These are the default configs
# DON'T EDIT THIS FILE
# If you want to use different values, create a file named 'config.sh'
# If present, 'config.sh' will be used as well in addition to 'config.default.sh' (to override variables).

# Url of the hybris backend
# Will replace default host (https://localhost:9002) as a backend endpoint
# Make sure you specify the full url for the backend (https://[host]:[port]
BACKEND_URL="https://localhost:9002"

OCC_PREFIX="/occ/v2/"

SPARTACUS_PROJECTS=(
        "projects/core"
        "projects/assets"
        "projects/storefrontlib"
        "projects/storefrontstyles"
        "projects/schematics"
        "integration-libs/cds"
        "core-libs/setup"
        "feature-libs/organization"
        "feature-libs/storefinder"
<<<<<<< HEAD
        "feature-libs/product-configurator"
=======
        "feature-libs/qualtrics"
>>>>>>> d3284a48
        )

SPARTACUS_REPO_URL="git://github.com/SAP/spartacus.git"
BRANCH='develop'

# custom location for the installation output
# BASE_DIR='/tmp/'

# other locations
CLONE_DIR="clone"
INSTALLATION_DIR="apps"
E2E_TEST_DIR=${CLONE_DIR}/projects/storefrontapp-e2e-cypress

ANGULAR_CLI_VERSION='~10.1.0'
SPARTACUS_VERSION='latest'

CSR_PORT="4200"
SSR_PORT="4100"
SSR_PWA_PORT=

ADD_B2B_LIBS=false

ADD_PRODUCT_CONFIGURATOR=true<|MERGE_RESOLUTION|>--- conflicted
+++ resolved
@@ -20,11 +20,8 @@
         "core-libs/setup"
         "feature-libs/organization"
         "feature-libs/storefinder"
-<<<<<<< HEAD
         "feature-libs/product-configurator"
-=======
         "feature-libs/qualtrics"
->>>>>>> d3284a48
         )
 
 SPARTACUS_REPO_URL="git://github.com/SAP/spartacus.git"
