# These are the default configs
# DON'T EDIT THIS FILE
# If you want to use different values, create a file named 'config.sh'
# If present, 'config.sh' will be used as well in addition to 'config.default.sh' (to override variables).

# Url of the hybris backend
# Will replace default host (https://localhost:9002) as a backend endpoint
# Make sure you specify the full url for the backend (https://[host]:[port]
BACKEND_URL="https://40.76.109.9:9002"

# A comma separated list of base sites.
# When empty, the base sites will not be explicitly specified in spartacus-configuration.module.ts
BASE_SITE=

OCC_PREFIX="/occ/v2/"

URL_PARAMETERS="baseSite,language,currency"

SPARTACUS_PROJECTS=(
        "dist/core:projects/core"
        "dist/storefrontlib:projects/storefrontlib"
        "dist/assets:projects/assets"
        "dist/checkout:feature-libs/checkout"
        "dist/product:feature-libs/product"
        "dist/setup:core-libs/setup"
        "dist/cart:feature-libs/cart"
        "dist/order:feature-libs/order"
        "dist/asm:feature-libs/asm"
        "dist/user:feature-libs/user"
        "dist/organization:feature-libs/organization"
        "dist/storefinder:feature-libs/storefinder"
        "dist/tracking:feature-libs/tracking"
        "dist/qualtrics:feature-libs/qualtrics"
        "dist/smartedit:feature-libs/smartedit"
        "dist/cds:integration-libs/cds"
        "dist/cdc:integration-libs/cdc"
        "dist/epd-visualization:integration-libs/epd-visualization"
        "dist/product-configurator:feature-libs/product-configurator"
        "projects/storefrontstyles:projects/storefrontstyles"
        "projects/schematics:projects/schematics"
        )

SPARTACUS_REPO_URL="https://github.com/SAP/spartacus.git"
BRANCH='release/5.0.x'

# custom location for the installation output
# BASE_DIR='/tmp/'

# other locations
CLONE_DIR="clone"
INSTALLATION_DIR="apps"
E2E_TEST_DIR=${CLONE_DIR}/projects/storefrontapp-e2e-cypress

ANGULAR_CLI_VERSION='^14.2.3'
SPARTACUS_VERSION='latest'

CSR_PORT="4200"
SSR_PORT="4100"
SSR_PWA_PORT=

CSR_APP_NAME="csr"
SSR_APP_NAME="ssr"
SSR_PWA_APP_NAME="ssr-pwa"

ADD_B2B_LIBS=false

ADD_CPQ=false
ADD_CDC=false
# config.epd-visualization.sh contains default values to use in your config.sh when ADD_EPD_VISUALIZATION is true.
ADD_EPD_VISUALIZATION=false

# The base URL (origin) of the SAP EPD Fiori launchpad
EPD_VISUALIZATION_BASE_URL=

#NPM connection info
#NPM_URL must start by 'https://' and end with '/' char
NPM_TOKEN=
NPM_URL= 
<<<<<<< HEAD
NPM_ALWAYS_AUTH=true

SKIP_SANITY=false
CHECK_AFTER_START=false
CHECK_B2B_AFTER_START=false
# Forces E2E even if XVFB is not installed
FORCE_E2E=false
SKIP_E2E=false
=======
NPM_ALWAYS_AUTH=true
>>>>>>> 2abeaf78
<|MERGE_RESOLUTION|>--- conflicted
+++ resolved
@@ -76,15 +76,4 @@
 #NPM_URL must start by 'https://' and end with '/' char
 NPM_TOKEN=
 NPM_URL= 
-<<<<<<< HEAD
-NPM_ALWAYS_AUTH=true
-
-SKIP_SANITY=false
-CHECK_AFTER_START=false
-CHECK_B2B_AFTER_START=false
-# Forces E2E even if XVFB is not installed
-FORCE_E2E=false
-SKIP_E2E=false
-=======
-NPM_ALWAYS_AUTH=true
->>>>>>> 2abeaf78
+NPM_ALWAYS_AUTH=true