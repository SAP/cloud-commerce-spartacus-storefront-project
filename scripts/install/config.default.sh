# These are the default configs
# DON'T EDIT THIS FILE
# If you want to use different values, create a file named 'config.sh'
# If present, 'config.sh' will be used as well in addition to 'config.default.sh' (to override variables).

# Url of the hybris backend
# Will replace default host (https://localhost:9002) as a backend endpoint
# Make sure you specify the full url for the backend (https://[host]:[port]
BACKEND_URL="https://40.76.109.9:9002"

# A comma separated list of base sites.
# When empty, the base sites will not be explicitly specified in spartacus-configuration.module.ts
BASE_SITE=

OCC_PREFIX="/occ/v2/"

URL_PARAMETERS="baseSite,language,currency"

SPARTACUS_PROJECTS=(
<<<<<<< HEAD
        "projects/core"
        "projects/assets"
        "projects/storefrontlib"
        "projects/storefrontstyles"
        "projects/schematics"
        "integration-libs/cds"
        "integration-libs/cdc"
        "integration-libs/epd-visualization"
        "core-libs/setup"
        "feature-libs/asm"
        "feature-libs/organization"
        "feature-libs/storefinder"
        "feature-libs/checkout"
        "feature-libs/smartedit"
        "feature-libs/product"
        "feature-libs/product-configurator"
        "feature-libs/qualtrics"
        "feature-libs/cart"
        "feature-libs/order"
        "feature-libs/user"
        "feature-libs/tracking"
        "feature-libs/customer-ticketing"
=======
        "dist/core:projects/core"
        "dist/storefrontlib:projects/storefrontlib"
        "dist/assets:projects/assets"
        "dist/checkout:feature-libs/checkout"
        "dist/product:feature-libs/product"
        "dist/setup:core-libs/setup"
        "dist/cart:feature-libs/cart"
        "dist/order:feature-libs/order"
        "dist/asm:feature-libs/asm"
        "dist/user:feature-libs/user"
        "dist/organization:feature-libs/organization"
        "dist/storefinder:feature-libs/storefinder"
        "dist/tracking:feature-libs/tracking"
        "dist/qualtrics:feature-libs/qualtrics"
        "dist/smartedit:feature-libs/smartedit"
        "dist/cds:integration-libs/cds"
        "dist/cdc:integration-libs/cdc"
        "dist/epd-visualization:integration-libs/epd-visualization"
        "dist/product-configurator:feature-libs/product-configurator"
        "projects/storefrontstyles:projects/storefrontstyles"
        "projects/schematics:projects/schematics"
>>>>>>> eb5de484
        )

SPARTACUS_REPO_URL="https://github.com/SAP/spartacus.git"
BRANCH='develop'

# custom location for the installation output
# BASE_DIR='/tmp/'

# other locations
CLONE_DIR="clone"
INSTALLATION_DIR="apps"
E2E_TEST_DIR=${CLONE_DIR}/projects/storefrontapp-e2e-cypress

ANGULAR_CLI_VERSION='^14.2.3'
SPARTACUS_VERSION='latest'

CSR_PORT="4200"
SSR_PORT="4100"
SSR_PWA_PORT=

CSR_APP_NAME="csr"
SSR_APP_NAME="ssr"
SSR_PWA_APP_NAME="ssr-pwa"

ADD_B2B_LIBS=false

ADD_CPQ=false
ADD_CDC=false
# config.epd-visualization.sh contains default values to use in your config.sh when ADD_EPD_VISUALIZATION is true.
ADD_EPD_VISUALIZATION=false

# The base URL (origin) of the SAP EPD Fiori launchpad
EPD_VISUALIZATION_BASE_URL=

#NPM connection info
#NPM_URL must start by 'https://' and end with '/' char
NPM_TOKEN=
NPM_URL= 
NPM_ALWAYS_AUTH=true

SKIP_SANITY=false
CHECK_AFTER_START=false
CHECK_B2B_AFTER_START=false
# Forces E2E even if XVFB is not installed
FORCE_E2E=false
SKIP_E2E=false<|MERGE_RESOLUTION|>--- conflicted
+++ resolved
@@ -17,30 +17,6 @@
 URL_PARAMETERS="baseSite,language,currency"
 
 SPARTACUS_PROJECTS=(
-<<<<<<< HEAD
-        "projects/core"
-        "projects/assets"
-        "projects/storefrontlib"
-        "projects/storefrontstyles"
-        "projects/schematics"
-        "integration-libs/cds"
-        "integration-libs/cdc"
-        "integration-libs/epd-visualization"
-        "core-libs/setup"
-        "feature-libs/asm"
-        "feature-libs/organization"
-        "feature-libs/storefinder"
-        "feature-libs/checkout"
-        "feature-libs/smartedit"
-        "feature-libs/product"
-        "feature-libs/product-configurator"
-        "feature-libs/qualtrics"
-        "feature-libs/cart"
-        "feature-libs/order"
-        "feature-libs/user"
-        "feature-libs/tracking"
-        "feature-libs/customer-ticketing"
-=======
         "dist/core:projects/core"
         "dist/storefrontlib:projects/storefrontlib"
         "dist/assets:projects/assets"
@@ -56,13 +32,13 @@
         "dist/tracking:feature-libs/tracking"
         "dist/qualtrics:feature-libs/qualtrics"
         "dist/smartedit:feature-libs/smartedit"
+        "dist/customer-ticketing:feature-libs/customer-ticketing"
         "dist/cds:integration-libs/cds"
         "dist/cdc:integration-libs/cdc"
         "dist/epd-visualization:integration-libs/epd-visualization"
         "dist/product-configurator:feature-libs/product-configurator"
         "projects/storefrontstyles:projects/storefrontstyles"
         "projects/schematics:projects/schematics"
->>>>>>> eb5de484
         )
 
 SPARTACUS_REPO_URL="https://github.com/SAP/spartacus.git"
@@ -100,7 +76,7 @@
 #NPM connection info
 #NPM_URL must start by 'https://' and end with '/' char
 NPM_TOKEN=
-NPM_URL= 
+NPM_URL=
 NPM_ALWAYS_AUTH=true
 
 SKIP_SANITY=false
