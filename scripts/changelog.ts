--- conflicted
+++ resolved
@@ -80,11 +80,8 @@
     '@spartacus/product': 'feature-libs/product',
     '@spartacus/product-configurator': 'feature-libs/product-configurator',
     '@spartacus/storefinder': 'feature-libs/storefinder',
-<<<<<<< HEAD
     '@spartacus/asm': 'feature-libs/asm',
-=======
     '@spartacus/qualtrics': 'feature-libs/qualtrics',
->>>>>>> 02091730
     '@spartacus/cdc': 'integration-libs/cdc',
     '@spartacus/setup': 'core-libs/setup',
   };
