import { JsonObject, logging } from '@angular-devkit/core';
import chalk from 'chalk';
import program from 'commander';
import * as ejs from 'ejs';
import * as fs from 'fs';
import * as path from 'path';
import * as semver from 'semver';
import { packages } from './packages';
import * as versionsHelper from './versions';

const changelogTemplate = ejs.compile(
  fs.readFileSync(path.join(__dirname, './templates/changelog.ejs'), 'utf-8'),
  { client: true }
);

const conventionalCommitsParser = require('conventional-commits-parser');
const gitRawCommits = require('git-raw-commits');
const ghGot = require('gh-got');
const through = require('through2');

export interface ChangelogOptions {
  to: string;
  githubTokenFile?: string;
  githubToken?: string;
  library?: string;
  stdout?: boolean;
}

const breakingChangesKeywords = ['BREAKING CHANGE', 'BREAKING CHANGES'];
const deprecationsKeywords = ['DEPRECATION', 'DEPRECATED', 'DEPRECATIONS'];

export default async function run(
  args: ChangelogOptions,
  logger: logging.Logger
) {
  const commits: JsonObject[] = [];
  let toSha: string | null = null;
  const breakingChanges: JsonObject[] = [];
  const deprecations: JsonObject[] = [];
  const versionFromTag = args.to
    .split('-')
    .filter((_, i) => i !== 0)
    .join('-');
  const newVersion = semver.parse(versionFromTag, {
    includePrerelease: true,
    loose: true,
  });
  let fromToken: string;
  try {
    const packageVersions = await versionsHelper.fetchPackageVersions(
      args.library!
    );
    const previousVersion = versionsHelper.extractPreviousVersionForChangelog(
      packageVersions,
      newVersion?.version!
    );
    fromToken = (previousVersion &&
      args.to.split(newVersion?.version!).join(previousVersion)) as string;
  } catch (err) {
    // package not found - assuming first release
    fromToken = '';
  }

  const githubToken = (
    args.githubToken ||
    (args.githubTokenFile && fs.readFileSync(args.githubTokenFile, 'utf-8')) ||
    ''
  ).trim();

  const libraryPaths: Record<string, string> = {
    '@spartacus/storefront': 'projects/storefrontlib',
    '@spartacus/core': 'projects/core',
    '@spartacus/styles': 'projects/storefrontstyles',
    '@spartacus/assets': 'projects/assets',
    '@spartacus/schematics': 'projects/schematics',
    '@spartacus/incubator': 'projects/incubator',
    '@spartacus/cds': 'integration-libs/cds',
    '@spartacus/organization': 'feature-libs/organization',
    '@spartacus/product': 'feature-libs/product',
    '@spartacus/product-configurator': 'feature-libs/product-configurator',
    '@spartacus/storefinder': 'feature-libs/storefinder',
<<<<<<< HEAD
    '@spartacus/checkout': 'feature-libs/checkout',
=======
    '@spartacus/asm': 'feature-libs/asm',
    '@spartacus/smartedit': 'feature-libs/smartedit',
    '@spartacus/tracking': 'feature-libs/tracking',
>>>>>>> acf1081d
    '@spartacus/qualtrics': 'feature-libs/qualtrics',
    '@spartacus/cdc': 'integration-libs/cdc',
    '@spartacus/setup': 'core-libs/setup',
  };

  const duplexUtil = through(function (
    this: NodeJS.ReadStream,
    chunk: unknown,
    _: unknown,
    callback: () => {}
  ) {
    this.push(chunk);
    callback();
  });

  function getRawCommitsStream(to: string) {
    return gitRawCommits({
      from: fromToken,
      to,
      path: args.library
        ? path.join(__dirname, '..', libraryPaths[args.library])
        : path.join(__dirname, '..'),
      format:
        '%B%n-hash-%n%H%n-gitTags-%n%D%n-committerDate-%n%ci%n-authorName-%n%aN%n',
    }) as NodeJS.ReadStream;
  }

  function getCommitsStream(): NodeJS.ReadStream {
    getRawCommitsStream(args.to)
      .on('error', () => {
        getRawCommitsStream('HEAD')
          .on('error', (err) => {
            logger.fatal('An error happened: ' + err.message);
            return '';
          })
          .pipe(duplexUtil);
      })
      .pipe(duplexUtil);

    return duplexUtil;
  }

  return new Promise((resolve) => {
    getCommitsStream()
      .pipe(
        through((chunk: Buffer, _: string, callback: Function) => {
          // Replace github URLs with `@XYZ#123`
          const commit = chunk
            .toString('utf-8')
            .replace(/https?:\/\/github.com\/(.*?)\/issues\/(\d+)/g, '@$1#$2');

          callback(undefined, new Buffer(commit));
        })
      )
      .pipe(
        conventionalCommitsParser({
          headerPattern: /^(\w*)(?:\(([^)]*)\))?: (.*)$/,
          headerCorrespondence: ['type', 'scope', 'subject'],
          noteKeywords: [...breakingChangesKeywords, ...deprecationsKeywords],
          revertPattern: /^revert:\s([\s\S]*?)\s*This reverts commit (\w*)\./,
          revertCorrespondence: [`header`, `hash`],
          issuePrefixes: ['#', 'GH-', 'gh-'],
        })
      )
      .pipe(
        through.obj((chunk: JsonObject, _: string, cb: Function) => {
          try {
            const maybeTag =
              chunk.gitTags && (chunk.gitTags as string).match(/tag: (.*)/);
            const tags = maybeTag && maybeTag[1].split(/,/g);
            chunk['tags'] = tags;
            if (tags && tags.find((x) => x == args.to)) {
              toSha = chunk.hash as string;
            }
            const notes: any = chunk.notes;
            if (Array.isArray(notes)) {
              notes.forEach((note) => {
                if (breakingChangesKeywords.includes(note.title)) {
                  breakingChanges.push({
                    content: note.text,
                    commit: chunk,
                  });
                } else if (deprecationsKeywords.includes(note.title)) {
                  deprecations.push({
                    content: note.text,
                    commit: chunk,
                  });
                }
              });
            }
            commits.push(chunk);
            cb();
          } catch (err) {
            cb(err);
          }
        })
      )
      .on('finish', resolve);
  })
    .then(() => {
      const markdown: string = changelogTemplate({
        ...args,
        include: (x: string, v: {}) =>
          ejs.render(
            fs.readFileSync(
              path.join(__dirname, './templates', `${x}.ejs`),
              'utf-8'
            ),
            v
          ),
        commits,
        packages,
        breakingChanges,
        deprecations,
      });

      if (args.stdout || !githubToken) {
        console.log(markdown);
        process.exit(0);
      }

      // Check if we need to edit or create a new one.
      return ghGot('repos/SAP/spartacus/releases').then((x: JsonObject) => [
        x,
        markdown,
      ]);
    })
    .then(([body, markdown]) => {
      const json = body.body;
      const maybeRelease = json.find((x: JsonObject) => x.tag_name == args.to);
      const id = maybeRelease ? `/${maybeRelease.id}` : '';

      const semversion = (args.to && semver.parse(args.to)) || {
        prerelease: '',
      };

      return ghGot('repos/SAP/spartacus/releases' + id, {
        body: {
          body: markdown,
          draft: true,
          name: args.to,
          prerelease: semversion.prerelease.length > 0,
          tag_name: args.to,
          ...(toSha ? { target_commitish: toSha } : {}),
        },
        token: githubToken,
      });
    });
}

program
  .option('--to <commit>', 'To which commit/tag')
  .option('--verbose', 'Print output')
  .option('--githubToken <token>', 'Github token for release generation')
  .option('--tokenFile <pathToFile>', 'File with github token')
  .option('--lib <lib>', 'Changelog for passed library')
  .parse(process.argv);

const config = {
  from: program.from,
  to: program.to,
  stdout: program.verbose || false,
  githubToken: program.githubToken,
  githubTokenFile: program.tokenFile,
  library: program.lib,
};

if (typeof config.to === 'undefined') {
  console.error(chalk.red('Missing --to option with end commit/tag'));
  process.exit(1);
} else if (
  config.stdout === false &&
  typeof config.githubToken === 'undefined' &&
  typeof config.githubTokenFile === 'undefined'
) {
  console.error(
    chalk.red(
      'Missing --githubToken/--tokenFile option with correct github token'
    )
  );
  process.exit(1);
} else if (typeof config.library === 'string') {
  switch (config.library) {
    case 'core':
    case '@spartacus/core':
      config.library = '@spartacus/core';
      break;
    case 'storefrontlib':
    case 'storefront':
    case '@spartacus/storefront':
    case '@spartacus/storefrontlib':
      config.library = '@spartacus/storefront';
      break;
    case 'styles':
    case '@spartacus/styles':
    case 'storefrontstyles':
      config.library = '@spartacus/styles';
      break;
    case 'assets':
    case '@spartacus/assets':
      config.library = '@spartacus/assets';
      break;
    case 'schematics':
    case '@spartacus/schematics':
      config.library = '@spartacus/schematics';
      break;
    case 'incubator':
    case '@spartacus/incubator':
      config.library = '@spartacus/incubator';
      break;
    case 'cds':
    case '@spartacus/cds':
      config.library = '@spartacus/cds';
      break;
    case 'organization':
    case '@spartacus/organization':
      config.library = '@spartacus/organization';
      break;
    case 'product':
    case '@spartacus/product':
    case '@spartacus/product/configurators':
    case '@spartacus/product/configurators/common':
    case '@spartacus/product/configurators/cpq':
    case '@spartacus/product/configurators/variant':
    case '@spartacus/product/configurators/textfield':
    case '@spartacus/product/variants':
      config.library = '@spartacus/product';
      break;
    case 'product-configurator':
    case '@spartacus/product-configurator':
      config.library = '@spartacus/product-configurator';
      break;
    case 'cdc':
    case '@spartacus/cdc':
      config.library = '@spartacus/cdc';
      break;
    case 'storefinder':
    case '@spartacus/storefinder':
      config.library = '@spartacus/storefinder';
      break;
<<<<<<< HEAD
    case 'checkout':
    case '@spartacus/checkout':
      config.library = '@spartacus/checkout';
=======
    case 'tracking':
    case '@spartacus/tracking':
      config.library = '@spartacus/tracking';
>>>>>>> acf1081d
      break;
    case 'qualtrics':
    case '@spartacus/qualtrics':
      config.library = '@spartacus/qualtrics';
      break;
    case 'smartedit':
    case '@spartacus/smartedit':
      config.library = '@spartacus/smartedit';
      break;
    case 'setup':
    case '@spartacus/setup':
      config.library = '@spartacus/setup';
      break;
    default:
      config.library = undefined;
  }
}

run(config, new logging.NullLogger());<|MERGE_RESOLUTION|>--- conflicted
+++ resolved
@@ -79,13 +79,10 @@
     '@spartacus/product': 'feature-libs/product',
     '@spartacus/product-configurator': 'feature-libs/product-configurator',
     '@spartacus/storefinder': 'feature-libs/storefinder',
-<<<<<<< HEAD
     '@spartacus/checkout': 'feature-libs/checkout',
-=======
     '@spartacus/asm': 'feature-libs/asm',
     '@spartacus/smartedit': 'feature-libs/smartedit',
     '@spartacus/tracking': 'feature-libs/tracking',
->>>>>>> acf1081d
     '@spartacus/qualtrics': 'feature-libs/qualtrics',
     '@spartacus/cdc': 'integration-libs/cdc',
     '@spartacus/setup': 'core-libs/setup',
@@ -326,15 +323,12 @@
     case '@spartacus/storefinder':
       config.library = '@spartacus/storefinder';
       break;
-<<<<<<< HEAD
     case 'checkout':
     case '@spartacus/checkout':
       config.library = '@spartacus/checkout';
-=======
     case 'tracking':
     case '@spartacus/tracking':
       config.library = '@spartacus/tracking';
->>>>>>> acf1081d
       break;
     case 'qualtrics':
     case '@spartacus/qualtrics':
