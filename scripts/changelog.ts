--- conflicted
+++ resolved
@@ -79,11 +79,8 @@
     '@spartacus/organization': 'feature-libs/organization',
     '@spartacus/product': 'feature-libs/product',
     '@spartacus/storefinder': 'feature-libs/storefinder',
-<<<<<<< HEAD
     '@spartacus/tms': 'feature-libs/tms',
-=======
     '@spartacus/qualtrics': 'feature-libs/qualtrics',
->>>>>>> 03839ad6
     '@spartacus/cdc': 'integration-libs/cdc',
     '@spartacus/setup': 'core-libs/setup',
   };
@@ -315,15 +312,12 @@
     case '@spartacus/storefinder':
       config.library = '@spartacus/storefinder';
       break;
-<<<<<<< HEAD
     case 'tms':
     case '@spartacus/tms':
       config.library = '@spartacus/tms';
-=======
     case 'qualtrics':
     case '@spartacus/qualtrics':
       config.library = '@spartacus/qualtrics';
->>>>>>> 03839ad6
       break;
     case 'setup':
     case '@spartacus/setup':
