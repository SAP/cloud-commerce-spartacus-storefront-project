--- conflicted
+++ resolved
@@ -307,10 +307,7 @@
     case '@spartacus/product/configurators/variant':
     case '@spartacus/product/configurators/textfield':
     case '@spartacus/product/variants':
-<<<<<<< HEAD
     case '@spartacus/product/multi-d':
-=======
->>>>>>> a0b839e8
       config.library = '@spartacus/product';
       break;
     case 'product-configurator':
