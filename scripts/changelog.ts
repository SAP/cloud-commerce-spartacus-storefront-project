--- conflicted
+++ resolved
@@ -80,11 +80,8 @@
     '@spartacus/product': 'feature-libs/product',
     '@spartacus/product-configurator': 'feature-libs/product-configurator',
     '@spartacus/storefinder': 'feature-libs/storefinder',
-<<<<<<< HEAD
     '@spartacus/checkout': 'feature-libs/checkout',
-=======
     '@spartacus/qualtrics': 'feature-libs/qualtrics',
->>>>>>> 470b3e8d
     '@spartacus/cdc': 'integration-libs/cdc',
     '@spartacus/setup': 'core-libs/setup',
   };
@@ -315,15 +312,13 @@
     case '@spartacus/storefinder':
       config.library = '@spartacus/storefinder';
       break;
-<<<<<<< HEAD
     case 'checkout':
     case '@spartacus/checkout':
       config.library = '@spartacus/checkout';
-=======
+      break;
     case 'qualtrics':
     case '@spartacus/qualtrics':
       config.library = '@spartacus/qualtrics';
->>>>>>> 470b3e8d
       break;
     case 'setup':
     case '@spartacus/setup':
