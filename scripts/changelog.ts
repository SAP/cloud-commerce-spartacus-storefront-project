// tslint:disable:no-implicit-dependencies
import { JsonObject, logging } from '@angular-devkit/core';
import chalk from 'chalk';
import * as program from 'commander';
import * as ejs from 'ejs';
import * as fs from 'fs';
import * as path from 'path';
import * as semver from 'semver';
import { packages } from './packages';
import * as versionsHelper from './versions';

const changelogTemplate = ejs.compile(
  fs.readFileSync('./scripts/templates/changelog.ejs', 'utf-8'),
  { client: true }
);

const conventionalCommitsParser = require('conventional-commits-parser');
const gitRawCommits = require('git-raw-commits');
const ghGot = require('gh-got');
const through = require('through2');

export interface ChangelogOptions {
  to: string;
  githubTokenFile?: string;
  githubToken?: string;
  library?: string;
  stdout?: boolean;
}

<<<<<<< HEAD
=======
const breakingChangesKeywords = ['BREAKING CHANGE', 'BREAKING CHANGES'];
const deprecationsKeywords = ['DEPRECATION', 'DEPRECATED', 'DEPRECATIONS'];

>>>>>>> 507e57ae
export default async function run(
  args: ChangelogOptions,
  logger: logging.Logger
) {
  const commits: JsonObject[] = [];
  let toSha: string | null = null;
  const breakingChanges: JsonObject[] = [];
<<<<<<< HEAD
=======
  const deprecations: JsonObject[] = [];
>>>>>>> 507e57ae
  const versionFromTag = args.to
    .split('-')
    .filter((_, i) => i !== 0)
    .join('-');
  const newVersion = semver.parse(versionFromTag, {
    includePrerelease: true,
    loose: true,
  });
  let fromToken: string;
  try {
    const packageVersions = await versionsHelper.fetchPackageVersions(
      args.library
    );
    const previousVersion = versionsHelper.extractPreviousVersionForChangelog(
      packageVersions,
      newVersion.version
    );
    fromToken =
      previousVersion && args.to.split(newVersion).join(previousVersion);
  } catch (err) {
    // package not found - assuming first release
    fromToken = '';
  }

  const githubToken = (
    args.githubToken ||
    (args.githubTokenFile && fs.readFileSync(args.githubTokenFile, 'utf-8')) ||
    ''
  ).trim();

  const libraryPaths = {
    '@spartacus/storefront': './projects/storefrontlib',
    '@spartacus/core': './projects/core',
    '@spartacus/styles': './projects/storefrontstyles',
    '@spartacus/assets': './projects/assets',
    '@spartacus/schematics': './projects/schematics',
    '@spartacus/incubator': './projects/incubator',
  };

  const duplexUtil = through(function(chunk, _, callback) {
    this.push(chunk);
    callback();
  });

  function getRawCommitsStream(to: string) {
    return gitRawCommits({
      from: fromToken,
<<<<<<< HEAD
      to: 'HEAD' || args.to || 'HEAD',
=======
      to,
>>>>>>> 507e57ae
      path: args.library ? libraryPaths[args.library] : '.',
      format:
        '%B%n-hash-%n%H%n-gitTags-%n%D%n-committerDate-%n%ci%n-authorName-%n%aN%n',
    }) as NodeJS.ReadStream;
  }

  function getCommitsStream(): NodeJS.ReadStream {
    getRawCommitsStream(args.to)
      .on('error', () => {
        getRawCommitsStream('HEAD')
          .on('error', err => {
            logger.fatal('An error happened: ' + err.message);
            return '';
          })
          .pipe(duplexUtil);
      })
      .pipe(duplexUtil);

    return duplexUtil;
  }

  return new Promise(resolve => {
    getCommitsStream()
      .pipe(
        through((chunk: Buffer, _: string, callback: Function) => {
          // Replace github URLs with `@XYZ#123`
          const commit = chunk
            .toString('utf-8')
            .replace(/https?:\/\/github.com\/(.*?)\/issues\/(\d+)/g, '@$1#$2');

          callback(undefined, new Buffer(commit));
        })
      )
      .pipe(
        conventionalCommitsParser({
          headerPattern: /^(\w*)(?:\(([^)]*)\))?: (.*)$/,
          headerCorrespondence: ['type', 'scope', 'subject'],
          noteKeywords: [...breakingChangesKeywords, ...deprecationsKeywords],
          revertPattern: /^revert:\s([\s\S]*?)\s*This reverts commit (\w*)\./,
          revertCorrespondence: [`header`, `hash`],
        })
      )
      .pipe(
        through.obj((chunk: JsonObject, _: string, cb: Function) => {
          try {
            const maybeTag =
              chunk.gitTags && (chunk.gitTags as string).match(/tag: (.*)/);
            const tags = maybeTag && maybeTag[1].split(/,/g);
            chunk['tags'] = tags;
            // tslint:disable-next-line:triple-equals
            if (tags && tags.find(x => x == args.to)) {
              toSha = chunk.hash as string;
            }
            const notes: any = chunk.notes;
            if (Array.isArray(notes)) {
              notes.forEach(note => {
                if (breakingChangesKeywords.includes(note.title)) {
                  breakingChanges.push({
                    content: note.text,
                    commit: chunk,
                  });
                } else if (deprecationsKeywords.includes(note.title)) {
                  deprecations.push({
                    content: note.text,
                    commit: chunk,
                  });
                }
              });
            }
            commits.push(chunk);
            cb();
          } catch (err) {
            cb(err);
          }
        })
      )
      .on('finish', resolve);
  })
    .then(() => {
      const markdown: string = changelogTemplate({
        ...args,
        include: (x: string, v: {}) =>
          ejs.render(
            fs.readFileSync(
              path.join('./scripts/templates', `${x}.ejs`),
              'utf-8'
            ),
            v
          ),
        commits,
        packages,
        breakingChanges,
        deprecations,
      });

      if (args.stdout || !githubToken) {
        console.log(markdown);
        process.exit(0);
      }

      // Check if we need to edit or create a new one.
      return ghGot(
        'repos/SAP/cloud-commerce-spartacus-storefront/releases'
      ).then((x: JsonObject) => [x, markdown]);
    })
    .then(([body, markdown]) => {
      const json = body.body;
      // tslint:disable-next-line:triple-equals
      const maybeRelease = json.find((x: JsonObject) => x.tag_name == args.to);
      const id = maybeRelease ? `/${maybeRelease.id}` : '';

      const semversion = (args.to && semver.parse(args.to)) || {
        prerelease: '',
      };
      console.log('blabla');
      console.log('body', body);
      return ghGot(
        'repos/SAP/cloud-commerce-spartacus-storefront/releases' + id,
        {
          body: {
            body: markdown,
            draft: true,
            name: args.to,
            prerelease: semversion.prerelease.length > 0,
            tag_name: args.to,
            ...(toSha ? { target_commitish: toSha } : {}),
          },
          token: githubToken,
        }
      );
    });
}

program
  .option('--to <commit>', 'To which commit/tag')
  .option('--verbose', 'Print output')
  .option('--githubToken <token>', 'Github token for release generation')
  .option('--tokenFile <pathToFile>', 'File with github token')
  .option('--lib <lib>', 'Changelog for passed library')
  .parse(process.argv);

const config = {
  from: program.from,
  to: program.to,
  stdout: program.verbose || false,
  githubToken: program.githubToken,
  githubTokenFile: program.tokenFile,
  library: program.lib,
};

if (typeof config.to === 'undefined') {
  console.error(chalk.red('Missing --to option with end commit/tag'));
  process.exit(1);
} else if (
  config.stdout === false &&
  typeof config.githubToken === 'undefined' &&
  typeof config.githubTokenFile === 'undefined'
) {
  console.error(
    chalk.red(
      'Missing --githubToken/--tokenFile option with correct github token'
    )
  );
  process.exit(1);
} else if (typeof config.library === 'string') {
  switch (config.library) {
    case 'core':
    case '@spartacus/core':
      config.library = '@spartacus/core';
      break;
    case 'storefrontlib':
    case 'storefront':
    case '@spartacus/storefront':
    case '@spartacus/storefrontlib':
      config.library = '@spartacus/storefront';
      break;
    case 'styles':
    case '@spartacus/styles':
    case 'storefrontstyles':
      config.library = '@spartacus/styles';
      break;
    case 'assets':
    case '@spartacus/assets':
      config.library = '@spartacus/assets';
      break;
    case 'schematics':
    case '@spartacus/schematics':
      config.library = '@spartacus/schematics';
      break;
    case 'incubator':
    case '@spartacus/incubator':
      config.library = '@spartacus/incubator';
      break;
    default:
      config.library = undefined;
  }
}

run(config, new logging.NullLogger());<|MERGE_RESOLUTION|>--- conflicted
+++ resolved
@@ -27,12 +27,9 @@
   stdout?: boolean;
 }
 
-<<<<<<< HEAD
-=======
 const breakingChangesKeywords = ['BREAKING CHANGE', 'BREAKING CHANGES'];
 const deprecationsKeywords = ['DEPRECATION', 'DEPRECATED', 'DEPRECATIONS'];
 
->>>>>>> 507e57ae
 export default async function run(
   args: ChangelogOptions,
   logger: logging.Logger
@@ -40,10 +37,7 @@
   const commits: JsonObject[] = [];
   let toSha: string | null = null;
   const breakingChanges: JsonObject[] = [];
-<<<<<<< HEAD
-=======
   const deprecations: JsonObject[] = [];
->>>>>>> 507e57ae
   const versionFromTag = args.to
     .split('-')
     .filter((_, i) => i !== 0)
@@ -91,11 +85,7 @@
   function getRawCommitsStream(to: string) {
     return gitRawCommits({
       from: fromToken,
-<<<<<<< HEAD
-      to: 'HEAD' || args.to || 'HEAD',
-=======
       to,
->>>>>>> 507e57ae
       path: args.library ? libraryPaths[args.library] : '.',
       format:
         '%B%n-hash-%n%H%n-gitTags-%n%D%n-committerDate-%n%ci%n-authorName-%n%aN%n',
