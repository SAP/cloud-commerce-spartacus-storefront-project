// tslint:disable:no-implicit-dependencies
import { JsonObject, logging } from '@angular-devkit/core';
import chalk from 'chalk';
import program from 'commander';
import * as ejs from 'ejs';
import * as fs from 'fs';
import * as path from 'path';
import * as semver from 'semver';
import { packages } from './packages';
import * as versionsHelper from './versions';

const changelogTemplate = ejs.compile(
  fs.readFileSync(path.join(__dirname, './templates/changelog.ejs'), 'utf-8'),
  { client: true }
);

const conventionalCommitsParser = require('conventional-commits-parser');
const gitRawCommits = require('git-raw-commits');
const ghGot = require('gh-got');
const through = require('through2');

export interface ChangelogOptions {
  to: string;
  githubTokenFile?: string;
  githubToken?: string;
  library?: string;
  stdout?: boolean;
}

const breakingChangesKeywords = ['BREAKING CHANGE', 'BREAKING CHANGES'];
const deprecationsKeywords = ['DEPRECATION', 'DEPRECATED', 'DEPRECATIONS'];

export default async function run(
  args: ChangelogOptions,
  logger: logging.Logger
) {
  const commits: JsonObject[] = [];
  let toSha: string | null = null;
  const breakingChanges: JsonObject[] = [];
  const deprecations: JsonObject[] = [];
  const versionFromTag = args.to
    .split('-')
    .filter((_, i) => i !== 0)
    .join('-');
  const newVersion = semver.parse(versionFromTag, {
    includePrerelease: true,
    loose: true,
  });
  let fromToken: string;
  try {
    const packageVersions = await versionsHelper.fetchPackageVersions(
      args.library
    );
    const previousVersion = versionsHelper.extractPreviousVersionForChangelog(
      packageVersions,
      newVersion.version
    );
    fromToken =
      previousVersion && args.to.split(newVersion).join(previousVersion);
  } catch (err) {
    // package not found - assuming first release
    fromToken = '';
  }

  const githubToken = (
    args.githubToken ||
    (args.githubTokenFile && fs.readFileSync(args.githubTokenFile, 'utf-8')) ||
    ''
  ).trim();

  const libraryPaths = {
    '@spartacus/storefront': 'projects/storefrontlib',
    '@spartacus/core': 'projects/core',
    '@spartacus/styles': 'projects/storefrontstyles',
    '@spartacus/assets': 'projects/assets',
    '@spartacus/schematics': 'projects/schematics',
    '@spartacus/incubator': 'projects/incubator',
    '@spartacus/cds': 'integration-libs/cds',
    '@spartacus/organization': 'feature-libs/organization',
    '@spartacus/product': 'feature-libs/product',
    '@spartacus/product-configurator': 'feature-libs/product-configurator',
    '@spartacus/storefinder': 'feature-libs/storefinder',
    '@spartacus/qualtrics': 'feature-libs/qualtrics',
    '@spartacus/cdc': 'integration-libs/cdc',
    '@spartacus/setup': 'core-libs/setup',
  };

  const duplexUtil = through(function (chunk, _, callback) {
    this.push(chunk);
    callback();
  });

  function getRawCommitsStream(to: string) {
    return gitRawCommits({
      from: fromToken,
      to,
      path: args.library
        ? path.join(__dirname, '..', libraryPaths[args.library])
        : path.join(__dirname, '..'),
      format:
        '%B%n-hash-%n%H%n-gitTags-%n%D%n-committerDate-%n%ci%n-authorName-%n%aN%n',
    }) as NodeJS.ReadStream;
  }

  function getCommitsStream(): NodeJS.ReadStream {
    getRawCommitsStream(args.to)
      .on('error', () => {
        getRawCommitsStream('HEAD')
          .on('error', (err) => {
            logger.fatal('An error happened: ' + err.message);
            return '';
          })
          .pipe(duplexUtil);
      })
      .pipe(duplexUtil);

    return duplexUtil;
  }

  return new Promise((resolve) => {
    getCommitsStream()
      .pipe(
        through((chunk: Buffer, _: string, callback: Function) => {
          // Replace github URLs with `@XYZ#123`
          const commit = chunk
            .toString('utf-8')
            .replace(/https?:\/\/github.com\/(.*?)\/issues\/(\d+)/g, '@$1#$2');

          callback(undefined, new Buffer(commit));
        })
      )
      .pipe(
        conventionalCommitsParser({
          headerPattern: /^(\w*)(?:\(([^)]*)\))?: (.*)$/,
          headerCorrespondence: ['type', 'scope', 'subject'],
          noteKeywords: [...breakingChangesKeywords, ...deprecationsKeywords],
          revertPattern: /^revert:\s([\s\S]*?)\s*This reverts commit (\w*)\./,
          revertCorrespondence: [`header`, `hash`],
          issuePrefixes: ['#', 'GH-', 'gh-'],
        })
      )
      .pipe(
        through.obj((chunk: JsonObject, _: string, cb: Function) => {
          try {
            const maybeTag =
              chunk.gitTags && (chunk.gitTags as string).match(/tag: (.*)/);
            const tags = maybeTag && maybeTag[1].split(/,/g);
            chunk['tags'] = tags;
            // tslint:disable-next-line:triple-equals
            if (tags && tags.find((x) => x == args.to)) {
              toSha = chunk.hash as string;
            }
            const notes: any = chunk.notes;
            if (Array.isArray(notes)) {
              notes.forEach((note) => {
                if (breakingChangesKeywords.includes(note.title)) {
                  breakingChanges.push({
                    content: note.text,
                    commit: chunk,
                  });
                } else if (deprecationsKeywords.includes(note.title)) {
                  deprecations.push({
                    content: note.text,
                    commit: chunk,
                  });
                }
              });
            }
            commits.push(chunk);
            cb();
          } catch (err) {
            cb(err);
          }
        })
      )
      .on('finish', resolve);
  })
    .then(() => {
      const markdown: string = changelogTemplate({
        ...args,
        include: (x: string, v: {}) =>
          ejs.render(
            fs.readFileSync(
              path.join(__dirname, './templates', `${x}.ejs`),
              'utf-8'
            ),
            v
          ),
        commits,
        packages,
        breakingChanges,
        deprecations,
      });

      if (args.stdout || !githubToken) {
        console.log(markdown);
        process.exit(0);
      }

      // Check if we need to edit or create a new one.
      return ghGot('repos/SAP/spartacus/releases').then((x: JsonObject) => [
        x,
        markdown,
      ]);
    })
    .then(([body, markdown]) => {
      const json = body.body;
      // tslint:disable-next-line:triple-equals
      const maybeRelease = json.find((x: JsonObject) => x.tag_name == args.to);
      const id = maybeRelease ? `/${maybeRelease.id}` : '';

      const semversion = (args.to && semver.parse(args.to)) || {
        prerelease: '',
      };

      return ghGot('repos/SAP/spartacus/releases' + id, {
        body: {
          body: markdown,
          draft: true,
          name: args.to,
          prerelease: semversion.prerelease.length > 0,
          tag_name: args.to,
          ...(toSha ? { target_commitish: toSha } : {}),
        },
        token: githubToken,
      });
    });
}

program
  .option('--to <commit>', 'To which commit/tag')
  .option('--verbose', 'Print output')
  .option('--githubToken <token>', 'Github token for release generation')
  .option('--tokenFile <pathToFile>', 'File with github token')
  .option('--lib <lib>', 'Changelog for passed library')
  .parse(process.argv);

const config = {
  from: program.from,
  to: program.to,
  stdout: program.verbose || false,
  githubToken: program.githubToken,
  githubTokenFile: program.tokenFile,
  library: program.lib,
};

if (typeof config.to === 'undefined') {
  console.error(chalk.red('Missing --to option with end commit/tag'));
  process.exit(1);
} else if (
  config.stdout === false &&
  typeof config.githubToken === 'undefined' &&
  typeof config.githubTokenFile === 'undefined'
) {
  console.error(
    chalk.red(
      'Missing --githubToken/--tokenFile option with correct github token'
    )
  );
  process.exit(1);
} else if (typeof config.library === 'string') {
  switch (config.library) {
    case 'core':
    case '@spartacus/core':
      config.library = '@spartacus/core';
      break;
    case 'storefrontlib':
    case 'storefront':
    case '@spartacus/storefront':
    case '@spartacus/storefrontlib':
      config.library = '@spartacus/storefront';
      break;
    case 'styles':
    case '@spartacus/styles':
    case 'storefrontstyles':
      config.library = '@spartacus/styles';
      break;
    case 'assets':
    case '@spartacus/assets':
      config.library = '@spartacus/assets';
      break;
    case 'schematics':
    case '@spartacus/schematics':
      config.library = '@spartacus/schematics';
      break;
    case 'incubator':
    case '@spartacus/incubator':
      config.library = '@spartacus/incubator';
      break;
    case 'cds':
    case '@spartacus/cds':
      config.library = '@spartacus/cds';
      break;
    case 'organization':
    case '@spartacus/organization':
      config.library = '@spartacus/organization';
      break;
    case 'product':
    case '@spartacus/product':
<<<<<<< HEAD
    case '@spartacus/product/configurators':
    case '@spartacus/product/configurators/common':
    case '@spartacus/product/configurators/cpq':
    case '@spartacus/product/configurators/variant':
    case '@spartacus/product/configurators/textfield':
    case '@spartacus/product/variants':
    case '@spartacus/product/multi-d':
=======
>>>>>>> ba7e6f09
      config.library = '@spartacus/product';
      break;
    case 'product-configurator':
    case '@spartacus/product-configurator':
      config.library = '@spartacus/product-configurator';
      break;
    case 'cdc':
    case '@spartacus/cdc':
      config.library = '@spartacus/cdc';
      break;
    case 'storefinder':
    case '@spartacus/storefinder':
      config.library = '@spartacus/storefinder';
      break;
    case 'qualtrics':
    case '@spartacus/qualtrics':
      config.library = '@spartacus/qualtrics';
      break;
    case 'setup':
    case '@spartacus/setup':
      config.library = '@spartacus/setup';
      break;
    default:
      config.library = undefined;
  }
}

run(config, new logging.NullLogger());<|MERGE_RESOLUTION|>--- conflicted
+++ resolved
@@ -297,7 +297,6 @@
       break;
     case 'product':
     case '@spartacus/product':
-<<<<<<< HEAD
     case '@spartacus/product/configurators':
     case '@spartacus/product/configurators/common':
     case '@spartacus/product/configurators/cpq':
@@ -305,8 +304,6 @@
     case '@spartacus/product/configurators/textfield':
     case '@spartacus/product/variants':
     case '@spartacus/product/multi-d':
-=======
->>>>>>> ba7e6f09
       config.library = '@spartacus/product';
       break;
     case 'product-configurator':
