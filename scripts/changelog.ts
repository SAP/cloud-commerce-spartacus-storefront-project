--- conflicted
+++ resolved
@@ -79,11 +79,8 @@
     '@spartacus/organization': 'feature-libs/organization',
     '@spartacus/product': 'feature-libs/product',
     '@spartacus/storefinder': 'feature-libs/storefinder',
-<<<<<<< HEAD
     '@spartacus/smartedit': 'feature-libs/smartedit',
-=======
     '@spartacus/qualtrics': 'feature-libs/qualtrics',
->>>>>>> d1749f92
     '@spartacus/cdc': 'integration-libs/cdc',
     '@spartacus/setup': 'core-libs/setup',
   };
@@ -319,6 +316,10 @@
     case '@spartacus/qualtrics':
       config.library = '@spartacus/qualtrics';
       break;
+    case 'smartedit':
+    case '@spartacus/smartedit':
+      config.library = '@spartacus/smartedit';
+      break;
     case 'setup':
     case '@spartacus/setup':
       config.library = '@spartacus/setup';
