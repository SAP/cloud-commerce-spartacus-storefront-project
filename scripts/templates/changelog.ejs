<%#
  The data structure for this file looks like this:
    {
      from: 'v1.2.3',
      to: 'v1.2.4',
      packages: { /* The PackageInfoMap from "lib/packages.ts" */
      // For a commit with description:
      // ------------------------------------------------------
      //   feat(@spartacus/core): add something to this
      //
      //   Fixes #123
      // ------------------------------------------------------
      // See https://github.com/conventional-changelog/conventional-changelog/tree/master/packages/conventional-commits-parser
      commits: [ {
        type: 'feat', // | 'fix' | 'refactor' | 'build' | 'test' | 'ci'
        scope: '@spartacus/core',  // package name (or null)
        subject: 'add something to this',
        header: 'feat(@spartacus/core): add something to this',
        body: null,
        footer: 'Fixes #123',
        references: [
          {
            action: 'Closes',
            owner: null,
            repository: null,
            issue: '123',
            raw: '#123',
            prefix: '#'
          }
        ],
      } ]
    }
%><%
  // Sort those packages to the top, in those orders. Others will be sorted alphabetically.
  const CUSTOM_SORT_ORDER = [
    '@spartacus/core',
    '@spartacus/storefront',
    '@spartacus/styles',
    '@spartacus/assets',
    '@spartacus/schematics',
    '@spartacus/incubator',
    '@spartacus/cds',
    '@spartacus/organization',
    '@spartacus/product',
    '@spartacus/product-configurator',
    '@spartacus/storefinder',
<<<<<<< HEAD
    '@spartacus/asm',
=======
    '@spartacus/qualtrics',
>>>>>>> 02091730
    '@spartacus/cdc',
    '@spartacus/setup'
  ];
%>
# Commits
<table>
<tbody>
  <tr>
    <td><b>Commit</b>
    <td><b>Description</b>
    <td><b>Notes</b>
  </tr>
<%
  // Get unique scopes.
  const scopes = commits.map(x => x.scope)
    .sort()
    .filter((v, i, a) => v !== a[i - 1])
    .sort((a, b) => {
        // Sort using the sorting order above, or against each others if undefined.
        const aOrder = CUSTOM_SORT_ORDER.indexOf(a);
        const bOrder = CUSTOM_SORT_ORDER.indexOf(b);
        return aOrder == -1 ? bOrder == -1 ? (a || '').localeCompare(b || '') : 1 : aOrder - bOrder;
    });
  for (const scope of scopes) {
    // Do feature first, then fixes.
    const allScopeCommits = commits.filter(x => x.scope === scope);
    const scopeCommits = [
      ...allScopeCommits.filter(x => x.type === 'feat'),
      ...allScopeCommits.filter(x => x.type === 'fix'),
    ];
    if (scopeCommits.length == 0) {
        continue;
    }
%>
  <%
      let nbRows = 0;
      for (const commit of scopeCommits) {
          nbRows++;
          switch (commit.type) {
              case 'fix': %><%- include('./changelog-fix', commit) %><% break;
              case 'feat': %><%- include('./changelog-feat', commit) %><% break;
          }
      }
      // Add an empty row to get the alternating colors in sync.
      if (scope != scopes[scopes.length - 1] && nbRows % 2 && !library) { %>
        <tr></tr>
      <% } %>
  <% } %>
</tbody>
</table>
<% if(deprecations.length) { %>
  # Deprecations
  <ul>
  <% for (const change of deprecations) {
    %><%- include('./note', change) %><%
  } %>
  </ul>
<% } %>
<% if(breakingChanges.length) { %>
  # Breaking changes
  <ul>
  <% for (const change of breakingChanges) {
    %><%- include('./note', change) %><%
  } %>
  </ul>
<% } %><|MERGE_RESOLUTION|>--- conflicted
+++ resolved
@@ -44,11 +44,8 @@
     '@spartacus/product',
     '@spartacus/product-configurator',
     '@spartacus/storefinder',
-<<<<<<< HEAD
     '@spartacus/asm',
-=======
     '@spartacus/qualtrics',
->>>>>>> 02091730
     '@spartacus/cdc',
     '@spartacus/setup'
   ];
