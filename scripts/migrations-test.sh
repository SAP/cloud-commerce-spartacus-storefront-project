--- conflicted
+++ resolved
@@ -45,11 +45,7 @@
 fi
 
 cd ../projects/schematics
-<<<<<<< HEAD
-yarn build
-=======
 yarn && yarn build 
->>>>>>> 803d752a
 cd ../../dist
 
 doItFor "assets"
