###########################################################
# This script builds the relevant spartacus libraries
# and publishes them to the local npm registry.
#
# The building part can be skipped by providing the
# `skip` argument when calling the script:
# `./publish-schematics-verdaccio.sh skip`
#
# Building and publishing dev-schematics require `dev` param:
# `./publish-schematics-verdaccio.sh dev`
###########################################################

unpublish () {
  echo "unpublishing "$1""
  npm unpublish @spartacus/"$1" --registry http://localhost:4873 --force
}

publish () {
  echo "publishing "$1""
  npm publish --registry http://localhost:4873
}

doItFor () {
  cd "$1"

  if [[ "$1" == "storefrontlib" ]]; then
    unpublish "storefront"
  else
    unpublish "$1"
  fi

  publish "$1"
  cd ..
}

SKIP_BUILD="$1"
cd ../

if [[ -z "$SKIP_BUILD" ]]; then
  rm -rf dist
fi

cd projects/schematics
yarn && yarn build
cd ../../
cd feature-libs/my-account
yarn && yarn build:schematics
cd ../../

if [[ -z "$SKIP_BUILD" ]]; then
  yarn build:libs
fi
cd dist

if [[ -z "$SKIP_BUILD" ]]; then
  cd ../projects/storefrontstyles
  ng build
  cd ../../dist
fi

<<<<<<< HEAD
=======
cd ../projects/schematics
yarn && yarn build
cd ../../
cd feature-libs/organization
yarn build:schematics
cd ../../dist

>>>>>>> 3cd193b8
doItFor "assets"
doItFor "core"
doItFor "storefrontlib"
doItFor "cds"
doItFor "organization"
doItFor "setup"

cd ../projects/storefrontstyles
unpublish "styles" && publish "styles"
cd ../../dist

cd ../projects/schematics
unpublish "schematics" && publish "schematics"
cd ../../dist

if [[ "$1" == "dev" ]] || [[ "$2" == "dev" ]]; then
  cd ../projects/dev-schematics
  unpublish "dev-schematics"
  yarn && yarn build
  publish "dev-schematics"
  cd ../../dist
fi<|MERGE_RESOLUTION|>--- conflicted
+++ resolved
@@ -43,7 +43,7 @@
 cd projects/schematics
 yarn && yarn build
 cd ../../
-cd feature-libs/my-account
+cd feature-libs/organization
 yarn && yarn build:schematics
 cd ../../
 
@@ -58,16 +58,6 @@
   cd ../../dist
 fi
 
-<<<<<<< HEAD
-=======
-cd ../projects/schematics
-yarn && yarn build
-cd ../../
-cd feature-libs/organization
-yarn build:schematics
-cd ../../dist
-
->>>>>>> 3cd193b8
 doItFor "assets"
 doItFor "core"
 doItFor "storefrontlib"
