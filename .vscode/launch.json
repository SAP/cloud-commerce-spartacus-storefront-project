--- conflicted
+++ resolved
@@ -11,47 +11,5 @@
             "url": "https://localhost:4200",
             "webRoot": "${workspaceFolder}"
         }
-<<<<<<< HEAD
-      ]
-    },
-    {
-      "type": "chrome",
-      "request": "launch",
-      "name": "Launch Chrome against localhost",
-      "url": "https://localhost:4200",
-      "webRoot": "${workspaceFolder}/projects",
-      "sourceMapPathOverrides": {
-        "": "${webRoot}/"
-      }
-    },
-    {
-      "type": "node",
-      "request": "launch",
-      "name": "Debug schematics",
-      "skipFiles": ["<node_internals>/**"],
-      "program": "${workspaceFolder}/node_modules/@angular/cli/bin/ng",
-      "args": ["add", "--skip-confirmation", "@spartacus/schematics@latest"],
-      "console": "integratedTerminal",
-      "outFiles": ["${workspaceFolder}/node_modules/@spartacus/**/*.js"]
-    },
-
-    // to debug a schematics Jest test, make sure that a spec.ts file is currently opened.
-    {
-      "type": "node",
-      "request": "launch",
-      "name": "Debug project/schematics Jest test",
-      "program": "${workspaceFolder}/node_modules/.bin/jest",
-      "args": [
-        "${fileBasenameNoExtension}",
-        "--config",
-        "projects/schematics/jest.schematics.config.js"
-      ],
-      "console": "integratedTerminal",
-      "internalConsoleOptions": "neverOpen",
-      "disableOptimisticBPs": true
-    }
-  ]
-=======
     ]
->>>>>>> 7e4b2de3
 }