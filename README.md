# What is Spartacus?

Spartacus is an extendable and configurable storefront for SAP Commerce Cloud, built as a lean, Angular-based, single-page web application. Unlike Accelerator templates, which are bundled with SAP Commerce Cloud, the Sparatcus storefront is decoupled from the SAP Commerce Cloud backend, and it communicates with the backend only through REST API calls. 

Spartacus provides the core capabilities needed to build and deploy a branded frontend. The first iterations of Spartacus contain the basics of what an ecommerce storefront should include: 

* home page
* search
* categories
* product details
* cart page
* adding to cart
* checkout
* order history

Soon after the first release to open source, the team behind Spartacus at SAP will add new functionality frequently.

The Spartacus storefront is built with upgradability and extensibility in mind, and contains the foundations for future Progressive Web App (PWA) functionality. Extending Spartacus is easy and fast, and seamless upgrades mean you can take advantage of the latest features with little effort.

Spartacus is released as open source to provide greater access to partners and customers who are developing storefronts for use with SAP Commerce. Providing Spartacus as open source also creates the opportunity for the SAP Commerce Cloud community to contribute back to the storefront. However, Spartacus will continue to be actively developed by SAP Commerce Cloud's Team Spartacus and other teams for a long time to come.

Read the [documentation](docs/README.md) to learn more about the technology and architecture of the Spartacus storefront, and see [SAP Customer Experience](https://cx.sap.com/en/products/commerce) for more information about SAP Commerce Cloud.

# Setup and Installation

To get up and running with Spartacus, the simplest approach is to build the application from ready-made libraries. You can also clone and build from source.

Spartacus is meant to be paired with the SAP Commerce backend, but the Spartacus repo includes a mock server that can be used as well.

For full installation and setup information, see the [Getting Started](docs) documentation. 

# Customizing and Extending Spartacus

Although you are free to clone and change anything and everything in Spartacus, we hope you won't do that :)

To maintain our promise of upgradability, we strongly recommend that you extend Spartacus by building separate feature libraries that add to or change the provided functionality.

Spartacus is designed with an application shell (storefrontapp) that contains core resources that are needed to load the rest of the web app. These core resources are provided through libraries, such as the ``storefrontlib`` and ``storefrontstylelib``.  You then build new feature libraries that contains all custom functionality and pages. It is also possible to change the shell app, but it's not recommended. 

Don't forget that one of the more powerful features of SAP Commerce Cloud is its support for CMS (Content Management System). All custom data, such as logos, links, and more, are fetched from the server through CMS requests. For this reason, we also strongly recommend that you try to keep Spartacus "generic" in that it doesn't contain anything specific that a content manager might want to change later through a web console, instead of by asking a coder.

For a full explanation and guidelines, see [Extending and Customizing Spartacus](docs) and  [Spartacus Architecture](docs).

# Contributions

Team Spartacus is excited to hear ideas, requests, and especially code contributions. Here are a few ways to learn more and start prepping your first pull-request:

<<<<<<< HEAD
## Development Experience

The following sections outline some topics that improve the development experience.

### Configurable Backend

The storefront is driven by a backend, providing content and business APIs. The backend is configurable, as different environments require different backends.
Developers who have a local SAP Commerce installation running can connect to the local SAP Commerce backend (which defaults to `https://localhost:9002`). The backend URL is configured in a proxy configuration to avoid hardcoded URLs in the application code (see `proxy.backend.js`).

Developers who do not have access to a backend can use a local mockserver.

**Mock server**

Developers can use a local mock server for fast development. The mock server helps to:

- fast onboading – developers who don't have access to a backend can start developing right away.
- future development – developers can build new components that require an API that is not ready in the backend
- experiment other data sets – the mock server can be used to generate or create datasets
- CORS – the proxy overcomes CORS by default

The mock server can be started with an npm script `start:mock`. With this configuration, a separate proxy configuration is used to redirect backend and media URLs to a local [json-server](https://github.com/typicode/json-serve).

### Library development

Most of the code is developed in separated libraries. The library code is build with ngPackagr, while the application is build with webpack. The two different separate builds might slow down the development process, which is why by default in development mode, the build is done by webpack only.

Using two separate build processes complicates development, especially when the developer both implements library code and application code. In order to allow for a seamless build, in development mode both library and application code is build with webpack. We're relying on the standard angular-cli flags for production and development; development is the default, production mode is used when using the 'qa' build environment.
For convenience reasons, a package.json script is added to start the application in production mode with the 'qa' environment like so: `yarn start:qa`.

The IDE will use the library sources by default.

**WARNING:** Running in dev mode should only be used for convenience on local development environments. New code merged in develop should be tested against a regular library build and also production mode. The Anguar 6 docs give some explanations in [Why do I need to build the library everytime I make changes?](https://github.com/angular/angular-cli/wiki/stories-create-library#why-do-i-need-to-build-the-library-everytime-i-make-changes)

## Production

### Running in prod mode

As a developer or QA specialist, we need to run the storefront in "prod mode" to make sure everything will work fine when the app will be build for production. This is done using these 2 commands to build storefrontlib and the launch the app in prod mode:

```
yarn build:core:lib
yarn start:qa
```

## Development tools

#### Code Editor: VS Code

We use [Microsoft Visual Studio Code](https://code.visualstudio.com) for development. We rely on a series of features and plugins from it.

##### VS Code Workspace Extensions

The development team relies on a few extensions for productivity and code compliance. When you open the source folder in vscode, if you are missing some of these recommended extensions, vscode will prompt you for installation. The list of recommended extensions is found in '.vscode/extensions.json'.

Please make sure you install them.

##### VS Code Workspace settings

These are vscode settings the team relies on. They are shared and enforced via vscode workspace settings. If you want to add or change something, propose the change to the team instead of just commiting it, so the whole team uses it and can benefit from it.

### Browser: Google Chrome

For development, Google Chrome is recommended. There is a "Debugger for Chrome" extension for vscode in the workspace extensions. This allows you to place breakpoint in typescript from vscode and debug the app from vscode.
Chrome also manages well security exceptions that are needed to get the application running in a development environment.
=======
- Read [](CONTRIBUTING.md) for an overview of our contribution policies.
- Read the documentation in [Community](docs), especially the [Code of Conduct](doc) and the [GitHub Workflow](doc) documents.
- Join our general communication channel on [Slack](https://join.slack.com/t/spartacus-storefront/shared_invite/enQtNDM1OTI3OTMwNjU5LTRiNTFkMDJlZjRmYTBlY2QzZTM3YWNlYzJkYmEwZDY2MjM0MmIyYzdhYmQwZDMwZjg2YTAwOGFjNDBhZDYyNzE)
- Start creating issues or making requests through GitHub's issue tracking service or through ZenHub
>>>>>>> f089c79f
<|MERGE_RESOLUTION|>--- conflicted
+++ resolved
@@ -1,17 +1,17 @@
 # What is Spartacus?
 
-Spartacus is an extendable and configurable storefront for SAP Commerce Cloud, built as a lean, Angular-based, single-page web application. Unlike Accelerator templates, which are bundled with SAP Commerce Cloud, the Sparatcus storefront is decoupled from the SAP Commerce Cloud backend, and it communicates with the backend only through REST API calls. 
+Spartacus is an extendable and configurable storefront for SAP Commerce Cloud, built as a lean, Angular-based, single-page web application. Unlike Accelerator templates, which are bundled with SAP Commerce Cloud, the Sparatcus storefront is decoupled from the SAP Commerce Cloud backend, and it communicates with the backend only through REST API calls.
 
-Spartacus provides the core capabilities needed to build and deploy a branded frontend. The first iterations of Spartacus contain the basics of what an ecommerce storefront should include: 
+Spartacus provides the core capabilities needed to build and deploy a branded frontend. The first iterations of Spartacus contain the basics of what an ecommerce storefront should include:
 
-* home page
-* search
-* categories
-* product details
-* cart page
-* adding to cart
-* checkout
-* order history
+- home page
+- search
+- categories
+- product details
+- cart page
+- adding to cart
+- checkout
+- order history
 
 Soon after the first release to open source, the team behind Spartacus at SAP will add new functionality frequently.
 
@@ -27,7 +27,7 @@
 
 Spartacus is meant to be paired with the SAP Commerce backend, but the Spartacus repo includes a mock server that can be used as well.
 
-For full installation and setup information, see the [Getting Started](docs) documentation. 
+For full installation and setup information, see the [Getting Started](docs) documentation.
 
 # Customizing and Extending Spartacus
 
@@ -35,17 +35,21 @@
 
 To maintain our promise of upgradability, we strongly recommend that you extend Spartacus by building separate feature libraries that add to or change the provided functionality.
 
-Spartacus is designed with an application shell (storefrontapp) that contains core resources that are needed to load the rest of the web app. These core resources are provided through libraries, such as the ``storefrontlib`` and ``storefrontstylelib``.  You then build new feature libraries that contains all custom functionality and pages. It is also possible to change the shell app, but it's not recommended. 
+Spartacus is designed with an application shell (storefrontapp) that contains core resources that are needed to load the rest of the web app. These core resources are provided through libraries, such as the `storefrontlib` and `storefrontstylelib`. You then build new feature libraries that contains all custom functionality and pages. It is also possible to change the shell app, but it's not recommended.
 
 Don't forget that one of the more powerful features of SAP Commerce Cloud is its support for CMS (Content Management System). All custom data, such as logos, links, and more, are fetched from the server through CMS requests. For this reason, we also strongly recommend that you try to keep Spartacus "generic" in that it doesn't contain anything specific that a content manager might want to change later through a web console, instead of by asking a coder.
 
-For a full explanation and guidelines, see [Extending and Customizing Spartacus](docs) and  [Spartacus Architecture](docs).
+For a full explanation and guidelines, see [Extending and Customizing Spartacus](docs) and [Spartacus Architecture](docs).
 
 # Contributions
 
 Team Spartacus is excited to hear ideas, requests, and especially code contributions. Here are a few ways to learn more and start prepping your first pull-request:
 
-<<<<<<< HEAD
+- Read [](CONTRIBUTING.md) for an overview of our contribution policies.
+- Read the documentation in [Community](docs), especially the [Code of Conduct](doc) and the [GitHub Workflow](doc) documents.
+- Join our general communication channel on [Slack](https://join.slack.com/t/spartacus-storefront/shared_invite/enQtNDM1OTI3OTMwNjU5LTRiNTFkMDJlZjRmYTBlY2QzZTM3YWNlYzJkYmEwZDY2MjM0MmIyYzdhYmQwZDMwZjg2YTAwOGFjNDBhZDYyNzE)
+- Start creating issues or making requests through GitHub's issue tracking service or through ZenHub
+
 ## Development Experience
 
 The following sections outline some topics that improve the development experience.
@@ -109,10 +113,4 @@
 ### Browser: Google Chrome
 
 For development, Google Chrome is recommended. There is a "Debugger for Chrome" extension for vscode in the workspace extensions. This allows you to place breakpoint in typescript from vscode and debug the app from vscode.
-Chrome also manages well security exceptions that are needed to get the application running in a development environment.
-=======
-- Read [](CONTRIBUTING.md) for an overview of our contribution policies.
-- Read the documentation in [Community](docs), especially the [Code of Conduct](doc) and the [GitHub Workflow](doc) documents.
-- Join our general communication channel on [Slack](https://join.slack.com/t/spartacus-storefront/shared_invite/enQtNDM1OTI3OTMwNjU5LTRiNTFkMDJlZjRmYTBlY2QzZTM3YWNlYzJkYmEwZDY2MjM0MmIyYzdhYmQwZDMwZjg2YTAwOGFjNDBhZDYyNzE)
-- Start creating issues or making requests through GitHub's issue tracking service or through ZenHub
->>>>>>> f089c79f
+Chrome also manages well security exceptions that are needed to get the application running in a development environment.