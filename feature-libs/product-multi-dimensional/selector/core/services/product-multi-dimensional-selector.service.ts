--- conflicted
+++ resolved
@@ -157,13 +157,9 @@
   protected createVariantCategoryGroup(
     elements: VariantMatrixElement[]
   ): VariantCategoryGroup {
-<<<<<<< HEAD
-    const parentVariantCategory = variantMatrix[0]?.parentVariantCategory;
-=======
     const parentVariantCategory = elements.length
       ? elements[0]?.parentVariantCategory
       : undefined;
->>>>>>> 660929f3
 
     return {
       name: parentVariantCategory?.name ?? '',
