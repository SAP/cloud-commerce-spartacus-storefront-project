--- conflicted
+++ resolved
@@ -45,11 +45,7 @@
     }
 
     return this.productService
-<<<<<<< HEAD
-      .get(productCode, ProductScope.MULTI_DIMENSIONAL_GUARD)
-=======
       .get(productCode, ProductScope.MULTI_DIMENSIONAL_AVAILABILITY)
->>>>>>> f5696851
       .pipe(
         filter(isNotUndefined),
         switchMap((multiDimensionalProduct: Product) => {
