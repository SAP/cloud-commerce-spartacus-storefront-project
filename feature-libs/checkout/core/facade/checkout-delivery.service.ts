import { Injectable } from '@angular/core';
import { select, Store } from '@ngrx/store';
import { ActiveCartFacade, DeliveryMode } from '@spartacus/cart/main/root';
import { CheckoutDeliveryFacade } from '@spartacus/checkout/root';
import {
  Address,
<<<<<<< HEAD
=======
  DeliveryMode,
>>>>>>> 707d12a2
  getLastValueSync,
  OCC_USER_ID_ANONYMOUS,
  ProcessSelectors,
  StateUtils,
  StateWithProcess,
  UserIdService,
} from '@spartacus/core';
import { combineLatest, Observable } from 'rxjs';
import {
  filter,
  pluck,
  shareReplay,
  take,
  tap,
  withLatestFrom,
} from 'rxjs/operators';
import { CheckoutActions } from '../store/actions/index';
import {
  SET_DELIVERY_ADDRESS_PROCESS_ID,
  SET_DELIVERY_MODE_PROCESS_ID,
  SET_SUPPORTED_DELIVERY_MODE_PROCESS_ID,
  StateWithCheckout,
} from '../store/checkout-state';
import { CheckoutSelectors } from '../store/selectors/index';
import { CheckoutService } from './checkout.service';

@Injectable()
export class CheckoutDeliveryService implements CheckoutDeliveryFacade {
  constructor(
    protected checkoutStore: Store<StateWithCheckout>,
    protected processStateStore: Store<StateWithProcess<void>>,
<<<<<<< HEAD
    protected activeCartFacade: ActiveCartFacade,
    protected userIdService: UserIdService
=======
    protected activeCartService: ActiveCartService,
    protected userIdService: UserIdService,
    protected checkoutService: CheckoutService
>>>>>>> 707d12a2
  ) {}

  /**
   * Get supported delivery modes
   */
  getSupportedDeliveryModes(): Observable<DeliveryMode[]> {
    return this.checkoutStore.pipe(
      select(CheckoutSelectors.getSupportedDeliveryModes),
      withLatestFrom(
        this.processStateStore.pipe(
          select(
            ProcessSelectors.getProcessStateFactory(
              SET_SUPPORTED_DELIVERY_MODE_PROCESS_ID
            )
          )
        )
      ),
      tap(([, loadingState]) => {
        if (
          !(loadingState.loading || loadingState.success || loadingState.error)
        ) {
          this.loadSupportedDeliveryModes();
        }
      }),
      pluck(0),
      shareReplay({ bufferSize: 1, refCount: true })
    );
  }

  /**
   * Get selected delivery mode
   */
  getSelectedDeliveryMode(): Observable<DeliveryMode | undefined | null> {
    return this.checkoutStore.pipe(
      select(CheckoutSelectors.getSelectedDeliveryMode)
    );
  }

  /**
   * Get selected delivery mode code
   */
  getSelectedDeliveryModeCode(): Observable<string> {
    return this.checkoutStore.pipe(
      select(CheckoutSelectors.getSelectedDeliveryModeCode)
    );
  }

  /**
   * Get delivery address
   */
  getDeliveryAddress(): Observable<Address> {
    return this.checkoutStore.pipe(
      select(CheckoutSelectors.getDeliveryAddress)
    );
  }

  /**
   * Get status about successfully set Delivery Address
   */
  getSetDeliveryAddressProcess(): Observable<StateUtils.LoaderState<void>> {
    return this.processStateStore.pipe(
      select(
        ProcessSelectors.getProcessStateFactory(SET_DELIVERY_ADDRESS_PROCESS_ID)
      )
    );
  }

  /**
   * Clear info about process of setting Delivery Address
   */
  resetSetDeliveryAddressProcess(): void {
    this.checkoutStore.dispatch(
      new CheckoutActions.ResetSetDeliveryAddressProcess()
    );
  }

  /**
   * Get status about of set Delivery Mode process
   */
  getSetDeliveryModeProcess(): Observable<StateUtils.LoaderState<void>> {
    return this.processStateStore.pipe(
      select(
        ProcessSelectors.getProcessStateFactory(SET_DELIVERY_MODE_PROCESS_ID)
      )
    );
  }

  /**
   * Clear info about process of setting Delivery Mode
   */
  resetSetDeliveryModeProcess(): void {
    this.checkoutStore.dispatch(
      new CheckoutActions.ResetSetDeliveryModeProcess()
    );
  }

  /**
   * Clear info about process of setting Supported Delivery Modes
   */
  resetLoadSupportedDeliveryModesProcess(): void {
    this.checkoutStore.dispatch(
      new CheckoutActions.ResetLoadSupportedDeliveryModesProcess()
    );
  }

  /**
   * Get status about of set supported Delivery Modes process
   */
  getLoadSupportedDeliveryModeProcess(): Observable<
    StateUtils.LoaderState<void>
  > {
    return this.processStateStore.pipe(
      select(
        ProcessSelectors.getProcessStateFactory(
          SET_SUPPORTED_DELIVERY_MODE_PROCESS_ID
        )
      )
    );
  }

  /**
   * Clear supported delivery modes loaded in last checkout process
   */
  clearCheckoutDeliveryModes(): void {
    this.checkoutStore.dispatch(
      new CheckoutActions.ClearSupportedDeliveryModes()
    );
  }

  /**
   * Create and set a delivery address using the address param
   * @param address : the Address to be created and set
   */
  createAndSetAddress(address: Address): void {
    if (this.actionAllowed()) {
      let userId;
      this.userIdService
        .getUserId()
        .subscribe((occUserId) => (userId = occUserId))
        .unsubscribe();

      let cartId;
      this.activeCartFacade
        .getActiveCartId()
        .subscribe((activeCartId) => (cartId = activeCartId))
        .unsubscribe();
      if (userId && cartId) {
        this.checkoutStore.dispatch(
          new CheckoutActions.AddDeliveryAddress({
            userId,
            cartId,
            address: address,
          })
        );
      }
    }
  }

  /**
   * Load supported delivery modes
   */
  loadSupportedDeliveryModes(): void {
    if (this.actionAllowed()) {
      let userId;
      this.userIdService
        .getUserId()
        .subscribe((occUserId) => (userId = occUserId))
        .unsubscribe();

      let cartId;
      this.activeCartFacade
        .getActiveCartId()
        .subscribe((activeCartId) => (cartId = activeCartId))
        .unsubscribe();
      if (userId && cartId) {
        this.checkoutStore.dispatch(
          new CheckoutActions.LoadSupportedDeliveryModes({
            userId,
            cartId,
          })
        );
      }
    }
  }

  /**
   * Set delivery mode
   * @param mode : The delivery mode to be set
   */
  setDeliveryMode(mode: string): void {
    if (this.actionAllowed()) {
      const userId = getLastValueSync(this.userIdService.getUserId());
      const cartId = getLastValueSync(this.activeCartService.getActiveCartId());

<<<<<<< HEAD
      let cartId;
      this.activeCartFacade
        .getActiveCartId()
        .subscribe((activeCartId) => (cartId = activeCartId))
        .unsubscribe();
=======
>>>>>>> 707d12a2
      if (userId && cartId) {
        combineLatest([
          this.activeCartService.isStable(),
          this.checkoutService.isLoading(),
        ])
          .pipe(
            filter(([isStable, isLoading]) => isStable && !isLoading),
            take(1)
          )
          .subscribe(() => {
            this.checkoutStore.dispatch(
              new CheckoutActions.SetDeliveryMode({
                userId,
                cartId,
                selectedModeId: mode,
              })
            );
          });
      }
    }
  }

  /**
   * Set delivery address
   * @param address : The address to be set
   */
  setDeliveryAddress(address: Address): void {
    if (this.actionAllowed()) {
      let userId;
      this.userIdService
        .getUserId()
        .subscribe((occUserId) => (userId = occUserId))
        .unsubscribe();

      let cartId;
      this.activeCartFacade
        .getActiveCartId()
        .subscribe((activeCartId) => (cartId = activeCartId))
        .unsubscribe();
      if (cartId && userId) {
        this.checkoutStore.dispatch(
          new CheckoutActions.SetDeliveryAddress({
            userId,
            cartId,
            address: address,
          })
        );
      }
    }
  }

  /**
   * Clear address already setup in last checkout process
   */
  clearCheckoutDeliveryAddress(): void {
    let userId;
    this.userIdService
      .getUserId()
      .subscribe((occUserId) => (userId = occUserId))
      .unsubscribe();

    let cartId;
    this.activeCartFacade
      .getActiveCartId()
      .subscribe((activeCartId) => (cartId = activeCartId))
      .unsubscribe();
    if (userId && cartId) {
      this.checkoutStore.dispatch(
        new CheckoutActions.ClearCheckoutDeliveryAddress({
          userId,
          cartId,
        })
      );
    }
  }

  /**
   * Clear selected delivery mode setup in last checkout process
   */
  clearCheckoutDeliveryMode(): void {
    let userId;
    this.userIdService
      .getUserId()
      .subscribe((occUserId) => (userId = occUserId))
      .unsubscribe();

    let cartId;
    this.activeCartFacade
      .getActiveCartId()
      .subscribe((activeCartId) => (cartId = activeCartId))
      .unsubscribe();
    if (userId && cartId) {
      this.checkoutStore.dispatch(
        new CheckoutActions.ClearCheckoutDeliveryMode({
          userId,
          cartId,
        })
      );
    }
  }

  /**
   * Clear address and delivery mode already setup in last checkout process
   */
  clearCheckoutDeliveryDetails(): void {
    this.clearCheckoutDeliveryAddress();
    this.clearCheckoutDeliveryMode();
    this.clearCheckoutDeliveryModes();
  }

  protected actionAllowed(): boolean {
    const userId = getLastValueSync(this.userIdService.getUserId());

    return (
      (userId && userId !== OCC_USER_ID_ANONYMOUS) ||
      Boolean(getLastValueSync(this.activeCartFacade.isGuestCart()))
    );
  }
}<|MERGE_RESOLUTION|>--- conflicted
+++ resolved
@@ -4,10 +4,6 @@
 import { CheckoutDeliveryFacade } from '@spartacus/checkout/root';
 import {
   Address,
-<<<<<<< HEAD
-=======
-  DeliveryMode,
->>>>>>> 707d12a2
   getLastValueSync,
   OCC_USER_ID_ANONYMOUS,
   ProcessSelectors,
@@ -39,14 +35,9 @@
   constructor(
     protected checkoutStore: Store<StateWithCheckout>,
     protected processStateStore: Store<StateWithProcess<void>>,
-<<<<<<< HEAD
     protected activeCartFacade: ActiveCartFacade,
-    protected userIdService: UserIdService
-=======
-    protected activeCartService: ActiveCartService,
     protected userIdService: UserIdService,
     protected checkoutService: CheckoutService
->>>>>>> 707d12a2
   ) {}
 
   /**
@@ -239,19 +230,11 @@
   setDeliveryMode(mode: string): void {
     if (this.actionAllowed()) {
       const userId = getLastValueSync(this.userIdService.getUserId());
-      const cartId = getLastValueSync(this.activeCartService.getActiveCartId());
-
-<<<<<<< HEAD
-      let cartId;
-      this.activeCartFacade
-        .getActiveCartId()
-        .subscribe((activeCartId) => (cartId = activeCartId))
-        .unsubscribe();
-=======
->>>>>>> 707d12a2
+      const cartId = getLastValueSync(this.activeCartFacade.getActiveCartId());
+
       if (userId && cartId) {
         combineLatest([
-          this.activeCartService.isStable(),
+          this.activeCartFacade.isStable(),
           this.checkoutService.isLoading(),
         ])
           .pipe(
