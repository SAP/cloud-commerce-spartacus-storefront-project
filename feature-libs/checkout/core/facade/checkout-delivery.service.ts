--- conflicted
+++ resolved
@@ -1,10 +1,6 @@
 import { Injectable } from '@angular/core';
 import { select, Store } from '@ngrx/store';
-<<<<<<< HEAD
-import { ActiveCartFacade, DeliveryMode } from '@spartacus/cart/main/root';
-=======
 import { ActiveCartFacade, DeliveryMode } from '@spartacus/cart/base/root';
->>>>>>> a32dea3c
 import { CheckoutDeliveryFacade } from '@spartacus/checkout/root';
 import {
   Address,
