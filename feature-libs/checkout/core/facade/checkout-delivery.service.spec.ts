import { inject, TestBed } from '@angular/core/testing';
import { Store, StoreModule } from '@ngrx/store';
import {
  ActiveCartFacade,
  Cart,
  DeliveryMode,
} from '@spartacus/cart/main/root';
import {
  Address,
  PROCESS_FEATURE,
  StateUtils,
  UserIdService,
} from '@spartacus/core';
import { of } from 'rxjs';
import * as fromProcessReducers from '../../../../projects/core/src/process/store/reducers/index';
import { CheckoutActions } from '../store/actions/index';
import { CheckoutState } from '../store/checkout-state';
import * as fromCheckoutReducers from '../store/reducers/index';
import { CheckoutDeliveryService } from './checkout-delivery.service';
import { CheckoutService } from './checkout.service';

describe('CheckoutDeliveryService', () => {
  let service: CheckoutDeliveryService;
  let activeCartFacade: ActiveCartFacade;
  let userIdService: UserIdService;
  let store: Store<CheckoutState>;
  const userId = 'testUserId';
  const cart: Cart = { code: 'testCartId', guid: 'testGuid' };

  class ActiveCartServiceStub implements Partial<ActiveCartFacade> {
    cart;
    isGuestCart() {
      return of(true);
    }

    getActiveCartId() {
      return of(cart.code);
    }

    getActive() {
      return of(cart);
    }

    isStable() {
      return of(true);
    }
  }

  class UserIdServiceStub implements Partial<UserIdService> {
    userId;
    getUserId() {
      return of(userId);
    }
  }

  class mockCheckoutService {
    isLoading() {
      return of(false);
    }
  }

  const address: Address = {
    firstName: 'John',
    lastName: 'Doe',
    titleCode: 'mr',
    line1: 'Toyosaki 2 create on cart',
    town: 'Montreal',
    postalCode: 'L6M1P9',
    country: { isocode: 'CA' },
  };

  beforeEach(() => {
    TestBed.configureTestingModule({
      imports: [
        StoreModule.forRoot({}),
        StoreModule.forFeature('checkout', fromCheckoutReducers.getReducers()),
        StoreModule.forFeature(
          PROCESS_FEATURE,
          fromProcessReducers.getReducers()
        ),
      ],
      providers: [
        CheckoutDeliveryService,
        { provide: UserIdService, useClass: UserIdServiceStub },
<<<<<<< HEAD
        { provide: ActiveCartFacade, useClass: ActiveCartServiceStub },
=======
        { provide: ActiveCartService, useClass: ActiveCartServiceStub },
        { provide: CheckoutService, useClass: mockCheckoutService },
>>>>>>> 707d12a2
      ],
    });

    service = TestBed.inject(CheckoutDeliveryService);
    activeCartFacade = TestBed.inject(ActiveCartFacade);
    userIdService = TestBed.inject(UserIdService);
    store = TestBed.inject(Store);

    userIdService['userId'] = userId;
    activeCartFacade['cart'] = cart;

    spyOn(store, 'dispatch').and.callThrough();
  });

  it('should CheckoutDeliveryService is injected', inject(
    [CheckoutDeliveryService],
    (checkoutService: CheckoutDeliveryService) => {
      expect(checkoutService).toBeTruthy();
    }
  ));

  it('should be able to get supported delivery modes if data exists', () => {
    store.dispatch(
      new CheckoutActions.LoadSupportedDeliveryModesSuccess([
        { code: 'mode1' },
        { code: 'mode2' },
      ])
    );

    let deliveryModes: DeliveryMode[];
    service
      .getSupportedDeliveryModes()
      .subscribe((data) => {
        deliveryModes = data;
      })
      .unsubscribe();
    expect(deliveryModes).toEqual([{ code: 'mode1' }, { code: 'mode2' }]);
  });

  it('should be able to get supported delivery modes after trigger data loading when they do not exist', () => {
    spyOn(service, 'loadSupportedDeliveryModes').and.callThrough();

    let deliveryModes: DeliveryMode[];
    service
      .getSupportedDeliveryModes()
      .subscribe((data) => {
        deliveryModes = data;
      })
      .unsubscribe();

    expect(deliveryModes).toEqual([]);
    expect(service.loadSupportedDeliveryModes).toHaveBeenCalled();
  });

  it('should be able to get selected delivery mode if data exist', () => {
    store.dispatch(
      new CheckoutActions.LoadSupportedDeliveryModesSuccess([
        { code: 'mode1' },
        { code: 'mode2' },
      ])
    );
    store.dispatch(new CheckoutActions.SetDeliveryModeSuccess('mode1'));

    let selectedMode: DeliveryMode;
    service.getSelectedDeliveryMode().subscribe((data) => {
      selectedMode = data;
    });
    expect(selectedMode).toEqual({ code: 'mode1' });
  });

  it('should be able to get the code of selected delivery mode', () => {
    store.dispatch(
      new CheckoutActions.LoadSupportedDeliveryModesSuccess([
        { code: 'mode1' },
        { code: 'mode2' },
      ])
    );
    store.dispatch(new CheckoutActions.SetDeliveryModeSuccess('mode1'));

    let selectedModeCode: string;
    service.getSelectedDeliveryModeCode().subscribe((data) => {
      selectedModeCode = data;
    });
    expect(selectedModeCode).toEqual('mode1');
  });

  it('should be able to get the delivery address', () => {
    store.dispatch(new CheckoutActions.SetDeliveryAddressSuccess(address));

    let deliveryAddress: Address;
    service
      .getDeliveryAddress()
      .subscribe((data) => {
        deliveryAddress = data;
      })
      .unsubscribe();
    expect(deliveryAddress).toEqual(address);
  });

  it('should be able to get the set delivery address process', () => {
    let loaderState: StateUtils.LoaderState<any>;
    service
      .getSetDeliveryAddressProcess()
      .subscribe((data) => {
        loaderState = data;
      })
      .unsubscribe();
    expect(loaderState).toEqual({
      error: false,
      loading: false,
      success: false,
      value: undefined,
    });
  });

  it('should be able to get the set delivery address process during loading state', () => {
    service.setDeliveryAddress(address);

    let loaderState: StateUtils.LoaderState<any>;
    service
      .getSetDeliveryAddressProcess()
      .subscribe((data) => {
        loaderState = data;
      })
      .unsubscribe();
    expect(loaderState).toEqual({
      error: false,
      loading: true,
      success: false,
      value: undefined,
    });
  });

  it('should be able to reset set delivery address process', () => {
    service.resetSetDeliveryAddressProcess();

    expect(store.dispatch).toHaveBeenCalledWith(
      new CheckoutActions.ResetSetDeliveryAddressProcess()
    );
  });

  it('should be able to get the set delivery mode status', () => {
    let loaderState: StateUtils.LoaderState<any>;
    service
      .getSetDeliveryModeProcess()
      .subscribe((data) => {
        loaderState = data;
      })
      .unsubscribe();
    expect(loaderState).toEqual({
      error: false,
      loading: false,
      success: false,
      value: undefined,
    });
  });

  it('should be able to get the set delivery mode status during loading state', () => {
    const modeId = 'testId';
    service.setDeliveryMode(modeId);

    let loaderState: StateUtils.LoaderState<any>;
    service
      .getSetDeliveryModeProcess()
      .subscribe((data) => {
        loaderState = data;
      })
      .unsubscribe();
    expect(loaderState).toEqual({
      error: false,
      loading: true,
      success: false,
      value: undefined,
    });
  });

  it('should be able to reset set delivery mode process', () => {
    service.resetSetDeliveryModeProcess();

    expect(store.dispatch).toHaveBeenCalledWith(
      new CheckoutActions.ResetSetDeliveryModeProcess()
    );
  });

  it('should be able to reset load supported delivery modes process', () => {
    service.resetLoadSupportedDeliveryModesProcess();

    expect(store.dispatch).toHaveBeenCalledWith(
      new CheckoutActions.ResetLoadSupportedDeliveryModesProcess()
    );
  });

  it('should be able to get load supported delivery mode status', () => {
    let loaderState: StateUtils.LoaderState<any>;
    service
      .getLoadSupportedDeliveryModeProcess()
      .subscribe((data) => {
        loaderState = data;
      })
      .unsubscribe();
    expect(loaderState).toEqual({
      error: false,
      loading: false,
      success: false,
      value: undefined,
    });
  });

  it('should be able to get the load supported delivery mode status during loading state', () => {
    service.loadSupportedDeliveryModes();

    let loaderState: StateUtils.LoaderState<any>;
    service
      .getLoadSupportedDeliveryModeProcess()
      .subscribe((data) => {
        loaderState = data;
      })
      .unsubscribe();
    expect(loaderState).toEqual({
      error: false,
      loading: true,
      success: false,
      value: undefined,
    });
  });

  it('should be able to clear checkout delivery modes', () => {
    service.clearCheckoutDeliveryModes();

    expect(store.dispatch).toHaveBeenCalledWith(
      new CheckoutActions.ClearSupportedDeliveryModes()
    );
  });

  it('should be able to create and set address to cart', () => {
    service.createAndSetAddress(address);

    expect(store.dispatch).toHaveBeenCalledWith(
      new CheckoutActions.AddDeliveryAddress({
        userId: userId,
        cartId: cart.code,
        address: address,
      })
    );
  });

  it('should be able to load the supported delivery modes', () => {
    service.loadSupportedDeliveryModes();

    expect(store.dispatch).toHaveBeenCalledWith(
      new CheckoutActions.LoadSupportedDeliveryModes({
        userId: userId,
        cartId: cart.code,
      })
    );
  });

  it('should be able to set the delivery mode', () => {
    const modeId = 'testId';
    service.setDeliveryMode(modeId);

    expect(store.dispatch).toHaveBeenCalledWith(
      new CheckoutActions.SetDeliveryMode({
        userId: userId,
        cartId: cart.code,
        selectedModeId: modeId,
      })
    );
  });

  it('should set delivery address', () => {
    service.setDeliveryAddress(address);

    expect(store.dispatch).toHaveBeenCalledWith(
      new CheckoutActions.SetDeliveryAddress({
        userId: userId,
        cartId: cart.code,
        address: address,
      })
    );
  });

  it('should be able to clear checkout delivery address', () => {
    service.clearCheckoutDeliveryAddress();
    expect(store.dispatch).toHaveBeenCalledWith(
      new CheckoutActions.ClearCheckoutDeliveryAddress({
        userId: userId,
        cartId: cart.code,
      })
    );
  });

  it('should be able to clear checkout delivery mode', () => {
    service.clearCheckoutDeliveryMode();
    expect(store.dispatch).toHaveBeenCalledWith(
      new CheckoutActions.ClearCheckoutDeliveryMode({
        userId: userId,
        cartId: cart.code,
      })
    );
  });

  it('should be able to clear checkout delivery details', () => {
    service.clearCheckoutDeliveryDetails();
    expect(store.dispatch).toHaveBeenCalledWith(
      new CheckoutActions.ClearCheckoutDeliveryAddress({
        userId: userId,
        cartId: cart.code,
      })
    );
    expect(store.dispatch).toHaveBeenCalledWith(
      new CheckoutActions.ClearCheckoutDeliveryMode({
        userId: userId,
        cartId: cart.code,
      })
    );
    expect(store.dispatch).toHaveBeenCalledWith(
      new CheckoutActions.ClearSupportedDeliveryModes()
    );
  });
});<|MERGE_RESOLUTION|>--- conflicted
+++ resolved
@@ -82,12 +82,8 @@
       providers: [
         CheckoutDeliveryService,
         { provide: UserIdService, useClass: UserIdServiceStub },
-<<<<<<< HEAD
         { provide: ActiveCartFacade, useClass: ActiveCartServiceStub },
-=======
-        { provide: ActiveCartService, useClass: ActiveCartServiceStub },
         { provide: CheckoutService, useClass: mockCheckoutService },
->>>>>>> 707d12a2
       ],
     });
 
