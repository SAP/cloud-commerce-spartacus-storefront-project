--- conflicted
+++ resolved
@@ -1,16 +1,9 @@
 import { Injectable } from '@angular/core';
 import { select, Store } from '@ngrx/store';
-<<<<<<< HEAD
+import { ActiveCartService } from '@spartacus/cart/main/core';
 import { CardType } from '@spartacus/cart/main/root';
 import { CheckoutPaymentFacade } from '@spartacus/checkout/root';
 import {
-  ActiveCartService,
-=======
-import { ActiveCartService } from '@spartacus/cart/main/core';
-import { CheckoutPaymentFacade } from '@spartacus/checkout/root';
-import {
-  CardType,
->>>>>>> d10dcbb8
   OCC_USER_ID_ANONYMOUS,
   PaymentDetails,
   ProcessSelectors,
