--- conflicted
+++ resolved
@@ -27,14 +27,9 @@
   constructor(
     protected checkoutStore: Store<StateWithCheckout>,
     protected processStateStore: Store<StateWithProcess<void>>,
-<<<<<<< HEAD
     protected activeCartFacade: ActiveCartFacade,
-    protected userIdService: UserIdService
-=======
-    protected activeCartService: ActiveCartService,
     protected userIdService: UserIdService,
     protected checkoutService: CheckoutService
->>>>>>> 707d12a2
   ) {}
 
   /**
@@ -117,19 +112,11 @@
   setPaymentDetails(paymentDetails: PaymentDetails): void {
     if (this.actionAllowed()) {
       const userId = getLastValueSync(this.userIdService.getUserId());
-      const cartId = getLastValueSync(this.activeCartService.getActiveCartId());
+      const cartId = getLastValueSync(this.activeCartFacade.getActiveCartId());
 
-<<<<<<< HEAD
-      let cartId: string | undefined;
-      this.activeCartFacade
-        .getActiveCartId()
-        .subscribe((activeCartId) => (cartId = activeCartId))
-        .unsubscribe();
-=======
->>>>>>> 707d12a2
       if (userId && cartId) {
         combineLatest([
-          this.activeCartService.isStable(),
+          this.activeCartFacade.isStable(),
           this.checkoutService.isLoading(),
         ])
           .pipe(
