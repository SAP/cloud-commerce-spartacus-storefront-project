import { Injectable } from '@angular/core';
import { select, Store } from '@ngrx/store';
<<<<<<< HEAD
import { ActiveCartFacade } from '@spartacus/cart/main/root';
=======
import { ActiveCartFacade } from '@spartacus/cart/base/root';
>>>>>>> a32dea3c
import { CheckoutPaymentFacade } from '@spartacus/checkout/root';
import {
  CardType,
  getLastValueSync,
  OCC_USER_ID_ANONYMOUS,
  PaymentDetails,
  ProcessSelectors,
  StateUtils,
  StateWithProcess,
  UserIdService,
} from '@spartacus/core';
import { combineLatest, Observable } from 'rxjs';
import { filter, take } from 'rxjs/operators';
import { CheckoutActions } from '../store/actions/index';
import {
  SET_PAYMENT_DETAILS_PROCESS_ID,
  StateWithCheckout,
} from '../store/checkout-state';
import { CheckoutSelectors } from '../store/selectors/index';
import { CheckoutService } from './checkout.service';

@Injectable()
export class CheckoutPaymentService implements CheckoutPaymentFacade {
  constructor(
    protected checkoutStore: Store<StateWithCheckout>,
    protected processStateStore: Store<StateWithProcess<void>>,
    protected activeCartFacade: ActiveCartFacade,
    protected userIdService: UserIdService,
    protected checkoutService: CheckoutService
  ) {}

  /**
   * Get card types
   */
  getCardTypes(): Observable<CardType[]> {
    return this.checkoutStore.pipe(select(CheckoutSelectors.getAllCardTypes));
  }

  /**
   * Get payment details
   */
  getPaymentDetails(): Observable<PaymentDetails> {
    return this.checkoutStore.pipe(select(CheckoutSelectors.getPaymentDetails));
  }

  /**
   * Get status about set Payment Details process
   */
  getSetPaymentDetailsResultProcess(): Observable<
    StateUtils.LoaderState<void>
  > {
    return this.processStateStore.pipe(
      select(
        ProcessSelectors.getProcessStateFactory(SET_PAYMENT_DETAILS_PROCESS_ID)
      )
    );
  }

  /**
   * Clear info about process of setting Payment Details
   */
  resetSetPaymentDetailsProcess(): void {
    this.checkoutStore.dispatch(
      new CheckoutActions.ResetSetPaymentDetailsProcess()
    );
  }

  /**
   * Load the supported card types
   */
  loadSupportedCardTypes(): void {
    this.checkoutStore.dispatch(new CheckoutActions.LoadCardTypes());
  }

  /**
   * Create payment details using the given paymentDetails param
   * @param paymentDetails: the PaymentDetails to be created
   */
  createPaymentDetails(paymentDetails: PaymentDetails): void {
    if (this.actionAllowed()) {
      let userId;
      this.userIdService
        .getUserId()
        .subscribe((occUserId) => (userId = occUserId))
        .unsubscribe();

      let cartId;
      this.activeCartFacade
        .getActiveCartId()
        .subscribe((activeCartId) => (cartId = activeCartId))
        .unsubscribe();

      if (userId && cartId) {
        this.checkoutStore.dispatch(
          new CheckoutActions.CreatePaymentDetails({
            userId,
            cartId,
            paymentDetails,
          })
        );
      }
    }
  }

  /**
   * Set payment details
   * @param paymentDetails : the PaymentDetails to be set
   */
  setPaymentDetails(paymentDetails: PaymentDetails): void {
    if (this.actionAllowed()) {
      const userId = getLastValueSync(this.userIdService.getUserId());
      const cartId = getLastValueSync(this.activeCartFacade.getActiveCartId());

      if (userId && cartId) {
        combineLatest([
          this.activeCartFacade.isStable(),
          this.checkoutService.isLoading(),
        ])
          .pipe(
            filter(([isStable, isLoading]) => isStable && !isLoading),
            take(1)
          )
          .subscribe(() => {
            this.checkoutStore.dispatch(
              new CheckoutActions.SetPaymentDetails({
                userId,
                cartId,
                paymentDetails: paymentDetails,
              })
            );
          });
      }
    }
  }

  /**
   * Sets payment loading to true without having the flicker issue (GH-3102)
   */
  paymentProcessSuccess() {
    this.checkoutStore.dispatch(new CheckoutActions.PaymentProcessSuccess());
  }

  protected actionAllowed(): boolean {
    const userId = getLastValueSync(this.userIdService.getUserId());

    return (
      (userId && userId !== OCC_USER_ID_ANONYMOUS) ||
      Boolean(getLastValueSync(this.activeCartFacade.isGuestCart()))
    );
  }
}<|MERGE_RESOLUTION|>--- conflicted
+++ resolved
@@ -1,10 +1,6 @@
 import { Injectable } from '@angular/core';
 import { select, Store } from '@ngrx/store';
-<<<<<<< HEAD
-import { ActiveCartFacade } from '@spartacus/cart/main/root';
-=======
 import { ActiveCartFacade } from '@spartacus/cart/base/root';
->>>>>>> a32dea3c
 import { CheckoutPaymentFacade } from '@spartacus/checkout/root';
 import {
   CardType,
