import { inject, TestBed } from '@angular/core/testing';
import { Store, StoreModule } from '@ngrx/store';
<<<<<<< HEAD
import { Cart } from '@spartacus/cart/main/root';
import {
  ActiveCartService,
=======
import { ActiveCartService } from '@spartacus/cart/main/core';
import {
  Cart,
>>>>>>> d10dcbb8
  Order,
  ORDER_TYPE,
  PROCESS_FEATURE,
  ReplenishmentOrder,
  ScheduleReplenishmentForm,
  StateWithProcess,
  UserIdService,
} from '@spartacus/core';
import { Observable, of } from 'rxjs';
import * as fromProcessReducers from '../../../../projects/core/src/process/store/reducers/index';
import { CheckoutActions } from '../store/actions/index';
import { CHECKOUT_FEATURE, StateWithCheckout } from '../store/checkout-state';
import * as CheckoutActionsReducers from '../store/reducers/index';
import { CheckoutService } from './checkout.service';

const mockCartId = 'test-cart';
const mockTermsChecked = true;
const mockError = 'test-error';

const mockReplenishmentOrderFormData: ScheduleReplenishmentForm = {
  numberOfDays: 'test-number-days',
};

const mockReplenishmentOrder: ReplenishmentOrder = {
  active: true,
  purchaseOrderNumber: 'test-po',
  replenishmentOrderCode: 'test-repl-order',
  entries: [{ entryNumber: 0, product: { name: 'test-product' } }],
};

const mockOrder: Order = { code: 'testOrder', guestCustomer: true };

class ActiveCartServiceStub implements Partial<ActiveCartService> {
  isGuestCart(): boolean {
    return true;
  }

  getActiveCartId(): Observable<string> {
    return of(mockCartId);
  }
}

class UserIdServiceStub implements Partial<UserIdService> {
  userId;
  getUserId() {
    return of(this.userId);
  }
  takeUserId() {
    return of(this.userId);
  }
}

describe('CheckoutService', () => {
  let service: CheckoutService;
  let store: Store<StateWithCheckout | StateWithProcess<void>>;
  let activeCartService: ActiveCartService;
  let userIdService: UserIdService;
  const userId = 'testUserId';
  const cart: Cart = { code: 'testCartId', guid: 'testGuid' };

  beforeEach(() => {
    TestBed.configureTestingModule({
      imports: [
        StoreModule.forRoot({}),
        StoreModule.forFeature(
          CHECKOUT_FEATURE,
          CheckoutActionsReducers.getReducers()
        ),
        StoreModule.forFeature(
          PROCESS_FEATURE,
          fromProcessReducers.getReducers()
        ),
      ],
      providers: [
        CheckoutService,
        { provide: ActiveCartService, useClass: ActiveCartServiceStub },
        { provide: UserIdService, useClass: UserIdServiceStub },
      ],
    });

    service = TestBed.inject(CheckoutService);
    activeCartService = TestBed.inject(ActiveCartService);
    userIdService = TestBed.inject(UserIdService);

    userIdService['userId'] = userId;
    activeCartService['cart'] = cart;
    store = TestBed.inject(Store);

    spyOn(store, 'dispatch').and.callThrough();
  });

  it('should CheckoutService is injected', inject(
    [CheckoutService],
    (checkoutService: CheckoutService) => {
      expect(checkoutService).toBeTruthy();
    }
  ));

  describe('Load checkout details for extensible checkout', () => {
    it('should be able to load checkout details', () => {
      service.loadCheckoutDetails(mockCartId);
      expect(store.dispatch).toHaveBeenCalledWith(
        new CheckoutActions.LoadCheckoutDetails({
          userId: userId,
          cartId: mockCartId,
        })
      );
    });

    describe('get checkout details success', () => {
      it('should return true for success', () => {
        store.dispatch(
          new CheckoutActions.LoadCheckoutDetailsSuccess({
            deliveryAddress: {},
            deliveryMode: {},
            paymentInfo: {},
          })
        );

        let loaded: boolean;
        service
          .getCheckoutDetailsLoaded()
          .subscribe((data) => {
            loaded = data;
          })
          .unsubscribe();
        expect(loaded).toBeTruthy();
      });

      it('should return false for fail', () => {
        store.dispatch(
          new CheckoutActions.LoadCheckoutDetailsFail(new Error())
        );

        let loaded: boolean;
        service
          .getCheckoutDetailsLoaded()
          .subscribe((data) => {
            loaded = data;
          })
          .unsubscribe();
        expect(loaded).toBeFalsy();
      });
    });

    describe('is loading', () => {
      it('should return true in case loading was triggered', () => {
        store.dispatch(
          new CheckoutActions.LoadCheckoutDetails({
            userId: userId,
            cartId: cart.code,
          })
        );

        let loaded: boolean;
        service
          .isLoading()
          .subscribe((data) => {
            loaded = data;
          })
          .unsubscribe();
        expect(loaded).toBeTruthy();
      });
    });

    it('should return false in case checkout load failed', () => {
      store.dispatch(new CheckoutActions.LoadCheckoutDetailsFail(new Error()));

      let loaded: boolean;
      service
        .isLoading()
        .subscribe((data) => {
          loaded = data;
        })
        .unsubscribe();
      expect(loaded).toBeFalsy();
    });
  });

  describe('Type of order', () => {
    it('should set checkout order type', () => {
      service.setOrderType(ORDER_TYPE.PLACE_ORDER);
      expect(store.dispatch).toHaveBeenCalledWith(
        new CheckoutActions.SetOrderType(ORDER_TYPE.PLACE_ORDER)
      );
    });

    it('should be able to get the current order type', () => {
      store.dispatch(
        new CheckoutActions.SetOrderType(
          ORDER_TYPE.SCHEDULE_REPLENISHMENT_ORDER
        )
      );

      let result: ORDER_TYPE;
      service
        .getCurrentOrderType()
        .subscribe((data) => {
          result = data;
        })
        .unsubscribe();
      expect(result).toEqual(ORDER_TYPE.SCHEDULE_REPLENISHMENT_ORDER);
    });
  });

  describe('Place an order', () => {
    it('should be able to place order', () => {
      service.placeOrder(mockTermsChecked);

      expect(store.dispatch).toHaveBeenCalledWith(
        new CheckoutActions.PlaceOrder({
          userId: userId,
          cartId: mockCartId,
          termsChecked: mockTermsChecked,
        })
      );
    });

    it('should return the loading flag', () => {
      store.dispatch(new CheckoutActions.PlaceOrderSuccess(mockOrder));

      let result: boolean;

      service
        .getPlaceOrderLoading()
        .subscribe((data) => (result = data))
        .unsubscribe();

      expect(result).toEqual(false);
    });

    it('should return the success flag', () => {
      store.dispatch(new CheckoutActions.PlaceOrderSuccess(mockOrder));

      let result: boolean;

      service
        .getPlaceOrderSuccess()
        .subscribe((data) => (result = data))
        .unsubscribe();

      expect(result).toEqual(true);
    });

    it('should return the error flag', () => {
      store.dispatch(new CheckoutActions.PlaceOrderFail(mockError));

      let result: boolean;

      service
        .getPlaceOrderError()
        .subscribe((data) => (result = data))
        .unsubscribe();

      expect(result).toEqual(true);
    });

    it('should be able to get the order details when placing an order', () => {
      store.dispatch(new CheckoutActions.PlaceOrderSuccess(mockOrder));

      let orderDetails: Order;
      service
        .getOrderDetails()
        .subscribe((data) => {
          orderDetails = data;
        })
        .unsubscribe();
      expect(orderDetails).toEqual(mockOrder);
    });
  });

  describe('Schedule a replenishment order', () => {
    it('should be able to schedule replenishment order', () => {
      service.scheduleReplenishmentOrder(
        mockReplenishmentOrderFormData,
        mockTermsChecked
      );
      expect(store.dispatch).toHaveBeenCalledWith(
        new CheckoutActions.ScheduleReplenishmentOrder({
          cartId: mockCartId,
          scheduleReplenishmentForm: mockReplenishmentOrderFormData,
          termsChecked: mockTermsChecked,
          userId: userId,
        })
      );
    });

    it('should return the loading flag', () => {
      store.dispatch(
        new CheckoutActions.ScheduleReplenishmentOrderSuccess(
          mockReplenishmentOrder
        )
      );

      let result: boolean;

      service
        .getPlaceOrderLoading()
        .subscribe((data) => (result = data))
        .unsubscribe();

      expect(result).toEqual(false);
    });

    it('should return the success flag', () => {
      store.dispatch(
        new CheckoutActions.ScheduleReplenishmentOrderSuccess(
          mockReplenishmentOrder
        )
      );

      let result: boolean;

      service
        .getPlaceOrderSuccess()
        .subscribe((data) => (result = data))
        .unsubscribe();

      expect(result).toEqual(true);
    });

    it('should return the error flag', () => {
      store.dispatch(
        new CheckoutActions.ScheduleReplenishmentOrderFail(mockError)
      );

      let result: boolean;

      service
        .getPlaceOrderError()
        .subscribe((data) => (result = data))
        .unsubscribe();

      expect(result).toEqual(true);
    });

    it('should be able to get the order details when scheduling an order', () => {
      const mockReplenishmentOrderDetails: ReplenishmentOrder = {
        active: true,
        purchaseOrderNumber: 'test-po',
        replenishmentOrderCode: 'test-repl-order',
      };

      store.dispatch(
        new CheckoutActions.ScheduleReplenishmentOrderSuccess(
          mockReplenishmentOrderDetails
        )
      );

      let orderDetails: ReplenishmentOrder;
      service
        .getOrderDetails()
        .subscribe((data) => {
          orderDetails = data;
        })
        .unsubscribe();

      expect(orderDetails).toEqual(mockReplenishmentOrderDetails);
    });
  });

  describe('Clearing data from state', () => {
    it('should dispatch a ClearPlaceOrder action', () => {
      service.clearPlaceOrderState();

      expect(store.dispatch).toHaveBeenCalledWith(
        new CheckoutActions.ClearPlaceOrder()
      );
    });

    it('should be able to clear checkout data', () => {
      service.clearCheckoutData();
      expect(store.dispatch).toHaveBeenCalledWith(
        new CheckoutActions.ClearCheckoutData()
      );
    });

    it('should be able to clear checkout step', () => {
      service.clearCheckoutStep(2);
      expect(store.dispatch).toHaveBeenCalledWith(
        new CheckoutActions.ClearCheckoutStep(2)
      );
    });
  });

  describe('actionAllowed', () => {
    it('should allow actions for login user or guest user', () => {
      userIdService['userId'] = 'anonymous';

      expect(service['actionAllowed']()).toBeTruthy();
    });
  });
});<|MERGE_RESOLUTION|>--- conflicted
+++ resolved
@@ -1,14 +1,8 @@
 import { inject, TestBed } from '@angular/core/testing';
 import { Store, StoreModule } from '@ngrx/store';
-<<<<<<< HEAD
+import { ActiveCartService } from '@spartacus/cart/main/core';
 import { Cart } from '@spartacus/cart/main/root';
 import {
-  ActiveCartService,
-=======
-import { ActiveCartService } from '@spartacus/cart/main/core';
-import {
-  Cart,
->>>>>>> d10dcbb8
   Order,
   ORDER_TYPE,
   PROCESS_FEATURE,
