import { TestBed } from '@angular/core/testing';
<<<<<<< HEAD
import { Cart } from '@spartacus/cart/main/root';
=======
import { ActiveCartFacade } from '@spartacus/cart/main/root';
>>>>>>> d10dcbb8
import {
  BasePageMetaResolver,
  CmsService,
  I18nTestingModule,
  PageMetaResolver,
  PageMetaService,
  PageRobotsMeta,
} from '@spartacus/core';
import { Observable, of } from 'rxjs';
import { CheckoutPageMetaResolver } from './checkout-page-meta.resolver';

const mockCart: Cart = {
  code: '1234',
  totalItems: 5,
};

class MockActiveCartService {
  getActive(): Observable<Cart> {
    return of(mockCart);
  }
}

class MockCmsService {}

class MockBasePageMetaResolver {
  resolveDescription(): Observable<string> {
    return of();
  }
  resolveRobots() {
    return of();
  }
}

describe('CheckoutPageMetaResolver', () => {
  let service: CheckoutPageMetaResolver;
  let basePageMetaResolver: BasePageMetaResolver;

  beforeEach(() => {
    TestBed.configureTestingModule({
      imports: [I18nTestingModule],
      providers: [
        PageMetaService,
        { provide: ActiveCartFacade, useClass: MockActiveCartService },
        {
          provide: PageMetaResolver,
          useExisting: CheckoutPageMetaResolver,
          multi: true,
        },
        { provide: CmsService, useClass: MockCmsService },
        {
          provide: BasePageMetaResolver,
          useClass: MockBasePageMetaResolver,
        },
      ],
    });

    service = TestBed.inject(CheckoutPageMetaResolver);
    basePageMetaResolver = TestBed.inject(BasePageMetaResolver);
  });

  it('should inject service', () => {
    expect(service).toBeTruthy();
  });

  it(`should resolve page title`, () => {
    let result: string;

    service
      .resolveTitle()
      .subscribe((meta) => {
        result = meta;
      })
      .unsubscribe();

    expect(result).toEqual('pageMetaResolver.checkout.title count:5');
  });

  it(`should resolve 'Page description' for resolveDescription()`, () => {
    let result: string | undefined;

    spyOn(basePageMetaResolver, 'resolveDescription').and.returnValue(
      of('Page description')
    );

    service
      .resolveDescription()
      .subscribe((meta) => {
        result = meta;
      })
      .unsubscribe();

    expect(result).toEqual('Page description');
  });

  it(`should resolve robots for page data`, () => {
    let result: PageRobotsMeta[] | undefined;

    spyOn(basePageMetaResolver, 'resolveRobots').and.returnValue(
      of([PageRobotsMeta.NOFOLLOW, PageRobotsMeta.NOINDEX] as PageRobotsMeta[])
    );

    service
      .resolveRobots()
      .subscribe((meta) => {
        result = meta;
      })
      .unsubscribe();

    expect(result).toContain(PageRobotsMeta.NOFOLLOW);
    expect(result).toContain(PageRobotsMeta.NOINDEX);
  });
});<|MERGE_RESOLUTION|>--- conflicted
+++ resolved
@@ -1,9 +1,5 @@
 import { TestBed } from '@angular/core/testing';
-<<<<<<< HEAD
-import { Cart } from '@spartacus/cart/main/root';
-=======
-import { ActiveCartFacade } from '@spartacus/cart/main/root';
->>>>>>> d10dcbb8
+import { ActiveCartFacade, Cart } from '@spartacus/cart/main/root';
 import {
   BasePageMetaResolver,
   CmsService,
