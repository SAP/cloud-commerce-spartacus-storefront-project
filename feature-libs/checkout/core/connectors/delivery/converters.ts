import { InjectionToken } from '@angular/core';
<<<<<<< HEAD
import { DeliveryMode } from '@spartacus/cart/main/root';
=======
import { DeliveryMode } from '@spartacus/cart/base/root';
>>>>>>> a32dea3c
import { Converter } from '@spartacus/core';

export const DELIVERY_MODE_NORMALIZER = new InjectionToken<
  Converter<any, DeliveryMode>
>('DeliveryModeNormalizer');<|MERGE_RESOLUTION|>--- conflicted
+++ resolved
@@ -1,9 +1,5 @@
 import { InjectionToken } from '@angular/core';
-<<<<<<< HEAD
-import { DeliveryMode } from '@spartacus/cart/main/root';
-=======
 import { DeliveryMode } from '@spartacus/cart/base/root';
->>>>>>> a32dea3c
 import { Converter } from '@spartacus/core';
 
 export const DELIVERY_MODE_NORMALIZER = new InjectionToken<
