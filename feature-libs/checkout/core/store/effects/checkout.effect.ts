--- conflicted
+++ resolved
@@ -4,11 +4,6 @@
   AuthActions,
   CartActions,
   GlobalMessageActions,
-<<<<<<< HEAD
-  GlobalMessageService,
-  GlobalMessageType,
-=======
->>>>>>> 038bd0ab
   normalizeHttpError,
   OCC_USER_ID_ANONYMOUS,
   SiteContextActions,
@@ -276,24 +271,12 @@
       return this.checkoutPaymentConnector
         .set(payload.userId, payload.cartId, payload.paymentDetails.id)
         .pipe(
-<<<<<<< HEAD
-          map(() => {
-            this.globalMessageService.add(
-              { key: 'paymentMethods.paymentMethodSelectedSuccess' },
-              GlobalMessageType.MSG_TYPE_CONFIRMATION
-            );
-            return new CheckoutActions.SetPaymentDetailsSuccess(
-              payload.paymentDetails
-            );
-          }),
-=======
           map(
             () =>
               new CheckoutActions.SetPaymentDetailsSuccess(
                 payload.paymentDetails
               )
           ),
->>>>>>> 038bd0ab
           catchError((error) =>
             of(
               new CheckoutActions.SetPaymentDetailsFail(
