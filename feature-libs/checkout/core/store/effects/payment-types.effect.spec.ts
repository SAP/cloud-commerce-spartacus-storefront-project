--- conflicted
+++ resolved
@@ -2,13 +2,8 @@
 import { TestBed } from '@angular/core/testing';
 import { provideMockActions } from '@ngrx/effects/testing';
 import { Action } from '@ngrx/store';
-<<<<<<< HEAD
-import { CartActions } from '@spartacus/cart/main/core';
-import { PaymentType } from '@spartacus/cart/main/root';
-=======
 import { CartActions } from '@spartacus/cart/base/core';
 import { PaymentType } from '@spartacus/cart/base/root';
->>>>>>> a32dea3c
 import { cold, hot } from 'jasmine-marbles';
 import { Observable, of } from 'rxjs';
 import { PaymentTypeAdapter } from '../../connectors/payment-type/payment-type.adapter';
