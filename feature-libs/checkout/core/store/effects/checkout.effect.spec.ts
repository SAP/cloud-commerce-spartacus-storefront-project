--- conflicted
+++ resolved
@@ -2,13 +2,8 @@
 import { TestBed } from '@angular/core/testing';
 import { provideMockActions } from '@ngrx/effects/testing';
 import { Action } from '@ngrx/store';
-<<<<<<< HEAD
-import { CartActions } from '@spartacus/cart/main/core';
-import { DeliveryMode } from '@spartacus/cart/main/root';
-=======
 import { CartActions } from '@spartacus/cart/base/core';
 import { DeliveryMode } from '@spartacus/cart/base/root';
->>>>>>> a32dea3c
 import {
   Address,
   AuthActions,
