import { HttpClientTestingModule } from '@angular/common/http/testing';
import { TestBed } from '@angular/core/testing';
import { provideMockActions } from '@ngrx/effects/testing';
import { Action } from '@ngrx/store';
import { CartActions } from '@spartacus/cart/main/core';
import { DeliveryMode } from '@spartacus/cart/main/root';
import {
  Address,
  AuthActions,
<<<<<<< HEAD
  GlobalMessageService,
  GlobalMessageType,
=======
  CartActions,
  DeliveryMode,
  Order,
>>>>>>> a99c3319
  PaymentDetails,
  SiteContextActions,
  UserActions,
} from '@spartacus/core';
import { Order } from '@spartacus/order/root';
import { cold, hot } from 'jasmine-marbles';
import { Observable, of } from 'rxjs';
import {
  CheckoutCostCenterConnector,
  CheckoutDeliveryConnector,
  CheckoutPaymentConnector,
} from '../../connectors';
import { CheckoutConnector } from '../../connectors/checkout';
import { CheckoutDetails } from '../../models/checkout.model';
import { CheckoutActions } from '../actions/index';
import * as fromEffects from './checkout.effect';
import createSpy = jasmine.createSpy;

const userId = 'testUserId';
const cartId = 'testCartId';
const termsChecked = true;

const address: Address = {
  id: 'testAddressId',
  firstName: 'John',
  lastName: 'Doe',
  titleCode: 'mr',
  line1: 'Toyosaki 2 create on cart',
  town: 'Montreal',
  postalCode: 'L6M1P9',
  country: { isocode: 'CA' },
};
const modes: DeliveryMode[] = [{ code: 'code1' }, { code: 'code2' }];
const orderDetails: Order = { entries: [] };

const details: CheckoutDetails = {
  deliveryAddress: address,
  deliveryMode: {},
  paymentInfo: {},
};

const paymentDetails: PaymentDetails = {
  accountHolderName: 'test',
  defaultPayment: false,
  billingAddress: {
    line1: '123 Montreal',
  },
};

class MockCheckoutDeliveryConnector {
  createAddress = createSpy().and.returnValue(of(address));
  setAddress = createSpy().and.returnValue(of({}));
  getSupportedModes = createSpy().and.returnValue(of(modes));
  setMode = createSpy().and.returnValue(of({}));
}

class MockCheckoutPaymentConnector {
  set = createSpy().and.returnValue(of({}));
  create = createSpy().and.returnValue(of(paymentDetails));
}

class MockCheckoutCostCenterConnector {
  setCostCenter = createSpy().and.returnValue(of({}));
}

class MockCheckoutConnector {
  loadCheckoutDetails = createSpy().and.returnValue(of(details));
  placeOrder = () => of({});
  clearCheckoutDeliveryAddress = () => of({});
  clearCheckoutDeliveryMode = () => of({});
}

describe('Checkout effect', () => {
  let checkoutConnector: CheckoutConnector;
  let entryEffects: fromEffects.CheckoutEffects;
  let actions$: Observable<Action>;

  beforeEach(() => {
    TestBed.configureTestingModule({
      imports: [HttpClientTestingModule],
      providers: [
        CheckoutPaymentConnector,
        {
          provide: CheckoutDeliveryConnector,
          useClass: MockCheckoutDeliveryConnector,
        },
        {
          provide: CheckoutPaymentConnector,
          useClass: MockCheckoutPaymentConnector,
        },
        {
          provide: CheckoutCostCenterConnector,
          useClass: MockCheckoutCostCenterConnector,
        },
        { provide: CheckoutConnector, useClass: MockCheckoutConnector },
        fromEffects.CheckoutEffects,
        provideMockActions(() => actions$),
      ],
    });

    entryEffects = TestBed.inject(fromEffects.CheckoutEffects);
    checkoutConnector = TestBed.inject(CheckoutConnector);

    spyOn(checkoutConnector, 'placeOrder').and.returnValue(of(orderDetails));
  });

  describe('addDeliveryAddress$', () => {
    it('should add delivery address to cart for login user', () => {
      const action = new CheckoutActions.AddDeliveryAddress({
        userId: userId,
        cartId: cartId,
        address: address,
      });

      const completion1 = new UserActions.LoadUserAddresses(userId);
      const completion2 = new CheckoutActions.SetDeliveryAddress({
        userId: userId,
        cartId: cartId,
        address: address,
      });

      actions$ = hot('-a', { a: action });
      const expected = cold('-(bc)', { b: completion1, c: completion2 });

      expect(entryEffects.addDeliveryAddress$).toBeObservable(expected);
    });

    it('should add delivery address to cart for guest user', () => {
      const action = new CheckoutActions.AddDeliveryAddress({
        userId: 'anonymous',
        cartId: cartId,
        address: address,
      });

      const completion = new CheckoutActions.SetDeliveryAddress({
        userId: 'anonymous',
        cartId: cartId,
        address: address,
      });

      actions$ = hot('-a', { a: action });
      const expected = cold('-b', { b: completion });

      expect(entryEffects.addDeliveryAddress$).toBeObservable(expected);
    });
  });

  describe('setDeliveryAddress$', () => {
    it('should set delivery address to cart', () => {
      const action = new CheckoutActions.SetDeliveryAddress({
        userId: userId,
        cartId: cartId,
        address: address,
      });
      const completion = new CheckoutActions.SetDeliveryAddressSuccess(address);
      const completion2 = new CheckoutActions.ClearCheckoutDeliveryMode({
        userId,
        cartId,
      });
      const completion3 = new CheckoutActions.ClearSupportedDeliveryModes();
      const completion4 =
        new CheckoutActions.ResetLoadSupportedDeliveryModesProcess();
      const completion5 = new CheckoutActions.LoadSupportedDeliveryModes({
        userId,
        cartId,
      });

      actions$ = hot('-a', { a: action });
      const expected = cold('-(bcdef)', {
        b: completion,
        c: completion2,
        d: completion3,
        e: completion4,
        f: completion5,
      });

      expect(entryEffects.setDeliveryAddress$).toBeObservable(expected);
    });
  });

  describe('loadSupportedDeliveryModes$', () => {
    it('should load all supported delivery modes from cart', () => {
      const action = new CheckoutActions.LoadSupportedDeliveryModes({
        userId: userId,
        cartId: cartId,
      });
      const completion = new CheckoutActions.LoadSupportedDeliveryModesSuccess(
        modes
      );

      actions$ = hot('-a', { a: action });
      const expected = cold('-b', { b: completion });

      expect(entryEffects.loadSupportedDeliveryModes$).toBeObservable(expected);
    });
  });

  describe('clearCheckoutMiscsDataOnLanguageChange$', () => {
    it('should dispatch checkout clear miscs data action on language change', () => {
      const action = new SiteContextActions.LanguageChange({
        previous: 'previous',
        current: 'current',
      });
      const completion1 =
        new CheckoutActions.ResetLoadSupportedDeliveryModesProcess();
      const completion2 = new CheckoutActions.ResetLoadPaymentTypesProcess();
      const completion3 = new CheckoutActions.CheckoutClearMiscsData();

      actions$ = hot('-a', { a: action });
      const expected = cold('-(bcd)', {
        b: completion1,
        c: completion2,
        d: completion3,
      });

      expect(
        entryEffects.clearCheckoutMiscsDataOnLanguageChange$
      ).toBeObservable(expected);
    });
  });

  describe('clearDeliveryModesOnCurrencyChange$', () => {
    it('should dispatch clear supported delivery modes action on currency change', () => {
      const action = new SiteContextActions.CurrencyChange({
        previous: 'previous',
        current: 'current',
      });
      const completion = new CheckoutActions.ClearSupportedDeliveryModes();

      actions$ = hot('-a', { a: action });
      const expected = cold('-b', { b: completion });

      expect(entryEffects.clearDeliveryModesOnCurrencyChange$).toBeObservable(
        expected
      );
    });
  });

  describe('clearCheckoutDataOnLogout$', () => {
    it('should dispatch clear checkout data action on logout', () => {
      const action = new AuthActions.Logout();
      const completion1 = new CheckoutActions.ClearCheckoutData();
      const completion2 =
        new CheckoutActions.ResetLoadSupportedDeliveryModesProcess();
      const completion3 = new CheckoutActions.ResetLoadPaymentTypesProcess();

      actions$ = hot('-a', { a: action });
      const expected = cold('-(bcd)', {
        b: completion1,
        c: completion2,
        d: completion3,
      });

      expect(entryEffects.clearCheckoutDataOnLogout$).toBeObservable(expected);
    });
  });

  describe('clearCheckoutDataOnLogin$', () => {
    it('should dispatch clear checkout data action on login', () => {
      const action = new AuthActions.Login();
      const completion = new CheckoutActions.ClearCheckoutData();

      actions$ = hot('-a', { a: action });
      const expected = cold('-b', { b: completion });

      expect(entryEffects.clearCheckoutDataOnLogin$).toBeObservable(expected);
    });
  });

  describe('setDeliveryMode$', () => {
    it('should set delivery mode for cart', () => {
      const action = new CheckoutActions.SetDeliveryMode({
        userId: userId,
        cartId: cartId,
        selectedModeId: 'testSelectedModeId',
      });
      const setDeliveryModeSuccess = new CheckoutActions.SetDeliveryModeSuccess(
        'testSelectedModeId'
      );
      const loadCart = new CartActions.LoadCart({
        userId,
        cartId,
      });

      actions$ = hot('-a', { a: action });
      const expected = cold('-(bc)', {
        b: setDeliveryModeSuccess,
        c: loadCart,
      });

      expect(entryEffects.setDeliveryMode$).toBeObservable(expected);
    });
  });

  describe('createPaymentDetails$', () => {
    const mockPaymentDetails: PaymentDetails = {
      accountHolderName: 'test test',
      cardNumber: '4111111111111111',
      cardType: {
        code: 'visa',
      },
      defaultPayment: false,
      expiryMonth: '01',
      expiryYear: '2019',
      cvn: '123',
      billingAddress: {
        firstName: 'test',
        lastName: 'test',
        line1: 'line1',
        line2: 'line2',
        postalCode: '12345',
        town: 'MainCity',
        country: {
          isocode: 'US',
        },
      },
    };
    it('should create payment details for cart', () => {
      const action = new CheckoutActions.CreatePaymentDetails({
        userId: userId,
        cartId: cartId,
        paymentDetails: mockPaymentDetails,
      });
      const completion1 = new UserActions.LoadUserPaymentMethods(userId);
      const completion2 = new CheckoutActions.CreatePaymentDetailsSuccess(
        paymentDetails
      );

      actions$ = hot('-a', { a: action });
      const expected = cold('-(bc)', { b: completion1, c: completion2 });

      expect(entryEffects.createPaymentDetails$).toBeObservable(expected);
    });

    it('should create payment details for guest user', () => {
      const action = new CheckoutActions.CreatePaymentDetails({
        userId: 'anonymous',
        cartId: cartId,
        paymentDetails: mockPaymentDetails,
      });
      const completion = new CheckoutActions.CreatePaymentDetailsSuccess(
        paymentDetails
      );

      actions$ = hot('-a', { a: action });
      const expected = cold('-b', { b: completion });

      expect(entryEffects.createPaymentDetails$).toBeObservable(expected);
    });
  });

  describe('setPaymentDetails$', () => {
    it('should set payment details', () => {
      const action = new CheckoutActions.SetPaymentDetails({
        userId: userId,
        cartId: cartId,
        paymentDetails,
      });
      const completion = new CheckoutActions.SetPaymentDetailsSuccess(
        paymentDetails
      );

      actions$ = hot('-a', { a: action });
      const expected = cold('-b', { b: completion });

      expect(entryEffects.setPaymentDetails$).toBeObservable(expected);
    });
  });

  describe('placeOrder$', () => {
    it('should place order', () => {
      const action = new CheckoutActions.PlaceOrder({
        userId,
        cartId,
        termsChecked,
      });
      const removeCartCompletion = new CartActions.RemoveCart({ cartId });
      const placeOrderSuccessCompletion = new CheckoutActions.PlaceOrderSuccess(
        orderDetails
      );

      actions$ = hot('-a', { a: action });
      const expected = cold('-(bc)', {
        b: removeCartCompletion,
        c: placeOrderSuccessCompletion,
      });

      expect(entryEffects.placeOrder$).toBeObservable(expected);
    });
  });

  describe('loadCheckoutDetails$', () => {
    it('should load checkout details from cart', () => {
      const action = new CheckoutActions.LoadCheckoutDetails({
        userId: userId,
        cartId: cartId,
      });
      const completion = new CheckoutActions.LoadCheckoutDetailsSuccess(
        details
      );

      actions$ = hot('-a', { a: action });
      const expected = cold('-b', { b: completion });

      expect(entryEffects.loadCheckoutDetails$).toBeObservable(expected);
    });
  });

  describe('clearCheckoutDeliveryAddress$', () => {
    it('should clear checkout delivery address', () => {
      const action = new CheckoutActions.ClearCheckoutDeliveryAddress({
        userId: userId,
        cartId: cartId,
      });
      const completion =
        new CheckoutActions.ClearCheckoutDeliveryAddressSuccess();

      actions$ = hot('-a', { a: action });
      const expected = cold('-b', { b: completion });

      expect(entryEffects.clearCheckoutDeliveryAddress$).toBeObservable(
        expected
      );
    });
  });

  describe('clearCheckoutDeliveryMode$', () => {
    it('should clear checkout delivery modes', () => {
      const action = new CheckoutActions.ClearCheckoutDeliveryMode({
        userId: userId,
        cartId: cartId,
      });
      const completion1 = new CheckoutActions.ClearCheckoutDeliveryModeSuccess({
        userId: userId,
        cartId: cartId,
      });
      const completion2 = new CartActions.LoadCart({
        userId: userId,
        cartId: cartId,
      });

      actions$ = hot('-a', { a: action });
      const expected = cold('-(bc)', { b: completion1, c: completion2 });

      expect(entryEffects.clearCheckoutDeliveryMode$).toBeObservable(expected);
    });
  });

  describe('setCostCenter$', () => {
    it('should set cost center to cart', () => {
      const action = new CheckoutActions.SetCostCenter({
        userId: userId,
        cartId: cartId,
        costCenterId: 'testId',
      });
      const completion1 = new CartActions.LoadCart({
        userId,
        cartId,
      });
      const completion2 = new CheckoutActions.SetCostCenterSuccess('testId');
      const completion3 = new CheckoutActions.ClearCheckoutDeliveryAddress({
        userId,
        cartId,
      });

      actions$ = hot('-a', { a: action });
      const expected = cold('-(bcd)', {
        b: completion1,
        c: completion2,
        d: completion3,
      });

      expect(entryEffects.setCostCenter$).toBeObservable(expected);
    });
  });
});<|MERGE_RESOLUTION|>--- conflicted
+++ resolved
@@ -7,14 +7,6 @@
 import {
   Address,
   AuthActions,
-<<<<<<< HEAD
-  GlobalMessageService,
-  GlobalMessageType,
-=======
-  CartActions,
-  DeliveryMode,
-  Order,
->>>>>>> a99c3319
   PaymentDetails,
   SiteContextActions,
   UserActions,
