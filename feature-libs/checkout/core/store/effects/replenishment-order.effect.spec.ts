import { TestBed, waitForAsync } from '@angular/core/testing';
import { provideMockActions } from '@ngrx/effects/testing';
import { Action } from '@ngrx/store';
<<<<<<< HEAD
import { CartActions } from '@spartacus/cart/main/core';
=======
import { CartActions } from '@spartacus/cart/base/core';
>>>>>>> a32dea3c
import { ScheduleReplenishmentForm } from '@spartacus/checkout/root';
import { normalizeHttpError } from '@spartacus/core';
import { ReplenishmentOrder } from '@spartacus/order/root';
import { cold, hot } from 'jasmine-marbles';
import { Observable, of, throwError } from 'rxjs';
import { CheckoutReplenishmentOrderConnector } from '../../connectors/index';
import { CheckoutActions } from '../actions/index';
import * as fromEffects from './replenishment-order.effect';

const mockCartId = 'test-cart';
const mockTermsChecked = true;
const mockUserId = 'test-user';
const mockError = 'test-error';

const mockReplenishmentOrderFormData: ScheduleReplenishmentForm = {
  numberOfDays: 'test-number-days',
};

const mockReplenishmentOrder: ReplenishmentOrder = {
  active: true,
  purchaseOrderNumber: 'test-po',
  replenishmentOrderCode: 'test-repl-order',
  entries: [{ entryNumber: 0, product: { name: 'test-product' } }],
};

class MockReplenishmentOrderConnector {
  scheduleReplenishmentOrder(
    _cartId: string,
    _scheduleReplenishmentForm: ScheduleReplenishmentForm,
    _termsChecked: boolean,
    _userId: string
  ): Observable<ReplenishmentOrder> {
    return of({});
  }
}

describe('Replenishment Order Effects', () => {
  let connector: CheckoutReplenishmentOrderConnector;
  let effects: fromEffects.ReplenishmentOrderEffects;
  let actions$: Observable<Action>;

  beforeEach(
    waitForAsync(() => {
      TestBed.configureTestingModule({
        providers: [
          {
            provide: CheckoutReplenishmentOrderConnector,
            useClass: MockReplenishmentOrderConnector,
          },
          fromEffects.ReplenishmentOrderEffects,
          provideMockActions(() => actions$),
        ],
      });
    })
  );

  beforeEach(() => {
    connector = TestBed.inject(CheckoutReplenishmentOrderConnector);
    effects = TestBed.inject(fromEffects.ReplenishmentOrderEffects);
  });

  describe('scheduleReplenishmentOrder$', () => {
    it('should schedule a replenishment order', () => {
      spyOn(connector, 'scheduleReplenishmentOrder').and.returnValue(
        of(mockReplenishmentOrder)
      );

      const action = new CheckoutActions.ScheduleReplenishmentOrder({
        cartId: mockCartId,
        scheduleReplenishmentForm: mockReplenishmentOrderFormData,
        termsChecked: mockTermsChecked,
        userId: mockUserId,
      });
      const completion1 = new CartActions.RemoveCart({ cartId: mockCartId });
      const completion2 = new CheckoutActions.ScheduleReplenishmentOrderSuccess(
        mockReplenishmentOrder
      );

      actions$ = hot('-a', { a: action });
      const expected = cold('-(bc)', {
        b: completion1,
        c: completion2,
      });

      expect(effects.scheduleReplenishmentOrder$).toBeObservable(expected);
    });

    it('should return an error when it fails to schedule a replenishment order', () => {
      spyOn(connector, 'scheduleReplenishmentOrder').and.returnValue(
        throwError(mockError)
      );

      const action = new CheckoutActions.ScheduleReplenishmentOrder({
        cartId: mockCartId,
        scheduleReplenishmentForm: mockReplenishmentOrderFormData,
        termsChecked: mockTermsChecked,
        userId: mockUserId,
      });
      const completion = new CheckoutActions.ScheduleReplenishmentOrderFail(
        normalizeHttpError(mockError)
      );

      actions$ = hot('-a', { a: action });
      const expected = cold('-b', {
        b: completion,
      });

      expect(effects.scheduleReplenishmentOrder$).toBeObservable(expected);
    });
  });
});<|MERGE_RESOLUTION|>--- conflicted
+++ resolved
@@ -1,11 +1,7 @@
 import { TestBed, waitForAsync } from '@angular/core/testing';
 import { provideMockActions } from '@ngrx/effects/testing';
 import { Action } from '@ngrx/store';
-<<<<<<< HEAD
-import { CartActions } from '@spartacus/cart/main/core';
-=======
 import { CartActions } from '@spartacus/cart/base/core';
->>>>>>> a32dea3c
 import { ScheduleReplenishmentForm } from '@spartacus/checkout/root';
 import { normalizeHttpError } from '@spartacus/core';
 import { ReplenishmentOrder } from '@spartacus/order/root';
