--- conflicted
+++ resolved
@@ -1,10 +1,5 @@
-<<<<<<< HEAD
-import { MULTI_CART_DATA } from '@spartacus/cart/main/core';
-import { DeliveryMode } from '@spartacus/cart/main/root';
-=======
 import { MULTI_CART_DATA } from '@spartacus/cart/base/core';
 import { DeliveryMode } from '@spartacus/cart/base/root';
->>>>>>> a32dea3c
 import {
   Address,
   PaymentDetails,
