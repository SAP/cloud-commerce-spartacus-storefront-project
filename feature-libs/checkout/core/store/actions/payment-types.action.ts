import { Action } from '@ngrx/store';
<<<<<<< HEAD
import { Cart, PaymentType } from '@spartacus/cart/main/root';
=======
import { Cart, PaymentType } from '@spartacus/cart/base/root';
>>>>>>> a32dea3c
import { PROCESS_FEATURE, StateUtils } from '@spartacus/core';
import { GET_PAYMENT_TYPES_PROCESS_ID } from '../checkout-state';

export const LOAD_PAYMENT_TYPES = '[Checkout] Load Payment Types';
export const LOAD_PAYMENT_TYPES_FAIL = '[Checkout] Load Payment Types Fail';
export const LOAD_PAYMENT_TYPES_SUCCESS =
  '[Checkout] Load Payment Types Success';
export const RESET_LOAD_PAYMENT_TYPES_PROCESS_ID =
  '[Checkout] Reset Load Payment Type Process';

export const SET_PAYMENT_TYPE = '[Checkout] Set Payment Type';
export const SET_PAYMENT_TYPE_FAIL = '[Checkout] Set Payment Type Fail';
export const SET_PAYMENT_TYPE_SUCCESS = '[Checkout] Set Payment Type Success';

export class LoadPaymentTypes extends StateUtils.EntityLoadAction {
  readonly type = LOAD_PAYMENT_TYPES;
  constructor() {
    super(PROCESS_FEATURE, GET_PAYMENT_TYPES_PROCESS_ID);
  }
}

export class LoadPaymentTypesFail extends StateUtils.EntityFailAction {
  readonly type = LOAD_PAYMENT_TYPES_FAIL;
  constructor(public payload: any) {
    super(PROCESS_FEATURE, GET_PAYMENT_TYPES_PROCESS_ID);
  }
}

export class LoadPaymentTypesSuccess extends StateUtils.EntitySuccessAction {
  readonly type = LOAD_PAYMENT_TYPES_SUCCESS;
  constructor(public payload: PaymentType[]) {
    super(PROCESS_FEATURE, GET_PAYMENT_TYPES_PROCESS_ID);
  }
}

export class ResetLoadPaymentTypesProcess extends StateUtils.EntityLoaderResetAction {
  readonly type = RESET_LOAD_PAYMENT_TYPES_PROCESS_ID;
  constructor() {
    super(PROCESS_FEATURE, GET_PAYMENT_TYPES_PROCESS_ID);
  }
}

export class SetPaymentType implements Action {
  readonly type = SET_PAYMENT_TYPE;
  constructor(
    public payload: {
      userId: string;
      cartId: string;
      typeCode: string;
      poNumber?: string;
    }
  ) {}
}

export class SetPaymentTypeFail implements Action {
  readonly type = SET_PAYMENT_TYPE_FAIL;
  constructor(public payload: any) {}
}

export class SetPaymentTypeSuccess implements Action {
  readonly type = SET_PAYMENT_TYPE_SUCCESS;
  constructor(public payload: Cart) {}
}

export type PaymentTypesAction =
  | LoadPaymentTypes
  | LoadPaymentTypesFail
  | LoadPaymentTypesSuccess
  | ResetLoadPaymentTypesProcess
  | SetPaymentType
  | SetPaymentTypeFail
  | SetPaymentTypeSuccess;<|MERGE_RESOLUTION|>--- conflicted
+++ resolved
@@ -1,9 +1,5 @@
 import { Action } from '@ngrx/store';
-<<<<<<< HEAD
-import { Cart, PaymentType } from '@spartacus/cart/main/root';
-=======
 import { Cart, PaymentType } from '@spartacus/cart/base/root';
->>>>>>> a32dea3c
 import { PROCESS_FEATURE, StateUtils } from '@spartacus/core';
 import { GET_PAYMENT_TYPES_PROCESS_ID } from '../checkout-state';
 
