import { createSelector, MemoizedSelector } from '@ngrx/store';
import { CardType } from '@spartacus/core';
import {
  CardTypesState,
  CheckoutState,
  StateWithCheckout,
} from '../checkout-state';
import * as fromReducer from './../reducers/card-types.reducer';
import { getCheckoutState } from './checkout.selectors';

// TODO: Remove this file in 5.0 after full switch to query for card types
/**
 * @deprecated since 4.3.0. Card types are now handled with Query in CheckoutPaymentService.
 */
export const getCardTypesState: MemoizedSelector<
  StateWithCheckout,
  CardTypesState
> = createSelector(getCheckoutState, (state: CheckoutState) => state.cardTypes);

/**
 * @deprecated since 4.3.0. Card types are now handled with Query in CheckoutPaymentService.
 */
export const getCardTypesEntites: MemoizedSelector<
  StateWithCheckout,
  { [code: string]: CardType }
> = createSelector(getCardTypesState, fromReducer.getCardTypesEntites);

<<<<<<< HEAD
/**
 * @deprecated since 4.3.0. Card types are now handled with Query in CheckoutPaymentService.
 */
export const getAllCardTypes: MemoizedSelector<
  StateWithCheckout,
  CardType[]
> = createSelector(getCardTypesEntites, (entites) => {
  return Object.keys(entites).map((code) => entites[code]);
});
=======
export const getAllCardTypes: MemoizedSelector<StateWithCheckout, CardType[]> =
  createSelector(getCardTypesEntites, (entites) => {
    return Object.keys(entites).map((code) => entites[code]);
  });
>>>>>>> a1421cf9
<|MERGE_RESOLUTION|>--- conflicted
+++ resolved
@@ -25,19 +25,10 @@
   { [code: string]: CardType }
 > = createSelector(getCardTypesState, fromReducer.getCardTypesEntites);
 
-<<<<<<< HEAD
 /**
  * @deprecated since 4.3.0. Card types are now handled with Query in CheckoutPaymentService.
  */
-export const getAllCardTypes: MemoizedSelector<
-  StateWithCheckout,
-  CardType[]
-> = createSelector(getCardTypesEntites, (entites) => {
-  return Object.keys(entites).map((code) => entites[code]);
-});
-=======
 export const getAllCardTypes: MemoizedSelector<StateWithCheckout, CardType[]> =
   createSelector(getCardTypesEntites, (entites) => {
     return Object.keys(entites).map((code) => entites[code]);
-  });
->>>>>>> a1421cf9
+  });