<<<<<<< HEAD
import { Cart, DeliveryMode } from '@spartacus/cart/main/root';
=======
import { Cart, DeliveryMode } from '@spartacus/cart/base/root';
>>>>>>> a32dea3c
import { Address } from '@spartacus/core';
import { Order, ReplenishmentOrder } from '@spartacus/order/root';
import { CheckoutStepsState } from '../checkout-state';
import { CheckoutActions } from './../actions/index';

export const initialState: CheckoutStepsState = {
  poNumber: { po: undefined, costCenter: undefined },
  address: {},
  deliveryMode: {
    supported: {},
    selected: '',
  },
  paymentDetails: {},
  orderDetails: {},
};

export function reducer(
  state = initialState,
  action:
    | CheckoutActions.CheckoutAction
    | CheckoutActions.CheckoutClearMiscsData
    | CheckoutActions.SetPaymentTypeSuccess
    | CheckoutActions.ReplenishmentOrderActions
): CheckoutStepsState {
  switch (action.type) {
    case CheckoutActions.SET_PAYMENT_TYPE_SUCCESS: {
      const cart: Cart = action.payload;
      return {
        ...state,
        poNumber: {
          ...state.poNumber,
          po: cart.purchaseOrderNumber,
        },
      };
    }

    case CheckoutActions.SET_COST_CENTER_SUCCESS: {
      return {
        ...state,
        poNumber: {
          ...state.poNumber,
          costCenter: action.payload,
        },
      };
    }

    case CheckoutActions.ADD_DELIVERY_ADDRESS_SUCCESS:
    case CheckoutActions.SET_DELIVERY_ADDRESS_SUCCESS: {
      const address: Address = action.payload;

      return {
        ...state,
        address,
      };
    }

    case CheckoutActions.LOAD_SUPPORTED_DELIVERY_MODES_SUCCESS: {
      const supportedModes = action.payload;
      if (!supportedModes) {
        return state;
      }

      const supported = supportedModes.reduce(
        (modes: { [code: string]: DeliveryMode }, mode: DeliveryMode) => {
          return {
            ...modes,
            [mode.code as string]: mode,
          };
        },
        {
          ...state.deliveryMode.supported,
        }
      );

      return {
        ...state,
        deliveryMode: {
          ...state.deliveryMode,
          supported,
        },
      };
    }

    case CheckoutActions.SET_DELIVERY_MODE_SUCCESS: {
      const selected = action.payload;

      return {
        ...state,
        deliveryMode: {
          ...state.deliveryMode,
          selected,
        },
      };
    }

    case CheckoutActions.CREATE_PAYMENT_DETAILS_SUCCESS:
    case CheckoutActions.SET_PAYMENT_DETAILS_SUCCESS: {
      return {
        ...state,
        paymentDetails: action.payload,
      };
    }

    case CheckoutActions.CREATE_PAYMENT_DETAILS_FAIL: {
      const paymentDetails = action.payload;
      if (paymentDetails['hasError']) {
        return {
          ...state,
          paymentDetails,
        };
      }

      return state;
    }

    case CheckoutActions.PLACE_ORDER_SUCCESS:
    case CheckoutActions.SCHEDULE_REPLENISHMENT_ORDER_SUCCESS: {
      const orderDetails: Order | ReplenishmentOrder = action.payload;

      return {
        ...state,
        orderDetails,
      };
    }

    case CheckoutActions.CLEAR_CHECKOUT_DATA: {
      return initialState;
    }

    case CheckoutActions.CLEAR_CHECKOUT_STEP: {
      const stepNumber = action.payload;
      switch (stepNumber) {
        case 1: {
          return {
            ...state,
            address: {},
          };
        }

        case 2: {
          return {
            ...state,
            deliveryMode: {
              ...state.deliveryMode,
              supported: {},
              selected: '',
            },
          };
        }

        case 3: {
          return {
            ...state,
            paymentDetails: {},
          };
        }
      }

      return state;
    }

    case CheckoutActions.CLEAR_SUPPORTED_DELIVERY_MODES:
    case CheckoutActions.CHECKOUT_CLEAR_MISCS_DATA: {
      return {
        ...state,
        deliveryMode: {
          ...state.deliveryMode,
          supported: {},
        },
      };
    }
    case CheckoutActions.LOAD_CHECKOUT_DETAILS_SUCCESS: {
      return {
        ...state,
        address: action.payload.deliveryAddress,
        deliveryMode: {
          ...state.deliveryMode,
          selected:
            action.payload.deliveryMode &&
            (action.payload.deliveryMode.code as string),
        },
        paymentDetails: action.payload.paymentInfo,
      };
    }

    case CheckoutActions.CLEAR_CHECKOUT_DELIVERY_ADDRESS: {
      return {
        ...state,
        address: {},
      };
    }

    case CheckoutActions.CLEAR_CHECKOUT_DELIVERY_MODE: {
      return {
        ...state,
        deliveryMode: {
          ...state.deliveryMode,
          selected: '',
        },
      };
    }
  }

  return state;
}<|MERGE_RESOLUTION|>--- conflicted
+++ resolved
@@ -1,8 +1,4 @@
-<<<<<<< HEAD
-import { Cart, DeliveryMode } from '@spartacus/cart/main/root';
-=======
 import { Cart, DeliveryMode } from '@spartacus/cart/base/root';
->>>>>>> a32dea3c
 import { Address } from '@spartacus/core';
 import { Order, ReplenishmentOrder } from '@spartacus/order/root';
 import { CheckoutStepsState } from '../checkout-state';
