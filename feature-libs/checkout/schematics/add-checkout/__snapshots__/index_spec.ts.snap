// Jest Snapshot v1, https://goo.gl/fbAQLP

exports[`Spartacus Checkout schematics: ng-add Checkout feature b2b eager loading should import appropriate modules 1`] = `
"import { NgModule } from '@angular/core';
import { CheckoutB2BModule } from "@spartacus/checkout/b2b";
import { checkoutB2BTranslationChunksConfig, checkoutB2BTranslations } from "@spartacus/checkout/b2b/assets";
import { CheckoutB2BRootModule } from "@spartacus/checkout/b2b/root";
import { CheckoutModule } from "@spartacus/checkout/base";
import { checkoutTranslationChunksConfig, checkoutTranslations } from "@spartacus/checkout/base/assets";
import { CheckoutRootModule } from "@spartacus/checkout/base/root";
import { I18nConfig, provideConfig } from "@spartacus/core";

@NgModule({
  declarations: [],
  imports: [
    CheckoutRootModule,
    CheckoutModule,
    CheckoutB2BRootModule,
    CheckoutB2BModule
  ],
  providers: [provideConfig(<I18nConfig>{
    i18n: {
      resources: checkoutTranslations,
      chunks: checkoutTranslationChunksConfig,
    },
  }),
  provideConfig(<I18nConfig>{
    i18n: {
      resources: checkoutB2BTranslations,
      chunks: checkoutB2BTranslationChunksConfig,
    },
  })
  ]
})
export class CheckoutFeatureModule { }
"
`;

exports[`Spartacus Checkout schematics: ng-add Checkout feature b2b general setup b2b features configuration should be added 1`] = `
"import { NgModule } from '@angular/core';
import { translationChunksConfig, translations } from "@spartacus/assets";
import { FeaturesConfig, I18nConfig, OccConfig, provideConfig, SiteContextConfig } from "@spartacus/core";
import { defaultB2bOccConfig } from "@spartacus/setup";
import { defaultCmsContentProviders, layoutConfig, mediaConfig } from "@spartacus/storefront";

@NgModule({
  declarations: [],
  imports: [
  ],
  providers: [provideConfig(layoutConfig), provideConfig(mediaConfig), ...defaultCmsContentProviders, provideConfig(<OccConfig>{
    backend: {
      occ: {
        baseUrl: 'https://localhost:9002',
      }
    },
  }), provideConfig(<SiteContextConfig>{
    context: {},
  }), provideConfig(<I18nConfig>{
    i18n: {
      resources: translations,
      chunks: translationChunksConfig,
      fallbackLang: 'en'
    },
  }), provideConfig(<FeaturesConfig>{
    features: {
      level: '4.1'
    }
  }), provideConfig(defaultB2bOccConfig)]
})
export class SpartacusConfigurationModule { }
"
`;

exports[`Spartacus Checkout schematics: ng-add Checkout feature b2b general setup should add the feature using the lazy loading syntax 1`] = `
"import { NgModule } from '@angular/core';
import { checkoutB2BTranslationChunksConfig, checkoutB2BTranslations } from "@spartacus/checkout/b2b/assets";
import { CheckoutB2BRootModule } from "@spartacus/checkout/b2b/root";
import { checkoutTranslationChunksConfig, checkoutTranslations } from "@spartacus/checkout/base/assets";
import { CheckoutRootModule, CHECKOUT_FEATURE } from "@spartacus/checkout/base/root";
import { CmsConfig, I18nConfig, provideConfig } from "@spartacus/core";

@NgModule({
  declarations: [],
  imports: [
    CheckoutRootModule,
    CheckoutB2BRootModule
  ],
  providers: [provideConfig(<CmsConfig>{
    featureModules: {
      [CHECKOUT_FEATURE]: {
        module: () =>
          import('./checkout-wrapper.module').then((m) => m.CheckoutWrapperModule),
      },
    }
  }),
  provideConfig(<I18nConfig>{
    i18n: {
      resources: checkoutTranslations,
      chunks: checkoutTranslationChunksConfig,
    },
  }),
  provideConfig(<I18nConfig>{
    i18n: {
      resources: checkoutB2BTranslations,
      chunks: checkoutB2BTranslationChunksConfig,
    },
  })
  ]
})
export class CheckoutFeatureModule { }
"
`;

exports[`Spartacus Checkout schematics: ng-add Checkout feature b2b general setup should add the feature using the lazy loading syntax 2`] = `
"import { NgModule } from '@angular/core';
import { CheckoutB2BModule } from "@spartacus/checkout/b2b";
import { CheckoutModule } from "@spartacus/checkout/base";

@NgModule({
  declarations: [],
  imports: [
    CheckoutModule,
    CheckoutB2BModule
  ]
})
export class CheckoutWrapperModule { }
"
`;

<<<<<<< HEAD
exports[`Spartacus Checkout schematics: ng-add Checkout feature b2b general setup styling should create a proper scss file 1`] = `"@import "@spartacus/checkout";"`;
=======
exports[`Spartacus Checkout schematics: ng-add Checkout feature b2b general setup styling should create a proper scss file 1`] = `
"@import \\"../../styles-config\\";
@import \\"@spartacus/checkout\\";
"
`;
>>>>>>> d0b649f3

exports[`Spartacus Checkout schematics: ng-add Checkout feature b2b general setup styling should update angular.json 1`] = `
"{
  "$schema": "./node_modules/@angular/cli/lib/config/schema.json",
  "version": 1,
  "newProjectRoot": "",
  "projects": {
    "schematics-test": {
      "projectType": "application",
      "schematics": {
        "@schematics/angular:component": {
          "style": "scss"
        }
      },
      "root": "",
      "sourceRoot": "src",
      "prefix": "app",
      "architect": {
        "build": {
          "builder": "@angular-devkit/build-angular:browser",
          "options": {
            "outputPath": "dist/schematics-test",
            "index": "src/index.html",
            "main": "src/main.ts",
            "polyfills": "src/polyfills.ts",
            "tsConfig": "tsconfig.app.json",
            "inlineStyleLanguage": "scss",
            "assets": [
              "src/favicon.ico",
              "src/assets"
            ],
            "styles": [
              "src/styles.scss",
              "src/styles/spartacus/checkout.scss"
            ],
            "scripts": [],
            "stylePreprocessorOptions": {
              "includePaths": [
                "node_modules/"
              ]
            }
          },
          "configurations": {
            "production": {
              "budgets": [
                {
                  "type": "initial",
                  "maximumWarning": "500kb",
                  "maximumError": "2.5mb"
                },
                {
                  "type": "anyComponentStyle",
                  "maximumWarning": "2kb",
                  "maximumError": "4kb"
                }
              ],
              "fileReplacements": [
                {
                  "replace": "src/environments/environment.ts",
                  "with": "src/environments/environment.prod.ts"
                }
              ],
              "outputHashing": "all"
            },
            "development": {
              "buildOptimizer": false,
              "optimization": false,
              "vendorChunk": true,
              "extractLicenses": false,
              "sourceMap": true,
              "namedChunks": true
            }
          },
          "defaultConfiguration": "production"
        },
        "serve": {
          "builder": "@angular-devkit/build-angular:dev-server",
          "configurations": {
            "production": {
              "browserTarget": "schematics-test:build:production"
            },
            "development": {
              "browserTarget": "schematics-test:build:development"
            }
          },
          "defaultConfiguration": "development"
        },
        "extract-i18n": {
          "builder": "@angular-devkit/build-angular:extract-i18n",
          "options": {
            "browserTarget": "schematics-test:build"
          }
        },
        "test": {
          "builder": "@angular-devkit/build-angular:karma",
          "options": {
            "main": "src/test.ts",
            "polyfills": "src/polyfills.ts",
            "tsConfig": "tsconfig.spec.json",
            "karmaConfig": "karma.conf.js",
            "inlineStyleLanguage": "scss",
            "assets": [
              "src/favicon.ico",
              "src/assets"
            ],
            "styles": [
              "src/styles.scss",
              "src/styles/spartacus/checkout.scss"
            ],
            "scripts": [],
            "stylePreprocessorOptions": {
              "includePaths": [
                "node_modules/"
              ]
            }
          }
        }
      }
    }
  }
}"
`;

exports[`Spartacus Checkout schematics: ng-add Checkout feature base eager loading should import appropriate modules 1`] = `
"import { NgModule } from '@angular/core';
import { CheckoutModule } from "@spartacus/checkout/base";
import { checkoutTranslationChunksConfig, checkoutTranslations } from "@spartacus/checkout/base/assets";
import { CheckoutRootModule } from "@spartacus/checkout/base/root";
import { I18nConfig, provideConfig } from "@spartacus/core";

@NgModule({
  declarations: [],
  imports: [
    CheckoutRootModule,
    CheckoutModule
  ],
  providers: [provideConfig(<I18nConfig>{
    i18n: {
      resources: checkoutTranslations,
      chunks: checkoutTranslationChunksConfig,
    },
  })]
})
export class CheckoutFeatureModule { }
"
`;

exports[`Spartacus Checkout schematics: ng-add Checkout feature base general setup should add the feature using the lazy loading syntax 1`] = `
"import { NgModule } from '@angular/core';
import { checkoutTranslationChunksConfig, checkoutTranslations } from "@spartacus/checkout/base/assets";
import { CheckoutRootModule, CHECKOUT_FEATURE } from "@spartacus/checkout/base/root";
import { CmsConfig, I18nConfig, provideConfig } from "@spartacus/core";

@NgModule({
  declarations: [],
  imports: [
    CheckoutRootModule
  ],
  providers: [provideConfig(<CmsConfig>{
    featureModules: {
      [CHECKOUT_FEATURE]: {
        module: () =>
          import('@spartacus/checkout/base').then((m) => m.CheckoutModule),
      },
    }
  }),
  provideConfig(<I18nConfig>{
    i18n: {
      resources: checkoutTranslations,
      chunks: checkoutTranslationChunksConfig,
    },
  })
  ]
})
export class CheckoutFeatureModule { }
"
`;

<<<<<<< HEAD
exports[`Spartacus Checkout schematics: ng-add Checkout feature base general setup styling should create a proper scss file 1`] = `"@import "@spartacus/checkout";"`;
=======
exports[`Spartacus Checkout schematics: ng-add Checkout feature base general setup styling should create a proper scss file 1`] = `
"@import \\"../../styles-config\\";
@import \\"@spartacus/checkout\\";
"
`;
>>>>>>> d0b649f3

exports[`Spartacus Checkout schematics: ng-add Checkout feature base general setup styling should update angular.json 1`] = `
"{
  "$schema": "./node_modules/@angular/cli/lib/config/schema.json",
  "version": 1,
  "newProjectRoot": "",
  "projects": {
    "schematics-test": {
      "projectType": "application",
      "schematics": {
        "@schematics/angular:component": {
          "style": "scss"
        }
      },
      "root": "",
      "sourceRoot": "src",
      "prefix": "app",
      "architect": {
        "build": {
          "builder": "@angular-devkit/build-angular:browser",
          "options": {
            "outputPath": "dist/schematics-test",
            "index": "src/index.html",
            "main": "src/main.ts",
            "polyfills": "src/polyfills.ts",
            "tsConfig": "tsconfig.app.json",
            "inlineStyleLanguage": "scss",
            "assets": [
              "src/favicon.ico",
              "src/assets"
            ],
            "styles": [
              "src/styles.scss",
              "src/styles/spartacus/checkout.scss"
            ],
            "scripts": [],
            "stylePreprocessorOptions": {
              "includePaths": [
                "node_modules/"
              ]
            }
          },
          "configurations": {
            "production": {
              "budgets": [
                {
                  "type": "initial",
                  "maximumWarning": "500kb",
                  "maximumError": "2.5mb"
                },
                {
                  "type": "anyComponentStyle",
                  "maximumWarning": "2kb",
                  "maximumError": "4kb"
                }
              ],
              "fileReplacements": [
                {
                  "replace": "src/environments/environment.ts",
                  "with": "src/environments/environment.prod.ts"
                }
              ],
              "outputHashing": "all"
            },
            "development": {
              "buildOptimizer": false,
              "optimization": false,
              "vendorChunk": true,
              "extractLicenses": false,
              "sourceMap": true,
              "namedChunks": true
            }
          },
          "defaultConfiguration": "production"
        },
        "serve": {
          "builder": "@angular-devkit/build-angular:dev-server",
          "configurations": {
            "production": {
              "browserTarget": "schematics-test:build:production"
            },
            "development": {
              "browserTarget": "schematics-test:build:development"
            }
          },
          "defaultConfiguration": "development"
        },
        "extract-i18n": {
          "builder": "@angular-devkit/build-angular:extract-i18n",
          "options": {
            "browserTarget": "schematics-test:build"
          }
        },
        "test": {
          "builder": "@angular-devkit/build-angular:karma",
          "options": {
            "main": "src/test.ts",
            "polyfills": "src/polyfills.ts",
            "tsConfig": "tsconfig.spec.json",
            "karmaConfig": "karma.conf.js",
            "inlineStyleLanguage": "scss",
            "assets": [
              "src/favicon.ico",
              "src/assets"
            ],
            "styles": [
              "src/styles.scss",
              "src/styles/spartacus/checkout.scss"
            ],
            "scripts": [],
            "stylePreprocessorOptions": {
              "includePaths": [
                "node_modules/"
              ]
            }
          }
        }
      }
    }
  }
}"
`;

exports[`Spartacus Checkout schematics: ng-add Checkout feature scheduled replenishment eager loading should import appropriate modules 1`] = `
"import { NgModule } from '@angular/core';
import { CheckoutB2BModule } from "@spartacus/checkout/b2b";
import { checkoutB2BTranslationChunksConfig, checkoutB2BTranslations } from "@spartacus/checkout/b2b/assets";
import { CheckoutB2BRootModule } from "@spartacus/checkout/b2b/root";
import { CheckoutModule } from "@spartacus/checkout/base";
import { checkoutTranslationChunksConfig, checkoutTranslations } from "@spartacus/checkout/base/assets";
import { CheckoutRootModule } from "@spartacus/checkout/base/root";
import { CheckoutScheduledReplenishmentModule } from "@spartacus/checkout/scheduled-replenishment";
import { checkoutScheduledReplenishmentTranslationChunksConfig, checkoutScheduledReplenishmentTranslations } from "@spartacus/checkout/scheduled-replenishment/assets";
import { CheckoutScheduledReplenishmentRootModule } from "@spartacus/checkout/scheduled-replenishment/root";
import { I18nConfig, provideConfig } from "@spartacus/core";

@NgModule({
  declarations: [],
  imports: [
    CheckoutRootModule,
    CheckoutModule,
    CheckoutB2BRootModule,
    CheckoutB2BModule,
    CheckoutScheduledReplenishmentRootModule,
    CheckoutScheduledReplenishmentModule
  ],
  providers: [provideConfig(<I18nConfig>{
    i18n: {
      resources: checkoutTranslations,
      chunks: checkoutTranslationChunksConfig,
    },
  }),
  provideConfig(<I18nConfig>{
    i18n: {
      resources: checkoutB2BTranslations,
      chunks: checkoutB2BTranslationChunksConfig,
    },
  }),
  provideConfig(<I18nConfig>{
    i18n: {
      resources: checkoutScheduledReplenishmentTranslations,
      chunks: checkoutScheduledReplenishmentTranslationChunksConfig,
    },
  })
  ]
})
export class CheckoutFeatureModule { }
"
`;

exports[`Spartacus Checkout schematics: ng-add Checkout feature scheduled replenishment general setup b2b features configuration should be added 1`] = `
"import { NgModule } from '@angular/core';
import { translationChunksConfig, translations } from "@spartacus/assets";
import { FeaturesConfig, I18nConfig, OccConfig, provideConfig, SiteContextConfig } from "@spartacus/core";
import { defaultB2bOccConfig } from "@spartacus/setup";
import { defaultCmsContentProviders, layoutConfig, mediaConfig } from "@spartacus/storefront";

@NgModule({
  declarations: [],
  imports: [
  ],
  providers: [provideConfig(layoutConfig), provideConfig(mediaConfig), ...defaultCmsContentProviders, provideConfig(<OccConfig>{
    backend: {
      occ: {
        baseUrl: 'https://localhost:9002',
      }
    },
  }), provideConfig(<SiteContextConfig>{
    context: {},
  }), provideConfig(<I18nConfig>{
    i18n: {
      resources: translations,
      chunks: translationChunksConfig,
      fallbackLang: 'en'
    },
  }), provideConfig(<FeaturesConfig>{
    features: {
      level: '4.1'
    }
  }), provideConfig(defaultB2bOccConfig)]
})
export class SpartacusConfigurationModule { }
"
`;

exports[`Spartacus Checkout schematics: ng-add Checkout feature scheduled replenishment general setup should add the feature using the lazy loading syntax 1`] = `
"import { NgModule } from '@angular/core';
import { checkoutB2BTranslationChunksConfig, checkoutB2BTranslations } from "@spartacus/checkout/b2b/assets";
import { CheckoutB2BRootModule } from "@spartacus/checkout/b2b/root";
import { checkoutTranslationChunksConfig, checkoutTranslations } from "@spartacus/checkout/base/assets";
import { CheckoutRootModule, CHECKOUT_FEATURE } from "@spartacus/checkout/base/root";
import { checkoutScheduledReplenishmentTranslationChunksConfig, checkoutScheduledReplenishmentTranslations } from "@spartacus/checkout/scheduled-replenishment/assets";
import { CheckoutScheduledReplenishmentRootModule } from "@spartacus/checkout/scheduled-replenishment/root";
import { CmsConfig, I18nConfig, provideConfig } from "@spartacus/core";

@NgModule({
  declarations: [],
  imports: [
    CheckoutRootModule,
    CheckoutB2BRootModule,
    CheckoutScheduledReplenishmentRootModule
  ],
  providers: [provideConfig(<CmsConfig>{
    featureModules: {
      [CHECKOUT_FEATURE]: {
        module: () =>
          import('./checkout-wrapper.module').then((m) => m.CheckoutWrapperModule),
      },
    }
  }),
  provideConfig(<I18nConfig>{
    i18n: {
      resources: checkoutTranslations,
      chunks: checkoutTranslationChunksConfig,
    },
  }),
  provideConfig(<I18nConfig>{
    i18n: {
      resources: checkoutB2BTranslations,
      chunks: checkoutB2BTranslationChunksConfig,
    },
  }),
  provideConfig(<I18nConfig>{
    i18n: {
      resources: checkoutScheduledReplenishmentTranslations,
      chunks: checkoutScheduledReplenishmentTranslationChunksConfig,
    },
  })
  ]
})
export class CheckoutFeatureModule { }
"
`;

exports[`Spartacus Checkout schematics: ng-add Checkout feature scheduled replenishment general setup should add the feature using the lazy loading syntax 2`] = `
"import { NgModule } from '@angular/core';
import { CheckoutB2BModule } from "@spartacus/checkout/b2b";
import { CheckoutModule } from "@spartacus/checkout/base";
import { CheckoutScheduledReplenishmentModule } from "@spartacus/checkout/scheduled-replenishment";

@NgModule({
  declarations: [],
  imports: [
    CheckoutModule,
    CheckoutB2BModule,
    CheckoutScheduledReplenishmentModule
  ]
})
export class CheckoutWrapperModule { }
"
`;

<<<<<<< HEAD
exports[`Spartacus Checkout schematics: ng-add Checkout feature scheduled replenishment general setup styling should create a proper scss file 1`] = `"@import "@spartacus/checkout";"`;
=======
exports[`Spartacus Checkout schematics: ng-add Checkout feature scheduled replenishment general setup styling should create a proper scss file 1`] = `
"@import \\"../../styles-config\\";
@import \\"@spartacus/checkout\\";
"
`;
>>>>>>> d0b649f3

exports[`Spartacus Checkout schematics: ng-add Checkout feature scheduled replenishment general setup styling should update angular.json 1`] = `
"{
  "$schema": "./node_modules/@angular/cli/lib/config/schema.json",
  "version": 1,
  "newProjectRoot": "",
  "projects": {
    "schematics-test": {
      "projectType": "application",
      "schematics": {
        "@schematics/angular:component": {
          "style": "scss"
        }
      },
      "root": "",
      "sourceRoot": "src",
      "prefix": "app",
      "architect": {
        "build": {
          "builder": "@angular-devkit/build-angular:browser",
          "options": {
            "outputPath": "dist/schematics-test",
            "index": "src/index.html",
            "main": "src/main.ts",
            "polyfills": "src/polyfills.ts",
            "tsConfig": "tsconfig.app.json",
            "inlineStyleLanguage": "scss",
            "assets": [
              "src/favicon.ico",
              "src/assets"
            ],
            "styles": [
              "src/styles.scss",
              "src/styles/spartacus/checkout.scss"
            ],
            "scripts": [],
            "stylePreprocessorOptions": {
              "includePaths": [
                "node_modules/"
              ]
            }
          },
          "configurations": {
            "production": {
              "budgets": [
                {
                  "type": "initial",
                  "maximumWarning": "500kb",
                  "maximumError": "2.5mb"
                },
                {
                  "type": "anyComponentStyle",
                  "maximumWarning": "2kb",
                  "maximumError": "4kb"
                }
              ],
              "fileReplacements": [
                {
                  "replace": "src/environments/environment.ts",
                  "with": "src/environments/environment.prod.ts"
                }
              ],
              "outputHashing": "all"
            },
            "development": {
              "buildOptimizer": false,
              "optimization": false,
              "vendorChunk": true,
              "extractLicenses": false,
              "sourceMap": true,
              "namedChunks": true
            }
          },
          "defaultConfiguration": "production"
        },
        "serve": {
          "builder": "@angular-devkit/build-angular:dev-server",
          "configurations": {
            "production": {
              "browserTarget": "schematics-test:build:production"
            },
            "development": {
              "browserTarget": "schematics-test:build:development"
            }
          },
          "defaultConfiguration": "development"
        },
        "extract-i18n": {
          "builder": "@angular-devkit/build-angular:extract-i18n",
          "options": {
            "browserTarget": "schematics-test:build"
          }
        },
        "test": {
          "builder": "@angular-devkit/build-angular:karma",
          "options": {
            "main": "src/test.ts",
            "polyfills": "src/polyfills.ts",
            "tsConfig": "tsconfig.spec.json",
            "karmaConfig": "karma.conf.js",
            "inlineStyleLanguage": "scss",
            "assets": [
              "src/favicon.ico",
              "src/assets"
            ],
            "styles": [
              "src/styles.scss",
              "src/styles/spartacus/checkout.scss"
            ],
            "scripts": [],
            "stylePreprocessorOptions": {
              "includePaths": [
                "node_modules/"
              ]
            }
          }
        }
      }
    }
  }
}"
`;<|MERGE_RESOLUTION|>--- conflicted
+++ resolved
@@ -127,15 +127,11 @@
 "
 `;
 
-<<<<<<< HEAD
-exports[`Spartacus Checkout schematics: ng-add Checkout feature b2b general setup styling should create a proper scss file 1`] = `"@import "@spartacus/checkout";"`;
-=======
 exports[`Spartacus Checkout schematics: ng-add Checkout feature b2b general setup styling should create a proper scss file 1`] = `
-"@import \\"../../styles-config\\";
-@import \\"@spartacus/checkout\\";
-"
-`;
->>>>>>> d0b649f3
+"@import "../../styles-config";
+@import "@spartacus/checkout";
+"
+`;
 
 exports[`Spartacus Checkout schematics: ng-add Checkout feature b2b general setup styling should update angular.json 1`] = `
 "{
@@ -314,15 +310,11 @@
 "
 `;
 
-<<<<<<< HEAD
-exports[`Spartacus Checkout schematics: ng-add Checkout feature base general setup styling should create a proper scss file 1`] = `"@import "@spartacus/checkout";"`;
-=======
 exports[`Spartacus Checkout schematics: ng-add Checkout feature base general setup styling should create a proper scss file 1`] = `
-"@import \\"../../styles-config\\";
-@import \\"@spartacus/checkout\\";
-"
-`;
->>>>>>> d0b649f3
+"@import "../../styles-config";
+@import "@spartacus/checkout";
+"
+`;
 
 exports[`Spartacus Checkout schematics: ng-add Checkout feature base general setup styling should update angular.json 1`] = `
 "{
@@ -595,15 +587,11 @@
 "
 `;
 
-<<<<<<< HEAD
-exports[`Spartacus Checkout schematics: ng-add Checkout feature scheduled replenishment general setup styling should create a proper scss file 1`] = `"@import "@spartacus/checkout";"`;
-=======
 exports[`Spartacus Checkout schematics: ng-add Checkout feature scheduled replenishment general setup styling should create a proper scss file 1`] = `
-"@import \\"../../styles-config\\";
-@import \\"@spartacus/checkout\\";
-"
-`;
->>>>>>> d0b649f3
+"@import "../../styles-config";
+@import "@spartacus/checkout";
+"
+`;
 
 exports[`Spartacus Checkout schematics: ng-add Checkout feature scheduled replenishment general setup styling should update angular.json 1`] = `
 "{
