--- conflicted
+++ resolved
@@ -1,10 +1,6 @@
 import { HttpClient, HttpHeaders } from '@angular/common/http';
 import { Injectable } from '@angular/core';
-<<<<<<< HEAD
-import { DeliveryMode } from '@spartacus/cart/main/root';
-=======
 import { DeliveryMode } from '@spartacus/cart/base/root';
->>>>>>> a32dea3c
 import {
   CheckoutDeliveryAdapter,
   DELIVERY_MODE_NORMALIZER,
