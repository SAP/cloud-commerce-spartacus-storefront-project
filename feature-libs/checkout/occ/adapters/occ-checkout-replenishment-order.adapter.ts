import { HttpClient, HttpHeaders } from '@angular/common/http';
import { Injectable } from '@angular/core';
import {
  CheckoutReplenishmentOrderAdapter,
  REPLENISHMENT_ORDER_FORM_SERIALIZER,
} from '@spartacus/checkout/core';
import { ScheduleReplenishmentForm } from '@spartacus/checkout/root';
import {
  ConverterService,
  OccEndpointsService,
<<<<<<< HEAD
  REPLENISHMENT_ORDER_NORMALIZER,
} from '@spartacus/core';
import { ReplenishmentOrder } from '@spartacus/order/root';
=======
  ReplenishmentOrder,
  ScheduleReplenishmentForm,
} from '@spartacus/core';
import { REPLENISHMENT_ORDER_NORMALIZER } from '@spartacus/order/root';
>>>>>>> ff710373
import { Observable } from 'rxjs';

@Injectable()
export class OccCheckoutReplenishmentOrderAdapter
  implements CheckoutReplenishmentOrderAdapter
{
  constructor(
    protected http: HttpClient,
    protected occEndpoints: OccEndpointsService,
    protected converter: ConverterService
  ) {}

  protected getScheduleReplenishmentOrderEndpoint(
    userId: string,
    cartId: string,
    termsChecked: string
  ) {
    return this.occEndpoints.buildUrl('scheduleReplenishmentOrder', {
      urlParams: {
        userId,
      },
      queryParams: { cartId, termsChecked },
    });
  }

  scheduleReplenishmentOrder(
    cartId: string,
    scheduleReplenishmentForm: ScheduleReplenishmentForm,
    termsChecked: boolean,
    userId: string
  ): Observable<ReplenishmentOrder> {
    scheduleReplenishmentForm = this.converter.convert(
      scheduleReplenishmentForm,
      REPLENISHMENT_ORDER_FORM_SERIALIZER
    );

    const headers = new HttpHeaders().set('Content-Type', 'application/json');

    return this.http
      .post(
        this.getScheduleReplenishmentOrderEndpoint(
          userId,
          cartId,
          termsChecked.toString()
        ),
        scheduleReplenishmentForm,
        { headers }
      )
      .pipe(this.converter.pipeable(REPLENISHMENT_ORDER_NORMALIZER));
  }
}<|MERGE_RESOLUTION|>--- conflicted
+++ resolved
@@ -5,19 +5,11 @@
   REPLENISHMENT_ORDER_FORM_SERIALIZER,
 } from '@spartacus/checkout/core';
 import { ScheduleReplenishmentForm } from '@spartacus/checkout/root';
+import { ConverterService, OccEndpointsService } from '@spartacus/core';
 import {
-  ConverterService,
-  OccEndpointsService,
-<<<<<<< HEAD
+  ReplenishmentOrder,
   REPLENISHMENT_ORDER_NORMALIZER,
-} from '@spartacus/core';
-import { ReplenishmentOrder } from '@spartacus/order/root';
-=======
-  ReplenishmentOrder,
-  ScheduleReplenishmentForm,
-} from '@spartacus/core';
-import { REPLENISHMENT_ORDER_NORMALIZER } from '@spartacus/order/root';
->>>>>>> ff710373
+} from '@spartacus/order/root';
 import { Observable } from 'rxjs';
 
 @Injectable()
