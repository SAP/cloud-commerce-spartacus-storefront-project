--- conflicted
+++ resolved
@@ -1,10 +1,6 @@
 import { HttpClient } from '@angular/common/http';
 import { Injectable } from '@angular/core';
-<<<<<<< HEAD
-import { Cart, CART_NORMALIZER, PaymentType } from '@spartacus/cart/main/root';
-=======
 import { Cart, CART_NORMALIZER, PaymentType } from '@spartacus/cart/base/root';
->>>>>>> a32dea3c
 import {
   PaymentTypeAdapter,
   PAYMENT_TYPE_NORMALIZER,
