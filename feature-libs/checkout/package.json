--- conflicted
+++ resolved
@@ -25,11 +25,7 @@
     "@angular/core": "^12.0.5",
     "@angular/forms": "^12.0.5",
     "@angular/router": "^12.0.5",
-<<<<<<< HEAD
-    "@ng-select/ng-select": "^5.1.0",
-=======
     "@ng-select/ng-select": "^7.0.1",
->>>>>>> 546d6c03
     "@ngrx/effects": "^12.1.0",
     "@ngrx/store": "^12.1.0",
     "@spartacus/cart": "4.0.0-rc.0",
