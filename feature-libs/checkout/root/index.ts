export * from './checkout-root.module';
export * from './config/index';
<<<<<<< HEAD
export * from './events/index';
=======
export * from './facade/index';
export * from './feature-name';
>>>>>>> bd41bb95
export * from './model/index';<|MERGE_RESOLUTION|>--- conflicted
+++ resolved
@@ -1,9 +1,6 @@
 export * from './checkout-root.module';
 export * from './config/index';
-<<<<<<< HEAD
 export * from './events/index';
-=======
 export * from './facade/index';
 export * from './feature-name';
->>>>>>> bd41bb95
 export * from './model/index';