--- conflicted
+++ resolved
@@ -1,9 +1,5 @@
 import { Injectable } from '@angular/core';
-<<<<<<< HEAD
-import { PaymentType } from '@spartacus/cart/main/root';
-=======
 import { PaymentType } from '@spartacus/cart/base/root';
->>>>>>> a32dea3c
 import { facadeFactory } from '@spartacus/core';
 import { Observable } from 'rxjs';
 import { CHECKOUT_CORE_FEATURE } from '../feature-name';
