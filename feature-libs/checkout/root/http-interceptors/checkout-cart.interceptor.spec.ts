--- conflicted
+++ resolved
@@ -5,11 +5,7 @@
   TestRequest,
 } from '@angular/common/http/testing';
 import { TestBed } from '@angular/core/testing';
-<<<<<<< HEAD
-import { MultiCartFacade } from '@spartacus/cart/main/root';
-=======
 import { MultiCartFacade } from '@spartacus/cart/base/root';
->>>>>>> a32dea3c
 import { RoutingService } from '@spartacus/core';
 import { of, throwError } from 'rxjs';
 import { catchError } from 'rxjs/operators';
