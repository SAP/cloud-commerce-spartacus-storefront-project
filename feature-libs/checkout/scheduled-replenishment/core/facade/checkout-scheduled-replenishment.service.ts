--- conflicted
+++ resolved
@@ -53,11 +53,7 @@
   protected subscriptions = new Subscription();
 
   // TODO:#checkout In order confirmation could be distinguished based on order detail object containing replenishmentOrderCode
-<<<<<<< HEAD
-  // TODO:#checkout Then it is only needed to communicate between 2 components on the same page (look recording)
-=======
   // TODO:#checkout Then it is only needed to communicate between 2 components on the same page (re-watch ep17, from ~30:00 - ~45:00)
->>>>>>> 468f4fb7
   protected orderType$ = new BehaviorSubject<ORDER_TYPE>(
     ORDER_TYPE.PLACE_ORDER
   );
