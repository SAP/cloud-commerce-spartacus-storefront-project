--- conflicted
+++ resolved
@@ -50,11 +50,8 @@
   constructor(
     protected checkoutReplenishmentFormService: CheckoutReplenishmentFormService
   ) {
-<<<<<<< HEAD
     useFeatureStyles('a11yReplenishmentOrderFieldset');
-=======
     useFeatureStyles('a11yScheduleReplenishment');
->>>>>>> 52330ccc
   }
 
   ngOnInit(): void {
