/*
 * SPDX-FileCopyrightText: 2023 SAP Spartacus team <spartacus-team@sap.com>
 *
 * SPDX-License-Identifier: Apache-2.0
 */

import { HttpClient, HttpContext } from '@angular/common/http';
<<<<<<< HEAD
import { Injectable } from '@angular/core';
=======
import { Injectable, inject } from '@angular/core';
>>>>>>> ae83fd2d
import { CART_NORMALIZER, Cart, PaymentType } from '@spartacus/cart/base/root';
import {
  CHECKOUT_PAYMENT_TYPE_NORMALIZER,
  CheckoutPaymentTypeAdapter,
} from '@spartacus/checkout/b2b/core';
import {
  ConverterService,
<<<<<<< HEAD
=======
  LoggerService,
>>>>>>> ae83fd2d
  OCC_HTTP_TOKEN,
  Occ,
  OccEndpointsService,
  backOff,
  isJaloError,
  normalizeHttpError,
} from '@spartacus/core';
import { Observable } from 'rxjs';
import { catchError, map } from 'rxjs/operators';

@Injectable()
export class OccCheckoutPaymentTypeAdapter
  implements CheckoutPaymentTypeAdapter
{
  protected logger = inject(LoggerService);

  constructor(
    protected http: HttpClient,
    protected occEndpoints: OccEndpointsService,
    protected converter: ConverterService
  ) {}

  getPaymentTypes(): Observable<PaymentType[]> {
    const context = new HttpContext().set(OCC_HTTP_TOKEN, {
      sendUserIdAsHeader: true,
    });

    return this.http
      .get<Occ.PaymentTypeList>(this.getPaymentTypesEndpoint(), { context })
      .pipe(
<<<<<<< HEAD
        catchError((error) => {
          throw normalizeHttpError(error);
        }),
=======
        catchError((error) =>
          throwError(normalizeHttpError(error, this.logger))
        ),
>>>>>>> ae83fd2d
        backOff({ shouldRetry: isJaloError }),
        map((paymentTypeList) => paymentTypeList.paymentTypes ?? []),
        this.converter.pipeableMany(CHECKOUT_PAYMENT_TYPE_NORMALIZER)
      );
  }

  protected getPaymentTypesEndpoint(): string {
    return this.occEndpoints.buildUrl('paymentTypes');
  }

  setPaymentType(
    userId: string,
    cartId: string,
    paymentType: string,
    purchaseOrderNumber?: string
  ): Observable<Cart> {
    return this.http
      .put(
        this.getSetCartPaymentTypeEndpoint(
          userId,
          cartId,
          paymentType,
          purchaseOrderNumber
        ),
        {}
      )
      .pipe(
<<<<<<< HEAD
        catchError((error) => {
          throw normalizeHttpError(error);
        }),
=======
        catchError((error) =>
          throwError(normalizeHttpError(error, this.logger))
        ),
>>>>>>> ae83fd2d
        backOff({ shouldRetry: isJaloError }),
        this.converter.pipeable(CART_NORMALIZER)
      );
  }

  protected getSetCartPaymentTypeEndpoint(
    userId: string,
    cartId: string,
    paymentType: string,
    purchaseOrderNumber?: string
  ): string {
    const queryParams = { paymentType, purchaseOrderNumber };
    return this.occEndpoints.buildUrl('setCartPaymentType', {
      urlParams: { userId, cartId },
      queryParams,
    });
  }
}<|MERGE_RESOLUTION|>--- conflicted
+++ resolved
@@ -5,11 +5,7 @@
  */
 
 import { HttpClient, HttpContext } from '@angular/common/http';
-<<<<<<< HEAD
-import { Injectable } from '@angular/core';
-=======
 import { Injectable, inject } from '@angular/core';
->>>>>>> ae83fd2d
 import { CART_NORMALIZER, Cart, PaymentType } from '@spartacus/cart/base/root';
 import {
   CHECKOUT_PAYMENT_TYPE_NORMALIZER,
@@ -17,10 +13,7 @@
 } from '@spartacus/checkout/b2b/core';
 import {
   ConverterService,
-<<<<<<< HEAD
-=======
   LoggerService,
->>>>>>> ae83fd2d
   OCC_HTTP_TOKEN,
   Occ,
   OccEndpointsService,
@@ -51,15 +44,9 @@
     return this.http
       .get<Occ.PaymentTypeList>(this.getPaymentTypesEndpoint(), { context })
       .pipe(
-<<<<<<< HEAD
         catchError((error) => {
-          throw normalizeHttpError(error);
+          throw normalizeHttpError(error, this.logger);
         }),
-=======
-        catchError((error) =>
-          throwError(normalizeHttpError(error, this.logger))
-        ),
->>>>>>> ae83fd2d
         backOff({ shouldRetry: isJaloError }),
         map((paymentTypeList) => paymentTypeList.paymentTypes ?? []),
         this.converter.pipeableMany(CHECKOUT_PAYMENT_TYPE_NORMALIZER)
@@ -87,15 +74,9 @@
         {}
       )
       .pipe(
-<<<<<<< HEAD
         catchError((error) => {
-          throw normalizeHttpError(error);
+          throw normalizeHttpError(error, this.logger);
         }),
-=======
-        catchError((error) =>
-          throwError(normalizeHttpError(error, this.logger))
-        ),
->>>>>>> ae83fd2d
         backOff({ shouldRetry: isJaloError }),
         this.converter.pipeable(CART_NORMALIZER)
       );
