--- conflicted
+++ resolved
@@ -167,49 +167,6 @@
   let globalMessageService: GlobalMessageService;
   let checkoutDeliveryModesFacade: CheckoutDeliveryModesFacade;
 
-<<<<<<< HEAD
-  beforeEach(
-    waitForAsync(() => {
-      TestBed.configureTestingModule({
-        imports: [I18nTestingModule],
-        declarations: [
-          B2BCheckoutDeliveryAddressComponent,
-          MockAddressFormComponent,
-          MockCardComponent,
-          MockSpinnerComponent,
-        ],
-        providers: [
-          { provide: UserAddressService, useClass: MockUserAddressService },
-          { provide: ActiveCartFacade, useClass: MockActiveCartService },
-          {
-            provide: CheckoutDeliveryAddressFacade,
-            useClass: MockCheckoutDeliveryAddressFacade,
-          },
-          { provide: CheckoutStepService, useClass: MockCheckoutStepService },
-          { provide: ActivatedRoute, useValue: mockActivatedRoute },
-          { provide: GlobalMessageService, useClass: MockGlobalMessageService },
-          {
-            provide: CheckoutPaymentTypeFacade,
-            useClass: MockPaymentTypeService,
-          },
-          {
-            provide: UserCostCenterService,
-            useClass: MockUserCostCenterService,
-          },
-          {
-            provide: CheckoutCostCenterFacade,
-            useClass: MockCheckoutCostCenterService,
-          },
-          {
-            provide: CheckoutDeliveryModesFacade,
-            useClass: MockCheckoutDeliveryModesFacade,
-          },
-          {
-            provide: CheckoutFlowOrchestratorService,
-            useClass: MockCheckoutFlowOrchestratorService,
-          },
-        ],
-=======
   beforeEach(waitForAsync(() => {
     TestBed.configureTestingModule({
       imports: [I18nTestingModule],
@@ -245,11 +202,14 @@
           provide: CheckoutDeliveryModesFacade,
           useClass: MockCheckoutDeliveryModesFacade,
         },
+        {
+          provide: CheckoutFlowOrchestratorService,
+          useClass: MockCheckoutFlowOrchestratorService,
+        },
       ],
     })
       .overrideComponent(B2BCheckoutDeliveryAddressComponent, {
         set: { changeDetection: ChangeDetectionStrategy.Default },
->>>>>>> 83ebd995
       })
       .compileComponents();
 
