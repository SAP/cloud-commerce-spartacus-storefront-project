--- conflicted
+++ resolved
@@ -1,6 +1,3 @@
-<<<<<<< HEAD
-import { ChangeDetectionStrategy, Component, OnDestroy } from '@angular/core';
-=======
 import {
   ChangeDetectionStrategy,
   Component,
@@ -8,7 +5,6 @@
   OnInit,
 } from '@angular/core';
 import { CartOutlets } from '@spartacus/cart/main/root';
->>>>>>> d75d62f1
 import { CheckoutFacade } from '@spartacus/checkout/root';
 import { Order } from '@spartacus/order/root';
 import { Observable } from 'rxjs';
@@ -18,13 +14,17 @@
   templateUrl: './order-confirmation-totals.component.html',
   changeDetection: ChangeDetectionStrategy.OnPush,
 })
-export class OrderConfirmationTotalsComponent implements OnDestroy {
-  order$: Observable<Order> = this.checkoutService.getOrderDetails();
+export class OrderConfirmationTotalsComponent implements OnInit, OnDestroy {
+  order$: Observable<Order>;
 
   readonly CartOutlets = CartOutlets;
 
   constructor(protected checkoutService: CheckoutFacade) {}
 
+  ngOnInit() {
+    this.order$ = this.checkoutService.getOrderDetails();
+  }
+
   ngOnDestroy() {
     this.checkoutService.clearCheckoutData();
   }
