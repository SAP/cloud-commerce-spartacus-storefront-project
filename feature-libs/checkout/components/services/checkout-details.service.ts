import { Injectable } from '@angular/core';
import { ActiveCartFacade } from '@spartacus/cart/main/root';
import {
  CheckoutDeliveryFacade,
  CheckoutFacade,
  CheckoutPaymentFacade,
} from '@spartacus/checkout/root';
import {
  Address,
  EMAIL_PATTERN,
  OCC_USER_ID_ANONYMOUS,
  OCC_USER_ID_GUEST,
  PaymentDetails,
} from '@spartacus/core';
import { Observable } from 'rxjs';
import {
  filter,
  map,
  shareReplay,
  skipWhile,
  switchMap,
  tap,
} from 'rxjs/operators';

@Injectable({
  providedIn: 'root',
})
export class CheckoutDetailsService {
  cartId$: Observable<string>;
  getCheckoutDetailsLoaded$: Observable<boolean>;

  constructor(
    protected checkoutFacade: CheckoutFacade,
    protected checkoutDeliveryFacade: CheckoutDeliveryFacade,
    protected checkoutPaymentFacade: CheckoutPaymentFacade,
    protected activeCartFacade: ActiveCartFacade
  ) {
    this.cartId$ = this.activeCartFacade.getActive().pipe(
      map((cartData) => {
        const cartUser = cartData.user;
<<<<<<< HEAD
=======

>>>>>>> 6db9f64a
        if (
          cartUser &&
          (cartUser.uid === OCC_USER_ID_ANONYMOUS ||
            cartUser.uid === OCC_USER_ID_GUEST ||
            !!cartUser.uid?.split('|').slice(1).join('|').match(EMAIL_PATTERN))
        ) {
          return cartData.guid as string;
        }
        return cartData.code as string;
      }),
      filter((cartId) => !!cartId)
    );

    this.getCheckoutDetailsLoaded$ = this.cartId$.pipe(
<<<<<<< HEAD
      distinctUntilChanged(),
      tap((cartId) => this.checkoutFacade.loadCheckoutDetails(cartId)),
=======
      tap((cartId) => {
        if (cartId) {
          this.checkoutService.loadCheckoutDetails(cartId);
        }
      }),
>>>>>>> 6db9f64a
      shareReplay(1),
      switchMap(() => this.checkoutFacade.getCheckoutDetailsLoaded()),
      skipWhile((loaded) => !loaded)
    );
  }

  getDeliveryAddress(): Observable<Address> {
    return this.getCheckoutDetailsLoaded$.pipe(
      switchMap(() => this.checkoutDeliveryFacade.getDeliveryAddress())
    );
  }

  getSelectedDeliveryModeCode(): Observable<string> {
    return this.getCheckoutDetailsLoaded$.pipe(
      switchMap(() => this.checkoutDeliveryFacade.getSelectedDeliveryModeCode())
    );
  }

  getPaymentDetails(): Observable<PaymentDetails> {
    return this.getCheckoutDetailsLoaded$.pipe(
      switchMap(() => this.checkoutPaymentFacade.getPaymentDetails())
    );
  }
}<|MERGE_RESOLUTION|>--- conflicted
+++ resolved
@@ -38,10 +38,6 @@
     this.cartId$ = this.activeCartFacade.getActive().pipe(
       map((cartData) => {
         const cartUser = cartData.user;
-<<<<<<< HEAD
-=======
-
->>>>>>> 6db9f64a
         if (
           cartUser &&
           (cartUser.uid === OCC_USER_ID_ANONYMOUS ||
@@ -56,16 +52,11 @@
     );
 
     this.getCheckoutDetailsLoaded$ = this.cartId$.pipe(
-<<<<<<< HEAD
-      distinctUntilChanged(),
-      tap((cartId) => this.checkoutFacade.loadCheckoutDetails(cartId)),
-=======
       tap((cartId) => {
         if (cartId) {
-          this.checkoutService.loadCheckoutDetails(cartId);
+          this.checkoutFacade.loadCheckoutDetails(cartId);
         }
       }),
->>>>>>> 6db9f64a
       shareReplay(1),
       switchMap(() => this.checkoutFacade.getCheckoutDetailsLoaded()),
       skipWhile((loaded) => !loaded)
