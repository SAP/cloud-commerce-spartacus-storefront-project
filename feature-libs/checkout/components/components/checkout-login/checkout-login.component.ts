--- conflicted
+++ resolved
@@ -1,10 +1,6 @@
 import { Component, OnDestroy } from '@angular/core';
 import { FormBuilder, FormGroup, Validators } from '@angular/forms';
-<<<<<<< HEAD
-import { ActiveCartFacade } from '@spartacus/cart/main/root';
-=======
 import { ActiveCartFacade } from '@spartacus/cart/base/root';
->>>>>>> a32dea3c
 import { AuthRedirectService } from '@spartacus/core';
 import { CustomFormValidators } from '@spartacus/storefront';
 import { Subscription } from 'rxjs';
