import { ComponentFixture, TestBed, waitForAsync } from '@angular/core/testing';
import { AbstractControl, ReactiveFormsModule } from '@angular/forms';
<<<<<<< HEAD
import { ActiveCartFacade } from '@spartacus/cart/main/root';
=======
import { ActiveCartFacade } from '@spartacus/cart/base/root';
>>>>>>> a32dea3c
import { AuthRedirectService, I18nTestingModule } from '@spartacus/core';
import { FormErrorsModule } from '@spartacus/storefront';
import { Observable, of } from 'rxjs';
import { CheckoutLoginComponent } from './checkout-login.component';
import createSpy = jasmine.createSpy;

class MockActiveCartService {
  addEmail = createSpy('MockCartService.addEmail');

  isGuestCart(): Observable<Boolean> {
    return of(false);
  }
}
class MockRedirectAfterAuthService {
  redirect = createSpy('AuthRedirectService.redirect');
}

const testEmail = 'john@acme.com';

describe('CheckoutLoginComponent', () => {
  let component: CheckoutLoginComponent;
  let fixture: ComponentFixture<CheckoutLoginComponent>;
  let activeCartFacade: ActiveCartFacade;
  let authRedirectService: AuthRedirectService;
  let controls: { [key: string]: AbstractControl };
  let email: AbstractControl;
  let emailConfirmation: AbstractControl;

  beforeEach(
    waitForAsync(() => {
      TestBed.configureTestingModule({
        imports: [ReactiveFormsModule, I18nTestingModule, FormErrorsModule],
        declarations: [CheckoutLoginComponent],
        providers: [
          { provide: ActiveCartFacade, useClass: MockActiveCartService },
          {
            provide: AuthRedirectService,
            useClass: MockRedirectAfterAuthService,
          },
        ],
      }).compileComponents();
    })
  );

  beforeEach(() => {
    fixture = TestBed.createComponent(CheckoutLoginComponent);
    component = fixture.componentInstance;
    activeCartFacade = TestBed.inject(ActiveCartFacade);
    authRedirectService = TestBed.inject(AuthRedirectService);
  });

  beforeEach(() => {
    controls = component.checkoutLoginForm.controls;
    email = controls['email'];
    emailConfirmation = controls['emailConfirmation'];
  });

  it('should be created', () => {
    expect(component).toBeTruthy();
  });

  it('should initialize the form', () => {
    expect(email.value).toBe('');
    expect(emailConfirmation.value).toBe('');
  });

  describe('submitting form', () => {
    beforeEach(() => {
      spyOn(activeCartFacade, 'isGuestCart').and.returnValue(of(true));
    });

    it('should work, when form is valid', () => {
      email.setValue(testEmail);
      emailConfirmation.setValue(testEmail);
      fixture.detectChanges();

      component.onSubmit();
      expect(activeCartFacade.addEmail).toHaveBeenCalledWith(testEmail);
      expect(authRedirectService.redirect).toHaveBeenCalled();
    });

    it('should not work, when form is not valid', () => {
      email.setValue(testEmail);
      fixture.detectChanges();

      component.onSubmit();
      expect(activeCartFacade.addEmail).not.toHaveBeenCalled();
      expect(authRedirectService.redirect).not.toHaveBeenCalled();
    });
  });
});<|MERGE_RESOLUTION|>--- conflicted
+++ resolved
@@ -1,10 +1,6 @@
 import { ComponentFixture, TestBed, waitForAsync } from '@angular/core/testing';
 import { AbstractControl, ReactiveFormsModule } from '@angular/forms';
-<<<<<<< HEAD
-import { ActiveCartFacade } from '@spartacus/cart/main/root';
-=======
 import { ActiveCartFacade } from '@spartacus/cart/base/root';
->>>>>>> a32dea3c
 import { AuthRedirectService, I18nTestingModule } from '@spartacus/core';
 import { FormErrorsModule } from '@spartacus/storefront';
 import { Observable, of } from 'rxjs';
