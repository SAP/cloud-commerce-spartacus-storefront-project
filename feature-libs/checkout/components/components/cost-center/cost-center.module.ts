import { CommonModule } from '@angular/common';
import { NgModule } from '@angular/core';
<<<<<<< HEAD
import { CartValidationGuard } from '@spartacus/cart/main/core';
=======
import { CartValidationGuard } from '@spartacus/cart/base/core';
>>>>>>> a32dea3c
import { CmsConfig, ConfigModule, I18nModule } from '@spartacus/core';
import { CartNotEmptyGuard } from '../../guards/cart-not-empty.guard';
import { CheckoutAuthGuard } from '../../guards/checkout-auth.guard';
import { CostCenterComponent } from './cost-center.component';

@NgModule({
  imports: [
    CommonModule,
    I18nModule,
    ConfigModule.withConfig(<CmsConfig>{
      cmsComponents: {
        CheckoutCostCenterComponent: {
          component: CostCenterComponent,
          guards: [CheckoutAuthGuard, CartNotEmptyGuard, CartValidationGuard],
        },
      },
    }),
  ],
  declarations: [CostCenterComponent],
})
export class CostCenterModule {}<|MERGE_RESOLUTION|>--- conflicted
+++ resolved
@@ -1,10 +1,6 @@
 import { CommonModule } from '@angular/common';
 import { NgModule } from '@angular/core';
-<<<<<<< HEAD
-import { CartValidationGuard } from '@spartacus/cart/main/core';
-=======
 import { CartValidationGuard } from '@spartacus/cart/base/core';
->>>>>>> a32dea3c
 import { CmsConfig, ConfigModule, I18nModule } from '@spartacus/core';
 import { CartNotEmptyGuard } from '../../guards/cart-not-empty.guard';
 import { CheckoutAuthGuard } from '../../guards/checkout-auth.guard';
