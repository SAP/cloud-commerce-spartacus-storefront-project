--- conflicted
+++ resolved
@@ -5,11 +5,7 @@
   OnInit,
 } from '@angular/core';
 import { ActivatedRoute } from '@angular/router';
-<<<<<<< HEAD
-import { ActiveCartFacade } from '@spartacus/cart/main/root';
-=======
 import { ActiveCartFacade } from '@spartacus/cart/base/root';
->>>>>>> a32dea3c
 import {
   CheckoutCostCenterFacade,
   CheckoutDeliveryFacade,
