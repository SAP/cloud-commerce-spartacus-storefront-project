import {
  ChangeDetectionStrategy,
  Component,
  OnDestroy,
  OnInit,
} from '@angular/core';
import { ActivatedRoute } from '@angular/router';
import { ActiveCartFacade } from '@spartacus/cart/main/root';
import {
  CheckoutCostCenterFacade,
  CheckoutDeliveryFacade,
  PaymentTypeFacade,
} from '@spartacus/checkout/root';
import {
  Address,
<<<<<<< HEAD
  getLastValueSync,
=======
  GlobalMessageService,
  GlobalMessageType,
>>>>>>> 40d9b48f
  TranslationService,
  UserAddressService,
  UserCostCenterService,
} from '@spartacus/core';
import { Card } from '@spartacus/storefront';
import { combineLatest, Observable, Subscription } from 'rxjs';
import { distinctUntilChanged, map, switchMap, tap } from 'rxjs/operators';
import { CheckoutStepService } from '../../services/checkout-step.service';

export interface CardWithAddress {
  card: Card;
  address: Address;
}

@Component({
  selector: 'cx-shipping-address',
  templateUrl: './shipping-address.component.html',
  changeDetection: ChangeDetectionStrategy.OnPush,
})
export class ShippingAddressComponent implements OnInit, OnDestroy {
  addressFormOpened = false;
  forceLoader = false; // this helps with smoother steps transition
  selectedAddress: Address;
  doneAutoSelect = false;
  isAccountPayment = false;

  protected subscriptions = new Subscription();

  constructor(
    protected userAddressService: UserAddressService,
    protected checkoutDeliveryFacade: CheckoutDeliveryFacade,
    protected activatedRoute: ActivatedRoute,
    protected translation: TranslationService,
    protected activeCartFacade: ActiveCartFacade,
    protected checkoutStepService: CheckoutStepService,
<<<<<<< HEAD
    protected paymentTypeFacade?: PaymentTypeFacade,
=======
    protected globalMessageService: GlobalMessageService,
    protected paymentTypeService?: PaymentTypeFacade,
>>>>>>> 40d9b48f
    protected userCostCenterService?: UserCostCenterService,
    protected checkoutCostCenterFacade?: CheckoutCostCenterFacade
  ) {}

  get isGuestCheckout(): boolean {
    return Boolean(getLastValueSync(this.activeCartFacade.isGuestCart()));
  }

  get backBtnText(): string {
    return this.checkoutStepService.getBackBntText(this.activatedRoute);
  }

  get isLoading$(): Observable<boolean> {
    return this.userAddressService.getAddressesLoading();
  }

  get selectedAddress$(): Observable<Address> {
    return this.checkoutDeliveryFacade.getDeliveryAddress().pipe(
      tap((address) => {
        if (
          address &&
          (this.selectedAddress === undefined ||
            this.selectedAddress.id !== address.id)
        ) {
          this.selectedAddress = address;
          if (this.forceLoader) {
            this.next();
          }
        }
      })
    );
  }

  get cards$(): Observable<CardWithAddress[]> {
    return combineLatest([
      this.getSupportedAddresses(),
      this.selectedAddress$,
      this.translation.translate('checkoutAddress.defaultShippingAddress'),
      this.translation.translate('checkoutAddress.shipToThisAddress'),
      this.translation.translate('addressCard.selected'),
    ]).pipe(
      tap(([addresses, selected]) =>
        this.selectDefaultAddress(addresses, selected)
      ),
      map(([addresses, selected, textDefault, textShipTo, textSelected]) =>
        (<any>addresses).map((address: Address) => ({
          address,
          card: this.getCardContent(
            address,
            selected,
            textDefault,
            textShipTo,
            textSelected
          ),
        }))
      )
    );
  }

  getSupportedAddresses(): Observable<Address[]> {
    if (
      this.isAccountPayment &&
      this.checkoutCostCenterFacade &&
      this.userCostCenterService
    ) {
      return this.checkoutCostCenterFacade.getCostCenter().pipe(
        distinctUntilChanged(),
        switchMap((selected) => {
          this.doneAutoSelect = false;
          return (
            this.userCostCenterService?.getCostCenterAddresses(
              selected as string
            ) ?? []
          );
        })
      );
    }
    return this.userAddressService.getAddresses();
  }

  selectDefaultAddress(addresses: Address[], selected: Address | undefined) {
    if (
      !this.doneAutoSelect &&
      addresses &&
      addresses.length &&
      (!selected || Object.keys(selected).length === 0)
    ) {
      if (this.isAccountPayment) {
        if (addresses.length === 1) {
          this.selectAddress(addresses[0]);
        }
      } else {
        selected = addresses.find((address) => address.defaultAddress);
        if (selected) {
          this.selectAddress(selected);
        }
      }
      this.doneAutoSelect = true;
    }
  }

  ngOnInit(): void {
    if (
      this.paymentTypeFacade &&
      this.userCostCenterService &&
      this.checkoutCostCenterFacade
    ) {
      this.subscriptions.add(
        this.paymentTypeFacade
          .isAccountPayment()
          .pipe(distinctUntilChanged())
          .subscribe((isAccount) => (this.isAccountPayment = isAccount))
      );
    }

    if (!this.isGuestCheckout && !this.isAccountPayment) {
      this.userAddressService.loadAddresses();
    }
  }

  getCardContent(
    address: Address,
    selected: any,
    textDefaultShippingAddress: string,
    textShipToThisAddress: string,
    textSelected: string
  ): Card {
    let region = '';
    if (address.region && address.region.isocode) {
      region = address.region.isocode + ', ';
    }

    return {
      title: address.defaultAddress ? textDefaultShippingAddress : '',
      textBold: address.firstName + ' ' + address.lastName,
      text: [
        address.line1,
        address.line2,
        address.town + ', ' + region + address.country?.isocode,
        address.postalCode,
        address.phone,
      ],
      actions: [{ name: textShipToThisAddress, event: 'send' }],
      header: selected && selected.id === address.id ? textSelected : '',
    } as Card;
  }

  selectAddress(address: Address): void {
    this.checkoutDeliveryFacade.setDeliveryAddress(address);
  }

  addAddress(address: Address): void {
    this.forceLoader = true;
    if (Boolean(address)) {
<<<<<<< HEAD
      this.checkoutDeliveryFacade.createAndSetAddress(address);
=======
      this.checkoutDeliveryService.createAndSetAddress(address);
      this.globalMessageService.add(
        { key: 'addressForm.userAddressAddSuccess' },
        GlobalMessageType.MSG_TYPE_CONFIRMATION
      );
>>>>>>> 40d9b48f
    } else {
      this.forceLoader = false;
      this.next();
    }
  }

  showNewAddressForm(): void {
    this.addressFormOpened = true;
  }

  hideNewAddressForm(goPrevious: boolean = false): void {
    this.addressFormOpened = false;
    if (goPrevious) {
      this.back();
    }
  }

  next(): void {
    this.checkoutStepService.next(this.activatedRoute);
  }

  back(): void {
    this.checkoutStepService.back(this.activatedRoute);
  }

  ngOnDestroy() {
    this.subscriptions.unsubscribe();
  }
}<|MERGE_RESOLUTION|>--- conflicted
+++ resolved
@@ -13,12 +13,9 @@
 } from '@spartacus/checkout/root';
 import {
   Address,
-<<<<<<< HEAD
   getLastValueSync,
-=======
   GlobalMessageService,
   GlobalMessageType,
->>>>>>> 40d9b48f
   TranslationService,
   UserAddressService,
   UserCostCenterService,
@@ -49,19 +46,15 @@
 
   constructor(
     protected userAddressService: UserAddressService,
-    protected checkoutDeliveryFacade: CheckoutDeliveryFacade,
+    protected checkoutDeliveryService: CheckoutDeliveryFacade,
     protected activatedRoute: ActivatedRoute,
     protected translation: TranslationService,
     protected activeCartFacade: ActiveCartFacade,
     protected checkoutStepService: CheckoutStepService,
-<<<<<<< HEAD
-    protected paymentTypeFacade?: PaymentTypeFacade,
-=======
     protected globalMessageService: GlobalMessageService,
     protected paymentTypeService?: PaymentTypeFacade,
->>>>>>> 40d9b48f
     protected userCostCenterService?: UserCostCenterService,
-    protected checkoutCostCenterFacade?: CheckoutCostCenterFacade
+    protected checkoutCostCenterService?: CheckoutCostCenterFacade
   ) {}
 
   get isGuestCheckout(): boolean {
@@ -77,7 +70,7 @@
   }
 
   get selectedAddress$(): Observable<Address> {
-    return this.checkoutDeliveryFacade.getDeliveryAddress().pipe(
+    return this.checkoutDeliveryService.getDeliveryAddress().pipe(
       tap((address) => {
         if (
           address &&
@@ -122,10 +115,10 @@
   getSupportedAddresses(): Observable<Address[]> {
     if (
       this.isAccountPayment &&
-      this.checkoutCostCenterFacade &&
+      this.checkoutCostCenterService &&
       this.userCostCenterService
     ) {
-      return this.checkoutCostCenterFacade.getCostCenter().pipe(
+      return this.checkoutCostCenterService.getCostCenter().pipe(
         distinctUntilChanged(),
         switchMap((selected) => {
           this.doneAutoSelect = false;
@@ -163,12 +156,12 @@
 
   ngOnInit(): void {
     if (
-      this.paymentTypeFacade &&
+      this.paymentTypeService &&
       this.userCostCenterService &&
-      this.checkoutCostCenterFacade
+      this.checkoutCostCenterService
     ) {
       this.subscriptions.add(
-        this.paymentTypeFacade
+        this.paymentTypeService
           .isAccountPayment()
           .pipe(distinctUntilChanged())
           .subscribe((isAccount) => (this.isAccountPayment = isAccount))
@@ -208,21 +201,17 @@
   }
 
   selectAddress(address: Address): void {
-    this.checkoutDeliveryFacade.setDeliveryAddress(address);
+    this.checkoutDeliveryService.setDeliveryAddress(address);
   }
 
   addAddress(address: Address): void {
     this.forceLoader = true;
     if (Boolean(address)) {
-<<<<<<< HEAD
-      this.checkoutDeliveryFacade.createAndSetAddress(address);
-=======
       this.checkoutDeliveryService.createAndSetAddress(address);
       this.globalMessageService.add(
         { key: 'addressForm.userAddressAddSuccess' },
         GlobalMessageType.MSG_TYPE_CONFIRMATION
       );
->>>>>>> 40d9b48f
     } else {
       this.forceLoader = false;
       this.next();
