--- conflicted
+++ resolved
@@ -170,15 +170,8 @@
   }
 
   countrySelected(country: Country): void {
-<<<<<<< HEAD
-    this.addressForm['controls'].country['controls'].isocode.setValue(
-      country.isocode
-    );
+    this.addressForm.get('country')?.get('isocode')?.setValue(country.isocode);
     this.selectedCountry$.next(country.isocode as string);
-=======
-    this.addressForm.get('country')?.get('isocode')?.setValue(country.isocode);
-    this.selectedCountry$.next(country.isocode);
->>>>>>> ad2c666c
   }
 
   regionSelected(region: Region): void {
