--- conflicted
+++ resolved
@@ -1,19 +1,14 @@
 import { ComponentFixture, TestBed, waitForAsync } from '@angular/core/testing';
-import { Cart } from '@spartacus/cart/main/root';
 import {
-<<<<<<< HEAD
-  ActiveCartService,
-  CartVoucherService,
-  I18nTestingModule,
-} from '@spartacus/core';
-import {
-=======
->>>>>>> d10dcbb8
   AppliedCouponsComponent,
   OrderSummaryComponent,
 } from '@spartacus/cart/main/components';
-import { ActiveCartFacade, CartVoucherFacade } from '@spartacus/cart/main/root';
-import { Cart, I18nTestingModule } from '@spartacus/core';
+import {
+  ActiveCartFacade,
+  Cart,
+  CartVoucherFacade,
+} from '@spartacus/cart/main/root';
+import { I18nTestingModule } from '@spartacus/core';
 import { PromotionsComponent } from '@spartacus/storefront';
 import { BehaviorSubject } from 'rxjs';
 import { MockFeatureLevelDirective } from '../../../../../projects/storefrontlib/shared/test/mock-feature-level-directive';
