--- conflicted
+++ resolved
@@ -1,10 +1,5 @@
 import { ChangeDetectionStrategy, Component } from '@angular/core';
-<<<<<<< HEAD
-import { ActiveCartFacade, CartOutlets } from '@spartacus/cart/main/root';
-import { Cart } from '@spartacus/core';
-=======
-import { ActiveCartFacade, Cart } from '@spartacus/cart/main/root';
->>>>>>> d917b5c7
+import { ActiveCartFacade, Cart, CartOutlets } from '@spartacus/cart/main/root';
 import { Observable } from 'rxjs';
 @Component({
   selector: 'cx-checkout-order-summary',
