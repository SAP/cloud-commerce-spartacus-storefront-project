--- conflicted
+++ resolved
@@ -1,9 +1,5 @@
 import { ChangeDetectionStrategy, Component } from '@angular/core';
-<<<<<<< HEAD
-import { ActiveCartFacade, Cart, CartOutlets } from '@spartacus/cart/main/root';
-=======
 import { ActiveCartFacade, Cart, CartOutlets } from '@spartacus/cart/base/root';
->>>>>>> a32dea3c
 import { Observable } from 'rxjs';
 @Component({
   selector: 'cx-checkout-order-summary',
