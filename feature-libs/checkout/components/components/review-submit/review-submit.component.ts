import { ChangeDetectionStrategy, Component } from '@angular/core';
<<<<<<< HEAD
import { Cart, PromotionLocation } from '@spartacus/cart/main/root';
=======
import { ActiveCartFacade } from '@spartacus/cart/main/root';
>>>>>>> d10dcbb8
import {
  CheckoutCostCenterFacade,
  CheckoutDeliveryFacade,
  CheckoutPaymentFacade,
  checkoutPaymentSteps,
  checkoutShippingSteps,
  CheckoutStep,
  CheckoutStepType,
  PaymentTypeFacade,
} from '@spartacus/checkout/root';
import {
  Address,
  CostCenter,
  Country,
  DeliveryMode,
  OrderEntry,
  PaymentDetails,
  TranslationService,
  UserAddressService,
  UserCostCenterService,
} from '@spartacus/core';
import { Card, ICON_TYPE } from '@spartacus/storefront';
import { combineLatest, Observable } from 'rxjs';
import { filter, map, switchMap, tap } from 'rxjs/operators';
import { CheckoutStepService } from '../../services/index';

@Component({
  selector: 'cx-review-submit',
  templateUrl: './review-submit.component.html',
  changeDetection: ChangeDetectionStrategy.OnPush,
})
export class ReviewSubmitComponent {
  iconTypes = ICON_TYPE;
  checkoutStepType = CheckoutStepType;
  promotionLocation: PromotionLocation = PromotionLocation.ActiveCart;

  constructor(
    protected checkoutDeliveryService: CheckoutDeliveryFacade,
    protected checkoutPaymentService: CheckoutPaymentFacade,
    protected userAddressService: UserAddressService,
    protected activeCartService: ActiveCartFacade,
    protected translation: TranslationService,
    protected checkoutStepService: CheckoutStepService,
    protected paymentTypeService: PaymentTypeFacade,
    protected checkoutCostCenterService: CheckoutCostCenterFacade,
    protected userCostCenterService: UserCostCenterService
  ) {}

  get cart$(): Observable<Cart> {
    return this.activeCartService.getActive();
  }

  get entries$(): Observable<OrderEntry[]> {
    return this.activeCartService.getEntries();
  }

  get steps$(): Observable<CheckoutStep[]> {
    return this.checkoutStepService.steps$;
  }

  get deliveryAddress$(): Observable<Address> {
    return this.checkoutDeliveryService.getDeliveryAddress();
  }

  get deliveryMode$(): Observable<DeliveryMode | null | undefined> {
    return this.checkoutDeliveryService.getSelectedDeliveryMode().pipe(
      tap((selected: DeliveryMode | null | undefined) => {
        if (selected === null) {
          this.checkoutDeliveryService.loadSupportedDeliveryModes();
        }
      })
    );
  }

  get paymentDetails$(): Observable<PaymentDetails> {
    return this.checkoutPaymentService.getPaymentDetails();
  }

  get countryName$(): Observable<string | undefined> {
    return this.deliveryAddress$.pipe(
      switchMap((address: Address) =>
        this.userAddressService.getCountry(address?.country?.isocode as string)
      ),
      tap((country: Country) => {
        if (country === null) {
          this.userAddressService.loadDeliveryCountries();
        }
      }),
      map((country: Country) => country && country.name)
    );
  }

  get poNumber$(): Observable<string | undefined> {
    return this.paymentTypeService.getPoNumber();
  }

  get paymentType$(): Observable<string | undefined> {
    return this.paymentTypeService.getSelectedPaymentType();
  }

  get isAccountPayment$(): Observable<boolean> {
    return this.paymentTypeService.isAccountPayment();
  }

  get costCenter$(): Observable<CostCenter | undefined> {
    return this.userCostCenterService.getActiveCostCenters().pipe(
      filter((costCenters) => Boolean(costCenters)),
      switchMap((costCenters) => {
        return this.checkoutCostCenterService.getCostCenter().pipe(
          map((code) => {
            return costCenters.find((cc) => cc.code === code);
          })
        );
      })
    );
  }

  getShippingAddressCard(
    deliveryAddress: Address,
    countryName: string
  ): Observable<Card> {
    return combineLatest([
      this.translation.translate('addressCard.shipTo'),
    ]).pipe(
      map(([textTitle]) => {
        if (!countryName) {
          countryName = deliveryAddress?.country?.isocode as string;
        }

        let region = '';
        if (
          deliveryAddress &&
          deliveryAddress.region &&
          deliveryAddress.region.isocode
        ) {
          region = deliveryAddress.region.isocode + ', ';
        }

        return {
          title: textTitle,
          textBold: deliveryAddress.firstName + ' ' + deliveryAddress.lastName,
          text: [
            deliveryAddress.line1,
            deliveryAddress.line2,
            deliveryAddress.town + ', ' + region + countryName,
            deliveryAddress.postalCode,
            deliveryAddress.phone,
          ],
        } as Card;
      })
    );
  }

  getCostCenterCard(costCenter?: CostCenter): Observable<Card> {
    return combineLatest([
      this.translation.translate('checkoutPO.costCenter'),
    ]).pipe(
      map(([textTitle]) => {
        return {
          title: textTitle,
          textBold: costCenter?.name,
          text: ['(' + costCenter?.unit?.name + ')'],
        };
      })
    );
  }

  getDeliveryModeCard(deliveryMode: DeliveryMode): Observable<Card> {
    return combineLatest([
      this.translation.translate('checkoutShipping.shippingMethod'),
    ]).pipe(
      map(([textTitle]) => {
        return {
          title: textTitle,
          textBold: deliveryMode.name,
          text: [
            deliveryMode.description,
            deliveryMode.deliveryCost?.formattedValue
              ? deliveryMode.deliveryCost?.formattedValue
              : '',
          ],
        } as Card;
      })
    );
  }

  getPaymentMethodCard(paymentDetails: PaymentDetails): Observable<Card> {
    return combineLatest([
      this.translation.translate('paymentForm.payment'),
      this.translation.translate('paymentCard.expires', {
        month: paymentDetails.expiryMonth,
        year: paymentDetails.expiryYear,
      }),
      this.translation.translate('paymentForm.billingAddress'),
    ]).pipe(
      map(([textTitle, textExpires, billingAddress]) => {
        const region = paymentDetails.billingAddress?.region?.isocode
          ? paymentDetails.billingAddress?.region?.isocode + ', '
          : '';
        return {
          title: textTitle,
          textBold: paymentDetails.accountHolderName,
          text: [paymentDetails.cardNumber, textExpires],
          paragraphs: [
            {
              title: billingAddress + ':',
              text: [
                paymentDetails.billingAddress?.firstName +
                  ' ' +
                  paymentDetails.billingAddress?.lastName,
                paymentDetails.billingAddress?.line1,
                paymentDetails.billingAddress?.town +
                  ', ' +
                  region +
                  paymentDetails.billingAddress?.country?.isocode,
                paymentDetails.billingAddress?.postalCode,
              ],
            },
          ],
        } as Card;
      })
    );
  }

  getPoNumberCard(poNumber?: string | null): Observable<Card> {
    return combineLatest([
      this.translation.translate('checkoutReview.poNumber'),
      this.translation.translate('checkoutPO.noPoNumber'),
    ]).pipe(
      map(([textTitle, noneTextTitle]) => {
        return {
          title: textTitle,
          textBold: poNumber ? poNumber : noneTextTitle,
        };
      })
    );
  }

  getPaymentTypeCard(paymentType?: string): Observable<Card> {
    return combineLatest([
      this.translation.translate('checkoutProgress.methodOfPayment'),
      this.translation.translate('paymentTypes.paymentType_' + paymentType),
    ]).pipe(
      map(([textTitle, paymentTypeTranslation]) => {
        return {
          title: textTitle,
          textBold: paymentTypeTranslation,
        };
      })
    );
  }

  getCheckoutStepUrl(stepType: CheckoutStepType): string | undefined {
    const step = this.checkoutStepService.getCheckoutStep(stepType);
    return step && step.routeName;
  }

  shippingSteps(steps: CheckoutStep[]): CheckoutStep[] {
    return steps.filter((step) => checkoutShippingSteps.includes(step.type[0]));
  }

  paymentSteps(steps: CheckoutStep[]): CheckoutStep[] {
    return steps.filter((step) => checkoutPaymentSteps.includes(step.type[0]));
  }
}<|MERGE_RESOLUTION|>--- conflicted
+++ resolved
@@ -1,9 +1,9 @@
 import { ChangeDetectionStrategy, Component } from '@angular/core';
-<<<<<<< HEAD
-import { Cart, PromotionLocation } from '@spartacus/cart/main/root';
-=======
-import { ActiveCartFacade } from '@spartacus/cart/main/root';
->>>>>>> d10dcbb8
+import {
+  ActiveCartFacade,
+  Cart,
+  PromotionLocation,
+} from '@spartacus/cart/main/root';
 import {
   CheckoutCostCenterFacade,
   CheckoutDeliveryFacade,
