--- conflicted
+++ resolved
@@ -6,11 +6,7 @@
 } from '@angular/core';
 import { FormBuilder, FormGroup, Validators } from '@angular/forms';
 import { ActivatedRoute } from '@angular/router';
-<<<<<<< HEAD
-import { DeliveryMode } from '@spartacus/cart/main/root';
-=======
 import { DeliveryMode } from '@spartacus/cart/base/root';
->>>>>>> a32dea3c
 import { CheckoutDeliveryFacade } from '@spartacus/checkout/root';
 import { Observable, Subscription } from 'rxjs';
 import {
