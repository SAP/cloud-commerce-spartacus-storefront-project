--- conflicted
+++ resolved
@@ -41,12 +41,7 @@
 export class PaymentFormComponent implements OnInit {
   iconTypes = ICON_TYPE;
 
-<<<<<<< HEAD
-  private addressVerifySub: Subscription;
   suggestedAddressModalRef: ModalRef | null;
-=======
-  suggestedAddressModalRef: ModalRef;
->>>>>>> 9d6af319
   months: string[] = [];
   years: number[] = [];
 
@@ -152,29 +147,6 @@
       })
     );
 
-<<<<<<< HEAD
-    // verify the new added address
-    this.addressVerifySub = this.checkoutDeliveryService
-      .getAddressVerificationResults()
-      .subscribe((results) => {
-        const decision = (results as AddressValidation).decision;
-        if (decision === 'FAIL') {
-          this.checkoutDeliveryService.clearAddressVerificationResults();
-        } else if (decision === 'ACCEPT') {
-          this.next();
-        } else if (decision === 'REJECT') {
-          this.globalMessageService.add(
-            { key: 'addressForm.invalidAddress' },
-            GlobalMessageType.MSG_TYPE_ERROR
-          );
-          this.checkoutDeliveryService.clearAddressVerificationResults();
-        } else if (decision === 'REVIEW') {
-          this.openSuggestedAddress(results as AddressValidation);
-        }
-      });
-
-=======
->>>>>>> 9d6af319
     this.regions$ = this.selectedCountry$.pipe(
       switchMap((country) => this.userAddressService.getRegions(country)),
       tap((regions) => {
