--- conflicted
+++ resolved
@@ -159,17 +159,13 @@
   }
 
   selectPaymentMethod(paymentDetails: PaymentDetails): void {
-<<<<<<< HEAD
-    this.checkoutPaymentFacade.setPaymentDetails(paymentDetails);
-=======
     this.globalMessageService.add(
       {
         key: 'paymentMethods.paymentMethodSelected',
       },
       GlobalMessageType.MSG_TYPE_INFO
     );
-    this.checkoutPaymentService.setPaymentDetails(paymentDetails);
->>>>>>> a99c3319
+    this.checkoutPaymentFacade.setPaymentDetails(paymentDetails);
   }
 
   showNewPaymentForm(): void {
