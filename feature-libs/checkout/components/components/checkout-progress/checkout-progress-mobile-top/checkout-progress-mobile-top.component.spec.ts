--- conflicted
+++ resolved
@@ -2,11 +2,7 @@
 import { ComponentFixture, TestBed, waitForAsync } from '@angular/core/testing';
 import { By } from '@angular/platform-browser';
 import { RouterTestingModule } from '@angular/router/testing';
-<<<<<<< HEAD
-import { ActiveCartFacade } from '@spartacus/cart/main/root';
-=======
 import { ActiveCartFacade } from '@spartacus/cart/base/root';
->>>>>>> a32dea3c
 import { CheckoutStep, CheckoutStepType } from '@spartacus/checkout/root';
 import { I18nTestingModule } from '@spartacus/core';
 import { BehaviorSubject, Observable, of } from 'rxjs';
