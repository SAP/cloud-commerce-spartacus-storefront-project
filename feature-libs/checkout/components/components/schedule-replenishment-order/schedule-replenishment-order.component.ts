import {
  ChangeDetectionStrategy,
  Component,
  OnDestroy,
  OnInit,
} from '@angular/core';
import { CheckoutFacade } from '@spartacus/checkout/root';
import {
  DaysOfWeek,
  ORDER_TYPE,
  recurrencePeriod,
  ScheduleReplenishmentForm,
} from '@spartacus/core';
import { ICON_TYPE } from '@spartacus/storefront';
import { Observable, Subscription } from 'rxjs';
import { CheckoutReplenishmentFormService } from '../../services/checkout-replenishment-form-service';

@Component({
  selector: 'cx-schedule-replenishment-order',
  templateUrl: './schedule-replenishment-order.component.html',
  changeDetection: ChangeDetectionStrategy.OnPush,
})
export class ScheduleReplenishmentOrderComponent implements OnInit, OnDestroy {
  private subscription: Subscription = new Subscription();

  iconTypes = ICON_TYPE;
  orderTypes = ORDER_TYPE;
  daysOfWeek = Object.values(DaysOfWeek);
<<<<<<< HEAD
  recurrencePeriodType = Object.keys(recurrencePeriod).map(
    (key) => recurrencePeriod[key]
  );
=======
  recurrencePeriodType = Object.values(recurrencePeriod);
>>>>>>> ad2c666c

  selectedOrderType$: Observable<ORDER_TYPE> = this.checkoutService.getCurrentOrderType();

  isMonthly: Boolean = false;
  isWeekly: Boolean = false;
  currentDaysOfWeek: DaysOfWeek[] = [];
  numberOfDays: string[];
  numberOfWeeks: string[];
  currentDate: string;
  scheduleReplenishmentFormData: ScheduleReplenishmentForm;

  constructor(
    protected checkoutService: CheckoutFacade,
    protected checkoutReplenishmentFormService: CheckoutReplenishmentFormService
  ) {}

  ngOnInit(): void {
    this.subscription.add(
      this.checkoutReplenishmentFormService
        .getScheduleReplenishmentFormData()
        .subscribe((data) => {
          this.scheduleReplenishmentFormData = data;
        })
    );

    this.initConfig();
  }

  changeOrderType(orderType: ORDER_TYPE): void {
    this.checkoutService.setOrderType(orderType);
  }

  changeNumberOfDays(nDays: string): void {
    this.checkoutReplenishmentFormService.setScheduleReplenishmentFormData({
      ...this.scheduleReplenishmentFormData,
      numberOfDays: nDays,
    });
  }

  changeNumberOfWeeks(nWeeks: string): void {
    this.checkoutReplenishmentFormService.setScheduleReplenishmentFormData({
      ...this.scheduleReplenishmentFormData,
      numberOfWeeks: nWeeks,
    });
  }

  changeRecurrencePeriodType(type: string): void {
    this.isWeekly = type === recurrencePeriod.WEEKLY;
    this.isMonthly = type === recurrencePeriod.MONTHLY;

    this.numberOfDays = this.isMonthly
      ? this.createNumberStringArray(31)
      : this.createNumberStringArray(30);

    this.checkoutReplenishmentFormService.setScheduleReplenishmentFormData({
      ...this.scheduleReplenishmentFormData,
      recurrencePeriod: type,
    });
  }

  changeDayOfTheMonth(dayOfMonth: string): void {
    this.checkoutReplenishmentFormService.setScheduleReplenishmentFormData({
      ...this.scheduleReplenishmentFormData,
      nthDayOfMonth: dayOfMonth,
    });
  }

  changeReplenishmentStartDate(date: string): void {
    if (Boolean(date)) {
      this.checkoutReplenishmentFormService.setScheduleReplenishmentFormData({
        ...this.scheduleReplenishmentFormData,
        replenishmentStartDate: date,
      });
    }
  }

  changeRepeatDays(day: DaysOfWeek, isChecked: boolean): void {
    if (isChecked) {
      this.currentDaysOfWeek = [...this.currentDaysOfWeek];

      this.currentDaysOfWeek.push(day);

      this.checkoutReplenishmentFormService.setScheduleReplenishmentFormData({
        ...this.scheduleReplenishmentFormData,
        daysOfWeek: this.currentDaysOfWeek,
      });
    } else {
      const foundDay = this.currentDaysOfWeek.find((data) => day === data);

      if (!foundDay) return;

      const index = this.currentDaysOfWeek.indexOf(foundDay);
      this.currentDaysOfWeek.splice(index, 1);

      this.checkoutReplenishmentFormService.setScheduleReplenishmentFormData({
        ...this.scheduleReplenishmentFormData,
        daysOfWeek: this.currentDaysOfWeek,
      });
    }
  }

  hasDaysOfWeekChecked(day: DaysOfWeek): boolean {
    return this.currentDaysOfWeek.includes(day);
  }

  private initConfig(): void {
    this.isMonthly =
      this.scheduleReplenishmentFormData.recurrencePeriod ===
      recurrencePeriod.MONTHLY;

    this.isWeekly =
      this.scheduleReplenishmentFormData.recurrencePeriod ===
      recurrencePeriod.WEEKLY;

    this.currentDaysOfWeek = [
      ...(this.scheduleReplenishmentFormData.daysOfWeek ?? []),
    ];

    this.numberOfDays = this.isMonthly
      ? this.createNumberStringArray(31)
      : this.createNumberStringArray(30);

    this.numberOfWeeks = this.createNumberStringArray(12);

    this.currentDate = this.scheduleReplenishmentFormData
      .replenishmentStartDate as string;
  }

  private createNumberStringArray(n: number): string[] {
    return Array(n)
      .fill(0)
      .map((_, y) => (y + 1).toString());
  }

  ngOnDestroy(): void {
    this.subscription.unsubscribe();
  }
}<|MERGE_RESOLUTION|>--- conflicted
+++ resolved
@@ -26,13 +26,7 @@
   iconTypes = ICON_TYPE;
   orderTypes = ORDER_TYPE;
   daysOfWeek = Object.values(DaysOfWeek);
-<<<<<<< HEAD
-  recurrencePeriodType = Object.keys(recurrencePeriod).map(
-    (key) => recurrencePeriod[key]
-  );
-=======
   recurrencePeriodType = Object.values(recurrencePeriod);
->>>>>>> ad2c666c
 
   selectedOrderType$: Observable<ORDER_TYPE> = this.checkoutService.getCurrentOrderType();
 
