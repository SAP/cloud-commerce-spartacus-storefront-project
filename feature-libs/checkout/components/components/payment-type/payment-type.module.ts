import { CommonModule } from '@angular/common';
import { NgModule } from '@angular/core';
<<<<<<< HEAD
import { CartValidationGuard } from '@spartacus/cart/main/components';
=======
import { CartValidationGuard } from '@spartacus/cart/main/core';
>>>>>>> 3cddd19c
import { CmsConfig, ConfigModule, I18nModule } from '@spartacus/core';
import { SpinnerModule } from '@spartacus/storefront';
import { CartNotEmptyGuard } from '../../guards/cart-not-empty.guard';
import { CheckoutAuthGuard } from '../../guards/checkout-auth.guard';
import { PaymentTypeComponent } from './payment-type.component';

@NgModule({
  imports: [
    CommonModule,
    I18nModule,
    SpinnerModule,
    ConfigModule.withConfig(<CmsConfig>{
      cmsComponents: {
        CheckoutPaymentType: {
          component: PaymentTypeComponent,
          guards: [CheckoutAuthGuard, CartNotEmptyGuard, CartValidationGuard],
        },
      },
    }),
  ],
  declarations: [PaymentTypeComponent],
  exports: [PaymentTypeComponent],
})
export class PaymentTypeModule {}<|MERGE_RESOLUTION|>--- conflicted
+++ resolved
@@ -1,10 +1,6 @@
 import { CommonModule } from '@angular/common';
 import { NgModule } from '@angular/core';
-<<<<<<< HEAD
-import { CartValidationGuard } from '@spartacus/cart/main/components';
-=======
 import { CartValidationGuard } from '@spartacus/cart/main/core';
->>>>>>> 3cddd19c
 import { CmsConfig, ConfigModule, I18nModule } from '@spartacus/core';
 import { SpinnerModule } from '@spartacus/storefront';
 import { CartNotEmptyGuard } from '../../guards/cart-not-empty.guard';
