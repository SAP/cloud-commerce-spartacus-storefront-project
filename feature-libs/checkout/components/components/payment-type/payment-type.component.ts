--- conflicted
+++ resolved
@@ -5,11 +5,7 @@
   ViewChild,
 } from '@angular/core';
 import { ActivatedRoute } from '@angular/router';
-<<<<<<< HEAD
-import { PaymentType } from '@spartacus/cart/main/root';
-=======
 import { PaymentType } from '@spartacus/cart/base/root';
->>>>>>> a32dea3c
 import {
   B2BPaymentTypeEnum,
   CheckoutStepType,
