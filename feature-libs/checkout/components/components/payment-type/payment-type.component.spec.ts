--- conflicted
+++ resolved
@@ -1,11 +1,7 @@
 import { Component, Type } from '@angular/core';
 import { ComponentFixture, TestBed, waitForAsync } from '@angular/core/testing';
 import { ActivatedRoute } from '@angular/router';
-<<<<<<< HEAD
-import { PaymentType } from '@spartacus/cart/main/root';
-=======
 import { PaymentType } from '@spartacus/cart/base/root';
->>>>>>> a32dea3c
 import { CheckoutStepType, PaymentTypeFacade } from '@spartacus/checkout/root';
 import { I18nTestingModule } from '@spartacus/core';
 import { BehaviorSubject, Observable, of } from 'rxjs';
