--- conflicted
+++ resolved
@@ -1,12 +1,7 @@
 import { TestBed } from '@angular/core/testing';
 import { RouterTestingModule } from '@angular/router/testing';
-<<<<<<< HEAD
-import { ActiveCartService, SemanticPathService } from '@spartacus/core';
-import { Cart } from '@spartacus/cart/main/root';
-=======
-import { ActiveCartFacade } from '@spartacus/cart/main/root';
-import { Cart, SemanticPathService } from '@spartacus/core';
->>>>>>> d10dcbb8
+import { ActiveCartFacade, Cart } from '@spartacus/cart/main/root';
+import { SemanticPathService } from '@spartacus/core';
 import { Observable, of } from 'rxjs';
 import { CartNotEmptyGuard } from './cart-not-empty.guard';
 
