import { Injectable } from '@angular/core';
import { CanActivate, Router, UrlTree } from '@angular/router';
<<<<<<< HEAD
import { ActiveCartFacade } from '@spartacus/cart/main/root';
=======
import { ActiveCartFacade } from '@spartacus/cart/base/root';
>>>>>>> a32dea3c
import { CheckoutStepType } from '@spartacus/checkout/root';
import { getLastValueSync, RoutingConfigService } from '@spartacus/core';
import { Observable, of } from 'rxjs';
import { switchMap } from 'rxjs/operators';
import { CheckoutConfigService } from '../services/checkout-config.service';
import { CheckoutStepService } from '../services/checkout-step.service';
import { ExpressCheckoutService } from '../services/express-checkout.service';

@Injectable({
  providedIn: 'root',
})
export class CheckoutGuard implements CanActivate {
  private readonly firstStep$: Observable<UrlTree>;

  constructor(
    protected router: Router,
    protected routingConfigService: RoutingConfigService,
    protected checkoutConfigService: CheckoutConfigService,
    protected expressCheckoutService: ExpressCheckoutService,
    protected activeCartFacade: ActiveCartFacade,
    protected checkoutStepService: CheckoutStepService
  ) {
    this.firstStep$ = of(
      this.router.parseUrl(
        this.routingConfigService.getRouteConfig(
          this.checkoutStepService.getFirstCheckoutStepRoute()
        )?.paths?.[0] as string
      )
    );
  }

  canActivate(): Observable<boolean | UrlTree> {
    if (
      this.checkoutConfigService.isExpressCheckout() &&
      !Boolean(getLastValueSync(this.activeCartFacade.isGuestCart()))
    ) {
      return this.expressCheckoutService.trySetDefaultCheckoutDetails().pipe(
        switchMap((expressCheckoutPossible: boolean) => {
          const reviewOrderRoute =
            this.checkoutStepService.getCheckoutStepRoute(
              CheckoutStepType.REVIEW_ORDER
            );
          return expressCheckoutPossible && reviewOrderRoute
            ? of(
                this.router.parseUrl(
                  this.routingConfigService.getRouteConfig(reviewOrderRoute)
                    ?.paths?.[0] as string
                )
              )
            : this.firstStep$;
        })
      );
    }
    return this.firstStep$;
  }
}<|MERGE_RESOLUTION|>--- conflicted
+++ resolved
@@ -1,10 +1,6 @@
 import { Injectable } from '@angular/core';
 import { CanActivate, Router, UrlTree } from '@angular/router';
-<<<<<<< HEAD
-import { ActiveCartFacade } from '@spartacus/cart/main/root';
-=======
 import { ActiveCartFacade } from '@spartacus/cart/base/root';
->>>>>>> a32dea3c
 import { CheckoutStepType } from '@spartacus/checkout/root';
 import { getLastValueSync, RoutingConfigService } from '@spartacus/core';
 import { Observable, of } from 'rxjs';
