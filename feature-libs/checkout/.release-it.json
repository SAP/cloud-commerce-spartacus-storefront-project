--- conflicted
+++ resolved
@@ -26,13 +26,9 @@
           "path": [
             "peerDependencies.@spartacus/core",
             "peerDependencies.@spartacus/storefront",
-<<<<<<< HEAD
             "peerDependencies.@spartacus/cart",
-            "peerDependencies.@spartacus/schematics"
-=======
             "peerDependencies.@spartacus/schematics",
             "peerDependencies.@spartacus/styles"
->>>>>>> 05542ae9
           ]
         }
       ]
