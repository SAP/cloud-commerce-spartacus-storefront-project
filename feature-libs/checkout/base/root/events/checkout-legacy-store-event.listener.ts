--- conflicted
+++ resolved
@@ -63,43 +63,6 @@
     );
   }
 
-<<<<<<< HEAD
-  /**
-   * Registers events for the cart actions.
-   */
-  protected onCartAction(): void {
-    this.subscriptions.add(
-      this.eventService.get(LoadCartEvent).subscribe(({ userId, cartId }) => {
-        /**
-         * TODO:#deprecation-checkout We have to keep this here, since the cart feature is still ngrx-based.
-         * Remove once it is switched from ngrx to c&q.
-         * We should dispatch an event, which will load the cart$ query.
-         */
-        if (userId && cartId) {
-          this.store.dispatch(
-            new CartActions.LoadCart({
-              userId,
-              cartId,
-            })
-          );
-        }
-      })
-    );
-
-    this.subscriptions.add(
-      this.eventService.get(RemoveCartEvent).subscribe(({ cartId }) => {
-        /**
-         * TODO:#deprecation-checkout We have to keep this here, since the cart feature is still ngrx-based.
-         * Remove once it is switched from ngrx to c&q.
-         * We should dispatch an event, which will load the cart$ query.
-         */
-        this.store.dispatch(new CartActions.RemoveCart({ cartId }));
-      })
-    );
-  }
-
-=======
->>>>>>> 7f86fc57
   ngOnDestroy(): void {
     this.subscriptions.unsubscribe();
   }
