/*
 * SPDX-FileCopyrightText: 2023 SAP Spartacus team <spartacus-team@sap.com>
 *
 * SPDX-License-Identifier: Apache-2.0
 */

import { NgModule } from '@angular/core';
import { CART_BASE_FEATURE } from '@spartacus/cart/base/root';
import {
  CmsConfig,
  provideDefaultConfig,
  provideDefaultConfigFactory,
} from '@spartacus/core';
import { defaultCheckoutConfig } from './config/default-checkout-config';
import { defaultCheckoutRoutingConfig } from './config/default-checkout-routing-config';
import { CheckoutEventModule } from './events/checkout-event.module';
import { CHECKOUT_CORE_FEATURE, CHECKOUT_FEATURE } from './feature-name';
import { interceptors } from './http-interceptors/index';

export const CHECKOUT_BASE_CMS_COMPONENTS: string[] = [
  'CheckoutOrchestrator',
  'CheckoutOrderSummary',
  'CheckoutProgress',
  'CheckoutProgressMobileBottom',
  'CheckoutProgressMobileTop',
  'CheckoutDeliveryMode',
  'CheckoutPaymentDetails',
  'CheckoutPlaceOrder',
  'CheckoutReviewOrder',
<<<<<<< HEAD
  'CheckoutReviewPayment',
=======
  'CheckoutReviewShipping',
>>>>>>> 07c8e0bd
  'CheckoutDeliveryAddress',
  'GuestCheckoutLoginComponent',
];

export function defaultCheckoutComponentsConfig() {
  const config: CmsConfig = {
    featureModules: {
      [CHECKOUT_FEATURE]: {
        cmsComponents: CHECKOUT_BASE_CMS_COMPONENTS,
        dependencies: [CART_BASE_FEATURE],
      },
      // by default core is bundled together with components
      [CHECKOUT_CORE_FEATURE]: CHECKOUT_FEATURE,
    },
  };
  return config;
}

@NgModule({
  imports: [CheckoutEventModule],
  providers: [
    ...interceptors,
    provideDefaultConfig(defaultCheckoutRoutingConfig),
    provideDefaultConfig(defaultCheckoutConfig),
    provideDefaultConfigFactory(defaultCheckoutComponentsConfig),
  ],
})
export class CheckoutRootModule {}<|MERGE_RESOLUTION|>--- conflicted
+++ resolved
@@ -27,11 +27,8 @@
   'CheckoutPaymentDetails',
   'CheckoutPlaceOrder',
   'CheckoutReviewOrder',
-<<<<<<< HEAD
   'CheckoutReviewPayment',
-=======
   'CheckoutReviewShipping',
->>>>>>> 07c8e0bd
   'CheckoutDeliveryAddress',
   'GuestCheckoutLoginComponent',
 ];
