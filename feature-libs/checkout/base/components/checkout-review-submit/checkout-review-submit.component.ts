/*
 * SPDX-FileCopyrightText: 2023 SAP Spartacus team <spartacus-team@sap.com>
 *
 * SPDX-License-Identifier: Apache-2.0
 */

import { ChangeDetectionStrategy, Component } from '@angular/core';
import {
  ActiveCartFacade,
  Cart,
  CartOutlets,
  DeliveryMode,
  OrderEntry,
  PaymentDetails,
  PromotionLocation,
} from '@spartacus/cart/base/root';
import {
  CheckoutDeliveryAddressFacade,
  CheckoutDeliveryModesFacade,
  CheckoutPaymentFacade,
  CheckoutStep,
  CheckoutStepType,
} from '@spartacus/checkout/base/root';
<<<<<<< HEAD
import {
  Address,
  FeatureConfigService,
  TranslationService,
} from '@spartacus/core';
=======
import { Address, TranslationService } from '@spartacus/core';
>>>>>>> 315f9ad4
import { deliveryAddressCard, deliveryModeCard } from '@spartacus/order/root';
import { Card, ICON_TYPE } from '@spartacus/storefront';
import { combineLatest, Observable } from 'rxjs';
import { filter, map } from 'rxjs/operators';
import { CheckoutStepService } from '../services/checkout-step.service';

@Component({
  selector: 'cx-review-submit',
  templateUrl: './checkout-review-submit.component.html',
  changeDetection: ChangeDetectionStrategy.OnPush,
})
export class CheckoutReviewSubmitComponent {
  readonly cartOutlets = CartOutlets;
  iconTypes = ICON_TYPE;

  checkoutStepTypeDeliveryAddress = CheckoutStepType.DELIVERY_ADDRESS;
  checkoutStepTypePaymentDetails = CheckoutStepType.PAYMENT_DETAILS;
  checkoutStepTypeDeliveryMode = CheckoutStepType.DELIVERY_MODE;

  promotionLocation: PromotionLocation = PromotionLocation.ActiveCart;

  constructor(
    protected checkoutDeliveryAddressFacade: CheckoutDeliveryAddressFacade,
    protected checkoutPaymentFacade: CheckoutPaymentFacade,
    protected activeCartFacade: ActiveCartFacade,
    protected translationService: TranslationService,
    protected checkoutStepService: CheckoutStepService,
    protected checkoutDeliveryModesFacade: CheckoutDeliveryModesFacade
  ) {}

  get cart$(): Observable<Cart> {
    return this.activeCartFacade.getActive();
  }

  get entries$(): Observable<OrderEntry[]> {
    return this.activeCartFacade.getEntries();
  }

  protected getCheckoutDeliverySteps(): Array<CheckoutStepType | string> {
    return [CheckoutStepType.DELIVERY_ADDRESS, CheckoutStepType.DELIVERY_MODE];
  }

  protected getCheckoutPaymentSteps(): Array<CheckoutStepType | string> {
    return [
      CheckoutStepType.PAYMENT_DETAILS,
      CheckoutStepType.DELIVERY_ADDRESS,
    ];
  }

  steps$: Observable<CheckoutStep[]> = this.checkoutStepService.steps$;

  deliveryAddress$: Observable<Address | undefined> =
    this.checkoutDeliveryAddressFacade.getDeliveryAddressState().pipe(
      filter((state) => !state.loading && !state.error),
      map((state) => state.data)
    );

  deliveryMode$: Observable<DeliveryMode | undefined> =
    this.checkoutDeliveryModesFacade.getSelectedDeliveryModeState().pipe(
      filter((state) => !state.loading && !state.error),
      map((state) => state.data)
    );

  paymentDetails$: Observable<PaymentDetails | undefined> =
    this.checkoutPaymentFacade.getPaymentDetailsState().pipe(
      filter((state) => !state.loading && !state.error),
      map((state) => state.data)
    );

  getDeliveryAddressCard(
    deliveryAddress: Address,
    countryName?: string
  ): Observable<Card> {
    return combineLatest([
      this.translationService.translate('addressCard.shipTo'),
      this.translationService.translate('addressCard.phoneNumber'),
      this.translationService.translate('addressCard.mobileNumber'),
    ]).pipe(
      map(([textTitle, textPhone, textMobile]) =>
        deliveryAddressCard(
          textTitle,
          textPhone,
          textMobile,
          deliveryAddress,
          countryName
        )
      )
    );
  }

  getDeliveryModeCard(deliveryMode: DeliveryMode): Observable<Card> {
    return combineLatest([
      this.translationService.translate('checkoutMode.deliveryMethod'),
    ]).pipe(map(([textTitle]) => deliveryModeCard(textTitle, deliveryMode)));
  }

  getPaymentMethodCard(paymentDetails: PaymentDetails): Observable<Card> {
    return combineLatest([
      this.translationService.translate('paymentForm.payment'),
      this.translationService.translate('paymentCard.expires', {
        month: paymentDetails.expiryMonth,
        year: paymentDetails.expiryYear,
      }),
      this.translationService.translate('paymentForm.billingAddress'),
    ]).pipe(
      map(([textTitle, textExpires, billingAddress]) => {
        const region = paymentDetails.billingAddress?.region?.isocode
          ? paymentDetails.billingAddress?.region?.isocode + ', '
          : '';
        return {
          title: textTitle,
          textBold: paymentDetails.accountHolderName,
          text: [paymentDetails.cardNumber, textExpires],
          paragraphs: [
            {
              title: billingAddress + ':',
              text: [
                paymentDetails.billingAddress?.firstName +
                  ' ' +
                  paymentDetails.billingAddress?.lastName,
                paymentDetails.billingAddress?.line1,
                paymentDetails.billingAddress?.town +
                  ', ' +
                  region +
                  paymentDetails.billingAddress?.country?.isocode,
                paymentDetails.billingAddress?.postalCode,
              ],
            },
          ],
        } as Card;
      })
    );
  }

  getCheckoutStepUrl(stepType: CheckoutStepType | string): string | undefined {
    const step = this.checkoutStepService.getCheckoutStep(
      stepType as CheckoutStepType
    );
    return step?.routeName;
  }

  deliverySteps(steps: CheckoutStep[]): CheckoutStep[] {
    return steps.filter((step) =>
      this.getCheckoutDeliverySteps().includes(step.type[0])
    );
  }

  paymentSteps(steps: CheckoutStep[]): CheckoutStep[] {
    return steps.filter((step) =>
      this.getCheckoutPaymentSteps().includes(step.type[0])
    );
  }
}<|MERGE_RESOLUTION|>--- conflicted
+++ resolved
@@ -21,15 +21,7 @@
   CheckoutStep,
   CheckoutStepType,
 } from '@spartacus/checkout/base/root';
-<<<<<<< HEAD
-import {
-  Address,
-  FeatureConfigService,
-  TranslationService,
-} from '@spartacus/core';
-=======
 import { Address, TranslationService } from '@spartacus/core';
->>>>>>> 315f9ad4
 import { deliveryAddressCard, deliveryModeCard } from '@spartacus/order/root';
 import { Card, ICON_TYPE } from '@spartacus/storefront';
 import { combineLatest, Observable } from 'rxjs';
