<div class="cx-review">
  <!-- TITLE -->
  <h2 class="cx-review-title d-none d-lg-block d-xl-block">
    {{ 'checkoutReview.review' | cxTranslate }}
  </h2>

  <div class="cx-review-summary row">
    <ng-container *ngIf="(steps$ | async)?.slice(0, -1) as steps">
      <div class="col-md-12 col-lg-6 col-xl-6 cx-review-payment-col">
        <ng-container *ngFor="let step of paymentSteps(steps)">
          <ng-container [ngSwitch]="step.type[0]">
            <ng-container *ngSwitchCase="checkoutStepTypePaymentDetails">
              <ng-container *ngTemplateOutlet="paymentMethod"></ng-container>
            </ng-container>
          </ng-container>
        </ng-container>
      </div>
      <div class="col-md-12 col-lg-6 col-xl-6 cx-review-shipping-col">
        <ng-container *ngFor="let step of deliverySteps(steps)">
          <ng-container [ngSwitch]="step.type[0]">
            <ng-container *ngSwitchCase="checkoutStepTypeDeliveryAddress">
              <ng-container *ngTemplateOutlet="deliveryAddress"></ng-container>
            </ng-container>
            <ng-container *ngSwitchCase="checkoutStepTypeDeliveryMode">
              <ng-container *ngTemplateOutlet="deliveryMode"></ng-container>
            </ng-container>
          </ng-container>
        </ng-container>
      </div>
    </ng-container>
  </div>

  <!-- DELIVERY ADDRESS SECTION -->
  <ng-template #deliveryAddress>
    <div
      *ngIf="deliveryAddress$ | async as deliveryAddress"
      class="cx-review-summary-card cx-review-card-address"
    >
      <cx-card
        [content]="getDeliveryAddressCard(deliveryAddress) | async"
      ></cx-card>
      <div class="cx-review-summary-edit-step">
        <a
          [attr.aria-label]="
            'checkoutReview.editDeliveryAddressDetails' | cxTranslate
          "
          [routerLink]="
            {
              cxRoute: getCheckoutStepUrl(checkoutStepTypeDeliveryAddress)
            } | cxUrl
          "
          ><cx-icon aria-hidden="true" [type]="iconTypes.PENCIL"></cx-icon
        ></a>
      </div>
    </div>
  </ng-template>

  <!-- DELIVERY MODE SECTION -->
  <ng-template #deliveryMode>
    <div class="cx-review-summary-card cx-review-card-shipping">
      <cx-card
        *ngIf="deliveryMode$ | async as deliveryMode"
        [content]="getDeliveryModeCard(deliveryMode) | async"
      ></cx-card>
      <div class="cx-review-summary-edit-step">
        <a
          [attr.aria-label]="'checkoutReview.editDeliveryMode' | cxTranslate"
          [routerLink]="
            { cxRoute: getCheckoutStepUrl(checkoutStepTypeDeliveryMode) }
              | cxUrl
          "
        >
          <cx-icon aria-hidden="true" [type]="iconTypes.PENCIL"></cx-icon>
        </a>
      </div>
    </div>
  </ng-template>

  <!-- PAYMENT METHOD SECTION -->
  <ng-template #paymentMethod>
    <div class="cx-review-summary-card cx-review-card-payment">
      <div>
        <cx-card
          *ngIf="paymentDetails$ | async as paymentDetails"
          [content]="getPaymentMethodCard(paymentDetails) | async"
        ></cx-card>
      </div>
      <div class="cx-review-summary-edit-step">
        <a
          [attr.aria-label]="'checkoutReview.editPaymentDetails' | cxTranslate"
          [routerLink]="
            { cxRoute: getCheckoutStepUrl(checkoutStepTypePaymentDetails) }
              | cxUrl
          "
        >
          <cx-icon aria-hidden="true" [type]="iconTypes.PENCIL"></cx-icon>
        </a>
      </div>
    </div>
  </ng-template>

  <!-- CART ITEM SECTION -->
  <ng-container *ngIf="cart$ | async as cart">
    <div class="cx-review-cart-total d-none d-lg-block d-xl-block">
      {{
        'cartItems.cartTotal'
          | cxTranslate: { count: cart.deliveryItemsQuantity }
      }}:
      {{ cart.totalPrice?.formattedValue }}
    </div>
    <div class="cx-review-cart-heading d-block d-lg-none d-xl-none">
      {{ 'checkoutReview.placeOrder' | cxTranslate }}
    </div>
<<<<<<< HEAD
    <div
      class="cx-review-cart-item"
      *ngIf="entries$ | async as entries"
    >
=======
    <div class="cx-review-cart-item" *ngIf="entries$ | async as entries">
>>>>>>> 3c335d3f
      <cx-promotions
        [promotions]="
          (cart.appliedOrderPromotions || []).concat(
            cart.potentialOrderPromotions || []
          )
        "
      ></cx-promotions>

      <ng-template
        [cxOutlet]="cartOutlets.CART_ITEM_LIST"
        [cxOutletContext]="{
          items: entries,
          readonly: true,
          promotionLocation: promotionLocation
        }"
      >
      </ng-template>
    </div>
  </ng-container>
</div><|MERGE_RESOLUTION|>--- conflicted
+++ resolved
@@ -111,14 +111,7 @@
     <div class="cx-review-cart-heading d-block d-lg-none d-xl-none">
       {{ 'checkoutReview.placeOrder' | cxTranslate }}
     </div>
-<<<<<<< HEAD
-    <div
-      class="cx-review-cart-item"
-      *ngIf="entries$ | async as entries"
-    >
-=======
     <div class="cx-review-cart-item" *ngIf="entries$ | async as entries">
->>>>>>> 3c335d3f
       <cx-promotions
         [promotions]="
           (cart.appliedOrderPromotions || []).concat(
