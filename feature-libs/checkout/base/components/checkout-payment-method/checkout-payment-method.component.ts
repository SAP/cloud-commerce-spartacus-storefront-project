/*
 * SPDX-FileCopyrightText: 2024 SAP Spartacus team <spartacus-team@sap.com>
 *
 * SPDX-License-Identifier: Apache-2.0
 */

import {
  ChangeDetectionStrategy,
  Component,
  OnDestroy,
  OnInit,
  Optional,
  inject,
} from '@angular/core';
import { ActivatedRoute } from '@angular/router';
import { ActiveCartFacade } from '@spartacus/cart/base/root';
import {
  CheckoutDeliveryAddressFacade,
  CheckoutPaymentFacade,
} from '@spartacus/checkout/base/root';
import {
  Address,
  FeatureConfigService,
  getLastValueSync,
  GlobalMessageService,
  GlobalMessageType,
  PaymentDetails,
  TranslationService,
  UserPaymentService,
} from '@spartacus/core';
import { Card, ICON_TYPE } from '@spartacus/storefront';
import {
  BehaviorSubject,
  combineLatest,
  Observable,
  of,
  Subscription,
} from 'rxjs';
import {
  distinctUntilChanged,
  filter,
  map,
  switchMap,
  take,
  tap,
} from 'rxjs/operators';
import { CheckoutStepService } from '../services/checkout-step.service';

@Component({
  selector: 'cx-payment-method',
  templateUrl: './checkout-payment-method.component.html',
  changeDetection: ChangeDetectionStrategy.OnPush,
})
export class CheckoutPaymentMethodComponent implements OnInit, OnDestroy {
  protected subscriptions = new Subscription();
  protected deliveryAddress: Address | undefined;
  protected busy$ = new BehaviorSubject<boolean>(false);
  @Optional() protected featureConfigService = inject(FeatureConfigService, {
    optional: true,
  });

  cards$: Observable<{ content: Card; paymentMethod: PaymentDetails }[]>;
  iconTypes = ICON_TYPE;
  isGuestCheckout = false;
  newPaymentFormManuallyOpened = false;
  doneAutoSelect = false;
  paymentDetails?: PaymentDetails;

  isUpdating$: Observable<boolean> = combineLatest([
    this.busy$,
    this.userPaymentService.getPaymentMethodsLoading(),
    this.checkoutPaymentFacade
      .getPaymentDetailsState()
      .pipe(map((state) => state.loading)),
  ]).pipe(
    map(
      ([busy, userPaymentLoading, paymentMethodLoading]) =>
        busy || userPaymentLoading || paymentMethodLoading
    ),
    distinctUntilChanged()
  );

  get backBtnText() {
    return this.checkoutStepService.getBackBntText(this.activatedRoute);
  }

  get existingPaymentMethods$(): Observable<PaymentDetails[]> {
    return this.userPaymentService.getPaymentMethods();
  }

  get selectedMethod$(): Observable<PaymentDetails | undefined> {
    return this.checkoutPaymentFacade.getPaymentDetailsState().pipe(
      filter((state) => !state.loading),
      map((state) => state.data),
      distinctUntilChanged((prev, curr) => prev?.id === curr?.id)
    );
  }

  constructor(
    protected userPaymentService: UserPaymentService,
    protected checkoutDeliveryAddressFacade: CheckoutDeliveryAddressFacade,
    protected checkoutPaymentFacade: CheckoutPaymentFacade,
    protected activatedRoute: ActivatedRoute,
    protected translationService: TranslationService,
    protected activeCartFacade: ActiveCartFacade,
    protected checkoutStepService: CheckoutStepService,
    protected globalMessageService: GlobalMessageService
  ) {}

  ngOnInit(): void {
    if (!getLastValueSync(this.activeCartFacade.isGuestCart())) {
      this.userPaymentService.loadPaymentMethods();
    } else {
      this.isGuestCheckout = true;
    }

    this.checkoutDeliveryAddressFacade
      .getDeliveryAddressState()
      .pipe(
        filter((state) => !state.loading),
        take(1),
        map((state) => state.data)
      )
      .subscribe((address) => {
        this.deliveryAddress = address;
      });

    this.cards$ = combineLatest([
      this.existingPaymentMethods$.pipe(
        switchMap((methods) => {
          return !methods?.length
            ? of([])
            : combineLatest(
                methods.map((method) =>
                  combineLatest([
                    of(method),
                    this.translationService.translate('paymentCard.expires', {
                      month: method.expiryMonth,
                      year: method.expiryYear,
                    }),
                  ]).pipe(
                    map(([payment, translation]) => ({
                      payment,
                      expiryTranslation: translation,
                    }))
                  )
                )
              );
        })
      ),
      this.selectedMethod$,
      this.translationService.translate('paymentForm.useThisPayment'),
      this.translationService.translate('paymentCard.defaultPaymentMethod'),
      this.featureConfigService?.isEnabled(
        'a11ySelectLabelWithContextForSelectedAddrOrPayment'
      )
        ? this.translationService.translate('paymentCard.selectedPayment')
        : this.translationService.translate('paymentCard.selected'),
    ]).pipe(
      tap(([paymentMethods, selectedMethod]) =>
        this.selectDefaultPaymentMethod(paymentMethods, selectedMethod)
      ),
      map(
        ([
          paymentMethods,
          selectedMethod,
          textUseThisPayment,
          textDefaultPaymentMethod,
          textSelected,
        ]) =>
          paymentMethods.map((payment) => ({
            content: this.createCard(
              payment.payment,
              {
                textExpires: payment.expiryTranslation,
                textUseThisPayment,
                textDefaultPaymentMethod,
                textSelected,
              },
              selectedMethod
            ),
            paymentMethod: payment.payment,
          }))
      )
    );
  }

  selectDefaultPaymentMethod(
    paymentMethods: { payment: PaymentDetails; expiryTranslation: string }[],
    selectedMethod: PaymentDetails | undefined
  ) {
    if (
      !this.doneAutoSelect &&
      paymentMethods?.length &&
      (!selectedMethod || Object.keys(selectedMethod).length === 0)
    ) {
      const defaultPaymentMethod = paymentMethods.find(
        (paymentMethod) => paymentMethod.payment.defaultPayment
      );
      if (defaultPaymentMethod) {
        selectedMethod = defaultPaymentMethod.payment;
        this.savePaymentMethod(selectedMethod);
      }
      this.doneAutoSelect = true;
    }
  }

  selectPaymentMethod(paymentDetails: PaymentDetails): void {
    if (paymentDetails?.id === getLastValueSync(this.selectedMethod$)?.id) {
      return;
    }

    this.globalMessageService.add(
      {
        key: 'paymentMethods.paymentMethodSelected',
      },
      GlobalMessageType.MSG_TYPE_INFO
    );

    this.savePaymentMethod(paymentDetails);
  }

  showNewPaymentForm(): void {
    this.newPaymentFormManuallyOpened = true;
  }

  hideNewPaymentForm(): void {
    this.newPaymentFormManuallyOpened = false;
  }

  setPaymentDetails({
    paymentDetails,
    billingAddress,
  }: {
    paymentDetails: PaymentDetails;
    billingAddress?: Address;
  }): void {
    this.paymentDetails = paymentDetails;

    const details: PaymentDetails = { ...paymentDetails };
    details.billingAddress = billingAddress ?? this.deliveryAddress;
    this.busy$.next(true);
    this.subscriptions.add(
      this.checkoutPaymentFacade.createPaymentDetails(details).subscribe({
        complete: () => {
          // we don't call onSuccess here, because it can cause a spinner flickering
          this.next();
        },
        error: () => {
          this.onError();
        },
      })
    );
  }

  next(): void {
    this.checkoutStepService.next(this.activatedRoute);
  }

  back(): void {
    this.checkoutStepService.back(this.activatedRoute);
  }

  protected savePaymentMethod(paymentDetails: PaymentDetails): void {
    this.busy$.next(true);
    this.subscriptions.add(
      this.checkoutPaymentFacade.setPaymentDetails(paymentDetails).subscribe({
        complete: () => this.onSuccess(),
        error: () => this.onError(),
      })
    );
  }

  protected getCardIcon(code: string): string {
    let ccIcon: string;
    if (code === 'visa') {
      ccIcon = this.iconTypes.VISA;
    } else if (code === 'master' || code === 'mastercard_eurocard') {
      ccIcon = this.iconTypes.MASTER_CARD;
    } else if (code === 'diners') {
      ccIcon = this.iconTypes.DINERS_CLUB;
    } else if (code === 'amex') {
      ccIcon = this.iconTypes.AMEX;
    } else {
      ccIcon = this.iconTypes.CREDIT_CARD;
    }

    return ccIcon;
  }

  protected createCard(
    paymentDetails: PaymentDetails,
    cardLabels: {
      textDefaultPaymentMethod: string;
      textExpires: string;
      textUseThisPayment: string;
      textSelected: string;
    },
    selected: PaymentDetails | undefined
  ): Card {
    // TODO: (CXSPA-6956) - Remove feature flag in next major release
    const hideSelectActionForSelected = this.featureConfigService?.isEnabled(
      'a11yHideSelectBtnForSelectedAddrOrPayment'
    );
    const isSelected = selected?.id === paymentDetails.id;
    const isButtonRole =
      this.featureConfigService?.isEnabled(
        'a11ySelectLabelWithContextForSelectedAddrOrPayment'
      ) && !isSelected;
    const role = isButtonRole ? 'button' : 'region';

    return {
<<<<<<< HEAD
      role,
=======
      role: 'application',
>>>>>>> 48472224
      title: paymentDetails.defaultPayment
        ? cardLabels.textDefaultPaymentMethod
        : '',
      textBold: paymentDetails.accountHolderName,
      text: [paymentDetails.cardNumber ?? '', cardLabels.textExpires],
      img: this.getCardIcon(paymentDetails.cardType?.code as string),
      actions:
        hideSelectActionForSelected && isSelected
          ? []
          : [{ name: cardLabels.textUseThisPayment, event: 'send' }],
      header: isSelected ? cardLabels.textSelected : undefined,
      label: paymentDetails.defaultPayment
        ? 'paymentCard.defaultPaymentLabel'
        : 'paymentCard.additionalPaymentLabel',
    };
  }

  protected onSuccess(): void {
    this.busy$.next(false);
  }

  protected onError(): void {
    this.busy$.next(false);
  }

  ngOnDestroy(): void {
    this.subscriptions.unsubscribe();
  }
}<|MERGE_RESOLUTION|>--- conflicted
+++ resolved
@@ -307,14 +307,10 @@
       this.featureConfigService?.isEnabled(
         'a11ySelectLabelWithContextForSelectedAddrOrPayment'
       ) && !isSelected;
-    const role = isButtonRole ? 'button' : 'region';
+    const role = isButtonRole ? 'button' : 'application';
 
     return {
-<<<<<<< HEAD
       role,
-=======
-      role: 'application',
->>>>>>> 48472224
       title: paymentDetails.defaultPayment
         ? cardLabels.textDefaultPaymentMethod
         : '',
