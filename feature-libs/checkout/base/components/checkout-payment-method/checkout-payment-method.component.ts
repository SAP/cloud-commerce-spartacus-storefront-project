import {
  ChangeDetectionStrategy,
  Component,
  OnDestroy,
  OnInit,
} from '@angular/core';
import { ActivatedRoute } from '@angular/router';
import { ActiveCartFacade } from '@spartacus/cart/main/root';
import {
  CheckoutDeliveryAddressFacade,
  CheckoutPaymentFacade,
} from '@spartacus/checkout/base/root';
import {
  Address,
<<<<<<< HEAD
  getLastValueSync,
  GlobalMessageService,
  GlobalMessageType,
=======
>>>>>>> 140bccc6
  PaymentDetails,
  TranslationService,
  UserPaymentService,
} from '@spartacus/core';
import { Card, ICON_TYPE } from '@spartacus/storefront';
import {
  BehaviorSubject,
  combineLatest,
  Observable,
  of,
  Subscription,
} from 'rxjs';
import { filter, map, switchMap, take, tap } from 'rxjs/operators';
import { CheckoutStepService } from '../services/checkout-step.service';

@Component({
  selector: 'cx-payment-method',
  templateUrl: './checkout-payment-method.component.html',
  changeDetection: ChangeDetectionStrategy.OnPush,
})
export class CheckoutPaymentMethodComponent implements OnInit, OnDestroy {
  protected subscriptions = new Subscription();

  iconTypes = ICON_TYPE;
  existingPaymentMethods$: Observable<PaymentDetails[]>;
  isLoading$: Observable<boolean>;
  cards$: Observable<{ content: Card; paymentMethod: PaymentDetails }[]>;
  selectedMethod$: Observable<PaymentDetails | undefined>;
  isGuestCheckout = false;
  newPaymentFormManuallyOpened = false;
  paymentSavingInProgress$ = new BehaviorSubject<boolean>(false);
  shouldRedirect: boolean;

  backBtnText = this.checkoutStepService.getBackBntText(this.activatedRoute);

  protected deliveryAddress: Address | undefined;

  constructor(
    protected userPaymentService: UserPaymentService,
    protected checkoutDeliveryAddressFacade: CheckoutDeliveryAddressFacade,
    protected checkoutPaymentFacade: CheckoutPaymentFacade,
    protected activatedRoute: ActivatedRoute,
    protected translationService: TranslationService,
    protected activeCartFacade: ActiveCartFacade,
    protected checkoutStepService: CheckoutStepService
  ) {}

  ngOnInit(): void {
    this.shouldRedirect = false;
    this.isLoading$ = this.userPaymentService.getPaymentMethodsLoading();

    if (!getLastValueSync(this.activeCartFacade.isGuestCart())) {
      this.userPaymentService.loadPaymentMethods();
    } else {
      this.isGuestCheckout = true;
    }

    this.checkoutDeliveryAddressFacade
      .getDeliveryAddressState()
      .pipe(
        filter((state) => !state.loading),
        take(1),
        map((state) => state.data)
      )
      .subscribe((address) => {
        this.deliveryAddress = address;
      });

    this.existingPaymentMethods$ = this.userPaymentService.getPaymentMethods();

    this.selectedMethod$ = this.checkoutPaymentFacade
      .getPaymentDetailsState()
      .pipe(
        filter((state) => !state.loading),
        map((state) => state.data),
        tap((paymentInfo) => {
          if (paymentInfo && !!Object.keys(paymentInfo).length) {
            if (this.shouldRedirect) {
              this.next();
            }
          }
        })
      );

    this.cards$ = combineLatest([
      this.existingPaymentMethods$.pipe(
        switchMap((methods) => {
          return !methods?.length
            ? of([])
            : combineLatest(
                methods.map((method) =>
                  combineLatest([
                    of(method),
                    this.translationService.translate('paymentCard.expires', {
                      month: method.expiryMonth,
                      year: method.expiryYear,
                    }),
                  ]).pipe(
                    map(([payment, translation]) => ({
                      payment,
                      expiryTranslation: translation,
                    }))
                  )
                )
              );
        })
      ),
      this.selectedMethod$,
      this.translationService.translate('paymentForm.useThisPayment'),
      this.translationService.translate('paymentCard.defaultPaymentMethod'),
      this.translationService.translate('paymentCard.selected'),
    ]).pipe(
      map(
        ([
          paymentMethods,
          selectedMethod,
          textUseThisPayment,
          textDefaultPaymentMethod,
          textSelected,
        ]) => {
          if (
            paymentMethods.length &&
            (!selectedMethod || Object.keys(selectedMethod).length === 0)
          ) {
            const defaultPaymentMethod = paymentMethods.find(
              (paymentMethod) => paymentMethod.payment.defaultPayment
            );
            if (defaultPaymentMethod) {
              selectedMethod = defaultPaymentMethod.payment;
              this.selectPaymentMethod(selectedMethod);
            }
          }
          return paymentMethods.map((payment) => ({
            content: this.createCard(
              payment.payment,
              {
                textExpires: payment.expiryTranslation,
                textUseThisPayment,
                textDefaultPaymentMethod,
                textSelected,
              },
              selectedMethod
            ),
            paymentMethod: payment.payment,
          }));
        }
      )
    );
  }

  selectPaymentMethod(paymentDetails: PaymentDetails): void {
    this.paymentSavingInProgress$.next(true);
    this.subscriptions.add(
      this.checkoutPaymentFacade.setPaymentDetails(paymentDetails).subscribe({
        complete: () => this.paymentSavingInProgress$.next(false),
        error: () => this.paymentSavingInProgress$.next(false),
      })
    );
  }

  showNewPaymentForm(): void {
    this.newPaymentFormManuallyOpened = true;
  }

  hideNewPaymentForm(): void {
    this.newPaymentFormManuallyOpened = false;
  }

  setPaymentDetails({
    paymentDetails,
    billingAddress,
  }: {
    paymentDetails: PaymentDetails;
    billingAddress?: Address;
  }): void {
    const details: PaymentDetails = { ...paymentDetails };
    details.billingAddress = billingAddress || this.deliveryAddress;
    this.paymentSavingInProgress$.next(true);
    this.subscriptions.add(
      this.checkoutPaymentFacade.createPaymentDetails(details).subscribe({
        complete: () => {
          this.paymentSavingInProgress$.next(false);
          this.shouldRedirect = true;
        },
        error: () => {
          this.paymentSavingInProgress$.next(false);
          this.shouldRedirect = false;
        },
      })
    );
  }

  protected getCardIcon(code: string): string {
    let ccIcon: string;
    if (code === 'visa') {
      ccIcon = this.iconTypes.VISA;
    } else if (code === 'master' || code === 'mastercard_eurocard') {
      ccIcon = this.iconTypes.MASTER_CARD;
    } else if (code === 'diners') {
      ccIcon = this.iconTypes.DINERS_CLUB;
    } else if (code === 'amex') {
      ccIcon = this.iconTypes.AMEX;
    } else {
      ccIcon = this.iconTypes.CREDIT_CARD;
    }

    return ccIcon;
  }

  protected createCard(
    paymentDetails: PaymentDetails,
    cardLabels: {
      textDefaultPaymentMethod: string;
      textExpires: string;
      textUseThisPayment: string;
      textSelected: string;
    },
    selected: PaymentDetails | undefined
  ): Card {
    return {
      title: paymentDetails.defaultPayment
        ? cardLabels.textDefaultPaymentMethod
        : '',
      textBold: paymentDetails.accountHolderName,
      text: [paymentDetails.cardNumber ?? '', cardLabels.textExpires],
      img: this.getCardIcon(paymentDetails.cardType?.code as string),
      actions: [{ name: cardLabels.textUseThisPayment, event: 'send' }],
      header:
        selected?.id === paymentDetails.id
          ? cardLabels.textSelected
          : undefined,
    };
  }

  next(): void {
    this.checkoutStepService.next(this.activatedRoute);
  }

  back(): void {
    this.checkoutStepService.back(this.activatedRoute);
  }

  ngOnDestroy(): void {
    this.subscriptions.unsubscribe();
    this.paymentSavingInProgress$.next(false);
  }
}<|MERGE_RESOLUTION|>--- conflicted
+++ resolved
@@ -12,12 +12,7 @@
 } from '@spartacus/checkout/base/root';
 import {
   Address,
-<<<<<<< HEAD
   getLastValueSync,
-  GlobalMessageService,
-  GlobalMessageType,
-=======
->>>>>>> 140bccc6
   PaymentDetails,
   TranslationService,
   UserPaymentService,
