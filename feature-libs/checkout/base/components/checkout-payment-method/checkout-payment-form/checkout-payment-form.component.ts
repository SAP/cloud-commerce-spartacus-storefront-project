--- conflicted
+++ resolved
@@ -113,15 +113,9 @@
     protected checkoutDeliveryAddressFacade: CheckoutDeliveryAddressFacade,
     protected userPaymentService: UserPaymentService,
     protected globalMessageService: GlobalMessageService,
-<<<<<<< HEAD
-    protected fb: FormBuilder,
+    protected fb: UntypedFormBuilder,
     protected userAddressService: UserAddressService,
     protected launchDialogService: LaunchDialogService
-=======
-    protected fb: UntypedFormBuilder,
-    protected modalService: ModalService,
-    protected userAddressService: UserAddressService
->>>>>>> 931c63e7
   ) {}
 
   ngOnInit(): void {
