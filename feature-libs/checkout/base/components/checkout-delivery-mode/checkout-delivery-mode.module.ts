/*
 * SPDX-FileCopyrightText: 2023 SAP Spartacus team <spartacus-team@sap.com>
 *
 * SPDX-License-Identifier: Apache-2.0
 */

import { CommonModule } from '@angular/common';
import { NgModule } from '@angular/core';
import { ReactiveFormsModule } from '@angular/forms';
import { CmsConfig, I18nModule, provideDefaultConfig } from '@spartacus/core';
import {
  OutletModule,
  PageComponentModule,
  SpinnerModule,
} from '@spartacus/storefront';
import { CartNotEmptyGuard } from '../guards/cart-not-empty.guard';
import { CheckoutAuthGuard } from '../guards/checkout-auth.guard';
import { CheckoutDeliveryModeComponent } from './checkout-delivery-mode.component';

@NgModule({
  imports: [
    CommonModule,
    ReactiveFormsModule,
    I18nModule,
    SpinnerModule,
    OutletModule,
    PageComponentModule,
  ],
  providers: [
    provideDefaultConfig(<CmsConfig>{
      cmsComponents: {
        CheckoutDeliveryMode: {
          component: CheckoutDeliveryModeComponent,
          data: {
            composition: {
<<<<<<< HEAD
              inner: ['PickupInStoreDeliveryModeComponent'],
=======
              inner: ['CheckoutReviewPickup'],
>>>>>>> 10de6de7
            },
          },
          guards: [CheckoutAuthGuard, CartNotEmptyGuard],
        },
      },
    }),
  ],
  declarations: [CheckoutDeliveryModeComponent],
  exports: [CheckoutDeliveryModeComponent],
})
export class CheckoutDeliveryModeModule {}<|MERGE_RESOLUTION|>--- conflicted
+++ resolved
@@ -33,11 +33,7 @@
           component: CheckoutDeliveryModeComponent,
           data: {
             composition: {
-<<<<<<< HEAD
               inner: ['PickupInStoreDeliveryModeComponent'],
-=======
-              inner: ['CheckoutReviewPickup'],
->>>>>>> 10de6de7
             },
           },
           guards: [CheckoutAuthGuard, CartNotEmptyGuard],
