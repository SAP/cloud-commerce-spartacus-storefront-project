--- conflicted
+++ resolved
@@ -4,16 +4,12 @@
  * SPDX-License-Identifier: Apache-2.0
  */
 
-<<<<<<< HEAD
-import { ChangeDetectionStrategy, Component, inject } from '@angular/core';
-=======
 import {
   ChangeDetectionStrategy,
   Component,
   Optional,
   inject,
 } from '@angular/core';
->>>>>>> 669cdf58
 import {
   UntypedFormBuilder,
   UntypedFormGroup,
@@ -22,15 +18,11 @@
 import { ActivatedRoute } from '@angular/router';
 import { ActiveCartFacade, CartOutlets } from '@spartacus/cart/base/root';
 import { CheckoutDeliveryModesFacade } from '@spartacus/checkout/base/root';
-<<<<<<< HEAD
-import { GlobalMessageService, GlobalMessageType } from '@spartacus/core';
-=======
 import {
   FeatureConfigService,
   GlobalMessageService,
   GlobalMessageType,
 } from '@spartacus/core';
->>>>>>> 669cdf58
 import { BehaviorSubject, Observable, combineLatest } from 'rxjs';
 import {
   distinctUntilChanged,
