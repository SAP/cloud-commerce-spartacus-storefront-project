<h2 class="cx-checkout-title d-none d-lg-block d-xl-block">
  {{ 'checkoutMode.deliveryMethod' | cxTranslate }}
</h2>

<ng-container
  *ngIf="
    !(isUpdating$ | async) &&
      (supportedDeliveryModes$ | async) as supportedDeliveryModes;
    else loading
  "
>
  <div role="status" [attr.aria-label]="'common.loaded' | cxTranslate"></div>
  <div [formGroup]="mode" class="cx-delivery-mode-wrapper">
    <div role="radiogroup">
      <div class="form-check" *ngFor="let mode of supportedDeliveryModes">
        <input
          [attr.aria-checked]="getAriaChecked(mode.code)"
          class="form-check-input"
          role="radio"
          type="radio"
          id="deliveryMode-{{ mode.code }}"
          (change)="changeMode(mode.code)"
          [value]="mode.code"
          formControlName="deliveryModeId"
        />
        <label
          class="cx-delivery-label form-check-label form-radio-label"
          for="deliveryMode-{{ mode.code }}"
        >
<<<<<<< HEAD
          <div class="cx-delivery-mode">{{ mode.name }} ({{ mode.description }})</div>
=======
          <div class="cx-delivery-mode">
            {{ mode.name }} ({{ mode.description }})
          </div>
>>>>>>> 3c335d3f
          <div class="cx-delivery-price">
            {{ mode.deliveryCost?.formattedValue }}
          </div>
          <div class="cx-delivery-details"></div>
        </label>
      </div>
    </div>
  </div>
</ng-container>

<ng-container *ngIf="activeCartFacade.hasPickupItems() | async">
  <h2 class="cx-checkout-title d-none d-lg-block d-xl-block">
    {{ 'checkoutMode.deliveryEntries' | cxTranslate }}
  </h2>

  <ng-template
    [cxOutlet]="CartOutlets.CART_ITEM_LIST"
    [cxOutletContext]="{
      items: activeCartFacade.getDeliveryEntries() | async,
      readonly: true
    }"
  >
  </ng-template>
</ng-container>

<ng-template #loading>
  <div class="cx-spinner">
    <cx-spinner></cx-spinner>
  </div>
</ng-template>

<ng-container cxInnerComponentsHost></ng-container>

<div class="row cx-checkout-btns">
  <div class="col-md-12 col-lg-6">
    <button class="btn btn-block btn-action" (click)="back()">
      {{ backBtnText | cxTranslate }}
    </button>
  </div>
  <div class="col-md-12 col-lg-6">
    <button
      class="btn btn-block btn-primary"
      [disabled]="deliveryModeInvalid"
      (click)="next()"
    >
      {{ 'common.continue' | cxTranslate }}
    </button>
  </div>
</div><|MERGE_RESOLUTION|>--- conflicted
+++ resolved
@@ -27,13 +27,9 @@
           class="cx-delivery-label form-check-label form-radio-label"
           for="deliveryMode-{{ mode.code }}"
         >
-<<<<<<< HEAD
-          <div class="cx-delivery-mode">{{ mode.name }} ({{ mode.description }})</div>
-=======
           <div class="cx-delivery-mode">
             {{ mode.name }} ({{ mode.description }})
           </div>
->>>>>>> 3c335d3f
           <div class="cx-delivery-price">
             {{ mode.deliveryCost?.formattedValue }}
           </div>
