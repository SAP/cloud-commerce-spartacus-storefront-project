--- conflicted
+++ resolved
@@ -1,18 +1,3 @@
-<ng-container *ngIf="activeCartFacade.hasPickupItems() | async">
-  <h2 class="cx-checkout-title d-none d-lg-block d-xl-block">
-    {{ 'checkoutMode.deliveryEntries' | cxTranslate }}
-  </h2>
-
-  <ng-template
-    [cxOutlet]="CartOutlets.CART_ITEM_LIST"
-    [cxOutletContext]="{
-      items: activeCartFacade.getDeliveryEntries() | async,
-      readonly: true
-    }"
-  >
-  </ng-template>
-</ng-container>
-
 <h2 class="cx-checkout-title d-none d-lg-block d-xl-block">
   {{ 'checkoutMode.deliveryMethod' | cxTranslate }}
 </h2>
@@ -25,33 +10,6 @@
   "
 >
   <div role="status" [attr.aria-label]="'common.loaded' | cxTranslate"></div>
-<<<<<<< HEAD
-  <div [formGroup]="mode">
-    <div class="row">
-      <div class="col-md-12 col-lg-9" role="radiogroup">
-        <div class="form-check" *ngFor="let mode of supportedDeliveryModes">
-          <input
-            [attr.aria-checked]="getAriaChecked(mode.code)"
-            class="form-check-input"
-            role="radio"
-            type="radio"
-            id="deliveryMode-{{ mode.code }}"
-            (change)="changeMode(mode.code)"
-            [value]="mode.code"
-            formControlName="deliveryModeId"
-          />
-          <label
-            class="cx-delivery-label form-check-label form-radio-label"
-            for="deliveryMode-{{ mode.code }}"
-          >
-            <div class="cx-delivery-mode">{{ mode.name }}</div>
-            <div class="cx-delivery-price">
-              {{ mode.deliveryCost?.formattedValue }}
-            </div>
-            <div class="cx-delivery-details">{{ mode.description }}</div>
-          </label>
-        </div>
-=======
   <div [formGroup]="mode" class="cx-delivery-mode-wrapper">
     <div role="radiogroup">
       <div class="form-check" *ngFor="let mode of supportedDeliveryModes">
@@ -75,7 +33,6 @@
           </div>
           <div class="cx-delivery-details"></div>
         </label>
->>>>>>> ad95c0bc
       </div>
     </div>
   </div>
