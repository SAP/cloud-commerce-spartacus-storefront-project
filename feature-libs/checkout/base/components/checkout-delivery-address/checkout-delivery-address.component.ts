/*
 * SPDX-FileCopyrightText: 2024 SAP Spartacus team <spartacus-team@sap.com>
 *
 * SPDX-License-Identifier: Apache-2.0
 */

import {
  ChangeDetectionStrategy,
  Component,
  OnInit,
  Optional,
  inject,
} from '@angular/core';
import { ActivatedRoute } from '@angular/router';
import { ActiveCartFacade } from '@spartacus/cart/base/root';
import {
  CheckoutDeliveryAddressFacade,
  CheckoutDeliveryModesFacade,
} from '@spartacus/checkout/base/root';
import {
  Address,
  FeatureConfigService,
  GlobalMessageService,
  GlobalMessageType,
  TranslationService,
  UserAddressService,
  getLastValueSync,
} from '@spartacus/core';
import { Card, getAddressNumbers } from '@spartacus/storefront';
import { BehaviorSubject, Observable, combineLatest } from 'rxjs';
import {
  distinctUntilChanged,
  filter,
  map,
  switchMap,
  tap,
} from 'rxjs/operators';
import { CheckoutConfigService } from '../services';
import { CheckoutStepService } from '../services/checkout-step.service';

export interface CardWithAddress {
  card: Card;
  address: Address;
}

@Component({
  selector: 'cx-delivery-address',
  templateUrl: './checkout-delivery-address.component.html',
  changeDetection: ChangeDetectionStrategy.OnPush,
})
export class CheckoutDeliveryAddressComponent implements OnInit {
  protected checkoutConfigService = inject(CheckoutConfigService);
  @Optional() protected featureConfigService = inject(FeatureConfigService, {
    optional: true,
  });
  protected busy$ = new BehaviorSubject<boolean>(false);

  cards$: Observable<CardWithAddress[]>;
  isUpdating$: Observable<boolean>;

  addressFormOpened = false;
  doneAutoSelect = false;

  selectedAddress?: Address;

  get isGuestCheckout(): boolean {
    return !!getLastValueSync(this.activeCartFacade.isGuestCart());
  }

  get backBtnText(): string {
    return this.checkoutStepService.getBackBntText(this.activatedRoute);
  }

  get selectedAddress$(): Observable<Address | undefined> {
    return this.checkoutDeliveryAddressFacade.getDeliveryAddressState().pipe(
      filter((state) => !state.loading),
      map((state) => state.data),
      distinctUntilChanged((prev, curr) => prev?.id === curr?.id)
    );
  }

  constructor(
    protected userAddressService: UserAddressService,
    protected checkoutDeliveryAddressFacade: CheckoutDeliveryAddressFacade,
    protected activatedRoute: ActivatedRoute,
    protected translationService: TranslationService,
    protected activeCartFacade: ActiveCartFacade,
    protected checkoutStepService: CheckoutStepService,
    protected checkoutDeliveryModesFacade: CheckoutDeliveryModesFacade,
    protected globalMessageService: GlobalMessageService
  ) {}

  ngOnInit(): void {
    this.loadAddresses();

    this.cards$ = this.createCards();
    this.isUpdating$ = this.createIsUpdating();
  }

  getCardContent(
    address: Address,
    selected: any,
    textDefaultDeliveryAddress: string,
    textShipToThisAddress: string,
    textSelected: string,
    textPhone: string,
    textMobile: string
  ): Card {
    // TODO: (CXSPA-6956) - Remove feature flag in next major release
    const hideSelectActionForSelected = this.featureConfigService?.isEnabled(
      'a11yHideSelectBtnForSelectedAddrOrPayment'
    );
    let region = '';
    if (address.region && address.region.isocode) {
      region = address.region.isocode + ', ';
    }

    const numbers = getAddressNumbers(address, textPhone, textMobile);
    const isSelected: boolean = selected && selected.id === address.id;

    const role = this.getCardRole(isSelected);

    return {
<<<<<<< HEAD
      role,
=======
      role: 'application',
>>>>>>> 48472224
      title: address.defaultAddress ? textDefaultDeliveryAddress : '',
      textBold: address.firstName + ' ' + address.lastName,
      text: [
        address.line1,
        address.line2,
        address.town + ', ' + region + address.country?.isocode,
        address.postalCode,
        numbers,
      ],
      actions:
        hideSelectActionForSelected && isSelected
          ? []
          : [{ name: textShipToThisAddress, event: 'send' }],
      header: isSelected ? textSelected : '',
      label: address.defaultAddress
        ? 'addressBook.defaultDeliveryAddress'
        : 'addressBook.additionalDeliveryAddress',
    } as Card;
  }

  selectAddress(address: Address): void {
    if (address?.id === getLastValueSync(this.selectedAddress$)?.id) {
      return;
    }

    this.globalMessageService.add(
      {
        key: 'checkoutAddress.deliveryAddressSelected',
      },
      GlobalMessageType.MSG_TYPE_INFO
    );

    this.setAddress(address);
  }

  addAddress(address: Address | undefined): void {
    if (
      !address &&
      this.shouldUseAddressSavedInCart() &&
      this.selectedAddress
    ) {
      this.next();
    }

    if (!address) {
      return;
    }

    this.busy$.next(true);
    this.doneAutoSelect = true;

    this.checkoutDeliveryAddressFacade
      .createAndSetAddress(address)
      .pipe(
        switchMap(() =>
          this.checkoutDeliveryModesFacade.clearCheckoutDeliveryMode()
        )
      )
      .subscribe({
        complete: () => {
          // we don't call onSuccess here, because it can cause a spinner flickering
          this.next();
        },
        error: () => {
          this.onError();
          this.doneAutoSelect = false;
        },
      });
  }

  showNewAddressForm(): void {
    this.addressFormOpened = true;
  }

  hideNewAddressForm(goPrevious: boolean = false): void {
    this.addressFormOpened = false;
    if (goPrevious) {
      this.back();
    }
  }

  next(): void {
    this.checkoutStepService.next(this.activatedRoute);
  }

  back(): void {
    this.checkoutStepService.back(this.activatedRoute);
  }

  protected loadAddresses(): void {
    if (!this.isGuestCheckout) {
      this.userAddressService.loadAddresses();
    }
  }

  protected createCards(): Observable<CardWithAddress[]> {
    const addresses$ = combineLatest([
      this.getSupportedAddresses(),
      this.selectedAddress$,
    ]);
    const translations$ = combineLatest([
      this.translationService.translate(
        'checkoutAddress.defaultDeliveryAddress'
      ),
      this.translationService.translate('checkoutAddress.shipToThisAddress'),
      this.featureConfigService?.isEnabled(
        'a11ySelectLabelWithContextForSelectedAddrOrPayment'
      )
        ? this.translationService.translate('addressCard.selectedAddress')
        : this.translationService.translate('addressCard.selected'),
      this.translationService.translate('addressCard.phoneNumber'),
      this.translationService.translate('addressCard.mobileNumber'),
    ]);

    return combineLatest([addresses$, translations$]).pipe(
      tap(([[addresses, selected]]) =>
        this.selectDefaultAddress(addresses, selected)
      ),
      map(
        ([
          [addresses, selected],
          [textDefault, textShipTo, textSelected, textPhone, textMobile],
        ]) =>
          addresses?.map((address) => ({
            address,
            card: this.getCardContent(
              address,
              selected,
              textDefault,
              textShipTo,
              textSelected,
              textPhone,
              textMobile
            ),
          }))
      )
    );
  }

  protected selectDefaultAddress(
    addresses: Address[],
    selected: Address | undefined
  ): void {
    if (
      !this.doneAutoSelect &&
      addresses?.length &&
      (!selected || Object.keys(selected).length === 0)
    ) {
      selected = addresses.find((address) => address.defaultAddress);
      if (selected) {
        this.setAddress(selected);
      }
      this.doneAutoSelect = true;
    } else if (selected && this.shouldUseAddressSavedInCart()) {
      this.selectedAddress = selected;
    }
  }

  protected getSupportedAddresses(): Observable<Address[]> {
    return this.userAddressService.getAddresses();
  }

  protected createIsUpdating(): Observable<boolean> {
    return combineLatest([
      this.busy$,
      this.userAddressService.getAddressesLoading(),
      this.getAddressLoading(),
    ]).pipe(
      map(
        ([busy, userAddressLoading, deliveryAddressLoading]) =>
          busy || userAddressLoading || deliveryAddressLoading
      ),
      distinctUntilChanged()
    );
  }

  protected getAddressLoading(): Observable<boolean> {
    return this.checkoutDeliveryAddressFacade.getDeliveryAddressState().pipe(
      map((state) => state.loading),
      distinctUntilChanged()
    );
  }

  protected setAddress(address: Address): void {
    this.busy$.next(true);
    this.checkoutDeliveryAddressFacade
      .setDeliveryAddress(address)
      .pipe(
        switchMap(() =>
          this.checkoutDeliveryModesFacade.clearCheckoutDeliveryMode()
        )
      )
      .subscribe({
        complete: () => {
          this.onSuccess();
        },
        error: () => {
          this.onError();
        },
      });
  }

  protected onSuccess(): void {
    this.busy$.next(false);
  }

  protected onError(): void {
    this.busy$.next(false);
  }

  protected shouldUseAddressSavedInCart(): boolean {
    return !!this.checkoutConfigService?.shouldUseAddressSavedInCart();
  }

  protected getCardRole(isCardSelected: boolean): 'button' | 'region' {
    const isButtonRole =
      this.featureConfigService?.isEnabled(
        'a11ySelectLabelWithContextForSelectedAddrOrPayment'
      ) && !isCardSelected;
    return isButtonRole ? 'button' : 'region';
  }
}<|MERGE_RESOLUTION|>--- conflicted
+++ resolved
@@ -121,11 +121,7 @@
     const role = this.getCardRole(isSelected);
 
     return {
-<<<<<<< HEAD
       role,
-=======
-      role: 'application',
->>>>>>> 48472224
       title: address.defaultAddress ? textDefaultDeliveryAddress : '',
       textBold: address.firstName + ' ' + address.lastName,
       text: [
@@ -340,11 +336,11 @@
     return !!this.checkoutConfigService?.shouldUseAddressSavedInCart();
   }
 
-  protected getCardRole(isCardSelected: boolean): 'button' | 'region' {
+  protected getCardRole(isCardSelected: boolean): 'button' | 'application' {
     const isButtonRole =
       this.featureConfigService?.isEnabled(
         'a11ySelectLabelWithContextForSelectedAddrOrPayment'
       ) && !isCardSelected;
-    return isButtonRole ? 'button' : 'region';
+    return isButtonRole ? 'button' : 'application';
   }
 }