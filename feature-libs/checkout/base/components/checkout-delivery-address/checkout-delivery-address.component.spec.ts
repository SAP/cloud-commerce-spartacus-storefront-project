import { ChangeDetectionStrategy, Component, Input, Type } from '@angular/core';
import { ComponentFixture, TestBed, waitForAsync } from '@angular/core/testing';
import { By } from '@angular/platform-browser';
import { ActivatedRoute } from '@angular/router';
import { ActiveCartFacade } from '@spartacus/cart/base/root';
import {
  CheckoutDeliveryAddressFacade,
  CheckoutDeliveryModesFacade,
} from '@spartacus/checkout/base/root';
import {
  Address,
  FeatureConfigService,
  FeaturesConfig,
  GlobalMessageService,
  I18nTestingModule,
  UserAddressService,
} from '@spartacus/core';
import { Card } from '@spartacus/storefront';
import { EMPTY, of } from 'rxjs';
import { CheckoutFlowOrchestratorService } from '../services/checkout-flow-orchestrator.service';
import { CheckoutStepService } from '../services/checkout-step.service';
import { CheckoutDeliveryAddressComponent } from './checkout-delivery-address.component';
import createSpy = jasmine.createSpy;

class MockUserAddressService implements Partial<UserAddressService> {
  getAddresses = createSpy().and.returnValue(of(mockAddresses));
  getAddressesLoading = createSpy().and.returnValue(of(false));
  loadAddresses = createSpy();
}

class MockActiveCartService implements Partial<ActiveCartFacade> {
  isGuestCart = createSpy().and.returnValue(of(false));
}

class MockCheckoutDeliveryAddressFacade
  implements Partial<CheckoutDeliveryAddressFacade>
{
  createAndSetAddress = createSpy().and.returnValue(of({}));
  setDeliveryAddress = createSpy().and.returnValue(EMPTY);
  getDeliveryAddressState = createSpy().and.returnValue(
    of({ loading: false, error: false, data: undefined })
  );
}

class MockCheckoutStepService implements Partial<CheckoutStepService> {
  next = createSpy();
  back = createSpy();
  getBackBntText = createSpy().and.returnValue('common.back');
}

class MockCheckoutFlowOrchestratorService
  implements Partial<CheckoutFlowOrchestratorService>
{
  getCheckoutFlow = createSpy();
}

class MockGlobalMessageService implements Partial<GlobalMessageService> {
  add = createSpy();
}

const mockAddress1: Address = {
  firstName: 'John',
  lastName: 'Doe',
  titleCode: 'mr',
  line1: 'first line',
  line2: 'second line',
  town: 'town',
  id: 'id',
  region: { isocode: 'JP-27' },
  postalCode: 'zip',
  country: { isocode: 'JP' },
};
const mockAddress2: Address = {
  firstName: 'Alice',
  lastName: 'Smith',
  titleCode: 'mrs',
  line1: 'other first line',
  line2: 'other second line',
  town: 'other town',
  id: 'id2',
  region: { isocode: 'JP-27' },
  postalCode: 'other zip',
  country: { isocode: 'JP' },
  defaultAddress: true,
};
const mockAddresses: Address[] = [mockAddress1, mockAddress2];

const mockActivatedRoute = {
  snapshot: {
    url: ['checkout', 'shipping-address'],
  },
};

@Component({
  selector: 'cx-address-form',
  template: '',
})
class MockAddressFormComponent {
  @Input() cancelBtnLabel: string;
  @Input() showTitleCode: boolean;
  @Input() setAsDefaultField: boolean;
  @Input() addressData: Address;
}

@Component({
  selector: 'cx-spinner',
  template: '',
})
class MockSpinnerComponent {}

@Component({
  selector: 'cx-card',
  template: '',
})
class MockCardComponent {
  @Input()
  border: boolean;
  @Input()
  content: Card;
  @Input()
  fitToContainer: boolean;
  @Input()
  index: number;
}

class MockCheckoutDeliveryModesFacade
  implements Partial<CheckoutDeliveryModesFacade>
{
  clearCheckoutDeliveryMode = createSpy().and.returnValue(EMPTY);
}

class MockFeatureConfigService implements Partial<FeatureConfigService> {
  isEnabled(_feature: string) {
    return true;
  }
}

describe('CheckoutDeliveryAddressComponent', () => {
  let component: CheckoutDeliveryAddressComponent;
  let fixture: ComponentFixture<CheckoutDeliveryAddressComponent>;
  let checkoutDeliveryAddressFacade: CheckoutDeliveryAddressFacade;
  let userAddressService: UserAddressService;
  let activeCartFacade: ActiveCartFacade;
  let checkoutStepService: CheckoutStepService;
  let checkoutDeliveryModesFacade: CheckoutDeliveryModesFacade;
  let globalMessageService: GlobalMessageService;
  let featureConfig: FeatureConfigService;

  beforeEach(waitForAsync(() => {
    TestBed.configureTestingModule({
      imports: [I18nTestingModule],
      declarations: [
        CheckoutDeliveryAddressComponent,
        MockAddressFormComponent,
        MockCardComponent,
        MockSpinnerComponent,
      ],
      providers: [
        { provide: UserAddressService, useClass: MockUserAddressService },
        { provide: ActiveCartFacade, useClass: MockActiveCartService },
        {
          provide: CheckoutDeliveryAddressFacade,
          useClass: MockCheckoutDeliveryAddressFacade,
        },
        { provide: CheckoutStepService, useClass: MockCheckoutStepService },
        { provide: ActivatedRoute, useValue: mockActivatedRoute },
        { provide: GlobalMessageService, useClass: MockGlobalMessageService },
        {
          provide: CheckoutDeliveryModesFacade,
          useClass: MockCheckoutDeliveryModesFacade,
        },
        {
          provide: FeaturesConfig,
          useValue: {
            features: { level: '6.3' },
          },
<<<<<<< HEAD
          { provide: CheckoutStepService, useClass: MockCheckoutStepService },
          { provide: ActivatedRoute, useValue: mockActivatedRoute },
          { provide: GlobalMessageService, useClass: MockGlobalMessageService },
          {
            provide: CheckoutDeliveryModesFacade,
            useClass: MockCheckoutDeliveryModesFacade,
          },
          {
            provide: FeaturesConfig,
            useValue: {
              features: { level: '6.3' },
            },
          },
          {
            provide: CheckoutFlowOrchestratorService,
            useClass: MockCheckoutFlowOrchestratorService,
          },
          {
            provide: FeatureConfigService,
            useClass: MockFeatureConfigService,
          },
        ],
=======
        },
        {
          provide: FeatureConfigService,
          useClass: MockFeatureConfigService,
        },
      ],
    })
      .overrideComponent(CheckoutDeliveryAddressComponent, {
        set: { changeDetection: ChangeDetectionStrategy.Default },
>>>>>>> 83ebd995
      })
      .compileComponents();

    checkoutDeliveryAddressFacade = TestBed.inject(
      CheckoutDeliveryAddressFacade
    );
    activeCartFacade = TestBed.inject(ActiveCartFacade);
    checkoutStepService = TestBed.inject(
      CheckoutStepService as Type<CheckoutStepService>
    );
    userAddressService = TestBed.inject(UserAddressService);
    checkoutDeliveryModesFacade = TestBed.inject(CheckoutDeliveryModesFacade);
    globalMessageService = TestBed.inject(GlobalMessageService);
    featureConfig = TestBed.inject(FeatureConfigService);
  }));

  beforeEach(() => {
    fixture = TestBed.createComponent(CheckoutDeliveryAddressComponent);
    component = fixture.componentInstance;

    spyOn(component, 'addAddress').and.callThrough();
    spyOn(component, 'selectAddress').and.callThrough();
    spyOn<any>(component, 'setAddress').and.callThrough();
  });

  it('should be created', () => {
    expect(component).toBeTruthy();
  });

  it('should get isGuestCheckout', () => {
    expect(component.isGuestCheckout).toBeFalsy();
  });

  describe('should call ngOnInit', () => {
    it('for guest user, should not load user addresses', () => {
      activeCartFacade.isGuestCart = createSpy().and.returnValue(of(true));

      component.ngOnInit();
      expect(userAddressService.loadAddresses).not.toHaveBeenCalled();
    });

    it('should not invoke addAddress when address is undefined/ not modified.', () => {
      component.addAddress(undefined);
      expect(
        checkoutDeliveryAddressFacade.createAndSetAddress
      ).not.toHaveBeenCalled();
    });
  });

  it('should call showNewAddressForm()', () => {
    component.showNewAddressForm();
    expect(component.addressFormOpened).toEqual(true);
  });

  it('should call hideNewAddressForm()', () => {
    component.hideNewAddressForm();
    expect(component.addressFormOpened).toEqual(false);

    spyOn(component, 'back');
    component.hideNewAddressForm(true);
    expect(component.back).toHaveBeenCalled();
  });

  it('should be able to go to next step', () => {
    component.next();
    expect(checkoutStepService.next).toHaveBeenCalledWith(
      <any>mockActivatedRoute
    );
  });

  it('should be able to go to previous step', () => {
    component.back();
    expect(checkoutStepService.back).toHaveBeenCalledWith(
      <any>mockActivatedRoute
    );
  });

  it('should be able to select address', () => {
    component.selectAddress(mockAddress1);

    expect(
      checkoutDeliveryAddressFacade.setDeliveryAddress
    ).toHaveBeenCalledWith(mockAddress1);
    expect(component['setAddress']).toHaveBeenCalledWith(mockAddress1);
    expect(globalMessageService.add).toHaveBeenCalled();
  });

  it('should NOT be able to select address if the selection is the same as the currently set delivery address', () => {
    checkoutDeliveryAddressFacade.getDeliveryAddressState =
      createSpy().and.returnValue(
        of({ loading: false, error: false, data: mockAddress2 })
      );

    component.selectAddress(mockAddress2);

    expect(
      checkoutDeliveryAddressFacade.setDeliveryAddress
    ).not.toHaveBeenCalledWith(mockAddress2);
    expect(component['setAddress']).not.toHaveBeenCalledWith(mockAddress2);
    expect(globalMessageService.add).not.toHaveBeenCalled();
  });

  it('should be able to add address', () => {
    component.addAddress({});
    expect(component.doneAutoSelect).toBeTruthy();
    expect(
      checkoutDeliveryAddressFacade.createAndSetAddress
    ).toHaveBeenCalledWith({});
    expect(
      checkoutDeliveryModesFacade.clearCheckoutDeliveryMode
    ).toHaveBeenCalled();
  });

  it('should automatically select default delivery address when there is no current selection for a credit card payment', () => {
    component.doneAutoSelect = false;
    component['selectDefaultAddress'](mockAddresses, undefined);
    expect(component['setAddress']).toHaveBeenCalledWith(mockAddress2);
  });

  describe('getCardContent()', () => {
    it('should be able to get card content', () => {
      const card = component.getCardContent(
        mockAddress1,
        undefined,
        'default',
        'shipTo',
        'selected',
        'P',
        'M'
      );
      expect(card.title).toEqual('');
      expect(card.textBold).toEqual('John Doe');
      expect(card.text).toEqual([
        'first line',
        'second line',
        'town, JP-27, JP',
        'zip',
        undefined,
      ]);
    });

    it('should not add select action for selected card', () => {
      spyOn(featureConfig, 'isEnabled').and.returnValue(true);
      const card = component.getCardContent(
        mockAddress1,
        mockAddress1,
        'default',
        'shipTo',
        'selected',
        'P',
        'M'
      );
      expect(featureConfig.isEnabled).toHaveBeenCalled();
      expect(card.actions?.length).toBe(0);
    });

    it('should add select action for selected card if feature flag is disabled', () => {
      spyOn(featureConfig, 'isEnabled').and.returnValue(false);
      const card = component.getCardContent(
        mockAddress1,
        mockAddress1,
        'default',
        'shipTo',
        'selected',
        'P',
        'M'
      );
      expect(card.actions?.length).toBe(1);
    });
  });

  describe('UI continue button', () => {
    const getContinueBtn = () =>
      fixture.debugElement.query(By.css('.cx-checkout-btns .btn-primary'));

    it('should be disabled when no address is selected', () => {
      fixture.detectChanges();
      expect(getContinueBtn().nativeElement.disabled).toEqual(true);
    });

    it('should be enabled when address is selected', () => {
      checkoutDeliveryAddressFacade.getDeliveryAddressState =
        createSpy().and.returnValue(
          of({ loading: false, error: false, data: mockAddress1 })
        );

      fixture.detectChanges();
      expect(getContinueBtn().nativeElement.disabled).toEqual(false);
    });

    it('should call "next" function after being clicked', () => {
      checkoutDeliveryAddressFacade.getDeliveryAddressState =
        createSpy().and.returnValue(
          of({ loading: false, error: false, data: mockAddress1 })
        );
      spyOn(component, 'next');

      fixture.detectChanges();
      getContinueBtn().nativeElement.click();
      expect(component.next).toHaveBeenCalled();
    });
  });

  describe('UI back button', () => {
    const getBackBtn = () =>
      fixture.debugElement
        .queryAll(By.css('.btn-secondary'))
        .find((el) => el.nativeElement.innerText === 'common.back');

    it('should call "back" function after being clicked', () => {
      spyOn(component, 'back').and.callThrough();
      fixture.detectChanges();
      getBackBtn()?.nativeElement.click();
      expect(component.back).toHaveBeenCalled();
    });
  });

  describe('UI cards with addresses', () => {
    const getCards = () => fixture.debugElement.queryAll(By.css('cx-card'));

    it('should represent all existing addresses', () => {
      fixture.detectChanges();
      expect(getCards().length).toEqual(2);
    });

    it('should not display if there are no existng addresses', () => {
      userAddressService.getAddresses = createSpy().and.returnValue(of([]));
      fixture.detectChanges();
      expect(getCards().length).toEqual(0);
    });

    it('should not display if existing addresses are loading', () => {
      component.isUpdating$ = of(true);
      userAddressService.getAddresses = createSpy().and.returnValue(of([]));
      fixture.detectChanges();
      expect(getCards().length).toEqual(0);
    });
  });

  describe('UI new address form', () => {
    const getAddNewAddressBtn = () =>
      fixture.debugElement
        .queryAll(By.css('.btn-secondary'))
        .find(
          (el) => el.nativeElement.innerText === 'checkoutAddress.addNewAddress'
        );
    const getNewAddressForm = () =>
      fixture.debugElement.query(By.css('cx-address-form'));

    it('should render only after user clicks "add new address" button if there are some existing addresses', () => {
      userAddressService.getAddressesLoading = createSpy().and.returnValue(
        of(false)
      );
      userAddressService.getAddresses = createSpy().and.returnValue(
        of(mockAddresses)
      );

      fixture.detectChanges();
      expect(getNewAddressForm()).toBeFalsy();

      getAddNewAddressBtn()?.nativeElement.click();
      fixture.detectChanges();
      expect(getNewAddressForm()).toBeTruthy();
    });

    it('should render on init if there are no existing addresses', () => {
      userAddressService.getAddressesLoading = createSpy().and.returnValue(
        of(false)
      );
      userAddressService.getAddresses = createSpy().and.returnValue(of([]));

      fixture.detectChanges();
      expect(getNewAddressForm()).toBeTruthy();
    });

    it('should not render on init if there are some existing addresses', () => {
      userAddressService.getAddressesLoading = createSpy().and.returnValue(
        of(false)
      );
      userAddressService.getAddresses = createSpy().and.returnValue(
        of(mockAddresses)
      );

      fixture.detectChanges();
      expect(getNewAddressForm()).toBeFalsy();
    });

    it('should not render when existing addresses are loading', () => {
      component.isUpdating$ = of(true);
      userAddressService.getAddresses = createSpy().and.returnValue(of([]));
      checkoutDeliveryAddressFacade.getDeliveryAddressState =
        createSpy().and.returnValue(
          of({ loading: true, error: false, data: undefined })
        );

      fixture.detectChanges();
      expect(getNewAddressForm()).toBeFalsy();
    });
  });

  describe('UI spinner', () => {
    const getSpinner = () => fixture.debugElement.query(By.css('cx-spinner'));

    it('should render only when existing addresses are loading', () => {
      spyOn<any>(component, 'createIsUpdating').and.returnValue(of(true));
      userAddressService.getAddresses = createSpy().and.returnValue(of([]));
      component.ngOnInit();

      fixture.detectChanges();
      expect(getSpinner()).toBeTruthy();
    });

    it('should NOT render when existing addresses are NOT loading', () => {
      userAddressService.getAddressesLoading = createSpy().and.returnValue(
        of(false)
      );
      userAddressService.getAddresses = createSpy().and.returnValue(
        of(mockAddresses)
      );

      fixture.detectChanges();
      expect(getSpinner()).toBeFalsy();
    });
  });
});<|MERGE_RESOLUTION|>--- conflicted
+++ resolved
@@ -174,31 +174,11 @@
           useValue: {
             features: { level: '6.3' },
           },
-<<<<<<< HEAD
-          { provide: CheckoutStepService, useClass: MockCheckoutStepService },
-          { provide: ActivatedRoute, useValue: mockActivatedRoute },
-          { provide: GlobalMessageService, useClass: MockGlobalMessageService },
-          {
-            provide: CheckoutDeliveryModesFacade,
-            useClass: MockCheckoutDeliveryModesFacade,
-          },
-          {
-            provide: FeaturesConfig,
-            useValue: {
-              features: { level: '6.3' },
-            },
-          },
-          {
-            provide: CheckoutFlowOrchestratorService,
-            useClass: MockCheckoutFlowOrchestratorService,
-          },
-          {
-            provide: FeatureConfigService,
-            useClass: MockFeatureConfigService,
-          },
-        ],
-=======
         },
+        {
+          provide: CheckoutFlowOrchestratorService,
+          useClass: MockCheckoutFlowOrchestratorService,
+        },                                   
         {
           provide: FeatureConfigService,
           useClass: MockFeatureConfigService,
@@ -207,7 +187,6 @@
     })
       .overrideComponent(CheckoutDeliveryAddressComponent, {
         set: { changeDetection: ChangeDetectionStrategy.Default },
->>>>>>> 83ebd995
       })
       .compileComponents();
 
