import { ChangeDetectionStrategy, Component, Input, Type } from '@angular/core';
import { ComponentFixture, TestBed, waitForAsync } from '@angular/core/testing';
import { By } from '@angular/platform-browser';
import { ActivatedRoute } from '@angular/router';
import { ActiveCartFacade } from '@spartacus/cart/base/root';
import {
  CheckoutDeliveryAddressFacade,
  CheckoutDeliveryModesFacade,
} from '@spartacus/checkout/base/root';
import {
  Address,
  FeatureConfigService,
  FeaturesConfig,
  GlobalMessageService,
  I18nTestingModule,
  UserAddressService,
} from '@spartacus/core';
import { Card } from '@spartacus/storefront';
import { EMPTY, of } from 'rxjs';
import { CheckoutFlowOrchestratorService } from '../services/checkout-flow-orchestrator.service';
import { CheckoutStepService } from '../services/checkout-step.service';
import { CheckoutDeliveryAddressComponent } from './checkout-delivery-address.component';
import createSpy = jasmine.createSpy;

class MockUserAddressService implements Partial<UserAddressService> {
  getAddresses = createSpy().and.returnValue(of(mockAddresses));
  getAddressesLoading = createSpy().and.returnValue(of(false));
  loadAddresses = createSpy();
}

class MockActiveCartService implements Partial<ActiveCartFacade> {
  isGuestCart = createSpy().and.returnValue(of(false));
}

class MockCheckoutDeliveryAddressFacade
  implements Partial<CheckoutDeliveryAddressFacade>
{
  createAndSetAddress = createSpy().and.returnValue(of({}));
  setDeliveryAddress = createSpy().and.returnValue(EMPTY);
  getDeliveryAddressState = createSpy().and.returnValue(
    of({ loading: false, error: false, data: undefined })
  );
}

class MockCheckoutStepService implements Partial<CheckoutStepService> {
  next = createSpy();
  back = createSpy();
  getBackBntText = createSpy().and.returnValue('common.back');
}

class MockCheckoutFlowOrchestratorService
  implements Partial<CheckoutFlowOrchestratorService>
{
  getCheckoutFlow = createSpy();
}

class MockGlobalMessageService implements Partial<GlobalMessageService> {
  add = createSpy();
}

const mockAddress1: Address = {
  firstName: 'John',
  lastName: 'Doe',
  titleCode: 'mr',
  line1: 'first line',
  line2: 'second line',
  town: 'town',
  id: 'id',
  region: { isocode: 'JP-27' },
  postalCode: 'zip',
  country: { isocode: 'JP' },
};
const mockAddress2: Address = {
  firstName: 'Alice',
  lastName: 'Smith',
  titleCode: 'mrs',
  line1: 'other first line',
  line2: 'other second line',
  town: 'other town',
  id: 'id2',
  region: { isocode: 'JP-27' },
  postalCode: 'other zip',
  country: { isocode: 'JP' },
  defaultAddress: true,
};
const mockAddresses: Address[] = [mockAddress1, mockAddress2];

const mockActivatedRoute = {
  snapshot: {
    url: ['checkout', 'shipping-address'],
  },
};

@Component({
  selector: 'cx-address-form',
  template: '',
})
class MockAddressFormComponent {
  @Input() cancelBtnLabel: string;
  @Input() showTitleCode: boolean;
  @Input() setAsDefaultField: boolean;
  @Input() addressData: Address;
}

@Component({
  selector: 'cx-spinner',
  template: '',
})
class MockSpinnerComponent {}

@Component({
  selector: 'cx-card',
  template: '',
})
class MockCardComponent {
  @Input()
  border: boolean;
  @Input()
  content: Card;
  @Input()
  fitToContainer: boolean;
  @Input()
  index: number;
}

class MockCheckoutDeliveryModesFacade
  implements Partial<CheckoutDeliveryModesFacade>
{
  clearCheckoutDeliveryMode = createSpy().and.returnValue(EMPTY);
}

class MockFeatureConfigService implements Partial<FeatureConfigService> {
  isEnabled(_feature: string) {
    return true;
  }
}

describe('CheckoutDeliveryAddressComponent', () => {
  let component: CheckoutDeliveryAddressComponent;
  let fixture: ComponentFixture<CheckoutDeliveryAddressComponent>;
  let checkoutDeliveryAddressFacade: CheckoutDeliveryAddressFacade;
  let userAddressService: UserAddressService;
  let activeCartFacade: ActiveCartFacade;
  let checkoutStepService: CheckoutStepService;
  let checkoutDeliveryModesFacade: CheckoutDeliveryModesFacade;
  let globalMessageService: GlobalMessageService;
  let featureConfig: FeatureConfigService;

  beforeEach(
    waitForAsync(() => {
      TestBed.configureTestingModule({
        imports: [I18nTestingModule],
        declarations: [
          CheckoutDeliveryAddressComponent,
          MockAddressFormComponent,
          MockCardComponent,
          MockSpinnerComponent,
        ],
        providers: [
          { provide: UserAddressService, useClass: MockUserAddressService },
          { provide: ActiveCartFacade, useClass: MockActiveCartService },
          {
            provide: CheckoutDeliveryAddressFacade,
            useClass: MockCheckoutDeliveryAddressFacade,
          },
          { provide: CheckoutStepService, useClass: MockCheckoutStepService },
          { provide: ActivatedRoute, useValue: mockActivatedRoute },
          { provide: GlobalMessageService, useClass: MockGlobalMessageService },
          {
            provide: CheckoutDeliveryModesFacade,
            useClass: MockCheckoutDeliveryModesFacade,
          },
          {
            provide: FeaturesConfig,
            useValue: {
              features: { level: '6.3' },
            },
          },
          {
<<<<<<< HEAD
            provide: CheckoutFlowOrchestratorService,
            useClass: MockCheckoutFlowOrchestratorService,
=======
            provide: FeatureConfigService,
            useClass: MockFeatureConfigService,
>>>>>>> 669cdf58
          },
        ],
      })
        .overrideComponent(CheckoutDeliveryAddressComponent, {
          set: { changeDetection: ChangeDetectionStrategy.Default },
        })
        .compileComponents();

      checkoutDeliveryAddressFacade = TestBed.inject(
        CheckoutDeliveryAddressFacade
      );
      activeCartFacade = TestBed.inject(ActiveCartFacade);
      checkoutStepService = TestBed.inject(
        CheckoutStepService as Type<CheckoutStepService>
      );
      userAddressService = TestBed.inject(UserAddressService);
      checkoutDeliveryModesFacade = TestBed.inject(CheckoutDeliveryModesFacade);
      globalMessageService = TestBed.inject(GlobalMessageService);
      featureConfig = TestBed.inject(FeatureConfigService);
    })
  );

  beforeEach(() => {
    fixture = TestBed.createComponent(CheckoutDeliveryAddressComponent);
    component = fixture.componentInstance;

    spyOn(component, 'addAddress').and.callThrough();
    spyOn(component, 'selectAddress').and.callThrough();
    spyOn<any>(component, 'setAddress').and.callThrough();
  });

  it('should be created', () => {
    expect(component).toBeTruthy();
  });

  it('should get isGuestCheckout', () => {
    expect(component.isGuestCheckout).toBeFalsy();
  });

  describe('should call ngOnInit', () => {
    it('for guest user, should not load user addresses', () => {
      activeCartFacade.isGuestCart = createSpy().and.returnValue(of(true));

      component.ngOnInit();
      expect(userAddressService.loadAddresses).not.toHaveBeenCalled();
    });

    it('should not invoke addAddress when address is undefined/ not modified.', () => {
      component.addAddress(undefined);
      expect(
        checkoutDeliveryAddressFacade.createAndSetAddress
      ).not.toHaveBeenCalled();
    });
  });

  it('should call showNewAddressForm()', () => {
    component.showNewAddressForm();
    expect(component.addressFormOpened).toEqual(true);
  });

  it('should call hideNewAddressForm()', () => {
    component.hideNewAddressForm();
    expect(component.addressFormOpened).toEqual(false);

    spyOn(component, 'back');
    component.hideNewAddressForm(true);
    expect(component.back).toHaveBeenCalled();
  });

  it('should be able to go to next step', () => {
    component.next();
    expect(checkoutStepService.next).toHaveBeenCalledWith(
      <any>mockActivatedRoute
    );
  });

  it('should be able to go to previous step', () => {
    component.back();
    expect(checkoutStepService.back).toHaveBeenCalledWith(
      <any>mockActivatedRoute
    );
  });

  it('should be able to select address', () => {
    component.selectAddress(mockAddress1);

    expect(
      checkoutDeliveryAddressFacade.setDeliveryAddress
    ).toHaveBeenCalledWith(mockAddress1);
    expect(component['setAddress']).toHaveBeenCalledWith(mockAddress1);
    expect(globalMessageService.add).toHaveBeenCalled();
  });

  it('should NOT be able to select address if the selection is the same as the currently set delivery address', () => {
    checkoutDeliveryAddressFacade.getDeliveryAddressState =
      createSpy().and.returnValue(
        of({ loading: false, error: false, data: mockAddress2 })
      );

    component.selectAddress(mockAddress2);

    expect(
      checkoutDeliveryAddressFacade.setDeliveryAddress
    ).not.toHaveBeenCalledWith(mockAddress2);
    expect(component['setAddress']).not.toHaveBeenCalledWith(mockAddress2);
    expect(globalMessageService.add).not.toHaveBeenCalled();
  });

  it('should be able to add address', () => {
    component.addAddress({});
    expect(component.doneAutoSelect).toBeTruthy();
    expect(
      checkoutDeliveryAddressFacade.createAndSetAddress
    ).toHaveBeenCalledWith({});
    expect(
      checkoutDeliveryModesFacade.clearCheckoutDeliveryMode
    ).toHaveBeenCalled();
  });

  it('should automatically select default delivery address when there is no current selection for a credit card payment', () => {
    component.doneAutoSelect = false;
    component['selectDefaultAddress'](mockAddresses, undefined);
    expect(component['setAddress']).toHaveBeenCalledWith(mockAddress2);
  });

  describe('getCardContent()', () => {
    it('should be able to get card content', () => {
      const card = component.getCardContent(
        mockAddress1,
        undefined,
        'default',
        'shipTo',
        'selected',
        'P',
        'M'
      );
      expect(card.title).toEqual('');
      expect(card.textBold).toEqual('John Doe');
      expect(card.text).toEqual([
        'first line',
        'second line',
        'town, JP-27, JP',
        'zip',
        undefined,
      ]);
    });

    it('should not add select action for selected card', () => {
      spyOn(featureConfig, 'isEnabled').and.returnValue(true);
      const card = component.getCardContent(
        mockAddress1,
        mockAddress1,
        'default',
        'shipTo',
        'selected',
        'P',
        'M'
      );
      expect(featureConfig.isEnabled).toHaveBeenCalled();
      expect(card.actions?.length).toBe(0);
    });

    it('should add select action for selected card if feature flag is disabled', () => {
      spyOn(featureConfig, 'isEnabled').and.returnValue(false);
      const card = component.getCardContent(
        mockAddress1,
        mockAddress1,
        'default',
        'shipTo',
        'selected',
        'P',
        'M'
      );
      expect(card.actions?.length).toBe(1);
    });
  });

  describe('UI continue button', () => {
    const getContinueBtn = () =>
      fixture.debugElement.query(By.css('.cx-checkout-btns .btn-primary'));

    it('should be disabled when no address is selected', () => {
      fixture.detectChanges();
      expect(getContinueBtn().nativeElement.disabled).toEqual(true);
    });

    it('should be enabled when address is selected', () => {
      checkoutDeliveryAddressFacade.getDeliveryAddressState =
        createSpy().and.returnValue(
          of({ loading: false, error: false, data: mockAddress1 })
        );

      fixture.detectChanges();
      expect(getContinueBtn().nativeElement.disabled).toEqual(false);
    });

    it('should call "next" function after being clicked', () => {
      checkoutDeliveryAddressFacade.getDeliveryAddressState =
        createSpy().and.returnValue(
          of({ loading: false, error: false, data: mockAddress1 })
        );
      spyOn(component, 'next');

      fixture.detectChanges();
      getContinueBtn().nativeElement.click();
      expect(component.next).toHaveBeenCalled();
    });
  });

  describe('UI back button', () => {
    const getBackBtn = () =>
      fixture.debugElement
        .queryAll(By.css('.btn-secondary'))
        .find((el) => el.nativeElement.innerText === 'common.back');

    it('should call "back" function after being clicked', () => {
      spyOn(component, 'back').and.callThrough();
      fixture.detectChanges();
      getBackBtn()?.nativeElement.click();
      expect(component.back).toHaveBeenCalled();
    });
  });

  describe('UI cards with addresses', () => {
    const getCards = () => fixture.debugElement.queryAll(By.css('cx-card'));

    it('should represent all existing addresses', () => {
      fixture.detectChanges();
      expect(getCards().length).toEqual(2);
    });

    it('should not display if there are no existng addresses', () => {
      userAddressService.getAddresses = createSpy().and.returnValue(of([]));
      fixture.detectChanges();
      expect(getCards().length).toEqual(0);
    });

    it('should not display if existing addresses are loading', () => {
      component.isUpdating$ = of(true);
      userAddressService.getAddresses = createSpy().and.returnValue(of([]));
      fixture.detectChanges();
      expect(getCards().length).toEqual(0);
    });
  });

  describe('UI new address form', () => {
    const getAddNewAddressBtn = () =>
      fixture.debugElement
        .queryAll(By.css('.btn-secondary'))
        .find(
          (el) => el.nativeElement.innerText === 'checkoutAddress.addNewAddress'
        );
    const getNewAddressForm = () =>
      fixture.debugElement.query(By.css('cx-address-form'));

    it('should render only after user clicks "add new address" button if there are some existing addresses', () => {
      userAddressService.getAddressesLoading = createSpy().and.returnValue(
        of(false)
      );
      userAddressService.getAddresses = createSpy().and.returnValue(
        of(mockAddresses)
      );

      fixture.detectChanges();
      expect(getNewAddressForm()).toBeFalsy();

      getAddNewAddressBtn()?.nativeElement.click();
      fixture.detectChanges();
      expect(getNewAddressForm()).toBeTruthy();
    });

    it('should render on init if there are no existing addresses', () => {
      userAddressService.getAddressesLoading = createSpy().and.returnValue(
        of(false)
      );
      userAddressService.getAddresses = createSpy().and.returnValue(of([]));

      fixture.detectChanges();
      expect(getNewAddressForm()).toBeTruthy();
    });

    it('should not render on init if there are some existing addresses', () => {
      userAddressService.getAddressesLoading = createSpy().and.returnValue(
        of(false)
      );
      userAddressService.getAddresses = createSpy().and.returnValue(
        of(mockAddresses)
      );

      fixture.detectChanges();
      expect(getNewAddressForm()).toBeFalsy();
    });

    it('should not render when existing addresses are loading', () => {
      component.isUpdating$ = of(true);
      userAddressService.getAddresses = createSpy().and.returnValue(of([]));
      checkoutDeliveryAddressFacade.getDeliveryAddressState =
        createSpy().and.returnValue(
          of({ loading: true, error: false, data: undefined })
        );

      fixture.detectChanges();
      expect(getNewAddressForm()).toBeFalsy();
    });
  });

  describe('UI spinner', () => {
    const getSpinner = () => fixture.debugElement.query(By.css('cx-spinner'));

    it('should render only when existing addresses are loading', () => {
      spyOn<any>(component, 'createIsUpdating').and.returnValue(of(true));
      userAddressService.getAddresses = createSpy().and.returnValue(of([]));
      component.ngOnInit();

      fixture.detectChanges();
      expect(getSpinner()).toBeTruthy();
    });

    it('should NOT render when existing addresses are NOT loading', () => {
      userAddressService.getAddressesLoading = createSpy().and.returnValue(
        of(false)
      );
      userAddressService.getAddresses = createSpy().and.returnValue(
        of(mockAddresses)
      );

      fixture.detectChanges();
      expect(getSpinner()).toBeFalsy();
    });
  });
});<|MERGE_RESOLUTION|>--- conflicted
+++ resolved
@@ -177,14 +177,13 @@
             },
           },
           {
-<<<<<<< HEAD
             provide: CheckoutFlowOrchestratorService,
             useClass: MockCheckoutFlowOrchestratorService,
-=======
+          },
+          {
             provide: FeatureConfigService,
             useClass: MockFeatureConfigService,
->>>>>>> 669cdf58
-          },
+          }
         ],
       })
         .overrideComponent(CheckoutDeliveryAddressComponent, {
