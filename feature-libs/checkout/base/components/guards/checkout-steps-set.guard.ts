/*
 * SPDX-FileCopyrightText: 2023 SAP Spartacus team <spartacus-team@sap.com>
 *
 * SPDX-License-Identifier: Apache-2.0
 */

<<<<<<< HEAD
import { inject, Injectable, isDevMode, OnDestroy } from '@angular/core';
=======
import { Injectable, isDevMode, OnDestroy } from '@angular/core';
>>>>>>> 34b31ea5
import {
  ActivatedRouteSnapshot,
  CanActivate,
  Router,
  UrlTree,
} from '@angular/router';
import { ActiveCartFacade } from '@spartacus/cart/base/root';
import {
  CheckoutDeliveryAddressFacade,
  CheckoutDeliveryModesFacade,
  CheckoutPaymentFacade,
  CheckoutStep,
  CheckoutStepType,
} from '@spartacus/checkout/base/root';
import { RoutingConfigService } from '@spartacus/core';
import { Observable, of, Subscription } from 'rxjs';
import {
  distinctUntilChanged,
  filter,
  map,
  switchMap,
  take,
} from 'rxjs/operators';
import { CheckoutStepService } from '../services/checkout-step.service';

@Injectable({
  providedIn: 'root',
})
export class CheckoutStepsSetGuard implements CanActivate, OnDestroy {
  protected subscription: Subscription;
<<<<<<< HEAD
  protected activeCartFacade: ActiveCartFacade;
=======
>>>>>>> 34b31ea5

  constructor(
    protected checkoutStepService: CheckoutStepService,
    protected routingConfigService: RoutingConfigService,
    protected checkoutDeliveryAddressFacade: CheckoutDeliveryAddressFacade,
    protected checkoutPaymentFacade: CheckoutPaymentFacade,
    protected checkoutDeliveryModesFacade: CheckoutDeliveryModesFacade,
<<<<<<< HEAD
    protected router: Router
  ) {
    this.activeCartFacade = inject(ActiveCartFacade);

=======
    protected router: Router,
    protected activeCartFacade: ActiveCartFacade
  ) {
>>>>>>> 34b31ea5
    this.subscription = this.activeCartFacade
      .hasDeliveryItems()
      .pipe(distinctUntilChanged())
      .subscribe((hasDeliveryItems) => {
        this.checkoutStepService.disableEnableStep(
          CheckoutStepType.DELIVERY_ADDRESS,
          !hasDeliveryItems
        );
      });
  }

  canActivate(route: ActivatedRouteSnapshot): Observable<boolean | UrlTree> {
    let currentIndex = -1;
    const currentRouteUrl = '/' + route.url.join('/');

    // check whether the previous step is set
    return this.checkoutStepService.steps$.pipe(
      take(1),
      switchMap((steps) => {
        currentIndex = steps.findIndex((step) => {
          const stepRouteUrl = `/${
            this.routingConfigService.getRouteConfig(step.routeName)?.paths?.[0]
          }`;
          return stepRouteUrl === currentRouteUrl;
        });
        // get current step
        let currentStep;
        if (currentIndex >= 0) {
          currentStep = steps[currentIndex];
        }
        if (Boolean(currentStep)) {
          return this.isStepSet(steps[currentIndex - 1]);
        } else {
          if (isDevMode()) {
            console.warn(
              `Missing step with route '${currentRouteUrl}' in checkout configuration or this step is disabled.`
            );
          }
          return of(this.getUrl('checkout'));
        }
      })
    );
  }

  protected isStepSet(step: CheckoutStep): Observable<boolean | UrlTree> {
    if (step && !step.disabled) {
      switch (step.type[0]) {
        case CheckoutStepType.DELIVERY_ADDRESS: {
          return this.isDeliveryAddress(step);
        }
        case CheckoutStepType.DELIVERY_MODE: {
          return this.isDeliveryModeSet(step);
        }
        case CheckoutStepType.PAYMENT_DETAILS: {
          return this.isPaymentDetailsSet(step);
        }
        case CheckoutStepType.REVIEW_ORDER: {
          break;
        }
      }
    }
    return of(true);
  }

  protected isDeliveryAddress(
    step: CheckoutStep
  ): Observable<boolean | UrlTree> {
    return this.checkoutDeliveryAddressFacade.getDeliveryAddressState().pipe(
      filter((state) => !state.loading),
      map((state) => state.data),
      map((deliveryAddress) => {
        if (deliveryAddress && Object.keys(deliveryAddress).length) {
          return true;
        } else {
          return this.getUrl(step.routeName);
        }
      })
    );
  }

  protected isDeliveryModeSet(
    step: CheckoutStep
  ): Observable<boolean | UrlTree> {
    return this.checkoutDeliveryModesFacade.getSelectedDeliveryModeState().pipe(
      filter((state) => !state.loading),
      map((state) => state.data),
      map((mode) => (mode ? true : this.getUrl(step.routeName)))
    );
  }

  protected isPaymentDetailsSet(
    step: CheckoutStep
  ): Observable<boolean | UrlTree> {
    return this.checkoutPaymentFacade.getPaymentDetailsState().pipe(
      filter((state) => !state.loading),
      map((state) => state.data),
      map((paymentDetails) =>
        paymentDetails && Object.keys(paymentDetails).length !== 0
          ? true
          : this.getUrl(step.routeName)
      )
    );
  }

  protected getUrl(routeName: string): UrlTree {
    return this.router.parseUrl(
      this.routingConfigService.getRouteConfig(routeName)?.paths?.[0] as string
    );
  }

  ngOnDestroy(): void {
    this.subscription.unsubscribe();
  }
}<|MERGE_RESOLUTION|>--- conflicted
+++ resolved
@@ -4,11 +4,7 @@
  * SPDX-License-Identifier: Apache-2.0
  */
 
-<<<<<<< HEAD
-import { inject, Injectable, isDevMode, OnDestroy } from '@angular/core';
-=======
 import { Injectable, isDevMode, OnDestroy } from '@angular/core';
->>>>>>> 34b31ea5
 import {
   ActivatedRouteSnapshot,
   CanActivate,
@@ -39,10 +35,6 @@
 })
 export class CheckoutStepsSetGuard implements CanActivate, OnDestroy {
   protected subscription: Subscription;
-<<<<<<< HEAD
-  protected activeCartFacade: ActiveCartFacade;
-=======
->>>>>>> 34b31ea5
 
   constructor(
     protected checkoutStepService: CheckoutStepService,
@@ -50,16 +42,9 @@
     protected checkoutDeliveryAddressFacade: CheckoutDeliveryAddressFacade,
     protected checkoutPaymentFacade: CheckoutPaymentFacade,
     protected checkoutDeliveryModesFacade: CheckoutDeliveryModesFacade,
-<<<<<<< HEAD
-    protected router: Router
-  ) {
-    this.activeCartFacade = inject(ActiveCartFacade);
-
-=======
     protected router: Router,
     protected activeCartFacade: ActiveCartFacade
   ) {
->>>>>>> 34b31ea5
     this.subscription = this.activeCartFacade
       .hasDeliveryItems()
       .pipe(distinctUntilChanged())
