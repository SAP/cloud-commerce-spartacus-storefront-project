<ng-container *ngIf="entries$ | async as entries">
  <ng-container *ngIf="entries.length > 0">
    <h2 class="cx-review-header">
      {{ 'checkoutMode.deliveryEntries' | cxTranslate }}
    </h2>

<<<<<<< HEAD
  <div class="cx-review-summary cx-review-shipping-summary">
    <!-- DELIVERY ADDRESS SECTION -->
    <div class="cx-review-summary-card-container">
      <div
        *ngIf="deliveryAddress$ | async as deliveryAddress"
        class="cx-review-summary-card cx-review-card-address"
      >
        <cx-card
          [content]="getDeliveryAddressCard(deliveryAddress) | async"
        ></cx-card>
        <div *ngIf="!readonly" class="cx-review-summary-edit-step">
          <a
            [attr.aria-label]="
              'checkoutReview.editDeliveryAddressDetails' | cxTranslate
            "
            [routerLink]="
              {
                cxRoute: getCheckoutStepUrl(checkoutStepTypeDeliveryAddress)
              } | cxUrl
            "
            ><cx-icon aria-hidden="true" [type]="iconTypes.PENCIL"></cx-icon
          ></a>
=======
    <div class="cx-review-summary cx-review-shipping-summary">
      <!-- DELIVERY ADDRESS SECTION -->
      <div class="cx-review-summary-card-container">
        <div
          *ngIf="deliveryAddress$ | async as deliveryAddress"
          class="cx-review-summary-card cx-review-card-address"
        >
          <cx-card
            [content]="getDeliveryAddressCard(deliveryAddress) | async"
          ></cx-card>
          <div class="cx-review-summary-edit-step">
            <a
              [attr.aria-label]="
                'checkoutReview.editDeliveryAddressDetails' | cxTranslate
              "
              [routerLink]="
                {
                  cxRoute: deliveryAddressStepRoute
                } | cxUrl
              "
              ><cx-icon aria-hidden="true" [type]="iconTypes.PENCIL"></cx-icon
            ></a>
          </div>
>>>>>>> 3c66e685
        </div>
      </div>

<<<<<<< HEAD
    <!-- DELIVERY MODE SECTION -->
    <div class="cx-review-summary-card-container">
      <div class="cx-review-summary-card cx-review-card-address">
        <cx-card
          *ngIf="deliveryMode$ | async as deliveryMode"
          [content]="getDeliveryModeCard(deliveryMode) | async"
        ></cx-card>
        <div *ngIf="!readonly" class="cx-review-summary-edit-step">
          <a
            [attr.aria-label]="'checkoutReview.editDeliveryMode' | cxTranslate"
            [routerLink]="
              { cxRoute: getCheckoutStepUrl(checkoutStepTypeDeliveryMode) }
                | cxUrl
            "
          >
            <cx-icon aria-hidden="true" [type]="iconTypes.PENCIL"></cx-icon>
          </a>
=======
      <!-- DELIVERY MODE SECTION -->
      <div class="cx-review-summary-card-container">
        <div class="cx-review-summary-card cx-review-card-address">
          <cx-card
            *ngIf="deliveryMode$ | async as deliveryMode"
            [content]="getDeliveryModeCard(deliveryMode) | async"
          ></cx-card>
          <div class="cx-review-summary-edit-step">
            <a
              [attr.aria-label]="
                'checkoutReview.editDeliveryMode' | cxTranslate
              "
              [routerLink]="{ cxRoute: deliveryModeStepRoute } | cxUrl"
            >
              <cx-icon aria-hidden="true" [type]="iconTypes.PENCIL"></cx-icon>
            </a>
          </div>
>>>>>>> 3c66e685
        </div>
      </div>
    </div>

<<<<<<< HEAD
  <!-- CART ITEM SECTION -->
  <div *ngIf="showItemList" class="cx-review-cart-item col-md-12">
    <ng-template
      [cxOutlet]="cartOutlets.CART_ITEM_LIST"
      [cxOutletContext]="{
        items: entries,
        readonly: true,
        options: options
      }"
    >
    </ng-template>
  </div>
=======
    <!-- CART ITEM SECTION -->
    <div class="cx-review-cart-item col-md-12">
      <ng-template
        [cxOutlet]="cartOutlets.CART_ITEM_LIST"
        [cxOutletContext]="{
          items: entries,
          readonly: true
        }"
      >
      </ng-template>
    </div>
  </ng-container>
>>>>>>> 3c66e685
</ng-container><|MERGE_RESOLUTION|>--- conflicted
+++ resolved
@@ -4,30 +4,6 @@
       {{ 'checkoutMode.deliveryEntries' | cxTranslate }}
     </h2>
 
-<<<<<<< HEAD
-  <div class="cx-review-summary cx-review-shipping-summary">
-    <!-- DELIVERY ADDRESS SECTION -->
-    <div class="cx-review-summary-card-container">
-      <div
-        *ngIf="deliveryAddress$ | async as deliveryAddress"
-        class="cx-review-summary-card cx-review-card-address"
-      >
-        <cx-card
-          [content]="getDeliveryAddressCard(deliveryAddress) | async"
-        ></cx-card>
-        <div *ngIf="!readonly" class="cx-review-summary-edit-step">
-          <a
-            [attr.aria-label]="
-              'checkoutReview.editDeliveryAddressDetails' | cxTranslate
-            "
-            [routerLink]="
-              {
-                cxRoute: getCheckoutStepUrl(checkoutStepTypeDeliveryAddress)
-              } | cxUrl
-            "
-            ><cx-icon aria-hidden="true" [type]="iconTypes.PENCIL"></cx-icon
-          ></a>
-=======
     <div class="cx-review-summary cx-review-shipping-summary">
       <!-- DELIVERY ADDRESS SECTION -->
       <div class="cx-review-summary-card-container">
@@ -38,7 +14,7 @@
           <cx-card
             [content]="getDeliveryAddressCard(deliveryAddress) | async"
           ></cx-card>
-          <div class="cx-review-summary-edit-step">
+          <div *ngIf="!readonly" class="cx-review-summary-edit-step">
             <a
               [attr.aria-label]="
                 'checkoutReview.editDeliveryAddressDetails' | cxTranslate
@@ -51,29 +27,9 @@
               ><cx-icon aria-hidden="true" [type]="iconTypes.PENCIL"></cx-icon
             ></a>
           </div>
->>>>>>> 3c66e685
         </div>
       </div>
 
-<<<<<<< HEAD
-    <!-- DELIVERY MODE SECTION -->
-    <div class="cx-review-summary-card-container">
-      <div class="cx-review-summary-card cx-review-card-address">
-        <cx-card
-          *ngIf="deliveryMode$ | async as deliveryMode"
-          [content]="getDeliveryModeCard(deliveryMode) | async"
-        ></cx-card>
-        <div *ngIf="!readonly" class="cx-review-summary-edit-step">
-          <a
-            [attr.aria-label]="'checkoutReview.editDeliveryMode' | cxTranslate"
-            [routerLink]="
-              { cxRoute: getCheckoutStepUrl(checkoutStepTypeDeliveryMode) }
-                | cxUrl
-            "
-          >
-            <cx-icon aria-hidden="true" [type]="iconTypes.PENCIL"></cx-icon>
-          </a>
-=======
       <!-- DELIVERY MODE SECTION -->
       <div class="cx-review-summary-card-container">
         <div class="cx-review-summary-card cx-review-card-address">
@@ -81,7 +37,7 @@
             *ngIf="deliveryMode$ | async as deliveryMode"
             [content]="getDeliveryModeCard(deliveryMode) | async"
           ></cx-card>
-          <div class="cx-review-summary-edit-step">
+          <div *ngIf="!readonly" class="cx-review-summary-edit-step">
             <a
               [attr.aria-label]="
                 'checkoutReview.editDeliveryMode' | cxTranslate
@@ -91,27 +47,12 @@
               <cx-icon aria-hidden="true" [type]="iconTypes.PENCIL"></cx-icon>
             </a>
           </div>
->>>>>>> 3c66e685
         </div>
       </div>
     </div>
 
-<<<<<<< HEAD
-  <!-- CART ITEM SECTION -->
-  <div *ngIf="showItemList" class="cx-review-cart-item col-md-12">
-    <ng-template
-      [cxOutlet]="cartOutlets.CART_ITEM_LIST"
-      [cxOutletContext]="{
-        items: entries,
-        readonly: true,
-        options: options
-      }"
-    >
-    </ng-template>
-  </div>
-=======
     <!-- CART ITEM SECTION -->
-    <div class="cx-review-cart-item col-md-12">
+    <div *ngIf="showItemList" class="cx-review-cart-item col-md-12">
       <ng-template
         [cxOutlet]="cartOutlets.CART_ITEM_LIST"
         [cxOutletContext]="{
@@ -122,5 +63,4 @@
       </ng-template>
     </div>
   </ng-container>
->>>>>>> 3c66e685
 </ng-container>