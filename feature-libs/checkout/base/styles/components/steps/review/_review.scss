--- conflicted
+++ resolved
@@ -3,10 +3,6 @@
 %cx-checkout-review-overview,
 %cx-order-confirmation-shipping {
   @include media-breakpoint-down(md) {
-<<<<<<< HEAD
-    padding: 20px 0;
-=======
->>>>>>> 3c335d3f
     background-color: var(--cx-color-inverse);
   }
 
@@ -118,10 +114,6 @@
     @include type('4');
     margin: 2rem 0 0.5rem 0;
   }
-<<<<<<< HEAD
-
-=======
->>>>>>> 3c335d3f
 }
 
 cx-place-order {
