--- conflicted
+++ resolved
@@ -1,27 +1,14 @@
 %cx-delivery-mode {
   @include checkout-media-style();
 
-  border: 1px solid var(--cx-color-light);
+  border: 1px solid var(--cx-color-medium);
   border-radius: 10px;
   padding: 23px 30px 8px;
   background-color: var(--cx-color-inverse);
 
-<<<<<<< HEAD
-    @include forVersion(6.3) {
-      background-color: var(--cx-color-transparent);
-      margin-top: 32px;
-      padding: 23px 30px 8px;
-    }
-  }
-
-  @include forVersion(6.3) {
-    border: 1px solid var(--cx-color-medium);
-    border-radius: 10px;
-=======
   @include media-breakpoint-down(md) {
     background-color: var(--cx-color-transparent);
     margin-top: 32px;
->>>>>>> f48d26ab
     padding: 23px 30px 8px;
   }
 
@@ -30,12 +17,6 @@
   }
 
   .cx-delivery-mode-wrapper {
-<<<<<<< HEAD
-    border: 1px solid var(--cx-color-medium);
-    border-radius: 10px;
-    padding: 23px 30px 8px;
-=======
->>>>>>> f48d26ab
     background-color: var(--cx-color-inverse);
     border: none;
     border-radius: 0px;
