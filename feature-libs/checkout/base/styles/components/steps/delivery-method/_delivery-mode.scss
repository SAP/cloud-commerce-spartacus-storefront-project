%cx-delivery-mode {
  @include checkout-media-style();

  @include media-breakpoint-down(md) {
    padding: 20px 0;
  }

  .cx-delivery-mode-wrapper {
    border: 1px solid var(--cx-color-light);
    border-radius: 10px;
    padding: 23px 30px 8px;
    background-color: var(--cx-color-inverse);

    @include media-breakpoint-down(md) {
      margin: 0 55px;
    }

    @include media-breakpoint-down(sm) {
      margin: 0 22px;
    }
<<<<<<< HEAD
    
=======
>>>>>>> 3c335d3f
  }

  .form-check {
    display: flex;
    margin-bottom: 0;

    .cx-delivery-label {
      padding: 0;
      margin-inline-start: 0.75rem;
      margin-inline-end: auto;
      margin-bottom: 1.5rem;
      width: 100%;
      display: flex;
      flex-direction: row;
      justify-content: space-between;
      flex-wrap: wrap;

      .cx-delivery-mode {
        flex: auto;
        text-align: start;
      }

      .cx-delivery-price {
        flex: auto;
        text-align: end;
      }

      .cx-delivery-details {
        flex: 100%;
        flex-basis: 100%;
        color: var(--cx-color-success);
      }
    }
  }
}<|MERGE_RESOLUTION|>--- conflicted
+++ resolved
@@ -18,10 +18,6 @@
     @include media-breakpoint-down(sm) {
       margin: 0 22px;
     }
-<<<<<<< HEAD
-    
-=======
->>>>>>> 3c335d3f
   }
 
   .form-check {
