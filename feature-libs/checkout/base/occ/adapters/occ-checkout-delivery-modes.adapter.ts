--- conflicted
+++ resolved
@@ -43,15 +43,9 @@
     return this.http
       .put(this.getSetDeliveryModeEndpoint(userId, cartId, deliveryModeId), {})
       .pipe(
-<<<<<<< HEAD
         catchError((error) => {
-          throw normalizeHttpError(error);
+          throw normalizeHttpError(error, this.logger);
         }),
-=======
-        catchError((error) =>
-          throwError(normalizeHttpError(error, this.logger))
-        ),
->>>>>>> ae83fd2d
         backOff({
           shouldRetry: isJaloError,
         })
@@ -79,15 +73,9 @@
     return this.http
       .get<Occ.DeliveryModeList>(this.getDeliveryModesEndpoint(userId, cartId))
       .pipe(
-<<<<<<< HEAD
         catchError((error) => {
-          throw normalizeHttpError(error);
+          throw normalizeHttpError(error, this.logger);
         }),
-=======
-        catchError((error) =>
-          throwError(normalizeHttpError(error, this.logger))
-        ),
->>>>>>> ae83fd2d
         backOff({
           shouldRetry: isJaloError,
         }),
@@ -109,15 +97,9 @@
     return this.http
       .delete<unknown>(this.getClearDeliveryModeEndpoint(userId, cartId))
       .pipe(
-<<<<<<< HEAD
         catchError((error) => {
-          throw normalizeHttpError(error);
+          throw normalizeHttpError(error, this.logger);
         }),
-=======
-        catchError((error) =>
-          throwError(normalizeHttpError(error, this.logger))
-        ),
->>>>>>> ae83fd2d
         backOff({
           shouldRetry: isJaloError,
         })
