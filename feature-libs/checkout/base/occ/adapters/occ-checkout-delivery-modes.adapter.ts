--- conflicted
+++ resolved
@@ -23,25 +23,6 @@
     protected occEndpoints: OccEndpointsService,
     protected converter: ConverterService
   ) {}
-
-<<<<<<< HEAD
-=======
-  public getMode(userId: string, cartId: string): Observable<any> {
-    return this.http.get(this.getDeliveryModeEndpoint(userId, cartId)).pipe(
-      catchError((error) => throwError(normalizeHttpError(error))),
-      this.converter.pipeable(DELIVERY_MODE_NORMALIZER)
-    );
-  }
-
->>>>>>> 4d35903a
-  protected getDeliveryModeEndpoint(userId: string, cartId: string): string {
-    return this.occEndpoints.buildUrl('deliveryMode', {
-      urlParams: {
-        userId,
-        cartId,
-      },
-    });
-  }
 
   public setMode(
     userId: string,
