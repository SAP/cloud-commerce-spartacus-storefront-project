--- conflicted
+++ resolved
@@ -13,10 +13,7 @@
 import { CheckoutState } from '@spartacus/checkout/base/root';
 import {
   ConverterService,
-<<<<<<< HEAD
-=======
   LoggerService,
->>>>>>> ae83fd2d
   OccEndpointsService,
   backOff,
   isJaloError,
@@ -42,15 +39,9 @@
     return this.http
       .get<CheckoutState>(this.getGetCheckoutDetailsEndpoint(userId, cartId))
       .pipe(
-<<<<<<< HEAD
         catchError((error) => {
-          throw normalizeHttpError(error);
+          throw normalizeHttpError(error, this.logger);
         }),
-=======
-        catchError((error) =>
-          throwError(normalizeHttpError(error, this.logger))
-        ),
->>>>>>> ae83fd2d
         backOff({
           shouldRetry: isJaloError,
         }),
