{
  "extends": "../../tsconfig.json",
  "compilerOptions": {
    "outDir": "../../out-tsc/lib",
    "forceConsistentCasingInFileNames": true,
    "target": "es2015",
    "module": "es2020",
    "moduleResolution": "node",
    "declaration": true,
    "sourceMap": true,
    "inlineSources": true,
    "experimentalDecorators": true,
    "importHelpers": true,
    "types": [],
    "lib": ["dom", "esnext"],
    "strict": true,
<<<<<<< HEAD
    "strictNullChecks": false,
=======
    "strictFunctionTypes": false,
>>>>>>> 2e425008
    "paths": {
      "@spartacus/core": ["dist/core"],
      "@spartacus/storefront": ["dist/storefrontlib"]
    }
  },
  "angularCompilerOptions": {
    "skipTemplateCodegen": true,
    "strictMetadataEmit": true,
    "fullTemplateTypeCheck": true,
    "strictInjectionParameters": true,
    "enableResourceInlining": true,
    "strictTemplates": true,
    "strictInputAccessModifiers": true
  },
  "exclude": ["test.ts", "**/*.spec.ts"]
}<|MERGE_RESOLUTION|>--- conflicted
+++ resolved
@@ -14,11 +14,6 @@
     "types": [],
     "lib": ["dom", "esnext"],
     "strict": true,
-<<<<<<< HEAD
-    "strictNullChecks": false,
-=======
-    "strictFunctionTypes": false,
->>>>>>> 2e425008
     "paths": {
       "@spartacus/core": ["dist/core"],
       "@spartacus/storefront": ["dist/storefrontlib"]
