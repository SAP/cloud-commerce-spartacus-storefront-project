{
  "extends": "../../tsconfig.json",
  "compilerOptions": {
    "outDir": "../../out-tsc/lib",
    "forceConsistentCasingInFileNames": true,
    "target": "es2015",
    "module": "es2020",
    "moduleResolution": "node",
    "declaration": true,
    "sourceMap": true,
    "inlineSources": true,
    "experimentalDecorators": true,
    "importHelpers": true,
    "types": [],
    "lib": ["dom", "esnext"],
    "strict": true,
<<<<<<< HEAD
    "alwaysStrict": false,
    "strictBindCallApply": false,
=======
    "strictNullChecks": false,
>>>>>>> 9d6af319
    "strictFunctionTypes": false,
    "paths": {
      "@spartacus/core": ["dist/core"],
      "@spartacus/storefront": ["dist/storefrontlib"]
    }
  },
  "angularCompilerOptions": {
    "skipTemplateCodegen": true,
    "strictMetadataEmit": true,
    "fullTemplateTypeCheck": true,
    "strictInjectionParameters": true,
    "enableResourceInlining": true,
    "strictTemplates": true,
    "strictInputAccessModifiers": true
  },
  "exclude": ["test.ts", "**/*.spec.ts"]
}<|MERGE_RESOLUTION|>--- conflicted
+++ resolved
@@ -14,12 +14,6 @@
     "types": [],
     "lib": ["dom", "esnext"],
     "strict": true,
-<<<<<<< HEAD
-    "alwaysStrict": false,
-    "strictBindCallApply": false,
-=======
-    "strictNullChecks": false,
->>>>>>> 9d6af319
     "strictFunctionTypes": false,
     "paths": {
       "@spartacus/core": ["dist/core"],
