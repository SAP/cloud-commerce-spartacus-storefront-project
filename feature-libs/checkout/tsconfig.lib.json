--- conflicted
+++ resolved
@@ -14,11 +14,6 @@
     "types": [],
     "lib": ["dom", "esnext"],
     "strict": true,
-<<<<<<< HEAD
-    "noImplicitThis": false,
-=======
-    "noImplicitAny": false,
->>>>>>> c6b2fe2a
     "alwaysStrict": false,
     "strictBindCallApply": false,
     "strictNullChecks": false,
