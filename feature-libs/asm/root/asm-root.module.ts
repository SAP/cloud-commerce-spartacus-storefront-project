<<<<<<< HEAD
import { HTTP_INTERCEPTORS } from '@angular/common/http';
=======
/*
 * SPDX-FileCopyrightText: 2022 SAP Spartacus team <spartacus-team@sap.com>
 *
 * SPDX-License-Identifier: Apache-2.0
 */

>>>>>>> 46ce7a2e
import { NgModule } from '@angular/core';
import {
  AuthHttpHeaderService,
  AuthService,
  AuthStorageService,
} from '@spartacus/core';
import { AsmLoaderModule } from './asm-loader.module';
import { UserIdInterceptor } from './interceptors/user-id.interceptor';
import { AsmAuthHttpHeaderService } from './services/asm-auth-http-header.service';
import { AsmAuthStorageService } from './services/asm-auth-storage.service';
import { AsmAuthService } from './services/asm-auth.service';

@NgModule({
  imports: [AsmLoaderModule],
  providers: [
    {
      provide: AuthStorageService,
      useExisting: AsmAuthStorageService,
    },
    {
      provide: AuthService,
      useExisting: AsmAuthService,
    },
    {
      provide: AuthHttpHeaderService,
      useExisting: AsmAuthHttpHeaderService,
    },
    {
      provide: HTTP_INTERCEPTORS,
      useExisting: UserIdInterceptor,
      multi: true,
    },
  ],
})
export class AsmRootModule {}<|MERGE_RESOLUTION|>--- conflicted
+++ resolved
@@ -1,13 +1,9 @@
-<<<<<<< HEAD
-import { HTTP_INTERCEPTORS } from '@angular/common/http';
-=======
 /*
  * SPDX-FileCopyrightText: 2022 SAP Spartacus team <spartacus-team@sap.com>
  *
  * SPDX-License-Identifier: Apache-2.0
  */
-
->>>>>>> 46ce7a2e
+import { HTTP_INTERCEPTORS } from '@angular/common/http';
 import { NgModule } from '@angular/core';
 import {
   AuthHttpHeaderService,
