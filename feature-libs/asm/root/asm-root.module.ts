/*
 * SPDX-FileCopyrightText: 2022 SAP Spartacus team <spartacus-team@sap.com>
 *
 * SPDX-License-Identifier: Apache-2.0
 */

<<<<<<< HEAD
import { HTTP_INTERCEPTORS } from '@angular/common/http';
=======
>>>>>>> 2abeaf78
import { NgModule } from '@angular/core';
import {
  AuthHttpHeaderService,
  AuthService,
  AuthStorageService,
  provideDefaultConfig,
} from '@spartacus/core';
import { AsmLoaderModule } from './asm-loader.module';
import { defaultAsmConfig } from './config/default-asm-config';
import { UserIdHttpHeaderInterceptor } from './interceptors/user-id-http-header.interceptor';
import { AsmAuthHttpHeaderService } from './services/asm-auth-http-header.service';
import { AsmAuthStorageService } from './services/asm-auth-storage.service';
import { AsmAuthService } from './services/asm-auth.service';

@NgModule({
  imports: [AsmLoaderModule],
  providers: [
    provideDefaultConfig(defaultAsmConfig),
    {
      provide: AuthStorageService,
      useExisting: AsmAuthStorageService,
    },
    {
      provide: AuthService,
      useExisting: AsmAuthService,
    },
    {
      provide: AuthHttpHeaderService,
      useExisting: AsmAuthHttpHeaderService,
    },
    {
      provide: HTTP_INTERCEPTORS,
      useExisting: UserIdHttpHeaderInterceptor,
      multi: true,
    },
  ],
})
export class AsmRootModule {}<|MERGE_RESOLUTION|>--- conflicted
+++ resolved
@@ -4,20 +4,13 @@
  * SPDX-License-Identifier: Apache-2.0
  */
 
-<<<<<<< HEAD
-import { HTTP_INTERCEPTORS } from '@angular/common/http';
-=======
->>>>>>> 2abeaf78
 import { NgModule } from '@angular/core';
 import {
   AuthHttpHeaderService,
   AuthService,
   AuthStorageService,
-  provideDefaultConfig,
 } from '@spartacus/core';
 import { AsmLoaderModule } from './asm-loader.module';
-import { defaultAsmConfig } from './config/default-asm-config';
-import { UserIdHttpHeaderInterceptor } from './interceptors/user-id-http-header.interceptor';
 import { AsmAuthHttpHeaderService } from './services/asm-auth-http-header.service';
 import { AsmAuthStorageService } from './services/asm-auth-storage.service';
 import { AsmAuthService } from './services/asm-auth.service';
@@ -25,7 +18,6 @@
 @NgModule({
   imports: [AsmLoaderModule],
   providers: [
-    provideDefaultConfig(defaultAsmConfig),
     {
       provide: AuthStorageService,
       useExisting: AsmAuthStorageService,
@@ -38,11 +30,6 @@
       provide: AuthHttpHeaderService,
       useExisting: AsmAuthHttpHeaderService,
     },
-    {
-      provide: HTTP_INTERCEPTORS,
-      useExisting: UserIdHttpHeaderInterceptor,
-      multi: true,
-    },
   ],
 })
 export class AsmRootModule {}