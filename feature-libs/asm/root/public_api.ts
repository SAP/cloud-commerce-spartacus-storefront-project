/*
 * SPDX-FileCopyrightText: 2022 SAP Spartacus team <spartacus-team@sap.com>
 *
 * SPDX-License-Identifier: Apache-2.0
 */
<<<<<<< HEAD
export * from './config/asm-config';
=======

>>>>>>> 2abeaf78
export * from './asm-constants';
export * from './asm-loader.module';
export * from './asm-root.module';
export * from './facade/index';
export * from './feature-name';
export * from './model/index';
export * from './services/index';<|MERGE_RESOLUTION|>--- conflicted
+++ resolved
@@ -3,15 +3,9 @@
  *
  * SPDX-License-Identifier: Apache-2.0
  */
-<<<<<<< HEAD
-export * from './config/asm-config';
-=======
 
->>>>>>> 2abeaf78
 export * from './asm-constants';
 export * from './asm-loader.module';
 export * from './asm-root.module';
-export * from './facade/index';
 export * from './feature-name';
-export * from './model/index';
 export * from './services/index';