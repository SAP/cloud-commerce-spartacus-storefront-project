--- conflicted
+++ resolved
@@ -33,7 +33,6 @@
       submit: 'Start Session',
       noMatch: 'No customer found.',
     },
-<<<<<<< HEAD
     customerList: {
       title: 'Customer List',
       description: 'Select a customer from one of several provided lists.',
@@ -63,7 +62,6 @@
       noCustomers: 'There are currently no customers in this customer list.',
     },
 
-=======
     bindCart: {
       cartNumber: 'Cart Number',
       bindCartToCustomer: 'Assign Cart to Customer',
@@ -72,7 +70,6 @@
       enterCartId: 'Enter cart id',
       resetCartId: 'Reset',
     },
->>>>>>> 63c99599
     csagentTokenExpired: 'Your customer support agent session is expired.',
     endSession: 'End Session',
     agentSessionTimer: {
