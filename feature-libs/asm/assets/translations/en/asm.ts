--- conflicted
+++ resolved
@@ -111,8 +111,6 @@
       searchBox: 'Search',
       enterSearchBox: 'Enter customer name or email',
     },
-<<<<<<< HEAD
-=======
     switchCustomer: {
       dialog: {
         title: 'Warning',
@@ -122,7 +120,6 @@
         },
       },
     },
->>>>>>> 6d5b7ba8
     saveCart: {
       saveCartBtn: 'Save for Later',
       dialog: {
