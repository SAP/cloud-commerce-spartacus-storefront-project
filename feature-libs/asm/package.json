{
  "name": "@spartacus/asm",
  "version": "5.0.0",
  "description": "ASM feature library for Spartacus",
  "keywords": [
    "spartacus",
    "framework",
    "storefront",
    "asm"
  ],
  "homepage": "https://github.com/SAP/spartacus",
  "repository": "https://github.com/SAP/spartacus/tree/develop/feature-libs/asm",
  "license": "Apache-2.0",
  "exports": {
    ".": {
      "sass": "./_index.scss"
    }
  },
  "scripts": {
    "build:schematics": "npm run clean:schematics && ../../node_modules/.bin/tsc -p ./tsconfig.schematics.json",
    "clean:schematics": "../../node_modules/.bin/rimraf \"schematics/**/*.js\" \"schematics/**/*.js.map\" \"schematics/**/*.d.ts\"",
    "test:schematics": "npm --prefix ../../projects/schematics/ run clean && npm run clean:schematics && ../../node_modules/.bin/jest --config ./jest.schematics.config.js"
  },
  "dependencies": {
    "tslib": "^2.4.0"
  },
  "peerDependencies": {
    "@angular-devkit/schematics": "^14.2.3",
    "@angular/common": "^14.2.3",
    "@angular/core": "^14.2.3",
    "@angular/forms": "^14.2.3",
    "@angular/platform-browser": "^14.2.3",
    "@ng-select/ng-select": "^9.0.2",
    "@ngrx/effects": "^14.3.0",
    "@ngrx/store": "^14.3.0",
<<<<<<< HEAD
    "@spartacus/cart": "4.1.0-next.0",
    "@spartacus/core": "4.1.0-next.0",
    "@spartacus/order": "4.2.0",
    "@spartacus/schematics": "4.1.0-next.0",
    "@spartacus/storefinder": "4.1.0-next.0",
    "@spartacus/storefront": "4.1.0-next.0",
    "@spartacus/styles": "4.1.0-next.0",
    "@spartacus/user": "4.1.0-next.0",
=======
    "@spartacus/cart": "5.0.0",
    "@spartacus/core": "5.0.0",
    "@spartacus/schematics": "5.0.0",
    "@spartacus/storefront": "5.0.0",
    "@spartacus/styles": "5.0.0",
    "@spartacus/user": "5.0.0",
>>>>>>> a524506b
    "rxjs": "^6.6.0"
  },
  "publishConfig": {
    "access": "public"
  },
  "schematics": "./schematics/collection.json"
}<|MERGE_RESOLUTION|>--- conflicted
+++ resolved
@@ -33,23 +33,12 @@
     "@ng-select/ng-select": "^9.0.2",
     "@ngrx/effects": "^14.3.0",
     "@ngrx/store": "^14.3.0",
-<<<<<<< HEAD
-    "@spartacus/cart": "4.1.0-next.0",
-    "@spartacus/core": "4.1.0-next.0",
-    "@spartacus/order": "4.2.0",
-    "@spartacus/schematics": "4.1.0-next.0",
-    "@spartacus/storefinder": "4.1.0-next.0",
-    "@spartacus/storefront": "4.1.0-next.0",
-    "@spartacus/styles": "4.1.0-next.0",
-    "@spartacus/user": "4.1.0-next.0",
-=======
     "@spartacus/cart": "5.0.0",
     "@spartacus/core": "5.0.0",
     "@spartacus/schematics": "5.0.0",
     "@spartacus/storefront": "5.0.0",
     "@spartacus/styles": "5.0.0",
     "@spartacus/user": "5.0.0",
->>>>>>> a524506b
     "rxjs": "^6.6.0"
   },
   "publishConfig": {
