--- conflicted
+++ resolved
@@ -25,18 +25,10 @@
     "tslib": "^2.4.0"
   },
   "peerDependencies": {
-<<<<<<< HEAD
-    "@angular-devkit/schematics": "^15.2.0",
-    "@angular/common": "^15.2.0",
-    "@angular/core": "^15.2.0",
-    "@angular/forms": "^15.2.0",
-    "@angular/platform-browser": "^15.2.0",
-=======
     "@angular-devkit/schematics": "^15.2.4",
     "@angular/common": "^15.2.4",
     "@angular/core": "^15.2.4",
     "@angular/forms": "^15.2.4",
->>>>>>> 9351f1a6
     "@ng-select/ng-select": "^10.0.3",
     "@ngrx/effects": "^15.3.0",
     "@ngrx/store": "^15.3.0",
