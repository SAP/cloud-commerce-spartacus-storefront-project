{
  "name": "@spartacus/asm",
<<<<<<< HEAD
  "version": "2211.20.0-2",
=======
  "version": "2211.23.0",
>>>>>>> 669cdf58
  "description": "ASM feature library for Spartacus",
  "keywords": [
    "spartacus",
    "framework",
    "storefront",
    "asm"
  ],
  "homepage": "https://github.com/SAP/spartacus",
  "repository": "https://github.com/SAP/spartacus/tree/develop/feature-libs/asm",
  "license": "Apache-2.0",
  "exports": {
    ".": {
      "sass": "./_index.scss"
    }
  },
  "scripts": {
    "build:schematics": "npm run clean:schematics && ../../node_modules/.bin/tsc -p ./tsconfig.schematics.json",
    "clean:schematics": "../../node_modules/.bin/rimraf --glob \"schematics/**/*.js\" \"schematics/**/*.js.map\" \"schematics/**/*.d.ts\"",
    "test:schematics": "npm --prefix ../../projects/schematics/ run clean && npm run clean:schematics && ../../node_modules/.bin/jest --config ./jest.schematics.config.js"
  },
  "dependencies": {
    "tslib": "^2.6.2"
  },
  "peerDependencies": {
    "@angular-devkit/schematics": "^17.0.5",
    "@angular/common": "^17.0.5",
    "@angular/core": "^17.0.5",
    "@angular/forms": "^17.0.5",
    "@ng-select/ng-select": "^12.0.4",
    "@ngrx/effects": "^17.0.1",
    "@ngrx/store": "^17.0.1",
<<<<<<< HEAD
    "@spartacus/cart": "2211.20.0-2",
    "@spartacus/core": "2211.20.0-2",
    "@spartacus/order": "2211.20.0-2",
    "@spartacus/schematics": "2211.20.0-2",
    "@spartacus/storefinder": "2211.20.0-2",
    "@spartacus/storefront": "2211.20.0-2",
    "@spartacus/styles": "2211.20.0-2",
    "@spartacus/user": "2211.20.0-2",
=======
    "@spartacus/cart": "2211.23.0",
    "@spartacus/core": "2211.23.0",
    "@spartacus/order": "2211.23.0",
    "@spartacus/schematics": "2211.23.0",
    "@spartacus/storefinder": "2211.23.0",
    "@spartacus/storefront": "2211.23.0",
    "@spartacus/styles": "2211.23.0",
    "@spartacus/user": "2211.23.0",
>>>>>>> 669cdf58
    "rxjs": "^7.8.0"
  },
  "publishConfig": {
    "access": "public"
  },
  "schematics": "./schematics/collection.json"
}<|MERGE_RESOLUTION|>--- conflicted
+++ resolved
@@ -1,10 +1,6 @@
 {
   "name": "@spartacus/asm",
-<<<<<<< HEAD
-  "version": "2211.20.0-2",
-=======
   "version": "2211.23.0",
->>>>>>> 669cdf58
   "description": "ASM feature library for Spartacus",
   "keywords": [
     "spartacus",
@@ -36,16 +32,6 @@
     "@ng-select/ng-select": "^12.0.4",
     "@ngrx/effects": "^17.0.1",
     "@ngrx/store": "^17.0.1",
-<<<<<<< HEAD
-    "@spartacus/cart": "2211.20.0-2",
-    "@spartacus/core": "2211.20.0-2",
-    "@spartacus/order": "2211.20.0-2",
-    "@spartacus/schematics": "2211.20.0-2",
-    "@spartacus/storefinder": "2211.20.0-2",
-    "@spartacus/storefront": "2211.20.0-2",
-    "@spartacus/styles": "2211.20.0-2",
-    "@spartacus/user": "2211.20.0-2",
-=======
     "@spartacus/cart": "2211.23.0",
     "@spartacus/core": "2211.23.0",
     "@spartacus/order": "2211.23.0",
@@ -54,7 +40,6 @@
     "@spartacus/storefront": "2211.23.0",
     "@spartacus/styles": "2211.23.0",
     "@spartacus/user": "2211.23.0",
->>>>>>> 669cdf58
     "rxjs": "^7.8.0"
   },
   "publishConfig": {
