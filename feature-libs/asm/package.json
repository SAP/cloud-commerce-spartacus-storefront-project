--- conflicted
+++ resolved
@@ -29,19 +29,11 @@
     "@angular/common": "^14.2.3",
     "@angular/core": "^14.2.3",
     "@angular/forms": "^14.2.3",
-<<<<<<< HEAD
-    "@ng-select/ng-select": "^9.0.2",
     "@ngrx/effects": "^14.3.0",
     "@ngrx/store": "^14.3.0",
-    "@spartacus/cart": "4.1.0-next.0",
-=======
-    "@ngrx/effects": "^14.3.0",
-    "@ngrx/store": "^14.3.0",
->>>>>>> 2abeaf78
     "@spartacus/core": "4.1.0-next.0",
     "@spartacus/schematics": "4.1.0-next.0",
     "@spartacus/storefront": "4.1.0-next.0",
-    "@spartacus/styles": "4.1.0-next.0",
     "@spartacus/user": "4.1.0-next.0",
     "rxjs": "^6.6.0"
   },
