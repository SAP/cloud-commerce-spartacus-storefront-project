// Jest Snapshot v1, https://goo.gl/fbAQLP

exports[`Spartacus Asm schematics: ng-add Asm feature eager loading should import appropriate modules 1`] = `
"import { NgModule } from '@angular/core';
import { AsmModule } from "@spartacus/asm";
import { asmTranslationChunksConfig, asmTranslations } from "@spartacus/asm/assets";
import { AsmRootModule } from "@spartacus/asm/root";
import { I18nConfig, provideConfig } from "@spartacus/core";

@NgModule({
  declarations: [],
  imports: [
    AsmRootModule,
    AsmModule
  ],
  providers: [provideConfig(<I18nConfig>{
    i18n: {
      resources: asmTranslations,
      chunks: asmTranslationChunksConfig,
    },
  })]
})
export class AsmFeatureModule { }
"
`;

exports[`Spartacus Asm schematics: ng-add Asm feature general setup should add the feature using the lazy loading syntax 1`] = `
"import { NgModule } from '@angular/core';
import { asmTranslationChunksConfig, asmTranslations } from "@spartacus/asm/assets";
import { AsmRootModule, ASM_FEATURE } from "@spartacus/asm/root";
import { CmsConfig, I18nConfig, provideConfig } from "@spartacus/core";

@NgModule({
  declarations: [],
  imports: [
    AsmRootModule
  ],
  providers: [provideConfig(<CmsConfig>{
    featureModules: {
      [ASM_FEATURE]: {
        module: () =>
          import('@spartacus/asm').then((m) => m.AsmModule),
      },
    }
  }),
  provideConfig(<I18nConfig>{
    i18n: {
      resources: asmTranslations,
      chunks: asmTranslationChunksConfig,
    },
  })
  ]
})
export class AsmFeatureModule { }
"
`;

<<<<<<< HEAD
exports[`Spartacus Asm schematics: ng-add Asm feature general setup styling should create a proper scss file 1`] = `"@import "@spartacus/asm";"`;
=======
exports[`Spartacus Asm schematics: ng-add Asm feature general setup styling should create a proper scss file 1`] = `
"@import \\"../../styles-config\\";
@import \\"@spartacus/asm\\";
"
`;
>>>>>>> d0b649f3

exports[`Spartacus Asm schematics: ng-add Asm feature general setup styling should update angular.json 1`] = `
"{
  "$schema": "./node_modules/@angular/cli/lib/config/schema.json",
  "version": 1,
  "newProjectRoot": "",
  "projects": {
    "schematics-test": {
      "projectType": "application",
      "schematics": {
        "@schematics/angular:component": {
          "style": "scss"
        }
      },
      "root": "",
      "sourceRoot": "src",
      "prefix": "app",
      "architect": {
        "build": {
          "builder": "@angular-devkit/build-angular:browser",
          "options": {
            "outputPath": "dist/schematics-test",
            "index": "src/index.html",
            "main": "src/main.ts",
            "polyfills": "src/polyfills.ts",
            "tsConfig": "tsconfig.app.json",
            "inlineStyleLanguage": "scss",
            "assets": [
              "src/favicon.ico",
              "src/assets"
            ],
            "styles": [
              "src/styles.scss",
              "src/styles/spartacus/asm.scss"
            ],
            "scripts": [],
            "stylePreprocessorOptions": {
              "includePaths": [
                "node_modules/"
              ]
            }
          },
          "configurations": {
            "production": {
              "budgets": [
                {
                  "type": "initial",
                  "maximumWarning": "500kb",
                  "maximumError": "2.5mb"
                },
                {
                  "type": "anyComponentStyle",
                  "maximumWarning": "2kb",
                  "maximumError": "4kb"
                }
              ],
              "fileReplacements": [
                {
                  "replace": "src/environments/environment.ts",
                  "with": "src/environments/environment.prod.ts"
                }
              ],
              "outputHashing": "all"
            },
            "development": {
              "buildOptimizer": false,
              "optimization": false,
              "vendorChunk": true,
              "extractLicenses": false,
              "sourceMap": true,
              "namedChunks": true
            }
          },
          "defaultConfiguration": "production"
        },
        "serve": {
          "builder": "@angular-devkit/build-angular:dev-server",
          "configurations": {
            "production": {
              "browserTarget": "schematics-test:build:production"
            },
            "development": {
              "browserTarget": "schematics-test:build:development"
            }
          },
          "defaultConfiguration": "development"
        },
        "extract-i18n": {
          "builder": "@angular-devkit/build-angular:extract-i18n",
          "options": {
            "browserTarget": "schematics-test:build"
          }
        },
        "test": {
          "builder": "@angular-devkit/build-angular:karma",
          "options": {
            "main": "src/test.ts",
            "polyfills": "src/polyfills.ts",
            "tsConfig": "tsconfig.spec.json",
            "karmaConfig": "karma.conf.js",
            "inlineStyleLanguage": "scss",
            "assets": [
              "src/favicon.ico",
              "src/assets"
            ],
            "styles": [
              "src/styles.scss",
              "src/styles/spartacus/asm.scss"
            ],
            "scripts": [],
            "stylePreprocessorOptions": {
              "includePaths": [
                "node_modules/"
              ]
            }
          }
        }
      }
    }
  }
}"
`;<|MERGE_RESOLUTION|>--- conflicted
+++ resolved
@@ -55,15 +55,11 @@
 "
 `;
 
-<<<<<<< HEAD
-exports[`Spartacus Asm schematics: ng-add Asm feature general setup styling should create a proper scss file 1`] = `"@import "@spartacus/asm";"`;
-=======
 exports[`Spartacus Asm schematics: ng-add Asm feature general setup styling should create a proper scss file 1`] = `
-"@import \\"../../styles-config\\";
-@import \\"@spartacus/asm\\";
+"@import "../../styles-config";
+@import "@spartacus/asm";
 "
 `;
->>>>>>> d0b649f3
 
 exports[`Spartacus Asm schematics: ng-add Asm feature general setup styling should update angular.json 1`] = `
 "{
