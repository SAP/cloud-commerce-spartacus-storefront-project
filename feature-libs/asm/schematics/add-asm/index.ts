import {
  chain,
  Rule,
  SchematicContext,
  Tree,
} from '@angular-devkit/schematics';
import {
  addLibraryFeature,
<<<<<<< HEAD
  getAppModule,
  installPackageJsonDependencies,
  LibraryOptions as SpartacusAsmOptions,
  readPackageJson,
  SPARTACUS_ASM,
=======
  installPackageJsonDependencies,
  LibraryOptions as SpartacusAsmOptions,
  readPackageJson,
>>>>>>> abe7dcfc
  validateSpartacusInstallation,
} from '@spartacus/schematics';
import {
  ASM_FEATURE_NAME,
  ASM_MODULE,
  ASM_ROOT_MODULE,
  ASM_TRANSLATIONS,
  ASM_TRANSLATION_CHUNKS_CONFIG,
  SPARTACUS_ASM_ASSETS,
  SPARTACUS_ASM_ROOT,
} from '../constants';

export function addAsmFeatures(options: SpartacusAsmOptions): Rule {
  return (tree: Tree, _context: SchematicContext) => {
    const packageJson = readPackageJson(tree);
    validateSpartacusInstallation(packageJson);

<<<<<<< HEAD
    const appModulePath = getAppModule(tree, options.project);

    return chain([
      addAsmFeature(appModulePath, options),
      installPackageJsonDependencies(),
    ]);
=======
    return chain([addAsmFeature(options), installPackageJsonDependencies()]);
>>>>>>> abe7dcfc
  };
}

function addAsmFeature(options: SpartacusAsmOptions): Rule {
  return addLibraryFeature(options, {
    name: ASM_FEATURE_NAME,
    featureModule: {
      name: ASM_MODULE,
      importPath: SPARTACUS_ASM,
    },
    rootModule: {
      name: ASM_ROOT_MODULE,
      importPath: SPARTACUS_ASM_ROOT,
    },
    i18n: {
      resources: ASM_TRANSLATIONS,
      chunks: ASM_TRANSLATION_CHUNKS_CONFIG,
      importPath: SPARTACUS_ASM_ASSETS,
    },
  });
}<|MERGE_RESOLUTION|>--- conflicted
+++ resolved
@@ -6,17 +6,10 @@
 } from '@angular-devkit/schematics';
 import {
   addLibraryFeature,
-<<<<<<< HEAD
-  getAppModule,
   installPackageJsonDependencies,
   LibraryOptions as SpartacusAsmOptions,
   readPackageJson,
   SPARTACUS_ASM,
-=======
-  installPackageJsonDependencies,
-  LibraryOptions as SpartacusAsmOptions,
-  readPackageJson,
->>>>>>> abe7dcfc
   validateSpartacusInstallation,
 } from '@spartacus/schematics';
 import {
@@ -34,16 +27,7 @@
     const packageJson = readPackageJson(tree);
     validateSpartacusInstallation(packageJson);
 
-<<<<<<< HEAD
-    const appModulePath = getAppModule(tree, options.project);
-
-    return chain([
-      addAsmFeature(appModulePath, options),
-      installPackageJsonDependencies(),
-    ]);
-=======
     return chain([addAsmFeature(options), installPackageJsonDependencies()]);
->>>>>>> abe7dcfc
   };
 }
 
