--- conflicted
+++ resolved
@@ -7,16 +7,8 @@
 } from '@angular-devkit/schematics';
 import {
   addLibraryFeature,
-<<<<<<< HEAD
-  addPackageJsonDependencies,
-  CLI_ASM_FEATURE,
-  createDependencies,
-  createSpartacusDependencies,
-  installPackageJsonDependencies,
-=======
   addPackageJsonDependenciesForLibrary,
   CLI_ASM_FEATURE,
->>>>>>> 177ea817
   LibraryOptions as SpartacusAsmOptions,
   readPackageJson,
   shouldAddFeature,
@@ -55,17 +47,6 @@
   };
 }
 
-<<<<<<< HEAD
-function addAsmPackageJsonDependencies(packageJson: any): Rule {
-  const spartacusLibraries = createSpartacusDependencies(peerDependencies);
-  const thirdPartyDependencies = createDependencies(peerDependencies);
-  const dependencies = spartacusLibraries.concat(thirdPartyDependencies);
-
-  return addPackageJsonDependencies(dependencies, packageJson);
-}
-
-=======
->>>>>>> 177ea817
 function addAsmFeature(options: SpartacusAsmOptions): Rule {
   return addLibraryFeature(options, {
     folderName: ASM_FOLDER_NAME,
