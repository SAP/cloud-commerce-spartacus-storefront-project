import { TestBed } from '@angular/core/testing';
import { AsmDialogActionType } from '@spartacus/asm/customer-360/root';
import {
  ASM_ENABLED_LOCAL_STORAGE_KEY,
  CsAgentAuthService,
  AsmEnablerService,
} from '@spartacus/asm/root';
import {
  AuthService,
  GlobalMessageEntities,
  GlobalMessageService,
  GlobalMessageType,
  RoutingService,
  Translatable,
  WindowRef,
} from '@spartacus/core';
import { Observable, of } from 'rxjs';
import { take } from 'rxjs/operators';
import { AsmComponentService } from './asm-component.service';

describe('AsmComponentService', () => {
  class MockAuthService implements Partial<AuthService> {
    logout(): void {}
  }

  class MockCsAgentAuthService implements Partial<CsAgentAuthService> {
    logoutCustomerSupportAgent(): Promise<void> {
      return Promise.resolve();
    }
    isCustomerEmulated(): Observable<boolean> {
      return of(false);
    }

    startCustomerEmulationSession(): void {}
  }

  const store: { [k: string]: string } = {};
  const MockWindowRef = {
    localStorage: {
      getItem: (key: string): string | null => {
        return key in store ? store[key] : null;
      },
      setItem: (key: string, value: string) => {
        store[key] = `${value}`;
      },
      removeItem: (key: string): void => {
        if (key in store) {
          delete store[key];
        }
      },
    },
<<<<<<< HEAD
  };

  class MockGlobalMessageService implements Partial<GlobalMessageService> {
    get(): Observable<GlobalMessageEntities> {
      return of({});
    }
    add(_: string | Translatable, __: GlobalMessageType, ___?: number): void {}
    remove(_: GlobalMessageType, __?: number): void {}
  }

  class MockRoutingService implements Partial<RoutingService> {
    go = () => Promise.resolve(true);
  }

=======
    setItem: (key: string, value: string) => {
      store[key] = `${value}`;
    },
    removeItem: (key: string): void => {
      if (key in store) {
        delete store[key];
      }
    },
  },
  location: {
    search: 'customerId=testId',
  },
};

class MockAsmEnablerService implements Partial<AsmEnablerService> {
  isEmulateInURL(): boolean {
    return true;
  }
}

describe('AsmComponentService', () => {
>>>>>>> f119889a
  let authService: AuthService;
  let csAgentAuthService: CsAgentAuthService;
  let windowRef: WindowRef;
  let asmComponentService: AsmComponentService;

  beforeEach(() => {
    TestBed.configureTestingModule({
      providers: [
        { provide: AuthService, useClass: MockAuthService },
        { provide: CsAgentAuthService, useClass: MockCsAgentAuthService },
        { provide: GlobalMessageService, useClass: MockGlobalMessageService },
        { provide: RoutingService, useClass: MockRoutingService },
        { provide: WindowRef, useValue: MockWindowRef },
        { provide: AsmEnablerService, useClass: MockAsmEnablerService },
      ],
    });

    asmComponentService = TestBed.inject(AsmComponentService);
    authService = TestBed.inject(AuthService);
    csAgentAuthService = TestBed.inject(CsAgentAuthService);
    windowRef = TestBed.inject(WindowRef);
  });

  it('should be created', () => {
    expect(asmComponentService).toBeTruthy();
  });

  describe('logoutCustomerSupportAgentAndCustomer()', () => {
    it('should logout csagent no matter the emulation state', () => {
      spyOn(csAgentAuthService, 'logoutCustomerSupportAgent').and.stub();

      asmComponentService.logoutCustomerSupportAgentAndCustomer();

      expect(csAgentAuthService.logoutCustomerSupportAgent).toHaveBeenCalled();
    });
  });

  describe('logoutCustomer()', () => {
    it('should logout customer and redirect to home.', () => {
      spyOn(authService, 'logout').and.stub();
      asmComponentService.logoutCustomer();
      expect(authService.logout).toHaveBeenCalled();
    });
  });

  describe('isCustomerEmulationSessionInProgress()', () => {
    it('should return true when user token is from an emulation session', () => {
      spyOn(csAgentAuthService, 'isCustomerEmulated').and.returnValue(of(true));
      let result = false;
      asmComponentService
        .isCustomerEmulationSessionInProgress()
        .pipe(take(1))
        .subscribe((value) => (result = value));
      expect(result).toBe(true);
    });

    it('should return false when user token is not from an emulation session', () => {
      spyOn(csAgentAuthService, 'isCustomerEmulated').and.returnValue(
        of(false)
      );
      let result = false;
      asmComponentService
        .isCustomerEmulationSessionInProgress()
        .pipe(take(1))
        .subscribe((value) => (result = value));
      expect(result).toBe(false);
    });
  });

  describe('Unload', () => {
    it('should remove local storage key to false on unload', () => {
      const localStorage = windowRef.localStorage as Storage;
      localStorage.setItem(ASM_ENABLED_LOCAL_STORAGE_KEY, 'true');

      asmComponentService.unload();

      expect(localStorage.getItem(ASM_ENABLED_LOCAL_STORAGE_KEY)).toBeNull();
    });
  });

  describe('startCustomerEmulationSession()', () => {
    let globalMessageService: GlobalMessageService;

    beforeEach(() => {
      globalMessageService = TestBed.inject(GlobalMessageService);

      spyOn(csAgentAuthService, 'startCustomerEmulationSession').and.stub();
      spyOn(globalMessageService, 'add').and.stub();
    });

    it('should start a customer emulation session', () => {
      const result =
        asmComponentService.startCustomerEmulationSession('customer001');

      expect(result).toBe(true);

      expect(globalMessageService.add).not.toHaveBeenCalled();

      expect(
        csAgentAuthService.startCustomerEmulationSession
      ).toHaveBeenCalledTimes(1);
      expect(
        csAgentAuthService.startCustomerEmulationSession
      ).toHaveBeenCalledWith('customer001');
    });

    it('should warn there is no customer to emulate when trying to start a session', () => {
      const result =
        asmComponentService.startCustomerEmulationSession(undefined);

      expect(result).toBe(false);

      expect(
        csAgentAuthService.startCustomerEmulationSession
      ).not.toHaveBeenCalled();

      expect(globalMessageService.add).toHaveBeenCalledTimes(1);
      expect(globalMessageService.add).toHaveBeenCalledWith(
        { key: 'asm.error.noCustomerId' },
        GlobalMessageType.MSG_TYPE_ERROR
      );
    });
  });

  it('should handle dialog actions', () => {
    const routingService = TestBed.inject(RoutingService);
    spyOn(routingService, 'go').and.stub();

    asmComponentService.handleAsmDialogAction({
      actionType: AsmDialogActionType.NAVIGATE,
      route: '/',
      selectedUser: {},
    });

    expect(routingService.go).toHaveBeenCalledTimes(1);
    expect(routingService.go).toHaveBeenCalledWith('/');
  });

  describe('getSearchParameter', () => {
    it('should get parameter from search result', () => {
      expect(asmComponentService.getSearchParameter('customerId')).toEqual(
        'testId'
      );
    });
  });

  describe('isEmulatedByDeepLink and setEmulated ', () => {
    it('should emit true when user is emulated', (done) => {
      asmComponentService.setEmulatedByDeepLink(true);

      asmComponentService
        .isEmulatedByDeepLink()
        .pipe(take(1))
        .subscribe((result) => {
          expect(result).toBe(true);
          done();
        });
    });

    it('should emit false when setEmulated called with false', (done) => {
      asmComponentService.setEmulatedByDeepLink(false);
      asmComponentService
        .isEmulatedByDeepLink()
        .pipe(take(1))
        .subscribe((result) => {
          expect(result).toBe(false);
          done();
        });
    });
  });
});<|MERGE_RESOLUTION|>--- conflicted
+++ resolved
@@ -1,70 +1,33 @@
 import { TestBed } from '@angular/core/testing';
-import { AsmDialogActionType } from '@spartacus/asm/customer-360/root';
 import {
   ASM_ENABLED_LOCAL_STORAGE_KEY,
   CsAgentAuthService,
   AsmEnablerService,
 } from '@spartacus/asm/root';
-import {
-  AuthService,
-  GlobalMessageEntities,
-  GlobalMessageService,
-  GlobalMessageType,
-  RoutingService,
-  Translatable,
-  WindowRef,
-} from '@spartacus/core';
+import { AuthService, WindowRef } from '@spartacus/core';
 import { Observable, of } from 'rxjs';
 import { take } from 'rxjs/operators';
 import { AsmComponentService } from './asm-component.service';
 
-describe('AsmComponentService', () => {
-  class MockAuthService implements Partial<AuthService> {
-    logout(): void {}
+class MockAuthService implements Partial<AuthService> {
+  logout(): void {}
+}
+
+class MockCsAgentAuthService implements Partial<CsAgentAuthService> {
+  logoutCustomerSupportAgent(): Promise<void> {
+    return Promise.resolve();
   }
+  isCustomerEmulated(): Observable<boolean> {
+    return of(false);
+  }
+}
 
-  class MockCsAgentAuthService implements Partial<CsAgentAuthService> {
-    logoutCustomerSupportAgent(): Promise<void> {
-      return Promise.resolve();
-    }
-    isCustomerEmulated(): Observable<boolean> {
-      return of(false);
-    }
-
-    startCustomerEmulationSession(): void {}
-  }
-
-  const store: { [k: string]: string } = {};
-  const MockWindowRef = {
-    localStorage: {
-      getItem: (key: string): string | null => {
-        return key in store ? store[key] : null;
-      },
-      setItem: (key: string, value: string) => {
-        store[key] = `${value}`;
-      },
-      removeItem: (key: string): void => {
-        if (key in store) {
-          delete store[key];
-        }
-      },
+const store = {};
+const MockWindowRef = {
+  localStorage: {
+    getItem: (key: string): string => {
+      return key in store ? store[key] : null;
     },
-<<<<<<< HEAD
-  };
-
-  class MockGlobalMessageService implements Partial<GlobalMessageService> {
-    get(): Observable<GlobalMessageEntities> {
-      return of({});
-    }
-    add(_: string | Translatable, __: GlobalMessageType, ___?: number): void {}
-    remove(_: GlobalMessageType, __?: number): void {}
-  }
-
-  class MockRoutingService implements Partial<RoutingService> {
-    go = () => Promise.resolve(true);
-  }
-
-=======
     setItem: (key: string, value: string) => {
       store[key] = `${value}`;
     },
@@ -86,7 +49,6 @@
 }
 
 describe('AsmComponentService', () => {
->>>>>>> f119889a
   let authService: AuthService;
   let csAgentAuthService: CsAgentAuthService;
   let windowRef: WindowRef;
@@ -97,8 +59,6 @@
       providers: [
         { provide: AuthService, useClass: MockAuthService },
         { provide: CsAgentAuthService, useClass: MockCsAgentAuthService },
-        { provide: GlobalMessageService, useClass: MockGlobalMessageService },
-        { provide: RoutingService, useClass: MockRoutingService },
         { provide: WindowRef, useValue: MockWindowRef },
         { provide: AsmEnablerService, useClass: MockAsmEnablerService },
       ],
@@ -158,71 +118,12 @@
 
   describe('Unload', () => {
     it('should remove local storage key to false on unload', () => {
-      const localStorage = windowRef.localStorage as Storage;
-      localStorage.setItem(ASM_ENABLED_LOCAL_STORAGE_KEY, 'true');
-
+      windowRef.localStorage.setItem(ASM_ENABLED_LOCAL_STORAGE_KEY, 'true');
       asmComponentService.unload();
-
-      expect(localStorage.getItem(ASM_ENABLED_LOCAL_STORAGE_KEY)).toBeNull();
+      expect(
+        windowRef.localStorage.getItem(ASM_ENABLED_LOCAL_STORAGE_KEY)
+      ).toBeNull();
     });
-  });
-
-  describe('startCustomerEmulationSession()', () => {
-    let globalMessageService: GlobalMessageService;
-
-    beforeEach(() => {
-      globalMessageService = TestBed.inject(GlobalMessageService);
-
-      spyOn(csAgentAuthService, 'startCustomerEmulationSession').and.stub();
-      spyOn(globalMessageService, 'add').and.stub();
-    });
-
-    it('should start a customer emulation session', () => {
-      const result =
-        asmComponentService.startCustomerEmulationSession('customer001');
-
-      expect(result).toBe(true);
-
-      expect(globalMessageService.add).not.toHaveBeenCalled();
-
-      expect(
-        csAgentAuthService.startCustomerEmulationSession
-      ).toHaveBeenCalledTimes(1);
-      expect(
-        csAgentAuthService.startCustomerEmulationSession
-      ).toHaveBeenCalledWith('customer001');
-    });
-
-    it('should warn there is no customer to emulate when trying to start a session', () => {
-      const result =
-        asmComponentService.startCustomerEmulationSession(undefined);
-
-      expect(result).toBe(false);
-
-      expect(
-        csAgentAuthService.startCustomerEmulationSession
-      ).not.toHaveBeenCalled();
-
-      expect(globalMessageService.add).toHaveBeenCalledTimes(1);
-      expect(globalMessageService.add).toHaveBeenCalledWith(
-        { key: 'asm.error.noCustomerId' },
-        GlobalMessageType.MSG_TYPE_ERROR
-      );
-    });
-  });
-
-  it('should handle dialog actions', () => {
-    const routingService = TestBed.inject(RoutingService);
-    spyOn(routingService, 'go').and.stub();
-
-    asmComponentService.handleAsmDialogAction({
-      actionType: AsmDialogActionType.NAVIGATE,
-      route: '/',
-      selectedUser: {},
-    });
-
-    expect(routingService.go).toHaveBeenCalledTimes(1);
-    expect(routingService.go).toHaveBeenCalledWith('/');
   });
 
   describe('getSearchParameter', () => {
