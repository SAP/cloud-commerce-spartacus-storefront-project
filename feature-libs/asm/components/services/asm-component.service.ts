--- conflicted
+++ resolved
@@ -6,27 +6,16 @@
 
 import { Injectable, Optional } from '@angular/core';
 import {
-  AsmDialogActionEvent,
-  AsmDialogActionType,
-} from '@spartacus/asm/customer-360/root';
-import {
   ASM_ENABLED_LOCAL_STORAGE_KEY,
   CsAgentAuthService,
   AsmEnablerService,
 } from '@spartacus/asm/root';
-<<<<<<< HEAD
+import { AuthService, RoutingService, WindowRef } from '@spartacus/core';
+import { BehaviorSubject, Observable } from 'rxjs';
 import {
-  AuthService,
-  GlobalMessageService,
-  GlobalMessageType,
-  RoutingService,
-  WindowRef,
-} from '@spartacus/core';
-import { Observable } from 'rxjs';
-=======
-import { AuthService, WindowRef } from '@spartacus/core';
-import { BehaviorSubject, Observable } from 'rxjs';
->>>>>>> f119889a
+  AsmDialogActionEvent,
+  AsmDialogActionType,
+} from '@spartacus/asm/customer-360/root';
 
 @Injectable({
   providedIn: 'root',
@@ -42,7 +31,8 @@
     csAgentAuthService: CsAgentAuthService,
     winRef: WindowRef,
     // eslint-disable-next-line @typescript-eslint/unified-signatures
-    asmEnablerService: AsmEnablerService
+    asmEnablerService: AsmEnablerService,
+    routingService: RoutingService
   );
   /**
    * @deprecated since 7.0
@@ -55,14 +45,9 @@
   constructor(
     protected authService: AuthService,
     protected csAgentAuthService: CsAgentAuthService,
-<<<<<<< HEAD
-    protected globalMessageService: GlobalMessageService,
-    protected routingService: RoutingService,
-    protected winRef: WindowRef
-  ) {}
-=======
     protected winRef: WindowRef,
-    @Optional() protected asmEnablerService?: AsmEnablerService
+    @Optional() protected asmEnablerService?: AsmEnablerService,
+    @Optional() protected routingService?: RoutingService,
   ) {
     this.searchparam = new URLSearchParams(this.winRef?.location?.search);
   }
@@ -86,7 +71,6 @@
   shouldShowDeeplinkCartInfoAlert(): Observable<boolean> {
     return this.showDeeplinkCartInfoAlert$;
   }
->>>>>>> f119889a
 
   logoutCustomerSupportAgentAndCustomer(): void {
     this.csAgentAuthService.logoutCustomerSupportAgent();
@@ -96,30 +80,8 @@
     this.authService.logout();
   }
 
-  startCustomerEmulationSession(customerId: string | undefined): boolean {
-    if (customerId) {
-      this.csAgentAuthService.startCustomerEmulationSession(customerId);
-      return true;
-    } else {
-      this.globalMessageService.add(
-        { key: 'asm.error.noCustomerId' },
-        GlobalMessageType.MSG_TYPE_ERROR
-      );
-      return false;
-    }
-  }
-
   isCustomerEmulationSessionInProgress(): Observable<boolean> {
     return this.csAgentAuthService.isCustomerEmulated();
-  }
-
-  handleAsmDialogAction(event: AsmDialogActionEvent | string): void {
-    if (
-      typeof event === 'object' &&
-      event.actionType === AsmDialogActionType.NAVIGATE
-    ) {
-      this.routingService.go(event.route);
-    }
   }
 
   /**
@@ -141,4 +103,13 @@
   isEmulateInURL(): boolean {
     return this.asmEnablerService?.isEmulateInURL() || false;
   }
+
+  handleAsmDialogAction(event: AsmDialogActionEvent | string): void {
+    if (
+      typeof event === 'object' &&
+      event.actionType === AsmDialogActionType.NAVIGATE
+    ) {
+      this.routingService?.go(event.route);
+    }
+  }
 }