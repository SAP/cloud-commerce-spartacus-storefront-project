--- conflicted
+++ resolved
@@ -34,11 +34,8 @@
     winRef: WindowRef,
     // eslint-disable-next-line @typescript-eslint/unified-signatures
     asmEnablerService: AsmEnablerService,
-<<<<<<< HEAD
-    routingService: RoutingService
-=======
+    routingService: RoutingService,
     asmDeepLinkService: AsmDeepLinkService
->>>>>>> 566446ad
   );
   /**
    * @deprecated since 7.0 (CXSPA-3090)
@@ -52,14 +49,11 @@
     protected authService: AuthService,
     protected csAgentAuthService: CsAgentAuthService,
     protected winRef: WindowRef,
-<<<<<<< HEAD
-    @Optional() protected asmEnablerService?: AsmEnablerService,
-    @Optional() protected routingService?: RoutingService
-=======
     // TODO(CXSPA-3090): Remove optional flag in 7.0 where service is used
     @Optional() protected asmEnablerService?: AsmEnablerService,
+    @Optional() protected routingService?: RoutingService,
     @Optional() protected asmDeepLinkService?: AsmDeepLinkService
->>>>>>> 566446ad
+
   ) {
     // TODO(CXSPA-3090): We can remove this in 7.0 and use asmDeepLinkService instead.
     this.searchparam = new URLSearchParams(this.winRef?.location?.search);
