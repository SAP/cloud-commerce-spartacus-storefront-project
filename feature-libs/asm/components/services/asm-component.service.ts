--- conflicted
+++ resolved
@@ -8,12 +8,9 @@
 import {
   ASM_ENABLED_LOCAL_STORAGE_KEY,
   CsAgentAuthService,
-<<<<<<< HEAD
   AsmDeepLinkParameters,
   AsmDeepLinkService,
-=======
   AsmEnablerService,
->>>>>>> 6d5b7ba8
 } from '@spartacus/asm/root';
 import { AuthService, WindowRef } from '@spartacus/core';
 import { BehaviorSubject, Observable } from 'rxjs';
@@ -32,11 +29,8 @@
     csAgentAuthService: CsAgentAuthService,
     winRef: WindowRef,
     // eslint-disable-next-line @typescript-eslint/unified-signatures
-<<<<<<< HEAD
-    asmDeepLinkService: AsmDeepLinkService
-=======
+    asmDeepLinkService: AsmDeepLinkService,
     asmEnablerService: AsmEnablerService
->>>>>>> 6d5b7ba8
   );
   /**
    * @deprecated since 7.0
@@ -50,26 +44,18 @@
     protected authService: AuthService,
     protected csAgentAuthService: CsAgentAuthService,
     protected winRef: WindowRef,
-<<<<<<< HEAD
     // TODO: Remove optional flag in 7.0 where service is used
-    @Optional() protected asmDeepLinkService?: AsmDeepLinkService
-=======
+    @Optional() protected asmDeepLinkService?: AsmDeepLinkService,
     @Optional() protected asmEnablerService?: AsmEnablerService
->>>>>>> 6d5b7ba8
   ) {
     this.searchparam = new URLSearchParams(this.winRef?.location?.search);
   }
 
-<<<<<<< HEAD
   /**
    * Returns a deep link parameter value if it is in the url.
    */
   getSearchParameter(key: string): string | undefined {
     return this.asmDeepLinkService?.getSearchParameter(key);
-=======
-  getSearchParameter(key: string): string | null {
-    return this.searchparam.get(key);
->>>>>>> 6d5b7ba8
   }
 
   isEmulatedByDeepLink(): BehaviorSubject<boolean> {
@@ -117,7 +103,6 @@
    * check whether try to emulate customer from deeplink
    */
   isEmulateInURL(): boolean {
-<<<<<<< HEAD
     return this.asmDeepLinkService?.isEmulateInURL() || false;
   }
 
@@ -134,8 +119,5 @@
    */
   handleDeepLinkNavigation(parameters = this.getDeepLinkUrlParams()): void {
     this.asmDeepLinkService?.handleNavigation(parameters);
-=======
-    return this.asmEnablerService?.isEmulateInURL() || false;
->>>>>>> 6d5b7ba8
   }
 }