--- conflicted
+++ resolved
@@ -18,12 +18,10 @@
 export class AsmComponentService {
   protected searchparam: URLSearchParams;
   isEmulatedByDeepLink$: BehaviorSubject<boolean> = new BehaviorSubject(false);
-<<<<<<< HEAD
   showInactiveCartInfoAlert$: BehaviorSubject<boolean> = new BehaviorSubject(
     false
   );
-=======
->>>>>>> a8c99e11
+
 
   constructor(
     protected authService: AuthService,
@@ -44,7 +42,6 @@
   setEmulatedByDeepLink(emulated: boolean) {
     this.isEmulatedByDeepLink$.next(emulated);
   }
-<<<<<<< HEAD
 
   setShowInactiveCartInfoAlert(display: boolean) {
     this.showInactiveCartInfoAlert$.next(display);
@@ -53,8 +50,6 @@
   showInactiveCartInfoAlert(): BehaviorSubject<boolean> {
     return this.showInactiveCartInfoAlert$;
   }
-=======
->>>>>>> a8c99e11
 
   logoutCustomerSupportAgentAndCustomer(): void {
     this.csAgentAuthService.logoutCustomerSupportAgent();
