--- conflicted
+++ resolved
@@ -26,12 +26,8 @@
   submitEvent = new EventEmitter<{ userId: string; password: string }>();
 
   constructor(protected fb: UntypedFormBuilder) {
-<<<<<<< HEAD
-    useFeatureStyles('a11yPasswordVisibliltyBtnValueOverflow');
+    useFeatureStyles('a11yPasswordVisibilityBtnValueOverflow');
     useFeatureStyles('a11yTextSpacingAdjustments');
-=======
-    useFeatureStyles('a11yPasswordVisibilityBtnValueOverflow');
->>>>>>> e91a9fce
   }
 
   ngOnInit(): void {
