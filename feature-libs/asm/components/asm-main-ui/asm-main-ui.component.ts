/*
 * SPDX-FileCopyrightText: 2023 SAP Spartacus team <spartacus-team@sap.com>
 *
 * SPDX-License-Identifier: Apache-2.0
 */

import {
  Component,
  ElementRef,
  HostBinding,
  OnDestroy,
  OnInit,
  Optional,
  ViewChild,
} from '@angular/core';
import { AsmService } from '@spartacus/asm/core';
import {
  AsmEnablerService,
  AsmUi,
  CsAgentAuthService,
  CustomerListColumnActionType,
} from '@spartacus/asm/root';
import {
  AuthService,
  FeatureConfigService,
  GlobalMessageService,
  GlobalMessageType,
  RoutingService,
  User,
} from '@spartacus/core';
import {
  ICON_TYPE,
  LaunchDialogService,
  LAUNCH_CALLER,
} from '@spartacus/storefront';
import { UserAccountFacade } from '@spartacus/user/account/root';
import { combineLatest, Observable, of, Subscription } from 'rxjs';
import {
  distinctUntilChanged,
  filter,
  map,
  switchMap,
  take,
  tap,
} from 'rxjs/operators';
import { CustomerListAction } from '../customer-list/customer-list.model';
import { AsmComponentService } from '../services/asm-component.service';
@Component({
  selector: 'cx-asm-main-ui',
  templateUrl: './asm-main-ui.component.html',
})
export class AsmMainUiComponent implements OnInit, OnDestroy {
  customerSupportAgentLoggedIn$: Observable<boolean>;
  csAgentTokenLoading$: Observable<boolean>;
  customer$: Observable<User | undefined>;
  isCollapsed$: Observable<boolean> | undefined;
  iconTypes = ICON_TYPE;

<<<<<<< HEAD
  showInactiveCartInfoAlert$: Observable<boolean>;
=======
>>>>>>> a8c99e11
  showCreateCustomerSuccessfullyAlert = false;
  globalMessageType = GlobalMessageType;

  @HostBinding('class.hidden') disabled = false;

  protected startingCustomerSession = false;

  subscription: Subscription = new Subscription();

  @ViewChild('customerListLink') element: ElementRef;
  @ViewChild('addNewCustomerLink') addNewCustomerLink: ElementRef;

  constructor(
    authService: AuthService,
    csAgentAuthService: CsAgentAuthService,
    asmComponentService: AsmComponentService,
    globalMessageService: GlobalMessageService,
    routingService: RoutingService,
    asmService: AsmService,
    userAccountFacade: UserAccountFacade,
    launchDialogService: LaunchDialogService,
    // eslint-disable-next-line @typescript-eslint/unified-signatures
    featureConfig: FeatureConfigService,
    asmEnableService: AsmEnablerService
  );
  /**
   * @deprecated since 7.0
   */
  constructor(
    authService: AuthService,
    csAgentAuthService: CsAgentAuthService,
    asmComponentService: AsmComponentService,
    globalMessageService: GlobalMessageService,
    routingService: RoutingService,
    asmService: AsmService,
    userAccountFacade: UserAccountFacade,
    launchDialogService: LaunchDialogService
  );
  constructor(
    protected authService: AuthService,
    protected csAgentAuthService: CsAgentAuthService,
    protected asmComponentService: AsmComponentService,
    protected globalMessageService: GlobalMessageService,
    protected routingService: RoutingService,
    protected asmService: AsmService,
    protected userAccountFacade: UserAccountFacade,
    protected launchDialogService: LaunchDialogService,
    @Optional() protected featureConfig?: FeatureConfigService,
    @Optional() protected asmEnableService?: AsmEnablerService
  ) {}

  ngOnInit(): void {
    this.customerSupportAgentLoggedIn$ = this.csAgentAuthService
      .isCustomerSupportAgentLoggedIn()
      .pipe(
        distinctUntilChanged(),
        tap((loggedIn) => {
          if (!loggedIn) {
            this.closeModal();
          }
        })
      );

    this.csAgentTokenLoading$ =
      this.csAgentAuthService.getCustomerSupportAgentTokenLoading();
    this.customer$ = this.authService.isUserLoggedIn().pipe(
      switchMap((isLoggedIn) => {
        if (isLoggedIn) {
          this.handleCustomerSessionStartRedirection();
          return this.userAccountFacade.get();
        } else {
          return of(undefined);
        }
      })
    );
    this.isCollapsed$ = this.asmService
      .getAsmUiState()
      .pipe(
        map((uiState: AsmUi) =>
          uiState.collapsed === undefined ? false : uiState.collapsed
        )
      );
    this.subscription.add(
      this.launchDialogService.dialogClose
        .pipe(filter((result) => Boolean(result)))
        .subscribe((result: CustomerListAction | User | string) => {
          if (typeof result !== 'string') {
            if ('selectedUser' in result) {
              this.startCustomerEmulationSession(result.selectedUser);
              if (
                result.actionType === CustomerListColumnActionType.ORDER_HISTORY
              ) {
                this.routingService.go({ cxRoute: 'orders' });
              }
            } else if ('customerId' in result) {
              this.startCustomerEmulationSession({
                customerId: result.customerId,
              });
              this.showCreateCustomerSuccessfullyAlert = true;
            }
            if (
              'actionType' in result &&
              result.actionType === CustomerListColumnActionType.ACTIVE_CART
            ) {
              this.routingService.go({ cxRoute: 'cart' });
            }
          }
        })
    );
    this.subscribeForDeeplink();
<<<<<<< HEAD
    if (this.featureConfig?.isLevel('6.2')) {
      this.showInactiveCartInfoAlert$ =
        this.asmComponentService.showInactiveCartInfoAlert();
    }
=======
>>>>>>> a8c99e11
  }

  /**
   * When agent is logged in and deep link has customerID,
   * call logout if has customer emulated(userLoggedin) but not emulated by deep link.
   * call startSessionWithParameters
   */
  protected subscribeForDeeplink(): void {
    if (this.featureConfig?.isLevel('6.2')) {
      if (this.asmEnableService?.isEmulateInURL()) {
        //Always route to home page to avoid 404
        this.routingService.go('/');
      }
      const parameters = {
        customerId: this.asmComponentService.getSearchParameter('customerId'),
        emulated: false,
      };
      this.subscription.add(
        combineLatest([
          this.customerSupportAgentLoggedIn$,
          this.authService.isUserLoggedIn(),
          this.asmComponentService.isEmulatedByDeepLink(),
        ]).subscribe(([agentLoggedIn, userLoggedin, isEmulatedByDeepLink]) => {
          if (agentLoggedIn && parameters.customerId) {
            if (!isEmulatedByDeepLink && userLoggedin) {
              this.asmComponentService.logoutCustomer();
            } else {
              parameters.emulated = isEmulatedByDeepLink;
              setTimeout(() => this.startSessionWithParameters(parameters));
            }
          }
        })
      );
    }
  }
<<<<<<< HEAD
=======

>>>>>>> a8c99e11
  /**
   * If url contains customerId and we haven't emulatedFromURL, we'll change the isEmulatedByDeepLink flag and
   * start emulate customer in URL.
   */
  protected startSessionWithParameters(parameters: any): void {
    if (!parameters.emulated) {
      this.asmComponentService.setEmulatedByDeepLink(true);
      this.startCustomerEmulationSession(
        {
          customerId: parameters.customerId,
        },
        parameters
      );
    }
  }

  protected handleCustomerSessionStartRedirection(): void {
    this.asmComponentService
      .isCustomerEmulationSessionInProgress()
      .pipe(take(1))
      .subscribe((isCustomerEmulated) => {
        if (this.startingCustomerSession && isCustomerEmulated) {
          this.startingCustomerSession = false;
          this.globalMessageService.remove(GlobalMessageType.MSG_TYPE_ERROR);
          this.routingService.go('/');
        }
      });
  }

  loginCustomerSupportAgent({
    userId,
    password,
  }: {
    userId: string;
    password: string;
  }): void {
    this.csAgentAuthService.authorizeCustomerSupportAgent(userId, password);
  }

  logout(): void {
    this.asmComponentService.logoutCustomerSupportAgentAndCustomer();
  }

  startCustomerEmulationSession(
    { customerId }: { customerId?: string },
    options?: any
  ): void {
    if (customerId) {
      this.csAgentAuthService.startCustomerEmulationSession(customerId);
      this.startingCustomerSession = true;
      if (options) {
        this.andThen(options);
      }
    } else {
      this.globalMessageService.add(
        { key: 'asm.error.noCustomerId' },
        GlobalMessageType.MSG_TYPE_ERROR
      );
    }
  }

  andThen(_options: any) {
    //navigate to other pages
  }

  hideUi(): void {
    this.disabled = true;
    this.asmComponentService.unload();
  }

  showCustomList(): void {
    this.launchDialogService.openDialogAndSubscribe(
      LAUNCH_CALLER.ASM_CUSTOMER_LIST,
      this.element
    );
  }

  closeModal(): void {
    this.launchDialogService.closeDialog('logout');
  }

  createCustomer(): void {
    this.launchDialogService?.openDialogAndSubscribe(
      LAUNCH_CALLER.ASM_CREATE_CUSTOMER_FORM,
      this.addNewCustomerLink
    );
  }

  closeDialogConfirmationAlert(): void {
    this.showCreateCustomerSuccessfullyAlert = false;
  }

  closeInactiveCartInfoAlert(): void {
    this.asmComponentService.setShowInactiveCartInfoAlert(false);
  }

  ngOnDestroy() {
    this.subscription?.unsubscribe();
  }
}<|MERGE_RESOLUTION|>--- conflicted
+++ resolved
@@ -56,10 +56,7 @@
   isCollapsed$: Observable<boolean> | undefined;
   iconTypes = ICON_TYPE;
 
-<<<<<<< HEAD
   showInactiveCartInfoAlert$: Observable<boolean>;
-=======
->>>>>>> a8c99e11
   showCreateCustomerSuccessfullyAlert = false;
   globalMessageType = GlobalMessageType;
 
@@ -170,13 +167,10 @@
         })
     );
     this.subscribeForDeeplink();
-<<<<<<< HEAD
     if (this.featureConfig?.isLevel('6.2')) {
       this.showInactiveCartInfoAlert$ =
         this.asmComponentService.showInactiveCartInfoAlert();
     }
-=======
->>>>>>> a8c99e11
   }
 
   /**
@@ -212,10 +206,8 @@
       );
     }
   }
-<<<<<<< HEAD
-=======
-
->>>>>>> a8c99e11
+  
+  
   /**
    * If url contains customerId and we haven't emulatedFromURL, we'll change the isEmulatedByDeepLink flag and
    * start emulate customer in URL.
