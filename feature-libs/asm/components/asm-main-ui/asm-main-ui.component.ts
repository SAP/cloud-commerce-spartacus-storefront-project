--- conflicted
+++ resolved
@@ -106,7 +106,7 @@
     protected launchDialogService: LaunchDialogService,
     @Optional() protected featureConfig?: FeatureConfigService,
     @Optional() protected asmEnableService?: AsmEnablerService
-  ) { }
+  ) {}
 
   ngOnInit(): void {
     this.customerSupportAgentLoggedIn$ = this.csAgentAuthService
@@ -168,38 +168,20 @@
   }
 
   /**
-<<<<<<< HEAD
-=======
-   * If emulate customer, navigate to home page
-   * */
-  protected checkIsEmulateFromDeepLinkAndNavigate(): void {
-    if (
-      this.featureConfig?.isLevel('6.2') &&
-      this.asmEnableService?.isEmulateInURL()
-    ) {
-      this.routingService.go('/');
-    }
-  }
-
-  /**
->>>>>>> 05806756
    * When agent is logged in and deep link has customerID,
    * call logout if has customer emulated(userLoggedin) but not emulated by deep link.
    * call startSessionWithParameters
    */
   protected subscribeForDeeplink(): void {
-<<<<<<< HEAD
-    if (this.featureConfig?.isLevel('6.1')) {
+    if (this.featureConfig?.isLevel('6.2')) {
+      if (this.asmEnableService?.isEmulateInURL()) {
+        //Always route to home page to avoid 404
+        this.routingService.go('/');
+      }
       const parameters = {
         customerId: this.asmComponentService.getSearchParameter('customerId'),
         someId: this.asmComponentService.getSearchParameter('someId'),
-      }
-
-=======
-    if (this.featureConfig?.isLevel('6.2')) {
-      const customerIdInURL =
-        this.asmComponentService.getSearchParameter('customerId');
->>>>>>> 05806756
+      };
       this.subscription.add(
         combineLatest([
           this.customerSupportAgentLoggedIn$,
@@ -226,9 +208,12 @@
     this.asmComponentService.isEmulatedByDeepLink().subscribe((emulated) => {
       if (!emulated) {
         this.asmComponentService.setEmulatedByDeepLink(true);
-        this.startCustomerEmulationSession({
-          customerId: parameters.customerId,
-        }, parameters);
+        this.startCustomerEmulationSession(
+          {
+            customerId: parameters.customerId,
+          },
+          parameters
+        );
       }
     });
   }
@@ -256,17 +241,19 @@
     this.csAgentAuthService.authorizeCustomerSupportAgent(userId, password);
   }
 
-
   logout(): void {
     this.asmComponentService.logoutCustomerSupportAgentAndCustomer();
   }
 
-  startCustomerEmulationSession({ customerId }: { customerId?: string }, options?: any): void {
+  startCustomerEmulationSession(
+    { customerId }: { customerId?: string },
+    options?: any
+  ): void {
     if (customerId) {
       this.csAgentAuthService.startCustomerEmulationSession(customerId);
       this.startingCustomerSession = true;
       if (options) {
-        this.andThen(options)
+        this.andThen(options);
       }
     } else {
       this.globalMessageService.add(
@@ -277,7 +264,7 @@
   }
 
   andThen(options: any) {
-    console.log(options)
+    console.log(options);
   }
 
   hideUi(): void {
