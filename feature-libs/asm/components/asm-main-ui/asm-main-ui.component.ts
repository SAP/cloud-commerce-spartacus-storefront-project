--- conflicted
+++ resolved
@@ -4,24 +4,9 @@
  * SPDX-License-Identifier: Apache-2.0
  */
 
-<<<<<<< HEAD
-import {
-  Component,
-  ElementRef,
-  HostBinding,
-  OnDestroy,
-  OnInit,
-  Optional,
-  ViewChild,
-} from '@angular/core';
-=======
 import { Component, HostBinding, OnInit } from '@angular/core';
->>>>>>> 2abeaf78
 import { AsmService, AsmUi } from '@spartacus/asm/core';
-import {
-  CsAgentAuthService,
-  CustomerListColumnActionType,
-} from '@spartacus/asm/root';
+import { CsAgentAuthService } from '@spartacus/asm/root';
 import {
   AuthService,
   GlobalMessageService,
@@ -29,66 +14,25 @@
   RoutingService,
   User,
 } from '@spartacus/core';
-import {
-  ICON_TYPE,
-  LaunchDialogService,
-  LAUNCH_CALLER,
-} from '@spartacus/storefront';
 import { UserAccountFacade } from '@spartacus/user/account/root';
-import { Observable, of, Subscription } from 'rxjs';
-import {
-  distinctUntilChanged,
-  filter,
-  map,
-  switchMap,
-  take,
-  tap,
-} from 'rxjs/operators';
-import { CustomerListAction } from '../customer-list/customer-list.model';
+import { Observable, of } from 'rxjs';
+import { map, switchMap, take } from 'rxjs/operators';
 import { AsmComponentService } from '../services/asm-component.service';
+
 @Component({
   selector: 'cx-asm-main-ui',
   templateUrl: './asm-main-ui.component.html',
 })
-export class AsmMainUiComponent implements OnInit, OnDestroy {
+export class AsmMainUiComponent implements OnInit {
   customerSupportAgentLoggedIn$: Observable<boolean>;
   csAgentTokenLoading$: Observable<boolean>;
   customer$: Observable<User | undefined>;
-  isCollapsed$: Observable<boolean> | undefined;
-  iconTypes = ICON_TYPE;
+  isCollapsed$: Observable<boolean>;
 
   @HostBinding('class.hidden') disabled = false;
 
   protected startingCustomerSession = false;
 
-  subscription: Subscription = new Subscription();
-
-  @ViewChild('customerListLink') element: ElementRef;
-
-  // TODO(#206): make LaunchDialogService are required dependency
-  constructor(
-    authService: AuthService,
-    csAgentAuthService: CsAgentAuthService,
-    asmComponentService: AsmComponentService,
-    globalMessageService: GlobalMessageService,
-    routingService: RoutingService,
-    asmService: AsmService,
-    userAccountFacade: UserAccountFacade,
-    // eslint-disable-next-line @typescript-eslint/unified-signatures
-    launchDialogService: LaunchDialogService
-  );
-  /**
-   * @deprecated since 5.1
-   */
-  constructor(
-    authService: AuthService,
-    csAgentAuthService: CsAgentAuthService,
-    asmComponentService: AsmComponentService,
-    globalMessageService: GlobalMessageService,
-    routingService: RoutingService,
-    asmService: AsmService,
-    userAccountFacade: UserAccountFacade
-  );
   constructor(
     protected authService: AuthService,
     protected csAgentAuthService: CsAgentAuthService,
@@ -96,22 +40,12 @@
     protected globalMessageService: GlobalMessageService,
     protected routingService: RoutingService,
     protected asmService: AsmService,
-    protected userAccountFacade: UserAccountFacade,
-    @Optional() protected launchDialogService?: LaunchDialogService
+    protected userAccountFacade: UserAccountFacade
   ) {}
 
   ngOnInit(): void {
-    this.customerSupportAgentLoggedIn$ = this.csAgentAuthService
-      .isCustomerSupportAgentLoggedIn()
-      .pipe(
-        distinctUntilChanged(),
-        tap((loggedIn) => {
-          if (!loggedIn) {
-            this.closeModal();
-          }
-        })
-      );
-
+    this.customerSupportAgentLoggedIn$ =
+      this.csAgentAuthService.isCustomerSupportAgentLoggedIn();
     this.csAgentTokenLoading$ =
       this.csAgentAuthService.getCustomerSupportAgentTokenLoading();
     this.customer$ = this.authService.isUserLoggedIn().pipe(
@@ -131,20 +65,6 @@
           uiState.collapsed === undefined ? false : uiState.collapsed
         )
       );
-    this.subscription.add(
-      this.launchDialogService?.dialogClose
-        .pipe(filter((result) => Boolean(result)))
-        .subscribe((result: CustomerListAction) => {
-          if (result.selectedUser) {
-            this.startCustomerEmulationSession(result.selectedUser);
-            if (
-              result.actionType === CustomerListColumnActionType.ORDER_HISTORY
-            ) {
-              this.routingService.go({ cxRoute: 'orders' });
-            }
-          }
-        })
-    );
   }
 
   protected handleCustomerSessionStartRedirection(): void {
@@ -190,19 +110,4 @@
     this.disabled = true;
     this.asmComponentService.unload();
   }
-
-  showCustomList(): void {
-    this.launchDialogService?.openDialogAndSubscribe(
-      LAUNCH_CALLER.ASM_CUSTOMER_LIST,
-      this.element
-    );
-  }
-
-  closeModal(): void {
-    this.launchDialogService?.closeDialog('logout');
-  }
-
-  ngOnDestroy() {
-    this.subscription?.unsubscribe();
-  }
 }