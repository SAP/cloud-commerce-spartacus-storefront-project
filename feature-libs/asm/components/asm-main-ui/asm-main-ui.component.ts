--- conflicted
+++ resolved
@@ -32,11 +32,7 @@
   LaunchDialogService,
 } from '@spartacus/storefront';
 import { UserAccountFacade } from '@spartacus/user/account/root';
-<<<<<<< HEAD
 import { combineLatest, Observable, of, Subscription } from 'rxjs';
-=======
-import { Observable, Subscription, of } from 'rxjs';
->>>>>>> 8739c260
 import {
   distinctUntilChanged,
   filter,
@@ -59,13 +55,10 @@
   customer$: Observable<User | undefined>;
   isCollapsed$: Observable<boolean> | undefined;
   iconTypes = ICON_TYPE;
-<<<<<<< HEAD
   customerIdInURL: string;
   emulated: boolean = false;
-=======
   showCreateCustomerSuccessfullyAlert = false;
   globalMessageType = GlobalMessageType;
->>>>>>> 8739c260
 
   @HostBinding('class.hidden') disabled = false;
 
