--- conflicted
+++ resolved
@@ -8,11 +8,9 @@
   User,
 } from '@spartacus/core';
 import { UserAccountFacade } from '@spartacus/user/account/root';
-import { ModalService } from 'projects/storefrontlib/shared';
 import { Observable, of } from 'rxjs';
 import { map, switchMap, take } from 'rxjs/operators';
 import { AsmComponentService } from '../services/asm-component.service';
-import { PrototypeComponent } from './prototype/prototype.component';
 
 @Component({
   selector: 'cx-asm-main-ui',
@@ -34,14 +32,8 @@
     protected asmComponentService: AsmComponentService,
     protected globalMessageService: GlobalMessageService,
     protected routingService: RoutingService,
-<<<<<<< HEAD
-    protected asmService: AsmService,
-    protected userAccountFacade: UserAccountFacade,
-    protected modalService: ModalService
-=======
     protected asmFacade: AsmFacade,
     protected userAccountFacade: UserAccountFacade
->>>>>>> 7835b09a
   ) {}
 
   ngOnInit(): void {
@@ -111,8 +103,4 @@
     this.disabled = true;
     this.asmComponentService.unload();
   }
-
-  open360(): void {
-    this.modalService.open(PrototypeComponent);
-  }
 }