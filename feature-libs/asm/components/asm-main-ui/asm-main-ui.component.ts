import { Component, HostBinding, OnInit } from '@angular/core';
import { AsmFacade, AsmUi, CsAgentAuthService } from '@spartacus/asm/root';
import {
  AuthService,
  GlobalMessageService,
  GlobalMessageType,
  RoutingService,
  User,
} from '@spartacus/core';
import { UserAccountFacade } from '@spartacus/user/account/root';
import { Observable, of } from 'rxjs';
import { map, switchMap, take } from 'rxjs/operators';
import { AsmComponentService } from '../services/asm-component.service';

@Component({
  selector: 'cx-asm-main-ui',
  templateUrl: './asm-main-ui.component.html',
})
export class AsmMainUiComponent implements OnInit {
  customerSupportAgentLoggedIn$: Observable<boolean>;
  csAgentTokenLoading$: Observable<boolean>;
  customer$: Observable<User | undefined>;
  isCollapsed$: Observable<boolean>;

  @HostBinding('class.hidden') disabled = false;

  protected startingCustomerSession = false;

  constructor(
    protected authService: AuthService,
    protected csAgentAuthService: CsAgentAuthService,
    protected asmComponentService: AsmComponentService,
    protected globalMessageService: GlobalMessageService,
    protected routingService: RoutingService,
<<<<<<< HEAD
    protected asmService: AsmFacade
=======
    protected asmService: AsmService,
    protected userAccountFacade: UserAccountFacade
>>>>>>> 877ed852
  ) {}

  ngOnInit(): void {
    this.customerSupportAgentLoggedIn$ =
      this.csAgentAuthService.isCustomerSupportAgentLoggedIn();
    this.csAgentTokenLoading$ =
      this.csAgentAuthService.getCustomerSupportAgentTokenLoading();
    this.customer$ = this.authService.isUserLoggedIn().pipe(
      switchMap((isLoggedIn) => {
        if (isLoggedIn) {
          this.handleCustomerSessionStartRedirection();
          return this.userAccountFacade.get();
        } else {
          return of(undefined);
        }
      })
    );
    this.isCollapsed$ = this.asmService
      .getAsmUiState()
      .pipe(
        map((uiState: AsmUi) =>
          uiState.collapsed === undefined ? false : uiState.collapsed
        )
      );
  }

  protected handleCustomerSessionStartRedirection(): void {
    this.asmComponentService
      .isCustomerEmulationSessionInProgress()
      .pipe(take(1))
      .subscribe((isCustomerEmulated) => {
        if (this.startingCustomerSession && isCustomerEmulated) {
          this.startingCustomerSession = false;
          this.globalMessageService.remove(GlobalMessageType.MSG_TYPE_ERROR);
          this.routingService.go('/');
        }
      });
  }

  loginCustomerSupportAgent({
    userId,
    password,
  }: {
    userId: string;
    password: string;
  }): void {
    this.csAgentAuthService.authorizeCustomerSupportAgent(userId, password);
  }

  logout(): void {
    this.asmComponentService.logoutCustomerSupportAgentAndCustomer();
  }

  startCustomerEmulationSession({ customerId }: { customerId?: string }): void {
    if (customerId) {
      this.csAgentAuthService.startCustomerEmulationSession(customerId);
      this.startingCustomerSession = true;
    } else {
      this.globalMessageService.add(
        { key: 'asm.error.noCustomerId' },
        GlobalMessageType.MSG_TYPE_ERROR
      );
    }
  }

  hideUi(): void {
    this.disabled = true;
    this.asmComponentService.unload();
  }
}<|MERGE_RESOLUTION|>--- conflicted
+++ resolved
@@ -32,12 +32,8 @@
     protected asmComponentService: AsmComponentService,
     protected globalMessageService: GlobalMessageService,
     protected routingService: RoutingService,
-<<<<<<< HEAD
-    protected asmService: AsmFacade
-=======
     protected asmService: AsmService,
     protected userAccountFacade: UserAccountFacade
->>>>>>> 877ed852
   ) {}
 
   ngOnInit(): void {
