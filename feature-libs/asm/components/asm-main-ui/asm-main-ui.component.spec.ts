import {
  Component,
  DebugElement,
  EventEmitter,
  Input,
  Output,
} from '@angular/core';
import {
  ComponentFixture,
  fakeAsync,
  TestBed,
  tick,
  waitForAsync,
} from '@angular/core/testing';
import { By } from '@angular/platform-browser';
import { AsmService, AsmUi } from '@spartacus/asm/core';
import {
  CsAgentAuthService,
  CustomerListColumnActionType,
} from '@spartacus/asm/root';
import {
  AuthService,
  GlobalMessageService,
  I18nTestingModule,
  RoutingService,
  User,
} from '@spartacus/core';
<<<<<<< HEAD
import { ModalRef, ModalService } from '@spartacus/storefront';
=======
import { UserAccountFacade } from '@spartacus/user/account/root';
>>>>>>> a6b87297
import { Observable, of } from 'rxjs';
import { CustomerListComponent } from '../customer-list/customer-list.component';
import { AsmComponentService } from '../services/asm-component.service';
import { AsmMainUiComponent } from './asm-main-ui.component';

class MockAuthService implements Partial<AuthService> {
  isUserLoggedIn(): Observable<boolean> {
    return of(false);
  }
}

class MockCsAgentAuthService implements Partial<CsAgentAuthService> {
  authorizeCustomerSupportAgent(): Promise<void> {
    return Promise.resolve();
  }
  isCustomerSupportAgentLoggedIn(): Observable<boolean> {
    return of(false);
  }
  getCustomerSupportAgentTokenLoading(): Observable<boolean> {
    return of(false);
  }
  startCustomerEmulationSession(_customerId: string) {}
}

class MockUserAccountFacade implements Partial<UserAccountFacade> {
  get(): Observable<User> {
    return of({});
  }
}

export class MockNgbModalRef {
  componentInstance = {
    selectedUserGroupId: '',
    customerSearchPage$: of({}),
    customerListsPage$: of({}),
    selectedCustomer: {},
    fetchCustomers: () => {},
    closeModal: (_reason?: any) => {},
  };
  result: Promise<any> = new Promise(() => {});
}

class MockModalService {
  open() {
    return new MockNgbModalRef();
  }
  getActiveModal() {
    return new MockNgbModalRef();
  }
}

@Component({
  selector: 'cx-asm-toggle-ui',
  template: '',
})
class MockAsmToggleUiComponent {}

@Component({
  selector: 'cx-asm-session-timer',
  template: '',
})
class MockAsmSessionTimerComponent {}

@Component({
  selector: 'cx-customer-selection',
  template: '',
})
class MockCustomerSelectionComponent {
  @Output()
  submitEvent = new EventEmitter();
}
@Component({
  selector: 'cx-csagent-login-form',
  template: '',
})
class MockCSAgentLoginFormComponent {
  @Output()
  submitEvent = new EventEmitter();
  @Input()
  csAgentTokenLoading = false;
}
@Component({
  template: '',
  selector: 'cx-customer-emulation',
})
class MockCustomerEmulationComponent {}

class MockGlobalMessageService implements Partial<GlobalMessageService> {
  remove() {}
  add() {}
}

class MockRoutingService implements Partial<RoutingService> {
  go = () => Promise.resolve(true);
}

class MockAsmComponentService {
  logoutCustomerSupportAgentAndCustomer(): void {}
  unload() {}
  isCustomerEmulationSessionInProgress() {
    return of(false);
  }
}

class MockAsmService implements Partial<AsmService> {
  getAsmUiState(): Observable<AsmUi> {
    return of(mockAsmUi);
  }
}

const mockAsmUi: AsmUi = {
  collapsed: false,
};

describe('AsmMainUiComponent', () => {
  let component: AsmMainUiComponent;
  let fixture: ComponentFixture<AsmMainUiComponent>;
  let authService: AuthService;
  let csAgentAuthService: CsAgentAuthService;
  let userAccountFacade: UserAccountFacade;
  let el: DebugElement;
  let globalMessageService: GlobalMessageService;
  let routingService: RoutingService;
  let asmComponentService: AsmComponentService;
  let asmService: AsmService;
  let modalService: ModalService;

  beforeEach(
    waitForAsync(() => {
      TestBed.configureTestingModule({
        imports: [I18nTestingModule],
        declarations: [
          AsmMainUiComponent,
          MockAsmToggleUiComponent,
          MockCSAgentLoginFormComponent,
          MockCustomerSelectionComponent,
          MockAsmSessionTimerComponent,
          MockCustomerEmulationComponent,
        ],
        providers: [
          { provide: AuthService, useClass: MockAuthService },
          { provide: CsAgentAuthService, useClass: MockCsAgentAuthService },
          { provide: UserAccountFacade, useClass: MockUserAccountFacade },
          { provide: GlobalMessageService, useClass: MockGlobalMessageService },
          { provide: RoutingService, useClass: MockRoutingService },
          { provide: AsmComponentService, useClass: MockAsmComponentService },
          { provide: AsmService, useClass: MockAsmService },
          { provide: ModalService, useClass: MockModalService },
        ],
      }).compileComponents();
    })
  );

  beforeEach(() => {
    fixture = TestBed.createComponent(AsmMainUiComponent);
    authService = TestBed.inject(AuthService);
    csAgentAuthService = TestBed.inject(CsAgentAuthService);
    userAccountFacade = TestBed.inject(UserAccountFacade);
    globalMessageService = TestBed.inject(GlobalMessageService);
    routingService = TestBed.inject(RoutingService);
    asmComponentService = TestBed.inject(AsmComponentService);
    asmService = TestBed.inject(AsmService);
    modalService = TestBed.inject(ModalService);
    component = fixture.componentInstance;
    el = fixture.debugElement;
    fixture.detectChanges();
  });

  it('should create', () => {
    expect(component).toBeTruthy();
  });

  it('should call authorizeCustomerSupportAgent() on agent login form submit', () => {
    spyOn(csAgentAuthService, 'authorizeCustomerSupportAgent').and.stub();

    const userId = 'asagent';
    const password = 'password';
    component.loginCustomerSupportAgent({ userId, password });
    expect(
      csAgentAuthService.authorizeCustomerSupportAgent
    ).toHaveBeenCalledWith(userId, password);
  });

  it('should call logoutCustomerSupportAgentAndCustomer() on agent logout', () => {
    spyOn(
      asmComponentService,
      'logoutCustomerSupportAgentAndCustomer'
    ).and.stub();

    component.logout();

    expect(
      asmComponentService.logoutCustomerSupportAgentAndCustomer
    ).toHaveBeenCalled();
  });

  it('should call authService.startCustomerEmulationSession() when startCustomerEmulationSession() is called', () => {
    spyOn(csAgentAuthService, 'startCustomerEmulationSession').and.stub();
    const testCustomerId = 'customerid1234567890';

    component.startCustomerEmulationSession({ customerId: testCustomerId });

    expect(
      csAgentAuthService.startCustomerEmulationSession
    ).toHaveBeenCalledWith(testCustomerId);
  });

  it('should not call authService.startCustomerEmulationSession() when customerId is undefined', () => {
    spyOn(csAgentAuthService, 'startCustomerEmulationSession').and.stub();
    spyOn(globalMessageService, 'add').and.stub();

    component.startCustomerEmulationSession({ customerId: undefined });

    expect(globalMessageService.add).toHaveBeenCalled();
    expect(
      csAgentAuthService.startCustomerEmulationSession
    ).not.toHaveBeenCalled();
  });

  it('should display the login form by default and when the collapse state is false', () => {
    spyOn(csAgentAuthService, 'isCustomerSupportAgentLoggedIn').and.returnValue(
      of(false)
    );
    spyOn(authService, 'isUserLoggedIn').and.returnValue(of(false));
    component.ngOnInit();
    fixture.detectChanges();
    expect(el.query(By.css('cx-csagent-login-form'))).toBeTruthy();
    expect(el.query(By.css('cx-customer-selection'))).toBeFalsy();
    expect(el.query(By.css('cx-asm-session-timer'))).toBeFalsy();
    expect(el.query(By.css('cx-customer-emulation'))).toBeFalsy();
  });

  it('should not display the login form by default and when the collapse state is true', () => {
    spyOn(asmService, 'getAsmUiState').and.returnValue(of({ collapsed: true }));
    spyOn(csAgentAuthService, 'isCustomerSupportAgentLoggedIn').and.returnValue(
      of(false)
    );
    spyOn(authService, 'isUserLoggedIn').and.returnValue(of(false));
    component.ngOnInit();
    fixture.detectChanges();
    expect(el.query(By.css('cx-csagent-login-form'))).toBeFalsy();
    expect(el.query(By.css('cx-customer-selection'))).toBeFalsy();
    expect(el.query(By.css('cx-asm-session-timer'))).toBeFalsy();
    expect(el.query(By.css('cx-customer-emulation'))).toBeFalsy();
  });

  it('should display the customer selection state when an agent is signed in and when the collapse state is false', () => {
    spyOn(csAgentAuthService, 'isCustomerSupportAgentLoggedIn').and.returnValue(
      of(true)
    );
    spyOn(authService, 'isUserLoggedIn').and.returnValue(of(false));
    spyOn(userAccountFacade, 'get').and.returnValue(of({}));
    component.ngOnInit();
    fixture.detectChanges();
    expect(el.query(By.css('cx-csagent-login-form'))).toBeFalsy();
    expect(el.query(By.css('cx-customer-selection'))).toBeTruthy();
    expect(el.query(By.css('cx-asm-session-timer'))).toBeTruthy();
    expect(el.query(By.css('cx-customer-emulation'))).toBeFalsy();
    expect(el.query(By.css('button[title="asm.logout"]'))).toBeTruthy();
  });

  it('should not display the customer selection state when an agent is signed in and when the collapse state is true', () => {
    spyOn(asmService, 'getAsmUiState').and.returnValue(of({ collapsed: true }));
    spyOn(csAgentAuthService, 'isCustomerSupportAgentLoggedIn').and.returnValue(
      of(true)
    );
    spyOn(authService, 'isUserLoggedIn').and.returnValue(of(false));
    spyOn(userAccountFacade, 'get').and.returnValue(of({}));
    component.ngOnInit();
    fixture.detectChanges();
    expect(el.query(By.css('cx-csagent-login-form'))).toBeFalsy();
    expect(el.query(By.css('cx-customer-selection'))).toBeFalsy();
    expect(el.query(By.css('cx-asm-session-timer'))).toBeTruthy();
    expect(el.query(By.css('cx-customer-emulation'))).toBeFalsy();
    expect(el.query(By.css('button[title="asm.logout"]'))).toBeTruthy();
  });

  it('should display customer emulation state when a customer is signed in and when the collapse state is false', () => {
    const testUser = { uid: 'user@test.com', name: 'Test User' } as User;
    spyOn(csAgentAuthService, 'isCustomerSupportAgentLoggedIn').and.returnValue(
      of(true)
    );
    spyOn(authService, 'isUserLoggedIn').and.returnValue(of(true));
    spyOn(userAccountFacade, 'get').and.returnValue(of(testUser));
    component.ngOnInit();
    fixture.detectChanges();

    expect(el.query(By.css('cx-customer-emulation'))).toBeTruthy();
    expect(el.query(By.css('cx-csagent-login-form'))).toBeFalsy();
    expect(el.query(By.css('cx-customer-selection'))).toBeFalsy();
    expect(el.query(By.css('cx-asm-session-timer'))).toBeTruthy();
    expect(el.query(By.css('button[title="asm.logout"]'))).toBeTruthy();
  });

  it('should not display customer emulation state when a customer is signed in and when the collapse state is true', () => {
    spyOn(asmService, 'getAsmUiState').and.returnValue(of({ collapsed: true }));
    const testUser = { uid: 'user@test.com', name: 'Test User' } as User;
    spyOn(csAgentAuthService, 'isCustomerSupportAgentLoggedIn').and.returnValue(
      of(true)
    );
    spyOn(authService, 'isUserLoggedIn').and.returnValue(of(true));
    spyOn(userAccountFacade, 'get').and.returnValue(of(testUser));
    component.ngOnInit();
    fixture.detectChanges();

    expect(el.query(By.css('cx-customer-emulation'))).toBeFalsy();
    expect(el.query(By.css('cx-csagent-login-form'))).toBeFalsy();
    expect(el.query(By.css('cx-customer-selection'))).toBeFalsy();
    expect(el.query(By.css('cx-asm-session-timer'))).toBeTruthy();
    expect(el.query(By.css('button[title="asm.logout"]'))).toBeTruthy();
  });

  it('should redirect to home when starting a customer emulation session.', () => {
    component['startingCustomerSession'] = true;
    spyOn(csAgentAuthService, 'isCustomerSupportAgentLoggedIn').and.returnValue(
      of(true)
    );
    spyOn(authService, 'isUserLoggedIn').and.returnValue(of(true));
    spyOn(
      asmComponentService,
      'isCustomerEmulationSessionInProgress'
    ).and.returnValue(of(true));

    spyOn(routingService, 'go').and.stub();
    spyOn(globalMessageService, 'remove').and.stub();
    component.ngOnInit();
    fixture.detectChanges();

    expect(globalMessageService.remove).toHaveBeenCalled();
    expect(routingService.go).toHaveBeenCalled();
  });

  it('should not redirect to home when not starting a customer emulation session.', () => {
    component['startingCustomerSession'] = false;
    spyOn(csAgentAuthService, 'isCustomerSupportAgentLoggedIn').and.returnValue(
      of(true)
    );
    spyOn(authService, 'isUserLoggedIn').and.returnValue(of(true));
    spyOn(
      asmComponentService,
      'isCustomerEmulationSessionInProgress'
    ).and.returnValue(of(true));

    spyOn(routingService, 'go').and.stub();
    spyOn(globalMessageService, 'remove').and.stub();
    component.ngOnInit();
    fixture.detectChanges();

    expect(globalMessageService.remove).not.toHaveBeenCalled();
    expect(routingService.go).not.toHaveBeenCalled();
  });

  it('should not redirect to home when not handling a customer emulation session token.', () => {
    component['startingCustomerSession'] = true;
    spyOn(csAgentAuthService, 'isCustomerSupportAgentLoggedIn').and.returnValue(
      of(true)
    );
    spyOn(authService, 'isUserLoggedIn').and.returnValue(of(true));
    spyOn(
      asmComponentService,
      'isCustomerEmulationSessionInProgress'
    ).and.returnValue(of(false));

    spyOn(routingService, 'go').and.stub();
    spyOn(globalMessageService, 'remove').and.stub();
    component.ngOnInit();
    fixture.detectChanges();

    expect(globalMessageService.remove).not.toHaveBeenCalled();
    expect(routingService.go).not.toHaveBeenCalled();
  });

  it('should hide the UI when the Close Asm button is clicked', () => {
    component.ngOnInit();
    fixture.detectChanges();
    const submitBtn = fixture.debugElement.query(
      By.css('button[title="asm.hideUi"]')
    );
    submitBtn.nativeElement.dispatchEvent(new MouseEvent('click'));
    expect(component.disabled).toEqual(true);
  });

  it('should unload ASM when the close button is clicked', () => {
    spyOn(asmComponentService, 'unload').and.stub();
    component.ngOnInit();
    fixture.detectChanges();
    const submitBtn = fixture.debugElement.query(
      By.css('button[title="asm.hideUi"]')
    );
    submitBtn.nativeElement.dispatchEvent(new MouseEvent('click'));
    expect(asmComponentService.unload).toHaveBeenCalled();
  });

  it('should be able to open dialog', () => {
    spyOn(modalService, 'open').and.callThrough();
    component.showCustomList();
    expect(modalService.open).toHaveBeenCalledWith(
      CustomerListComponent,
      Object({ centered: true, size: 'mf', windowClass: 'fiori-like' })
    );
  });

  it('should be able to navigate to Order history', fakeAsync(() => {
    const mockModelRef = new MockNgbModalRef();
    mockModelRef.result = Promise.resolve({
      selectedUser: {},
      actionType: CustomerListColumnActionType.ORDER_HISTORY,
    });

    spyOn(modalService, 'open').and.returnValue(mockModelRef as ModalRef);
    spyOn(routingService, 'go').and.callThrough();

    component.showCustomList();
    tick();
    expect(routingService.go).toHaveBeenCalledWith({ cxRoute: 'orders' });
  }));
});<|MERGE_RESOLUTION|>--- conflicted
+++ resolved
@@ -25,11 +25,8 @@
   RoutingService,
   User,
 } from '@spartacus/core';
-<<<<<<< HEAD
 import { ModalRef, ModalService } from '@spartacus/storefront';
-=======
 import { UserAccountFacade } from '@spartacus/user/account/root';
->>>>>>> a6b87297
 import { Observable, of } from 'rxjs';
 import { CustomerListComponent } from '../customer-list/customer-list.component';
 import { AsmComponentService } from '../services/asm-component.service';
