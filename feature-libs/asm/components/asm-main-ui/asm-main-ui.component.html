--- conflicted
+++ resolved
@@ -13,40 +13,18 @@
     </div>
   </div>
   <div class="asm-bar-actions">
-<<<<<<< HEAD
-    <ng-container *cxFeatureLevel="'5.1'">
-      <div
-        class="cx-asm-customers"
-        *ngIf="customerSupportAgentLoggedIn$ | async"
+    <div class="cx-asm-customers" *ngIf="customerSupportAgentLoggedIn$ | async">
+      <a
+        #addNewCustomerLink
+        tabindex="0"
+        role="button"
+        class="cx-asm-create-customer-link"
+        (click)="createCustomer()"
       >
-        <a
-          #addNewCustomerLink
-          tabindex="0"
-          role="button"
-          class="cx-asm-create-customer-link"
-          (click)="createCustomer()"
-        >
-          <cx-icon [type]="iconTypes.USER_PLUS"></cx-icon>
-          <span>{{ 'asm.createCustomer' | cxTranslate }}</span></a
-        >
+        <cx-icon [type]="iconTypes.USER_PLUS"></cx-icon>
+        <span>{{ 'asm.createCustomer' | cxTranslate }}</span></a
+      >
 
-        <a
-          #customerListLink
-          tabindex="0"
-          role="button"
-          class="cx-asm-customer-list-link"
-          (click)="showCustomList()"
-        >
-          <cx-icon [type]="iconTypes.USER_FRIENDS"></cx-icon>
-          <span>{{ 'asm.customers' | cxTranslate }}</span></a
-        >
-      </div>
-    </ng-container>
-=======
-    <div
-      class="cx-asm-customer-list"
-      *ngIf="customerSupportAgentLoggedIn$ | async"
-    >
       <a
         #customerListLink
         tabindex="0"
@@ -58,7 +36,6 @@
         <span>{{ 'asm.customers' | cxTranslate }}</span></a
       >
     </div>
->>>>>>> 0f927681
 
     <cx-asm-toggle-ui></cx-asm-toggle-ui>
 
