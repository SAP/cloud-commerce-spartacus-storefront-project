--- conflicted
+++ resolved
@@ -27,15 +27,15 @@
   OCC_CART_ID_CURRENT,
   RoutingService,
 } from '@spartacus/core';
-import { LaunchDialogService, LAUNCH_CALLER } from '@spartacus/storefront';
+import { LAUNCH_CALLER, LaunchDialogService } from '@spartacus/storefront';
 import {
   BehaviorSubject,
+  EMPTY,
+  Observable,
+  Subscription,
   combineLatest,
   defer,
-  EMPTY,
   iif,
-  Observable,
-  Subscription,
 } from 'rxjs';
 import {
   concatMap,
@@ -296,10 +296,6 @@
             this.asmComponentService?.setShowDeeplinkCartInfoAlert(true);
             this.asmComponentService?.handleDeepLinkNavigation();
           }
-<<<<<<< HEAD
-          return;
-=======
->>>>>>> 669cdf58
         })
     );
   }
