import { DebugElement, ElementRef } from '@angular/core';
import {
  ComponentFixture,
  fakeAsync,
  TestBed,
  tick,
  waitForAsync,
} from '@angular/core/testing';
import { ReactiveFormsModule } from '@angular/forms';
import { By } from '@angular/platform-browser';
<<<<<<< HEAD
import { AsmConfig, AsmService } from '@spartacus/asm/core';
import { CustomerSearchPage } from '@spartacus/asm/root';
=======
import { AsmService, CustomerSearchPage } from '@spartacus/asm/core';
import { AsmConfig } from '@spartacus/asm/root';
>>>>>>> 2ad9f4e3
import { GlobalMessageService, I18nTestingModule, User } from '@spartacus/core';
import {
  DirectionMode,
  DirectionService,
  FormErrorsModule,
} from '@spartacus/storefront';
import { BehaviorSubject, Observable, Subject } from 'rxjs';
import { CustomerSelectionComponent } from './customer-selection.component';

class MockGlobalMessageService {
  add = jasmine.createSpy();
}

class MockDirectionService {
  getDirection() {
    return DirectionMode.LTR;
  }
}

const mockCustomer: User = {
  displayUid: 'Display Uid',
  firstName: 'First',
  lastName: 'Last',
  name: 'First Last',
  uid: 'customer@test.com',
  customerId: '123456',
};

const mockCustomer2: User = {
  displayUid: 'Display Uid',
  firstName: 'First',
  lastName: 'Last',
  name: 'First Last',
  uid: 'customer2@test.com',
  customerId: '123456',
};

const mockCustomer3: User = {
  displayUid: 'Display Uid',
  firstName: 'First',
  lastName: 'Last',
  name: 'First Last',
  uid: 'customer3@test.com',
  customerId: '123456',
};

const mockCustomerSearchPage: CustomerSearchPage = {
  entries: [mockCustomer, mockCustomer2, mockCustomer3],
};

const MockAsmConfig: AsmConfig = {
  asm: {
    customerSearch: {
      maxResults: 20,
    },
  },
};

describe('CustomerSelectionComponent', () => {
  let customerSearchResults: Subject<CustomerSearchPage>;
  let customerSearchResultsLoading: Subject<boolean>;

  class MockAsmService {
    customerSearch(_searchTerm: string): void {
      customerSearchResults.next(mockCustomerSearchPage);
      customerSearchResultsLoading.next(false);
    }
    customerSearchReset(): void {}
    getCustomerSearchResults(): Observable<CustomerSearchPage> {
      return customerSearchResults.asObservable();
    }
    getCustomerSearchResultsLoading(): Observable<boolean> {
      return customerSearchResultsLoading.asObservable();
    }
  }

  let component: CustomerSelectionComponent;
  let fixture: ComponentFixture<CustomerSelectionComponent>;
  let asmService: AsmService;
  let el: DebugElement;
  let searchResultItems: Array<ElementRef<HTMLElement>> = [];

  const validSearchTerm = 'cUstoMer@test.com';

  beforeEach(
    waitForAsync(() => {
      customerSearchResults = new BehaviorSubject<CustomerSearchPage>({
        entries: [],
      });
      customerSearchResultsLoading = new BehaviorSubject<boolean>(false);

      TestBed.configureTestingModule({
        imports: [ReactiveFormsModule, I18nTestingModule, FormErrorsModule],
        declarations: [CustomerSelectionComponent],
        providers: [
          { provide: AsmService, useClass: MockAsmService },
          { provide: GlobalMessageService, useClass: MockGlobalMessageService },
          { provide: AsmConfig, useValue: MockAsmConfig },
          {
            provide: DirectionService,
            useClass: MockDirectionService,
          },
        ],
      }).compileComponents();
    })
  );

  beforeEach(() => {
    fixture = TestBed.createComponent(CustomerSelectionComponent);
    component = fixture.componentInstance;

    asmService = TestBed.inject(AsmService);
    el = fixture.debugElement;
    fixture.detectChanges();
  });

  it('should create', () => {
    expect(component).toBeTruthy();
  });

  it('should emit selection event when submitted', () => {
    spyOn(component, 'onSubmit').and.callThrough();
    spyOn(component.submitEvent, 'emit').and.stub();

    component.customerSelectionForm.controls.searchTerm.setValue('testTerm');
    component.selectedCustomer = mockCustomer;
    fixture.detectChanges();

    const submitBtn = fixture.debugElement.query(
      By.css('button[type="submit"]')
    );
    submitBtn.nativeElement.dispatchEvent(new MouseEvent('click'));

    expect(component.onSubmit).toHaveBeenCalled();
    expect(component.submitEvent.emit).toHaveBeenCalledWith({
      customerId: mockCustomer.customerId,
    });
  });

  it('should display spinner when customer search is running', () => {
    customerSearchResultsLoading.next(true);
    fixture.detectChanges();

    // TODO: (CXSPA-1291) Change div.spinner to use cx-dot-spinner component
    expect(el.query(By.css('div.spinner'))).toBeTruthy();
    expect(el.query(By.css('form'))).toBeTruthy();
  });

  it('should not display spinner when customer search is not running', () => {
    fixture.detectChanges();

    expect(el.query(By.css('div.sap-spinner'))).toBeFalsy();
    expect(el.query(By.css('form'))).toBeTruthy();
  });

  it('should trigger search for valid search term', fakeAsync(() => {
    spyOn(asmService, 'customerSearch').and.callThrough();
    component.customerSelectionForm.controls.searchTerm.setValue(
      validSearchTerm
    );
    fixture.detectChanges();
    tick(1000);
    expect(asmService.customerSearch).toHaveBeenCalledWith({
      query: validSearchTerm,
      pageSize: 20,
    });
  }));

  it('should display 3 search results for valid search term', fakeAsync(() => {
    component.customerSelectionForm.controls.searchTerm.setValue(
      validSearchTerm
    );

    tick(300);

    fixture.detectChanges();
    expect(el.queryAll(By.css('div.asm-results button')).length).toEqual(
      mockCustomerSearchPage.entries.length
    );
  }));

  it('should close the result list when we click out of the result list area', () => {
    spyOn(asmService, 'customerSearchReset').and.stub();

    component.customerSelectionForm.controls.searchTerm.setValue(
      validSearchTerm
    );
    fixture.detectChanges();
    expect(el.query(By.css('div.asm-results'))).toBeTruthy();
    el.nativeElement.ownerDocument.dispatchEvent(new MouseEvent('click'));
    fixture.detectChanges();
    expect(asmService.customerSearchReset).toHaveBeenCalled();
  });

  it('should display no results message when no results are found', () => {
    spyOn(asmService, 'customerSearch').and.callFake(() => {
      customerSearchResults.next({ entries: [] });
      customerSearchResultsLoading.next(false);
    });
    spyOn(asmService, 'customerSearchReset').and.stub();
    component.customerSelectionForm.controls.searchTerm.setValue(
      validSearchTerm
    );
    fixture.detectChanges();
    expect(el.queryAll(By.css('div.asm-results button')).length).toEqual(1);
    expect(
      el.query(By.css('div.asm-results button')).nativeElement.innerText
    ).toEqual('asm.customerSearch.noMatch');
    el.query(By.css('div.asm-results button')).nativeElement.dispatchEvent(
      new MouseEvent('click')
    );
    expect(asmService.customerSearchReset).toHaveBeenCalled();
  });

  it('should be able to select a customer from the result list.', fakeAsync(() => {
    spyOn(asmService, 'customerSearchReset').and.stub();

    component.customerSelectionForm.controls.searchTerm.setValue(
      validSearchTerm
    );

    tick(300);

    fixture.detectChanges();

    el.query(By.css('div.asm-results button')).nativeElement.dispatchEvent(
      new MouseEvent('click')
    );
    fixture.detectChanges();
    expect(component.selectedCustomer).toEqual(mockCustomer);
    expect(component.customerSelectionForm.controls.searchTerm.value).toEqual(
      mockCustomer.name
    );
    expect(
      el.query(By.css('button[type="submit"]')).nativeElement.disabled
    ).toBeFalsy();
    expect(asmService.customerSearchReset).toHaveBeenCalled();

    fixture.destroy();
  }));

  describe('Search result navigation', () => {
    beforeEach(fakeAsync(() => {
      component.customerSelectionForm.controls.searchTerm.setValue(
        validSearchTerm
      );

      tick(300);

      fixture.detectChanges();
      searchResultItems = component.searchResultItems.toArray();
      component.searchTerm.nativeElement.focus();
    }));
    it('should navigate between result items', () => {
      spyOn(searchResultItems[0].nativeElement, 'focus');

      expect(component.activeFocusedButtonIndex).toEqual(-1);

      component.focusFirstItem(new UIEvent('keydown.arrowdown'));
      fixture.detectChanges();
      expect(component.activeFocusedButtonIndex).toEqual(0);
      expect(searchResultItems[0].nativeElement.tabIndex).toEqual(0);
      expect(searchResultItems[0].nativeElement.focus).toHaveBeenCalled();

      component.focusNextChild(new UIEvent('keydown.arrowdown'));
      fixture.detectChanges();
      expect(component.activeFocusedButtonIndex).toEqual(1);
      expect(searchResultItems[0].nativeElement.tabIndex).toEqual(-1);
      expect(searchResultItems[1].nativeElement.tabIndex).toEqual(0);

      component.focusPreviousChild(new UIEvent('keydown.arrowup'));
      fixture.detectChanges();
      expect(component.activeFocusedButtonIndex).toEqual(0);
      expect(searchResultItems[0].nativeElement.tabIndex).toEqual(0);
      expect(searchResultItems[1].nativeElement.tabIndex).toEqual(-1);
    });
    it('should focus search text and set cursor one right to original select position', () => {
      const event = {
        code: 'ArrowRight',
        ctrlKey: false,
        stopPropagation: () => {},
        preventDefault: () => {},
      };
      spyOn(component.searchTerm.nativeElement, 'focus');

      component.searchTerm.nativeElement.selectionStart =
        validSearchTerm.length - 5;
      component.searchTerm.nativeElement.selectionEnd =
        validSearchTerm.length - 5;

      component.focusFirstItem(new UIEvent('keydown.arrowdown'));
      component.focusInputText(event as KeyboardEvent);

      expect(component.searchTerm.nativeElement.focus).toHaveBeenCalled();
      expect(component.searchTerm.nativeElement.selectionStart).toEqual(
        validSearchTerm.length - 4
      );
      expect(component.searchTerm.nativeElement.selectionEnd).toEqual(
        validSearchTerm.length - 4
      );
    });
    it('should focus search text and set cursor -1 from original position', () => {
      const event = {
        code: 'ArrowLeft',
        ctrlKey: false,
        stopPropagation: () => {},
        preventDefault: () => {},
      };
      spyOn(component.searchTerm.nativeElement, 'focus');

      component.searchTerm.nativeElement.selectionStart =
        validSearchTerm.length - 5;
      component.searchTerm.nativeElement.selectionEnd =
        validSearchTerm.length - 5;

      component.focusFirstItem(new UIEvent('keydown.arrowdown'));
      component.focusInputText(event as KeyboardEvent);

      expect(component.searchTerm.nativeElement.focus).toHaveBeenCalled();
      expect(component.searchTerm.nativeElement.selectionStart).toEqual(
        validSearchTerm.length - 6
      );
      expect(component.searchTerm.nativeElement.selectionEnd).toEqual(
        validSearchTerm.length - 6
      );
    });

    it('should focus search text and set cursor at the begining of text', () => {
      const event = {
        code: 'Home',
        ctrlKey: false,
        stopPropagation: () => {},
        preventDefault: () => {},
      };
      spyOn(component.searchTerm.nativeElement, 'focus');

      component.searchTerm.nativeElement.selectionStart =
        validSearchTerm.length - 5;
      component.searchTerm.nativeElement.selectionEnd =
        validSearchTerm.length - 5;

      component.focusFirstItem(new UIEvent('keydown.arrowdown'));
      component.focusInputText(event as KeyboardEvent);

      expect(component.searchTerm.nativeElement.focus).toHaveBeenCalled();
      expect(component.searchTerm.nativeElement.selectionStart).toEqual(0);
      expect(component.searchTerm.nativeElement.selectionEnd).toEqual(0);
    });

    it('should focus search text and set cursor at the end of text', () => {
      const event = {
        code: 'End',
        ctrlKey: false,
        stopPropagation: () => {},
        preventDefault: () => {},
      };
      spyOn(component.searchTerm.nativeElement, 'focus');

      component.searchTerm.nativeElement.selectionStart =
        validSearchTerm.length - 5;
      component.searchTerm.nativeElement.selectionEnd =
        validSearchTerm.length - 5;

      component.focusFirstItem(new UIEvent('keydown.arrowdown'));
      component.focusInputText(event as KeyboardEvent);

      expect(component.searchTerm.nativeElement.focus).toHaveBeenCalled();
      expect(component.searchTerm.nativeElement.selectionStart).toEqual(
        validSearchTerm.length
      );
      expect(component.searchTerm.nativeElement.selectionEnd).toEqual(
        validSearchTerm.length
      );
    });
  });
});<|MERGE_RESOLUTION|>--- conflicted
+++ resolved
@@ -8,13 +8,8 @@
 } from '@angular/core/testing';
 import { ReactiveFormsModule } from '@angular/forms';
 import { By } from '@angular/platform-browser';
-<<<<<<< HEAD
-import { AsmConfig, AsmService } from '@spartacus/asm/core';
-import { CustomerSearchPage } from '@spartacus/asm/root';
-=======
-import { AsmService, CustomerSearchPage } from '@spartacus/asm/core';
-import { AsmConfig } from '@spartacus/asm/root';
->>>>>>> 2ad9f4e3
+import { AsmService } from '@spartacus/asm/core';
+import { AsmConfig, CustomerSearchPage } from '@spartacus/asm/root';
 import { GlobalMessageService, I18nTestingModule, User } from '@spartacus/core';
 import {
   DirectionMode,
