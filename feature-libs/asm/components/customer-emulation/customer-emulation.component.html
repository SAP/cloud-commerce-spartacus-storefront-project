--- conflicted
+++ resolved
@@ -63,11 +63,9 @@
       {{ 'asm.assignCart.assignCartToCustomer' | cxTranslate }}
     </button>
   </label>
-<<<<<<< HEAD
-  <button (click)="logoutCustomer()" data-cy="logout">
-=======
-  <button formControlName="logoutCustomer" (click)="logoutCustomer()">
->>>>>>> 3423dcae
+  <button formControlName="logoutCustomer"
+    (click)="logoutCustomer()"
+    data-cy="logout">
     {{ 'asm.endSession' | cxTranslate }}
   </button>
 </ng-container>