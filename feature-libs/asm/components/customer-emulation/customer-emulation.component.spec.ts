--- conflicted
+++ resolved
@@ -7,12 +7,9 @@
 import { Observable, of } from 'rxjs';
 import { AsmComponentService } from '../services/asm-component.service';
 import { CustomerEmulationComponent } from './customer-emulation.component';
-<<<<<<< HEAD
-class MockUserService {
-=======
+
 
 class MockUserAccountFacade implements Partial<UserAccountFacade> {
->>>>>>> 877ed852
   get(): Observable<User> {
     return of({});
   }
