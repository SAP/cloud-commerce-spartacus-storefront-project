<div class="cx-asm-customer-360" (esc)="closeModal('Escape clicked')">
  <!-- Modal Header -->
  <ng-container>
    <div class="cx-dialog-header modal-header">
      <div class="cx-avatar">
        {{ getAvatar() }}
      </div>
      <div class="cx-customer-info">
        <h2 class="cx-title modal-title">
          {{ customer.firstName }} Customer 360&#176; View
        </h2>
        <h6 class="cx-customer-email">
          {{ customer.uid }}
        </h6>
      </div>
      <ng-template *ngTemplateOutlet="closeButton"></ng-template>
    </div>

    <!-- Modal Body -->
    <div class="cx-dialog-body">
      <div class="cx-dialog-row">
        <div class="cx-dialog-item">
          <div class="cx-tab-container">
            <a
              class="cx-tab"
              *ngFor="let tab of tabs; let i = index"
              (click)="selectTab(i)"
              [class.active]="activeTab === i"
            >
              {{ tab.sectionTitle }}
            </a>
          </div>
        </div>
      </div>
<<<<<<< HEAD
      <div class="cx-tab-content">
        <cx-asm-customer-overview *ngIf="activeTab === 0" [customer]="customer"></cx-asm-customer-overview>
        <cx-asm-customer-profile *ngIf="activeTab === 1" [customer]="customer"></cx-asm-customer-profile>

=======
      <div class="cx-tab-content modal-body">
        <ng-container [ngSwitch]="activeTab">
          <cx-asm-customer-map *ngSwitchCase="4"></cx-asm-customer-map>
          <span *ngSwitchDefault>
            {{ getActiveTabContent() }}
          </span>
        </ng-container>
>>>>>>> 1d2a981b
      </div>
    </div>
  </ng-container>
</div>

<ng-template #closeButton>
  <button
    type="button"
    class="close"
    attr.aria-label="{{ 'common.close' | cxTranslate }}"
    cxModal="dismiss"
    cxModalReason="Cross click"
  >
    <span>
      <cx-icon [type]="iconTypes.CLOSE"></cx-icon>
    </span>
  </button>
</ng-template><|MERGE_RESOLUTION|>--- conflicted
+++ resolved
@@ -32,12 +32,6 @@
           </div>
         </div>
       </div>
-<<<<<<< HEAD
-      <div class="cx-tab-content">
-        <cx-asm-customer-overview *ngIf="activeTab === 0" [customer]="customer"></cx-asm-customer-overview>
-        <cx-asm-customer-profile *ngIf="activeTab === 1" [customer]="customer"></cx-asm-customer-profile>
-
-=======
       <div class="cx-tab-content modal-body">
         <ng-container [ngSwitch]="activeTab">
           <cx-asm-customer-map *ngSwitchCase="4"></cx-asm-customer-map>
@@ -45,7 +39,6 @@
             {{ getActiveTabContent() }}
           </span>
         </ng-container>
->>>>>>> 1d2a981b
       </div>
     </div>
   </ng-container>
