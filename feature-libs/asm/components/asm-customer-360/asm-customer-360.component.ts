<<<<<<< HEAD
import { Component, Input, OnDestroy, OnInit } from '@angular/core';
import { User } from '@spartacus/core';
=======
import { Component, Input, OnDestroy } from '@angular/core';
import { AsmDialogActionEvent, AsmDialogActionType } from '@spartacus/asm/root';
import {
  User,
} from '@spartacus/core';
>>>>>>> 367d8b62
import { ICON_TYPE } from '@spartacus/storefront';
import { getAsmDialogActionEvent } from 'feature-libs/asm/core';
import { ModalService } from 'projects/storefrontlib/shared/components/modal';
import { Customer360Sections } from './asm-customer-360.model';

@Component({
  selector: 'cx-asm-customer-360',
  templateUrl: './asm-customer-360.component.html',
  styles: [
    `
    ::ng-deep ngb-modal-window {
      overflow-y: hidden !important;
    }

    ::ng-deep .modal-dialog {
      display: flex;
      max-height: 80vh !important;
      max-width: 80vw !important;
    }

    ::ng-deep .modal-content {
      max-height: 100%;
    }
    `
  ],
})
export class AsmCustomer360Component implements OnDestroy {
  iconTypes = ICON_TYPE;
  loading = false;
  tabs = Customer360Sections;
  activeTab = 0;

  constructor(protected modalService: ModalService) {}

  @Input() customer: User;

<<<<<<< HEAD
  ngOnInit(): void {
    console.log(this.customer);
  }

  selectTab(selectedTab: any): void {
    console.log(selectedTab);
=======
  selectTab(selectedTab: any): void {
>>>>>>> 367d8b62
    this.activeTab = selectedTab;
  }

  getActiveTabContent(): string {
    return this.tabs[this.activeTab].sectionContent;
  }

  getAvatar(): string {
    return (
      (this.customer.firstName?.charAt(0) || '') +
      (this.customer.lastName?.charAt(0) || '')
    );
  }

  // method to navigate screen and close dialog
  navigateTo(route: string): void {
    let event: AsmDialogActionEvent;
      event = getAsmDialogActionEvent(this.customer, AsmDialogActionType.NAVIGATE, route);
    this.closeModal(event);
  }

  closeModal(reason?: any): void {
    this.modalService.closeActiveModal(reason);
  }

  ngOnDestroy(): void {}
}<|MERGE_RESOLUTION|>--- conflicted
+++ resolved
@@ -1,16 +1,12 @@
-<<<<<<< HEAD
-import { Component, Input, OnDestroy, OnInit } from '@angular/core';
-import { User } from '@spartacus/core';
-=======
 import { Component, Input, OnDestroy } from '@angular/core';
 import { AsmDialogActionEvent, AsmDialogActionType } from '@spartacus/asm/root';
 import {
   User,
 } from '@spartacus/core';
->>>>>>> 367d8b62
 import { ICON_TYPE } from '@spartacus/storefront';
-import { getAsmDialogActionEvent } from 'feature-libs/asm/core';
-import { ModalService } from 'projects/storefrontlib/shared/components/modal';
+import { ModalService } from '@spartacus/storefront';
+
+import { getAsmDialogActionEvent } from '../../core/utils/utils';
 import { Customer360Sections } from './asm-customer-360.model';
 
 @Component({
@@ -44,16 +40,7 @@
 
   @Input() customer: User;
 
-<<<<<<< HEAD
-  ngOnInit(): void {
-    console.log(this.customer);
-  }
-
   selectTab(selectedTab: any): void {
-    console.log(selectedTab);
-=======
-  selectTab(selectedTab: any): void {
->>>>>>> 367d8b62
     this.activeTab = selectedTab;
   }
 
