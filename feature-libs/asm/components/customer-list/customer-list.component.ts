/*
 * SPDX-FileCopyrightText: 2023 SAP Spartacus team <spartacus-team@sap.com>
 *
 * SPDX-License-Identifier: Apache-2.0
 */

import { Component, OnDestroy, OnInit } from '@angular/core';
<<<<<<< HEAD
import { AsmConfig } from '@spartacus/asm/core';
=======
import {
  AsmService,
  CustomerSearchOptions,
  CustomerSearchPage,
} from '@spartacus/asm/core';
>>>>>>> 2ad9f4e3
import {
  AsmConfig,
  AsmCustomerListFacade,
  CustomerListColumnActionType,
  CustomerListsPage,
  CustomerSearchOptions,
  CustomerSearchPage,
} from '@spartacus/asm/root';
import { SortModel, TranslationService, User } from '@spartacus/core';
import {
  BREAKPOINT,
  BreakpointService,
  FocusConfig,
  ICON_TYPE,
  LaunchDialogService,
} from '@spartacus/storefront';
import { combineLatest, NEVER, Observable, Subscription } from 'rxjs';
import { distinctUntilChanged, map, tap } from 'rxjs/operators';
import { CustomerListAction } from './customer-list.model';

@Component({
  selector: 'cx-customer-list',
  templateUrl: './customer-list.component.html',
})
export class CustomerListComponent implements OnInit, OnDestroy {
  protected DEFAULT_PAGE_SIZE = 5;

  focusConfig: FocusConfig = {
    trap: true,
    block: true,
    autofocus: 'customer-list-selector',
    focusOnEscape: true,
  };

  iconTypes = ICON_TYPE;

  BREAKPOINT = BREAKPOINT;

  selectedUserGroupId: string | undefined;

  customerSearchPage$: Observable<CustomerSearchPage | undefined>;

  customerListsPage$: Observable<CustomerListsPage | undefined>;

  selectedCustomer: User;

  currentPage = 0;

  maxPage = 0;

  loaded = false;

  sorts: SortModel[] | null;

  sortCode: string | undefined;

  breakpoint$: Observable<BREAKPOINT>;

  customerListConfig: Required<AsmConfig>['asm']['customerList'];

  customerSearchLoading$: Observable<boolean>;

  customerSearchError$: Observable<boolean>;

  pageSize: number;

  listsError = false;

  listsEmpty = false;

  protected teardown: Subscription = new Subscription();

  constructor(
    protected launchDialogService: LaunchDialogService,
    protected breakpointService: BreakpointService,
    protected asmConfig: AsmConfig,
    protected translation: TranslationService,
    protected asmCustomerListFacade: AsmCustomerListFacade
  ) {
    this.breakpoint$ = this.getBreakpoint();
  }

  ngOnInit(): void {
    this.pageSize =
      this.asmConfig.asm?.customerList?.pageSize ?? this.DEFAULT_PAGE_SIZE;
    this.customerListConfig = this.asmConfig?.asm?.customerList;

    this.customerListsPage$ =
      this.asmCustomerListFacade.getCustomerListsState().pipe(
        tap((state) => (this.listsError = !!state.error)),
        map((state) => {
          if (state?.data?.userGroups?.length === 0) {
            this.listsEmpty = true;
            return undefined;
          } else {
            return state.data;
          }
        }),
        distinctUntilChanged(),
        tap((result) => {
          // set the first value of this.customerListsPage$ to be selected
          if (!this.selectedUserGroupId) {
            this.selectedUserGroupId = result?.userGroups?.[0]?.uid;
            this.sorts = null;
            this.fetchCustomers();
          }
        })
      ) ?? NEVER;

    this.customerSearchLoading$ = this.asmCustomerListFacade
      .getCustomerListCustomersSearchResultsLoading()
      .pipe(tap((loading) => (this.loaded = !loading)));
    this.teardown.add(this.customerSearchLoading$.subscribe());
    this.teardown.add(() =>
      this.asmCustomerListFacade.customerListCustomersSearchReset()
    );

    this.customerSearchError$ =
      this.asmCustomerListFacade.getCustomerListCustomersSearchResultsError();

    this.customerSearchPage$ = this.asmCustomerListFacade
      .getCustomerListCustomersSearchResults()
      .pipe(
        tap((result) => {
          if (result?.sorts) {
            this.sorts = result.sorts;
            this.sortCode = result.pagination?.sort;
          }
          if (result?.entries.length < this.pageSize) {
            this.maxPage = result.pagination?.currentPage ?? 0;
          } else {
            this.maxPage = this.currentPage + 1;
          }
        })
      );
  }

  ngOnDestroy(): void {
    this.teardown.unsubscribe();
  }

  fetchCustomers(): void {
    if (this.selectedUserGroupId) {
      const options: CustomerSearchOptions = {
        customerListId: this.selectedUserGroupId,
        pageSize: this.pageSize,
        currentPage: this.currentPage,
      };
      if (this.sortCode) {
        options.sort = this.sortCode;
      }

      this.asmCustomerListFacade.customerListCustomersSearchReset();

      this.asmCustomerListFacade.customerListCustomersSearch(options);
    }
  }

  onChangeCustomerGroup(): void {
    this.currentPage = 0;
    this.sorts = null;
    this.sortCode = '';
    this.fetchCustomers();
  }

  getGroupName(
    customerListsPage: CustomerListsPage,
    id: string | undefined
  ): string {
    return (
      customerListsPage?.userGroups?.find((userGroup) => userGroup.uid === id)
        ?.name ?? ''
    );
  }

  getBadgeText(customerEntry: User): string {
    return (
      (customerEntry.firstName?.charAt(0) ?? '') +
      (customerEntry.lastName?.charAt(0) ?? '')
    );
  }

  startColumnAction(
    customerEntry: User,
    action: CustomerListColumnActionType
  ): void {
    this.selectedCustomer = customerEntry;
    const closeValue: CustomerListAction = {
      actionType: action,
      selectedUser: customerEntry,
    };
    this.closeModal(closeValue);
  }

  changeSortCode(sortCode: string): void {
    this.sortCode = sortCode;
    this.fetchCustomers();
  }

  goToNextPage(): void {
    if (this.currentPage >= this.maxPage) {
      this.currentPage = this.maxPage;
    } else {
      if (this.loaded) {
        this.currentPage++;
        this.fetchCustomers();
      }
    }
  }

  goToPreviousPage(): void {
    if (this.currentPage <= 0) {
      this.currentPage = 0;
    } else {
      if (this.loaded) {
        this.currentPage--;
        this.fetchCustomers();
      }
    }
  }

  closeModal(reason?: any): void {
    this.launchDialogService.closeDialog(reason);
  }

  getSortLabels(): Observable<{
    byNameAsc: string;
    byNameDesc: string;
    byOrderDateAsc: string;
    byOrderDateDesc: string;
    byDateAsc: string;
    byDateDesc: string;
  }> {
    return combineLatest([
      this.translation.translate('asm.customerList.tableSort.byNameAsc'),
      this.translation.translate('asm.customerList.tableSort.byNameDesc'),
      this.translation.translate('asm.customerList.tableSort.byDateAsc'),
      this.translation.translate('asm.customerList.tableSort.byDateDesc'),
      this.translation.translate('asm.customerList.tableSort.byOrderDateAsc'),
      this.translation.translate('asm.customerList.tableSort.byOrderDateDesc'),
    ]).pipe(
      map(
        ([
          textByNameAsc,
          textByNameDesc,
          textByOrderDateAsc,
          textByOrderDateDesc,
          textByDateAsc,
          textByDateDesc,
        ]) => {
          return {
            byNameAsc: textByNameAsc,
            byNameDesc: textByNameDesc,
            byOrderDateAsc: textByOrderDateAsc,
            byOrderDateDesc: textByOrderDateDesc,
            byDateAsc: textByDateAsc,
            byDateDesc: textByDateDesc,
          };
        }
      )
    );
  }

  private getBreakpoint(): Observable<BREAKPOINT> {
    return this.breakpointService.breakpoint$.pipe(
      map((breakpoint) => {
        if (breakpoint === BREAKPOINT.lg || breakpoint === BREAKPOINT.xl) {
          breakpoint = BREAKPOINT.md;
        }
        return breakpoint;
      })
    );
  }
}<|MERGE_RESOLUTION|>--- conflicted
+++ resolved
@@ -5,15 +5,6 @@
  */
 
 import { Component, OnDestroy, OnInit } from '@angular/core';
-<<<<<<< HEAD
-import { AsmConfig } from '@spartacus/asm/core';
-=======
-import {
-  AsmService,
-  CustomerSearchOptions,
-  CustomerSearchPage,
-} from '@spartacus/asm/core';
->>>>>>> 2ad9f4e3
 import {
   AsmConfig,
   AsmCustomerListFacade,
