/*
 * SPDX-FileCopyrightText: 2023 SAP Spartacus team <spartacus-team@sap.com>
 *
 * SPDX-License-Identifier: Apache-2.0
 */

<<<<<<< HEAD
import {
  Component,
  ElementRef,
  OnDestroy,
  OnInit,
  ViewChild,
} from '@angular/core';
=======
import { Component, OnDestroy, OnInit, Optional } from '@angular/core';
>>>>>>> c89f5866
import {
  AsmConfig,
  AsmCustomerListFacade,
  CustomerListColumnActionType,
  CustomerListsPage,
  CustomerSearchOptions,
  CustomerSearchPage,
} from '@spartacus/asm/root';
import {
  SortModel,
  TranslationService,
  User,
  FeatureConfigService,
} from '@spartacus/core';
import {
  BREAKPOINT,
  BreakpointService,
  FocusConfig,
  ICON_TYPE,
  LAUNCH_CALLER,
  LaunchDialogService,
} from '@spartacus/storefront';
import { NEVER, Observable, Subscription, combineLatest } from 'rxjs';
import { distinctUntilChanged, map, tap } from 'rxjs/operators';
import { CustomerListAction } from './customer-list.model';

@Component({
  selector: 'cx-customer-list',
  templateUrl: './customer-list.component.html',
})
export class CustomerListComponent implements OnInit, OnDestroy {
  protected DEFAULT_PAGE_SIZE = 5;

  focusConfig: FocusConfig = {
    trap: true,
    block: true,
    autofocus: 'customer-list-selector',
    focusOnEscape: true,
  };

  iconTypes = ICON_TYPE;

  BREAKPOINT = BREAKPOINT;

  selectedUserGroupId: string | undefined;

  customerSearchPage$: Observable<CustomerSearchPage | undefined>;

  customerListsPage$: Observable<CustomerListsPage | undefined>;

  selectedCustomer: User;

  currentPage = 0;

  maxPage = 0;

  loaded = false;

  sorts: SortModel[] | null;

  sortCode: string | undefined;

  breakpoint$: Observable<BREAKPOINT>;

  customerListConfig: Required<AsmConfig>['asm']['customerList'];

  customerSearchLoading$: Observable<boolean>;

  customerSearchError$: Observable<boolean>;

  pageSize: number;

  listsError = false;

  listsEmpty = false;

  enableAsmB2bCustomerList = false;

  protected teardown: Subscription = new Subscription();

  @ViewChild('addNewCustomerLink') addNewCustomerLink: ElementRef;

  constructor(
    launchDialogService: LaunchDialogService,
    breakpointService: BreakpointService,
    asmConfig: AsmConfig,
    translation: TranslationService,
    asmCustomerListFacade: AsmCustomerListFacade,
    // eslint-disable-next-line @typescript-eslint/unified-signatures
    featureConfig?: FeatureConfigService
  );
  /**
   * @deprecated since 7.0
   */
  constructor(
    launchDialogService: LaunchDialogService,
    breakpointService: BreakpointService,
    asmConfig: AsmConfig,
    translation: TranslationService,
    asmCustomerListFacade: AsmCustomerListFacade
  );
  constructor(
    protected launchDialogService: LaunchDialogService,
    protected breakpointService: BreakpointService,
    protected asmConfig: AsmConfig,
    protected translation: TranslationService,
    protected asmCustomerListFacade: AsmCustomerListFacade,
    // TODO: (CXSPA-2722 for remove ) Remove FeatureConfigService for 7.0
    @Optional() protected featureConfig?: FeatureConfigService
  ) {
    this.breakpoint$ = this.getBreakpoint();
  }

  ngOnInit(): void {
    this.pageSize =
      this.asmConfig.asm?.customerList?.pageSize ?? this.DEFAULT_PAGE_SIZE;
    this.customerListConfig = this.asmConfig?.asm?.customerList;

    this.customerListsPage$ =
      this.asmCustomerListFacade.getCustomerListsState().pipe(
        tap((state) => (this.listsError = !!state.error)),
        map((state) => {
          if (state?.data?.userGroups?.length === 0) {
            this.listsEmpty = true;
            return undefined;
          } else {
            return state.data;
          }
        }),
        distinctUntilChanged(),
        tap((result) => {
          // set the first value of this.customerListsPage$ to be selected
          if (!this.selectedUserGroupId) {
            this.selectedUserGroupId = result?.userGroups?.[0]?.uid;
            this.sorts = null;
            this.fetchCustomers();
          }
        })
      ) ?? NEVER;

    this.customerSearchLoading$ = this.asmCustomerListFacade
      .getCustomerListCustomersSearchResultsLoading()
      .pipe(tap((loading) => (this.loaded = !loading)));
    this.teardown.add(this.customerSearchLoading$.subscribe());
    this.teardown.add(() =>
      this.asmCustomerListFacade.customerListCustomersSearchReset()
    );

    this.customerSearchError$ =
      this.asmCustomerListFacade.getCustomerListCustomersSearchResultsError();

    this.customerSearchPage$ = this.asmCustomerListFacade
      .getCustomerListCustomersSearchResults()
      .pipe(
        tap((result) => {
          if (result?.sorts) {
            this.sorts = result.sorts;
            this.sortCode = result.pagination?.sort;
          }
          if (result?.entries.length < this.pageSize) {
            this.maxPage = result.pagination?.currentPage ?? 0;
          } else {
            this.maxPage = this.currentPage + 1;
          }
        })
      );
  }

  ngOnDestroy(): void {
    this.teardown.unsubscribe();
  }

  fetchCustomers(): void {
    // TODO: (CXSPA-2722 for remove ) Remove FeatureConfigService for 7.0
    this.enableAsmB2bCustomerList =
      (this.featureConfig?.isLevel('6.1') ?? false) &&
      this.selectedUserGroupId === 'b2bCustomerList';
    if (this.selectedUserGroupId) {
      const options: CustomerSearchOptions = {
        customerListId: this.selectedUserGroupId,
        pageSize: this.pageSize,
        currentPage: this.currentPage,
      };
      if (this.sortCode) {
        options.sort = this.sortCode;
      }

      this.asmCustomerListFacade.customerListCustomersSearchReset();

      this.asmCustomerListFacade.customerListCustomersSearch(options);
    }
    this.customerListConfig?.columns?.forEach((item) => {
      if (
        item.headerLocalizationKey === 'asm.customerList.tableHeader.account' ||
        item.headerLocalizationKey === 'hideAccount'
      ) {
        item.headerLocalizationKey = this.enableAsmB2bCustomerList
          ? 'asm.customerList.tableHeader.account'
          : 'hideAccount';
      }
    });
  }

  onChangeCustomerGroup(): void {
    this.currentPage = 0;
    this.sorts = null;
    this.sortCode = '';
    this.fetchCustomers();
  }

  getGroupName(
    customerListsPage: CustomerListsPage,
    id: string | undefined
  ): string {
    return (
      customerListsPage?.userGroups?.find((userGroup) => userGroup.uid === id)
        ?.name ?? ''
    );
  }

  getBadgeText(customerEntry: User): string {
    return (
      (customerEntry.firstName?.charAt(0) ?? '') +
      (customerEntry.lastName?.charAt(0) ?? '')
    );
  }

  startColumnAction(
    customerEntry: User,
    action: CustomerListColumnActionType
  ): void {
    this.selectedCustomer = customerEntry;
    const closeValue: CustomerListAction = {
      actionType: action,
      selectedUser: customerEntry,
    };
    this.closeModal(closeValue);
  }

  changeSortCode(sortCode: string): void {
    this.sortCode = sortCode;
    this.fetchCustomers();
  }

  goToNextPage(): void {
    if (this.currentPage >= this.maxPage) {
      this.currentPage = this.maxPage;
    } else {
      if (this.loaded) {
        this.currentPage++;
        this.fetchCustomers();
      }
    }
  }

  goToPreviousPage(): void {
    if (this.currentPage <= 0) {
      this.currentPage = 0;
    } else {
      if (this.loaded) {
        this.currentPage--;
        this.fetchCustomers();
      }
    }
  }

  closeModal(reason?: any): void {
    this.launchDialogService.closeDialog(reason);
  }

  getSortLabels(): Observable<{
    byNameAsc: string;
    byNameDesc: string;
    byOrderDateAsc: string;
    byOrderDateDesc: string;
    byDateAsc: string;
    byDateDesc: string;
  }> {
    return combineLatest([
      this.translation.translate('asm.customerList.tableSort.byNameAsc'),
      this.translation.translate('asm.customerList.tableSort.byNameDesc'),
      this.translation.translate('asm.customerList.tableSort.byDateAsc'),
      this.translation.translate('asm.customerList.tableSort.byDateDesc'),
      this.translation.translate('asm.customerList.tableSort.byOrderDateAsc'),
      this.translation.translate('asm.customerList.tableSort.byOrderDateDesc'),
    ]).pipe(
      map(
        ([
          textByNameAsc,
          textByNameDesc,
          textByOrderDateAsc,
          textByOrderDateDesc,
          textByDateAsc,
          textByDateDesc,
        ]) => {
          return {
            byNameAsc: textByNameAsc,
            byNameDesc: textByNameDesc,
            byOrderDateAsc: textByOrderDateAsc,
            byOrderDateDesc: textByOrderDateDesc,
            byDateAsc: textByDateAsc,
            byDateDesc: textByDateDesc,
          };
        }
      )
    );
  }

  createCustomer(): void {
    this.launchDialogService.closeDialog('Create customer click');

    this.launchDialogService?.openDialogAndSubscribe(
      LAUNCH_CALLER.ASM_CREATE_CUSTOMER_FORM,
      this.addNewCustomerLink
    );
  }

  private getBreakpoint(): Observable<BREAKPOINT> {
    return this.breakpointService.breakpoint$.pipe(
      map((breakpoint) => {
        if (breakpoint === BREAKPOINT.lg || breakpoint === BREAKPOINT.xl) {
          breakpoint = BREAKPOINT.md;
        }
        return breakpoint;
      })
    );
  }
}<|MERGE_RESOLUTION|>--- conflicted
+++ resolved
@@ -4,7 +4,6 @@
  * SPDX-License-Identifier: Apache-2.0
  */
 
-<<<<<<< HEAD
 import {
   Component,
   ElementRef,
@@ -12,9 +11,6 @@
   OnInit,
   ViewChild,
 } from '@angular/core';
-=======
-import { Component, OnDestroy, OnInit, Optional } from '@angular/core';
->>>>>>> c89f5866
 import {
   AsmConfig,
   AsmCustomerListFacade,
@@ -24,10 +20,10 @@
   CustomerSearchPage,
 } from '@spartacus/asm/root';
 import {
+  FeatureConfigService,
   SortModel,
   TranslationService,
   User,
-  FeatureConfigService,
 } from '@spartacus/core';
 import {
   BREAKPOINT,
