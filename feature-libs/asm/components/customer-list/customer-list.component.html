--- conflicted
+++ resolved
@@ -246,7 +246,6 @@
       </div>
       <!-- TODO:(CXSPA-3090) for next major release remove feature level -->
       <ng-container *cxFeatureLevel="'6.1'">
-<<<<<<< HEAD
         <!-- Modal Foot -->
         <div
           class="cx-dialog-sub-header modal-header cx-dialog-foot"
@@ -259,8 +258,7 @@
           >
             <ng-template *ngTemplateOutlet="pagination"></ng-template>
           </div>
-=======
-        <!-- Modal Footer -->
+        </div>
         <div class="cx-dialog-footer modal-footer">
           <button
             type="button"
@@ -269,7 +267,6 @@
           >
             {{ 'asm.createCustomerForm.cancel' | cxTranslate }}
           </button>
->>>>>>> 3b009349
         </div>
       </ng-container>
     </ng-container>
