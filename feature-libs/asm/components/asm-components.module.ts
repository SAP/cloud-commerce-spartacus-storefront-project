--- conflicted
+++ resolved
@@ -1,32 +1,21 @@
 import { CommonModule } from '@angular/common';
 import { NgModule } from '@angular/core';
 import { FormsModule, ReactiveFormsModule } from '@angular/forms';
-import { RouterModule } from '@angular/router';
 import { NgSelectModule } from '@ng-select/ng-select';
 import {
   FeaturesConfigModule,
   I18nModule,
   provideConfig,
-  UrlModule,
 } from '@spartacus/core';
 import {
-  CardModule,
   FormErrorsModule,
   IconModule,
-  MediaModule,
   ModalModule,
   PasswordVisibilityToggleModule,
   PopoverModule,
 } from '@spartacus/storefront';
 import { AsmBindCartComponent } from './asm-bind-cart/asm-bind-cart.component';
-<<<<<<< HEAD
-import { AsmCustomer360Component } from './asm-customer-360/asm-customer-360.component';
-import { AsmCustomerOverviewComponent } from './asm-customer-360/asm-customer-overview/asm-customer-overview.component';
-import { AsmProductItemComponent } from './asm-customer-360/asm-customer-overview/asm-product-item/asm-product-item.component';
-import { AsmCustomerProfileComponent } from './asm-customer-360/asm-customer-profile/asm-customer-profile.component';
-=======
 import { AsmCustomer360ComponentModule } from './asm-customer-360/asm-customer-360.component.module';
->>>>>>> 1d2a981b
 import { AsmMainUiComponent } from './asm-main-ui/asm-main-ui.component';
 import { AsmSessionTimerComponent } from './asm-session-timer/asm-session-timer.component';
 import { FormatTimerPipe } from './asm-session-timer/format-timer.pipe';
@@ -50,14 +39,7 @@
     NgSelectModule,
     FormsModule,
     FeaturesConfigModule,
-<<<<<<< HEAD
-    CardModule,
-    MediaModule,
-    RouterModule,
-    UrlModule,
-=======
     AsmCustomer360ComponentModule,
->>>>>>> 1d2a981b
   ],
   declarations: [
     AsmMainUiComponent,
@@ -69,9 +51,6 @@
     AsmToggleUiComponent,
     AsmBindCartComponent,
     DotSpinnerComponent,
-    AsmCustomerProfileComponent,
-    AsmCustomerOverviewComponent,
-    AsmProductItemComponent
   ],
   exports: [
     AsmMainUiComponent,
