--- conflicted
+++ resolved
@@ -7,10 +7,7 @@
 import { CommonModule } from '@angular/common';
 import { NgModule } from '@angular/core';
 import { FormsModule, ReactiveFormsModule } from '@angular/forms';
-<<<<<<< HEAD
 import { NgSelectModule } from '@ng-select/ng-select';
-=======
->>>>>>> 63c99599
 import {
   FeaturesConfigModule,
   I18nModule,
@@ -19,12 +16,9 @@
 import {
   FormErrorsModule,
   IconModule,
-<<<<<<< HEAD
   KeyboardFocusModule,
   ModalModule,
   NgSelectA11yModule,
-=======
->>>>>>> 63c99599
   PasswordVisibilityToggleModule,
   SortingModule,
   SpinnerModule,
@@ -39,11 +33,8 @@
 import { CustomerListComponent } from './customer-list/customer-list.component';
 import { CustomerSelectionComponent } from './customer-selection/customer-selection.component';
 import { defaultAsmLayoutConfig } from './default-asm-layout.config';
-<<<<<<< HEAD
-=======
 import { DotSpinnerComponent } from './dot-spinner/dot-spinner.component';
 
->>>>>>> 63c99599
 @NgModule({
   imports: [
     CommonModule,
@@ -56,14 +47,9 @@
     FormsModule,
     SpinnerModule,
     PasswordVisibilityToggleModule,
-<<<<<<< HEAD
     KeyboardFocusModule,
     NgSelectA11yModule,
     SortingModule,
-=======
-    IconModule,
-    FormsModule,
->>>>>>> 63c99599
     FeaturesConfigModule,
   ],
   declarations: [
