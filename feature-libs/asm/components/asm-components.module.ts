import { CommonModule } from '@angular/common';
import { NgModule } from '@angular/core';
import { FormsModule, ReactiveFormsModule } from '@angular/forms';
import { NgSelectModule } from '@ng-select/ng-select';
import {
  FeaturesConfigModule,
  I18nModule,
  provideConfig,
} from '@spartacus/core';
import {
  FormErrorsModule,
  IconModule,
  ModalModule,
  PasswordVisibilityToggleModule,
  PopoverModule,
} from '@spartacus/storefront';
import { AsmBindCartComponent } from './asm-bind-cart/asm-bind-cart.component';
import { AsmCustomer360Component } from './asm-customer-360/asm-customer-360.component';
import { AsmMainUiComponent } from './asm-main-ui/asm-main-ui.component';
import { PrototypeComponent } from './asm-main-ui/prototype/prototype.component';
import { AsmSessionTimerComponent } from './asm-session-timer/asm-session-timer.component';
import { FormatTimerPipe } from './asm-session-timer/format-timer.pipe';
import { AsmToggleUiComponent } from './asm-toggle-ui/asm-toggle-ui.component';
import { CSAgentLoginFormComponent } from './csagent-login-form/csagent-login-form.component';
import { CustomerEmulationComponent } from './customer-emulation/customer-emulation.component';
import { CustomerSelectionComponent } from './customer-selection/customer-selection.component';
import { defaultAsmLayoutConfig } from './default-asm-layout.config';
import { DotSpinnerComponent } from './dot-spinner/dot-spinner.component';

@NgModule({
  imports: [
    CommonModule,
    ReactiveFormsModule,
    I18nModule,
    FormErrorsModule,
    PasswordVisibilityToggleModule,
    IconModule,
    PopoverModule,
    ModalModule,
    NgSelectModule,
    FormsModule,
    FeaturesConfigModule,
  ],
  declarations: [
    AsmMainUiComponent,
    CSAgentLoginFormComponent,
    CustomerSelectionComponent,
    AsmSessionTimerComponent,
    FormatTimerPipe,
    CustomerEmulationComponent,
    AsmToggleUiComponent,
<<<<<<< HEAD
    PrototypeComponent,
=======
    AsmBindCartComponent,
    AsmCustomer360Component,
    DotSpinnerComponent,
>>>>>>> 7835b09a
  ],
  exports: [
    AsmMainUiComponent,
    CSAgentLoginFormComponent,
    CustomerSelectionComponent,
    AsmSessionTimerComponent,
    FormatTimerPipe,
    CustomerEmulationComponent,
    AsmToggleUiComponent,
<<<<<<< HEAD
    PrototypeComponent,
=======
    AsmBindCartComponent,
    AsmCustomer360Component,
    DotSpinnerComponent,
>>>>>>> 7835b09a
  ],
  providers: [provideConfig(defaultAsmLayoutConfig)],
})
export class AsmComponentsModule {}<|MERGE_RESOLUTION|>--- conflicted
+++ resolved
@@ -17,7 +17,6 @@
 import { AsmBindCartComponent } from './asm-bind-cart/asm-bind-cart.component';
 import { AsmCustomer360Component } from './asm-customer-360/asm-customer-360.component';
 import { AsmMainUiComponent } from './asm-main-ui/asm-main-ui.component';
-import { PrototypeComponent } from './asm-main-ui/prototype/prototype.component';
 import { AsmSessionTimerComponent } from './asm-session-timer/asm-session-timer.component';
 import { FormatTimerPipe } from './asm-session-timer/format-timer.pipe';
 import { AsmToggleUiComponent } from './asm-toggle-ui/asm-toggle-ui.component';
@@ -49,13 +48,9 @@
     FormatTimerPipe,
     CustomerEmulationComponent,
     AsmToggleUiComponent,
-<<<<<<< HEAD
-    PrototypeComponent,
-=======
     AsmBindCartComponent,
     AsmCustomer360Component,
     DotSpinnerComponent,
->>>>>>> 7835b09a
   ],
   exports: [
     AsmMainUiComponent,
@@ -65,13 +60,9 @@
     FormatTimerPipe,
     CustomerEmulationComponent,
     AsmToggleUiComponent,
-<<<<<<< HEAD
-    PrototypeComponent,
-=======
     AsmBindCartComponent,
     AsmCustomer360Component,
     DotSpinnerComponent,
->>>>>>> 7835b09a
   ],
   providers: [provideConfig(defaultAsmLayoutConfig)],
 })
