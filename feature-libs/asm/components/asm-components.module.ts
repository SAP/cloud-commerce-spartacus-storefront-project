/*
 * SPDX-FileCopyrightText: 2023 SAP Spartacus team <spartacus-team@sap.com>
 *
 * SPDX-License-Identifier: Apache-2.0
 */

import { CommonModule } from '@angular/common';
import { NgModule } from '@angular/core';
import { FormsModule, ReactiveFormsModule } from '@angular/forms';
import { NgSelectModule } from '@ng-select/ng-select';
import {
  FeaturesConfigModule,
  I18nModule,
  provideDefaultConfig,
} from '@spartacus/core';
import {
  FormErrorsModule,
  IconModule,
  KeyboardFocusModule,
  MessageComponentModule,
  NgSelectA11yModule,
  PasswordVisibilityToggleModule,
  SortingModule,
  SpinnerModule,
  PaginationModule,
} from '@spartacus/storefront';
import { AsmBindCartDialogComponent } from './asm-bind-cart-dialog/asm-bind-cart-dialog.component';
import { AsmBindCartComponent } from './asm-bind-cart/asm-bind-cart.component';
import { AsmCreateCustomerFormComponent } from './asm-create-customer-form/asm-create-customer-form.component';
import { defaultAsmCreateCustomerFormLayoutConfig } from './asm-create-customer-form/default-asm-create-customer-form-layout.config';
import { AsmMainUiComponent } from './asm-main-ui/asm-main-ui.component';
import { AsmSessionTimerComponent } from './asm-session-timer/asm-session-timer.component';
import { FormatTimerPipe } from './asm-session-timer/format-timer.pipe';
import { AsmToggleUiComponent } from './asm-toggle-ui/asm-toggle-ui.component';
import { CSAgentLoginFormComponent } from './csagent-login-form/csagent-login-form.component';
import { CustomerEmulationComponent } from './customer-emulation/customer-emulation.component';
import { CustomerListComponent } from './customer-list/customer-list.component';
import { defaultCustomerListLayoutConfig } from './customer-list/default-customer-list-layout.config';
import { CustomerSelectionComponent } from './customer-selection/customer-selection.component';
import { defaultAsmLayoutConfig } from './default-asm-layout.config';
import { defaultBindCartLayoutConfig } from './default-bind-cart-layout.config';
import { DotSpinnerComponent } from './dot-spinner/dot-spinner.component';
import { defaultAsmPaginationConfig } from './default-asm-pagination.config';

@NgModule({
  imports: [
    CommonModule,
    ReactiveFormsModule,
    I18nModule,
    FormErrorsModule,
    IconModule,
    NgSelectModule,
    FormsModule,
    SpinnerModule,
    PasswordVisibilityToggleModule,
    KeyboardFocusModule,
    NgSelectA11yModule,
    SortingModule,
<<<<<<< HEAD
    PaginationModule,
=======
    MessageComponentModule,
    FeaturesConfigModule,
>>>>>>> 5da39f8d
  ],
  declarations: [
    AsmBindCartDialogComponent,
    AsmMainUiComponent,
    CSAgentLoginFormComponent,
    CustomerListComponent,
    CustomerSelectionComponent,
    AsmSessionTimerComponent,
    FormatTimerPipe,
    CustomerEmulationComponent,
    AsmToggleUiComponent,
    AsmBindCartComponent,
    DotSpinnerComponent,
    AsmCreateCustomerFormComponent,
  ],
  exports: [
    AsmBindCartDialogComponent,
    AsmMainUiComponent,
    CSAgentLoginFormComponent,
    CustomerListComponent,
    CustomerSelectionComponent,
    AsmSessionTimerComponent,
    FormatTimerPipe,
    CustomerEmulationComponent,
    AsmToggleUiComponent,
    AsmBindCartComponent,
    DotSpinnerComponent,
    AsmCreateCustomerFormComponent,
  ],
  providers: [
    provideDefaultConfig(defaultAsmLayoutConfig),
    provideDefaultConfig(defaultBindCartLayoutConfig),
    provideDefaultConfig(defaultCustomerListLayoutConfig),
<<<<<<< HEAD
    provideDefaultConfig(defaultAsmPaginationConfig),
=======
    provideDefaultConfig(defaultAsmCreateCustomerFormLayoutConfig),
>>>>>>> 5da39f8d
  ],
})
export class AsmComponentsModule {}<|MERGE_RESOLUTION|>--- conflicted
+++ resolved
@@ -56,12 +56,9 @@
     KeyboardFocusModule,
     NgSelectA11yModule,
     SortingModule,
-<<<<<<< HEAD
     PaginationModule,
-=======
     MessageComponentModule,
     FeaturesConfigModule,
->>>>>>> 5da39f8d
   ],
   declarations: [
     AsmBindCartDialogComponent,
@@ -95,11 +92,8 @@
     provideDefaultConfig(defaultAsmLayoutConfig),
     provideDefaultConfig(defaultBindCartLayoutConfig),
     provideDefaultConfig(defaultCustomerListLayoutConfig),
-<<<<<<< HEAD
     provideDefaultConfig(defaultAsmPaginationConfig),
-=======
     provideDefaultConfig(defaultAsmCreateCustomerFormLayoutConfig),
->>>>>>> 5da39f8d
   ],
 })
 export class AsmComponentsModule {}