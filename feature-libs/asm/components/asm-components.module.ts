--- conflicted
+++ resolved
@@ -6,17 +6,12 @@
 
 import { CommonModule } from '@angular/common';
 import { NgModule } from '@angular/core';
-<<<<<<< HEAD
-import { ReactiveFormsModule } from '@angular/forms';
-import { I18nModule, provideDefaultConfig } from '@spartacus/core';
-=======
 import { FormsModule, ReactiveFormsModule } from '@angular/forms';
 import {
   FeaturesConfigModule,
   I18nModule,
-  provideConfig,
+  provideDefaultConfig,
 } from '@spartacus/core';
->>>>>>> dc194b1f
 import {
   FormErrorsModule,
   IconModule,
