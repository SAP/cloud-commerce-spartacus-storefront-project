/*
 * SPDX-FileCopyrightText: 2023 SAP Spartacus team <spartacus-team@sap.com>
 *
 * SPDX-License-Identifier: Apache-2.0
 */

import { CommonModule } from '@angular/common';
import { NgModule } from '@angular/core';
import { FormsModule, ReactiveFormsModule } from '@angular/forms';
import { NgSelectModule } from '@ng-select/ng-select';
import {
  FeaturesConfigModule,
  I18nModule,
  provideDefaultConfig,
} from '@spartacus/core';
import {
  FormErrorsModule,
  IconModule,
  KeyboardFocusModule,
  MessageComponentModule,
  NgSelectA11yModule,
  PasswordVisibilityToggleModule,
  SortingModule,
  SpinnerModule,
} from '@spartacus/storefront';
import { AsmBindCartDialogComponent } from './asm-bind-cart-dialog/asm-bind-cart-dialog.component';
import { AsmBindCartComponent } from './asm-bind-cart/asm-bind-cart.component';
import { AsmCreateCustomerFormComponent } from './asm-create-customer-form/asm-create-customer-form.component';
import { defaultAsmCreateCustomerFormLayoutConfig } from './asm-create-customer-form/default-asm-create-customer-form-layout.config';
import { AsmMainUiComponent } from './asm-main-ui/asm-main-ui.component';
import { AsmSessionTimerComponent } from './asm-session-timer/asm-session-timer.component';
import { FormatTimerPipe } from './asm-session-timer/format-timer.pipe';
import { AsmToggleUiComponent } from './asm-toggle-ui/asm-toggle-ui.component';
import { CSAgentLoginFormComponent } from './csagent-login-form/csagent-login-form.component';
import { CustomerEmulationComponent } from './customer-emulation/customer-emulation.component';
import { CustomerListComponent } from './customer-list/customer-list.component';
import { defaultCustomerListLayoutConfig } from './customer-list/default-customer-list-layout.config';
import { CustomerSelectionComponent } from './customer-selection/customer-selection.component';
import { defaultAsmLayoutConfig } from './default-asm-layout.config';
import { defaultBindCartLayoutConfig } from './default-bind-cart-layout.config';
import { DotSpinnerComponent } from './dot-spinner/dot-spinner.component';

@NgModule({
  imports: [
    CommonModule,
    ReactiveFormsModule,
    I18nModule,
    FormErrorsModule,
    IconModule,
    NgSelectModule,
    FormsModule,
    SpinnerModule,
    PasswordVisibilityToggleModule,
    KeyboardFocusModule,
    NgSelectA11yModule,
    SortingModule,
<<<<<<< HEAD
=======
    MessageComponentModule,
>>>>>>> 3b009349
    FeaturesConfigModule,
  ],
  declarations: [
    AsmBindCartDialogComponent,
    AsmMainUiComponent,
    CSAgentLoginFormComponent,
    CustomerListComponent,
    CustomerSelectionComponent,
    AsmSessionTimerComponent,
    FormatTimerPipe,
    CustomerEmulationComponent,
    AsmToggleUiComponent,
    AsmBindCartComponent,
    DotSpinnerComponent,
    AsmCreateCustomerFormComponent,
  ],
  exports: [
    AsmBindCartDialogComponent,
    AsmMainUiComponent,
    CSAgentLoginFormComponent,
    CustomerListComponent,
    CustomerSelectionComponent,
    AsmSessionTimerComponent,
    FormatTimerPipe,
    CustomerEmulationComponent,
    AsmToggleUiComponent,
    AsmBindCartComponent,
    DotSpinnerComponent,
    AsmCreateCustomerFormComponent,
  ],
  providers: [
    provideDefaultConfig(defaultAsmLayoutConfig),
    provideDefaultConfig(defaultBindCartLayoutConfig),
    provideDefaultConfig(defaultCustomerListLayoutConfig),
    provideDefaultConfig(defaultAsmCreateCustomerFormLayoutConfig),
  ],
})
export class AsmComponentsModule {}<|MERGE_RESOLUTION|>--- conflicted
+++ resolved
@@ -54,10 +54,7 @@
     KeyboardFocusModule,
     NgSelectA11yModule,
     SortingModule,
-<<<<<<< HEAD
-=======
     MessageComponentModule,
->>>>>>> 3b009349
     FeaturesConfigModule,
   ],
   declarations: [
