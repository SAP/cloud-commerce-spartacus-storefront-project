--- conflicted
+++ resolved
@@ -5,13 +5,10 @@
 import { I18nModule, provideConfig } from '@spartacus/core';
 import {
   FormErrorsModule,
-<<<<<<< HEAD
   IconModule,
   ModalModule,
   SpinnerModule,
-=======
   PasswordVisibilityToggleModule,
->>>>>>> 2bc6e17f
 } from '@spartacus/storefront';
 import { AsmMainUiComponent } from './asm-main-ui/asm-main-ui.component';
 import { AsmSessionTimerComponent } from './asm-session-timer/asm-session-timer.component';
@@ -28,15 +25,12 @@
     ReactiveFormsModule,
     I18nModule,
     FormErrorsModule,
-<<<<<<< HEAD
     IconModule,
     ModalModule,
     NgSelectModule,
     FormsModule,
     SpinnerModule,
-=======
     PasswordVisibilityToggleModule,
->>>>>>> 2bc6e17f
   ],
   declarations: [
     AsmMainUiComponent,
