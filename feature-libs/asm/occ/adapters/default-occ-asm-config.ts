--- conflicted
+++ resolved
@@ -5,11 +5,8 @@
     occ: {
       endpoints: {
         asmCustomerSearch: '/assistedservicewebservices/customers/search',
-<<<<<<< HEAD
         asmBindCart: '/assistedservicewebservices/customers/search',
-=======
         asmCustomerLists: '/assistedservicewebservices/customerlists',
->>>>>>> ba322ebc
       },
     },
   },
