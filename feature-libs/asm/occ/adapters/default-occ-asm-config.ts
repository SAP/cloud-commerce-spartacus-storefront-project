--- conflicted
+++ resolved
@@ -13,12 +13,7 @@
         asmCustomerSearch: '/assistedservicewebservices/customers/search',
         asmCustomerLists: '/assistedservicewebservices/customerlists',
         asmBindCart: '/assistedservicewebservices/bind-cart',
-<<<<<<< HEAD
-        asmCustomer360:
-          '/assistedservicewebservices/${baseSiteId}/users/${userId}/customer360',
-=======
         asmCreateCustomer: '/assistedservicewebservices/customers',
->>>>>>> cf4f3e1f
       },
     },
   },
