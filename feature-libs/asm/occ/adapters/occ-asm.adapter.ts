/*
 * SPDX-FileCopyrightText: 2024 SAP Spartacus team <spartacus-team@sap.com>
 *
 * SPDX-License-Identifier: Apache-2.0
 */

import { HttpClient, HttpHeaders, HttpParams } from '@angular/common/http';
import { Injectable, inject } from '@angular/core';
import {
  AsmAdapter,
  CUSTOMER_LISTS_NORMALIZER,
  CUSTOMER_SEARCH_PAGE_NORMALIZER,
} from '@spartacus/asm/core';
import {
  AsmConfig,
  BindCartParams,
  CustomerListsPage,
  CustomerRegistrationForm,
  CustomerSearchOptions,
  CustomerSearchPage,
} from '@spartacus/asm/root';
import {
  BaseSiteService,
  ConverterService,
  InterceptorUtil,
  LoggerService,
  OccEndpointsService,
  USE_CUSTOMER_SUPPORT_AGENT_TOKEN,
  User,
  normalizeHttpError,
} from '@spartacus/core';
import { Observable } from 'rxjs';
import { catchError } from 'rxjs/operators';

@Injectable()
export class OccAsmAdapter implements AsmAdapter {
  private activeBaseSite: string;

  protected logger = inject(LoggerService);

  constructor(
    protected http: HttpClient,
    protected occEndpointsService: OccEndpointsService,
    protected converterService: ConverterService,
    protected config: AsmConfig,
    protected baseSiteService: BaseSiteService
  ) {
    this.baseSiteService
      .getActive()
      .subscribe((value) => (this.activeBaseSite = value));
  }

  protected getHeaders(): HttpHeaders {
    return InterceptorUtil.createHeader(
      USE_CUSTOMER_SUPPORT_AGENT_TOKEN,
      true,
      new HttpHeaders()
    );
  }

  customerLists(): Observable<CustomerListsPage> {
    const headers = this.getHeaders();
    const params: HttpParams = new HttpParams().set(
      'baseSite',
      this.activeBaseSite
    );

    const url = this.occEndpointsService.buildUrl(
      'asmCustomerLists',
      {},
      {
        baseSite: false,
        prefix: false,
      }
    );

    return this.http.get<CustomerListsPage>(url, { headers, params }).pipe(
      catchError((error) => {
        throw normalizeHttpError(error, this.logger);
      }),
      this.converterService.pipeable(CUSTOMER_LISTS_NORMALIZER)
    );
  }

  customerSearch(
    options: CustomerSearchOptions
  ): Observable<CustomerSearchPage> {
    const headers = this.getHeaders();
    let params: HttpParams = new HttpParams().set(
      'baseSite',
      this.activeBaseSite
    );

    if (options.sort !== undefined) {
      params = params.set('sort', options.sort);
    } else {
      if (!options.customerListId) {
        params = params.set('sort', 'byNameAsc');
      }
    }

    if (options.query !== undefined) {
      params = params.set('query', options.query);
    }

    if (options.pageSize !== undefined) {
      params = params.set('pageSize', options.pageSize.toString());
    }

    if (options.currentPage !== undefined) {
      params = params.set('currentPage', options.currentPage.toString());
    }

    if (options.customerListId !== undefined) {
      params = params.set('customerListId', options.customerListId);
    }

    const url = this.occEndpointsService.buildUrl(
      'asmCustomerSearch',
      {},
      {
        baseSite: false,
        prefix: false,
      }
    );

    return this.http.get<CustomerSearchPage>(url, { headers, params }).pipe(
      catchError((error) => {
        throw normalizeHttpError(error, this.logger);
      }),
      this.converterService.pipeable(CUSTOMER_SEARCH_PAGE_NORMALIZER)
    );
  }

  bindCart({ cartId, customerId }: BindCartParams): Observable<unknown> {
    const headers = InterceptorUtil.createHeader(
      USE_CUSTOMER_SUPPORT_AGENT_TOKEN,
      true,
      new HttpHeaders().set('Content-Type', 'application/x-www-form-urlencoded')
    );
    const params: HttpParams = new HttpParams().set(
      'baseSite',
      this.activeBaseSite
    );

    const body = new URLSearchParams();
    body.set('cartId', cartId);
    body.set('customerId', customerId);

    const url = this.occEndpointsService.buildUrl(
      'asmBindCart',
      {},
      {
        baseSite: false,
        prefix: false,
      }
    );

<<<<<<< HEAD
    return this.http.post<void>(url, {}, { headers, params }).pipe(
=======
    return this.http.post<void>(url, body, { headers, params }).pipe(
>>>>>>> 669cdf58
      catchError((error) => {
        throw normalizeHttpError(error, this.logger);
      })
    );
  }

  createCustomer(user: CustomerRegistrationForm): Observable<User> {
    const headers = this.getHeaders();
    const params: HttpParams = new HttpParams().set(
      'baseSite',
      this.activeBaseSite
    );

    const url = this.occEndpointsService.buildUrl(
      'asmCreateCustomer',
      {},
      {
        baseSite: false,
        prefix: false,
      }
    );
    return this.http.post<User>(url, user, { headers, params }).pipe(
      catchError((error) => {
        throw normalizeHttpError(error, this.logger);
      })
    );
  }
}<|MERGE_RESOLUTION|>--- conflicted
+++ resolved
@@ -156,11 +156,7 @@
       }
     );
 
-<<<<<<< HEAD
-    return this.http.post<void>(url, {}, { headers, params }).pipe(
-=======
     return this.http.post<void>(url, body, { headers, params }).pipe(
->>>>>>> 669cdf58
       catchError((error) => {
         throw normalizeHttpError(error, this.logger);
       })
