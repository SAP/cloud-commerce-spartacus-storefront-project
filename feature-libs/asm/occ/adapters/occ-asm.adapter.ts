/*
 * SPDX-FileCopyrightText: 2023 SAP Spartacus team <spartacus-team@sap.com>
 *
 * SPDX-License-Identifier: Apache-2.0
 */

import { HttpClient, HttpHeaders, HttpParams } from '@angular/common/http';
import { Injectable, inject } from '@angular/core';
import {
  AsmAdapter,
  CUSTOMER_LISTS_NORMALIZER,
  CUSTOMER_SEARCH_PAGE_NORMALIZER,
} from '@spartacus/asm/core';
import {
  AsmConfig,
  BindCartParams,
  CustomerListsPage,
  CustomerRegistrationForm,
  CustomerSearchOptions,
  CustomerSearchPage,
} from '@spartacus/asm/root';
import {
  BaseSiteService,
  ConverterService,
  InterceptorUtil,
<<<<<<< HEAD
=======
  LoggerService,
>>>>>>> ae83fd2d
  OccEndpointsService,
  USE_CUSTOMER_SUPPORT_AGENT_TOKEN,
  User,
  normalizeHttpError,
} from '@spartacus/core';
import { Observable } from 'rxjs';
import { catchError } from 'rxjs/operators';

@Injectable()
export class OccAsmAdapter implements AsmAdapter {
  private activeBaseSite: string;

  protected logger = inject(LoggerService);

  constructor(
    protected http: HttpClient,
    protected occEndpointsService: OccEndpointsService,
    protected converterService: ConverterService,
    protected config: AsmConfig,
    protected baseSiteService: BaseSiteService
  ) {
    this.baseSiteService
      .getActive()
      .subscribe((value) => (this.activeBaseSite = value));
  }

  protected getHeaders(): HttpHeaders {
    return InterceptorUtil.createHeader(
      USE_CUSTOMER_SUPPORT_AGENT_TOKEN,
      true,
      new HttpHeaders()
    );
  }

  customerLists(): Observable<CustomerListsPage> {
    const headers = this.getHeaders();
    const params: HttpParams = new HttpParams().set(
      'baseSite',
      this.activeBaseSite
    );

    const url = this.occEndpointsService.buildUrl(
      'asmCustomerLists',
      {},
      {
        baseSite: false,
        prefix: false,
      }
    );

    return this.http.get<CustomerListsPage>(url, { headers, params }).pipe(
<<<<<<< HEAD
      catchError((error) => {
        throw normalizeHttpError(error);
      }),
=======
      catchError((error) => throwError(normalizeHttpError(error, this.logger))),
>>>>>>> ae83fd2d
      this.converterService.pipeable(CUSTOMER_LISTS_NORMALIZER)
    );
  }

  customerSearch(
    options: CustomerSearchOptions
  ): Observable<CustomerSearchPage> {
    const headers = this.getHeaders();
    let params: HttpParams = new HttpParams().set(
      'baseSite',
      this.activeBaseSite
    );

    if (options.sort !== undefined) {
      params = params.set('sort', options.sort);
    } else {
      if (!options.customerListId) {
        params = params.set('sort', 'byNameAsc');
      }
    }

    if (options.query !== undefined) {
      params = params.set('query', options.query);
    }

    if (options.pageSize !== undefined) {
      params = params.set('pageSize', options.pageSize.toString());
    }

    if (options.currentPage !== undefined) {
      params = params.set('currentPage', options.currentPage.toString());
    }

    if (options.customerListId !== undefined) {
      params = params.set('customerListId', options.customerListId);
    }

    const url = this.occEndpointsService.buildUrl(
      'asmCustomerSearch',
      {},
      {
        baseSite: false,
        prefix: false,
      }
    );

    return this.http.get<CustomerSearchPage>(url, { headers, params }).pipe(
<<<<<<< HEAD
      catchError((error) => {
        throw normalizeHttpError(error);
      }),
=======
      catchError((error) => throwError(normalizeHttpError(error, this.logger))),
>>>>>>> ae83fd2d
      this.converterService.pipeable(CUSTOMER_SEARCH_PAGE_NORMALIZER)
    );
  }

  bindCart({ cartId, customerId }: BindCartParams): Observable<unknown> {
    const headers = InterceptorUtil.createHeader(
      USE_CUSTOMER_SUPPORT_AGENT_TOKEN,
      true,
      new HttpHeaders()
    );
    const params: HttpParams = new HttpParams()
      .set('baseSite', this.activeBaseSite)
      .set('cartId', cartId)
      .set('customerId', customerId);

    const url = this.occEndpointsService.buildUrl(
      'asmBindCart',
      {},
      {
        baseSite: false,
        prefix: false,
      }
    );

<<<<<<< HEAD
    return this.http.post<void>(url, {}, { headers, params }).pipe(
      catchError((error) => {
        throw normalizeHttpError(error);
      })
    );
=======
    return this.http
      .post<void>(url, {}, { headers, params })
      .pipe(
        catchError((error) =>
          throwError(normalizeHttpError(error, this.logger))
        )
      );
>>>>>>> ae83fd2d
  }

  createCustomer(user: CustomerRegistrationForm): Observable<User> {
    const headers = this.getHeaders();
    const params: HttpParams = new HttpParams().set(
      'baseSite',
      this.activeBaseSite
    );

    const url = this.occEndpointsService.buildUrl(
      'asmCreateCustomer',
      {},
      {
        baseSite: false,
        prefix: false,
      }
    );
<<<<<<< HEAD
    return this.http.post<User>(url, user, { headers, params }).pipe(
      catchError((error) => {
        throw normalizeHttpError(error);
      })
    );
=======
    return this.http
      .post<User>(url, user, { headers, params })
      .pipe(
        catchError((error) =>
          throwError(normalizeHttpError(error, this.logger))
        )
      );
>>>>>>> ae83fd2d
  }
}<|MERGE_RESOLUTION|>--- conflicted
+++ resolved
@@ -23,10 +23,7 @@
   BaseSiteService,
   ConverterService,
   InterceptorUtil,
-<<<<<<< HEAD
-=======
   LoggerService,
->>>>>>> ae83fd2d
   OccEndpointsService,
   USE_CUSTOMER_SUPPORT_AGENT_TOKEN,
   User,
@@ -78,13 +75,9 @@
     );
 
     return this.http.get<CustomerListsPage>(url, { headers, params }).pipe(
-<<<<<<< HEAD
       catchError((error) => {
-        throw normalizeHttpError(error);
+        throw normalizeHttpError(error, this.logger);
       }),
-=======
-      catchError((error) => throwError(normalizeHttpError(error, this.logger))),
->>>>>>> ae83fd2d
       this.converterService.pipeable(CUSTOMER_LISTS_NORMALIZER)
     );
   }
@@ -132,13 +125,9 @@
     );
 
     return this.http.get<CustomerSearchPage>(url, { headers, params }).pipe(
-<<<<<<< HEAD
       catchError((error) => {
-        throw normalizeHttpError(error);
+        throw normalizeHttpError(error, this.logger);
       }),
-=======
-      catchError((error) => throwError(normalizeHttpError(error, this.logger))),
->>>>>>> ae83fd2d
       this.converterService.pipeable(CUSTOMER_SEARCH_PAGE_NORMALIZER)
     );
   }
@@ -163,21 +152,11 @@
       }
     );
 
-<<<<<<< HEAD
     return this.http.post<void>(url, {}, { headers, params }).pipe(
       catchError((error) => {
-        throw normalizeHttpError(error);
+        throw normalizeHttpError(error, this.logger);
       })
     );
-=======
-    return this.http
-      .post<void>(url, {}, { headers, params })
-      .pipe(
-        catchError((error) =>
-          throwError(normalizeHttpError(error, this.logger))
-        )
-      );
->>>>>>> ae83fd2d
   }
 
   createCustomer(user: CustomerRegistrationForm): Observable<User> {
@@ -195,20 +174,10 @@
         prefix: false,
       }
     );
-<<<<<<< HEAD
     return this.http.post<User>(url, user, { headers, params }).pipe(
       catchError((error) => {
-        throw normalizeHttpError(error);
+        throw normalizeHttpError(error, this.logger);
       })
     );
-=======
-    return this.http
-      .post<User>(url, user, { headers, params })
-      .pipe(
-        catchError((error) =>
-          throwError(normalizeHttpError(error, this.logger))
-        )
-      );
->>>>>>> ae83fd2d
   }
 }