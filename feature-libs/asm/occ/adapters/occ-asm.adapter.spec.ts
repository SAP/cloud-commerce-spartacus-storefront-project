--- conflicted
+++ resolved
@@ -288,7 +288,6 @@
     );
   });
 
-<<<<<<< HEAD
   it('should not include default sort if customerListId is passed', () => {
     let result: CustomerSearchPage;
     const searchOptions: CustomerSearchOptions = {
@@ -321,7 +320,8 @@
         prefix: false,
       }
     );
-=======
+  });
+
   it('should bind an anonymous cart to a registered user', (done) => {
     occAsmAdapter
       .bindCart({ cartId: 'cart001', customerId: 'customer001' })
@@ -341,6 +341,5 @@
     });
 
     mockReq.flush(null);
->>>>>>> 63c99599
   });
 });