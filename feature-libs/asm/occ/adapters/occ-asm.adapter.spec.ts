--- conflicted
+++ resolved
@@ -9,17 +9,15 @@
   CUSTOMER_SEARCH_PAGE_NORMALIZER,
 } from '@spartacus/asm/core';
 import {
-<<<<<<< HEAD
-  AsmCustomer360Request,
-  AsmCustomer360Response,
-  AsmCustomer360Type,
-  CustomerListsPage,
-=======
+  Customer360Request,
+  Customer360Response,
+  Customer360Type,
+} from '@spartacus/asm/customer-360/root';
+import {
   AsmConfig,
   CustomerListsPage,
   CustomerSearchOptions,
   CustomerSearchPage,
->>>>>>> 0f927681
 } from '@spartacus/asm/root';
 import {
   BaseOccUrlProperties,
@@ -347,10 +345,10 @@
   });
 
   it('should get customer 360 data', (done) => {
-    const request: AsmCustomer360Request = {
+    const request: Customer360Request = {
       queries: [
         {
-          type: AsmCustomer360Type.REVIEW_LIST,
+          type: Customer360Type.REVIEW_LIST,
         },
       ],
       options: {
@@ -358,10 +356,10 @@
       },
     };
 
-    const response: AsmCustomer360Response = {
+    const response: Customer360Response = {
       value: [
         {
-          type: AsmCustomer360Type.REVIEW_LIST,
+          type: Customer360Type.REVIEW_LIST,
           reviews: [],
         },
       ],
