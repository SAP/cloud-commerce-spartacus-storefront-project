import { OccEndpoint } from '@spartacus/core';

declare module '@spartacus/core' {
  interface OccEndpoints {
    /**
     * Endpoint for asm customer search
     *
     * @member {string}
     */
    asmCustomerSearch?: string | OccEndpoint;
<<<<<<< HEAD
    asmBindCart?: string | OccEndpoint;
=======
    asmCustomerLists?: string | OccEndpoint;
>>>>>>> ba322ebc
  }
}<|MERGE_RESOLUTION|>--- conflicted
+++ resolved
@@ -8,10 +8,7 @@
      * @member {string}
      */
     asmCustomerSearch?: string | OccEndpoint;
-<<<<<<< HEAD
     asmBindCart?: string | OccEndpoint;
-=======
     asmCustomerLists?: string | OccEndpoint;
->>>>>>> ba322ebc
   }
 }