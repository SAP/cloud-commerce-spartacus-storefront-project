--- conflicted
+++ resolved
@@ -5,11 +5,7 @@
  */
 
 import { Injectable } from '@angular/core';
-<<<<<<< HEAD
-import { CustomerListsPage } from '@spartacus/asm/root';
-=======
-import { BindCartParams } from '@spartacus/asm/root';
->>>>>>> 63c99599
+import { BindCartParams, CustomerListsPage } from '@spartacus/asm/root';
 import { Observable } from 'rxjs';
 import {
   CustomerSearchOptions,
@@ -29,12 +25,11 @@
     return this.asmAdapter.customerSearch(options);
   }
 
-<<<<<<< HEAD
   customerLists(): Observable<CustomerListsPage> {
     return this.asmAdapter.customerLists();
-=======
+  }
+
   bindCart(options: BindCartParams): Observable<unknown> {
     return this.asmAdapter.bindCart(options);
->>>>>>> 63c99599
   }
 }