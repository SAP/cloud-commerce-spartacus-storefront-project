--- conflicted
+++ resolved
@@ -1,13 +1,10 @@
-<<<<<<< HEAD
-import { BindCartParams } from '@spartacus/asm/root';
-=======
 /*
  * SPDX-FileCopyrightText: 2022 SAP Spartacus team <spartacus-team@sap.com>
  *
  * SPDX-License-Identifier: Apache-2.0
  */
 
->>>>>>> 1da960b4
+import { BindCartParams } from '@spartacus/asm/root';
 import { Observable } from 'rxjs';
 import {
   CustomerSearchOptions,
