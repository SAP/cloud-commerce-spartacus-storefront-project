--- conflicted
+++ resolved
@@ -1,13 +1,10 @@
-<<<<<<< HEAD
-import { CustomerListsPage } from '@spartacus/asm/root';
-=======
 /*
  * SPDX-FileCopyrightText: 2022 SAP Spartacus team <spartacus-team@sap.com>
  *
  * SPDX-License-Identifier: Apache-2.0
  */
 
->>>>>>> 46ce7a2e
+import { CustomerListsPage } from '@spartacus/asm/root';
 import { Observable } from 'rxjs';
 import {
   CustomerSearchOptions,
