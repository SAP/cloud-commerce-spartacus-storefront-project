/*
 * SPDX-FileCopyrightText: 2023 SAP Spartacus team <spartacus-team@sap.com>
 *
 * SPDX-License-Identifier: Apache-2.0
 */

<<<<<<< HEAD
import { BindCartParams, CustomerListsPage } from '@spartacus/asm/root';
import { Observable } from 'rxjs';

=======
>>>>>>> 0f927681
import {
  BindCartParams,
  CustomerListsPage,
  CustomerSearchOptions,
  CustomerSearchPage,
<<<<<<< HEAD
} from '../models/asm.models';
=======
} from '@spartacus/asm/root';
import { Observable } from 'rxjs';
>>>>>>> 0f927681

export abstract class AsmAdapter {
  /**
   * Abstract function used to search for customers.
   */
  abstract customerSearch(
    options: CustomerSearchOptions
  ): Observable<CustomerSearchPage>;

  /**
   * Abstract function used to get customer lists.
   */
  abstract customerLists(): Observable<CustomerListsPage>;

  /**
   * Used to bind an anonymous cart to a registered user.
   */
  abstract bindCart(options: BindCartParams): Observable<unknown>;
}<|MERGE_RESOLUTION|>--- conflicted
+++ resolved
@@ -4,23 +4,13 @@
  * SPDX-License-Identifier: Apache-2.0
  */
 
-<<<<<<< HEAD
-import { BindCartParams, CustomerListsPage } from '@spartacus/asm/root';
-import { Observable } from 'rxjs';
-
-=======
->>>>>>> 0f927681
 import {
   BindCartParams,
   CustomerListsPage,
   CustomerSearchOptions,
   CustomerSearchPage,
-<<<<<<< HEAD
-} from '../models/asm.models';
-=======
 } from '@spartacus/asm/root';
 import { Observable } from 'rxjs';
->>>>>>> 0f927681
 
 export abstract class AsmAdapter {
   /**
