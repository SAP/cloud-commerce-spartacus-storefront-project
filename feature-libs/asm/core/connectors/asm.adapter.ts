--- conflicted
+++ resolved
@@ -13,12 +13,9 @@
     options: CustomerSearchOptions
   ): Observable<CustomerSearchPage>;
 
-<<<<<<< HEAD
   abstract bindCart(cartId: string, customerId: string): Observable<void>;
-=======
   /**
    * Abstract function used to get customer lists.
    */
   abstract customerLists(): Observable<CustomerListsPage>;
->>>>>>> ba322ebc
 }