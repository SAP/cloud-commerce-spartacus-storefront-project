/*
 * SPDX-FileCopyrightText: 2023 SAP Spartacus team <spartacus-team@sap.com>
 *
 * SPDX-License-Identifier: Apache-2.0
 */

<<<<<<< HEAD
import {
  BindCartParams,
  CustomerListsPage,
  CustomerRegistrationForm,
} from '@spartacus/asm/root';
import { User } from '@spartacus/core';
import { Observable } from 'rxjs';
=======
>>>>>>> 0f927681
import {
  BindCartParams,
  CustomerListsPage,
  CustomerSearchOptions,
  CustomerSearchPage,
<<<<<<< HEAD
} from '../models/asm.models';
=======
} from '@spartacus/asm/root';
import { Observable } from 'rxjs';
>>>>>>> 0f927681

export abstract class AsmAdapter {
  /**
   * Abstract function used to search for customers.
   */
  abstract customerSearch(
    options: CustomerSearchOptions
  ): Observable<CustomerSearchPage>;

  /**
   * Abstract function used to get customer lists.
   */
  abstract customerLists(): Observable<CustomerListsPage>;

  /**
   * Used to bind an anonymous cart to a registered user.
   */
  abstract bindCart(options: BindCartParams): Observable<unknown>;

  /**
   * Abstract function used to create an account for customers.
   */
  abstract createCustomer(user: CustomerRegistrationForm): Observable<User>;
}<|MERGE_RESOLUTION|>--- conflicted
+++ resolved
@@ -4,27 +4,15 @@
  * SPDX-License-Identifier: Apache-2.0
  */
 
-<<<<<<< HEAD
 import {
   BindCartParams,
   CustomerListsPage,
   CustomerRegistrationForm,
+  CustomerSearchOptions,
+  CustomerSearchPage,
 } from '@spartacus/asm/root';
 import { User } from '@spartacus/core';
 import { Observable } from 'rxjs';
-=======
->>>>>>> 0f927681
-import {
-  BindCartParams,
-  CustomerListsPage,
-  CustomerSearchOptions,
-  CustomerSearchPage,
-<<<<<<< HEAD
-} from '../models/asm.models';
-=======
-} from '@spartacus/asm/root';
-import { Observable } from 'rxjs';
->>>>>>> 0f927681
 
 export abstract class AsmAdapter {
   /**
