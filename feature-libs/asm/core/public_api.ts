--- conflicted
+++ resolved
@@ -8,11 +8,7 @@
 export * from './config/asm-config';
 export * from './connectors/index';
 export * from './facade/index';
-<<<<<<< HEAD
-export * from './models/index';
-=======
 export * from './models/asm.models';
->>>>>>> 2abeaf78
 export * from './services/index';
 export * from './store/actions/index';
 export * from './store/asm-state';
