/*
 * SPDX-FileCopyrightText: 2022 SAP Spartacus team <spartacus-team@sap.com>
 *
 * SPDX-License-Identifier: Apache-2.0
 */

<<<<<<< HEAD
export * from './asm-customer-list.service';
=======
>>>>>>> 2abeaf78
export * from './asm.service';<|MERGE_RESOLUTION|>--- conflicted
+++ resolved
@@ -4,8 +4,4 @@
  * SPDX-License-Identifier: Apache-2.0
  */
 
-<<<<<<< HEAD
-export * from './asm-customer-list.service';
-=======
->>>>>>> 2abeaf78
 export * from './asm.service';