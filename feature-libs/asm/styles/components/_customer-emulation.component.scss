%cx-customer-emulation {
  display: flex;
  justify-content: flex-start;
  align-items: baseline;
  @media (max-width: 940px) {
    flex-direction: column;
    > * {
      margin-bottom: 12px;
    }
  }

  button {
    color: #aa0808;
    font-weight: 700;
    background-color: #ffd6ea;
    border: 1px solid #ffd6ea;
    border-radius: 8px;
    padding: 6px 10px;

    @media (max-width: 940px) {
      width: 100%;
    }
  }

<<<<<<< HEAD
    @include forVersion(5.1) {
      color: #aa0808;
      font-weight: 700;
      background-color: #ffd6ea;
      border: 1px solid #ffd6ea;
      border-radius: 8px;
      padding: 6px 10px;

      @media (max-width: 940px) {
        width: 100%;
      }
    }

    &:nth-of-type(n + 2) {
      margin: 0 0 0 8px;
    }

    &.cx-360-button {
      background-color: #0070f2;
      border: 1px solid #0070f2;
      color: #ffffff;
    }
    .cx-logout-button {
      color: #aa0808;
      background-color: #ffd6ea;
      border: 1px solid #ffd6ea;
      margin: 0 0 0 15px;
    }
=======
  label {
    margin-inline-end: 10px;
    margin-inline-start: 0;
    margin-top: 0;
    margin-bottom: 0;
    color: #556b82;
>>>>>>> 0f927681
  }
  .cx-asm-customerInfo {
    display: flex;
    flex-direction: column;
    margin-inline-end: 15px;

    .cx-asm-name {
      color: #1d2d3e;
    }
    .cx-asm-uid {
      color: #556b82;
    }
  }
}
//Session-in-progress alert
.asm-alert {
  padding: 9px 12px;
  border-radius: 4px;
  border: 1px solid #89919a;
  background-color: #f4f4f4;
  color: #32363a;
  text-align: center;
  flex: 1;
}<|MERGE_RESOLUTION|>--- conflicted
+++ resolved
@@ -20,21 +20,6 @@
     @media (max-width: 940px) {
       width: 100%;
     }
-  }
-
-<<<<<<< HEAD
-    @include forVersion(5.1) {
-      color: #aa0808;
-      font-weight: 700;
-      background-color: #ffd6ea;
-      border: 1px solid #ffd6ea;
-      border-radius: 8px;
-      padding: 6px 10px;
-
-      @media (max-width: 940px) {
-        width: 100%;
-      }
-    }
 
     &:nth-of-type(n + 2) {
       margin: 0 0 0 8px;
@@ -51,14 +36,14 @@
       border: 1px solid #ffd6ea;
       margin: 0 0 0 15px;
     }
-=======
+  }
+
   label {
     margin-inline-end: 10px;
     margin-inline-start: 0;
     margin-top: 0;
     margin-bottom: 0;
     color: #556b82;
->>>>>>> 0f927681
   }
   .cx-asm-customerInfo {
     display: flex;
