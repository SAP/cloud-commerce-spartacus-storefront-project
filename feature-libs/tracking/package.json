{
  "name": "@spartacus/tracking",
  "version": "3.2.0-next.2",
  "description": "Spartacus tracking and personalization library",
  "keywords": [
    "spartacus",
    "framework",
    "storefront",
    "tracking",
    "tms",
    "adobe launch",
    "gtm",
    "personalization"
  ],
  "homepage": "https://github.com/SAP/spartacus",
  "repository": "https://github.com/SAP/spartacus/tree/develop/feature-libs/tracking",
  "license": "Apache-2.0",
  "scripts": {
    "build:schematics": "yarn clean:schematics && ../../node_modules/.bin/tsc -p ./tsconfig.schematics.json",
    "clean:schematics": "../../node_modules/.bin/rimraf \"schematics/**/*.js\" \"schematics/**/*.js.map\" \"schematics/**/*.d.ts\"",
    "test:schematics": "yarn --cwd ../../projects/schematics/ run clean && yarn clean:schematics && ../../node_modules/.bin/jest --config ./jest.schematics.config.js"
  },
  "dependencies": {
    "tslib": "^2.0.0"
  },
  "peerDependencies": {
    "@angular-devkit/schematics": "^10.2.1",
    "@angular/common": "^10.2.4",
    "@angular/core": "^10.1.0",
<<<<<<< HEAD
    "@schematics/angular": "10.2.1",
    "@spartacus/core": "3.2.0-next.1",
    "@spartacus/schematics": "3.2.0-next.1",
=======
    "@spartacus/core": "3.2.0-next.2",
    "@spartacus/schematics": "3.2.0-next.2",
>>>>>>> e4765aff
    "rxjs": "^6.6.0"
  },
  "publishConfig": {
    "access": "public"
  },
  "schematics": "./schematics/collection.json"
}<|MERGE_RESOLUTION|>--- conflicted
+++ resolved
@@ -27,14 +27,8 @@
     "@angular-devkit/schematics": "^10.2.1",
     "@angular/common": "^10.2.4",
     "@angular/core": "^10.1.0",
-<<<<<<< HEAD
-    "@schematics/angular": "10.2.1",
-    "@spartacus/core": "3.2.0-next.1",
-    "@spartacus/schematics": "3.2.0-next.1",
-=======
     "@spartacus/core": "3.2.0-next.2",
     "@spartacus/schematics": "3.2.0-next.2",
->>>>>>> e4765aff
     "rxjs": "^6.6.0"
   },
   "publishConfig": {
