--- conflicted
+++ resolved
@@ -28,13 +28,8 @@
     "@angular/common": "^10.2.4",
     "@angular/core": "^10.1.0",
     "@schematics/angular": "10.2.1",
-<<<<<<< HEAD
-    "@spartacus/core": "3.2.0-next.1",
-    "@spartacus/schematics": "3.2.0-next.1",
-=======
     "@spartacus/schematics": "3.2.0-next.2",
     "@spartacus/core": "3.2.0-next.2",
->>>>>>> 2dd91af4
     "rxjs": "^6.6.0"
   },
   "publishConfig": {
