--- conflicted
+++ resolved
@@ -1,10 +1,6 @@
-<<<<<<< HEAD
-export const SPARTACUS_TRACKING = '@spartacus/tracking';
-=======
 import { SPARTACUS_TRACKING } from '@spartacus/schematics';
 
 export const TRACKING_FOLDER_NAME = 'tracking';
->>>>>>> e75e9038
 
 export const PERSONALIZATION_MODULE = 'PersonalizationModule';
 export const PERSONALIZATION_FEATURE_NAME = 'personalization';
@@ -14,18 +10,6 @@
 
 export const TMS_BASE_MODULE = 'BaseTmsModule';
 export const TMS_CONFIG = 'TmsConfig';
-<<<<<<< HEAD
-export const SPARTACUS_TMS_CORE = '@spartacus/tracking/tms/core';
-export const TMS_GTM_MODULE = 'GtmModule';
-export const SPARTACUS_TMS_GTM = '@spartacus/tracking/tms/gtm';
-export const TMS_AEP_MODULE = 'AepModule';
-export const SPARTACUS_TMS_AEP = '@spartacus/tracking/tms/aep';
-
-export const CLI_PERSONALIZATION_FEATURE = 'Personalization';
-export const CLI_TMS_GTM_FEATURE = 'Tag Management System - Google Tag Manager';
-export const CLI_TMS_AEP_FEATURE =
-  'Tag Management System - Adobe Experience Launch Platform';
-=======
 export const SPARTACUS_TMS_CORE = `${SPARTACUS_TRACKING}/tms/core`;
 export const TMS_GTM_MODULE = 'GtmModule';
 export const SPARTACUS_TMS_GTM = `${SPARTACUS_TRACKING}/tms/gtm`;
@@ -36,5 +20,4 @@
 export const CLI_TMS_FEATURE = 'TagManagement';
 export const CLI_TMS_GTM_FEATURE = 'Tag Management System - Google Tag Manager';
 export const CLI_TMS_AEP_FEATURE =
-  'Tag Management System - Adobe Experience Platform Launch';
->>>>>>> e75e9038
+  'Tag Management System - Adobe Experience Platform Launch';