import {
  chain,
  noop,
  Rule,
  SchematicContext,
  Tree,
} from '@angular-devkit/schematics';
import {
  addLibraryFeature,
<<<<<<< HEAD
  addPackageJsonDependencies,
  createDependencies,
  createSpartacusDependencies,
  installPackageJsonDependencies,
=======
  addPackageJsonDependenciesForLibrary,
>>>>>>> 791c627c
  LibraryOptions as SpartacusTrackingOptions,
  readPackageJson,
  shouldAddFeature,
  validateSpartacusInstallation,
} from '@spartacus/schematics';
import { peerDependencies } from '../../package.json';
import {
  CLI_PERSONALIZATION_FEATURE,
  CLI_TMS_AEP_FEATURE,
  CLI_TMS_GTM_FEATURE,
  PERSONALIZATION_FEATURE_NAME_CONSTANT,
  PERSONALIZATION_MODULE,
  PERSONALIZATION_MODULE_NAME,
  PERSONALIZATION_ROOT_MODULE,
  SPARTACUS_PERSONALIZATION,
  SPARTACUS_PERSONALIZATION_ROOT,
  SPARTACUS_TMS_AEP,
  SPARTACUS_TMS_CORE,
  SPARTACUS_TMS_GTM,
  TMS_AEP_MODULE,
  TMS_BASE_MODULE,
  TMS_CONFIG,
  TMS_GTM_MODULE,
  TMS_MODULE_NAME,
  TRACKING_FOLDER_NAME,
} from '../constants';

export function addTrackingFeatures(options: SpartacusTrackingOptions): Rule {
  return (tree: Tree, context: SchematicContext) => {
    const packageJson = readPackageJson(tree);
    validateSpartacusInstallation(packageJson);

    return chain([
      shouldAddFeature(CLI_TMS_GTM_FEATURE, options.features)
        ? addGtm(options)
        : noop(),

      shouldAddFeature(CLI_TMS_AEP_FEATURE, options.features)
        ? addAep(options)
        : noop(),

      shouldAddFeature(CLI_PERSONALIZATION_FEATURE, options.features)
        ? addPersonalizationFeature(options)
        : noop(),

      addPackageJsonDependenciesForLibrary({
        packageJson,
        context,
        libraryPeerDependencies: peerDependencies,
        options,
      }),
    ]);
  };
}

<<<<<<< HEAD
function addTrackingPackageJsonDependencies(packageJson: any): Rule {
  const spartacusLibraries = createSpartacusDependencies(peerDependencies);
  const thirdPartyDependencies = createDependencies(peerDependencies);
  const dependencies = spartacusLibraries.concat(thirdPartyDependencies);

  return addPackageJsonDependencies(dependencies, packageJson);
}

=======
>>>>>>> 791c627c
function addGtm(options: SpartacusTrackingOptions): Rule {
  return addLibraryFeature(
    { ...options, lazy: false }, // To add feature module in imports (not lazy)
    {
      folderName: TRACKING_FOLDER_NAME,
      moduleName: TMS_MODULE_NAME,
      rootModule: {
        importPath: SPARTACUS_TMS_CORE,
        name: TMS_BASE_MODULE,
        content: `${TMS_BASE_MODULE}.forRoot()`,
      },
      featureModule: {
        importPath: SPARTACUS_TMS_GTM,
        name: TMS_GTM_MODULE,
      },
      customConfig: {
        import: [
          {
            moduleSpecifier: SPARTACUS_TMS_GTM,
            namedImports: [TMS_GTM_MODULE],
          },
          { moduleSpecifier: SPARTACUS_TMS_CORE, namedImports: [TMS_CONFIG] },
        ],
        content: `<${TMS_CONFIG}>{
          tagManager: {
            gtm: {
              events: [],
            },
          },
        }`,
      },
    }
  );
}

function addAep(options: SpartacusTrackingOptions): Rule {
  return addLibraryFeature(
    { ...options, lazy: false }, // To add feature module in imports (not lazy)
    {
      folderName: TRACKING_FOLDER_NAME,
      moduleName: TMS_MODULE_NAME,
      rootModule: {
        importPath: SPARTACUS_TMS_CORE,
        name: TMS_BASE_MODULE,
        content: `${TMS_BASE_MODULE}.forRoot()`,
      },
      featureModule: {
        importPath: SPARTACUS_TMS_AEP,
        name: TMS_AEP_MODULE,
      },
      customConfig: {
        import: [
          {
            moduleSpecifier: SPARTACUS_TMS_AEP,
            namedImports: [TMS_AEP_MODULE],
          },
          { moduleSpecifier: SPARTACUS_TMS_CORE, namedImports: [TMS_CONFIG] },
        ],
        content: `<${TMS_CONFIG}>{
          tagManager: {
            aep: {
              events: [],
            },
          },
        }`,
      },
    }
  );
}

function addPersonalizationFeature(options: SpartacusTrackingOptions): Rule {
  return addLibraryFeature(options, {
    folderName: TRACKING_FOLDER_NAME,
    moduleName: PERSONALIZATION_MODULE_NAME,
    featureModule: {
      name: PERSONALIZATION_MODULE,
      importPath: SPARTACUS_PERSONALIZATION,
    },
    rootModule: {
      name: PERSONALIZATION_ROOT_MODULE,
      importPath: SPARTACUS_PERSONALIZATION_ROOT,
    },
    lazyLoadingChunk: {
      moduleSpecifier: SPARTACUS_PERSONALIZATION_ROOT,
      namedImports: [PERSONALIZATION_FEATURE_NAME_CONSTANT],
    },
  });
}<|MERGE_RESOLUTION|>--- conflicted
+++ resolved
@@ -7,14 +7,7 @@
 } from '@angular-devkit/schematics';
 import {
   addLibraryFeature,
-<<<<<<< HEAD
-  addPackageJsonDependencies,
-  createDependencies,
-  createSpartacusDependencies,
-  installPackageJsonDependencies,
-=======
   addPackageJsonDependenciesForLibrary,
->>>>>>> 791c627c
   LibraryOptions as SpartacusTrackingOptions,
   readPackageJson,
   shouldAddFeature,
@@ -70,17 +63,6 @@
   };
 }
 
-<<<<<<< HEAD
-function addTrackingPackageJsonDependencies(packageJson: any): Rule {
-  const spartacusLibraries = createSpartacusDependencies(peerDependencies);
-  const thirdPartyDependencies = createDependencies(peerDependencies);
-  const dependencies = spartacusLibraries.concat(thirdPartyDependencies);
-
-  return addPackageJsonDependencies(dependencies, packageJson);
-}
-
-=======
->>>>>>> 791c627c
 function addGtm(options: SpartacusTrackingOptions): Rule {
   return addLibraryFeature(
     { ...options, lazy: false }, // To add feature module in imports (not lazy)
