--- conflicted
+++ resolved
@@ -7,14 +7,7 @@
 } from '@angular-devkit/schematics';
 import {
   addLibraryFeature,
-<<<<<<< HEAD
-  addPackageJsonDependencies,
-  createDependencies,
-  createSpartacusDependencies,
-  installPackageJsonDependencies,
-=======
   addPackageJsonDependenciesForLibrary,
->>>>>>> 177ea817
   LibraryOptions as SpartacusTrackingOptions,
   readPackageJson,
   shouldAddFeature,
@@ -69,17 +62,6 @@
   };
 }
 
-<<<<<<< HEAD
-function addTrackingPackageJsonDependencies(packageJson: any): Rule {
-  const spartacusLibraries = createSpartacusDependencies(peerDependencies);
-  const thirdPartyDependencies = createDependencies(peerDependencies);
-  const dependencies = spartacusLibraries.concat(thirdPartyDependencies);
-
-  return addPackageJsonDependencies(dependencies, packageJson);
-}
-
-=======
->>>>>>> 177ea817
 function addGtm(options: SpartacusTrackingOptions): Rule {
   return addLibraryFeature(
     { ...options, lazy: false }, // To add feature module in imports (not lazy)
