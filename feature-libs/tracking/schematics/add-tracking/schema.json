--- conflicted
+++ resolved
@@ -23,25 +23,12 @@
         "enum": [
           "Personalization",
           "Tag Management System - Google Tag Manager",
-<<<<<<< HEAD
-          "Tag Management System - Adobe Experience Launch Platform"
-        ],
-        "type": "string"
-      },
-      "default": [
-        "Personalization",
-        "Tag Management System - Google Tag Manager",
-        "Tag Management System - Adobe Experience Launch Platform"
-      ],
-      "x-prompt": "Which features would you like to setup?"
-=======
           "Tag Management System - Adobe Experience Platform Launch"
         ],
         "type": "string"
       },
       "default": ["Personalization"],
       "x-prompt": "Which Tracking features would you like to setup?"
->>>>>>> e75e9038
     }
   },
   "required": []
