import { Injectable, isDevMode } from '@angular/core';
import { CmsService, ContentSlotComponentData, Page } from '@spartacus/core';
import { PersonalizationConfig } from '@spartacus/tracking/personalization/root';
import { EMPTY, Observable } from 'rxjs';
import { filter, map } from 'rxjs/operators';
import { PersonalizationContext } from '../model/personalization-context.model';

@Injectable({
  providedIn: 'root',
})
export class PersonalizationContextService {
  constructor(
    protected config: PersonalizationConfig,
    protected cmsService: CmsService
  ) {}

<<<<<<< HEAD
  getPersonalizationContext(): Observable<PersonalizationContext | undefined> {
    if (!this.config.personalization.context) {
=======
  getPersonalizationContext(): Observable<PersonalizationContext> {
    if (!this.config.personalization?.context) {
>>>>>>> ca3dd162
      if (isDevMode()) {
        console.warn(`There is no context configured in Personalization.`);
      }
      return EMPTY;
    } else {
      const context = this.config.personalization.context;
      return this.cmsService.getCurrentPage().pipe(
        filter<Page>(Boolean),
        map((page: Page) => page.slots?.[context.slotPosition]),
        filter<any>(Boolean),
        map((slot) => {
          const scriptComponent = slot.components?.find(
            (i: ContentSlotComponentData) => i.uid === context.componentId
          );
          return this.buildPersonalizationContext(
            scriptComponent?.properties?.script?.data
          );
        })
      );
    }
  }

  private buildPersonalizationContext(
    data: string
  ): PersonalizationContext | undefined {
    if (data) {
      const context = JSON.parse(atob(data));
      context.actions.forEach((action: any) => {
        Object.keys(action).forEach((key) => {
          action[key] = atob(action[key]);
        });
      });
      for (let i = 0; i < context.segments.length; i++) {
        context.segments[i] = atob(context.segments[i]);
      }
      return context;
    }
  }
}<|MERGE_RESOLUTION|>--- conflicted
+++ resolved
@@ -14,13 +14,8 @@
     protected cmsService: CmsService
   ) {}
 
-<<<<<<< HEAD
   getPersonalizationContext(): Observable<PersonalizationContext | undefined> {
-    if (!this.config.personalization.context) {
-=======
-  getPersonalizationContext(): Observable<PersonalizationContext> {
     if (!this.config.personalization?.context) {
->>>>>>> ca3dd162
       if (isDevMode()) {
         console.warn(`There is no context configured in Personalization.`);
       }
