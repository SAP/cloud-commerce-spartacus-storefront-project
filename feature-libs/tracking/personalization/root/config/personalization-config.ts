--- conflicted
+++ resolved
@@ -7,11 +7,7 @@
 })
 export abstract class PersonalizationConfig {
   personalization: {
-<<<<<<< HEAD
-    enabled: boolean;
-=======
     enabled?: boolean;
->>>>>>> ca3dd162
     httpHeaderName?: {
       id: string;
       timestamp: string;
