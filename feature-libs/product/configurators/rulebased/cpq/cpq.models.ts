/**
 *
 * An interface representing the models used for the communication with the CPQ configurator
 */
export namespace Cpq {
  /**
   *
   * Authorization data required for communicating with CPQ
   */
  export interface AccessData {
    /**
     * CPQ Access token
     */
    accessToken?: string;
    /**
     * Token expiration time in milli seconds
     */
    tokenExpirationTime?: number;
    /**
     * CPQ endpoint url
     */
    endpoint?: string;
  }

  /**
<<<<<<< HEAD
   * Response of create configuration requests
   */
  export interface ConfigurationCreatedResponseData {
    /**
     * CPQ configuration ID of the newly created configuration
     */
    configId: string;
    /**
     * CPQ session ID in which the configuration was created
     */
    sessionId: string;
  }

  /**
   * An interface representing the CPQ configuration .
=======
   *
   * An interface representing the CPQ configuration.
>>>>>>> c91c3a2a
   */
  export interface Configuration {
    productSystemId: string;
    productName?: string;
    tabs?: Tab[];
    attributes?: Attribute[];
    conflictMessages?: string[];
    numberOfConflicts?: number;
  }

  /**
   *
   * An interface representing the CPQ configuration tab.
   */
  export interface Tab {
    id: number;
    name?: string;
    displayName?: string;
    isIncomplete?: boolean;
    isSelected?: boolean;
  }

  /**
   *
   * An interface representing the CPQ configuration attribute.
   */
  export interface Attribute {
    pA_ID: number;
    name?: string;
    description?: string;
    displayAs: number;
    incomplete?: boolean;
    selected?: boolean;
    label?: string;
    stdAttrCode: number;
    quantity?: number;
    isEnabled?: boolean;
    isLineItem?: boolean;
    values?: Value[];
  }

  /**
   *
   * An interface representing the CPQ configuration attribute value.
   */
  export interface Value {
    paV_ID: number;
    productSystemId: string;
    valueDisplay?: string;
    description?: string;
    selected?: boolean;
    price?: number;
    quantity?: number;
    valueCode?: string;
  }
}<|MERGE_RESOLUTION|>--- conflicted
+++ resolved
@@ -23,7 +23,6 @@
   }
 
   /**
-<<<<<<< HEAD
    * Response of create configuration requests
    */
   export interface ConfigurationCreatedResponseData {
@@ -38,11 +37,7 @@
   }
 
   /**
-   * An interface representing the CPQ configuration .
-=======
-   *
    * An interface representing the CPQ configuration.
->>>>>>> c91c3a2a
    */
   export interface Configuration {
     productSystemId: string;
