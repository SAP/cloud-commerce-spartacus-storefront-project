import { Type } from '@angular/core';
import { TestBed } from '@angular/core/testing';
import { CpqConfiguratorSerializer } from './cpq-configurator-serializer';
import { Cpq } from './cpq.models';
import { Configurator } from './../core/model/configurator.model';

const configId = '1';
const attrCodeFirst = 111;
const attrCode = 222;
const attributeName = '9999';
const selectedSingleValue = 'SomeValue';
const value1: Configurator.Value = { valueCode: 'ValueCode1', selected: true };
const value2: Configurator.Value = { valueCode: 'ValueCode2', selected: false };
const value3: Configurator.Value = { valueCode: 'ValueCode3', selected: true };
const userInput = '123';
const expectedValueIdsMulti = 'ValueCode1,ValueCode3,';
const expectedValueIdsMultiNoSelection = ',';
const expectedProcessedSingleValueNoValue = ',';

const firstAttribute: Configurator.Attribute = {
  attrCode: attrCodeFirst,
  name: attributeName,
  uiType: Configurator.UiType.RADIOBUTTON,
  selectedSingleValue: selectedSingleValue,
};

const attributeRB: Configurator.Attribute = {
  attrCode: attrCode,
  name: attributeName,
  uiType: Configurator.UiType.RADIOBUTTON,
  selectedSingleValue: selectedSingleValue,
};

const attributeRB_PRODUCT: Configurator.Attribute = {
  attrCode: attrCode,
  name: attributeName,
  uiType: Configurator.UiType.RADIOBUTTON_PRODUCT,
  selectedSingleValue: selectedSingleValue,
};

const attributeDDLB: Configurator.Attribute = {
  attrCode: attrCode,
  name: attributeName,
  uiType: Configurator.UiType.DROPDOWN,
  selectedSingleValue: selectedSingleValue,
};

const attributeDDLB_PRODUCT: Configurator.Attribute = {
  attrCode: attrCode,
  name: attributeName,
  uiType: Configurator.UiType.DROPDOWN_PRODUCT,
  selectedSingleValue: selectedSingleValue,
};

const attributeSSI: Configurator.Attribute = {
  attrCode: attrCode,
  name: attributeName,
  uiType: Configurator.UiType.SINGLE_SELECTION_IMAGE,
  selectedSingleValue: selectedSingleValue,
};

const attributeCB: Configurator.Attribute = {
  attrCode: attrCode,
  name: attributeName,
  uiType: Configurator.UiType.CHECKBOX,
  values: [value1, value2, value3],
};

const attributeCBList: Configurator.Attribute = {
  attrCode: attrCode,
  name: attributeName,
  uiType: Configurator.UiType.CHECKBOXLIST,
  values: [value1, value2, value3],
};

<<<<<<< HEAD
const attributeCBListNoSelection: Configurator.Attribute = {
  attrCode: attrCode,
  name: attributeName,
  uiType: Configurator.UiType.CHECKBOXLIST,
  values: [],
=======
const attributeCBList_PRODUCT: Configurator.Attribute = {
  attrCode: attrCode,
  name: attributeName,
  uiType: Configurator.UiType.CHECKBOXLIST_PRODUCT,
  values: [value1, value2, value3],
>>>>>>> a56fefae
};

const attributeMSI: Configurator.Attribute = {
  attrCode: attrCode,
  name: attributeName,
  uiType: Configurator.UiType.MULTI_SELECTION_IMAGE,
  values: [value1, value2, value3],
};

const attributeString: Configurator.Attribute = {
  attrCode: attrCode,
  name: attributeName,
  uiType: Configurator.UiType.STRING,
  userInput: userInput,
};

const attributeNumeric: Configurator.Attribute = {
  attrCode: attrCode,
  name: attributeName,
  uiType: Configurator.UiType.NUMERIC,
  userInput: userInput,
};

const groups: Configurator.Group[] = [
  {
    configurable: true,
    groupType: Configurator.GroupType.ATTRIBUTE_GROUP,
    attributes: [firstAttribute, attributeRB],
  },
  {
    configurable: true,
    groupType: Configurator.GroupType.ATTRIBUTE_GROUP,
    attributes: [attributeDDLB, attributeCB],
  },
];

const configuration: Configurator.Configuration = {
  configId: configId,
  groups: groups,
};

describe('CpqConfiguratorSerializer', () => {
  let cpqConfiguratorSerializer: CpqConfiguratorSerializer;

  beforeEach(() => {
    TestBed.configureTestingModule({
      providers: [CpqConfiguratorSerializer],
    });

    cpqConfiguratorSerializer = TestBed.inject(
      CpqConfiguratorSerializer as Type<CpqConfiguratorSerializer>
    );
  });

  function verifyUpdateAttributeSingleValue(
    updateAttribute: Cpq.UpdateAttribute
  ) {
    expect(updateAttribute.configurationId).toBe(configId);
    expect(updateAttribute.standardAttributeCode).toBe(attrCode.toString());
    expect(updateAttribute.changeAttributeValue.attributeValueIds).toBe(
      selectedSingleValue
    );
    expect(updateAttribute.changeAttributeValue.userInput).toBeUndefined();
  }

  function verifyUpdateAttributeMultiValue(
    updateAttribute: Cpq.UpdateAttribute
  ) {
    expect(updateAttribute.configurationId).toBe(configId);
    expect(updateAttribute.standardAttributeCode).toBe(attrCode.toString());
    expect(updateAttribute.changeAttributeValue.attributeValueIds).toBe(
      expectedValueIdsMulti
    );
    expect(updateAttribute.changeAttributeValue.userInput).toBeUndefined();
  }

  function verifyUpdateAttributeUserInput(
    updateAttribute: Cpq.UpdateAttribute
  ) {
    expect(updateAttribute.configurationId).toBe(configId);
    expect(updateAttribute.standardAttributeCode).toBe(attrCode.toString());
    expect(
      updateAttribute.changeAttributeValue.attributeValueIds
    ).toBeUndefined();
    expect(updateAttribute.changeAttributeValue.userInput).toBe(userInput);
  }

  it('should be created', () => {
    expect(cpqConfiguratorSerializer).toBeTruthy();
  });

  describe('single selection types', () => {
    it('should convert radio button', () => {
      verifyUpdateAttributeSingleValue(
        cpqConfiguratorSerializer.convertAttribute(attributeRB, configId)
      );
    });

    it('should convert radio button (product)', () => {
      verifyUpdateAttributeSingleValue(
        cpqConfiguratorSerializer.convertAttribute(
          attributeRB_PRODUCT,
          configId
        )
      );
    });

    it('should convert dropdown', () => {
      verifyUpdateAttributeSingleValue(
        cpqConfiguratorSerializer.convertAttribute(attributeDDLB, configId)
      );
    });

    it('should convert dropdown (product)', () => {
      verifyUpdateAttributeSingleValue(
        cpqConfiguratorSerializer.convertAttribute(
          attributeDDLB_PRODUCT,
          configId
        )
      );
    });

    it('should convert single-selection-image', () => {
      verifyUpdateAttributeSingleValue(
        cpqConfiguratorSerializer.convertAttribute(attributeSSI, configId)
      );
    });
  });

  describe('multi selection types', () => {
    it('should convert checkbox', () => {
      verifyUpdateAttributeMultiValue(
        cpqConfiguratorSerializer.convertAttribute(attributeCB, configId)
      );
    });

    it('should convert checkboxlist', () => {
      verifyUpdateAttributeMultiValue(
        cpqConfiguratorSerializer.convertAttribute(attributeCBList, configId)
      );
    });

    it('should convert checkboxlist (product)', () => {
      verifyUpdateAttributeMultiValue(
        cpqConfiguratorSerializer.convertAttribute(
          attributeCBList_PRODUCT,
          configId
        )
      );
    });

    it('should convert multi-selection-image', () => {
      verifyUpdateAttributeMultiValue(
        cpqConfiguratorSerializer.convertAttribute(attributeMSI, configId)
      );
    });
  });

  it('should convert user input attribute types correctly', () => {
    const updateAttributeString: Cpq.UpdateAttribute = cpqConfiguratorSerializer.convertAttribute(
      attributeString,
      configId
    );
    const updateAttributeNumeric: Cpq.UpdateAttribute = cpqConfiguratorSerializer.convertAttribute(
      attributeNumeric,
      configId
    );

    verifyUpdateAttributeUserInput(updateAttributeString);
    verifyUpdateAttributeUserInput(updateAttributeNumeric);
  });

  it('should process single selected value correctly', () => {
    const processedValue: string = cpqConfiguratorSerializer.processSelectedSingleValue(
      selectedSingleValue
    );
    expect(processedValue).toBe(selectedSingleValue);
  });

  it('should process single selected value correctly when no value is selected', () => {
    const singleValue = null;
    const processedValue: string = cpqConfiguratorSerializer.processSelectedSingleValue(
      singleValue
    );
    expect(processedValue).toBe(expectedProcessedSingleValueNoValue);
  });

  it('should prepare value ids correctly', () => {
    const valueIds: string = cpqConfiguratorSerializer.prepareValueIds(
      attributeCBList
    );
    expect(valueIds).toBe(expectedValueIdsMulti);
  });

  it('should prepare value ids correctly when nothing is selected', () => {
    const valueIds: string = cpqConfiguratorSerializer.prepareValueIds(
      attributeCBListNoSelection
    );
    expect(valueIds).toBe(expectedValueIdsMultiNoSelection);
  });

  it('should find first updated attribute correctly', () => {
    const attribute: Configurator.Attribute = cpqConfiguratorSerializer.findFirstChangedAttribute(
      configuration
    );
    expect(attribute).toBe(firstAttribute);
  });

  it('should convert configuration correctly', () => {
    const updateAttribute: Cpq.UpdateAttribute = cpqConfiguratorSerializer.convert(
      configuration
    );
    expect(updateAttribute.configurationId).toBe(configId);
    expect(updateAttribute.standardAttributeCode).toBe(
      attrCodeFirst.toString()
    );
    expect(updateAttribute.changeAttributeValue.attributeValueIds).toBe(
      selectedSingleValue
    );
    expect(updateAttribute.changeAttributeValue.userInput).toBeUndefined();
  });
});<|MERGE_RESOLUTION|>--- conflicted
+++ resolved
@@ -73,19 +73,18 @@
   values: [value1, value2, value3],
 };
 
-<<<<<<< HEAD
 const attributeCBListNoSelection: Configurator.Attribute = {
   attrCode: attrCode,
   name: attributeName,
   uiType: Configurator.UiType.CHECKBOXLIST,
   values: [],
-=======
+};
+
 const attributeCBList_PRODUCT: Configurator.Attribute = {
   attrCode: attrCode,
   name: attributeName,
   uiType: Configurator.UiType.CHECKBOXLIST_PRODUCT,
   values: [value1, value2, value3],
->>>>>>> a56fefae
 };
 
 const attributeMSI: Configurator.Attribute = {
