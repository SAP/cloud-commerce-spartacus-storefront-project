<div
  class="cx-product-card"
  [ngClass]="{
<<<<<<< HEAD
    'product-card-selected': product.selected && !singleDropdown
=======
    'cx-product-card-selected': product.selected
>>>>>>> 6bb4c828
  }"
>
  <div class="cx-product-card-rows">
    <div class="cx-product-card-imgs">
      <ng-container *ngIf="product?.images.length; else noimages">
        <img
          [alt]="product.images[0].altText"
          [src]="product.images[0].url"
          *ngIf="product.images[0]"
        />
      </ng-container>

      <ng-template #noimages>
        <div class="cx-product-card-imgs-fake"></div
      ></ng-template>
    </div>

    <div class="cx-product-card-info">
      <div class="cx-product-card-name">
        <a
          [routerLink]="{ cxRoute: 'product', params: product } | cxUrl"
          class="cx-link"
          cxModal="dismiss"
          target="_blank"
        >
          {{ product.valueDisplay }}</a
        >
      </div>
      <div class="cx-product-card-code">
        {{ 'configurator.attribute.id' | cxTranslate }}: {{ product.valueCode }}
      </div>
      <cx-configurator-show-more
        [text]="product.description"
      ></cx-configurator-show-more>
    </div>
  </div>

<<<<<<< HEAD
  <div class="product-card-rows">
    <div
      class="product-card-quantity"
      *ngIf="product.selected && (multiSelect || singleDropdown)"
=======
  <div class="cx-product-card-rows">
    <div
      class="cx-product-card-quantity"
      *ngIf="multiSelect && product.selected"
>>>>>>> 6bb4c828
    >
      <label>{{ 'configurator.attribute.quantity' | cxTranslate }}</label>
      <cx-item-counter
        [allowZero]="true"
        [control]="quantity"
        [min]="0"
      ></cx-item-counter>
    </div>
    <div class="cx-product-card-price"></div>
  </div>

<<<<<<< HEAD
  <div class="product-card-rows" *ngIf="!singleDropdown">
    <div class="product-card-action">
=======
  <div class="cx-product-card-rows">
    <div class="cx-product-card-action">
>>>>>>> 6bb4c828
      <ng-container *ngIf="multiSelect; else single">
        <button
          *ngIf="product.selected; else select"
          class="btn btn-secondary"
          (click)="onHandleDeselect()"
          [disabled]="disabledAction"
        >
          {{ 'configurator.button.remove' | cxTranslate }}
        </button>
        <ng-template #select>
          <button class="btn btn-primary" (click)="onHandleSelect()">
            {{ 'configurator.button.add' | cxTranslate }}
          </button>
        </ng-template>
      </ng-container>
      <ng-template #single>
        <button
          *ngIf="product.selected; else select"
          class="btn btn-secondary"
          (click)="onHandleDeselect()"
          [disabled]="disabledAction"
        >
          {{ 'configurator.button.deselect' | cxTranslate }}
        </button>
        <ng-template #select>
          <button class="btn btn-primary" (click)="onHandleSelect()">
            {{ 'configurator.button.select' | cxTranslate }}
          </button>
        </ng-template>
      </ng-template>
    </div>
  </div>
</div><|MERGE_RESOLUTION|>--- conflicted
+++ resolved
@@ -1,11 +1,7 @@
 <div
   class="cx-product-card"
   [ngClass]="{
-<<<<<<< HEAD
-    'product-card-selected': product.selected && !singleDropdown
-=======
-    'cx-product-card-selected': product.selected
->>>>>>> 6bb4c828
+    'cx-product-card-selected': product.selected && !singleDropdown
   }"
 >
   <div class="cx-product-card-rows">
@@ -43,17 +39,10 @@
     </div>
   </div>
 
-<<<<<<< HEAD
-  <div class="product-card-rows">
-    <div
-      class="product-card-quantity"
-      *ngIf="product.selected && (multiSelect || singleDropdown)"
-=======
   <div class="cx-product-card-rows">
     <div
       class="cx-product-card-quantity"
-      *ngIf="multiSelect && product.selected"
->>>>>>> 6bb4c828
+      *ngIf="product.selected && (multiSelect || singleDropdown)"
     >
       <label>{{ 'configurator.attribute.quantity' | cxTranslate }}</label>
       <cx-item-counter
@@ -65,13 +54,8 @@
     <div class="cx-product-card-price"></div>
   </div>
 
-<<<<<<< HEAD
-  <div class="product-card-rows" *ngIf="!singleDropdown">
-    <div class="product-card-action">
-=======
-  <div class="cx-product-card-rows">
+  <div class="cx-product-card-rows" *ngIf="!singleDropdown">
     <div class="cx-product-card-action">
->>>>>>> 6bb4c828
       <ng-container *ngIf="multiSelect; else single">
         <button
           *ngIf="product.selected; else select"
