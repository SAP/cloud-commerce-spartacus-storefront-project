<div
  class="cx-configurator-attribute-product-card"
  [ngClass]="{
<<<<<<< HEAD
    'cx-configurator-attribute-product-card-selected':
      product.selected && !singleDropdown
=======
    'product-card-selected': product.selected
>>>>>>> d2f127fc
  }"
>
  <div class="product-card-rows">
    <div class="product-card-imgs">
      <ng-container *ngIf="product?.images.length; else noimages">
        <img
          [alt]="product.images[0].altText"
          [src]="product.images[0].url"
          *ngIf="product.images[0]"
        />
      </ng-container>

      <ng-template #noimages>
        <div class="product-card-imgs-fake"></div
      ></ng-template>
    </div>

    <div class="product-card-info">
      <div class="product-card-name">
        <a
          [routerLink]="{ cxRoute: 'product', params: product } | cxUrl"
          class="cx-link"
          cxModal="dismiss"
          target="_blank"
        >
          {{ product.valueDisplay }}</a
        >
      </div>
      <div class="product-card-code">
        {{ 'configurator.attribute.id' | cxTranslate }}: {{ product.valueCode }}
      </div>
      <cx-configurator-show-more
        [text]="product.description"
      ></cx-configurator-show-more>
    </div>
  </div>

<<<<<<< HEAD
  <div class="cx-configurator-attribute-product-card-rows">
    <div
      class="cx-configurator-attribute-product-card-quantity"
      *ngIf="product.selected && (multiSelect || singleDropdown)"
    >
=======
  <div class="product-card-rows">
    <div class="product-card-quantity" *ngIf="multiSelect && product.selected">
>>>>>>> d2f127fc
      <label>{{ 'configurator.attribute.quantity' | cxTranslate }}</label>
      <cx-item-counter
        [allowZero]="true"
        [control]="quantity"
        [min]="0"
      ></cx-item-counter>
    </div>
    <div class="product-card-price"></div>
  </div>

<<<<<<< HEAD
  <div
    class="cx-configurator-attribute-product-card-rows"
    *ngIf="!singleDropdown"
  >
    <div class="cx-configurator-attribute-product-card-action">
=======
  <div class="product-card-rows">
    <div class="product-card-action">
>>>>>>> d2f127fc
      <ng-container *ngIf="multiSelect; else single">
        <button
          *ngIf="product.selected; else select"
          class="btn btn-secondary"
          (click)="onHandleDeselect()"
          [disabled]="disabledAction"
        >
          {{ 'configurator.button.remove' | cxTranslate }}
        </button>
        <ng-template #select>
          <button class="btn btn-primary" (click)="onHandleSelect()">
            {{ 'configurator.button.add' | cxTranslate }}
          </button>
        </ng-template>
      </ng-container>
      <ng-template #single>
        <button
          *ngIf="product.selected; else select"
          class="btn btn-secondary"
          (click)="onHandleDeselect()"
          [disabled]="disabledAction"
        >
          {{ 'configurator.button.deselect' | cxTranslate }}
        </button>
        <ng-template #select>
          <button class="btn btn-primary" (click)="onHandleSelect()">
            {{ 'configurator.button.select' | cxTranslate }}
          </button>
        </ng-template>
      </ng-template>
    </div>
  </div>
</div><|MERGE_RESOLUTION|>--- conflicted
+++ resolved
@@ -1,12 +1,7 @@
 <div
   class="cx-configurator-attribute-product-card"
   [ngClass]="{
-<<<<<<< HEAD
-    'cx-configurator-attribute-product-card-selected':
-      product.selected && !singleDropdown
-=======
-    'product-card-selected': product.selected
->>>>>>> d2f127fc
+    'product-card-selected': product.selected && !singleDropdown
   }"
 >
   <div class="product-card-rows">
@@ -44,16 +39,11 @@
     </div>
   </div>
 
-<<<<<<< HEAD
-  <div class="cx-configurator-attribute-product-card-rows">
+  <div class="product-card-rows">
     <div
-      class="cx-configurator-attribute-product-card-quantity"
+      class="product-card-quantity"
       *ngIf="product.selected && (multiSelect || singleDropdown)"
     >
-=======
-  <div class="product-card-rows">
-    <div class="product-card-quantity" *ngIf="multiSelect && product.selected">
->>>>>>> d2f127fc
       <label>{{ 'configurator.attribute.quantity' | cxTranslate }}</label>
       <cx-item-counter
         [allowZero]="true"
@@ -64,16 +54,8 @@
     <div class="product-card-price"></div>
   </div>
 
-<<<<<<< HEAD
-  <div
-    class="cx-configurator-attribute-product-card-rows"
-    *ngIf="!singleDropdown"
-  >
-    <div class="cx-configurator-attribute-product-card-action">
-=======
-  <div class="product-card-rows">
+  <div class="product-card-rows" *ngIf="!singleDropdown">
     <div class="product-card-action">
->>>>>>> d2f127fc
       <ng-container *ngIf="multiSelect; else single">
         <button
           *ngIf="product.selected; else select"
