<ng-container *ngIf="configuration$ | async as configuration">
<<<<<<< HEAD
  <ng-container *ngIf="configuration.groups.length > 1">
=======
  <ng-container *ngIf="configuration?.groups?.length > 1">
>>>>>>> 8a2da855
    <button
      [cxFocus]="{ key: 'cx-previous-button' }"
      class="cx-btn btn btn-action"
      [disabled]="isFirstGroup(configuration.owner) | async"
      (click)="onPrevious(configuration)"
    >
      {{ 'configurator.button.previous' | cxTranslate }}
    </button>
    <button
      [cxFocus]="{ key: 'cx-next-button' }"
      class="cx-btn btn btn-secondary"
      [disabled]="isLastGroup(configuration.owner) | async"
      (click)="onNext(configuration)"
    >
      {{ 'configurator.button.next' | cxTranslate }}
    </button>
  </ng-container>
</ng-container><|MERGE_RESOLUTION|>--- conflicted
+++ resolved
@@ -1,9 +1,5 @@
 <ng-container *ngIf="configuration$ | async as configuration">
-<<<<<<< HEAD
-  <ng-container *ngIf="configuration.groups.length > 1">
-=======
   <ng-container *ngIf="configuration?.groups?.length > 1">
->>>>>>> 8a2da855
     <button
       [cxFocus]="{ key: 'cx-previous-button' }"
       class="cx-btn btn btn-action"
