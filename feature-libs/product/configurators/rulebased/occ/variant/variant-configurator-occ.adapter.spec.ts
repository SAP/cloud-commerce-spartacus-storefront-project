--- conflicted
+++ resolved
@@ -345,11 +345,7 @@
     );
   });
 
-<<<<<<< HEAD
-  it('should set owner on readConfigurationForCartEntry according to parameters', () => {
-=======
   it('should set owner on readVariantConfigurationForCartEntry according to parameters', (done) => {
->>>>>>> afe10106
     const params: CommonConfigurator.ReadConfigurationFromCartEntryParameters = {
       owner: productConfigurationForCartEntry.owner,
       userId: userId,
