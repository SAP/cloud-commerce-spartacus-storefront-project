--- conflicted
+++ resolved
@@ -338,13 +338,8 @@
     );
   });
 
-<<<<<<< HEAD
   it('should set owner on readConfigurationForCartEntry according to parameters', (done) => {
-    const params: GenericConfigurator.ReadConfigurationFromCartEntryParameters = {
-=======
-  it('should set owner on readVariantConfigurationForCartEntry according to parameters', () => {
     const params: CommonConfigurator.ReadConfigurationFromCartEntryParameters = {
->>>>>>> e690ab74
       owner: productConfigurationForCartEntry.owner,
       userId: userId,
       cartId: documentId,
