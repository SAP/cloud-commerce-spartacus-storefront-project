--- conflicted
+++ resolved
@@ -39,7 +39,6 @@
     headers: new HttpHeaders({}),
   });
 
-<<<<<<< HEAD
   const validCpqResponse = new HttpResponse({
     headers: new HttpHeaders({ 'x-cpq-session-id': '123' }),
   });
@@ -49,19 +48,11 @@
   let cpqAccessDataStack: CpqAccessData[];
   let cpqResponseStack: HttpResponseBase[];
   let capturedRequestsStack: HttpRequest<any>[];
-=======
-  let cpqResponse: HttpResponse<any>;
-  let cpqAccessData: CpqAccessData;
-  let capturedRequest: HttpRequest<any>;
->>>>>>> caf30d77
 
   beforeEach(() => {
     cpqAccessStorageServiceMock = jasmine.createSpyObj('mockedAccessService', [
       'getCachedCpqAccessData',
-<<<<<<< HEAD
       'renewCachedCpqAccessData',
-=======
->>>>>>> caf30d77
     ]);
     mockedNextHandler = jasmine.createSpyObj('mockedNextHandler', ['handle']);
 
@@ -85,7 +76,6 @@
     cpqAccessDataStack.push({
       accessToken: 'TOKEN',
       endpoint: 'https://cpq',
-<<<<<<< HEAD
     });
 
     cpqResponseStack = [];
@@ -106,16 +96,6 @@
       return cpqResponse instanceof HttpErrorResponse
         ? throwError(cpqResponse)
         : of(cpqResponse);
-=======
-    };
-
-    asSpy(cpqAccessStorageServiceMock.getCachedCpqAccessData).and.callFake(() =>
-      of(cpqAccessData)
-    );
-    asSpy(mockedNextHandler.handle).and.callFake((request) => {
-      capturedRequest = request;
-      return of(cpqResponse);
->>>>>>> caf30d77
     });
   });
 
@@ -140,11 +120,7 @@
 
   it('should call CPQ only once per invocation', (done) => {
     asSpy(cpqAccessStorageServiceMock.getCachedCpqAccessData).and.callFake(() =>
-<<<<<<< HEAD
       of(cpqAccessDataStack[0], cpqAccessDataStack[0])
-=======
-      of(cpqAccessData, cpqAccessData)
->>>>>>> caf30d77
     );
     interceptorUnderTest
       .intercept(cpqRequest, mockedNextHandler)
