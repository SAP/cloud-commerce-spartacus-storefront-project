import { CommonConfigurator } from '@spartacus/product/configurators/common';

export namespace Configurator {
  export interface Attribute {
    attrCode?: number;
    name: string;
    label?: string;
    description?: string;
    required?: boolean;
    incomplete?: boolean;
    uiType?: UiType;
    dataType?: string;
    quantity?: number;
    values?: Value[];
    groupId?: string;
    selectedSingleValue?: string;
    userInput?: string;
    isLineItem?: boolean;
    maxlength?: number;
    images?: Image[];
    numDecimalPlaces?: number;
    numTotalLength?: number;
    negativeAllowed?: boolean;
    hasConflicts?: boolean;
    retractTriggered?: boolean;
  }

  export interface Value {
    valueCode?: string;
    name?: string;
    valueDisplay?: string;
    description?: string;
    selected?: boolean;
    quantity?: number;
    price?: number;
    productSystemId?: string;
    isCommerceProduct?: boolean;
    images?: Image[];
  }

  export interface Group {
    attributes?: Attribute[];
    id?: string;
    name?: string;
    description?: string;
    groupType?: GroupType;
    configurable?: boolean;
    complete?: boolean;
    consistent?: boolean;
    subGroups?: Group[];
  }

  export interface Configuration {
    configId: string;
    consistent?: boolean;
    complete?: boolean;
    totalNumberOfIssues?: number;
    productCode?: string;
    groups?: Group[];
    flatGroups?: Group[];
    priceSummary?: PriceSummary;
    overview?: Overview;
    owner?: CommonConfigurator.Owner;
    nextOwner?: CommonConfigurator.Owner;
    isCartEntryUpdateRequired?: boolean;
    interactionState?: InteractionState;
    updateType?: UpdateType;
  }

  export interface InteractionState {
    currentGroup?: string;
    menuParentGroup?: string;
    groupsVisited?: {
      [id: string]: boolean;
    };
    issueNavigationDone?: boolean;
  }

  export interface Overview {
    configId?: string;
    totalNumberOfIssues?: number;
    groups?: GroupOverview[];
    priceSummary?: PriceSummary;
    productCode?: string;
  }

  export interface GroupOverview {
    id: string;
    groupDescription?: string;
    attributes?: AttributeOverview[];
  }

  export interface AttributeOverview {
    attribute: string;
    value: string;
  }

  export interface PriceSummary {
    basePrice?: PriceDetails;
    currentTotal?: PriceDetails;
    currentTotalSavings?: PriceSavingDetails;
    selectedOptions?: PriceDetails;
  }

  export interface PriceDetails {
    currencyIso?: string;
    formattedValue?: string;
    value?: number;
  }

  export interface PriceSavingDetails extends PriceDetails {
    maxQuantity?: number;
    minQuantity?: number;
  }

  export interface AddToCartParameters {
    userId: string;
    cartId: string;
    productCode: string;
    quantity: number;
    configId: string;
    owner: CommonConfigurator.Owner;
  }

  export interface UpdateConfigurationForCartEntryParameters {
    userId?: string;
    cartId?: string;
    cartEntryNumber?: string;
    configuration?: Configurator.Configuration;
  }

  export interface Image {
    type?: ImageType;
    format?: ImageFormatType;
    url?: string;
    altText?: string;
    galleryIndex?: number;
  }

  export enum GroupType {
    ATTRIBUTE_GROUP = 'AttributeGroup',
    SUB_ITEM_GROUP = 'SubItemGroup',
    CONFLICT_HEADER_GROUP = 'ConflictHeaderGroup',
    CONFLICT_GROUP = 'ConflictGroup',
  }

  export enum UiType {
    NOT_IMPLEMENTED = 'not_implemented',
    RADIOBUTTON = 'radioGroup',
    RADIOBUTTON_PRODUCT = 'radioGroupProduct',
    CHECKBOX = 'checkBox',
    CHECKBOXLIST = 'checkBoxList',
    CHECKBOXLIST_PRODUCT = 'checkBoxListProduct',
    DROPDOWN = 'dropdown',
    DROPDOWN_PRODUCT = 'dropdownProduct',
    LISTBOX = 'listbox',
    LISTBOX_MULTI = 'listboxmulti',
    READ_ONLY = 'readonly',
    STRING = 'string',
    NUMERIC = 'numeric',
    AUTO_COMPLETE_CUSTOM = 'input_autocomplete',
    MULTI_SELECTION_IMAGE = 'multi_selection_image',
    SINGLE_SELECTION_IMAGE = 'single_selection_image',
  }

  export enum ImageFormatType {
    VALUE_IMAGE = 'VALUE_IMAGE',
    ATTRIBUTE_IMAGE = 'ATTRIBUTE_IMAGE',
  }

  export enum ImageType {
    PRIMARY = 'PRIMARY',
    GALLERY = 'GALLERY',
  }

<<<<<<< HEAD
  export enum DataType {
    INPUT_STRING = 'String',
    INPUT_NUMBER = 'Number',
    QTY_ATTRIBUTE_LEVEL = 'Quantity',
    QTY_VALUE_LEVEL = 'Attr.Quantity',
    N_A = 'N/A',
    NOT_IMPLEMENTED = 'not_implemented',
=======
  export enum UpdateType {
    ATTRIBUTE = 'Attribute',
    ATTRIBUTE_QUANTITY = 'AttributeQuantity',
    VALUE_QUANTITY = 'ValueQuantity',
>>>>>>> e0667916
  }
}<|MERGE_RESOLUTION|>--- conflicted
+++ resolved
@@ -173,7 +173,6 @@
     GALLERY = 'GALLERY',
   }
 
-<<<<<<< HEAD
   export enum DataType {
     INPUT_STRING = 'String',
     INPUT_NUMBER = 'Number',
@@ -181,11 +180,10 @@
     QTY_VALUE_LEVEL = 'Attr.Quantity',
     N_A = 'N/A',
     NOT_IMPLEMENTED = 'not_implemented',
-=======
+  }
   export enum UpdateType {
     ATTRIBUTE = 'Attribute',
     ATTRIBUTE_QUANTITY = 'AttributeQuantity',
     VALUE_QUANTITY = 'ValueQuantity',
->>>>>>> e0667916
   }
 }