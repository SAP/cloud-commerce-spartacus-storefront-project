<<<<<<< HEAD
import {
  DebugElement,
  Directive,
  Input,
  Pipe,
  PipeTransform,
} from '@angular/core';
import { async, ComponentFixture, TestBed } from '@angular/core/testing';
=======
import { DebugElement, Pipe, PipeTransform } from '@angular/core';
import { ComponentFixture, TestBed, waitForAsync } from '@angular/core/testing';
>>>>>>> d6dfced0
import { By } from '@angular/platform-browser';
import { RouterTestingModule } from '@angular/router/testing';
import { I18nTestingModule, OrderEntry } from '@spartacus/core';
import { ModalDirective } from '@spartacus/storefront';
import { CommonConfigurator } from '../../core/model/common-configurator.model';
import { CommonConfiguratorTestUtilsService } from '../../shared/testing/common-configurator-test-utils.service';
import { ConfigureCartEntryComponent } from './configure-cart-entry.component';

@Pipe({
  name: 'cxUrl',
})
class MockUrlPipe implements PipeTransform {
  transform(): any {}
}

@Directive({
  selector: '[cxModal]',
})
class MockModalDirective implements Partial<ModalDirective> {
  @Input() cxModal;
}

describe('ConfigureCartEntryComponent', () => {
  let component: ConfigureCartEntryComponent;
  let fixture: ComponentFixture<ConfigureCartEntryComponent>;
  let htmlElem: HTMLElement;
  let element: DebugElement;
  const configuratorType = 'type';
  const orderOrCartEntry: OrderEntry = {};

<<<<<<< HEAD
  beforeEach(async(() => {
    TestBed.configureTestingModule({
      imports: [I18nTestingModule, RouterTestingModule],
      declarations: [
        ConfigureCartEntryComponent,
        MockUrlPipe,
        MockModalDirective,
      ],
    }).compileComponents();
  }));
=======
  beforeEach(
    waitForAsync(() => {
      TestBed.configureTestingModule({
        imports: [I18nTestingModule, RouterTestingModule],
        declarations: [ConfigureCartEntryComponent, MockUrlPipe],
        providers: [
          {
            provide: ModalService,
            useClass: MockModalService,
          },
        ],
      }).compileComponents();
    })
  );
>>>>>>> d6dfced0
  beforeEach(() => {
    fixture = TestBed.createComponent(ConfigureCartEntryComponent);
    component = fixture.componentInstance;
    htmlElem = fixture.nativeElement;
    element = fixture.debugElement;
    component.cartEntry = orderOrCartEntry;
  });

  it('should create component', () => {
    expect(component).toBeDefined();
  });

  it('should find correct default owner type', () => {
    orderOrCartEntry.orderCode = undefined;
    expect(component.getOwnerType()).toBe(
      CommonConfigurator.OwnerType.CART_ENTRY
    );
  });

  it('should find correct owner type in case entry knows order', () => {
    component.readOnly = true;
    orderOrCartEntry.orderCode = '112';
    expect(component.getOwnerType()).toBe(
      CommonConfigurator.OwnerType.ORDER_ENTRY
    );
  });

  it('should find correct entity key for cart entry', () => {
    component.cartEntry = { entryNumber: 0 };
    expect(component.getEntityKey()).toBe('0');
  });

  it('should compile correct route for cart entry', () => {
    component.cartEntry = {
      entryNumber: 0,
      product: { configuratorType: configuratorType },
    };
    expect(component.getRoute()).toBe('configure' + configuratorType);
  });

  it('should compile correct route for order entry', () => {
    component.readOnly = true;
    component.cartEntry = {
      entryNumber: 0,
      product: { configuratorType: configuratorType },
    };
    expect(component.getRoute()).toBe('configureOverview' + configuratorType);
  });

  it('should compile displayOnly method', () => {
    component.readOnly = true;
    expect(component.getDisplayOnly()).toBe(true);
  });

  it("should return 'false' for disabled when readOnly true", () => {
    component.readOnly = true;
    expect(component.isDisabled()).toBe(false);
  });

  it('should return disabled value when readOnly false', () => {
    component.readOnly = false;
    component.disabled = true;
    expect(component.isDisabled()).toBe(component.disabled);
  });

  describe('Link text', () => {
    it("should be 'Display Configuration' in case component is included in readOnly mode", () => {
      component.readOnly = true;
      component.cartEntry = {
        entryNumber: 0,
        product: { configuratorType: configuratorType },
      };
      fixture.detectChanges();
      CommonConfiguratorTestUtilsService.expectElementToContainText(
        expect,
        htmlElem,
        'button',
        'configurator.header.displayConfiguration'
      );
    });

    it("sshould be 'Edit Configuration' in case component is included in edit mode", () => {
      component.readOnly = false;
      component.disabled = false;
      component.msgBanner = false;
      component.cartEntry = {
        entryNumber: 0,
        product: { configuratorType: configuratorType },
      };
      fixture.detectChanges();
      CommonConfiguratorTestUtilsService.expectElementToContainText(
        expect,
        htmlElem,
        'button',
        'configurator.header.editConfiguration'
      );
    });

    it("should be 'Resolve Issues' in case component is used in banner", () => {
      component.readOnly = false;
      component.msgBanner = true;
      component.cartEntry = {
        entryNumber: 0,
        product: { configuratorType: configuratorType },
      };
      fixture.detectChanges();
      CommonConfiguratorTestUtilsService.expectElementToContainText(
        expect,
        htmlElem,
        'button',
        'configurator.header.resolveIssues'
      );
    });
  });

  describe('Button', () => {
    it('should be disabled in case corresponding component attribute is disabled', () => {
      component.disabled = true;
      component.cartEntry = {
        entryNumber: 0,
        product: { configuratorType: configuratorType },
      };
      fixture.detectChanges();
      expect(
        element.query(By.css('button.link')).nativeElement.disabled
      ).toBeTrue();
    });

    it('should be enabled in case corresponding component attribute is enabled', () => {
      component.disabled = false;
      component.cartEntry = {
        entryNumber: 0,
        product: { configuratorType: configuratorType },
      };
      fixture.detectChanges();
      expect(
        element.query(By.css('button.link')).nativeElement.disabled
      ).toBeFalse();
    });
  });
});<|MERGE_RESOLUTION|>--- conflicted
+++ resolved
@@ -1,4 +1,3 @@
-<<<<<<< HEAD
 import {
   DebugElement,
   Directive,
@@ -6,11 +5,7 @@
   Pipe,
   PipeTransform,
 } from '@angular/core';
-import { async, ComponentFixture, TestBed } from '@angular/core/testing';
-=======
-import { DebugElement, Pipe, PipeTransform } from '@angular/core';
 import { ComponentFixture, TestBed, waitForAsync } from '@angular/core/testing';
->>>>>>> d6dfced0
 import { By } from '@angular/platform-browser';
 import { RouterTestingModule } from '@angular/router/testing';
 import { I18nTestingModule, OrderEntry } from '@spartacus/core';
@@ -41,33 +36,18 @@
   const configuratorType = 'type';
   const orderOrCartEntry: OrderEntry = {};
 
-<<<<<<< HEAD
-  beforeEach(async(() => {
-    TestBed.configureTestingModule({
-      imports: [I18nTestingModule, RouterTestingModule],
-      declarations: [
-        ConfigureCartEntryComponent,
-        MockUrlPipe,
-        MockModalDirective,
-      ],
-    }).compileComponents();
-  }));
-=======
   beforeEach(
     waitForAsync(() => {
       TestBed.configureTestingModule({
         imports: [I18nTestingModule, RouterTestingModule],
-        declarations: [ConfigureCartEntryComponent, MockUrlPipe],
-        providers: [
-          {
-            provide: ModalService,
-            useClass: MockModalService,
-          },
+        declarations: [
+          ConfigureCartEntryComponent,
+          MockUrlPipe,
+          MockModalDirective,
         ],
       }).compileComponents();
     })
   );
->>>>>>> d6dfced0
   beforeEach(() => {
     fixture = TestBed.createComponent(ConfigureCartEntryComponent);
     component = fixture.componentInstance;
