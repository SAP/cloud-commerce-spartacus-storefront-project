import { ChangeDetectionStrategy, Directive, Input } from '@angular/core';
import { async, ComponentFixture, TestBed } from '@angular/core/testing';
import { ReactiveFormsModule } from '@angular/forms';
import { By } from '@angular/platform-browser';
import { NgSelectModule } from '@ng-select/ng-select';
<<<<<<< HEAD
import { ConfiguratorAttributeSingleSelectionImageComponent } from './configurator-attribute-single-selection-image.component';
import { ConfiguratorGroupsService } from '../../../../core/facade/configurator-groups.service';
import { ConfiguratorStorefrontUtilsService } from '../../../service/configurator-storefront-utils.service';
import { ConfiguratorUIKeyGenerator } from '../../../service/configurator-ui-key-generator';
=======
import { ConfiguratorAttributeBaseComponent } from '../base/configurator-attribute-base.component';
>>>>>>> 1dfc5ee3
import { Configurator } from './../../../../core/model/configurator.model';

class MockGroupService {}

@Directive({
  selector: '[cxFocus]',
})
export class MockFocusDirective {
  @Input('cxFocus') protected config;
}

describe('ConfigAttributeSingleSelectionImageComponent', () => {
  let component: ConfiguratorAttributeSingleSelectionImageComponent;
  let fixture: ComponentFixture<ConfiguratorAttributeSingleSelectionImageComponent>;
  let htmlElem: HTMLElement;

  beforeEach(async(() => {
    TestBed.configureTestingModule({
      declarations: [
        ConfiguratorAttributeSingleSelectionImageComponent,
        MockFocusDirective,
      ],
      imports: [ReactiveFormsModule, NgSelectModule],
<<<<<<< HEAD
      providers: [
        ConfiguratorUIKeyGenerator,
        ConfiguratorStorefrontUtilsService,
        {
          provide: ConfiguratorGroupsService,
          useClass: MockGroupService,
        },
      ],
=======
      providers: [ConfiguratorAttributeBaseComponent],
>>>>>>> 1dfc5ee3
    })
      .overrideComponent(ConfiguratorAttributeSingleSelectionImageComponent, {
        set: {
          changeDetection: ChangeDetectionStrategy.Default,
        },
      })
      .compileComponents();
  }));

  function createImage(url: string, altText: string): Configurator.Image {
    const image: Configurator.Image = {
      url: url,
      altText: altText,
    };
    return image;
  }

  function createValue(
    code: string,
    name: string,
    isSelected: boolean,
    images: Configurator.Image[]
  ): Configurator.Value {
    const value: Configurator.Value = {
      valueCode: code,
      name: name,
      selected: isSelected,
      images: images,
    };
    return value;
  }

  beforeEach(() => {
    const image = createImage('url', 'altText');
    const images: Configurator.Image[] = [image, image, image];
    const value1 = createValue('1', 'val1', false, images);
    const value2 = createValue('2', 'val2', false, images);
    const value3 = createValue('3', 'val3', false, images);
    const values: Configurator.Value[] = [value1, value2, value3];

    fixture = TestBed.createComponent(
      ConfiguratorAttributeSingleSelectionImageComponent
    );
    component = fixture.componentInstance;
    htmlElem = fixture.nativeElement;

    component.attribute = {
      name: 'attributeName',
      attrCode: 444,
      uiType: Configurator.UiType.SINGLE_SELECTION_IMAGE,
      required: false,
      selectedSingleValue: values[2].valueCode,
      groupId: 'testGroup',
      values: values,
    };
    fixture.detectChanges();
  });

  it('should create a component', () => {
    expect(component).toBeTruthy();
  });

  it('should render 3 images', () => {
    component.ngOnInit();
    fixture.detectChanges();

    expect(
      htmlElem.querySelectorAll('.cx-configurator-attribute-value-img').length
    ).toBe(3);
  });

  it('should init with val3', () => {
    fixture.detectChanges();
    expect(component.attributeRadioButtonForm.value).toEqual(
      component.attribute.values[2].valueCode
    );
  });

  it('should select another single selection image value', () => {
    const singleSelectionImageId =
      '#cx-configurator--single_selection_image--' +
      component.attribute.name +
      '--' +
      component.attribute.values[1].valueCode +
      '-input';
    const valueToSelect = fixture.debugElement.query(
      By.css(singleSelectionImageId)
    ).nativeElement;
    expect(valueToSelect.checked).toBe(false);
    valueToSelect.click();
    fixture.detectChanges();
    expect(valueToSelect.checked).toBe(true);
    expect(component.attributeRadioButtonForm.value).toEqual(
      component.attribute.values[1].valueCode
    );
  });
});<|MERGE_RESOLUTION|>--- conflicted
+++ resolved
@@ -3,14 +3,10 @@
 import { ReactiveFormsModule } from '@angular/forms';
 import { By } from '@angular/platform-browser';
 import { NgSelectModule } from '@ng-select/ng-select';
-<<<<<<< HEAD
 import { ConfiguratorAttributeSingleSelectionImageComponent } from './configurator-attribute-single-selection-image.component';
 import { ConfiguratorGroupsService } from '../../../../core/facade/configurator-groups.service';
 import { ConfiguratorStorefrontUtilsService } from '../../../service/configurator-storefront-utils.service';
-import { ConfiguratorUIKeyGenerator } from '../../../service/configurator-ui-key-generator';
-=======
 import { ConfiguratorAttributeBaseComponent } from '../base/configurator-attribute-base.component';
->>>>>>> 1dfc5ee3
 import { Configurator } from './../../../../core/model/configurator.model';
 
 class MockGroupService {}
@@ -34,18 +30,14 @@
         MockFocusDirective,
       ],
       imports: [ReactiveFormsModule, NgSelectModule],
-<<<<<<< HEAD
       providers: [
-        ConfiguratorUIKeyGenerator,
+        ConfiguratorAttributeBaseComponent,
         ConfiguratorStorefrontUtilsService,
         {
           provide: ConfiguratorGroupsService,
           useClass: MockGroupService,
         },
       ],
-=======
-      providers: [ConfiguratorAttributeBaseComponent],
->>>>>>> 1dfc5ee3
     })
       .overrideComponent(ConfiguratorAttributeSingleSelectionImageComponent, {
         set: {
