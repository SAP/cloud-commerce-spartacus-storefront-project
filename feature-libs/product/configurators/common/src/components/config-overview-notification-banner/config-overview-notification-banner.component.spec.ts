--- conflicted
+++ resolved
@@ -1,22 +1,17 @@
 import { Pipe, PipeTransform } from '@angular/core';
 import { async, ComponentFixture, TestBed } from '@angular/core/testing';
-import {
-<<<<<<< HEAD
-  ActiveCartService,
-  Configurator,
-=======
-  Configurator,
-  ConfiguratorCommonsService,
->>>>>>> 909a9ab5
-  GenericConfigurator,
-} from '@spartacus/core';
+import { Configurator, GenericConfigurator } from '@spartacus/core';
 import {
   ConfigRouterExtractorService,
   ConfigurationRouter,
 } from '@spartacus/storefront';
 import { Observable, of } from 'rxjs';
 import { ConfigComponentTestUtilsService } from '../../shared/testing/config-component-test-utils.service';
-import { CONFIG_ID } from '../../shared/testing/configuration-test-data';
+import {
+  productConfigurationWithConflicts,
+  productConfigurationWithoutIssues,
+} from '../../shared/testing/configuration-test-data';
+import { ConfiguratorCommonsService } from './../../core/facade/configurator-commons.service';
 import { ConfigOverviewNotificationBannerComponent } from './config-overview-notification-banner.component';
 
 @Pipe({
@@ -33,41 +28,22 @@
   transform(): any {}
 }
 
-const productConfig: Configurator.Configuration = {
-  configId: CONFIG_ID,
+const configuratorType = 'cpqconfigurator';
+
+const routerData: ConfigurationRouter.Data = {
+  configuratorType: configuratorType,
+  pageType: ConfigurationRouter.PageType.OVERVIEW,
+  isOwnerCartEntry: true,
   owner: {
     type: GenericConfigurator.OwnerType.CART_ENTRY,
     id: '3',
   },
 };
 
-const configuratorType = 'cpqconfigurator';
-
-const routerData: ConfigurationRouter.Data = {
-  configuratorType: configuratorType,
-  pageType: ConfigurationRouter.PageType.OVERVIEW,
-  isOwnerCartEntry: true,
-  owner: productConfig.owner,
-};
-<<<<<<< HEAD
-let entry$;
-class MockActiveCartService {
-  getEntries() {
-    return entry$;
-  }
-}
-
-let router$;
-class MockConfigRouterExtractorService {
-  extractRouterData() {
-    return router$;
-=======
-
 let routerObs;
 class MockConfigRouterExtractorService {
   extractRouterData() {
     return routerObs;
->>>>>>> 909a9ab5
   }
 }
 
@@ -112,28 +88,14 @@
     }).compileComponents();
   }));
 
-<<<<<<< HEAD
-  beforeEach(() => {
-    entry$ = of(cartEntries);
-    router$ = of(routerData);
-    fixture = TestBed.createComponent(
-      ConfigOverviewNotificationBannerComponent
-    );
-    component = fixture.componentInstance;
-    htmlElem = fixture.nativeElement;
-    fixture.detectChanges();
-  });
-
-=======
->>>>>>> 909a9ab5
   it('should create', () => {
-    configurationObs = of(productConfiguration);
+    configurationObs = of(productConfigurationWithoutIssues);
     initialize();
     expect(component).toBeTruthy();
   });
 
   it('should display no banner in case there are no issues', () => {
-    configurationObs = of(productConfiguration);
+    configurationObs = of(productConfigurationWithoutIssues);
     initialize();
     ConfigComponentTestUtilsService.expectElementNotPresent(
       expect,
@@ -143,12 +105,7 @@
   });
 
   it('should display banner in case there are issues', () => {
-    //create a configuration with a conflict
-    const conflictingConfiguration: Configurator.Configuration = {
-      configId: productConfiguration.configId,
-      flatGroups: [{ groupType: Configurator.GroupType.CONFLICT_GROUP }],
-    };
-    configurationObs = of(conflictingConfiguration);
+    configurationObs = of(productConfigurationWithConflicts);
     initialize();
     ConfigComponentTestUtilsService.expectElementPresent(
       expect,
