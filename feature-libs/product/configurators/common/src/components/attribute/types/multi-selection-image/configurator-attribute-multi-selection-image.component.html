--- conflicted
+++ resolved
@@ -2,20 +2,7 @@
   <div
     *ngFor="let value of attribute.values; let i = index"
     id="{{ createAttributeValueIdForConfigurator(attribute, value.valueCode) }}"
-<<<<<<< HEAD
-    class="cx-config-select col-6 col-sm-3"
-=======
-    (click)="onSelect(i)"
-    (keyup)="onKeyUp($event, i)"
     class="cx-configurator-select col-6 col-sm-3"
-    [attr.aria-labelledby]="
-      createValueUiKey('label', attribute.name, value.valueCode)
-    "
-    role="checkbox"
-    [attr.aria-checked]="attributeCheckBoxForms[i].value"
-    [cxFocus]="{ key: attribute.name + '-' + value.name }"
-    tabindex="0"
->>>>>>> 1242821a
   >
     <input
       id="{{
@@ -34,47 +21,26 @@
       [attr.aria-checked]="attributeCheckBoxForms[i].value"
       [cxFocus]="{ key: attribute.name + '-' + value.name }"
     />
-<<<<<<< HEAD
-    <div class="cx-config-attribute-value-label-container">
-=======
-
-    <img
-      *ngIf="value.images[0]"
-      class="cx-configurator-attribute-value-img"
-      src="{{ value.images[0].url }}"
-      alt="{{ value.images[0].altText }}"
-    />
-    <div
-      *ngIf="!value.images[0]"
-      class="cx-configurator-attribute-value-img-dummy"
-    ></div>
-
     <div class="cx-configurator-attribute-value-label-container">
->>>>>>> 1242821a
       <label
         id="{{ createValueUiKey('label', attribute.name, value.valueCode) }}"
         for="{{
           createAttributeValueIdForConfigurator(attribute, value.valueCode) +
             '-input'
         }}"
-<<<<<<< HEAD
-        class="cx-config-attribute-value-label form-check-label"
+        class="cx-configurator-attribute-value-label form-check-label"
       >
         <img
           *ngIf="value.images[0]"
-          class="cx-config-attribute-value-img"
+          class="cx-configurator-attribute-value-img"
           src="{{ value.images[0].url }}"
           alt="{{ value.images[0].altText }}"
         />
         <div
           *ngIf="!value.images[0]"
-          class="cx-config-attribute-value-img-dummy"
+          class="cx-configurator-attribute-value-img-dummy"
         ></div>
         {{ value.valueDisplay }}</label
-=======
-        class="cx-configurator-attribute-value-label form-check-label"
-        >{{ value.valueDisplay }}</label
->>>>>>> 1242821a
       >
     </div>
   </div>
