--- conflicted
+++ resolved
@@ -2,11 +2,7 @@
 import { select, Store } from '@ngrx/store';
 import {
   ActiveCartService,
-<<<<<<< HEAD
   CheckoutService,
-  Configurator,
-=======
->>>>>>> 656944c6
   GenericConfigurator,
   GenericConfiguratorUtilsService,
   OCC_USER_ID_CURRENT,
