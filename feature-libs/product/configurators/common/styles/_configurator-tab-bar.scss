--- conflicted
+++ resolved
@@ -1,47 +1,18 @@
 %cx-configurator-tab-bar {
-<<<<<<< HEAD
   max-width: 1140px;
-
-  nav {
-    display: flex;
-    flex-direction: row;
-    flex-wrap: wrap;
-    justify-content: flex-start;
-    padding-inline-start: 0px;
-    margin-block-end: 2rem;
-    list-style: none;
-
-    @include media-breakpoint-up(lg) {
-      margin-block-end: 2rem;
-      border-width: 0 0 1px 0;
-      border-style: solid;
-      border-color: var(--cx-color-light);
-    }
-
-    a {
-      color: black;
-      cursor: pointer;
-      padding: 0.5rem 0 0 0;
-      text-align: center;
-
-      @include media-breakpoint-up(md) {
-        flex-basis: 200px;
-      }
-
-      @include media-breakpoint-down(sm) {
-        inline-size: 50%;
-      }
-=======
   display: flex;
   flex-direction: row;
   flex-wrap: wrap;
   justify-content: flex-start;
   padding-inline-start: 0px;
-  margin-block-end: 2rem;
-  border-width: 0 0 1px 0;
-  border-style: solid;
-  border-color: var(--cx-color-light);
   list-style: none;
+
+  @include media-breakpoint-up(lg) {
+    margin-block-end: 2rem;
+    border-width: 0 0 1px 0;
+    border-style: solid;
+    border-color: var(--cx-color-light);
+  }
 
   a {
     color: black;
@@ -52,7 +23,10 @@
     @include media-breakpoint-up(md) {
       flex-basis: 200px;
     }
->>>>>>> 30733c6d
+
+    @include media-breakpoint-down(sm) {
+      inline-size: 50%;
+    }
 
     @include media-breakpoint-down(sm) {
       inline-size: 50%;
