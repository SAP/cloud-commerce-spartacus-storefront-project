{
  "extends": "../../tsconfig.json",
  "compilerOptions": {
    "outDir": "../../out-tsc/lib",
    "target": "es2015",
    "module": "es2020",
    "moduleResolution": "node",
    "declaration": true,
    "sourceMap": true,
    "inlineSources": true,
    "experimentalDecorators": true,
    "importHelpers": true,
    "types": [],
<<<<<<< HEAD
    "lib": ["es2020", "dom"],
=======
    "lib": ["dom", "esnext"],
>>>>>>> 37678b32
    "paths": {
      "@spartacus/core": ["dist/core"],
      "@spartacus/storefront": ["dist/storefrontlib"]
    }
  },
  "angularCompilerOptions": {
    "skipTemplateCodegen": true,
    "strictMetadataEmit": true,
    "fullTemplateTypeCheck": true,
    "strictInjectionParameters": true,
    "enableResourceInlining": true
  },
  "exclude": ["test.ts", "**/*.spec.ts"]
}<|MERGE_RESOLUTION|>--- conflicted
+++ resolved
@@ -11,11 +11,7 @@
     "experimentalDecorators": true,
     "importHelpers": true,
     "types": [],
-<<<<<<< HEAD
-    "lib": ["es2020", "dom"],
-=======
     "lib": ["dom", "esnext"],
->>>>>>> 37678b32
     "paths": {
       "@spartacus/core": ["dist/core"],
       "@spartacus/storefront": ["dist/storefrontlib"]
