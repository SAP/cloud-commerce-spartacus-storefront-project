{
  "extends": "../../tsconfig.json",
  "compilerOptions": {
    "outDir": "../../out-tsc/lib",
    "target": "es2015",
    "module": "es2020",
    "moduleResolution": "node",
    "declaration": true,
    "sourceMap": true,
    "inlineSources": true,
    "experimentalDecorators": true,
    "importHelpers": true,
    "types": [],
<<<<<<< HEAD
    "lib": ["es2020", "dom"],
    "paths": {
      "@spartacus/core": ["dist/core"],
      "@spartacus/storefront": ["dist/storefrontlib"]
    }
=======
    "lib": ["dom", "esnext"],
    "paths": {}
>>>>>>> 03839ad6
  },
  "angularCompilerOptions": {
    "skipTemplateCodegen": true,
    "strictMetadataEmit": true,
    "fullTemplateTypeCheck": true,
    "strictInjectionParameters": true,
    "enableResourceInlining": true
  },
  "exclude": ["test.ts", "**/*.spec.ts"]
}<|MERGE_RESOLUTION|>--- conflicted
+++ resolved
@@ -11,16 +11,8 @@
     "experimentalDecorators": true,
     "importHelpers": true,
     "types": [],
-<<<<<<< HEAD
-    "lib": ["es2020", "dom"],
-    "paths": {
-      "@spartacus/core": ["dist/core"],
-      "@spartacus/storefront": ["dist/storefrontlib"]
-    }
-=======
     "lib": ["dom", "esnext"],
     "paths": {}
->>>>>>> 03839ad6
   },
   "angularCompilerOptions": {
     "skipTemplateCodegen": true,
