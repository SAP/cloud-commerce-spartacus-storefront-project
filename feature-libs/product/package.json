--- conflicted
+++ resolved
@@ -1,10 +1,6 @@
 {
   "name": "@spartacus/product",
-<<<<<<< HEAD
-  "version": "6.5.1",
-=======
   "version": "6.7.0-2",
->>>>>>> a29b89da
   "description": "Product library for Spartacus",
   "keywords": [
     "spartacus",
@@ -33,17 +29,10 @@
     "@angular/common": "^15.2.9",
     "@angular/core": "^15.2.9",
     "@angular/router": "^15.2.9",
-<<<<<<< HEAD
-    "@spartacus/core": "6.5.1",
-    "@spartacus/schematics": "6.5.1",
-    "@spartacus/storefront": "6.5.1",
-    "@spartacus/styles": "6.5.1",
-=======
     "@spartacus/core": "6.7.0-2",
     "@spartacus/schematics": "6.7.0-2",
     "@spartacus/storefront": "6.7.0-2",
     "@spartacus/styles": "6.7.0-2",
->>>>>>> a29b89da
     "bootstrap": "^4.6.2",
     "rxjs": "^6.6.0"
   },
