--- conflicted
+++ resolved
@@ -24,18 +24,12 @@
     "@angular/common": "^10.1.0",
     "@angular/core": "^10.1.0",
     "@angular/router": "^10.1.0",
-<<<<<<< HEAD
-    "@ng-bootstrap/ng-bootstrap": "^7.0.0",
-    "@spartacus/core": "3.0.0",
-    "@spartacus/schematics": "3.0.0",
-    "@spartacus/storefront": "3.0.0",
-=======
     "@schematics/angular": "^10.1.0",
     "@spartacus/core": "3.2.0-next.1",
     "@spartacus/schematics": "3.2.0-next.1",
     "@spartacus/storefront": "3.2.0-next.1",
     "bootstrap": "^4.0",
->>>>>>> a0b839e8
+    "@ng-bootstrap/ng-bootstrap": "^7.0.0"
     "rxjs": "^6.6.0"
   },
   "publishConfig": {
