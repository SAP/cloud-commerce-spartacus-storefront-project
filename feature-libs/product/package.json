{
  "name": "@spartacus/product",
  "version": "3.0.0-next.0",
  "description": "Product library for Spartacus",
  "keywords": [
    "spartacus",
    "framework",
    "storefront",
    "product"
  ],
  "homepage": "https://github.com/SAP/spartacus",
  "repository": "https://github.com/SAP/spartacus/tree/develop/feature-libs/product",
  "license": "Apache-2.0",
  "scripts": {
    "build:schematics": "yarn clean:schematics && ../../node_modules/.bin/tsc -p ./tsconfig.schematics.json",
    "clean:schematics": "../../node_modules/.bin/rimraf \"schematics/**/*.js\" \"schematics/**/*.js.map\" \"schematics/**/*.d.ts\"",
    "test:schematics": "yarn --cwd ../../projects/schematics/ run clean && yarn clean:schematics && ../../node_modules/.bin/jest --config ./jest.schematics.config.js"
  },
  "dependencies": {
    "tslib": "^2.0.0"
  },
  "peerDependencies": {
    "@angular-devkit/schematics": "^10.1.0",
    "@angular/common": "^10.1.0",
    "@angular/core": "^10.1.0",
<<<<<<< HEAD
    "@angular/router": "^10.1.0",
    "@schematics/angular": "^10.1.0",
    "@spartacus/core": "3.1.0-next.0",
    "@spartacus/schematics": "3.1.0-next.0",
    "@spartacus/storefront": "3.1.0-next.0",
    "bootstrap": "^4.0",
    "rxjs": "^6.6.0",
    "typescript": "~4.0.2"
=======
    "@schematics/angular": "^10.1.0",
    "@spartacus/core": "3.2.0-next.0",
    "@spartacus/schematics": "3.2.0-next.0",
    "@spartacus/storefront": "3.2.0-next.0",
    "rxjs": "^6.6.0"
>>>>>>> 37678b32
  },
  "publishConfig": {
    "access": "public"
  },
  "schematics": "./schematics/collection.json"
}<|MERGE_RESOLUTION|>--- conflicted
+++ resolved
@@ -23,22 +23,13 @@
     "@angular-devkit/schematics": "^10.1.0",
     "@angular/common": "^10.1.0",
     "@angular/core": "^10.1.0",
-<<<<<<< HEAD
     "@angular/router": "^10.1.0",
-    "@schematics/angular": "^10.1.0",
-    "@spartacus/core": "3.1.0-next.0",
-    "@spartacus/schematics": "3.1.0-next.0",
-    "@spartacus/storefront": "3.1.0-next.0",
-    "bootstrap": "^4.0",
-    "rxjs": "^6.6.0",
-    "typescript": "~4.0.2"
-=======
     "@schematics/angular": "^10.1.0",
     "@spartacus/core": "3.2.0-next.0",
     "@spartacus/schematics": "3.2.0-next.0",
     "@spartacus/storefront": "3.2.0-next.0",
+    "bootstrap": "^4.0",
     "rxjs": "^6.6.0"
->>>>>>> 37678b32
   },
   "publishConfig": {
     "access": "public"
