{
  "name": "@spartacus/product",
  "version": "3.0.0-next.0",
  "description": "Product library for Spartacus",
  "keywords": [
    "spartacus",
    "framework",
    "storefront",
    "product"
  ],
  "homepage": "https://github.com/SAP/spartacus",
  "repository": "https://github.com/SAP/spartacus/tree/develop/feature-libs/product",
  "license": "Apache-2.0",
  "dependencies": {
    "tslib": "^2.0.0"
  },
<<<<<<< HEAD
  "peerDependencies": {
    "@angular-devkit/schematics": "^10.1.0",
    "@angular/common": "^10.1.0",
    "@angular/core": "^10.1.0",
    "@angular/router": "^10.1.0",
    "@ng-bootstrap/ng-bootstrap": "^7.0.0",
    "@spartacus/core": "3.0.0",
    "@spartacus/schematics": "3.0.0",
    "@spartacus/storefront": "3.0.0",
    "rxjs": "^6.6.0"
=======
  "peerDependencies": {},
  "publishConfig": {
    "access": "public"
>>>>>>> ba7e6f09
  }
}<|MERGE_RESOLUTION|>--- conflicted
+++ resolved
@@ -14,7 +14,6 @@
   "dependencies": {
     "tslib": "^2.0.0"
   },
-<<<<<<< HEAD
   "peerDependencies": {
     "@angular-devkit/schematics": "^10.1.0",
     "@angular/common": "^10.1.0",
@@ -25,10 +24,8 @@
     "@spartacus/schematics": "3.0.0",
     "@spartacus/storefront": "3.0.0",
     "rxjs": "^6.6.0"
-=======
-  "peerDependencies": {},
+  },
   "publishConfig": {
     "access": "public"
->>>>>>> ba7e6f09
   }
 }