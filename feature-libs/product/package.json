--- conflicted
+++ resolved
@@ -25,25 +25,14 @@
     "tslib": "^2.6.2"
   },
   "peerDependencies": {
-<<<<<<< HEAD
     "@angular-devkit/schematics": "^16.2.5",
     "@angular/common": "^16.2.8",
     "@angular/core": "^16.2.8",
     "@angular/router": "^16.2.8",
-    "@spartacus/core": "6.5.0",
-    "@spartacus/schematics": "6.5.0",
-    "@spartacus/storefront": "6.5.0",
-    "@spartacus/styles": "6.5.0",
-=======
-    "@angular-devkit/schematics": "^15.2.9",
-    "@angular/common": "^15.2.9",
-    "@angular/core": "^15.2.9",
-    "@angular/router": "^15.2.9",
     "@spartacus/core": "6.6.0-1",
     "@spartacus/schematics": "6.6.0-1",
     "@spartacus/storefront": "6.6.0-1",
     "@spartacus/styles": "6.6.0-1",
->>>>>>> 32e7d6d2
     "bootstrap": "^4.6.2",
     "rxjs": "^7.8.0"
   },
