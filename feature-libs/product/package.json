--- conflicted
+++ resolved
@@ -25,25 +25,14 @@
     "tslib": "^2.6.2"
   },
   "peerDependencies": {
-<<<<<<< HEAD
     "@angular-devkit/schematics": "^17.0.5",
     "@angular/common": "^17.0.5",
     "@angular/core": "^17.0.5",
     "@angular/router": "^17.0.5",
-    "@spartacus/core": "6.7.0",
-    "@spartacus/schematics": "6.7.0",
-    "@spartacus/storefront": "6.7.0",
-    "@spartacus/styles": "6.7.0",
-=======
-    "@angular-devkit/schematics": "^16.2.7",
-    "@angular/common": "^16.2.10",
-    "@angular/core": "^16.2.10",
-    "@angular/router": "^16.2.10",
     "@spartacus/core": "2211.19.0",
     "@spartacus/schematics": "2211.19.0",
     "@spartacus/storefront": "2211.19.0",
     "@spartacus/styles": "2211.19.0",
->>>>>>> b0682ab2
     "bootstrap": "^4.6.2",
     "rxjs": "^7.8.0"
   },
