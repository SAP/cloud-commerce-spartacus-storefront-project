<<<<<<< HEAD
import { Component } from '@angular/core';
import { BulkPricesService } from '../../core/services/bulk-prices.service';
import { RoutingService } from '@spartacus/core';
import { BulkPrice } from '../../core/model/bulk-price.model';
import { Observable } from 'rxjs';
=======
import { Component, OnInit, OnDestroy } from '@angular/core';
import { BulkPricesService } from '../../core/services/bulk-prices.service';
import { RoutingService } from '@spartacus/core';
import { BulkPrice } from '../../core/model/bulk-price.model';
import { Observable, Subscription } from 'rxjs';
>>>>>>> f0f5bce8
import { switchMap } from 'rxjs/operators';

@Component({
  selector: 'cx-bulk-pricing-table',
  templateUrl: './bulk-pricing-table.component.html',
})
<<<<<<< HEAD
export class BulkPricingTableComponent {
  priceTiers$: Observable<BulkPrice[]> = this.getPrices();

  constructor(
    private routingService: RoutingService,
    private bulkPrices: BulkPricesService
  ) {}

  formatQuantity(tier: BulkPrice): string {
    let formattedQuantityRange = '';
    if (tier.maxQuantity == null) {
      formattedQuantityRange = tier.minQuantity + '+';
    } else {
      formattedQuantityRange = tier.minQuantity + ' - ' + tier.maxQuantity;
    }
    return formattedQuantityRange;
  }

  getPrices(): Observable<BulkPrice[]> {
    const productCodeKey = 'productCode';
    return this.routingService.getRouterState().pipe(
      switchMap((state) => {
        const productCode = state.state.params[productCodeKey];
=======
export class BulkPricingTableComponent implements OnInit, OnDestroy {
  pricingTiers: BulkPrice[];
  pricesSubscription: Subscription;
  testString;

  protected readonly PRODUCT_KEY = 'productCode';

  constructor(
    protected routingService: RoutingService,
    protected bulkPrices: BulkPricesService
  ) {
    // TODO: once we are done with the template, remove testString
    this.testString = 'bulk-pricing-table works!';
  }

  // TODO: once we are done with the template, remove the subscribe/unsubscribe code
  ngOnInit(): void {
    this.pricesSubscription = this.getPrices().subscribe((prices) => {
      this.pricingTiers = prices;
    });
  }

  getPrices(): Observable<BulkPrice[]> {
    return this.routingService.getRouterState().pipe(
      switchMap((state) => {
        const productCode = state.state.params[this.PRODUCT_KEY];
>>>>>>> f0f5bce8
        return this.bulkPrices.getBulkPrices(productCode);
      })
    );
  }
<<<<<<< HEAD
=======

  ngOnDestroy(): void {
    this.pricesSubscription.unsubscribe();
  }
>>>>>>> f0f5bce8
}<|MERGE_RESOLUTION|>--- conflicted
+++ resolved
@@ -1,29 +1,22 @@
-<<<<<<< HEAD
 import { Component } from '@angular/core';
 import { BulkPricesService } from '../../core/services/bulk-prices.service';
 import { RoutingService } from '@spartacus/core';
 import { BulkPrice } from '../../core/model/bulk-price.model';
 import { Observable } from 'rxjs';
-=======
-import { Component, OnInit, OnDestroy } from '@angular/core';
-import { BulkPricesService } from '../../core/services/bulk-prices.service';
-import { RoutingService } from '@spartacus/core';
-import { BulkPrice } from '../../core/model/bulk-price.model';
-import { Observable, Subscription } from 'rxjs';
->>>>>>> f0f5bce8
 import { switchMap } from 'rxjs/operators';
 
 @Component({
   selector: 'cx-bulk-pricing-table',
   templateUrl: './bulk-pricing-table.component.html',
 })
-<<<<<<< HEAD
 export class BulkPricingTableComponent {
+  protected readonly PRODUCT_KEY = 'productCode';
+
   priceTiers$: Observable<BulkPrice[]> = this.getPrices();
 
   constructor(
-    private routingService: RoutingService,
-    private bulkPrices: BulkPricesService
+    protected routingService: RoutingService,
+    protected bulkPrices: BulkPricesService
   ) {}
 
   formatQuantity(tier: BulkPrice): string {
@@ -37,47 +30,11 @@
   }
 
   getPrices(): Observable<BulkPrice[]> {
-    const productCodeKey = 'productCode';
-    return this.routingService.getRouterState().pipe(
-      switchMap((state) => {
-        const productCode = state.state.params[productCodeKey];
-=======
-export class BulkPricingTableComponent implements OnInit, OnDestroy {
-  pricingTiers: BulkPrice[];
-  pricesSubscription: Subscription;
-  testString;
-
-  protected readonly PRODUCT_KEY = 'productCode';
-
-  constructor(
-    protected routingService: RoutingService,
-    protected bulkPrices: BulkPricesService
-  ) {
-    // TODO: once we are done with the template, remove testString
-    this.testString = 'bulk-pricing-table works!';
-  }
-
-  // TODO: once we are done with the template, remove the subscribe/unsubscribe code
-  ngOnInit(): void {
-    this.pricesSubscription = this.getPrices().subscribe((prices) => {
-      this.pricingTiers = prices;
-    });
-  }
-
-  getPrices(): Observable<BulkPrice[]> {
     return this.routingService.getRouterState().pipe(
       switchMap((state) => {
         const productCode = state.state.params[this.PRODUCT_KEY];
->>>>>>> f0f5bce8
         return this.bulkPrices.getBulkPrices(productCode);
       })
     );
   }
-<<<<<<< HEAD
-=======
-
-  ngOnDestroy(): void {
-    this.pricesSubscription.unsubscribe();
-  }
->>>>>>> f0f5bce8
 }