--- conflicted
+++ resolved
@@ -1,8 +1,4 @@
-<<<<<<< HEAD
-import { Component } from '@angular/core';
-=======
 import { Component, OnInit } from '@angular/core';
->>>>>>> 28251c03
 import { BulkPricesService } from '../../core/services/bulk-prices.service';
 import { RoutingService } from '@spartacus/core';
 import { BulkPrice } from '../../core/model/bulk-price.model';
@@ -13,19 +9,6 @@
   selector: 'cx-bulk-pricing-table',
   templateUrl: './bulk-pricing-table.component.html',
 })
-<<<<<<< HEAD
-export class BulkPricingTableComponent {
-  priceTiers$: Observable<BulkPrice[]> = this.getPrices();
-
-  constructor(
-    private routingService: RoutingService,
-    private bulkPrices: BulkPricesService
-  ) {}
-
-  formatQuantity(tier: BulkPrice): string {
-    let formattedQuantityRange = '';
-    if (tier.maxQuantity == null) {
-=======
 export class BulkPricingTableComponent implements OnInit {
   protected readonly PRODUCT_KEY = 'productCode';
 
@@ -43,7 +26,6 @@
   formatQuantity(tier: BulkPrice): string {
     let formattedQuantityRange = '';
     if (!tier.maxQuantity) {
->>>>>>> 28251c03
       formattedQuantityRange = tier.minQuantity + '+';
     } else {
       formattedQuantityRange = tier.minQuantity + ' - ' + tier.maxQuantity;
@@ -52,16 +34,9 @@
   }
 
   getPrices(): Observable<BulkPrice[]> {
-<<<<<<< HEAD
-    const productCodeKey = 'productCode';
-    return this.routingService.getRouterState().pipe(
-      switchMap((state) => {
-        const productCode = state.state.params[productCodeKey];
-=======
     return this.routingService.getRouterState().pipe(
       switchMap((state) => {
         const productCode = state.state.params[this.PRODUCT_KEY];
->>>>>>> 28251c03
         return this.bulkPrices.getBulkPrices(productCode);
       })
     );
