--- conflicted
+++ resolved
@@ -1,32 +1,26 @@
-<<<<<<< HEAD
-import { Component, OnInit } from '@angular/core';
-//import { CurrentProductService } from '@spartacus/core';
-import { ProductService, ProductScope, RoutingService } from '@spartacus/core';
-import { Observable, of } from 'rxjs';
-import { distinctUntilChanged, filter, map, switchMap } from 'rxjs/operators';
-=======
 import { Component, OnInit, OnDestroy } from '@angular/core';
 import { BulkPricesService } from '../../core/services/bulk-prices.service';
 import { RoutingService } from '@spartacus/core';
 import { BulkPrice } from '../../core/model/bulk-price.model';
 import { Observable, Subscription } from 'rxjs';
 import { switchMap } from 'rxjs/operators';
->>>>>>> 780d329a
 
 @Component({
   selector: 'cx-bulk-pricing-table',
   templateUrl: './bulk-pricing-table.component.html',
 })
-<<<<<<< HEAD
-export class BulkPricingTableComponent implements OnInit {
-  bulkPrices: any;
-  productCode: string;
-  protected readonly DEFAULT_PRODUCT_SCOPE = ProductScope.DETAILS;
+export class BulkPricingTableComponent implements OnInit, OnDestroy {
+  pricingTiers: BulkPrice[];
+  dataStream: Subscription;
+  testString;
+  bulkPricesArr: any;
 
   constructor(
-    private productService: ProductService,
-    private routingService: RoutingService
-  ) {}
+    private routingService: RoutingService,
+    private bulkPrices: BulkPricesService
+  ) {
+    this.testString = 'bulk-pricing-table works!';
+  }
 
   ngOnInit(): void {
     let tier1 = {
@@ -55,45 +49,8 @@
     prices.push(tier2);
     prices.push(tier3);
 
-    this.bulkPrices = prices;
+    this.bulkPricesArr = prices;
 
-    this.loadProduct().subscribe((item) => {
-      console.log({ item });
-      //this.bulkPrices = [];
-      alert('Done');
-    });
-  }
-
-  //use when /product includes volumeprices
-  loadProduct(): Observable<any> {
-    return this.routingService.getRouterState().pipe(
-      map((state) => state.state.params['productCode']),
-      distinctUntilChanged(),
-      switchMap((productCode: string) => {
-        return productCode
-          ? this.productService.get(productCode, this.DEFAULT_PRODUCT_SCOPE)
-          : of(null);
-      }),
-      filter((product) => product !== undefined)
-    );
-  }
-
-  //Temp: make an additional call to orgProduct
-  loadPrices() {}
-=======
-export class BulkPricingTableComponent implements OnInit, OnDestroy {
-  pricingTiers: BulkPrice[];
-  dataStream: Subscription;
-  testString;
-
-  constructor(
-    private routingService: RoutingService,
-    private bulkPrices: BulkPricesService
-  ) {
-    this.testString = 'bulk-pricing-table works!';
-  }
-
-  ngOnInit(): void {
     this.dataStream = this.getPrices().subscribe((p) => {
       this.pricingTiers = p;
       console.log({ p });
@@ -112,5 +69,4 @@
   ngOnDestroy() {
     this.dataStream.unsubscribe();
   }
->>>>>>> 780d329a
 }