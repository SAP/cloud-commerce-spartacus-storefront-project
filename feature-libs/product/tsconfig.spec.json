{
  "extends": "../../tsconfig.json",
  "compilerOptions": {
    "outDir": "../../out-tsc/spec",
<<<<<<< HEAD
    "module": "es2020",
    "types": ["jasmine", "node"]
=======
    "types": ["jasmine", "node"],
    "module": "es2020",
    "strict": false
>>>>>>> a0b839e8
  },
  "files": ["test.ts"],
  "include": ["**/*.spec.ts", "**/*.d.ts"]
}<|MERGE_RESOLUTION|>--- conflicted
+++ resolved
@@ -2,14 +2,8 @@
   "extends": "../../tsconfig.json",
   "compilerOptions": {
     "outDir": "../../out-tsc/spec",
-<<<<<<< HEAD
-    "module": "es2020",
-    "types": ["jasmine", "node"]
-=======
     "types": ["jasmine", "node"],
-    "module": "es2020",
-    "strict": false
->>>>>>> a0b839e8
+    "module": "es2020"
   },
   "files": ["test.ts"],
   "include": ["**/*.spec.ts", "**/*.d.ts"]
