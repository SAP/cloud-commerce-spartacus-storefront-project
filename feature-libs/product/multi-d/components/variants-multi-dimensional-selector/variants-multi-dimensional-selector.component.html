--- conflicted
+++ resolved
@@ -1,10 +1,6 @@
 <ng-container *ngIf="product">
   <div class="variant-generic-selector">
-<<<<<<< HEAD
-    <ng-container *ngFor="let variant of multiDimensionalService.getVariants()">
-=======
     <ng-container *ngFor="let variant of getVariants()">
->>>>>>> 9057e38f
       <label>{{ variant[0].parentVariantCategory.name }}</label>
 
       <div
@@ -13,14 +9,6 @@
       >
         <!-- TO DO check 3 element for image -->
         <cx-media
-<<<<<<< HEAD
-          *ngFor="let cat of variant"
-          (click)="changeVariant(cat.variantOption.code)"
-          [container]="cat.variantOption?.variantOptionQualifiers[4]"
-          [title]="cat.variantValueCategory.name"
-          class="image-variant"
-          format="cartIcon"
-=======
           *ngFor="let category of variant"
           (click)="changeVariant(category.variantOption.code)"
           [container]="
@@ -31,7 +19,6 @@
           [ngClass]="{ active: category.variantOption.code === product.code }"
           [title]="category.variantValueCategory.name"
           class="image-variant"
->>>>>>> 9057e38f
         >
         </cx-media>
       </div>
