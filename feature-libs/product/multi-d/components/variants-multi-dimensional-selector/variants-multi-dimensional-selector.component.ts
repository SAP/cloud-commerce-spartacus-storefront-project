--- conflicted
+++ resolved
@@ -12,11 +12,8 @@
   ProductScope,
   ProductService,
   RoutingService,
-<<<<<<< HEAD
-=======
   VariantMatrixElement,
   VariantOptionQualifier,
->>>>>>> 9057e38f
 } from '@spartacus/core';
 import { StorefrontConfig } from 'projects/storefrontlib/src/storefront-config';
 import { filter, take } from 'rxjs/operators';
@@ -32,10 +29,7 @@
   product: Product;
 
   constructor(
-<<<<<<< HEAD
-=======
     @Inject(Config) protected config: StorefrontConfig,
->>>>>>> 9057e38f
     public multiDimensionalService: VariantsMultiDimensionalService,
     private productService: ProductService,
     private routingService: RoutingService
@@ -45,8 +39,6 @@
     this.multiDimensionalService.setVariantsGroups(this.product);
   }
 
-<<<<<<< HEAD
-=======
   getVariants(): VariantMatrixElement[] {
     return this.multiDimensionalService.getVariants();
   }
@@ -55,7 +47,6 @@
     return this.multiDimensionalService.variantHasImages(variants);
   }
 
->>>>>>> 9057e38f
   changeVariant(code: string): void {
     if (code) {
       this.productService
@@ -66,18 +57,12 @@
             cxRoute: 'product',
             params: product,
           });
-<<<<<<< HEAD
-          this.product = product;
-=======
           this.product = product as Product;
->>>>>>> 9057e38f
           this.multiDimensionalService.setVariantsGroups(this.product);
         });
     }
     return;
   }
-<<<<<<< HEAD
-=======
 
   getVariantOptionImages(variantOptionQualifier: VariantOptionQualifier[]) {
     const images = {};
@@ -104,5 +89,4 @@
       ''
     );
   }
->>>>>>> 9057e38f
 }