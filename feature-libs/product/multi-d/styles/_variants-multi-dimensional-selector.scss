cx-variants-multi-dimensional-selector {
  .variant-generic-selector {
    display: flex;
    flex-direction: column;

    .image-variant-container {
      display: flex;
      height: 70px;
      width: 70px;

      .image-variant {
        cursor: pointer;
        height: auto;
        margin: 0 5px 0 0;
        min-width: 70px;
<<<<<<< HEAD
=======
        width: 70px;

        &.active {
          // TODO change color, should be decided by UI team on epic review
          border: 1px solid grey;
        }
>>>>>>> 9057e38f
      }

      cx-media {
        &.is-missing {
          min-height: 70px;
          min-width: 70px;
        }
      }
    }

    .select-variant-container {
      margin: 0 0 10px 0;
    }
  }
}<|MERGE_RESOLUTION|>--- conflicted
+++ resolved
@@ -13,15 +13,12 @@
         height: auto;
         margin: 0 5px 0 0;
         min-width: 70px;
-<<<<<<< HEAD
-=======
         width: 70px;
 
         &.active {
           // TODO change color, should be decided by UI team on epic review
           border: 1px solid grey;
         }
->>>>>>> 9057e38f
       }
 
       cx-media {
