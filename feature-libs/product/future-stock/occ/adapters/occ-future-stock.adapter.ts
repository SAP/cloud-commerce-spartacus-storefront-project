--- conflicted
+++ resolved
@@ -12,7 +12,6 @@
   LoggerService,
   OccEndpointsService,
   normalizeHttpError,
-  OccEndpointsService,
 } from '@spartacus/core';
 
 import {
@@ -42,15 +41,9 @@
     return this.http
       .get<ProductFutureStock>(this.getFutureStockEndpoint(userId, productCode))
       .pipe(
-<<<<<<< HEAD
         catchError((error) => {
-          throw normalizeHttpError(error);
+          throw normalizeHttpError(error, this.logger);
         }),
-=======
-        catchError((error) =>
-          throwError(normalizeHttpError(error, this.logger))
-        ),
->>>>>>> ae83fd2d
         this.converter.pipeable(FUTURE_STOCK_NORMALIZER)
       );
   }
@@ -64,15 +57,9 @@
         this.getFutureStocksEndpoint(userId, productCodes)
       )
       .pipe(
-<<<<<<< HEAD
         catchError((error) => {
-          throw normalizeHttpError(error);
+          throw normalizeHttpError(error, this.logger);
         }),
-=======
-        catchError((error) =>
-          throwError(normalizeHttpError(error, this.logger))
-        ),
->>>>>>> ae83fd2d
         this.converter.pipeable(FUTURE_STOCK_LIST_NORMALIZER)
       );
   }
