--- conflicted
+++ resolved
@@ -7,11 +7,7 @@
 import { Component } from '@angular/core';
 import { useFeatureStyles } from '@spartacus/core';
 import { FutureStockFacade } from '@spartacus/product/future-stock/root';
-<<<<<<< HEAD
-import { useFeatureStyles } from '@spartacus/core';
-=======
 import { ICON_TYPE } from '@spartacus/storefront';
->>>>>>> c4d4d140
 
 @Component({
   selector: 'cx-future-stock-accordion',
