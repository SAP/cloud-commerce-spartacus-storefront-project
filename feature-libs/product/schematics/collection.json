--- conflicted
+++ resolved
@@ -9,27 +9,10 @@
       "hidden": true,
       "aliases": ["install"]
     },
-<<<<<<< HEAD
-    "add-bulk-pricing": {
-      "factory": "./add-bulk-pricing/index#addBulkPricingFeatures",
-      "description": "Add product base bulk pricing features",
-      "aliases": ["bulkPricing"]
-    },
-    "add-variants": {
-      "factory": "./add-variants/index#addVariantsFeatures",
-      "description": "Add product base variants features",
-      "aliases": ["variants"]
-    },
-    "add-variants-multidimensional": {
-      "factory": "./add-variants-multidimensional/index#addVariantsMultiDimensionalFeatures",
-      "description": "Add product variants multidimensional feature",
-      "aliases": ["variants-multidimensional"]
-=======
     "add": {
       "factory": "./add-product/index#addSpartacusProduct",
       "description": "Add and configure Spartacus' Product library",
       "schema": "./add-product/schema.json"
->>>>>>> e4765aff
     }
   }
 }