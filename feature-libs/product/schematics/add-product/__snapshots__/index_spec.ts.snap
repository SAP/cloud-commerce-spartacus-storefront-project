--- conflicted
+++ resolved
@@ -90,15 +90,11 @@
 "
 `;
 
-<<<<<<< HEAD
-exports[`Spartacus Product schematics: ng-add BulkPricing feature general setup styling should create a proper scss file 1`] = `"@import "@spartacus/product";"`;
-=======
 exports[`Spartacus Product schematics: ng-add BulkPricing feature general setup styling should create a proper scss file 1`] = `
-"@import \\"../../styles-config\\";
-@import \\"@spartacus/product\\";
-"
-`;
->>>>>>> d0b649f3
+"@import "../../styles-config";
+@import "@spartacus/product";
+"
+`;
 
 exports[`Spartacus Product schematics: ng-add BulkPricing feature general setup styling should update angular.json 1`] = `
 "{
@@ -277,15 +273,11 @@
 "
 `;
 
-<<<<<<< HEAD
-exports[`Spartacus Product schematics: ng-add ImageZoom feature general setup styling should create a proper scss file 1`] = `"@import "@spartacus/product";"`;
-=======
 exports[`Spartacus Product schematics: ng-add ImageZoom feature general setup styling should create a proper scss file 1`] = `
-"@import \\"../../styles-config\\";
-@import \\"@spartacus/product\\";
-"
-`;
->>>>>>> d0b649f3
+"@import "../../styles-config";
+@import "@spartacus/product";
+"
+`;
 
 exports[`Spartacus Product schematics: ng-add ImageZoom feature general setup styling should update angular.json 1`] = `
 "{
@@ -464,15 +456,11 @@
 "
 `;
 
-<<<<<<< HEAD
-exports[`Spartacus Product schematics: ng-add Variants feature general setup styling should create a proper scss file 1`] = `"@import "@spartacus/product";"`;
-=======
 exports[`Spartacus Product schematics: ng-add Variants feature general setup styling should create a proper scss file 1`] = `
-"@import \\"../../styles-config\\";
-@import \\"@spartacus/product\\";
-"
-`;
->>>>>>> d0b649f3
+"@import "../../styles-config";
+@import "@spartacus/product";
+"
+`;
 
 exports[`Spartacus Product schematics: ng-add Variants feature general setup styling should update angular.json 1`] = `
 "{
