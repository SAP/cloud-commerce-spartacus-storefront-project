{
  "$schema": "http://json-schema.org/schema",
  "id": "ProductSchematics",
  "title": "Product Schematics",
  "type": "object",
  "properties": {
    "project": {
      "type": "string",
      "description": "The name of the project.",
      "$default": {
        "$source": "projectName"
      }
    },
    "lazy": {
      "type": "boolean",
      "description": "Lazy load the Product feature.",
      "default": true
    },
    "features": {
      "type": "array",
      "uniqueItems": true,
      "items": {
<<<<<<< HEAD
        "enum": ["Bulk-Pricing", "Variants", "Variants-Multidimensional"],
        "type": "string"
      },
      "default": ["Bulk-Pricing", "Variants", "Variants-Multidimensional"],
      "x-prompt": "Which features would you like to setup?"
=======
        "enum": ["Bulk-Pricing", "Product-Variants"],
        "type": "string"
      },
      "default": ["Bulk-Pricing", "Product-Variants"],
      "x-prompt": "Which Product features would you like to setup?"
>>>>>>> e4765aff
    }
  },
  "required": []
}<|MERGE_RESOLUTION|>--- conflicted
+++ resolved
@@ -20,19 +20,19 @@
       "type": "array",
       "uniqueItems": true,
       "items": {
-<<<<<<< HEAD
-        "enum": ["Bulk-Pricing", "Variants", "Variants-Multidimensional"],
+        "enum": [
+          "Bulk-Pricing",
+          "Product-Variants",
+          "Variants-Multidimensional"
+        ],
         "type": "string"
       },
-      "default": ["Bulk-Pricing", "Variants", "Variants-Multidimensional"],
-      "x-prompt": "Which features would you like to setup?"
-=======
-        "enum": ["Bulk-Pricing", "Product-Variants"],
-        "type": "string"
-      },
-      "default": ["Bulk-Pricing", "Product-Variants"],
+      "default": [
+        "Bulk-Pricing",
+        "Product-Variants",
+        "Variants-Multidimensional"
+      ],
       "x-prompt": "Which Product features would you like to setup?"
->>>>>>> e4765aff
     }
   },
   "required": []
