{
  "$schema": "http://json-schema.org/schema",
  "$id": "ProductSchematics",
  "title": "Product Schematics",
  "type": "object",
  "properties": {
    "project": {
      "type": "string",
      "description": "The name of the project.",
      "$default": {
        "$source": "projectName"
      }
    },
    "debug": {
      "description": "Display additional details during the running process.",
      "type": "boolean",
      "default": false
    },
    "lazy": {
      "type": "boolean",
      "description": "Lazy load the Product feature.",
      "default": true
    },
    "features": {
      "type": "array",
      "uniqueItems": true,
      "items": {
<<<<<<< HEAD
        "enum": [
          "Bulk-Pricing",
          "Product-Variants",
          "Variants-Multidimensional"
        ],
        "type": "string"
      },
      "default": [
        "Bulk-Pricing",
        "Product-Variants",
        "Variants-Multidimensional"
      ],
      "x-prompt": "Which Product features would you like to setup?"
=======
        "enum": ["Bulk-Pricing", "Product-Variants", "Image-Zoom"],
        "type": "string"
      },
      "default": ["Product-Variants", "Image-Zoom"],
      "x-prompt": {
        "message": "Which Product features would you like to set up?",
        "type": "list",
        "items": [
          {
            "value": "Bulk-Pricing",
            "label": "Bulk Pricing (b2b feature)"
          },
          {
            "value": "Product-Variants",
            "label": "Product Variants"
          },
          {
            "value": "Image-Zoom",
            "label": "Image Zoom"
          }
        ]
      }
>>>>>>> 024b0298
    }
  },
  "required": []
}<|MERGE_RESOLUTION|>--- conflicted
+++ resolved
@@ -25,22 +25,7 @@
       "type": "array",
       "uniqueItems": true,
       "items": {
-<<<<<<< HEAD
-        "enum": [
-          "Bulk-Pricing",
-          "Product-Variants",
-          "Variants-Multidimensional"
-        ],
-        "type": "string"
-      },
-      "default": [
-        "Bulk-Pricing",
-        "Product-Variants",
-        "Variants-Multidimensional"
-      ],
-      "x-prompt": "Which Product features would you like to setup?"
-=======
-        "enum": ["Bulk-Pricing", "Product-Variants", "Image-Zoom"],
+        "enum": ["Bulk-Pricing", "Product-Variants", "Image-Zoom", "Variants-Multidimensional"],
         "type": "string"
       },
       "default": ["Product-Variants", "Image-Zoom"],
@@ -59,10 +44,13 @@
           {
             "value": "Image-Zoom",
             "label": "Image Zoom"
+          },
+          {
+            "value": "Variants-Multidimensional",
+            "label": "Variants Multidimensional"
           }
         ]
       }
->>>>>>> 024b0298
     }
   },
   "required": []
