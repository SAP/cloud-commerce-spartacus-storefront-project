--- conflicted
+++ resolved
@@ -20,10 +20,7 @@
   CLI_VARIANTS_MULTIDIMENSIONAL_FEATURE,
 } from '../constants';
 import { addVariantsMultiDimensionalFeature } from '../add-variants-multidimensional';
-<<<<<<< HEAD
-=======
 import { peerDependencies } from '../../package.json';
->>>>>>> f5224427
 import { addBulkPricingFeature } from '../add-bulk-pricing';
 import { addVariantsFeature } from '../add-product-variants';
 
@@ -44,11 +41,8 @@
       shouldAddFeature(CLI_VARIANTS_MULTIDIMENSIONAL_FEATURE, options.features)
         ? addVariantsMultiDimensionalFeature(options)
         : noop(),
-<<<<<<< HEAD
-=======
       addProductPackageJsonDependencies(packageJson),
       installPackageJsonDependencies(),
->>>>>>> f5224427
     ]);
   };
 }
