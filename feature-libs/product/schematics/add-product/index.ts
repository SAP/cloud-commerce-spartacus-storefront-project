import {
  chain,
  noop,
  Rule,
  SchematicContext,
  Tree,
} from '@angular-devkit/schematics';
import {
  addLibraryFeature,
  addPackageJsonDependenciesForLibrary,
  BULK_PRICING_MODULE,
  BULK_PRICING_ROOT_MODULE,
  CLI_PRODUCT_BULK_PRICING_FEATURE,
  CLI_PRODUCT_IMAGE_ZOOM_FEATURE,
  CLI_PRODUCT_VARIANTS_FEATURE,
  configureB2bFeatures,
  IMAGE_ZOOM_MODULE,
  IMAGE_ZOOM_ROOT_MODULE,
  LibraryOptions as SpartacusProductOptions,
  readPackageJson,
  shouldAddFeature,
  SPARTACUS_PRODUCT,
  validateSpartacusInstallation,
  VARIANTS_MODULE,
  VARIANTS_ROOT_MODULE,
} from '@spartacus/schematics';
import {
  CLI_BULK_PRICING_FEATURE,
  CLI_VARIANTS_FEATURE,
  CLI_VARIANTS_MULTIDIMENSIONAL_FEATURE,
} from '../constants';
import { addVariantsMultiDimensionalFeature } from '../add-variants-multidimensional';
import { peerDependencies } from '../../package.json';
<<<<<<< HEAD
import { addBulkPricingFeature } from '../add-bulk-pricing';
import { addVariantsFeature } from '../add-product-variants';
=======
import {
  BULK_PRICING_FEATURE_NAME_CONSTANT,
  BULK_PRICING_MODULE_NAME,
  BULK_PRICING_TRANSLATIONS,
  BULK_PRICING_TRANSLATION_CHUNKS_CONFIG,
  IMAGE_ZOOM_FEATURE_NAME_CONSTANT,
  IMAGE_ZOOM_MODULE_NAME,
  IMAGE_ZOOM_TRANSLATIONS,
  IMAGE_ZOOM_TRANSLATION_CHUNKS_CONFIG,
  PRODUCT_FOLDER_NAME,
  PRODUCT_SCSS_FILE_NAME,
  SPARTACUS_BULK_PRICING,
  SPARTACUS_BULK_PRICING_ASSETS,
  SPARTACUS_BULK_PRICING_ROOT,
  SPARTACUS_IMAGE_ZOOM,
  SPARTACUS_IMAGE_ZOOM_ASSETS,
  SPARTACUS_IMAGE_ZOOM_ROOT,
  SPARTACUS_VARIANTS,
  SPARTACUS_VARIANTS_ASSETS,
  SPARTACUS_VARIANTS_ROOT,
  VARIANTS_FEATURE_NAME_CONSTANT,
  VARIANTS_MODULE_NAME,
  VARIANTS_TRANSLATIONS,
  VARIANTS_TRANSLATION_CHUNKS_CONFIG,
} from '../constants';
>>>>>>> 024b0298

export function addSpartacusProduct(options: SpartacusProductOptions): Rule {
  return (tree: Tree, _context: SchematicContext): Rule => {
    const packageJson = readPackageJson(tree);
    validateSpartacusInstallation(packageJson);

    return chain([
      addPackageJsonDependenciesForLibrary(peerDependencies, options),

      shouldAddFeature(CLI_PRODUCT_BULK_PRICING_FEATURE, options.features)
        ? chain([
            addBulkPricingFeature(options),
            configureB2bFeatures(options, packageJson),
          ])
        : noop(),

      shouldAddFeature(CLI_PRODUCT_VARIANTS_FEATURE, options.features)
        ? addVariantsFeature(options)
        : noop(),

<<<<<<< HEAD
      shouldAddFeature(CLI_VARIANTS_MULTIDIMENSIONAL_FEATURE, options.features)
        ? addVariantsMultiDimensionalFeature(options)
        : noop(),
      addProductPackageJsonDependencies(packageJson),
      installPackageJsonDependencies(),
=======
      shouldAddFeature(CLI_PRODUCT_IMAGE_ZOOM_FEATURE, options.features)
        ? addImageZoom(options)
        : noop(),
>>>>>>> 024b0298
    ]);
  };
}

export function addBulkPricingFeature(options: SpartacusProductOptions): Rule {
  return addLibraryFeature(options, {
    folderName: PRODUCT_FOLDER_NAME,
    moduleName: BULK_PRICING_MODULE_NAME,
    featureModule: {
      name: BULK_PRICING_MODULE,
      importPath: SPARTACUS_BULK_PRICING,
    },
    rootModule: {
      name: BULK_PRICING_ROOT_MODULE,
      importPath: SPARTACUS_BULK_PRICING_ROOT,
    },
    lazyLoadingChunk: {
      moduleSpecifier: SPARTACUS_BULK_PRICING_ROOT,
      namedImports: [BULK_PRICING_FEATURE_NAME_CONSTANT],
    },
    i18n: {
      resources: BULK_PRICING_TRANSLATIONS,
      chunks: BULK_PRICING_TRANSLATION_CHUNKS_CONFIG,
      importPath: SPARTACUS_BULK_PRICING_ASSETS,
    },
    styles: {
      scssFileName: PRODUCT_SCSS_FILE_NAME,
      importStyle: SPARTACUS_PRODUCT,
    },
  });
}

export function addVariantsFeature(options: SpartacusProductOptions): Rule {
  return addLibraryFeature(options, {
    folderName: PRODUCT_FOLDER_NAME,
    moduleName: VARIANTS_MODULE_NAME,
    featureModule: {
      name: VARIANTS_MODULE,
      importPath: SPARTACUS_VARIANTS,
    },
    rootModule: {
      name: VARIANTS_ROOT_MODULE,
      importPath: SPARTACUS_VARIANTS_ROOT,
    },
    lazyLoadingChunk: {
      moduleSpecifier: SPARTACUS_VARIANTS_ROOT,
      namedImports: [VARIANTS_FEATURE_NAME_CONSTANT],
    },
    i18n: {
      resources: VARIANTS_TRANSLATIONS,
      chunks: VARIANTS_TRANSLATION_CHUNKS_CONFIG,
      importPath: SPARTACUS_VARIANTS_ASSETS,
    },
    styles: {
      scssFileName: PRODUCT_SCSS_FILE_NAME,
      importStyle: SPARTACUS_PRODUCT,
    },
  });
}

export function addImageZoom(options: SpartacusProductOptions): Rule {
  return addLibraryFeature(options, {
    folderName: PRODUCT_FOLDER_NAME,
    moduleName: IMAGE_ZOOM_MODULE_NAME,
    featureModule: {
      name: IMAGE_ZOOM_MODULE,
      importPath: SPARTACUS_IMAGE_ZOOM,
    },
    rootModule: {
      name: IMAGE_ZOOM_ROOT_MODULE,
      importPath: SPARTACUS_IMAGE_ZOOM_ROOT,
    },
    lazyLoadingChunk: {
      moduleSpecifier: SPARTACUS_IMAGE_ZOOM_ROOT,
      namedImports: [IMAGE_ZOOM_FEATURE_NAME_CONSTANT],
    },
    i18n: {
      resources: IMAGE_ZOOM_TRANSLATIONS,
      chunks: IMAGE_ZOOM_TRANSLATION_CHUNKS_CONFIG,
      importPath: SPARTACUS_IMAGE_ZOOM_ASSETS,
    },
    styles: {
      scssFileName: PRODUCT_SCSS_FILE_NAME,
      importStyle: SPARTACUS_PRODUCT,
    },
  });
}<|MERGE_RESOLUTION|>--- conflicted
+++ resolved
@@ -13,6 +13,7 @@
   CLI_PRODUCT_BULK_PRICING_FEATURE,
   CLI_PRODUCT_IMAGE_ZOOM_FEATURE,
   CLI_PRODUCT_VARIANTS_FEATURE,
+  CLI_PRODUCT_VARIANTS_MULTIDIMENSIONAL_FEATURE,
   configureB2bFeatures,
   IMAGE_ZOOM_MODULE,
   IMAGE_ZOOM_ROOT_MODULE,
@@ -22,19 +23,11 @@
   SPARTACUS_PRODUCT,
   validateSpartacusInstallation,
   VARIANTS_MODULE,
+  VARIANTS_MULTIDIMENSIONAL_MODULE,
+  VARIANTS_MULTIDIMENSIONAL_ROOT_MODULE,
   VARIANTS_ROOT_MODULE,
 } from '@spartacus/schematics';
-import {
-  CLI_BULK_PRICING_FEATURE,
-  CLI_VARIANTS_FEATURE,
-  CLI_VARIANTS_MULTIDIMENSIONAL_FEATURE,
-} from '../constants';
-import { addVariantsMultiDimensionalFeature } from '../add-variants-multidimensional';
 import { peerDependencies } from '../../package.json';
-<<<<<<< HEAD
-import { addBulkPricingFeature } from '../add-bulk-pricing';
-import { addVariantsFeature } from '../add-product-variants';
-=======
 import {
   BULK_PRICING_FEATURE_NAME_CONSTANT,
   BULK_PRICING_MODULE_NAME,
@@ -54,13 +47,19 @@
   SPARTACUS_IMAGE_ZOOM_ROOT,
   SPARTACUS_VARIANTS,
   SPARTACUS_VARIANTS_ASSETS,
+  SPARTACUS_VARIANTS_MULTIDIMENSIONAL,
+  SPARTACUS_VARIANTS_MULTIDIMENSIONAL_ASSETS,
+  SPARTACUS_VARIANTS_MULTIDIMENSIONAL_ROOT,
   SPARTACUS_VARIANTS_ROOT,
   VARIANTS_FEATURE_NAME_CONSTANT,
   VARIANTS_MODULE_NAME,
+  VARIANTS_MULTIDIMENSIONAL_FEATURE_NAME_CONSTANT,
+  VARIANTS_MULTIDIMENSIONAL_MODULE_NAME,
+  VARIANTS_MULTIDIMENSIONAL_TRANSLATIONS,
+  VARIANTS_MULTIDIMENSIONAL_TRANSLATION_CHUNKS_CONFIG,
   VARIANTS_TRANSLATIONS,
   VARIANTS_TRANSLATION_CHUNKS_CONFIG,
 } from '../constants';
->>>>>>> 024b0298
 
 export function addSpartacusProduct(options: SpartacusProductOptions): Rule {
   return (tree: Tree, _context: SchematicContext): Rule => {
@@ -81,17 +80,16 @@
         ? addVariantsFeature(options)
         : noop(),
 
-<<<<<<< HEAD
-      shouldAddFeature(CLI_VARIANTS_MULTIDIMENSIONAL_FEATURE, options.features)
-        ? addVariantsMultiDimensionalFeature(options)
-        : noop(),
-      addProductPackageJsonDependencies(packageJson),
-      installPackageJsonDependencies(),
-=======
       shouldAddFeature(CLI_PRODUCT_IMAGE_ZOOM_FEATURE, options.features)
-        ? addImageZoom(options)
-        : noop(),
->>>>>>> 024b0298
+        ? addImageZoomFeature(options)
+        : noop(),
+
+      shouldAddFeature(
+        CLI_PRODUCT_VARIANTS_MULTIDIMENSIONAL_FEATURE,
+        options.features
+      )
+        ? addVariantsMultidimensionalFeature(options)
+        : noop(),
     ]);
   };
 }
@@ -152,7 +150,7 @@
   });
 }
 
-export function addImageZoom(options: SpartacusProductOptions): Rule {
+export function addImageZoomFeature(options: SpartacusProductOptions): Rule {
   return addLibraryFeature(options, {
     folderName: PRODUCT_FOLDER_NAME,
     moduleName: IMAGE_ZOOM_MODULE_NAME,
@@ -178,4 +176,33 @@
       importStyle: SPARTACUS_PRODUCT,
     },
   });
+}
+export function addVariantsMultidimensionalFeature(
+  options: SpartacusProductOptions
+): Rule {
+  return addLibraryFeature(options, {
+    folderName: PRODUCT_FOLDER_NAME,
+    moduleName: VARIANTS_MULTIDIMENSIONAL_MODULE_NAME,
+    featureModule: {
+      name: VARIANTS_MULTIDIMENSIONAL_MODULE,
+      importPath: SPARTACUS_VARIANTS_MULTIDIMENSIONAL,
+    },
+    rootModule: {
+      name: VARIANTS_MULTIDIMENSIONAL_ROOT_MODULE,
+      importPath: SPARTACUS_VARIANTS_MULTIDIMENSIONAL_ROOT,
+    },
+    lazyLoadingChunk: {
+      moduleSpecifier: SPARTACUS_VARIANTS_MULTIDIMENSIONAL_ROOT,
+      namedImports: [VARIANTS_MULTIDIMENSIONAL_FEATURE_NAME_CONSTANT],
+    },
+    i18n: {
+      resources: VARIANTS_MULTIDIMENSIONAL_TRANSLATIONS,
+      chunks: VARIANTS_MULTIDIMENSIONAL_TRANSLATION_CHUNKS_CONFIG,
+      importPath: SPARTACUS_VARIANTS_MULTIDIMENSIONAL_ASSETS,
+    },
+    styles: {
+      scssFileName: PRODUCT_SCSS_FILE_NAME,
+      importStyle: SPARTACUS_PRODUCT,
+    },
+  });
 }