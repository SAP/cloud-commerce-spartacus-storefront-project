import {
  chain,
  noop,
  Rule,
  SchematicContext,
  Tree,
} from '@angular-devkit/schematics';
import {
  LibraryOptions as SpartacusProductOptions,
  readPackageJson,
  shouldAddFeature,
  validateSpartacusInstallation,
} from '@spartacus/schematics';
<<<<<<< HEAD
import { addVariantsFeatures } from '../add-variants';
import {
  CLI_BULK_PRICING_FEATURE,
  SPARTACUS_PRODUCT,
  CLI_VARIANTS_FEATURE,
  PRODUCT_SCSS_FILE_NAME,
  CLI_VARIANTS_MULTIDIMENSIONAL_FEATURE,
} from '../constants';
import { addBulkPricingFeatures } from '../add-bulk-pricing';
import {
  NodeDependency,
  NodeDependencyType,
} from '@schematics/angular/utility/dependencies';
import { addVariantsMultiDimensionalFeatures } from '../add-variants-multidimensional';
=======
import { addBulkPricingFeature } from '../add-bulk-pricing';
import { addVariantsFeature } from '../add-product-variants';
import { CLI_BULK_PRICING_FEATURE, CLI_VARIANTS_FEATURE } from '../constants';
>>>>>>> e4765aff

export function addSpartacusProduct(options: SpartacusProductOptions): Rule {
  return (tree: Tree, _context: SchematicContext) => {
    const packageJson = readPackageJson(tree);
    validateSpartacusInstallation(packageJson);

    return chain([
      shouldAddFeature(CLI_BULK_PRICING_FEATURE, options.features)
        ? addBulkPricingFeature(options)
        : noop(),

      shouldAddFeature(CLI_VARIANTS_FEATURE, options.features)
        ? addVariantsFeature(options)
        : noop(),
<<<<<<< HEAD

      shouldAddFeature(options.features, CLI_VARIANTS_MULTIDIMENSIONAL_FEATURE)
        ? addVariantsMultiDimensionalFeatures(options)
        : noop(),

      addProductStylesFile(),
      addProductPackageJsonDependencies(packageJson),
      installPackageJsonDependencies(),
=======
>>>>>>> e4765aff
    ]);
  };
}<|MERGE_RESOLUTION|>--- conflicted
+++ resolved
@@ -11,26 +11,14 @@
   shouldAddFeature,
   validateSpartacusInstallation,
 } from '@spartacus/schematics';
-<<<<<<< HEAD
-import { addVariantsFeatures } from '../add-variants';
 import {
   CLI_BULK_PRICING_FEATURE,
-  SPARTACUS_PRODUCT,
   CLI_VARIANTS_FEATURE,
-  PRODUCT_SCSS_FILE_NAME,
   CLI_VARIANTS_MULTIDIMENSIONAL_FEATURE,
 } from '../constants';
-import { addBulkPricingFeatures } from '../add-bulk-pricing';
-import {
-  NodeDependency,
-  NodeDependencyType,
-} from '@schematics/angular/utility/dependencies';
-import { addVariantsMultiDimensionalFeatures } from '../add-variants-multidimensional';
-=======
+import { addVariantsMultiDimensionalFeature } from '../add-variants-multidimensional';
 import { addBulkPricingFeature } from '../add-bulk-pricing';
 import { addVariantsFeature } from '../add-product-variants';
-import { CLI_BULK_PRICING_FEATURE, CLI_VARIANTS_FEATURE } from '../constants';
->>>>>>> e4765aff
 
 export function addSpartacusProduct(options: SpartacusProductOptions): Rule {
   return (tree: Tree, _context: SchematicContext) => {
@@ -45,17 +33,10 @@
       shouldAddFeature(CLI_VARIANTS_FEATURE, options.features)
         ? addVariantsFeature(options)
         : noop(),
-<<<<<<< HEAD
 
-      shouldAddFeature(options.features, CLI_VARIANTS_MULTIDIMENSIONAL_FEATURE)
-        ? addVariantsMultiDimensionalFeatures(options)
+      shouldAddFeature(CLI_VARIANTS_MULTIDIMENSIONAL_FEATURE, options.features)
+        ? addVariantsMultiDimensionalFeature(options)
         : noop(),
-
-      addProductStylesFile(),
-      addProductPackageJsonDependencies(packageJson),
-      installPackageJsonDependencies(),
-=======
->>>>>>> e4765aff
     ]);
   };
 }