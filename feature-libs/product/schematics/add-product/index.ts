import {
  chain,
  noop,
  Rule,
  SchematicContext,
  Tree,
} from '@angular-devkit/schematics';
import {
<<<<<<< HEAD
=======
  addLibraryFeature,
  addPackageJsonDependenciesForLibrary,
>>>>>>> 8bd1579e
  LibraryOptions as SpartacusProductOptions,
  readPackageJson,
  shouldAddFeature,
  SPARTACUS_PRODUCT,
  validateSpartacusInstallation,
} from '@spartacus/schematics';
<<<<<<< HEAD
import { addBulkPricingFeature } from '../add-bulk-pricing';
import { addVariantsFeature } from '../add-product-variants';
import { CLI_BULK_PRICING_FEATURE, CLI_VARIANTS_FEATURE } from '../constants';
=======
import { peerDependencies } from '../../package.json';
import {
  BULK_PRICING_FEATURE_NAME_CONSTANT,
  BULK_PRICING_MODULE,
  BULK_PRICING_MODULE_NAME,
  BULK_PRICING_ROOT_MODULE,
  BULK_PRICING_TRANSLATIONS,
  BULK_PRICING_TRANSLATION_CHUNKS_CONFIG,
  CLI_BULK_PRICING_FEATURE,
  CLI_VARIANTS_FEATURE,
  PRODUCT_FOLDER_NAME,
  PRODUCT_SCSS_FILE_NAME,
  SPARTACUS_BULK_PRICING,
  SPARTACUS_BULK_PRICING_ASSETS,
  SPARTACUS_BULK_PRICING_ROOT,
  SPARTACUS_VARIANTS,
  SPARTACUS_VARIANTS_ASSETS,
  SPARTACUS_VARIANTS_ROOT,
  VARIANTS_FEATURE_NAME_CONSTANT,
  VARIANTS_MODULE,
  VARIANTS_MODULE_NAME,
  VARIANTS_ROOT_MODULE,
  VARIANTS_TRANSLATIONS,
  VARIANTS_TRANSLATION_CHUNKS_CONFIG,
} from '../constants';
>>>>>>> 8bd1579e

export function addSpartacusProduct(options: SpartacusProductOptions): Rule {
  return (tree: Tree, _context: SchematicContext): Rule => {
    const packageJson = readPackageJson(tree);
    validateSpartacusInstallation(packageJson);

    return chain([
      shouldAddFeature(CLI_BULK_PRICING_FEATURE, options.features)
        ? addBulkPricingFeature(options)
        : noop(),

      shouldAddFeature(CLI_VARIANTS_FEATURE, options.features)
        ? addVariantsFeature(options)
        : noop(),
    ]);
  };
}

export function addBulkPricingFeature(options: SpartacusProductOptions): Rule {
  return addLibraryFeature(options, {
    folderName: PRODUCT_FOLDER_NAME,
    moduleName: BULK_PRICING_MODULE_NAME,
    featureModule: {
      name: BULK_PRICING_MODULE,
      importPath: SPARTACUS_BULK_PRICING,
    },
    rootModule: {
      name: BULK_PRICING_ROOT_MODULE,
      importPath: SPARTACUS_BULK_PRICING_ROOT,
    },
    lazyLoadingChunk: {
      moduleSpecifier: SPARTACUS_BULK_PRICING_ROOT,
      namedImports: [BULK_PRICING_FEATURE_NAME_CONSTANT],
    },
    i18n: {
      resources: BULK_PRICING_TRANSLATIONS,
      chunks: BULK_PRICING_TRANSLATION_CHUNKS_CONFIG,
      importPath: SPARTACUS_BULK_PRICING_ASSETS,
    },
    styles: {
      scssFileName: PRODUCT_SCSS_FILE_NAME,
      importStyle: SPARTACUS_PRODUCT,
    },
  });
}

export function addVariantsFeature(options: SpartacusProductOptions): Rule {
  return addLibraryFeature(options, {
    folderName: PRODUCT_FOLDER_NAME,
    moduleName: VARIANTS_MODULE_NAME,
    featureModule: {
      name: VARIANTS_MODULE,
      importPath: SPARTACUS_VARIANTS,
    },
    rootModule: {
      name: VARIANTS_ROOT_MODULE,
      importPath: SPARTACUS_VARIANTS_ROOT,
    },
    lazyLoadingChunk: {
      moduleSpecifier: SPARTACUS_VARIANTS_ROOT,
      namedImports: [VARIANTS_FEATURE_NAME_CONSTANT],
    },
    i18n: {
      resources: VARIANTS_TRANSLATIONS,
      chunks: VARIANTS_TRANSLATION_CHUNKS_CONFIG,
      importPath: SPARTACUS_VARIANTS_ASSETS,
    },
    styles: {
      scssFileName: PRODUCT_SCSS_FILE_NAME,
      importStyle: SPARTACUS_PRODUCT,
    },
  });
}<|MERGE_RESOLUTION|>--- conflicted
+++ resolved
@@ -6,22 +6,14 @@
   Tree,
 } from '@angular-devkit/schematics';
 import {
-<<<<<<< HEAD
-=======
   addLibraryFeature,
-  addPackageJsonDependenciesForLibrary,
->>>>>>> 8bd1579e
+  CLI_PRODUCT_FEATURE,
   LibraryOptions as SpartacusProductOptions,
   readPackageJson,
   shouldAddFeature,
   SPARTACUS_PRODUCT,
   validateSpartacusInstallation,
 } from '@spartacus/schematics';
-<<<<<<< HEAD
-import { addBulkPricingFeature } from '../add-bulk-pricing';
-import { addVariantsFeature } from '../add-product-variants';
-import { CLI_BULK_PRICING_FEATURE, CLI_VARIANTS_FEATURE } from '../constants';
-=======
 import { peerDependencies } from '../../package.json';
 import {
   BULK_PRICING_FEATURE_NAME_CONSTANT,
@@ -47,7 +39,6 @@
   VARIANTS_TRANSLATIONS,
   VARIANTS_TRANSLATION_CHUNKS_CONFIG,
 } from '../constants';
->>>>>>> 8bd1579e
 
 export function addSpartacusProduct(options: SpartacusProductOptions): Rule {
   return (tree: Tree, _context: SchematicContext): Rule => {
@@ -68,6 +59,7 @@
 
 export function addBulkPricingFeature(options: SpartacusProductOptions): Rule {
   return addLibraryFeature(options, {
+    cliFeature: CLI_PRODUCT_FEATURE,
     folderName: PRODUCT_FOLDER_NAME,
     moduleName: BULK_PRICING_MODULE_NAME,
     featureModule: {
@@ -91,11 +83,15 @@
       scssFileName: PRODUCT_SCSS_FILE_NAME,
       importStyle: SPARTACUS_PRODUCT,
     },
+    dependencyManagement: {
+      dependencies: peerDependencies,
+    },
   });
 }
 
 export function addVariantsFeature(options: SpartacusProductOptions): Rule {
   return addLibraryFeature(options, {
+    cliFeature: CLI_PRODUCT_FEATURE,
     folderName: PRODUCT_FOLDER_NAME,
     moduleName: VARIANTS_MODULE_NAME,
     featureModule: {
@@ -119,5 +115,8 @@
       scssFileName: PRODUCT_SCSS_FILE_NAME,
       importStyle: SPARTACUS_PRODUCT,
     },
+    dependencyManagement: {
+      dependencies: peerDependencies,
+    },
   });
 }