--- conflicted
+++ resolved
@@ -2,11 +2,8 @@
 import { CustomerTicketingConnector } from './connectors';
 import { facadeProviders } from './facade/facade-providers';
 
-<<<<<<< HEAD
 @NgModule({
   providers: [...facadeProviders, CustomerTicketingConnector],
 })
-=======
-@NgModule()
->>>>>>> 15c3d778
+
 export class CustomerTicketingCoreModule {}