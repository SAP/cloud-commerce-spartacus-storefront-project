import { Injectable } from '@angular/core';
import {
  Command,
  CommandService,
  CommandStrategy,
  EventService,
  Query,
  QueryNotifier,
  QueryService,
  QueryState,
  RoutingService,
  UserIdService,
} from '@spartacus/core';
import {
  AssociatedObject,
  Category,
  CustomerTicketingFacade,
  GetTicketAssociatedObjectsQueryReloadEvent,
  GetTicketAssociatedObjectsQueryResetEvent,
  GetTicketCategoryQueryReloadEvent,
  GetTicketCategoryQueryResetEvent,
  GetTicketQueryReloadEvent,
  GetTicketQueryResetEvent,
  GetTicketsQueryReloadEvents,
  GetTicketsQueryResetEvents,
  TicketDetails,
  TicketEvent,
  TicketEventCreatedEvent,
  TicketList,
} from '@spartacus/customer-ticketing/root';
import { combineLatest, Observable } from 'rxjs';
import {
  distinctUntilChanged,
  map,
  switchMap,
  take,
  tap,
} from 'rxjs/operators';
import { CustomerTicketingConnector } from '../connectors';

@Injectable()
export class CustomerTicketingService implements CustomerTicketingFacade {
  getTicketCategoriesQueryReloadEvents(): QueryNotifier[] {
    return [GetTicketCategoryQueryReloadEvent];
  }
  getTicketCategoriesQueryResetEvents(): QueryNotifier[] {
    return [GetTicketCategoryQueryResetEvent];
  }
  getTicketAssociatedObjectsQueryReloadEvents(): QueryNotifier[] {
    return [GetTicketAssociatedObjectsQueryReloadEvent];
  }
  getTicketAssociatedObjectsQueryResetEvents(): QueryNotifier[] {
    return [GetTicketAssociatedObjectsQueryResetEvent];
  }
  /**
   * Returns the reload events for the getTicket query.
   */
  protected getTicketQueryReloadEvents(): QueryNotifier[] {
    return [GetTicketQueryReloadEvent];
  }
  /**
   * Returns the reset events for the getTicket query.
   */
  protected getTicketQueryResetEvents(): QueryNotifier[] {
    return [GetTicketQueryResetEvent];
  }

<<<<<<< HEAD
  /**
   * Returns the reload events for the getTickets query.
   */
  protected getTicketsQueryReloadEvents(): QueryNotifier[] {
    return [GetTicketsQueryReloadEvents];
  }

  /**
   * Returns the reset events for the getTickets query.
   */
  protected getTicketsQueryResetEvents(): QueryNotifier[] {
    return [GetTicketsQueryResetEvents];
  }

  protected createTicketEventCommand: Command<TicketEvent, unknown> =
    this.commandService.create<TicketEvent>(
      (ticketEvent) =>
=======
  protected createTicketEventCommand: Command<TicketEvent, TicketEvent> =
    this.commandService.create<TicketEvent, TicketEvent>(
      (payload) =>
>>>>>>> 1d06689e
        this.customerTicketingPreConditions().pipe(
          switchMap(([customerId, ticketId]) =>
            this.customerTicketingConnector
              .createTicketEvent(customerId, ticketId, payload)
              .pipe(
                tap(() => {
                  if (payload.toStatus?.id)
                    this.eventService.dispatch(
                      { status: payload.toStatus?.id },
                      TicketEventCreatedEvent
                    );
                })
              )
          )
        ),
      {
        strategy: CommandStrategy.Queue,
      }
    );

  protected uploadAttachmentCommand: Command<{
    file: File | null;
    eventCode: string;
  }> = this.commandService.create<{ file: File; eventCode: string }>(
    (payload) =>
      this.customerTicketingPreConditions().pipe(
        switchMap(([customerId, ticketId]) =>
          this.customerTicketingConnector
            .uploadAttachment(
              customerId,
              ticketId,
              payload.eventCode,
              payload.file
            )
            .pipe(
              tap(() =>
                this.eventService.dispatch({}, GetTicketQueryReloadEvent)
              )
            )
        )
      ),
    {
      strategy: CommandStrategy.Queue,
    }
  );

  protected downloadAttachmentCommand: Command<{
    eventCode: string;
    attachmentId: string;
  }> = this.commandService.create<{ eventCode: string; attachmentId: string }>(
    (payload) =>
      this.customerTicketingPreConditions().pipe(
        switchMap(([customerId, ticketId]) =>
          this.customerTicketingConnector.downloadAttachment(
            customerId,
            ticketId,
            payload.eventCode,
            payload.attachmentId
          )
        )
      ),
    {
      strategy: CommandStrategy.Queue,
    }
  );

  protected getTicketQuery$: Query<TicketDetails | undefined> =
    this.queryService.create<TicketDetails | undefined>(
      () =>
        this.customerTicketingPreConditions().pipe(
          switchMap(([customerId, ticketId]) =>
            this.customerTicketingConnector.getTicket(customerId, ticketId)
          )
        ),
      {
        reloadOn: this.getTicketQueryReloadEvents(),
        resetOn: this.getTicketQueryResetEvents(),
      }
    );

  protected getTicketCategoriesQuery: Query<Category[]> =
    this.queryService.create(
      () => this.customerTicketingConnector.getTicketCategories(),
      {
        reloadOn: this.getTicketCategoriesQueryReloadEvents(),
        resetOn: this.getTicketCategoriesQueryResetEvents(),
      }
    );

  protected getTicketAssociatedObjectsQuery: Query<AssociatedObject[]> =
    this.queryService.create(
      () =>
        this.customerTicketingPreConditions().pipe(
          switchMap(([customerId]) =>
            this.customerTicketingConnector.getTicketAssociatedObjects(
              customerId
            )
          )
        ),
      {
        reloadOn: this.getTicketAssociatedObjectsQueryReloadEvents(),
        resetOn: this.getTicketAssociatedObjectsQueryResetEvents(),
      }
    );

  getTicketsQuery$(
    pageSize: number,
    currentPage: number,
    sort: string
  ): Query<TicketList | undefined> {
    return this.queryService.create<TicketList | undefined>(
      () =>
        this.customerTicketingListPreConditions().pipe(
          switchMap((customerId) =>
            this.customerTicketingConnector.getTickets(
              customerId,
              pageSize,
              currentPage,
              sort
            )
          )
        ),
      {
        reloadOn: this.getTicketsQueryReloadEvents(),
        resetOn: this.getTicketsQueryResetEvents(),
      }
    );
  }

  constructor(
    protected queryService: QueryService,
    protected commandService: CommandService,
    protected userIdService: UserIdService,
    protected customerTicketingConnector: CustomerTicketingConnector,
    protected routingService: RoutingService,
    protected eventService: EventService
  ) {}
  getTicketAssociatedObjectsState(): Observable<
    QueryState<AssociatedObject[]>
  > {
    return this.getTicketAssociatedObjectsQuery.getState();
  }
  getTicketAssociatedObjects(): Observable<AssociatedObject[]> {
    return this.getTicketAssociatedObjectsState().pipe(
      map((state) => state.data ?? [])
    );
  }

  getTicketCategoriesState(): Observable<QueryState<Category[]>> {
    return this.getTicketCategoriesQuery.getState();
  }

  getTicketCategories(): Observable<Category[]> {
    return this.getTicketCategoriesState().pipe(
      map((state) => state.data ?? [])
    );
  }

  protected customerTicketingPreConditions(): Observable<[string, string]> {
    return combineLatest([
      this.userIdService.getUserId(),
      this.routingService.getParams().pipe(
        map((params) => params.ticketCode),
        distinctUntilChanged()
      ),
    ]).pipe(
      take(1),
      map(([userId, ticketId]) => {
        if (!userId) {
          throw new Error('Customer ticketing pre conditions not met');
        }
        return [userId, ticketId];
      })
    );
  }

  protected customerTicketingListPreConditions(): Observable<string> {
    return this.userIdService.getUserId().pipe(
      take(1),
      map((userId) => {
        if (!userId) {
          throw new Error('Customer ticketing list pre conditions not met');
        }
        return userId;
      })
    );
  }

  getTicketState(): Observable<QueryState<TicketDetails | undefined>> {
    return this.getTicketQuery$.getState();
  }

  getTicket(): Observable<TicketDetails | undefined> {
    return this.getTicketState().pipe(map((state) => state.data));
  }

<<<<<<< HEAD
  getTicketsState(
    pageSize: number,
    currentPage: number,
    sort: string
  ): Observable<QueryState<TicketList | undefined>> {
    return this.getTicketsQuery$(pageSize, currentPage, sort).getState();
  }

  getTickets(
    pageSize: number,
    currentPage: number,
    sort: string
  ): Observable<TicketList | undefined> {
    return this.getTicketsState(pageSize, currentPage, sort).pipe(
      map((state) => state.data)
    );
  }

  createTicketEvent(
    ticketEvent: TicketEvent
  ): Observable<TicketEvent | unknown> {
=======
  createTicketEvent(ticketEvent: TicketEvent): Observable<TicketEvent> {
>>>>>>> 1d06689e
    return this.createTicketEventCommand.execute(ticketEvent);
  }

  uploadAttachment(file: File | null, eventCode: string): Observable<unknown> {
    return this.uploadAttachmentCommand.execute({ file, eventCode });
  }

  downloadAttachment(
    eventCode: string,
    attachmentId: string
  ): Observable<unknown> {
    return this.downloadAttachmentCommand.execute({ eventCode, attachmentId });
  }
}<|MERGE_RESOLUTION|>--- conflicted
+++ resolved
@@ -65,7 +65,6 @@
     return [GetTicketQueryResetEvent];
   }
 
-<<<<<<< HEAD
   /**
    * Returns the reload events for the getTickets query.
    */
@@ -80,14 +79,9 @@
     return [GetTicketsQueryResetEvents];
   }
 
-  protected createTicketEventCommand: Command<TicketEvent, unknown> =
-    this.commandService.create<TicketEvent>(
-      (ticketEvent) =>
-=======
   protected createTicketEventCommand: Command<TicketEvent, TicketEvent> =
     this.commandService.create<TicketEvent, TicketEvent>(
       (payload) =>
->>>>>>> 1d06689e
         this.customerTicketingPreConditions().pipe(
           switchMap(([customerId, ticketId]) =>
             this.customerTicketingConnector
@@ -284,7 +278,6 @@
     return this.getTicketState().pipe(map((state) => state.data));
   }
 
-<<<<<<< HEAD
   getTicketsState(
     pageSize: number,
     currentPage: number,
@@ -303,12 +296,7 @@
     );
   }
 
-  createTicketEvent(
-    ticketEvent: TicketEvent
-  ): Observable<TicketEvent | unknown> {
-=======
   createTicketEvent(ticketEvent: TicketEvent): Observable<TicketEvent> {
->>>>>>> 1d06689e
     return this.createTicketEventCommand.execute(ticketEvent);
   }
 
