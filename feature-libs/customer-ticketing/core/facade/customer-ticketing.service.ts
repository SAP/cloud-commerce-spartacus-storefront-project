--- conflicted
+++ resolved
@@ -24,12 +24,9 @@
   GetTicketsQueryReloadEvents,
   GetTicketsQueryResetEvents,
   TicketDetails,
-<<<<<<< HEAD
-  TicketList,
-=======
   TicketEvent,
   TicketEventCreatedEvent,
->>>>>>> 73b78b26
+  TicketList,
 } from '@spartacus/customer-ticketing/root';
 import { combineLatest, Observable } from 'rxjs';
 import {
@@ -68,7 +65,6 @@
     return [GetTicketQueryResetEvent];
   }
 
-<<<<<<< HEAD
   /**
    * Returns the reload events for the getTickets query.
    */
@@ -82,7 +78,7 @@
   protected getTicketsQueryResetEvents(): QueryNotifier[] {
     return [GetTicketsQueryResetEvents];
   }
-=======
+
   protected createTicketEventCommand: Command<TicketEvent, unknown> =
     this.commandService.create<TicketEvent>(
       (ticketEvent) =>
@@ -104,7 +100,6 @@
         strategy: CommandStrategy.Queue,
       }
     );
->>>>>>> 73b78b26
 
   protected getTicketQuery$: Query<TicketDetails | undefined> =
     this.queryService.create<TicketDetails | undefined>(
@@ -214,7 +209,6 @@
     );
   }
 
-<<<<<<< HEAD
   protected customerTicketingListPreConditions(): Observable<string> {
     return this.userIdService.getUserId().pipe(
       take(1),
@@ -227,8 +221,6 @@
     );
   }
 
-=======
->>>>>>> 73b78b26
   getTicketState(): Observable<QueryState<TicketDetails | undefined>> {
     return this.getTicketQuery$.getState();
   }
@@ -237,7 +229,6 @@
     return this.getTicketState().pipe(map((state) => state.data));
   }
 
-<<<<<<< HEAD
   getTicketsState(
     pageSize: number,
     currentPage: number,
@@ -254,11 +245,11 @@
     return this.getTicketsState(pageSize, currentPage, sort).pipe(
       map((state) => state.data)
     );
-=======
+  }
+
   createTicketEvent(
     ticketEvent: TicketEvent
   ): Observable<TicketEvent | unknown> {
     return this.createTicketEventCommand.execute(ticketEvent);
->>>>>>> 73b78b26
   }
 }