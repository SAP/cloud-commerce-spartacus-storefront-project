--- conflicted
+++ resolved
@@ -27,11 +27,8 @@
   TicketDetails,
   TicketEvent,
   TicketEventCreatedEvent,
-<<<<<<< HEAD
+  TicketList,
   TicketStarter,
-=======
-  TicketList,
->>>>>>> 5267da95
 } from '@spartacus/customer-ticketing/root';
 import { combineLatest, Observable } from 'rxjs';
 import {
@@ -69,8 +66,6 @@
   protected getTicketQueryResetEvents(): QueryNotifier[] {
     return [GetTicketQueryResetEvent];
   }
-
-<<<<<<< HEAD
   protected createTicketCommand: Command<TicketStarter, unknown> =
     this.commandService.create<TicketStarter>(
       (ticketStarted) =>
@@ -85,7 +80,6 @@
         strategy: CommandStrategy.Queue,
       }
     );
-=======
   /**
    * Returns the reload events for the getTickets query.
    */
@@ -99,7 +93,6 @@
   protected getTicketsQueryResetEvents(): QueryNotifier[] {
     return [GetTicketsQueryResetEvents];
   }
->>>>>>> 5267da95
 
   protected createTicketEventCommand: Command<TicketEvent, TicketEvent> =
     this.commandService.create<TicketEvent, TicketEvent>(
@@ -300,12 +293,12 @@
     return this.getTicketState().pipe(map((state) => state.data));
   }
 
-<<<<<<< HEAD
   createTicket(
     ticketStarted: TicketStarter
   ): Observable<TicketStarter | unknown> {
     return this.createTicketCommand.execute(ticketStarted);
-=======
+  }
+
   getTicketsState(
     pageSize: number,
     currentPage: number,
@@ -322,7 +315,6 @@
     return this.getTicketsState(pageSize, currentPage, sort).pipe(
       map((state) => state.data)
     );
->>>>>>> 5267da95
   }
 
   createTicketEvent(ticketEvent: TicketEvent): Observable<TicketEvent> {
