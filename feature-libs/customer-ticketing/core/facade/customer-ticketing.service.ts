import { Injectable } from '@angular/core';
import {
  Command,
  CommandService,
  CommandStrategy,
  EventService,
  Query,
  QueryNotifier,
  QueryService,
  QueryState,
  RoutingService,
  UserIdService,
} from '@spartacus/core';
import {
  AssociatedObject,
  Category,
  CreateEvent,
  CustomerTicketingFacade,
  GetTicketAssociatedObjectsQueryReloadEvent,
  GetTicketAssociatedObjectsQueryResetEvent,
  GetTicketCategoryQueryReloadEvent,
  GetTicketCategoryQueryResetEvent,
  GetTicketQueryReloadEvent,
  GetTicketQueryResetEvent,
  GetTicketsQueryReloadEvents,
  GetTicketsQueryResetEvents,
  TicketDetails,
  TicketEvent,
  TicketEventCreatedEvent,
<<<<<<< HEAD
=======
  TicketList,
>>>>>>> 91a7e38c
  TicketStarter,
} from '@spartacus/customer-ticketing/root';
import { combineLatest, Observable } from 'rxjs';
import {
  distinctUntilChanged,
  map,
  switchMap,
  take,
  tap,
} from 'rxjs/operators';
import { CustomerTicketingConnector } from '../connectors';

@Injectable()
export class CustomerTicketingService implements CustomerTicketingFacade {
  getTicketCategoriesQueryReloadEvents(): QueryNotifier[] {
    return [GetTicketCategoryQueryReloadEvent];
  }
  getTicketCategoriesQueryResetEvents(): QueryNotifier[] {
    return [GetTicketCategoryQueryResetEvent];
  }
  getTicketAssociatedObjectsQueryReloadEvents(): QueryNotifier[] {
    return [GetTicketAssociatedObjectsQueryReloadEvent];
  }
  getTicketAssociatedObjectsQueryResetEvents(): QueryNotifier[] {
    return [GetTicketAssociatedObjectsQueryResetEvent];
  }
  /**
   * Returns the reload events for the getTicket query.
   */
  protected getTicketQueryReloadEvents(): QueryNotifier[] {
    return [GetTicketQueryReloadEvent];
  }
  /**
   * Returns the reset events for the getTicket query.
   */
  protected getTicketQueryResetEvents(): QueryNotifier[] {
    return [GetTicketQueryResetEvent];
  }
  protected createTicketCommand: Command<TicketStarter, unknown> =
    this.commandService.create<TicketStarter>(
      (ticketStarted) =>
        this.customerTicketingPreConditions().pipe(
          switchMap(([customerId]) =>
            this.customerTicketingConnector
              .createTicket(customerId, ticketStarted)
              .pipe(tap(() => this.eventService.dispatch({}, CreateEvent)))
          )
        ),
      {
        strategy: CommandStrategy.Queue,
      }
    );
  /**
   * Returns the reload events for the getTickets query.
   */
  protected getTicketsQueryReloadEvents(): QueryNotifier[] {
    return [GetTicketsQueryReloadEvents];
  }

<<<<<<< HEAD
  protected createTicketCommand: Command<TicketStarter, unknown> =
    this.commandService.create<TicketStarter>(
      (ticketStarted) =>
        this.customerTicketingPreConditions().pipe(
          switchMap(([customerId]) =>
            this.customerTicketingConnector.createTicket(
              customerId,
              ticketStarted
            )
          )
        ),
      {
        strategy: CommandStrategy.Queue,
      }
    );
  protected createTicketEventCommand: Command<TicketEvent, unknown> =
    this.commandService.create<TicketEvent>(
      (ticketEvent) =>
=======
  /**
   * Returns the reset events for the getTickets query.
   */
  protected getTicketsQueryResetEvents(): QueryNotifier[] {
    return [GetTicketsQueryResetEvents];
  }

  protected createTicketEventCommand: Command<TicketEvent, TicketEvent> =
    this.commandService.create<TicketEvent, TicketEvent>(
      (payload) =>
>>>>>>> 91a7e38c
        this.customerTicketingPreConditions().pipe(
          switchMap(([customerId, ticketId]) =>
            this.customerTicketingConnector
              .createTicketEvent(customerId, ticketId, payload)
              .pipe(
                tap(() => {
                  if (payload.toStatus?.id)
                    this.eventService.dispatch(
                      { status: payload.toStatus?.id },
                      TicketEventCreatedEvent
                    );
                })
              )
          )
        ),
      {
        strategy: CommandStrategy.Queue,
      }
    );

  protected uploadAttachmentCommand: Command<{
    file: File | null;
    eventCode: string;
<<<<<<< HEAD
    ticketId: string;
  }> = this.commandService.create<{
    file: File;
    eventCode: string;
    ticketId: string;
  }>(
    (payload) =>
      this.customerTicketingPreConditions().pipe(
        switchMap(([customerId]) =>
          this.customerTicketingConnector.uploadAttachment(
            customerId,
            payload.ticketId,
            payload.eventCode,
            payload.file
=======
  }> = this.commandService.create<{ file: File; eventCode: string }>(
    (payload) =>
      this.customerTicketingPreConditions().pipe(
        switchMap(([customerId, ticketId]) =>
          this.customerTicketingConnector
            .uploadAttachment(
              customerId,
              ticketId,
              payload.eventCode,
              payload.file
            )
            .pipe(
              tap(() =>
                this.eventService.dispatch({}, GetTicketQueryReloadEvent)
              )
            )
        )
      ),
    {
      strategy: CommandStrategy.Queue,
    }
  );

  protected downloadAttachmentCommand: Command<{
    eventCode: string;
    attachmentId: string;
  }> = this.commandService.create<{ eventCode: string; attachmentId: string }>(
    (payload) =>
      this.customerTicketingPreConditions().pipe(
        switchMap(([customerId, ticketId]) =>
          this.customerTicketingConnector.downloadAttachment(
            customerId,
            ticketId,
            payload.eventCode,
            payload.attachmentId
>>>>>>> 91a7e38c
          )
        )
      ),
    {
      strategy: CommandStrategy.Queue,
    }
  );

  protected getTicketQuery$: Query<TicketDetails | undefined> =
    this.queryService.create<TicketDetails | undefined>(
      () =>
        this.customerTicketingPreConditions().pipe(
          switchMap(([customerId, ticketId]) =>
            this.customerTicketingConnector.getTicket(customerId, ticketId)
          )
        ),
      {
        reloadOn: this.getTicketQueryReloadEvents(),
        resetOn: this.getTicketQueryResetEvents(),
      }
    );

  protected getTicketCategoriesQuery: Query<Category[]> =
    this.queryService.create(
      () => this.customerTicketingConnector.getTicketCategories(),
      {
        reloadOn: this.getTicketCategoriesQueryReloadEvents(),
        resetOn: this.getTicketCategoriesQueryResetEvents(),
      }
    );

  protected getTicketAssociatedObjectsQuery: Query<AssociatedObject[]> =
    this.queryService.create(
      () =>
        this.customerTicketingPreConditions().pipe(
          switchMap(([customerId]) =>
            this.customerTicketingConnector.getTicketAssociatedObjects(
              customerId
            )
          )
        ),
      {
        reloadOn: this.getTicketAssociatedObjectsQueryReloadEvents(),
        resetOn: this.getTicketAssociatedObjectsQueryResetEvents(),
      }
    );

  getTicketsQuery$(
    pageSize: number,
    currentPage: number,
    sort: string
  ): Query<TicketList | undefined> {
    return this.queryService.create<TicketList | undefined>(
      () =>
        this.customerTicketingListPreConditions().pipe(
          switchMap((customerId) =>
            this.customerTicketingConnector.getTickets(
              customerId,
              pageSize,
              currentPage,
              sort
            )
          )
        ),
      {
        reloadOn: this.getTicketsQueryReloadEvents(),
        resetOn: this.getTicketsQueryResetEvents(),
      }
    );
  }

  constructor(
    protected queryService: QueryService,
    protected commandService: CommandService,
    protected userIdService: UserIdService,
    protected customerTicketingConnector: CustomerTicketingConnector,
    protected routingService: RoutingService,
    protected eventService: EventService
  ) {}
  getTicketAssociatedObjectsState(): Observable<
    QueryState<AssociatedObject[]>
  > {
    return this.getTicketAssociatedObjectsQuery.getState();
  }
  getTicketAssociatedObjects(): Observable<AssociatedObject[]> {
    return this.getTicketAssociatedObjectsState().pipe(
      map((state) => state.data ?? [])
    );
  }

  getTicketCategoriesState(): Observable<QueryState<Category[]>> {
    return this.getTicketCategoriesQuery.getState();
  }

  getTicketCategories(): Observable<Category[]> {
    return this.getTicketCategoriesState().pipe(
      map((state) => state.data ?? [])
    );
  }

  protected customerTicketingPreConditions(): Observable<[string, string]> {
    return combineLatest([
      this.userIdService.getUserId(),
      this.routingService.getParams().pipe(
        map((params) => params.ticketCode),
        distinctUntilChanged()
      ),
    ]).pipe(
      take(1),
      map(([userId, ticketId]) => {
        if (!userId) {
          throw new Error('Customer ticketing pre conditions not met');
        }
        return [userId, ticketId];
      })
    );
  }

  protected customerTicketingListPreConditions(): Observable<string> {
    return this.userIdService.getUserId().pipe(
      take(1),
      map((userId) => {
        if (!userId) {
          throw new Error('Customer ticketing list pre conditions not met');
        }
        return userId;
      })
    );
  }

  getTicketState(): Observable<QueryState<TicketDetails | undefined>> {
    return this.getTicketQuery$.getState();
  }

  getTicket(): Observable<TicketDetails | undefined> {
    return this.getTicketState().pipe(map((state) => state.data));
  }

  createTicket(
    ticketStarted: TicketStarter
  ): Observable<TicketStarter | unknown> {
    return this.createTicketCommand.execute(ticketStarted);
  }
<<<<<<< HEAD
  createTicketEvent(
    ticketEvent: TicketEvent
  ): Observable<TicketEvent | unknown> {
    return this.createTicketEventCommand.execute(ticketEvent);
  }

  uploadAttachment(
    file: File | null,
    eventCode: string,
    ticketId: string
  ): Observable<unknown> {
    return this.uploadAttachmentCommand.execute({ file, eventCode, ticketId });
=======

  getTicketsState(
    pageSize: number,
    currentPage: number,
    sort: string
  ): Observable<QueryState<TicketList | undefined>> {
    return this.getTicketsQuery$(pageSize, currentPage, sort).getState();
  }

  getTickets(
    pageSize: number,
    currentPage: number,
    sort: string
  ): Observable<TicketList | undefined> {
    return this.getTicketsState(pageSize, currentPage, sort).pipe(
      map((state) => state.data)
    );
  }

  createTicketEvent(ticketEvent: TicketEvent): Observable<TicketEvent> {
    return this.createTicketEventCommand.execute(ticketEvent);
  }

  uploadAttachment(file: File | null, eventCode: string): Observable<unknown> {
    return this.uploadAttachmentCommand.execute({ file, eventCode });
  }

  downloadAttachment(
    eventCode: string,
    attachmentId: string
  ): Observable<unknown> {
    return this.downloadAttachmentCommand.execute({ eventCode, attachmentId });
>>>>>>> 91a7e38c
  }
}<|MERGE_RESOLUTION|>--- conflicted
+++ resolved
@@ -14,7 +14,6 @@
 import {
   AssociatedObject,
   Category,
-  CreateEvent,
   CustomerTicketingFacade,
   GetTicketAssociatedObjectsQueryReloadEvent,
   GetTicketAssociatedObjectsQueryResetEvent,
@@ -27,10 +26,7 @@
   TicketDetails,
   TicketEvent,
   TicketEventCreatedEvent,
-<<<<<<< HEAD
-=======
   TicketList,
->>>>>>> 91a7e38c
   TicketStarter,
 } from '@spartacus/customer-ticketing/root';
 import { combineLatest, Observable } from 'rxjs';
@@ -69,20 +65,7 @@
   protected getTicketQueryResetEvents(): QueryNotifier[] {
     return [GetTicketQueryResetEvent];
   }
-  protected createTicketCommand: Command<TicketStarter, unknown> =
-    this.commandService.create<TicketStarter>(
-      (ticketStarted) =>
-        this.customerTicketingPreConditions().pipe(
-          switchMap(([customerId]) =>
-            this.customerTicketingConnector
-              .createTicket(customerId, ticketStarted)
-              .pipe(tap(() => this.eventService.dispatch({}, CreateEvent)))
-          )
-        ),
-      {
-        strategy: CommandStrategy.Queue,
-      }
-    );
+
   /**
    * Returns the reload events for the getTickets query.
    */
@@ -90,7 +73,6 @@
     return [GetTicketsQueryReloadEvents];
   }
 
-<<<<<<< HEAD
   protected createTicketCommand: Command<TicketStarter, unknown> =
     this.commandService.create<TicketStarter>(
       (ticketStarted) =>
@@ -106,10 +88,7 @@
         strategy: CommandStrategy.Queue,
       }
     );
-  protected createTicketEventCommand: Command<TicketEvent, unknown> =
-    this.commandService.create<TicketEvent>(
-      (ticketEvent) =>
-=======
+
   /**
    * Returns the reset events for the getTickets query.
    */
@@ -120,7 +99,6 @@
   protected createTicketEventCommand: Command<TicketEvent, TicketEvent> =
     this.commandService.create<TicketEvent, TicketEvent>(
       (payload) =>
->>>>>>> 91a7e38c
         this.customerTicketingPreConditions().pipe(
           switchMap(([customerId, ticketId]) =>
             this.customerTicketingConnector
@@ -144,30 +122,19 @@
   protected uploadAttachmentCommand: Command<{
     file: File | null;
     eventCode: string;
-<<<<<<< HEAD
-    ticketId: string;
+    ticketId?: string;
   }> = this.commandService.create<{
     file: File;
     eventCode: string;
-    ticketId: string;
+    ticketId?: string;
   }>(
-    (payload) =>
-      this.customerTicketingPreConditions().pipe(
-        switchMap(([customerId]) =>
-          this.customerTicketingConnector.uploadAttachment(
-            customerId,
-            payload.ticketId,
-            payload.eventCode,
-            payload.file
-=======
-  }> = this.commandService.create<{ file: File; eventCode: string }>(
     (payload) =>
       this.customerTicketingPreConditions().pipe(
         switchMap(([customerId, ticketId]) =>
           this.customerTicketingConnector
             .uploadAttachment(
               customerId,
-              ticketId,
+              payload.ticketId ?? ticketId,
               payload.eventCode,
               payload.file
             )
@@ -195,7 +162,6 @@
             ticketId,
             payload.eventCode,
             payload.attachmentId
->>>>>>> 91a7e38c
           )
         )
       ),
@@ -339,20 +305,6 @@
   ): Observable<TicketStarter | unknown> {
     return this.createTicketCommand.execute(ticketStarted);
   }
-<<<<<<< HEAD
-  createTicketEvent(
-    ticketEvent: TicketEvent
-  ): Observable<TicketEvent | unknown> {
-    return this.createTicketEventCommand.execute(ticketEvent);
-  }
-
-  uploadAttachment(
-    file: File | null,
-    eventCode: string,
-    ticketId: string
-  ): Observable<unknown> {
-    return this.uploadAttachmentCommand.execute({ file, eventCode, ticketId });
-=======
 
   getTicketsState(
     pageSize: number,
@@ -376,8 +328,12 @@
     return this.createTicketEventCommand.execute(ticketEvent);
   }
 
-  uploadAttachment(file: File | null, eventCode: string): Observable<unknown> {
-    return this.uploadAttachmentCommand.execute({ file, eventCode });
+  uploadAttachment(
+    file: File | null,
+    eventCode: string,
+    ticketId?: string
+  ): Observable<unknown> {
+    return this.uploadAttachmentCommand.execute({ file, eventCode, ticketId });
   }
 
   downloadAttachment(
@@ -385,6 +341,5 @@
     attachmentId: string
   ): Observable<unknown> {
     return this.downloadAttachmentCommand.execute({ eventCode, attachmentId });
->>>>>>> 91a7e38c
   }
 }