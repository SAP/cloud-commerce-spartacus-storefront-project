--- conflicted
+++ resolved
@@ -14,10 +14,7 @@
 import {
   AssociatedObject,
   Category,
-<<<<<<< HEAD
   CreateEvent,
-=======
->>>>>>> 73b78b26
   CustomerTicketingFacade,
   GetTicketAssociatedObjectsQueryReloadEvent,
   GetTicketAssociatedObjectsQueryResetEvent,
@@ -26,12 +23,9 @@
   GetTicketQueryReloadEvent,
   GetTicketQueryResetEvent,
   TicketDetails,
-<<<<<<< HEAD
-  TicketStarter,
-=======
   TicketEvent,
   TicketEventCreatedEvent,
->>>>>>> 73b78b26
+  TicketStarter,
 } from '@spartacus/customer-ticketing/root';
 import { combineLatest, Observable } from 'rxjs';
 import {
@@ -70,7 +64,6 @@
     return [GetTicketQueryResetEvent];
   }
 
-<<<<<<< HEAD
   protected createTicketCommand: Command<TicketStarter, unknown> =
     this.commandService.create<TicketStarter>(
       (ticket) =>
@@ -79,7 +72,12 @@
             this.customerTicketingConnector
               .createTicket(customerId, ticket)
               .pipe(tap(() => this.eventService.dispatch({}, CreateEvent)))
-=======
+          )
+        ),
+      {
+        strategy: CommandStrategy.Queue,
+      }
+    );
   protected createTicketEventCommand: Command<TicketEvent, unknown> =
     this.commandService.create<TicketEvent>(
       (ticketEvent) =>
@@ -95,7 +93,6 @@
                   )
                 )
               )
->>>>>>> 73b78b26
           )
         ),
       {
@@ -146,33 +143,8 @@
     protected userIdService: UserIdService,
     protected customerTicketingConnector: CustomerTicketingConnector,
     protected routingService: RoutingService,
-<<<<<<< HEAD
-    protected commandService: CommandService,
-=======
->>>>>>> 73b78b26
     protected eventService: EventService
   ) {}
-  getTicketAssociatedObjectsState(): Observable<
-    QueryState<AssociatedObject[]>
-  > {
-    return this.getTicketAssociatedObjectsQuery.getState();
-  }
-  getTicketAssociatedObjects(): Observable<AssociatedObject[]> {
-    return this.getTicketAssociatedObjectsState().pipe(
-      map((state) => state.data ?? [])
-    );
-  }
-
-  getTicketCategoriesState(): Observable<QueryState<Category[]>> {
-    return this.getTicketCategoriesQuery.getState();
-  }
-
-  getTicketCategories(): Observable<Category[]> {
-    return this.getTicketCategoriesState().pipe(
-      map((state) => state.data ?? [])
-    );
-  }
-
   getTicketAssociatedObjectsState(): Observable<
     QueryState<AssociatedObject[]>
   > {
@@ -220,14 +192,12 @@
     return this.getTicketState().pipe(map((state) => state.data));
   }
 
-<<<<<<< HEAD
   createTicket(ticket: TicketStarter): Observable<TicketStarter | unknown> {
     return this.createTicketCommand.execute(ticket);
-=======
+  }
   createTicketEvent(
     ticketEvent: TicketEvent
   ): Observable<TicketEvent | unknown> {
     return this.createTicketEventCommand.execute(ticketEvent);
->>>>>>> 73b78b26
   }
 }