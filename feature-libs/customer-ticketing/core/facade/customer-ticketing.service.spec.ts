import { inject, TestBed } from '@angular/core/testing';
import {
  OCC_USER_ID_CURRENT,
  RoutingService,
  UserIdService,
} from '@spartacus/core';
import { TicketDetails, TicketEvent } from '@spartacus/customer-ticketing/root';
import { of } from 'rxjs';
import { take } from 'rxjs/operators';
import { CustomerTicketingConnector } from '../connectors';
import { CustomerTicketingService } from './customer-ticketing.service';
import createSpy = jasmine.createSpy;

const mockUserId = OCC_USER_ID_CURRENT;
const mockRoutingParams = { ticketCode: '1' };
const mockTicketDetails: TicketDetails = {
  id: '1',
  subject: 'MockTicket',
};
const mockCategories = [
  {
    id: 'ENQUIRY',
    name: 'Enquiry',
  },
];

const mockTicketAssociatedObjects = [
  {
    code: '00000626',
    modifiedAt: '2022-06-30T16:16:44+0000',
    type: 'Order',
  },
];
const mockCreateEventResponse: TicketEvent = {
  code: 'mockCode',
  message: 'mock message',
};

const mockCreateEventResponse: TicketEvent = {
  code: 'mockCode',
  message: 'mock message',
};

class MockUserIdService implements Partial<UserIdService> {
  getUserId = createSpy().and.returnValue(of(mockUserId));
}

class MockRoutingService implements Partial<RoutingService> {
  getParams = createSpy().and.returnValue(of(mockRoutingParams));
}

class MockCustomerTicketingConnector
  implements Partial<CustomerTicketingConnector>
{
  getTicket = createSpy().and.returnValue(of(mockTicketDetails));
  createTicketEvent = createSpy().and.returnValue(of(mockCreateEventResponse));
<<<<<<< HEAD
=======
  getTicketAssociatedObjects = createSpy().and.returnValue(
    of(mockTicketAssociatedObjects)
  );
  getTicketCategories = createSpy().and.returnValue(of(mockCategories));
>>>>>>> 73b78b26
}

describe('CustomerTicketingService', () => {
  let service: CustomerTicketingService;
  let connector: CustomerTicketingConnector;

  beforeEach(() => {
    TestBed.configureTestingModule({
      providers: [
        CustomerTicketingService,
        { provide: UserIdService, useClass: MockUserIdService },
        { provide: RoutingService, useClass: MockRoutingService },
        {
          provide: CustomerTicketingConnector,
          useClass: MockCustomerTicketingConnector,
        },
      ],
    });

    service = TestBed.inject(CustomerTicketingService);
    connector = TestBed.inject(CustomerTicketingConnector);
  });

  it('should inject customerTicketingService', inject(
    [CustomerTicketingService],
    (customerTicketingService: CustomerTicketingService) => {
      expect(customerTicketingService).toBeTruthy();
    }
  ));

  describe('getTicket', () => {
    it('should call customerTicketingConnector.getTicket', (done) => {
      service
        .getTicket()
        .pipe(take(1))
        .subscribe((data) => {
          expect(connector.getTicket).toHaveBeenCalledWith(
            mockUserId,
            mockRoutingParams.ticketCode
          );
          expect(data).toEqual(mockTicketDetails);
          done();
        });
    });

    it('should contain the query state', (done) => {
      service
        .getTicketState()
        .pipe(take(1))
        .subscribe((state) => {
          expect(connector.getTicket).toHaveBeenCalledWith(
            mockUserId,
            mockRoutingParams.ticketCode
          );
          expect(state).toEqual({
            loading: false,
            error: false,
            data: mockTicketDetails,
          });
          done();
        });
    });
  });
<<<<<<< HEAD
=======
  describe('getTicketCategories', () => {
    it('should call customerTicketingConnector.getTicketCategories', (done) => {
      service
        .getTicketCategories()
        .pipe(take(1))
        .subscribe((data) => {
          expect(connector.getTicketCategories);
          expect(data).toEqual(mockCategories);
          done();
        });
    });

    it('should contain the query state', (done) => {
      service
        .getTicketCategoriesState()
        .pipe(take(1))
        .subscribe((state) => {
          expect(connector.getTicketCategories);
          expect(state).toEqual({
            loading: false,
            error: false,
            data: mockCategories,
          });
          done();
        });
    });
  });
  describe('getTicketAssociatedObjects', () => {
    it('should call customerTicketingConnector.getTicketAssociatedObjects', (done) => {
      service
        .getTicketAssociatedObjects()
        .pipe(take(1))
        .subscribe((data) => {
          expect(connector.getTicketAssociatedObjects).toHaveBeenCalledWith(
            mockUserId
          );
          expect(data).toEqual(mockTicketAssociatedObjects);
          done();
        });
    });

    it('should contain the query state', (done) => {
      service
        .getTicketAssociatedObjectsState()
        .pipe(take(1))
        .subscribe((state) => {
          expect(connector.getTicketAssociatedObjects).toHaveBeenCalledWith(
            mockUserId
          );
          expect(state).toEqual({
            loading: false,
            error: false,
            data: mockTicketAssociatedObjects,
          });
          done();
        });
    });
  });
>>>>>>> 73b78b26

  describe('createTicketEvent', () => {
    it('should call customerTicketingConnector.createTicketEvent', (done) => {
      const mockTicketEvent: TicketEvent = {
        toStatus: {
          id: 'mockTicket',
          name: 'mockTicket',
        },
      };
      service
        .createTicketEvent(mockTicketEvent)
        .pipe(take(1))
        .subscribe((data) => {
          expect(connector.createTicketEvent).toHaveBeenCalledWith(
            mockUserId,
            mockRoutingParams.ticketCode,
            mockTicketEvent
          );
          expect(data).toEqual(mockCreateEventResponse);
          done();
        });
    });
  });
});<|MERGE_RESOLUTION|>--- conflicted
+++ resolved
@@ -54,13 +54,10 @@
 {
   getTicket = createSpy().and.returnValue(of(mockTicketDetails));
   createTicketEvent = createSpy().and.returnValue(of(mockCreateEventResponse));
-<<<<<<< HEAD
-=======
   getTicketAssociatedObjects = createSpy().and.returnValue(
     of(mockTicketAssociatedObjects)
   );
   getTicketCategories = createSpy().and.returnValue(of(mockCategories));
->>>>>>> 73b78b26
 }
 
 describe('CustomerTicketingService', () => {
@@ -124,8 +121,6 @@
         });
     });
   });
-<<<<<<< HEAD
-=======
   describe('getTicketCategories', () => {
     it('should call customerTicketingConnector.getTicketCategories', (done) => {
       service
@@ -184,7 +179,6 @@
         });
     });
   });
->>>>>>> 73b78b26
 
   describe('createTicketEvent', () => {
     it('should call customerTicketingConnector.createTicketEvent', (done) => {
@@ -208,4 +202,27 @@
         });
     });
   });
+
+  describe('createTicketEvent', () => {
+    it('should call customerTicketingConnector.createTicketEvent', (done) => {
+      const mockTicketEvent: TicketEvent = {
+        toStatus: {
+          id: 'mockTicket',
+          name: 'mockTicket',
+        },
+      };
+      service
+        .createTicketEvent(mockTicketEvent)
+        .pipe(take(1))
+        .subscribe((data) => {
+          expect(connector.createTicketEvent).toHaveBeenCalledWith(
+            mockUserId,
+            mockRoutingParams.ticketCode,
+            mockTicketEvent
+          );
+          expect(data).toEqual(mockCreateEventResponse);
+          done();
+        });
+    });
+  });
 });