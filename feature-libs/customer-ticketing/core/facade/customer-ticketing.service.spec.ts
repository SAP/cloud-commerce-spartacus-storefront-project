import { inject, TestBed } from '@angular/core/testing';
import {
  OCC_USER_ID_CURRENT,
  RoutingService,
  UserIdService,
} from '@spartacus/core';
import { TicketDetails, TicketEvent } from '@spartacus/customer-ticketing/root';
import { of } from 'rxjs';
import { take } from 'rxjs/operators';
import { CustomerTicketingConnector } from '../connectors';
import { CustomerTicketingService } from './customer-ticketing.service';
import createSpy = jasmine.createSpy;

const mockUserId = OCC_USER_ID_CURRENT;
const mockRoutingParams = { ticketCode: '1' };
const mockTicketDetails: TicketDetails = {
  id: '1',
  subject: 'MockTicket',
};
const mockCategories = [
  {
    id: 'ENQUIRY',
    name: 'Enquiry',
  },
];
<<<<<<< HEAD
=======

const mockTicketAssociatedObjects = [
  {
    code: '00000626',
    modifiedAt: '2022-06-30T16:16:44+0000',
    type: 'Order',
  },
];
const mockCreateEventResponse: TicketEvent = {
  code: 'mockCode',
  message: 'mock message',
};
>>>>>>> 73b78b26

const mockTicketAssociatedObjects = [
  {
    code: '00000626',
    modifiedAt: '2022-06-30T16:16:44+0000',
    type: 'Order',
  },
];
class MockUserIdService implements Partial<UserIdService> {
  getUserId = createSpy().and.returnValue(of(mockUserId));
}

class MockRoutingService implements Partial<RoutingService> {
  getParams = createSpy().and.returnValue(of(mockRoutingParams));
}

class MockCustomerTicketingConnector
  implements Partial<CustomerTicketingConnector>
{
  getTicket = createSpy().and.returnValue(of(mockTicketDetails));
<<<<<<< HEAD
=======
  createTicketEvent = createSpy().and.returnValue(of(mockCreateEventResponse));
>>>>>>> 73b78b26
  getTicketAssociatedObjects = createSpy().and.returnValue(
    of(mockTicketAssociatedObjects)
  );
  getTicketCategories = createSpy().and.returnValue(of(mockCategories));
}

describe('CustomerTicketingService', () => {
  let service: CustomerTicketingService;
  let connector: CustomerTicketingConnector;

  beforeEach(() => {
    TestBed.configureTestingModule({
      providers: [
        CustomerTicketingService,
        { provide: UserIdService, useClass: MockUserIdService },
        { provide: RoutingService, useClass: MockRoutingService },
        {
          provide: CustomerTicketingConnector,
          useClass: MockCustomerTicketingConnector,
        },
      ],
    });

    service = TestBed.inject(CustomerTicketingService);
    connector = TestBed.inject(CustomerTicketingConnector);
  });

  it('should inject customerTicketingService', inject(
    [CustomerTicketingService],
    (customerTicketingService: CustomerTicketingService) => {
      expect(customerTicketingService).toBeTruthy();
    }
  ));

  describe('getTicket', () => {
    it('should call customerTicketingConnector.getTicket', (done) => {
      service
        .getTicket()
        .pipe(take(1))
        .subscribe((data) => {
          expect(connector.getTicket).toHaveBeenCalledWith(
            mockUserId,
            mockRoutingParams.ticketCode
          );
          expect(data).toEqual(mockTicketDetails);
          done();
        });
    });

    it('should contain the query state', (done) => {
      service
        .getTicketState()
        .pipe(take(1))
        .subscribe((state) => {
          expect(connector.getTicket).toHaveBeenCalledWith(
            mockUserId,
            mockRoutingParams.ticketCode
          );
          expect(state).toEqual({
            loading: false,
            error: false,
            data: mockTicketDetails,
          });
          done();
        });
    });
  });
  describe('getTicketCategories', () => {
    it('should call customerTicketingConnector.getTicketCategories', (done) => {
      service
        .getTicketCategories()
        .pipe(take(1))
        .subscribe((data) => {
          expect(connector.getTicketCategories);
          expect(data).toEqual(mockCategories);
          done();
        });
    });

    it('should contain the query state', (done) => {
      service
        .getTicketCategoriesState()
        .pipe(take(1))
        .subscribe((state) => {
          expect(connector.getTicketCategories);
          expect(state).toEqual({
            loading: false,
            error: false,
            data: mockCategories,
          });
          done();
        });
    });
  });
  describe('getTicketAssociatedObjects', () => {
    it('should call customerTicketingConnector.getTicketAssociatedObjects', (done) => {
      service
        .getTicketAssociatedObjects()
        .pipe(take(1))
        .subscribe((data) => {
          expect(connector.getTicketAssociatedObjects).toHaveBeenCalledWith(
            mockUserId
          );
          expect(data).toEqual(mockTicketAssociatedObjects);
          done();
        });
    });

    it('should contain the query state', (done) => {
      service
        .getTicketAssociatedObjectsState()
        .pipe(take(1))
        .subscribe((state) => {
          expect(connector.getTicketAssociatedObjects).toHaveBeenCalledWith(
            mockUserId
          );
          expect(state).toEqual({
            loading: false,
            error: false,
            data: mockTicketAssociatedObjects,
          });
          done();
        });
    });
  });
<<<<<<< HEAD
=======

  describe('createTicketEvent', () => {
    it('should call customerTicketingConnector.createTicketEvent', (done) => {
      const mockTicketEvent: TicketEvent = {
        toStatus: {
          id: 'mockTicket',
          name: 'mockTicket',
        },
      };
      service
        .createTicketEvent(mockTicketEvent)
        .pipe(take(1))
        .subscribe((data) => {
          expect(connector.createTicketEvent).toHaveBeenCalledWith(
            mockUserId,
            mockRoutingParams.ticketCode,
            mockTicketEvent
          );
          expect(data).toEqual(mockCreateEventResponse);
          done();
        });
    });
  });
>>>>>>> 73b78b26
});<|MERGE_RESOLUTION|>--- conflicted
+++ resolved
@@ -23,8 +23,6 @@
     name: 'Enquiry',
   },
 ];
-<<<<<<< HEAD
-=======
 
 const mockTicketAssociatedObjects = [
   {
@@ -37,7 +35,6 @@
   code: 'mockCode',
   message: 'mock message',
 };
->>>>>>> 73b78b26
 
 const mockTicketAssociatedObjects = [
   {
@@ -58,10 +55,8 @@
   implements Partial<CustomerTicketingConnector>
 {
   getTicket = createSpy().and.returnValue(of(mockTicketDetails));
-<<<<<<< HEAD
-=======
+
   createTicketEvent = createSpy().and.returnValue(of(mockCreateEventResponse));
->>>>>>> 73b78b26
   getTicketAssociatedObjects = createSpy().and.returnValue(
     of(mockTicketAssociatedObjects)
   );
@@ -187,8 +182,6 @@
         });
     });
   });
-<<<<<<< HEAD
-=======
 
   describe('createTicketEvent', () => {
     it('should call customerTicketingConnector.createTicketEvent', (done) => {
@@ -212,5 +205,4 @@
         });
     });
   });
->>>>>>> 73b78b26
 });