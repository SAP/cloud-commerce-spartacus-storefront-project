import { inject, TestBed } from '@angular/core/testing';
import {
  OCC_USER_ID_CURRENT,
  RoutingService,
  UserIdService,
} from '@spartacus/core';
import {
  TicketDetails,
  TicketEvent,
  TicketList,
} from '@spartacus/customer-ticketing/root';
import { of } from 'rxjs';
import { take } from 'rxjs/operators';
import { CustomerTicketingConnector } from '../connectors';
import { CustomerTicketingService } from './customer-ticketing.service';
import createSpy = jasmine.createSpy;

const mockUserId = OCC_USER_ID_CURRENT;
const mockRoutingParams = { ticketCode: '1' };
const mockTicketDetails: TicketDetails = {
  id: '1',
  subject: 'MockTicket',
};
const mockTicketList: TicketList = {
  pagination: {
    currentPage: 0,
    pageSize: 5,
    sort: 'byId',
    totalPages: 2,
    totalResults: 10,
  },
  sorts: [
    { code: 'byId', selected: true },
    { code: 'byChangedDate', selected: false },
  ],
  tickets: [
    {
      availableStatusTransitions: [
        {
          id: 'CLOSED',
          name: 'Closed',
        },
      ],
      id: '0000001',
      createdAt: '2021-01-13T10:06:57+0000',
      modifiedAt: '2021-01-13T10:06:57+0000',
      status: {
        id: 'CLOSED',
        name: 'Closed',
      },
      subject: 'My drill is broken.',
      ticketCategory: {
        id: 'ENQUIRY',
        name: 'Enquiry',
      },
      ticketEvents: [
        {
          author: 'Mark Rivers',
          createdAt: '2021-01-13T10:06:57+0000',
          message:
            'It is broken when I receive it. Please send one replacement to me.',
          toStatus: {
            id: 'CLOSED',
            name: 'Closed',
          },
        },
      ],
    },
    {
      availableStatusTransitions: [
        {
          id: 'CLOSED',
          name: 'Closed',
        },
      ],
      id: '0000002',
      createdAt: '2021-01-14T10:06:57+0000',
      modifiedAt: '2021-01-14T10:06:57+0000',
      status: {
        id: 'OPEN',
        name: 'Open',
      },
      subject: 'Need fix for my door',
      ticketCategory: {
        id: 'ENQUIRY',
        name: 'Enquiry',
      },
      ticketEvents: [
        {
          author: 'Bob',
          createdAt: '2021-01-14T10:06:57+0000',
          message: 'Door received broken',
          toStatus: {
            id: 'OPEN',
            name: 'Open',
          },
        },
      ],
    },
  ],
};
const mockCategories = [
  {
    id: 'ENQUIRY',
    name: 'Enquiry',
  },
];

const mockTicketAssociatedObjects = [
  {
    code: '00000626',
    modifiedAt: '2022-06-30T16:16:44+0000',
    type: 'Order',
  },
];

const mockCreateEventResponse: TicketEvent = {
  code: 'mockCode',
  message: 'mock message',
};

const mockTicketAssociatedObjects = [
  {
    code: '00000626',
    modifiedAt: '2022-06-30T16:16:44+0000',
    type: 'Order',
  },
];
class MockUserIdService implements Partial<UserIdService> {
  getUserId = createSpy().and.returnValue(of(mockUserId));
}

class MockRoutingService implements Partial<RoutingService> {
  getParams = createSpy().and.returnValue(of(mockRoutingParams));
}

class MockCustomerTicketingConnector
  implements Partial<CustomerTicketingConnector>
{
  getTicket = createSpy().and.returnValue(of(mockTicketDetails));
<<<<<<< HEAD

=======
  getTickets = createSpy().and.returnValue(of(mockTicketList));
>>>>>>> 5267da95
  createTicketEvent = createSpy().and.returnValue(of(mockCreateEventResponse));
  getTicketAssociatedObjects = createSpy().and.returnValue(
    of(mockTicketAssociatedObjects)
  );
  getTicketCategories = createSpy().and.returnValue(of(mockCategories));
}

describe('CustomerTicketingService', () => {
  let service: CustomerTicketingService;
  let connector: CustomerTicketingConnector;

  beforeEach(() => {
    TestBed.configureTestingModule({
      providers: [
        CustomerTicketingService,
        { provide: UserIdService, useClass: MockUserIdService },
        { provide: RoutingService, useClass: MockRoutingService },
        {
          provide: CustomerTicketingConnector,
          useClass: MockCustomerTicketingConnector,
        },
      ],
    });

    service = TestBed.inject(CustomerTicketingService);
    connector = TestBed.inject(CustomerTicketingConnector);
  });

  it('should inject customerTicketingService', inject(
    [CustomerTicketingService],
    (customerTicketingService: CustomerTicketingService) => {
      expect(customerTicketingService).toBeTruthy();
    }
  ));

  describe('getTicket', () => {
    it('should call customerTicketingConnector.getTicket', (done) => {
      service
        .getTicket()
        .pipe(take(1))
        .subscribe((data) => {
          expect(connector.getTicket).toHaveBeenCalledWith(
            mockUserId,
            mockRoutingParams.ticketCode
          );
          expect(data).toEqual(mockTicketDetails);
          done();
        });
    });

    it('should contain the query state', (done) => {
      service
        .getTicketState()
        .pipe(take(1))
        .subscribe((state) => {
          expect(connector.getTicket).toHaveBeenCalledWith(
            mockUserId,
            mockRoutingParams.ticketCode
          );
          expect(state).toEqual({
            loading: false,
            error: false,
            data: mockTicketDetails,
          });
          done();
        });
    });
  });

  describe('getTickets', () => {
    const mockCurrentPage = 1;
    const mockPageSize = 5;
    const mockSort = 'byId';

    it('should call customerTicketingConnector.getTickets', (done) => {
      service
        .getTickets(mockCurrentPage, mockPageSize, mockSort)
        .pipe(take(1))
        .subscribe((data) => {
          expect(connector.getTickets).toHaveBeenCalledWith(
            mockUserId,
            mockCurrentPage,
            mockPageSize,
            mockSort
          );
          expect(data).toEqual(mockTicketList);
          done();
        });
    });

    it('should contain the query state', (done) => {
      const mockCurrentPage = 1;
      const mockPageSize = 5;
      const mockSort = 'byId';

      service
        .getTicketsState(mockCurrentPage, mockPageSize, mockSort)
        .pipe(take(1))
        .subscribe((state) => {
          expect(connector.getTickets).toHaveBeenCalledWith(
            mockUserId,
            mockCurrentPage,
            mockPageSize,
            mockSort
          );
          expect(state).toEqual({
            loading: false,
            error: false,
            data: mockTicketList,
          });
          done();
        });
    });
  });

  describe('getTicketCategories', () => {
    it('should call customerTicketingConnector.getTicketCategories', (done) => {
      service
        .getTicketCategories()
        .pipe(take(1))
        .subscribe((data) => {
          expect(connector.getTicketCategories);
          expect(data).toEqual(mockCategories);
          done();
        });
    });

    it('should contain the query state', (done) => {
      service
        .getTicketCategoriesState()
        .pipe(take(1))
        .subscribe((state) => {
          expect(connector.getTicketCategories);
          expect(state).toEqual({
            loading: false,
            error: false,
            data: mockCategories,
          });
          done();
        });
    });
  });

  describe('getTicketAssociatedObjects', () => {
    it('should call customerTicketingConnector.getTicketAssociatedObjects', (done) => {
      service
        .getTicketAssociatedObjects()
        .pipe(take(1))
        .subscribe((data) => {
          expect(connector.getTicketAssociatedObjects).toHaveBeenCalledWith(
            mockUserId
          );
          expect(data).toEqual(mockTicketAssociatedObjects);
          done();
        });
    });

    it('should contain the query state', (done) => {
      service
        .getTicketAssociatedObjectsState()
        .pipe(take(1))
        .subscribe((state) => {
          expect(connector.getTicketAssociatedObjects).toHaveBeenCalledWith(
            mockUserId
          );
          expect(state).toEqual({
            loading: false,
            error: false,
            data: mockTicketAssociatedObjects,
          });
          done();
        });
    });
  });

  describe('createTicketEvent', () => {
    it('should call customerTicketingConnector.createTicketEvent', (done) => {
      const mockTicketEvent: TicketEvent = {
        toStatus: {
          id: 'mockTicket',
          name: 'mockTicket',
        },
      };
      service
        .createTicketEvent(mockTicketEvent)
        .pipe(take(1))
        .subscribe((data) => {
          expect(connector.createTicketEvent).toHaveBeenCalledWith(
            mockUserId,
            mockRoutingParams.ticketCode,
            mockTicketEvent
          );
          expect(data).toEqual(mockCreateEventResponse);
          done();
        });
    });
  });

  describe('createTicketEvent', () => {
    it('should call customerTicketingConnector.createTicketEvent', (done) => {
      const mockTicketEvent: TicketEvent = {
        toStatus: {
          id: 'mockTicket',
          name: 'mockTicket',
        },
      };
      service
        .createTicketEvent(mockTicketEvent)
        .pipe(take(1))
        .subscribe((data) => {
          expect(connector.createTicketEvent).toHaveBeenCalledWith(
            mockUserId,
            mockRoutingParams.ticketCode,
            mockTicketEvent
          );
          expect(data).toEqual(mockCreateEventResponse);
          done();
        });
    });
  });
});<|MERGE_RESOLUTION|>--- conflicted
+++ resolved
@@ -119,13 +119,6 @@
   message: 'mock message',
 };
 
-const mockTicketAssociatedObjects = [
-  {
-    code: '00000626',
-    modifiedAt: '2022-06-30T16:16:44+0000',
-    type: 'Order',
-  },
-];
 class MockUserIdService implements Partial<UserIdService> {
   getUserId = createSpy().and.returnValue(of(mockUserId));
 }
@@ -138,11 +131,7 @@
   implements Partial<CustomerTicketingConnector>
 {
   getTicket = createSpy().and.returnValue(of(mockTicketDetails));
-<<<<<<< HEAD
-
-=======
   getTickets = createSpy().and.returnValue(of(mockTicketList));
->>>>>>> 5267da95
   createTicketEvent = createSpy().and.returnValue(of(mockCreateEventResponse));
   getTicketAssociatedObjects = createSpy().and.returnValue(
     of(mockTicketAssociatedObjects)
