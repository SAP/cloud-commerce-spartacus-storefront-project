--- conflicted
+++ resolved
@@ -4,11 +4,8 @@
   AssociatedObject,
   Category,
   TicketDetails,
-<<<<<<< HEAD
-=======
+  TicketEvent,
   TicketList,
-  TicketEvent,
->>>>>>> 91a7e38c
   TicketStarter,
 } from '@spartacus/customer-ticketing/root';
 
@@ -28,14 +25,6 @@
   Converter<any, TicketList>
 >('CustomerTicketingListNormalizer');
 
-export const CUSTOMER_TICKETING_FILE_NORMALIZER = new InjectionToken<
-  Converter<any, File>
->('CustomerTicketingFileNormalizer');
-
-export const CUSTOMER_TICKETING_CREATE_NORMALIZER = new InjectionToken<
-  Converter<any, TicketStarter>
->('CustomerTicketingCreateNormalizer');
-
 export const CUSTOMER_TICKETING_CATEGORY_NORMALIZER = new InjectionToken<
   Converter<any, Category>
 >('CustomerTicketingCategoryNormalizer');
