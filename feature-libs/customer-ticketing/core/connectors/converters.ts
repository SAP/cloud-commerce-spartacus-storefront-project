--- conflicted
+++ resolved
@@ -4,12 +4,9 @@
   AssociatedObject,
   Category,
   TicketDetails,
-<<<<<<< HEAD
   TicketEvent,
+  TicketList,
   TicketStarter,
-=======
-  TicketList,
->>>>>>> 9184f794
 } from '@spartacus/customer-ticketing/root';
 
 export const CUSTOMER_TICKETING_DETAILS_NORMALIZER = new InjectionToken<
