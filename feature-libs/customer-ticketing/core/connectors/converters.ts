--- conflicted
+++ resolved
@@ -1,24 +1,20 @@
 import { InjectionToken } from '@angular/core';
 import { Converter } from '@spartacus/core';
-<<<<<<< HEAD
-import { TicketDetails, TicketList } from '@spartacus/customer-ticketing/root';
-=======
 import {
   AssociatedObject,
   Category,
   TicketDetails,
+  TicketList,
 } from '@spartacus/customer-ticketing/root';
->>>>>>> 73b78b26
 
 export const CUSTOMER_TICKETING_NORMALIZER = new InjectionToken<
   Converter<any, TicketDetails>
 >('CustomerTicketingNormalizer');
 
-<<<<<<< HEAD
 export const CUSTOMER_TICKETING_LIST_NORMALIZER = new InjectionToken<
   Converter<any, TicketList>
 >('CustomerTicketingListNormalizer');
-=======
+
 export const CUSTOMER_TICKETING_CATEGORY_NORMALIZER = new InjectionToken<
   Converter<any, Category>
 >('CustomerTicketingCategoryNormalizer');
@@ -26,5 +22,4 @@
 export const CUSTOMER_TICKETING_ASSOCIATED_OBJECTS_NORMALIZER =
   new InjectionToken<Converter<any, AssociatedObject>>(
     'CustomerTicketingAssociatedObjectsNormalizer'
-  );
->>>>>>> 73b78b26
+  );