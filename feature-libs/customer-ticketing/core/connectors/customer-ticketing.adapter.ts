--- conflicted
+++ resolved
@@ -1,13 +1,10 @@
-<<<<<<< HEAD
-import { TicketDetails, TicketList } from '@spartacus/customer-ticketing/root';
-=======
 import {
   AssociatedObject,
   Category,
   TicketDetails,
   TicketEvent,
+  TicketList,
 } from '@spartacus/customer-ticketing/root';
->>>>>>> 73b78b26
 import { Observable } from 'rxjs';
 
 export abstract class CustomerTicketingAdapter {
@@ -16,14 +13,13 @@
     ticketId: string
   ): Observable<TicketDetails>;
 
-<<<<<<< HEAD
   abstract getTickets(
     customerId: string,
     pageSize?: number,
     currentPage?: number,
     sort?: string
   ): Observable<TicketList>;
-=======
+
   abstract getTicketCategories(): Observable<Category[]>;
 
   abstract getTicketAssociatedObjects(
@@ -35,5 +31,4 @@
     ticketId: string,
     ticketEvent: TicketEvent
   ): Observable<TicketEvent>;
->>>>>>> 73b78b26
 }