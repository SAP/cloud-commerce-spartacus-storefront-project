import { Injectable } from '@angular/core';
import {
  AssociatedObject,
  Category,
  TicketDetails,
<<<<<<< HEAD
  TicketStarter,
=======
  TicketEvent,
>>>>>>> 73b78b26
} from '@spartacus/customer-ticketing/root';
import { Observable } from 'rxjs';
import { CustomerTicketingAdapter } from './customer-ticketing.adapter';

@Injectable()
export class CustomerTicketingConnector {
  constructor(protected adapter: CustomerTicketingAdapter) {}

  public getTicket(
    customerId: string,
    ticketId: string
  ): Observable<TicketDetails> {
    return this.adapter.getTicket(customerId, ticketId);
  }
  public getTicketCategories(): Observable<Category[]> {
    return this.adapter.getTicketCategories();
  }

  public getTicketAssociatedObjects(
    customerId: string
  ): Observable<AssociatedObject[]> {
    return this.adapter.getTicketAssociatedObjects(customerId);
  }

<<<<<<< HEAD
  public createTicket(
    customerId: string,
    ticket: TicketStarter
  ): Observable<TicketStarter> {
    return this.adapter.createTicket(customerId, ticket);
=======
  public createTicketEvent(
    customerId: string,
    ticketId: string,
    ticketEvent: TicketEvent
  ): Observable<TicketEvent> {
    return this.adapter.createTicketEvent(customerId, ticketId, ticketEvent);
>>>>>>> 73b78b26
  }
}<|MERGE_RESOLUTION|>--- conflicted
+++ resolved
@@ -3,11 +3,8 @@
   AssociatedObject,
   Category,
   TicketDetails,
-<<<<<<< HEAD
+  TicketEvent,
   TicketStarter,
-=======
-  TicketEvent,
->>>>>>> 73b78b26
 } from '@spartacus/customer-ticketing/root';
 import { Observable } from 'rxjs';
 import { CustomerTicketingAdapter } from './customer-ticketing.adapter';
@@ -32,19 +29,18 @@
     return this.adapter.getTicketAssociatedObjects(customerId);
   }
 
-<<<<<<< HEAD
   public createTicket(
     customerId: string,
     ticket: TicketStarter
   ): Observable<TicketStarter> {
     return this.adapter.createTicket(customerId, ticket);
-=======
+  }
+
   public createTicketEvent(
     customerId: string,
     ticketId: string,
     ticketEvent: TicketEvent
   ): Observable<TicketEvent> {
     return this.adapter.createTicketEvent(customerId, ticketId, ticketEvent);
->>>>>>> 73b78b26
   }
 }