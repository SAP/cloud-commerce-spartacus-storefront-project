--- conflicted
+++ resolved
@@ -4,10 +4,7 @@
   Category,
   TicketDetails,
   TicketEvent,
-<<<<<<< HEAD
-=======
   TicketList,
->>>>>>> 91a7e38c
   TicketStarter,
 } from '@spartacus/customer-ticketing/root';
 import { Observable } from 'rxjs';
@@ -66,8 +63,6 @@
   ): Observable<unknown> {
     return this.adapter.uploadAttachment(customerId, ticketId, eventCode, file);
   }
-<<<<<<< HEAD
-=======
 
   public downloadAttachment(
     customerId: string,
@@ -82,5 +77,4 @@
       attachmentId
     );
   }
->>>>>>> 91a7e38c
 }