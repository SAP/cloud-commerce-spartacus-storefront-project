import { Injectable } from '@angular/core';
<<<<<<< HEAD
import { TicketDetails, TicketList } from '@spartacus/customer-ticketing/root';
=======
import {
  AssociatedObject,
  Category,
  TicketDetails,
  TicketEvent,
} from '@spartacus/customer-ticketing/root';
>>>>>>> 73b78b26
import { Observable } from 'rxjs';
import { CustomerTicketingAdapter } from './customer-ticketing.adapter';

@Injectable()
export class CustomerTicketingConnector {
  constructor(protected adapter: CustomerTicketingAdapter) {}

  public getTicket(
    customerId: string,
    ticketId: string
  ): Observable<TicketDetails> {
    return this.adapter.getTicket(customerId, ticketId);
  }
<<<<<<< HEAD

  public getTickets(
    customerId: string,
    pageSize?: number,
    currentPage?: number,
    sort?: string
  ): Observable<TicketList> {
    return this.adapter.getTickets(customerId, pageSize, currentPage, sort);
=======
  public getTicketCategories(): Observable<Category[]> {
    return this.adapter.getTicketCategories();
  }

  public getTicketAssociatedObjects(
    customerId: string
  ): Observable<AssociatedObject[]> {
    return this.adapter.getTicketAssociatedObjects(customerId);
  }

  public createTicketEvent(
    customerId: string,
    ticketId: string,
    ticketEvent: TicketEvent
  ): Observable<TicketEvent> {
    return this.adapter.createTicketEvent(customerId, ticketId, ticketEvent);
>>>>>>> 73b78b26
  }
}<|MERGE_RESOLUTION|>--- conflicted
+++ resolved
@@ -1,14 +1,11 @@
 import { Injectable } from '@angular/core';
-<<<<<<< HEAD
-import { TicketDetails, TicketList } from '@spartacus/customer-ticketing/root';
-=======
 import {
   AssociatedObject,
   Category,
   TicketDetails,
   TicketEvent,
+  TicketList,
 } from '@spartacus/customer-ticketing/root';
->>>>>>> 73b78b26
 import { Observable } from 'rxjs';
 import { CustomerTicketingAdapter } from './customer-ticketing.adapter';
 
@@ -22,7 +19,6 @@
   ): Observable<TicketDetails> {
     return this.adapter.getTicket(customerId, ticketId);
   }
-<<<<<<< HEAD
 
   public getTickets(
     customerId: string,
@@ -31,7 +27,8 @@
     sort?: string
   ): Observable<TicketList> {
     return this.adapter.getTickets(customerId, pageSize, currentPage, sort);
-=======
+  }
+
   public getTicketCategories(): Observable<Category[]> {
     return this.adapter.getTicketCategories();
   }
@@ -48,6 +45,5 @@
     ticketEvent: TicketEvent
   ): Observable<TicketEvent> {
     return this.adapter.createTicketEvent(customerId, ticketId, ticketEvent);
->>>>>>> 73b78b26
   }
 }