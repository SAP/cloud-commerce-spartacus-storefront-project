{
  "name": "@spartacus/customer-ticketing",
<<<<<<< HEAD
  "version": "2211.20.0-2",
=======
  "version": "2211.23.0",
>>>>>>> 669cdf58
  "description": "Customer-Ticketing library for Spartacus",
  "keywords": [
    "spartacus",
    "framework",
    "storefront",
    "customer-ticketing"
  ],
  "homepage": "https://github.com/SAP/spartacus",
  "repository": "https://github.com/SAP/spartacus/tree/develop/feature-libs/customer-ticketing",
  "license": "Apache-2.0",
  "exports": {
    ".": {
      "sass": "./_index.scss"
    }
  },
  "scripts": {
    "build:schematics": "npm run clean:schematics && ../../node_modules/.bin/tsc -p ./tsconfig.schematics.json",
    "clean:schematics": "../../node_modules/.bin/rimraf --glob \"schematics/**/*.js\" \"schematics/**/*.js.map\" \"schematics/**/*.d.ts\"",
    "test:schematics": "npm --prefix ../../projects/schematics/ run clean && npm run clean:schematics && ../../node_modules/.bin/jest --config ./jest.schematics.config.js"
  },
  "dependencies": {
    "tslib": "^2.6.2"
  },
  "peerDependencies": {
    "@angular-devkit/schematics": "^17.0.5",
    "@angular/common": "^17.0.5",
    "@angular/core": "^17.0.5",
    "@angular/forms": "^17.0.5",
    "@angular/router": "^17.0.5",
<<<<<<< HEAD
    "@spartacus/cart": "2211.20.0-2",
    "@spartacus/core": "2211.20.0-2",
    "@spartacus/schematics": "2211.20.0-2",
    "@spartacus/storefront": "2211.20.0-2",
    "@spartacus/styles": "2211.20.0-2",
=======
    "@spartacus/cart": "2211.23.0",
    "@spartacus/core": "2211.23.0",
    "@spartacus/schematics": "2211.23.0",
    "@spartacus/storefront": "2211.23.0",
    "@spartacus/styles": "2211.23.0",
>>>>>>> 669cdf58
    "rxjs": "^7.8.0"
  },
  "publishConfig": {
    "access": "public"
  },
  "schematics": "./schematics/collection.json"
}<|MERGE_RESOLUTION|>--- conflicted
+++ resolved
@@ -1,10 +1,6 @@
 {
   "name": "@spartacus/customer-ticketing",
-<<<<<<< HEAD
-  "version": "2211.20.0-2",
-=======
   "version": "2211.23.0",
->>>>>>> 669cdf58
   "description": "Customer-Ticketing library for Spartacus",
   "keywords": [
     "spartacus",
@@ -34,19 +30,11 @@
     "@angular/core": "^17.0.5",
     "@angular/forms": "^17.0.5",
     "@angular/router": "^17.0.5",
-<<<<<<< HEAD
-    "@spartacus/cart": "2211.20.0-2",
-    "@spartacus/core": "2211.20.0-2",
-    "@spartacus/schematics": "2211.20.0-2",
-    "@spartacus/storefront": "2211.20.0-2",
-    "@spartacus/styles": "2211.20.0-2",
-=======
     "@spartacus/cart": "2211.23.0",
     "@spartacus/core": "2211.23.0",
     "@spartacus/schematics": "2211.23.0",
     "@spartacus/storefront": "2211.23.0",
     "@spartacus/styles": "2211.23.0",
->>>>>>> 669cdf58
     "rxjs": "^7.8.0"
   },
   "publishConfig": {
