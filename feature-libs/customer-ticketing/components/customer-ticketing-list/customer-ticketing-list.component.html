--- conflicted
+++ resolved
@@ -1,91 +1,3 @@
-<<<<<<< HEAD
-<ng-container *ngIf="tickets | async as tickets">
-  <ng-container *ngIf="tickets.length > 0">
-    <h3 class="cx-ticketing-list-title">
-      <span class="cx-ticketing-list-title-text">
-        {{ 'customerTicketingList.requestTitle' | cxTranslate }}
-      </span>
-      <span class="cx-ticketing-list-title-count">
-        ({{ tickets.length }})
-      </span>
-    </h3>
-    <div class="cx-ticketing-list-subtitle">
-      {{ 'customerTicketingList.sortSubtitle' | cxTranslate }}
-    </div>
-    <select
-      class="cx-ticketing-list-select"
-      [ngModel]="selected"
-      (ngModelChange)="selected = $event"
-    > 
-      <option *ngFor="let heading of tableHeaders" [ngValue]="heading">
-        {{ heading.label }}
-      </option>
-    </select>
-  </ng-container>
-
-  <ng-container *ngIf="tickets.length > 0">
-    <div class="cx-ticketing-list-mobile" *ngFor="let ticket of tickets">
-      <div class="col-11">
-        <div class="cx-ticketing-list-ticket-item-mobile-description">
-          <span class="col-4 cx-ticketing-list-ticket-item-mobile">
-          {{ 'customerTicketingList.mobile.ticketIdFull' | cxTranslate }}
-          </span>
-          <span class="col-8">
-          {{ ticket.id }}
-          </span>
-        </div>
-        <div class="cx-ticketing-list-ticket-item-mobile-description">
-          <span class="col-4 cx-ticketing-list-ticket-item-mobile">
-          {{ 'customerTicketingList.subject' | cxTranslate }}
-          </span>
-          <span class="col-8">
-          {{ ticket.subject }}
-          </span>
-        </div>
-        <div class="cx-ticketing-list-ticket-item-mobile-description">
-          <span class="col-4 cx-ticketing-list-ticket-item-mobile">
-          {{ 'customerTicketingList.ticketCategory' | cxTranslate }}
-          </span>
-          <span class="col-8">
-          {{ ticket.ticketCategory.name }}
-          </span>
-        </div>
-        <div class="cx-ticketing-list-ticket-item-mobile-description">
-          <span class="col-4 cx-ticketing-list-ticket-item-mobile">
-          {{ 'customerTicketing.createdOn' | cxTranslate }}
-          </span>
-          <span class="col-8">
-          {{ ticket.createdAt | cxDate }}
-          </span>
-        </div>
-        <div class="cx-ticketing-list-ticket-item-mobile-description">
-          <span class="col-4 cx-ticketing-list-ticket-item-mobile">
-          {{ 'customerTicketing.changedOn' | cxTranslate }}
-          </span>
-          <span class="col-8">
-          {{ ticket.modifiedAt | cxDate }}
-          </span>
-        </div>
-        <div class="cx-ticketing-list-ticket-item-mobile-description">
-          <span class="col-4 cx-ticketing-list-ticket-item-mobile">
-          {{ 'customerTicketing.status' | cxTranslate }}
-          </span>
-          <span class="col-8" [ngClass]="getStatusClass(ticket.status.id)" >
-          {{ ticket.status.name }}
-          </span>
-        </div>
-      </div>
-      <div class="col-1 cx-tickting-list-ticket-mobile-icon">
-        <cx-icon class="fa fa-angle-right fa-2x"></cx-icon>
-      </div>
-    </div>
-    <table class="table cx-table">
-      <thead>
-        <tr>
-          <th scope="col">{{ 'customerTicketing.ticketId' | cxTranslate }}</th>
-          <th scope="col">{{ 'customerTicketingList.subject' | cxTranslate }}</th>
-          <th scope="col">{{ 'customerTicketingList.ticketCategory' | cxTranslate }}</th>
-=======
 <ng-container *ngIf="tickets$ | async as ticketList">
   <h3 class="cx-ticketing-list-title">
     <span class="cx-ticketing-list-title-text">
@@ -131,33 +43,12 @@
           <th scope="col">
             {{ 'customerTicketingList.ticketCategory' | cxTranslate }}
           </th>
->>>>>>> f3cf592b
           <th scope="col">{{ 'customerTicketing.createdOn' | cxTranslate }}</th>
           <th scope="col">{{ 'customerTicketing.changedOn' | cxTranslate }}</th>
           <th scope="col">{{ 'customerTicketing.status' | cxTranslate }}</th>
         </tr>
       </thead>
       <tbody>
-<<<<<<< HEAD
-        <tr *ngFor="let ticket of tickets">
-          <td>
-            <a [routerLink]="['/my-account/customer-ticketing', ticket.id]">{{ ticket.id }}</a>
-          </td>
-          <td>{{ ticket.subject }}</td>
-          <td>{{ ticket.ticketCategory.name }}</td>
-          <td>{{ ticket.createdAt | cxDate }}</td>
-          <td>{{ ticket.modifiedAt | cxDate }}</td>
-          <td [ngClass]="getStatusClass(ticket.status.id)">{{ ticket.status.name }}</td>
-        </tr>
-      </tbody>
-    </table>
-  </ng-container>
-  <ng-container *ngIf="tickets.length === 0">
-    <div class="text-center">
-      <h3>{{ 'customerTicketingList.noTickets' | cxTranslate }}</h3>
-    </div>
-  </ng-container>
-=======
         <tr
           *ngFor="let ticket of ticketList.tickets"
           (click)="goToTicketDetail(ticket.id)"
@@ -281,5 +172,4 @@
       </div>
     </ng-container>
   </ng-template>
-</ng-container>
->>>>>>> f3cf592b
+</ng-container>