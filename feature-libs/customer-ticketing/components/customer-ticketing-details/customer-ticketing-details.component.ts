import { ChangeDetectionStrategy, Component } from '@angular/core';
import { TranslationService } from '@spartacus/core';
import {
  STATUS,
<<<<<<< HEAD
  CUSTOM_CLASS,
=======
  TEXT_COLOR_CLASS,
  CustomerTicketingFacade,
>>>>>>> 87c441ef
  TicketDetails,
  DATE_FORMAT,
  CustomerTicketingFacade,
} from '@spartacus/customer-ticketing/root';
import { Card } from '@spartacus/storefront';
import { Observable } from 'rxjs';
import { filter, map } from 'rxjs/operators';

@Component({
  selector: 'cx-customer-ticketing-details',
  templateUrl: './customer-ticketing-details.component.html',
  changeDetection: ChangeDetectionStrategy.OnPush,
})
export class CustomerTicketingDetailsComponent {
  dateFormat = DATE_FORMAT;
  ticketDetails$: Observable<TicketDetails | undefined> =
    this.customerTicketingFacade.getTicket();

  constructor(
    protected translation: TranslationService,
    protected customerTicketingFacade: CustomerTicketingFacade
  ) {}

  prepareCardContent(
    entity: string,
    titleTranslation: string,
    id?: string
  ): Observable<Card> {
    return this.translation.translate(titleTranslation).pipe(
      filter(() => Boolean(entity)),
      map((textTitle) => ({
        title: textTitle,
        text: [entity],
        customClass: this.getStatusClass(id?.toUpperCase()),
      }))
    );
  }

  getStatusClass(id?: string): string {
<<<<<<< HEAD
    return id === STATUS.OPEN || id === STATUS.INPROCESS
      ? CUSTOM_CLASS.OPEN
      : id === STATUS.CLOSE
      ? CUSTOM_CLASS.CLOSE
=======
    return id === STATUS.OPEN
      ? TEXT_COLOR_CLASS.GREEN
      : id === STATUS.CLOSED
      ? TEXT_COLOR_CLASS.GREY
>>>>>>> 87c441ef
      : '';
  }
}<|MERGE_RESOLUTION|>--- conflicted
+++ resolved
@@ -2,12 +2,7 @@
 import { TranslationService } from '@spartacus/core';
 import {
   STATUS,
-<<<<<<< HEAD
-  CUSTOM_CLASS,
-=======
   TEXT_COLOR_CLASS,
-  CustomerTicketingFacade,
->>>>>>> 87c441ef
   TicketDetails,
   DATE_FORMAT,
   CustomerTicketingFacade,
@@ -47,17 +42,10 @@
   }
 
   getStatusClass(id?: string): string {
-<<<<<<< HEAD
     return id === STATUS.OPEN || id === STATUS.INPROCESS
-      ? CUSTOM_CLASS.OPEN
-      : id === STATUS.CLOSE
-      ? CUSTOM_CLASS.CLOSE
-=======
-    return id === STATUS.OPEN
       ? TEXT_COLOR_CLASS.GREEN
       : id === STATUS.CLOSED
       ? TEXT_COLOR_CLASS.GREY
->>>>>>> 87c441ef
       : '';
   }
 }