import { ComponentFixture, TestBed } from '@angular/core/testing';
import { I18nTestingModule, TranslationService } from '@spartacus/core';
import {
  CustomerTicketingFacade,
  STATUS,
  TicketDetails,
} from '@spartacus/customer-ticketing/root';
import { Card, CardModule } from '@spartacus/storefront';
import { Observable, of } from 'rxjs';
import { take } from 'rxjs/operators';
import { CustomerTicketingDetailsComponent } from './customer-ticketing-details.component';

const mockTicketId = '1';
const mockTicketDetails: TicketDetails = {
  id: mockTicketId,
  subject: 'mockTicket',
  status: { id: 'OPEN', name: 'Open' },
};

class MockTranslationService {
  translate(text: string): Observable<string> {
    return of(text);
  }
}

class MockCustomerTicketingFacade implements Partial<CustomerTicketingFacade> {
  getTicket(): Observable<TicketDetails | undefined> {
    return of(mockTicketDetails);
  }
}

describe('CustomerTicketingDetailsComponent', () => {
  let component: CustomerTicketingDetailsComponent;
  let fixture: ComponentFixture<CustomerTicketingDetailsComponent>;

  beforeEach(async () => {
    TestBed.configureTestingModule({
      imports: [I18nTestingModule, CardModule],
      declarations: [CustomerTicketingDetailsComponent],
      providers: [
        { provide: TranslationService, useClass: MockTranslationService },
        {
          provide: CustomerTicketingFacade,
          useClass: MockCustomerTicketingFacade,
        },
      ],
    }).compileComponents();
  });

  beforeEach(() => {
    fixture = TestBed.createComponent(CustomerTicketingDetailsComponent);
    component = fixture.componentInstance;
    fixture.detectChanges();
  });

  it('should create', () => {
    expect(component).toBeTruthy();
  });

  it('should prepare content for card', (done) => {
    const mockCardContent: Card = {
      text: ['1'],
      title: 'ID',
      customClass: '',
    };
    component
      .prepareCardContent(mockTicketId, 'ID')
      .pipe(take(1))
      .subscribe((result) => {
        expect(result).toEqual(mockCardContent);
        done();
      });
  });

  describe('getStatusClass', () => {
    function assertStatusClassByStatusId(
      expectedClass: string,
      statusId: string | undefined
    ) {
      const result = component.getStatusClass(statusId);
      expect(result).toEqual(expectedClass);
    }

    it('should return open class when the status is open', () => {
      assertStatusClassByStatusId('cx-text-green', STATUS.OPEN);
    });

    it('should return close class when the status is close', () => {
<<<<<<< HEAD
      assertStatusClassByStatusId('cx-text-gray', STATUS.CLOSE);
=======
      assertStatusClassByStatusId('cx-text-grey', STATUS.CLOSED);
>>>>>>> 73b78b26
    });

    it('should return empty if the id is not passed', () => {
      assertStatusClassByStatusId('', '');
    });

    it('should return empty if the id is undefined', () => {
      assertStatusClassByStatusId('', undefined);
    });
  });
});<|MERGE_RESOLUTION|>--- conflicted
+++ resolved
@@ -86,11 +86,7 @@
     });
 
     it('should return close class when the status is close', () => {
-<<<<<<< HEAD
-      assertStatusClassByStatusId('cx-text-gray', STATUS.CLOSE);
-=======
       assertStatusClassByStatusId('cx-text-grey', STATUS.CLOSED);
->>>>>>> 73b78b26
     });
 
     it('should return empty if the id is not passed', () => {
