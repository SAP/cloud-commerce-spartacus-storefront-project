--- conflicted
+++ resolved
@@ -28,11 +28,7 @@
       .pipe(
         map(
           (ticket) =>
-<<<<<<< HEAD
-            ticket?.status?.id === STATUS.CLOSE &&
-=======
             ticket?.status?.id === STATUS.CLOSED &&
->>>>>>> 73b78b26
             ticket.availableStatusTransitions?.some(
               (status) =>
                 status.id.toUpperCase() === STATUS.INPROCESS ||
