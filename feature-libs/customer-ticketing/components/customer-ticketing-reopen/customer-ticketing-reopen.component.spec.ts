--- conflicted
+++ resolved
@@ -37,13 +37,8 @@
     },
     availableStatusTransitions: [
       {
-<<<<<<< HEAD
-        id: STATUS.CLOSE,
-        name: STATUS_NAME.CLOSE,
-=======
         id: STATUS.CLOSED,
         name: STATUS_NAME.CLOSED,
->>>>>>> 73b78b26
       },
     ],
   };
@@ -106,15 +101,9 @@
     });
 
     it('should be false if available status is not open or in process', (done) => {
-<<<<<<< HEAD
-      mockTicket.status = { id: STATUS.CLOSE, name: STATUS_NAME.CLOSE };
-      mockTicket.availableStatusTransitions = [
-        { id: STATUS.CLOSE, name: STATUS_NAME.CLOSE },
-=======
       mockTicket.status = { id: STATUS.CLOSED, name: STATUS_NAME.CLOSED };
       mockTicket.availableStatusTransitions = [
         { id: STATUS.CLOSED, name: STATUS_NAME.CLOSED },
->>>>>>> 73b78b26
       ];
       mockTicketDetails$.next(mockTicket);
 
@@ -127,11 +116,7 @@
     });
 
     it('should be true if status is close and available status is open or in process', (done) => {
-<<<<<<< HEAD
-      mockTicket.status = { id: STATUS.CLOSE, name: STATUS_NAME.CLOSE };
-=======
       mockTicket.status = { id: STATUS.CLOSED, name: STATUS_NAME.CLOSED };
->>>>>>> 73b78b26
       mockTicket.availableStatusTransitions = [
         { id: STATUS.OPEN, name: STATUS_NAME.OPEN },
       ];
