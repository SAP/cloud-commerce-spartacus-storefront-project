--- conflicted
+++ resolved
@@ -36,11 +36,7 @@
           <cx-form-errors [control]="form.get('subject')"></cx-form-errors>
           <p class="cx-customer-ticket-input-hint">
             {{
-<<<<<<< HEAD
-              'customerTicketing.charactersLeft'
-=======
               'createCustomerTicket.charactersLeft'
->>>>>>> 91a7e38c
                 | cxTranslate: { count: subjectCharacterLeft }
             }}
           </p>
@@ -52,15 +48,6 @@
           </span>
           <select
             class="form-control"
-<<<<<<< HEAD
-            (change)="setSelectedCategory($event.target.selectedIndex)"
-          >
-            <option value="" disabled selected>
-              {{ 'customerTicketing.selectCategory' | cxTranslate }}
-            </option>
-            <option
-              *ngFor="let category of ticketCategories$ | async"
-=======
             (change)="
               setSelectedCategory(ticketCategories, $event.target.selectedIndex)
             "
@@ -70,7 +57,6 @@
             </option>
             <option
               *ngFor="let category of ticketCategories"
->>>>>>> 91a7e38c
               ngValue="{{ category.id }}"
               [selected]="category.id === selectedCategory?.id"
             >
@@ -91,13 +77,6 @@
           </span>
           <select
             class="form-control"
-<<<<<<< HEAD
-            (change)="setSelectedAssociatedObject($event.target.selectedIndex)"
-          >
-            <option value="" disabled selected>
-              {{
-                'customerTicketing.optionallySelectAssociatedObject'
-=======
             (change)="
               setSelectedAssociatedObject(
                 ticketAssociatedObjects,
@@ -108,16 +87,11 @@
             <option value="" disabled selected>
               {{
                 'createCustomerTicket.optionallySelectAssociatedObject'
->>>>>>> 91a7e38c
                   | cxTranslate
               }}
             </option>
             <option
-<<<<<<< HEAD
-              *ngFor="let associatedObject of ticketAssociatedObjects$ | async"
-=======
               *ngFor="let associatedObject of ticketAssociatedObjects"
->>>>>>> 91a7e38c
               value="{{ associatedObject.code }}"
               [selected]="
                 associatedObject.code === selectedAssociatedObject?.code
