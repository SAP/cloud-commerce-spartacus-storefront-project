import { Component, Input, OnDestroy, OnInit } from '@angular/core';
import { FormControl, FormGroup, Validators } from '@angular/forms';
import {
  AssociatedObject,
  Category,
<<<<<<< HEAD
  TicketCreatedEvent,
=======
>>>>>>> 91a7e38c
  TicketStarter,
} from '@spartacus/customer-ticketing/root';
import { FormUtils } from '@spartacus/storefront';
import { Observable, Subscription } from 'rxjs';
import { CustomerTicketingDialogComponent } from '../../shared/customer-ticketing-dialog/customer-ticketing-dialog.component';
@Component({
  selector: 'cx-customer-ticketing-create-dialog',
  templateUrl: './customer-ticketing-create-dialog.component.html',
})
export class CustomerTicketingCreateDialogComponent
  extends CustomerTicketingDialogComponent
  implements OnInit, OnDestroy
{
  ticketCategories$: Observable<Category[]> =
    this.customerTicketingFacade.getTicketCategories();
  ticketAssociatedObjects$: Observable<AssociatedObject[]> =
    this.customerTicketingFacade.getTicketAssociatedObjects();
  subscription: Subscription;
<<<<<<< HEAD
  ticketStarter: TicketStarter;
  ticketCategories: Array<Category>;
  ticketAssociatedObjects: Array<AssociatedObject>;
=======
>>>>>>> 91a7e38c

  @Input()
  selectedCategory: Category;

  @Input()
  selectedAssociatedObject: AssociatedObject;
<<<<<<< HEAD
  attachment: any;
=======
>>>>>>> 91a7e38c

  protected getCreateTicketPayload(form: FormGroup): TicketStarter {
    return {
      message: form?.get('message')?.value,
      subject: form?.get('subject')?.value,
      associatedTo: this.selectedAssociatedObject,
      ticketCategory: this.selectedCategory,
    };
  }

  ngOnInit(): void {
    this.buildForm();
  }

  protected buildForm(): void {
    const form = new FormGroup({});
    form.setControl(
      'subject',
      new FormControl('', [
        Validators.required,
        Validators.maxLength(this.inputCharactersForSubject),
      ])
    );
    form.setControl(
      'ticketCategory',
      new FormControl('', [Validators.required])
    );
    form.setControl('associatedTo', new FormControl());
    form.setControl(
      'message',
      new FormControl('', [
        Validators.required,
        Validators.maxLength(this.inputCharactersLimit),
      ])
    );
    form.setControl(
      'file',
      new FormControl('', [
        this.filesFormValidators.maxSize(this.maxSize),
        this.filesFormValidators.maxEntries(this.maxEntries),
      ])
    );
    this.form = form;
  }

<<<<<<< HEAD
  setSelectedAssociatedObject(selectedAssociatedObjectIndex: number) {
    this.ticketAssociatedObjects$.subscribe((associatedObjects) => {
      this.ticketAssociatedObjects = associatedObjects;
    });
    this.selectedAssociatedObject =
      this.ticketAssociatedObjects[selectedAssociatedObjectIndex - 1];
=======
  setSelectedAssociatedObject(
    ticketAssociatedObjects: AssociatedObject[],
    selectedAssociatedObjectIndex: number
  ) {
    this.selectedAssociatedObject =
      ticketAssociatedObjects[selectedAssociatedObjectIndex - 1];
>>>>>>> 91a7e38c
    this.form.controls.associatedTo.setValue(
      this.selectedAssociatedObject.code
    );
  }

<<<<<<< HEAD
  setSelectedCategory(selectedCategoryIndex: number): void {
    this.ticketCategories$.subscribe((categories) => {
      this.ticketCategories = categories;
    });

    this.selectedCategory = this.ticketCategories[selectedCategoryIndex - 1];
=======
  setSelectedCategory(
    ticketCategories: Category[],
    selectedCategoryIndex: number
  ): void {
    this.selectedCategory = ticketCategories[selectedCategoryIndex - 1];
>>>>>>> 91a7e38c
    this.form.controls.ticketCategory.setValue(this.selectedCategory.id);
  }

  createTicketRequest(): void {
    this.attachment = this.form.get('file')?.value;
    if (this.form.invalid) {
      this.form.markAllAsTouched();
      FormUtils.deepUpdateValueAndValidity(this.form);
    } else {
      this.subscription = this.customerTicketingFacade
        .createTicket(this.getCreateTicketPayload(this.form))
<<<<<<< HEAD
        .subscribe((response: any) => {
          if (
            response.id &&
            this.attachment[0] &&
            response.ticketEvents[0].code
          )
            this.customerTicketingFacade
              .uploadAttachment(
                this.attachment[0],
                response.ticketEvents[0].code,
                response.id
              )
              .subscribe({
                complete: () => {
                  this.close('Ticket created successfully');
                  this.eventService.dispatch({}, TicketCreatedEvent);
                },
                error: () => {
                  this.close('Something went wrong');
                },
              });
          else {
            this.close('Ticket created successfully');
            this.eventService.dispatch({}, TicketCreatedEvent);
          }
=======
        .subscribe({
          complete: () => {
            this.close('Ticket created successfully');
          },
          error: () => {
            this.close('Something went wrong');
          },
>>>>>>> 91a7e38c
        });
    }
  }

  ngOnDestroy(): void {
    if (this.subscription) {
      this.subscription.unsubscribe();
    }
  }
}<|MERGE_RESOLUTION|>--- conflicted
+++ resolved
@@ -3,10 +3,7 @@
 import {
   AssociatedObject,
   Category,
-<<<<<<< HEAD
   TicketCreatedEvent,
-=======
->>>>>>> 91a7e38c
   TicketStarter,
 } from '@spartacus/customer-ticketing/root';
 import { FormUtils } from '@spartacus/storefront';
@@ -25,22 +22,14 @@
   ticketAssociatedObjects$: Observable<AssociatedObject[]> =
     this.customerTicketingFacade.getTicketAssociatedObjects();
   subscription: Subscription;
-<<<<<<< HEAD
-  ticketStarter: TicketStarter;
-  ticketCategories: Array<Category>;
-  ticketAssociatedObjects: Array<AssociatedObject>;
-=======
->>>>>>> 91a7e38c
 
   @Input()
   selectedCategory: Category;
 
   @Input()
   selectedAssociatedObject: AssociatedObject;
-<<<<<<< HEAD
+
   attachment: any;
-=======
->>>>>>> 91a7e38c
 
   protected getCreateTicketPayload(form: FormGroup): TicketStarter {
     return {
@@ -86,40 +75,22 @@
     this.form = form;
   }
 
-<<<<<<< HEAD
-  setSelectedAssociatedObject(selectedAssociatedObjectIndex: number) {
-    this.ticketAssociatedObjects$.subscribe((associatedObjects) => {
-      this.ticketAssociatedObjects = associatedObjects;
-    });
-    this.selectedAssociatedObject =
-      this.ticketAssociatedObjects[selectedAssociatedObjectIndex - 1];
-=======
   setSelectedAssociatedObject(
     ticketAssociatedObjects: AssociatedObject[],
     selectedAssociatedObjectIndex: number
   ) {
     this.selectedAssociatedObject =
       ticketAssociatedObjects[selectedAssociatedObjectIndex - 1];
->>>>>>> 91a7e38c
     this.form.controls.associatedTo.setValue(
       this.selectedAssociatedObject.code
     );
   }
 
-<<<<<<< HEAD
-  setSelectedCategory(selectedCategoryIndex: number): void {
-    this.ticketCategories$.subscribe((categories) => {
-      this.ticketCategories = categories;
-    });
-
-    this.selectedCategory = this.ticketCategories[selectedCategoryIndex - 1];
-=======
   setSelectedCategory(
     ticketCategories: Category[],
     selectedCategoryIndex: number
   ): void {
     this.selectedCategory = ticketCategories[selectedCategoryIndex - 1];
->>>>>>> 91a7e38c
     this.form.controls.ticketCategory.setValue(this.selectedCategory.id);
   }
 
@@ -131,7 +102,6 @@
     } else {
       this.subscription = this.customerTicketingFacade
         .createTicket(this.getCreateTicketPayload(this.form))
-<<<<<<< HEAD
         .subscribe((response: any) => {
           if (
             response.id &&
@@ -157,15 +127,6 @@
             this.close('Ticket created successfully');
             this.eventService.dispatch({}, TicketCreatedEvent);
           }
-=======
-        .subscribe({
-          complete: () => {
-            this.close('Ticket created successfully');
-          },
-          error: () => {
-            this.close('Something went wrong');
-          },
->>>>>>> 91a7e38c
         });
     }
   }
