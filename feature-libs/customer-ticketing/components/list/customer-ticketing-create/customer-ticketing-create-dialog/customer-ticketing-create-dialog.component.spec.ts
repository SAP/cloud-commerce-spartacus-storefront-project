--- conflicted
+++ resolved
@@ -1,4 +1,4 @@
-import { ComponentFixture, TestBed } from '@angular/core/testing';
+import { ComponentFixture, TestBed } from "@angular/core/testing";
 import {
   GlobalMessageEntities,
   GlobalMessageService,
@@ -7,63 +7,63 @@
   I18nTestingModule,
   RoutingService,
   Translatable,
-  TranslationService,
-} from '@spartacus/core';
+  TranslationService
+} from "@spartacus/core";
 import {
   CustomerTicketingFacade,
   STATUS_NAME,
   TicketDetails,
-  TicketStarter,
-} from '@spartacus/customer-ticketing/root';
-<<<<<<< HEAD
-import { LaunchDialogService } from '@spartacus/storefront';
-=======
+  TicketStarter
+} from "@spartacus/customer-ticketing/root";
+import { LaunchDialogService } from "@spartacus/storefront";
+import { EMPTY, Observable, of, throwError } from "rxjs";
 import {
   FileUploadModule,
   FocusConfig,
   FormErrorsModule,
   ICON_TYPE,
-  LaunchDialogService,
-} from '@spartacus/storefront';
->>>>>>> e50e64ab
-import { EMPTY, Observable, of, throwError } from 'rxjs';
-import { CustomerTicketingCreateDialogComponent } from './customer-ticketing-create-dialog.component';
+  LaunchDialogService
+} from "@spartacus/storefront";
+import { EMPTY, Observable, of, throwError } from "rxjs";
+import { CustomerTicketingCreateDialogComponent } from "./customer-ticketing-create-dialog.component";
 import createSpy = jasmine.createSpy;
-import { Component, Directive, Input } from '@angular/core';
-import { ReactiveFormsModule } from '@angular/forms';
+import { Component, Directive, Input } from "@angular/core";
+import { ReactiveFormsModule } from "@angular/forms";
 
 const mockCategories = [
   {
-    id: 'ENQUIRY',
-    name: 'Enquiry',
-  },
+    id: "ENQUIRY",
+    name: "Enquiry"
+  }
 ];
 
 const mockTicketAssociatedObjects = [
   {
-    code: '00000626',
-    modifiedAt: '2022-06-30T16:16:44+0000',
-    type: 'Order',
-  },
+    code: "00000626",
+    modifiedAt: "2022-06-30T16:16:44+0000",
+    type: "Order"
+  }
 ];
 
 const mockTicketStarter: TicketStarter = {
-  message: 'Test',
-  subject: 'Test',
+  message: "Test",
+  subject: "Test",
   ticketCategory: {
-    id: 'ENQUIRY',
-    name: 'Enquiry',
+    id: "ENQUIRY",
+    name: "Enquiry"
   },
   associatedTo: {
-    code: '00000626',
-    modifiedAt: '2022-06-30T16:16:44+0000',
-    type: 'Order',
-  },
+    code: "00000626",
+    modifiedAt: "2022-06-30T16:16:44+0000",
+    type: "Order"
+  }
 };
 
 class MockLaunchDialogService implements Partial<LaunchDialogService> {
-  closeDialog(_reason: string): void {}
-}
+  closeDialog(_reason: string): void {
+  }
+}
+
 class MockRoutingService implements Partial<RoutingService> {
   go = () => Promise.resolve(true);
 }
@@ -75,53 +75,42 @@
   getTicketAssociatedObjects = createSpy().and.returnValue(
     of(mockTicketAssociatedObjects)
   );
-  uploadAttachment = createSpy().and.returnValue(EMPTY);
 }
 
 class MockGlobalMessageService implements Partial<GlobalMessageService> {
   get(): Observable<GlobalMessageEntities> {
     return of({});
   }
-  add(_: string | Translatable, __: GlobalMessageType, ___?: number): void {}
-  remove(_: GlobalMessageType, __?: number): void {}
+
+  add(_: string | Translatable, __: GlobalMessageType, ___?: number): void {
+  }
+
+  remove(_: GlobalMessageType, __?: number): void {
+  }
 }
 
 class MockTranslationService {
   translate(): Observable<string> {
-    return of('translated string');
-  }
-}
-
-class MockGlobalMessageService implements Partial<GlobalMessageService> {
-  get(): Observable<GlobalMessageEntities> {
-    return of({});
-  }
-  add(_: string | Translatable, __: GlobalMessageType, ___?: number): void {}
-  remove(_: GlobalMessageType, __?: number): void {}
-}
-
-class MockTranslationService {
-  translate(): Observable<string> {
-    return of('translated string');
+    return of("translated string");
   }
 }
 
 @Component({
-  selector: 'cx-icon',
-  template: '',
+  selector: "cx-icon",
+  template: ""
 })
 class MockCxIconComponent {
   @Input() type: ICON_TYPE;
 }
 
 @Directive({
-  selector: '[cxFocus]',
+  selector: "[cxFocus]"
 })
 export class MockKeyboadFocusDirective {
-  @Input('cxFocus') config: FocusConfig = {};
-}
-
-describe('CustomerTicketingCreateDialogComponent', () => {
+  @Input("cxFocus") config: FocusConfig = {};
+}
+
+describe("CustomerTicketingCreateDialogComponent", () => {
   let component: CustomerTicketingCreateDialogComponent;
   let fixture: ComponentFixture<CustomerTicketingCreateDialogComponent>;
   let customerTicketingFacade: CustomerTicketingFacade;
@@ -133,28 +122,28 @@
         I18nTestingModule,
         ReactiveFormsModule,
         FormErrorsModule,
-        FileUploadModule,
+        FileUploadModule
       ],
       declarations: [
         CustomerTicketingCreateDialogComponent,
         MockCxIconComponent,
-        MockKeyboadFocusDirective,
+        MockKeyboadFocusDirective
       ],
       providers: [
         { provide: LaunchDialogService, useClass: MockLaunchDialogService },
         {
           provide: CustomerTicketingFacade,
-          useClass: MockCustomerTicketingFacade,
+          useClass: MockCustomerTicketingFacade
         },
         { provide: RoutingService, useClass: MockRoutingService },
         { provide: GlobalMessageService, useClass: MockGlobalMessageService },
-        { provide: TranslationService, useClass: MockTranslationService },
-      ],
+        { provide: TranslationService, useClass: MockTranslationService }
+      ]
     }).compileComponents();
     customerTicketingFacade = TestBed.inject(CustomerTicketingFacade);
     globalMessageService = TestBed.inject(GlobalMessageService);
 
-    spyOn(globalMessageService, 'add').and.callThrough();
+    spyOn(globalMessageService, "add").and.callThrough();
   });
 
   beforeEach(() => {
@@ -163,56 +152,56 @@
     fixture.detectChanges();
   });
 
-  it('should create', () => {
+  it("should create", () => {
     expect(component).toBeTruthy();
   });
 
-  it('should build form', () => {
-    expect(component.form.get('message')?.value).toBeDefined();
-    expect(component.form.get('subject')?.value).toBeDefined();
-    expect(component.form.get('ticketCategory')?.value).toBeDefined();
-    expect(component.form.get('associatedTo')?.value).toBeDefined();
-    expect(component.form.get('file')?.value).toBeDefined();
-  });
-
-  describe('trigger create ticket request', () => {
-    describe('when the form is valid', () => {
+  it("should build form", () => {
+    expect(component.form.get("message")?.value).toBeDefined();
+    expect(component.form.get("subject")?.value).toBeDefined();
+    expect(component.form.get("ticketCategory")?.value).toBeDefined();
+    expect(component.form.get("associatedTo")?.value).toBeDefined();
+    expect(component.form.get("file")?.value).toBeDefined();
+  });
+
+  describe("trigger create ticket request", () => {
+    describe("when the form is valid", () => {
       beforeEach(() => {
-        component.form.get('message')?.setValue(mockTicketStarter.message);
-        component.form.get('subject')?.setValue(mockTicketStarter.subject);
-        component.form.get('ticketCategory')?.setValue(mockCategories);
+        component.form.get("message")?.setValue(mockTicketStarter.message);
+        component.form.get("subject")?.setValue(mockTicketStarter.subject);
+        component.form.get("ticketCategory")?.setValue(mockCategories);
         component.form
-          .get('associatedTo')
+          .get("associatedTo")
           ?.setValue(mockTicketAssociatedObjects);
       });
 
-      it('should call createTicket if the form is valid', () => {
+      it("should call createTicket if the form is valid", () => {
         component.createTicketRequest();
 
         expect(customerTicketingFacade.createTicket).toHaveBeenCalled();
       });
 
-      it('should upload attachments after creating the ticket', () => {
+      it("should upload attachments after creating the ticket", () => {
         const mockFileList: File[] = [
-          new File(['foo'], 'foo.txt', {
-            type: 'text/plain',
-          }),
+          new File(["foo"], "foo.txt", {
+            type: "text/plain"
+          })
         ];
-        component.form.get('file')?.setValue(mockFileList);
+        component.form.get("file")?.setValue(mockFileList);
         const mockTicketDetails: TicketDetails = {
-          id: '000001',
-
-          status: { id: 'mock-status-id', name: STATUS_NAME.OPEN },
+          id: "000001",
+
+          status: { id: "mock-status-id", name: STATUS_NAME.OPEN },
           ticketEvents: [
             {
-              code: 'code-000001',
-              createdAt: 'mock-create-date',
-              author: 'mock-author',
-              message: 'mock-message',
+              code: "code-000001",
+              createdAt: "mock-create-date",
+              author: "mock-author",
+              message: "mock-message",
               addedByAgent: true,
-              ticketEventAttachments: [{}],
-            },
-          ],
+              ticketEventAttachments: [{}]
+            }
+          ]
         };
 
         (customerTicketingFacade.createTicket as jasmine.Spy).and.returnValue(
@@ -224,35 +213,35 @@
         expect(customerTicketingFacade.uploadAttachment).toHaveBeenCalled();
       });
 
-      it('should close if there is an error creating the ticket', () => {
-        spyOn(component, 'close').and.callThrough();
+      it("should close if there is an error creating the ticket", () => {
+        spyOn(component, "close").and.callThrough();
         (customerTicketingFacade.createTicket as jasmine.Spy).and.returnValue(
-          throwError(() => 'error')
+          throwError(() => "error")
         );
 
         component.createTicketRequest();
 
-        expect(component.close).toHaveBeenCalledWith('Something went wrong');
-      });
-    });
-
-    it('should not call createTicket if the form is invalid', () => {
-      component.form.get('subject')?.setValue('');
+        expect(component.close).toHaveBeenCalledWith("Something went wrong");
+      });
+    });
+
+    it("should not call createTicket if the form is invalid", () => {
+      component.form.get("subject")?.setValue("");
       component.createTicketRequest();
       expect(customerTicketingFacade.createTicket).not.toHaveBeenCalled();
     });
 
-    it('should handle HttpErrorModel error correctly when creating a ticket', () => {
-      const expectedErrorMessage = 'mock-error-message';
+    it("should handle HttpErrorModel error correctly when creating a ticket", () => {
+      const expectedErrorMessage = "mock-error-message";
       const error = new HttpErrorModel();
       error.details = [{ message: expectedErrorMessage }];
       customerTicketingFacade.createTicket = createSpy().and.returnValue(
         throwError(error)
       );
-      component.form.get('message')?.setValue(mockTicketStarter.message);
-      component.form.get('subject')?.setValue(mockTicketStarter.subject);
-      component.form.get('ticketCategory')?.setValue(mockCategories);
-      component.form.get('associatedTo')?.setValue(mockTicketAssociatedObjects);
+      component.form.get("message")?.setValue(mockTicketStarter.message);
+      component.form.get("subject")?.setValue(mockTicketStarter.subject);
+      component.form.get("ticketCategory")?.setValue(mockCategories);
+      component.form.get("associatedTo")?.setValue(mockTicketAssociatedObjects);
       component.createTicketRequest();
 
       expect(globalMessageService.add).toHaveBeenCalledWith(
@@ -261,57 +250,21 @@
       );
     });
 
-    it('should handle other error correctly when creating a ticket', () => {
-      const expectedErrorMessage = 'error';
+    it("should handle other error correctly when creating a ticket", () => {
+      const expectedErrorMessage = "error";
       customerTicketingFacade.createTicket = createSpy().and.returnValue(
         throwError(expectedErrorMessage)
       );
-      component.form.get('message')?.setValue(mockTicketStarter.message);
-      component.form.get('subject')?.setValue(mockTicketStarter.subject);
-      component.form.get('ticketCategory')?.setValue(mockCategories);
-      component.form.get('associatedTo')?.setValue(mockTicketAssociatedObjects);
+      component.form.get("message")?.setValue(mockTicketStarter.message);
+      component.form.get("subject")?.setValue(mockTicketStarter.subject);
+      component.form.get("ticketCategory")?.setValue(mockCategories);
+      component.form.get("associatedTo")?.setValue(mockTicketAssociatedObjects);
       component.createTicketRequest();
 
       expect(globalMessageService.add).toHaveBeenCalledWith(
-        { raw: 'translated string' },
+        { raw: "translated string" },
         GlobalMessageType.MSG_TYPE_ERROR
       );
     });
-
-    it('should handle HttpErrorModel error correctly when creating a ticket', () => {
-      const expectedErrorMessage = 'mock-error-message';
-      const error = new HttpErrorModel();
-      error.details = [{ message: expectedErrorMessage }];
-      customerTicketingFacade.createTicket = createSpy().and.returnValue(
-        throwError(error)
-      );
-      component.form.get('message')?.setValue(mockTicketStarter.message);
-      component.form.get('subject')?.setValue(mockTicketStarter.subject);
-      component.form.get('ticketCategory')?.setValue(mockCategories);
-      component.form.get('associatedTo')?.setValue(mockTicketAssociatedObjects);
-      component.createTicketRequest();
-
-      expect(globalMessageService.add).toHaveBeenCalledWith(
-        { raw: expectedErrorMessage },
-        GlobalMessageType.MSG_TYPE_ERROR
-      );
-    });
-
-    it('should handle other error correctly when creating a ticket', () => {
-      const expectedErrorMessage = 'error';
-      customerTicketingFacade.createTicket = createSpy().and.returnValue(
-        throwError(expectedErrorMessage)
-      );
-      component.form.get('message')?.setValue(mockTicketStarter.message);
-      component.form.get('subject')?.setValue(mockTicketStarter.subject);
-      component.form.get('ticketCategory')?.setValue(mockCategories);
-      component.form.get('associatedTo')?.setValue(mockTicketAssociatedObjects);
-      component.createTicketRequest();
-
-      expect(globalMessageService.add).toHaveBeenCalledWith(
-        { raw: 'translated string' },
-        GlobalMessageType.MSG_TYPE_ERROR
-      );
-    });
   });
 });