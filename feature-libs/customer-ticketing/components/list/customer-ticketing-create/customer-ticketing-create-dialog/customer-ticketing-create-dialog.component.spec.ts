--- conflicted
+++ resolved
@@ -16,11 +16,7 @@
   TicketStarter,
 } from '@spartacus/customer-ticketing/root';
 import { LaunchDialogService } from '@spartacus/storefront';
-<<<<<<< HEAD
 import { EMPTY, Observable, of, throwError } from 'rxjs';
-=======
-import { EMPTY, of, throwError } from 'rxjs';
->>>>>>> 32e7d6d2
 import { CustomerTicketingCreateDialogComponent } from './customer-ticketing-create-dialog.component';
 import createSpy = jasmine.createSpy;
 
