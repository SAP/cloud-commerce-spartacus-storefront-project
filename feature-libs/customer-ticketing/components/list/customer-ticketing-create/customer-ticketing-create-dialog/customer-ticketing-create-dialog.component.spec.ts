import { ComponentFixture, TestBed } from '@angular/core/testing';
import {
  GlobalMessageEntities,
  GlobalMessageService,
  GlobalMessageType,
  HttpErrorModel,
  I18nTestingModule,
  RoutingService,
  Translatable,
  TranslationService,
} from '@spartacus/core';
import {
  CustomerTicketingFacade,
  STATUS_NAME,
  TicketDetails,
  TicketStarter,
} from '@spartacus/customer-ticketing/root';
<<<<<<< HEAD
import { EMPTY, Observable, of, throwError } from 'rxjs';
=======
>>>>>>> e50e64ab
import {
  FileUploadModule,
  FocusConfig,
  FormErrorsModule,
  ICON_TYPE,
  LaunchDialogService,
} from '@spartacus/storefront';
<<<<<<< HEAD
=======
import { EMPTY, Observable, of, throwError } from 'rxjs';
>>>>>>> e50e64ab
import { CustomerTicketingCreateDialogComponent } from './customer-ticketing-create-dialog.component';
import { Component, Directive, Input } from '@angular/core';
import { ReactiveFormsModule } from '@angular/forms';
import createSpy = jasmine.createSpy;
import { Component, Directive, Input } from '@angular/core';
import { ReactiveFormsModule } from '@angular/forms';

const mockCategories = [
  {
    id: 'ENQUIRY',
    name: 'Enquiry',
  },
];

const mockTicketAssociatedObjects = [
  {
    code: '00000626',
    modifiedAt: '2022-06-30T16:16:44+0000',
    type: 'Order',
  },
];

const mockTicketStarter: TicketStarter = {
  message: 'Test',
  subject: 'Test',
  ticketCategory: {
    id: 'ENQUIRY',
    name: 'Enquiry',
  },
  associatedTo: {
    code: '00000626',
    modifiedAt: '2022-06-30T16:16:44+0000',
    type: 'Order',
  },
};

class MockLaunchDialogService implements Partial<LaunchDialogService> {
  closeDialog(_reason: string): void {}
}

class MockRoutingService implements Partial<RoutingService> {
  go = () => Promise.resolve(true);
}

class MockCustomerTicketingFacade implements Partial<CustomerTicketingFacade> {
  createTicket = createSpy().and.returnValue(EMPTY);
  getCreateTicketPayload = createSpy().and.returnValue(of(mockTicketStarter));
  getTicketCategories = createSpy().and.returnValue(of(mockCategories));
  getTicketAssociatedObjects = createSpy().and.returnValue(
    of(mockTicketAssociatedObjects)
  );
  uploadAttachment = createSpy().and.returnValue(EMPTY);
}

class MockGlobalMessageService implements Partial<GlobalMessageService> {
  get(): Observable<GlobalMessageEntities> {
    return of({});
  }

  add(_: string | Translatable, __: GlobalMessageType, ___?: number): void {}

  remove(_: GlobalMessageType, __?: number): void {}
}

class MockTranslationService {
  translate(): Observable<string> {
    return of('translated string');
  }
}

@Component({
  selector: 'cx-icon',
  template: '',
})
class MockCxIconComponent {
  @Input() type: ICON_TYPE;
}

@Directive({
  selector: '[cxFocus]',
})
export class MockKeyboadFocusDirective {
  @Input('cxFocus') config: FocusConfig = {};
}

class MockGlobalMessageService implements Partial<GlobalMessageService> {
  get(): Observable<GlobalMessageEntities> {
    return of({});
  }
  add(_: string | Translatable, __: GlobalMessageType, ___?: number): void {}
  remove(_: GlobalMessageType, __?: number): void {}
}

class MockTranslationService {
  translate(): Observable<string> {
    return of('translated string');
  }
}

@Component({
  selector: 'cx-icon',
  template: '',
})
class MockCxIconComponent {
  @Input() type: ICON_TYPE;
}

@Directive({
  selector: '[cxFocus]',
})
export class MockKeyboadFocusDirective {
  @Input('cxFocus') config: FocusConfig = {};
}

describe('CustomerTicketingCreateDialogComponent', () => {
  let component: CustomerTicketingCreateDialogComponent;
  let fixture: ComponentFixture<CustomerTicketingCreateDialogComponent>;
  let customerTicketingFacade: CustomerTicketingFacade;
  let globalMessageService: GlobalMessageService;

  beforeEach(async () => {
    await TestBed.configureTestingModule({
      imports: [
        I18nTestingModule,
        ReactiveFormsModule,
        FormErrorsModule,
        FileUploadModule,
      ],
      declarations: [
        CustomerTicketingCreateDialogComponent,
        MockCxIconComponent,
        MockKeyboadFocusDirective,
      ],
      providers: [
        { provide: LaunchDialogService, useClass: MockLaunchDialogService },
        {
          provide: CustomerTicketingFacade,
          useClass: MockCustomerTicketingFacade,
        },
        { provide: RoutingService, useClass: MockRoutingService },
        { provide: GlobalMessageService, useClass: MockGlobalMessageService },
        { provide: TranslationService, useClass: MockTranslationService },
      ],
    }).compileComponents();
    customerTicketingFacade = TestBed.inject(CustomerTicketingFacade);
    globalMessageService = TestBed.inject(GlobalMessageService);

    spyOn(globalMessageService, 'add').and.callThrough();
  });

  beforeEach(() => {
    fixture = TestBed.createComponent(CustomerTicketingCreateDialogComponent);
    component = fixture.componentInstance;
    fixture.detectChanges();
  });

  it('should create', () => {
    expect(component).toBeTruthy();
  });

  it('should build form', () => {
    expect(component.form.get('message')?.value).toBeDefined();
    expect(component.form.get('subject')?.value).toBeDefined();
    expect(component.form.get('ticketCategory')?.value).toBeDefined();
    expect(component.form.get('associatedTo')?.value).toBeDefined();
    expect(component.form.get('file')?.value).toBeDefined();
  });

  describe('trigger create ticket request', () => {
    describe('when the form is valid', () => {
      beforeEach(() => {
        component.form.get('message')?.setValue(mockTicketStarter.message);
        component.form.get('subject')?.setValue(mockTicketStarter.subject);
        component.form.get('ticketCategory')?.setValue(mockCategories);
        component.form
          .get('associatedTo')
          ?.setValue(mockTicketAssociatedObjects);
      });

      it('should call createTicket if the form is valid', () => {
        component.createTicketRequest();

        expect(customerTicketingFacade.createTicket).toHaveBeenCalled();
      });

      it('should upload attachments after creating the ticket', () => {
        const mockFileList: File[] = [
          new File(['foo'], 'foo.txt', {
            type: 'text/plain',
          }),
        ];
        component.form.get('file')?.setValue(mockFileList);
        const mockTicketDetails: TicketDetails = {
          id: '000001',

          status: { id: 'mock-status-id', name: STATUS_NAME.OPEN },
          ticketEvents: [
            {
              code: 'code-000001',
              createdAt: 'mock-create-date',
              author: 'mock-author',
              message: 'mock-message',
              addedByAgent: true,
              ticketEventAttachments: [{}],
            },
          ],
        };

        (customerTicketingFacade.createTicket as jasmine.Spy).and.returnValue(
          of(mockTicketDetails)
        );

        component.createTicketRequest();

        expect(customerTicketingFacade.uploadAttachment).toHaveBeenCalled();
      });

      it('should close if there is an error creating the ticket', () => {
        spyOn(component, 'close').and.callThrough();
        (customerTicketingFacade.createTicket as jasmine.Spy).and.returnValue(
          throwError(() => 'error')
        );

        component.createTicketRequest();

        expect(component.close).toHaveBeenCalledWith('Something went wrong');
      });
    });

    it('should not call createTicket if the form is invalid', () => {
      component.form.get('subject')?.setValue('');
      component.createTicketRequest();
      expect(customerTicketingFacade.createTicket).not.toHaveBeenCalled();
    });

    it('should handle HttpErrorModel error correctly when creating a ticket', () => {
      const expectedErrorMessage = 'mock-error-message';
      const error = new HttpErrorModel();
      error.details = [{ message: expectedErrorMessage }];
      customerTicketingFacade.createTicket = createSpy().and.returnValue(
        throwError(error)
      );
      component.form.get('message')?.setValue(mockTicketStarter.message);
      component.form.get('subject')?.setValue(mockTicketStarter.subject);
      component.form.get('ticketCategory')?.setValue(mockCategories);
      component.form.get('associatedTo')?.setValue(mockTicketAssociatedObjects);
      component.createTicketRequest();

      expect(globalMessageService.add).toHaveBeenCalledWith(
        { raw: expectedErrorMessage },
        GlobalMessageType.MSG_TYPE_ERROR
      );
    });

    it('should handle other error correctly when creating a ticket', () => {
      const expectedErrorMessage = 'error';
      customerTicketingFacade.createTicket = createSpy().and.returnValue(
        throwError(expectedErrorMessage)
      );
      component.form.get('message')?.setValue(mockTicketStarter.message);
      component.form.get('subject')?.setValue(mockTicketStarter.subject);
      component.form.get('ticketCategory')?.setValue(mockCategories);
      component.form.get('associatedTo')?.setValue(mockTicketAssociatedObjects);
      component.createTicketRequest();

      expect(globalMessageService.add).toHaveBeenCalledWith(
        { raw: 'translated string' },
        GlobalMessageType.MSG_TYPE_ERROR
      );
    });

    it('should handle HttpErrorModel error correctly when creating a ticket', () => {
      const expectedErrorMessage = 'mock-error-message';
      const error = new HttpErrorModel();
      error.details = [{ message: expectedErrorMessage }];
      customerTicketingFacade.createTicket = createSpy().and.returnValue(
        throwError(error)
      );
      component.form.get('message')?.setValue(mockTicketStarter.message);
      component.form.get('subject')?.setValue(mockTicketStarter.subject);
      component.form.get('ticketCategory')?.setValue(mockCategories);
      component.form.get('associatedTo')?.setValue(mockTicketAssociatedObjects);
      component.createTicketRequest();

      expect(globalMessageService.add).toHaveBeenCalledWith(
        { raw: expectedErrorMessage },
        GlobalMessageType.MSG_TYPE_ERROR
      );
    });

    it('should handle other error correctly when creating a ticket', () => {
      const expectedErrorMessage = 'error';
      customerTicketingFacade.createTicket = createSpy().and.returnValue(
        throwError(expectedErrorMessage)
      );
      component.form.get('message')?.setValue(mockTicketStarter.message);
      component.form.get('subject')?.setValue(mockTicketStarter.subject);
      component.form.get('ticketCategory')?.setValue(mockCategories);
      component.form.get('associatedTo')?.setValue(mockTicketAssociatedObjects);
      component.createTicketRequest();

      expect(globalMessageService.add).toHaveBeenCalledWith(
        { raw: 'translated string' },
        GlobalMessageType.MSG_TYPE_ERROR
      );
    });
  });
});<|MERGE_RESOLUTION|>--- conflicted
+++ resolved
@@ -1,4 +1,6 @@
+import { Component, Directive, Input } from '@angular/core';
 import { ComponentFixture, TestBed } from '@angular/core/testing';
+import { ReactiveFormsModule } from '@angular/forms';
 import {
   GlobalMessageEntities,
   GlobalMessageService,
@@ -15,10 +17,6 @@
   TicketDetails,
   TicketStarter,
 } from '@spartacus/customer-ticketing/root';
-<<<<<<< HEAD
-import { EMPTY, Observable, of, throwError } from 'rxjs';
-=======
->>>>>>> e50e64ab
 import {
   FileUploadModule,
   FocusConfig,
@@ -26,16 +24,9 @@
   ICON_TYPE,
   LaunchDialogService,
 } from '@spartacus/storefront';
-<<<<<<< HEAD
-=======
 import { EMPTY, Observable, of, throwError } from 'rxjs';
->>>>>>> e50e64ab
 import { CustomerTicketingCreateDialogComponent } from './customer-ticketing-create-dialog.component';
-import { Component, Directive, Input } from '@angular/core';
-import { ReactiveFormsModule } from '@angular/forms';
 import createSpy = jasmine.createSpy;
-import { Component, Directive, Input } from '@angular/core';
-import { ReactiveFormsModule } from '@angular/forms';
 
 const mockCategories = [
   {
@@ -82,37 +73,6 @@
     of(mockTicketAssociatedObjects)
   );
   uploadAttachment = createSpy().and.returnValue(EMPTY);
-}
-
-class MockGlobalMessageService implements Partial<GlobalMessageService> {
-  get(): Observable<GlobalMessageEntities> {
-    return of({});
-  }
-
-  add(_: string | Translatable, __: GlobalMessageType, ___?: number): void {}
-
-  remove(_: GlobalMessageType, __?: number): void {}
-}
-
-class MockTranslationService {
-  translate(): Observable<string> {
-    return of('translated string');
-  }
-}
-
-@Component({
-  selector: 'cx-icon',
-  template: '',
-})
-class MockCxIconComponent {
-  @Input() type: ICON_TYPE;
-}
-
-@Directive({
-  selector: '[cxFocus]',
-})
-export class MockKeyboadFocusDirective {
-  @Input('cxFocus') config: FocusConfig = {};
 }
 
 class MockGlobalMessageService implements Partial<GlobalMessageService> {
@@ -300,41 +260,5 @@
         GlobalMessageType.MSG_TYPE_ERROR
       );
     });
-
-    it('should handle HttpErrorModel error correctly when creating a ticket', () => {
-      const expectedErrorMessage = 'mock-error-message';
-      const error = new HttpErrorModel();
-      error.details = [{ message: expectedErrorMessage }];
-      customerTicketingFacade.createTicket = createSpy().and.returnValue(
-        throwError(error)
-      );
-      component.form.get('message')?.setValue(mockTicketStarter.message);
-      component.form.get('subject')?.setValue(mockTicketStarter.subject);
-      component.form.get('ticketCategory')?.setValue(mockCategories);
-      component.form.get('associatedTo')?.setValue(mockTicketAssociatedObjects);
-      component.createTicketRequest();
-
-      expect(globalMessageService.add).toHaveBeenCalledWith(
-        { raw: expectedErrorMessage },
-        GlobalMessageType.MSG_TYPE_ERROR
-      );
-    });
-
-    it('should handle other error correctly when creating a ticket', () => {
-      const expectedErrorMessage = 'error';
-      customerTicketingFacade.createTicket = createSpy().and.returnValue(
-        throwError(expectedErrorMessage)
-      );
-      component.form.get('message')?.setValue(mockTicketStarter.message);
-      component.form.get('subject')?.setValue(mockTicketStarter.subject);
-      component.form.get('ticketCategory')?.setValue(mockCategories);
-      component.form.get('associatedTo')?.setValue(mockTicketAssociatedObjects);
-      component.createTicketRequest();
-
-      expect(globalMessageService.add).toHaveBeenCalledWith(
-        { raw: 'translated string' },
-        GlobalMessageType.MSG_TYPE_ERROR
-      );
-    });
   });
 });