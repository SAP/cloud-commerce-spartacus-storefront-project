--- conflicted
+++ resolved
@@ -6,11 +6,8 @@
 import { CustomerTicketingCreateModule } from './customer-ticketing-create';
 import { CustomerTicketingDetailsModule } from './customer-ticketing-details';
 import { CustomerTicketingListModule } from './customer-ticketing-list';
-<<<<<<< HEAD
 import { CustomerTicketingMessagesModule } from './customer-ticketing-messages';
-=======
 import { CustomerTicketingReopenModule } from './customer-ticketing-reopen';
->>>>>>> b0de69f0
 import { defaultCustomerTicketingFormLayoutConfig } from './shared/customer-ticketing-dialog';
 
 @NgModule({
@@ -21,11 +18,8 @@
     CustomerTicketingCloseModule,
     CustomerTicketingReopenModule,
     CustomerTicketingListModule,
-<<<<<<< HEAD
     CustomerTicketingMessagesModule,
-=======
     CustomerTicketingCreateModule,
->>>>>>> b0de69f0
   ],
   declarations: [],
   exports: [],
