--- conflicted
+++ resolved
@@ -1,32 +1,23 @@
 import { NgModule } from '@angular/core';
 import { ReactiveFormsModule } from '@angular/forms';
-<<<<<<< HEAD
-import { I18nModule, provideDefaultConfig } from '@spartacus/core';
-=======
->>>>>>> b7671743
+import { provideDefaultConfig } from '@spartacus/core';
 import { FormErrorsModule } from '@spartacus/storefront';
 import { CustomerTicketingCloseModule } from './customer-ticketing-close';
 import { CustomerTicketingDetailsModule } from './customer-ticketing-details';
-<<<<<<< HEAD
 import {
   CustomerTicketingReopenModule,
   defaultCustomerTicketingFormLayoutConfig,
 } from './customer-ticketing-reopen';
-=======
 import { CustomerTicketingListModule } from './customer-ticketing-list';
 
->>>>>>> b7671743
 @NgModule({
   imports: [
     ReactiveFormsModule,
     FormErrorsModule,
     CustomerTicketingDetailsModule,
-<<<<<<< HEAD
     CustomerTicketingCloseModule,
     CustomerTicketingReopenModule,
-=======
     CustomerTicketingListModule,
->>>>>>> b7671743
   ],
   declarations: [],
   exports: [],
