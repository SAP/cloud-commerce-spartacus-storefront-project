--- conflicted
+++ resolved
@@ -1,41 +1,33 @@
-import { ComponentFixture, TestBed } from '@angular/core/testing';
-import { EventService, I18nTestingModule } from '@spartacus/core';
+import { ComponentFixture, TestBed } from "@angular/core/testing";
+import { EventService, I18nTestingModule } from "@spartacus/core";
 import {
-  CustomerTicketingConfig,
   CustomerTicketingFacade,
   STATUS_NAME,
   TicketDetails,
-  TicketEvent,
-} from '@spartacus/customer-ticketing/root';
-<<<<<<< HEAD
-import { MessageEvent } from '@spartacus/storefront';
-import { BehaviorSubject, EMPTY } from 'rxjs';
-=======
-import { BehaviorSubject, EMPTY, Observable } from 'rxjs';
->>>>>>> e50e64ab
-import { CustomerTicketingMessagesComponent } from './customer-ticketing-messages.component';
+  TicketEvent
+} from "@spartacus/customer-ticketing/root";
+import { MessageEvent } from "@spartacus/storefront";
+import { BehaviorSubject, EMPTY } from "rxjs";
+import { CustomerTicketingMessagesComponent } from "./customer-ticketing-messages.component";
 import createSpy = jasmine.createSpy;
-import { Component, Input } from '@angular/core';
-import { MessagingConfigs } from '@spartacus/storefront';
 
-describe('CustomerTicketMessagesComponent', () => {
+describe("CustomerTicketMessagesComponent", () => {
   let component: CustomerTicketingMessagesComponent;
   let fixture: ComponentFixture<CustomerTicketingMessagesComponent>;
   let customerTicketingFacade: CustomerTicketingFacade;
 
   const mockSendEvent: { files: FileList | undefined; message: string } = {
-    files: '' as unknown as FileList,
-    message: 'mock message',
+    files: "" as unknown as FileList,
+    message: "mock message"
   };
 
-  const mockResponse = { message: mockSendEvent.message, code: 'mockCode' };
+  const mockResponse = { message: mockSendEvent.message, code: "mockCode" };
 
   const createTicketResponse$ = new BehaviorSubject<TicketEvent>({});
   const getTicket$ = new BehaviorSubject<TicketDetails>({});
 
   class MockCustomerTicketingFacade
-    implements Partial<CustomerTicketingFacade>
-  {
+    implements Partial<CustomerTicketingFacade> {
     createTicketEvent = () => createTicketResponse$;
     getTicket = createSpy().and.returnValue(getTicket$.asObservable());
     downloadAttachment = createSpy().and.returnValue(EMPTY);
@@ -43,11 +35,12 @@
   }
 
   class MockEventService implements Partial<EventService> {
-    dispatch<T extends object>(_event: T): void {}
+    dispatch<T extends object>(_event: T): void {
+    }
   }
 
   @Component({
-    selector: 'cx-messaging',
+    selector: "cx-messaging"
   })
   class MockCxMessagingComponent {
     @Input() messageEvents$: Observable<Array<MessageEvent>>;
@@ -60,15 +53,15 @@
       imports: [I18nTestingModule],
       declarations: [
         CustomerTicketingMessagesComponent,
-        MockCxMessagingComponent,
+        MockCxMessagingComponent
       ],
       providers: [
         {
           provide: CustomerTicketingFacade,
-          useClass: MockCustomerTicketingFacade,
+          useClass: MockCustomerTicketingFacade
         },
-        { provide: EventService, useClass: MockEventService },
-      ],
+        { provide: EventService, useClass: MockEventService }
+      ]
     }).compileComponents();
 
     createTicketResponse$.next(mockResponse);
@@ -81,100 +74,100 @@
     fixture.detectChanges();
   });
 
-  it('should create', () => {
+  it("should create", () => {
     expect(component).toBeTruthy();
   });
 
-  it('should call createTicketEvent on send', () => {
+  it("should call createTicketEvent on send", () => {
     const mustWaitForAttachment = false;
-    spyOn(customerTicketingFacade, 'createTicketEvent').and.callThrough();
+    spyOn(customerTicketingFacade, "createTicketEvent").and.callThrough();
     component.onSend(mockSendEvent);
 
     expect(customerTicketingFacade.createTicketEvent).toHaveBeenCalledWith(
       {
-        message: 'mock message',
+        message: "mock message"
       },
       mustWaitForAttachment
     );
   });
 
-  it('should call uploadAttachment if the file is attached', () => {
+  it("should call uploadAttachment if the file is attached", () => {
     const fileList: FileList = {
-      0: 'mockFile' as unknown as File,
+      0: "mockFile" as unknown as File,
       length: 1,
-      item: () => 'mockFile' as unknown as File,
+      item: () => "mockFile" as unknown as File
     };
 
-    spyOn(customerTicketingFacade, 'createTicketEvent').and.callThrough();
+    spyOn(customerTicketingFacade, "createTicketEvent").and.callThrough();
     mockSendEvent.files = fileList;
     component.onSend(mockSendEvent);
 
     expect(customerTicketingFacade.uploadAttachment).toHaveBeenCalledWith(
-      'mockFile' as unknown as File,
-      'mockCode'
+      "mockFile" as unknown as File,
+      "mockCode"
     );
   });
 
-  it('should not call uploadAttachment if the file is not attached', () => {
+  it("should not call uploadAttachment if the file is not attached", () => {
     const fileList: FileList = {
-      0: '' as unknown as File,
+      0: "" as unknown as File,
       length: 0,
-      item: () => 'mockFile' as unknown as File,
+      item: () => "mockFile" as unknown as File
     };
 
-    spyOn(customerTicketingFacade, 'createTicketEvent').and.callThrough();
+    spyOn(customerTicketingFacade, "createTicketEvent").and.callThrough();
     mockSendEvent.files = fileList;
     component.onSend(mockSendEvent);
 
     expect(customerTicketingFacade.uploadAttachment).not.toHaveBeenCalled();
   });
 
-  it('should call downloadAttachment', () => {
+  it("should call downloadAttachment", () => {
     const mockEvent = {
-      messageCode: 'mockCode',
-      attachmentId: 'mockId',
-      fileName: 'mockName',
+      messageCode: "mockCode",
+      attachmentId: "mockId",
+      fileName: "mockName"
     };
     component.downloadAttachment(mockEvent);
 
     expect(customerTicketingFacade.downloadAttachment).toHaveBeenCalledWith(
-      'mockCode',
-      'mockId'
+      "mockCode",
+      "mockId"
     );
   });
 
-  describe('messaging', () => {
+  describe("messaging", () => {
     let mockTicketDetails: TicketDetails;
 
     beforeEach(() => {
       mockTicketDetails = {
         ticketEvents: [
           {
-            createdAt: 'mock-create-date',
-            author: 'mock-author',
-            message: 'mock-message',
+            createdAt: "mock-create-date",
+            author: "mock-author",
+            message: "mock-message",
             addedByAgent: true,
-            ticketEventAttachments: [{}],
-          },
+            ticketEventAttachments: [{}]
+          }
         ],
-        status: { id: 'mock-status-id', name: STATUS_NAME.OPEN },
+        status: { id: "mock-status-id", name: STATUS_NAME.OPEN }
       };
 
       getTicket$.next(mockTicketDetails);
     });
 
-    it('should provide the ticket events as messages', () => {
+    it("should provide the ticket events as messages", () => {
       const expected: MessageEvent[] = [
         {
-          createdAt: 'mock-create-date',
-          author: 'mock-author',
-          message: 'mock-message',
+          createdAt: "mock-create-date",
+          author: "mock-author",
+          message: "mock-message",
           addedByAgent: true,
           ticketEventAttachments: [{}],
-          text: 'mock-message',
+          text: "mock-message",
           rightAlign: true,
-          attachments: [{}],
-        } as MessageEvent & { message: string },
+          attachments: [{}]
+        } as MessageEvent & { message: string }
       ];
 
       component.messageEvents$.subscribe((actual) => {
@@ -182,7 +175,7 @@
       });
     });
 
-    it('should generate a messages config', () => {
+    it("should generate a messages config", () => {
       const customerTicketingConfig = TestBed.inject(CustomerTicketingConfig);
       const actual = component.messagingConfigs;
 
