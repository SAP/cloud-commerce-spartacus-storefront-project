--- conflicted
+++ resolved
@@ -1,3 +1,4 @@
+import { Component, Input } from '@angular/core';
 import { ComponentFixture, TestBed } from '@angular/core/testing';
 import { EventService, I18nTestingModule } from '@spartacus/core';
 import {
@@ -7,18 +8,10 @@
   TicketDetails,
   TicketEvent,
 } from '@spartacus/customer-ticketing/root';
-<<<<<<< HEAD
 import { MessageEvent, MessagingConfigs } from '@spartacus/storefront';
-=======
->>>>>>> e50e64ab
 import { BehaviorSubject, EMPTY, Observable } from 'rxjs';
 import { CustomerTicketingMessagesComponent } from './customer-ticketing-messages.component';
 import createSpy = jasmine.createSpy;
-import { Component, Input } from '@angular/core';
-<<<<<<< HEAD
-=======
-import { MessagingConfigs } from '@spartacus/storefront';
->>>>>>> e50e64ab
 
 describe('CustomerTicketMessagesComponent', () => {
   let component: CustomerTicketingMessagesComponent;
@@ -50,10 +43,7 @@
 
   @Component({
     selector: 'cx-messaging',
-<<<<<<< HEAD
     template: '',
-=======
->>>>>>> e50e64ab
   })
   class MockCxMessagingComponent {
     @Input() messageEvents$: Observable<Array<MessageEvent>>;
