--- conflicted
+++ resolved
@@ -1,32 +1,31 @@
-import { ComponentFixture, TestBed } from '@angular/core/testing';
-import { I18nTestingModule, RoutingService } from '@spartacus/core';
+import { ComponentFixture, TestBed } from "@angular/core/testing";
+import { I18nTestingModule, RoutingService } from "@spartacus/core";
 import {
   CustomerTicketingFacade,
   STATUS,
   STATUS_NAME,
-  TicketEvent,
-} from '@spartacus/customer-ticketing/root';
-<<<<<<< HEAD
-import { LaunchDialogService } from '@spartacus/storefront';
-import { EMPTY, of } from 'rxjs';
-=======
+  TicketEvent
+} from "@spartacus/customer-ticketing/root";
 import {
   FileUploadModule,
   FocusConfig,
   FormErrorsModule,
   ICON_TYPE,
-  LaunchDialogService,
-} from '@spartacus/storefront';
-import { EMPTY } from 'rxjs';
->>>>>>> e50e64ab
-import { CustomerTicketingReopenDialogComponent } from './customer-ticketing-reopen-dialog.component';
+  LaunchDialogService
+} from "@spartacus/storefront";
+import { EMPTY } from "rxjs";
+import { LaunchDialogService } from "@spartacus/storefront";
+import { EMPTY, of } from "rxjs";
+import { CustomerTicketingReopenDialogComponent } from "./customer-ticketing-reopen-dialog.component";
 import createSpy = jasmine.createSpy;
-import { Component, Directive, Input } from '@angular/core';
-import { ReactiveFormsModule } from '@angular/forms';
+import { Component, Directive, Input } from "@angular/core";
+import { ReactiveFormsModule } from "@angular/forms";
 
 class MockLaunchDialogService implements Partial<LaunchDialogService> {
-  closeDialog(_reason: string): void {}
+  closeDialog(_reason: string): void {
+  }
 }
+
 class MockCustomerTicketingFacade implements Partial<CustomerTicketingFacade> {
   createTicketEvent = createSpy().and.returnValue(EMPTY);
   uploadAttachment = createSpy().and.returnValue(EMPTY);
@@ -37,21 +36,21 @@
 }
 
 @Directive({
-  selector: '[cxFocus]',
+  selector: "[cxFocus]"
 })
 export class MockKeyboadFocusDirective {
-  @Input('cxFocus') config: FocusConfig = {};
+  @Input("cxFocus") config: FocusConfig = {};
 }
 
 @Component({
-  selector: 'cx-icon',
-  template: '',
+  selector: "cx-icon",
+  template: ""
 })
 class MockCxIconComponent {
   @Input() type: ICON_TYPE;
 }
 
-describe('CustomerTicketingReopenDialogComponent', () => {
+describe("CustomerTicketingReopenDialogComponent", () => {
   let component: CustomerTicketingReopenDialogComponent;
   let fixture: ComponentFixture<CustomerTicketingReopenDialogComponent>;
   let customerTicketingFacade: CustomerTicketingFacade;
@@ -62,21 +61,21 @@
         I18nTestingModule,
         ReactiveFormsModule,
         FormErrorsModule,
-        FileUploadModule,
+        FileUploadModule
       ],
       declarations: [
         CustomerTicketingReopenDialogComponent,
         MockKeyboadFocusDirective,
-        MockCxIconComponent,
+        MockCxIconComponent
       ],
       providers: [
         { provide: LaunchDialogService, useClass: MockLaunchDialogService },
         {
           provide: CustomerTicketingFacade,
-          useClass: MockCustomerTicketingFacade,
+          useClass: MockCustomerTicketingFacade
         },
-        { provide: RoutingService, useClass: MockRoutingService },
-      ],
+        { provide: RoutingService, useClass: MockRoutingService }
+      ]
     }).compileComponents();
 
     customerTicketingFacade = TestBed.inject(CustomerTicketingFacade);
@@ -88,35 +87,35 @@
     fixture.detectChanges();
   });
 
-  it('should create', () => {
+  it("should create", () => {
     expect(component).toBeTruthy();
   });
 
-  it('should build form', () => {
-    expect(component.form.get('message')?.value).toBeDefined();
-    expect(component.form.get('file')?.value).toBeDefined();
+  it("should build form", () => {
+    expect(component.form.get("message")?.value).toBeDefined();
+    expect(component.form.get("file")?.value).toBeDefined();
   });
 
-  describe('reopenRequest', () => {
-    it('should not call createTicketEvent if the form is invalid', () => {
-      component.form.get('message')?.setValue('');
+  describe("reopenRequest", () => {
+    it("should not call createTicketEvent if the form is invalid", () => {
+      component.form.get("message")?.setValue("");
       component.reopenRequest();
 
       expect(customerTicketingFacade.createTicketEvent).not.toHaveBeenCalled();
     });
 
-    describe('when the form is valid', () => {
+    describe("when the form is valid", () => {
       beforeEach(() => {
-        component.form.get('message')?.setValue('mockMessage');
+        component.form.get("message")?.setValue("mockMessage");
       });
 
-      it('should call createTicketEvent if the form is valid', () => {
+      it("should call createTicketEvent if the form is valid", () => {
         const mockEvent = {
-          message: 'mockMessage',
+          message: "mockMessage",
           toStatus: {
             id: STATUS.INPROCESS,
-            name: STATUS_NAME.INPROCESS,
-          },
+            name: STATUS_NAME.INPROCESS
+          }
         };
         const mustWaitForAttachment = false;
 
@@ -128,21 +127,21 @@
         );
       });
 
-      it('should upload attachements after creating ticket', () => {
+      it("should upload attachements after creating ticket", () => {
         const mockFileList: File[] = [
-          new File(['foo'], 'foo.txt', {
-            type: 'text/plain',
-          }),
+          new File(["foo"], "foo.txt", {
+            type: "text/plain"
+          })
         ];
         (mockFileList as any).item = (i: number) => mockFileList[i]; // mock FileList's accessor
-        component.form.get('file')?.setValue(mockFileList);
+        component.form.get("file")?.setValue(mockFileList);
         const mockTicketEvent: TicketEvent = {
-          code: 'code-000001',
-          createdAt: 'mock-create-date',
-          author: 'mock-author',
-          message: 'mock-message',
+          code: "code-000001",
+          createdAt: "mock-create-date",
+          author: "mock-author",
+          message: "mock-message",
           addedByAgent: true,
-          ticketEventAttachments: [{}],
+          ticketEventAttachments: [{}]
         };
         (
           customerTicketingFacade.createTicketEvent as jasmine.Spy
