--- conflicted
+++ resolved
@@ -1,11 +1,7 @@
 import { Component } from '@angular/core';
 import { ComponentFixture, TestBed } from '@angular/core/testing';
-<<<<<<< HEAD
-import { I18nTestingModule } from '@spartacus/core';
-=======
 import { I18nTestingModule, RoutingService } from '@spartacus/core';
 import { LaunchDialogService } from '@spartacus/storefront';
->>>>>>> 73b78b26
 import { CustomerTicketingDialogComponent } from './customer-ticketing-dialog.component';
 
 @Component({
@@ -29,15 +25,11 @@
   beforeEach(async () => {
     await TestBed.configureTestingModule({
       imports: [I18nTestingModule],
-<<<<<<< HEAD
-      declarations: [CustomerTicketingDialogComponent],
-=======
       declarations: [DialogComponent],
       providers: [
         { provide: LaunchDialogService, useClass: MockLaunchDialogService },
         { provide: RoutingService, useClass: MockRoutingService },
       ],
->>>>>>> 73b78b26
     }).compileComponents();
 
     launchDialogService = TestBed.inject(LaunchDialogService);
