--- conflicted
+++ resolved
@@ -11,10 +11,7 @@
 import { merge, Subscription } from 'rxjs';
 import { STATUS } from '../model';
 import {
-<<<<<<< HEAD
   CreateEvent,
-=======
->>>>>>> 73b78b26
   GetTicketAssociatedObjectsQueryResetEvent,
   GetTicketCategoryQueryResetEvent,
   GetTicketQueryReloadEvent,
@@ -34,7 +31,6 @@
   ) {
     this.onGetTicketQueryReload();
     this.onLoginAndLogoutEvent();
-<<<<<<< HEAD
     this.onCreateEvent();
   }
   onCreateEvent() {
@@ -48,9 +44,7 @@
         );
       })
     );
-=======
     this.onTicketEventCreated();
->>>>>>> 73b78b26
   }
 
   protected onGetTicketQueryReload(): void {
@@ -77,8 +71,6 @@
           {},
           GetTicketAssociatedObjectsQueryResetEvent
         );
-<<<<<<< HEAD
-=======
       })
     );
   }
@@ -95,7 +87,6 @@
           },
           GlobalMessageType.MSG_TYPE_CONFIRMATION
         );
->>>>>>> 73b78b26
       })
     );
   }
