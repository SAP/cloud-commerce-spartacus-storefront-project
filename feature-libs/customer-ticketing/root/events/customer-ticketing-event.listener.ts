import { Injectable, OnDestroy } from '@angular/core';
import {
  CurrencySetEvent,
  EventService,
  GlobalMessageService,
  GlobalMessageType,
  LanguageSetEvent,
  LoginEvent,
  LogoutEvent,
} from '@spartacus/core';
import { merge, Subscription } from 'rxjs';
import { STATUS } from '../model';
import {
  GetTicketAssociatedObjectsQueryResetEvent,
  GetTicketCategoryQueryResetEvent,
  GetTicketQueryReloadEvent,
  GetTicketQueryResetEvent,
  TicketEventCreatedEvent,
} from './customer-ticketing.events';

@Injectable({
  providedIn: 'root',
})
export class CustomerTicketingEventListener implements OnDestroy {
  protected subscriptions = new Subscription();

  constructor(
    protected eventService: EventService,
    protected globalMessageService: GlobalMessageService
  ) {
    this.onGetTicketQueryReload();
<<<<<<< HEAD
    this.onGetTicketQueryReset();
=======
    this.onLoginAndLogoutEvent();
>>>>>>> 73b78b26
    this.onTicketEventCreated();
  }

  protected onGetTicketQueryReload(): void {
    this.subscriptions.add(
      merge(
        this.eventService.get(LanguageSetEvent),
        this.eventService.get(CurrencySetEvent),
        this.eventService.get(TicketEventCreatedEvent)
      ).subscribe(() => {
        this.eventService.dispatch({}, GetTicketQueryReloadEvent);
      })
    );
  }

  protected onLoginAndLogoutEvent(): void {
    this.subscriptions.add(
      merge(
        this.eventService.get(LogoutEvent),
        this.eventService.get(LoginEvent)
      ).subscribe(() => {
        this.eventService.dispatch({}, GetTicketQueryResetEvent);
        this.eventService.dispatch({}, GetTicketCategoryQueryResetEvent);
        this.eventService.dispatch(
          {},
          GetTicketAssociatedObjectsQueryResetEvent
        );
      })
    );
  }

  protected onTicketEventCreated(): void {
    this.subscriptions.add(
      this.eventService.get(TicketEventCreatedEvent).subscribe(({ status }) => {
        this.globalMessageService.add(
          {
            key:
              status === STATUS.CLOSED
                ? 'customerTicketing.requestClosed'
                : 'customerTicketing.requestReopened',
          },
          GlobalMessageType.MSG_TYPE_CONFIRMATION
        );
      })
    );
  }

  protected onTicketEventCreated(): void {
    this.subscriptions.add(
      this.eventService.get(TicketEventCreatedEvent).subscribe(({ status }) => {
        if (status === STATUS.CLOSE) {
          this.globalMessageService.add(
            {
              key: 'customerTicketing.requestClosed',
            },
            GlobalMessageType.MSG_TYPE_CONFIRMATION
          );
        } else if (status === STATUS.INPROCESS || status === STATUS.OPEN) {
          this.globalMessageService.add(
            {
              key: 'customerTicketing.requestReopened',
            },
            GlobalMessageType.MSG_TYPE_CONFIRMATION
          );
        }
      })
    );
  }

  ngOnDestroy(): void {
    this.subscriptions.unsubscribe();
  }
}<|MERGE_RESOLUTION|>--- conflicted
+++ resolved
@@ -29,11 +29,7 @@
     protected globalMessageService: GlobalMessageService
   ) {
     this.onGetTicketQueryReload();
-<<<<<<< HEAD
-    this.onGetTicketQueryReset();
-=======
     this.onLoginAndLogoutEvent();
->>>>>>> 73b78b26
     this.onTicketEventCreated();
   }
 
@@ -68,22 +64,6 @@
   protected onTicketEventCreated(): void {
     this.subscriptions.add(
       this.eventService.get(TicketEventCreatedEvent).subscribe(({ status }) => {
-        this.globalMessageService.add(
-          {
-            key:
-              status === STATUS.CLOSED
-                ? 'customerTicketing.requestClosed'
-                : 'customerTicketing.requestReopened',
-          },
-          GlobalMessageType.MSG_TYPE_CONFIRMATION
-        );
-      })
-    );
-  }
-
-  protected onTicketEventCreated(): void {
-    this.subscriptions.add(
-      this.eventService.get(TicketEventCreatedEvent).subscribe(({ status }) => {
         if (status === STATUS.CLOSE) {
           this.globalMessageService.add(
             {
