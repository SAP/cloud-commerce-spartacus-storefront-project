--- conflicted
+++ resolved
@@ -8,14 +8,11 @@
   static readonly type = 'GetTicketQueryReloadEvent';
 }
 
-<<<<<<< HEAD
-=======
 export class TicketEventCreatedEvent extends CxEvent {
   static readonly type = 'TicketEventCreatedEvent';
   status: string;
 }
 
->>>>>>> 73b78b26
 export class GetTicketCategoryQueryResetEvent extends CxEvent {
   static readonly type = 'GetTicketCategoryQueryResetEvent';
 }
@@ -30,11 +27,7 @@
 
 export class GetTicketAssociatedObjectsQueryReloadEvent extends CxEvent {
   static readonly type = 'GetTicketAssociatedObjectsQueryReloadEvent';
-<<<<<<< HEAD
 }
-
 export class CreateEvent extends CxEvent {
   static readonly type = 'CreateEvent';
-=======
->>>>>>> 73b78b26
 }