import { CxEvent } from '@spartacus/core';

export class GetTicketQueryResetEvent extends CxEvent {
  static readonly type = 'GetTicketQueryResetEvent';
}

export class GetTicketQueryReloadEvent extends CxEvent {
  static readonly type = 'GetTicketQueryReloadEvent';
}

export class TicketEventCreatedEvent extends CxEvent {
  static readonly type = 'TicketEventCreatedEvent';
  status: string;
<<<<<<< HEAD
=======
}

export class GetTicketCategoryQueryResetEvent extends CxEvent {
  static readonly type = 'GetTicketCategoryQueryResetEvent';
}

export class GetTicketCategoryQueryReloadEvent extends CxEvent {
  static readonly type = 'GetTicketCategoryQueryReloadEvent';
}

export class GetTicketAssociatedObjectsQueryResetEvent extends CxEvent {
  static readonly type = 'GetTicketAssociatedObjectsQueryResetEvent';
}

export class GetTicketAssociatedObjectsQueryReloadEvent extends CxEvent {
  static readonly type = 'GetTicketAssociatedObjectsQueryReloadEvent';
>>>>>>> 73b78b26
}<|MERGE_RESOLUTION|>--- conflicted
+++ resolved
@@ -11,8 +11,6 @@
 export class TicketEventCreatedEvent extends CxEvent {
   static readonly type = 'TicketEventCreatedEvent';
   status: string;
-<<<<<<< HEAD
-=======
 }
 
 export class GetTicketCategoryQueryResetEvent extends CxEvent {
@@ -29,5 +27,4 @@
 
 export class GetTicketAssociatedObjectsQueryReloadEvent extends CxEvent {
   static readonly type = 'GetTicketAssociatedObjectsQueryReloadEvent';
->>>>>>> 73b78b26
 }