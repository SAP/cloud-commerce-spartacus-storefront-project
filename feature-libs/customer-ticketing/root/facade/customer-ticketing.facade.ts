import { Injectable } from '@angular/core';
import { facadeFactory, QueryState } from '@spartacus/core';
import { Observable } from 'rxjs';
import { CUSTOMER_TICKETING_FEATURE } from '../feature-name';
import {
  AssociatedObject,
  Category,
  TicketDetails,
  TicketEvent,
<<<<<<< HEAD
=======
  TicketList,
>>>>>>> 91a7e38c
  TicketStarter,
} from '../model';
@Injectable({
  providedIn: 'root',
  useFactory: () =>
    facadeFactory({
      facade: CustomerTicketingFacade,
      feature: CUSTOMER_TICKETING_FEATURE,
      methods: [
        'getTicketState',
        'getTicket',
        'getTicketsState',
        'getTickets',
        'createTicketEvent',
        'getTicketCategoriesState',
        'getTicketCategories',
        'getTicketAssociatedObjectsState',
        'getTicketAssociatedObjects',
<<<<<<< HEAD
        'uploadAttachment',
        'createTicket',
=======
        'createTicket',
        'uploadAttachment',
>>>>>>> 91a7e38c
      ],
    }),
})
export abstract class CustomerTicketingFacade {
  abstract getTicketState(): Observable<QueryState<TicketDetails | undefined>>;

  abstract getTicket(): Observable<TicketDetails | undefined>;

  abstract getTicketsState(
    pageSize: number,
    currentPage?: number,
    sort?: string
  ): Observable<QueryState<TicketList | undefined>>;

  abstract getTickets(
    pageSize: number,
    currentPage?: number,
    sort?: string
  ): Observable<TicketList | undefined>;

  abstract getTicketCategoriesState(): Observable<QueryState<Category[]>>;

  abstract getTicketCategories(): Observable<Category[]>;

  abstract getTicketAssociatedObjectsState(): Observable<
    QueryState<AssociatedObject[]>
  >;

  abstract getTicketAssociatedObjects(): Observable<AssociatedObject[]>;

  abstract createTicket(
    ticket: TicketStarter
  ): Observable<TicketDetails | unknown>;

<<<<<<< HEAD
  abstract createTicketEvent(
    ticketEvent: TicketEvent
  ): Observable<TicketEvent | unknown>;

  abstract uploadAttachment(
    file: File | null,
    eventCode: string,
    ticketId?: string
=======
  abstract createTicketEvent(ticketEvent: TicketEvent): Observable<TicketEvent>;

  abstract uploadAttachment(file: File, eventCode: string): Observable<unknown>;

  abstract downloadAttachment(
    eventCode: string,
    attachmentId: string
>>>>>>> 91a7e38c
  ): Observable<unknown>;
}<|MERGE_RESOLUTION|>--- conflicted
+++ resolved
@@ -7,10 +7,6 @@
   Category,
   TicketDetails,
   TicketEvent,
-<<<<<<< HEAD
-=======
-  TicketList,
->>>>>>> 91a7e38c
   TicketStarter,
 } from '../model';
 @Injectable({
@@ -29,13 +25,8 @@
         'getTicketCategories',
         'getTicketAssociatedObjectsState',
         'getTicketAssociatedObjects',
-<<<<<<< HEAD
-        'uploadAttachment',
-        'createTicket',
-=======
         'createTicket',
         'uploadAttachment',
->>>>>>> 91a7e38c
       ],
     }),
 })
@@ -70,23 +61,16 @@
     ticket: TicketStarter
   ): Observable<TicketDetails | unknown>;
 
-<<<<<<< HEAD
-  abstract createTicketEvent(
-    ticketEvent: TicketEvent
-  ): Observable<TicketEvent | unknown>;
-
   abstract uploadAttachment(
     file: File | null,
     eventCode: string,
     ticketId?: string
-=======
+  ): Observable<unknown>;
+
   abstract createTicketEvent(ticketEvent: TicketEvent): Observable<TicketEvent>;
-
-  abstract uploadAttachment(file: File, eventCode: string): Observable<unknown>;
 
   abstract downloadAttachment(
     eventCode: string,
     attachmentId: string
->>>>>>> 91a7e38c
   ): Observable<unknown>;
 }