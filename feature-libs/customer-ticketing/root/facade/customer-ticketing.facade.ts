--- conflicted
+++ resolved
@@ -6,14 +6,9 @@
   AssociatedObject,
   Category,
   TicketDetails,
-<<<<<<< HEAD
+  TicketEvent,
   TicketStarter,
 } from '../model';
-=======
-  TicketEvent,
-} from '../model';
-
->>>>>>> 73b78b26
 @Injectable({
   providedIn: 'root',
   useFactory: () =>
@@ -23,18 +18,12 @@
       methods: [
         'getTicketState',
         'getTicket',
-<<<<<<< HEAD
-=======
         'createTicketEvent',
->>>>>>> 73b78b26
         'getTicketCategoriesState',
         'getTicketCategories',
         'getTicketAssociatedObjectsState',
         'getTicketAssociatedObjects',
-<<<<<<< HEAD
         'createTicket',
-=======
->>>>>>> 73b78b26
       ],
     }),
 })
@@ -53,13 +42,11 @@
 
   abstract getTicketAssociatedObjects(): Observable<AssociatedObject[]>;
 
-<<<<<<< HEAD
   abstract createTicket(
     ticket: TicketStarter
   ): Observable<TicketStarter | unknown>;
-=======
+
   abstract createTicketEvent(
     ticketEvent: TicketEvent
   ): Observable<TicketEvent | unknown>;
->>>>>>> 73b78b26
 }