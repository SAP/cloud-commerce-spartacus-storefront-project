--- conflicted
+++ resolved
@@ -23,11 +23,8 @@
         'getTicketCategories',
         'getTicketAssociatedObjectsState',
         'getTicketAssociatedObjects',
-<<<<<<< HEAD
         'createTicket',
-=======
         'uploadAttachment',
->>>>>>> 1d06689e
       ],
     }),
 })
@@ -46,15 +43,10 @@
 
   abstract getTicketAssociatedObjects(): Observable<AssociatedObject[]>;
 
-<<<<<<< HEAD
   abstract createTicket(
     ticket: TicketStarter
   ): Observable<TicketDetails | unknown>;
 
-  abstract createTicketEvent(
-    ticketEvent: TicketEvent
-  ): Observable<TicketEvent | unknown>;
-=======
   abstract createTicketEvent(ticketEvent: TicketEvent): Observable<TicketEvent>;
 
   abstract uploadAttachment(
@@ -66,5 +58,4 @@
     eventCode: string,
     attachmentId: string
   ): Observable<unknown>;
->>>>>>> 1d06689e
 }