--- conflicted
+++ resolved
@@ -7,11 +7,8 @@
   Category,
   TicketDetails,
   TicketEvent,
-<<<<<<< HEAD
+  TicketList,
   TicketStarter,
-=======
-  TicketList,
->>>>>>> 5267da95
 } from '../model';
 @Injectable({
   providedIn: 'root',
