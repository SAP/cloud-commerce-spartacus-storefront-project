import { PaginationModel, SortModel } from '@spartacus/core';

export const enum TEXT_COLOR_CLASS {
  GREY = 'cx-text-grey',
  GREEN = 'cx-text-green',
}

export const enum STATUS {
  OPEN = 'OPEN',
  CLOSED = 'CLOSED',
  INPROCESS = 'INPROCESS',
}

export const enum STATUS_NAME {
  OPEN = 'Open',
  CLOSED = 'Closed',
  INPROCESS = 'INPROCESS',
}

export interface TicketDetails {
  availableStatusTransitions?: Array<Status>;
  id?: string;
  createdAt?: string;
  modifiedAt?: string;
  status?: Status;
  subject?: string;
  ticketCategory?: Category;
  ticketEvents?: Array<TicketEvent>;
}

export interface Status {
  id: string;
  name: string;
}

export interface Category {
  id: string;
  name: string;
}

export interface CategoriesList {
  ticketCategories?: Category[];
}

export interface AssociatedObject {
  code: string;
  modifiedAt: string;
  type: string;
}

export interface AssociatedObjectsList {
  ticketAssociatedObjects: AssociatedObject[];
}

export interface TicketEvent {
  author?: string;
  createdAt?: string;
  message?: string;
  toStatus?: Status;
  code?: string;
  addedByAgent?: boolean;
  ticketEventAttachments?: Array<Attachment>;
}

export interface Attachment {
  id?: string;
  filename?: string;
}

export interface TicketList {
  pagination?: PaginationModel;
  sorts?: SortModel[];
  tickets?: Array<TicketDetails>;
}

export interface TicketSearchConfig {
  pageSize?: number;
  currentPage?: number;
  sort?: string;
}

export interface TicketStarter {
  associatedTo?: AssociatedObject;
  message?: string;
  subject?: string;
  ticketCategory?: Category;
<<<<<<< HEAD
  attachments?: Array<Attachment>;
=======
>>>>>>> 91a7e38c
}<|MERGE_RESOLUTION|>--- conflicted
+++ resolved
@@ -84,8 +84,5 @@
   message?: string;
   subject?: string;
   ticketCategory?: Category;
-<<<<<<< HEAD
   attachments?: Array<Attachment>;
-=======
->>>>>>> 91a7e38c
 }