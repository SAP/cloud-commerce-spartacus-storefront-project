import { SortModel, PaginationModel } from '@spartacus/core';

export const enum TEXT_COLOR_CLASS {
  GREY = 'cx-text-grey',
  GREEN = 'cx-text-green',
}

export const enum STATUS {
  OPEN = 'OPEN',
  CLOSED = 'CLOSED',
  INPROCESS = 'INPROCESS',
}

export const enum STATUS_NAME {
  OPEN = 'Open',
  CLOSED = 'Closed',
  INPROCESS = 'INPROCESS',
}

export interface TicketDetails {
  availableStatusTransitions?: Array<Status>;
  id?: string;
  createdAt?: string;
  modifiedAt?: string;
  status?: Status;
  subject?: string;
  ticketCategory?: Category;
  ticketEvents?: Array<TicketEvent>;
}

export interface Status {
  id: string;
  name: string;
}

export interface Category {
  id: string;
  name: string;
}

export interface CategoriesList {
  ticketCategories?: Category[];
}

export interface AssociatedObject {
  code: string;
  modifiedAt: string;
  type: string;
}

export interface AssociatedObjectsList {
  ticketAssociatedObjects: AssociatedObject[];
}

export interface TicketEvent {
  author?: string;
  createdAt?: string;
  message?: string;
  toStatus?: Status;
<<<<<<< HEAD
  addedByAgent?: boolean;
=======
  code?: string;
  addedByAgent?: boolean;
  attachments?: Array<Attachment>;
}

export interface Attachment {
  id?: string;
  filename?: string;
>>>>>>> 3d9c217d
}

export interface TicketList {
  pagination?: PaginationModel;
  sorts?: SortModel[];
  tickets?: Array<TicketDetails>;
}

export interface TicketSearchConfig {
  pageSize?: number;
  currentPage?: number;
  sort?: string;
}<|MERGE_RESOLUTION|>--- conflicted
+++ resolved
@@ -57,9 +57,6 @@
   createdAt?: string;
   message?: string;
   toStatus?: Status;
-<<<<<<< HEAD
-  addedByAgent?: boolean;
-=======
   code?: string;
   addedByAgent?: boolean;
   attachments?: Array<Attachment>;
@@ -68,7 +65,6 @@
 export interface Attachment {
   id?: string;
   filename?: string;
->>>>>>> 3d9c217d
 }
 
 export interface TicketList {
