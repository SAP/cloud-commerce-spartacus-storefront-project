--- conflicted
+++ resolved
@@ -1,13 +1,9 @@
 export * from './index';
 
 /** AUGMENTABLE_TYPES_START */
-<<<<<<< HEAD
 export {
-  CUSTOM_CLASS,
+  TEXT_COLOR_CLASS,
   STATUS,
   STATUS_NAME,
 } from './model/customer-ticketing.model';
-=======
-export { TEXT_COLOR_CLASS, STATUS } from './model/customer-ticketing.model';
->>>>>>> 87c441ef
 /** AUGMENTABLE_TYPES_END */