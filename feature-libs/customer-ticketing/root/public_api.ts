--- conflicted
+++ resolved
@@ -2,11 +2,7 @@
 
 /** AUGMENTABLE_TYPES_START */
 export {
-<<<<<<< HEAD
-  CUSTOM_CLASS,
-=======
   TEXT_COLOR_CLASS,
->>>>>>> 73b78b26
   STATUS,
   STATUS_NAME,
 } from './model/customer-ticketing.model';
