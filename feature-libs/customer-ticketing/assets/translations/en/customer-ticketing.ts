export const customerTicketing = {
  customerTicketing: {
    mainLogoLabel: 'SAP',
    mainTitle: 'Customer Ticketing',
    ticketId: 'ID',
    createdOn: 'Created On',
    changedOn: 'Changed On',
    status: 'Status',
    reopenRequest: 'Reopen Request',
    closeRequest: 'Close Request',
    message: 'Message',
    cancel: 'Cancel',
    submit: 'Submit',
    charactersLeft: 'Characters Left: {{count}}',
    uploadFile: 'Upload File',
    fileSizeLimit: 'File Size Limit: {{count}}MB',
    maximumAttachment: 'Maximum of one attachment per message',
    createNewTicket: 'Add',
    addNewRequest: 'Add New Request',
    subject: 'Subject',
    category: 'Category',
    associateTo: 'Associate To',
    attachments: 'Attachments',
  },

  customerTicketingList: {
    subject: 'Subject',
    ticketCategory: 'Category',
    sortSubtitle: 'Sort by',
<<<<<<< HEAD
=======
    sortOrders: 'Sort orders',
>>>>>>> f3cf592b
    noTickets: `You don't have any request`,
    requestTitle: 'All Requests',

    mobile: {
      ticketIdFull: 'Ticket ID',
    },
  },
};<|MERGE_RESOLUTION|>--- conflicted
+++ resolved
@@ -27,10 +27,7 @@
     subject: 'Subject',
     ticketCategory: 'Category',
     sortSubtitle: 'Sort by',
-<<<<<<< HEAD
-=======
     sortOrders: 'Sort orders',
->>>>>>> f3cf592b
     noTickets: `You don't have any request`,
     requestTitle: 'All Requests',
 
