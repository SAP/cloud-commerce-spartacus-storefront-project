--- conflicted
+++ resolved
@@ -9,14 +9,11 @@
         getTicketCategories: '/ticketCategories',
         getTicketAssociatedObjects:
           'users/${customerId}/ticketAssociatedObjects',
-<<<<<<< HEAD
         createTicket: 'users/${customerId}/tickets',
-=======
         uploadAttachment:
           '/users/${customerId}/tickets/${ticketId}/events/${eventCode}/attachments',
         downloadAttachment:
           '/users/${customerId}/tickets/${ticketId}/events/${eventCode}/attachments/${attachmentId}',
->>>>>>> 1d06689e
       },
     },
   },
