--- conflicted
+++ resolved
@@ -5,13 +5,10 @@
     occ: {
       endpoints: {
         getTicket: 'users/${customerId}/tickets/${ticketId}',
-<<<<<<< HEAD
         createTicketEvent: 'users/${customerId}/tickets/${ticketId}/events',
-=======
         getTicketCategories: '/ticketCategories',
         getTicketAssociatedObjects:
           'users/${customerId}/ticketAssociatedObjects',
->>>>>>> 87c441ef
       },
     },
   },
