import { OccConfig } from '@spartacus/core';

export const defaultOccCustomerTicketingConfig: OccConfig = {
  backend: {
    occ: {
      endpoints: {
        getTicket: 'users/${customerId}/tickets/${ticketId}',
        createTicketEvent: 'users/${customerId}/tickets/${ticketId}/events',
        getTicketCategories: '/ticketCategories',
        getTicketAssociatedObjects:
          'users/${customerId}/ticketAssociatedObjects',
<<<<<<< HEAD
        uploadAttachment:
          '/users/${customerId}/tickets/${ticketId}/events/${eventCode}/attachments',
=======
        createTicket: 'users/${customerId}/tickets',
>>>>>>> 05ab3b01
      },
    },
  },
};<|MERGE_RESOLUTION|>--- conflicted
+++ resolved
@@ -9,12 +9,9 @@
         getTicketCategories: '/ticketCategories',
         getTicketAssociatedObjects:
           'users/${customerId}/ticketAssociatedObjects',
-<<<<<<< HEAD
         uploadAttachment:
           '/users/${customerId}/tickets/${ticketId}/events/${eventCode}/attachments',
-=======
         createTicket: 'users/${customerId}/tickets',
->>>>>>> 05ab3b01
       },
     },
   },
