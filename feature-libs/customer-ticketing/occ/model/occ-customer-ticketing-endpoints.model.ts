--- conflicted
+++ resolved
@@ -8,26 +8,6 @@
      * * @member {string}
      */
     getTicket?: string | OccEndpoint;
-<<<<<<< HEAD
-    /**
-     * Endpoint to get ticket categories
-     *
-     * * @member {string}
-     */
-    getTicketCategories?: string | OccEndpoint;
-    /**
-     * Endpoint to get ticket associated objects
-     *
-     * * @member {string}
-     */
-    getTicketAssociatedObjects?: string | OccEndpoint;
-    /**
-     * Endpoint to create ticket
-     *
-     * * @member {string}
-     */
-    createTicket?: string | OccEndpoint;
-=======
 
     /**
      * Endpoint to create a ticket event
@@ -47,6 +27,12 @@
      * * @member {string}
      */
     getTicketAssociatedObjects?: string | OccEndpoint;
->>>>>>> 73b78b26
+
+    /**
+     * Endpoint to create ticket
+     *
+     * * @member {string}
+     */
+    createTicket?: string | OccEndpoint;
   }
 }