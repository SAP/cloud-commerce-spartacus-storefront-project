import { OccEndpoint } from '@spartacus/core';

declare module '@spartacus/core' {
  interface OccEndpoints {
    /**
     * Endpoint to get ticket details by ticket id
     *
     * * @member {string}
     */
    getTicket?: string | OccEndpoint;

    /**
     * Endpoint to create a ticket event
     *
     * * @member {string}
     */
    createTicketEvent?: string | OccEndpoint;
    /**
     * Endpoint to get ticket categories
     *
     * * @member {string}
     */
    getTicketCategories?: string | OccEndpoint;
    /**
     * Endpoint to get ticket associated objects
     *
     * * @member {string}
     */
    getTicketAssociatedObjects?: string | OccEndpoint;

    /**
     * Endpoint to upload an attachment
     *
     * * @member {string}
     */
    uploadAttachment?: string | OccEndpoint;
<<<<<<< HEAD
    /**
     * Endpoint to create ticket
     *
     * * @member {string}
     */
    createTicket?: string | OccEndpoint;
=======

    /**
     * Endpoint to download an attachment
     *
     * * @member {string}
     */
    downloadAttachment?: string | OccEndpoint;
>>>>>>> a5021071
  }
}<|MERGE_RESOLUTION|>--- conflicted
+++ resolved
@@ -34,14 +34,12 @@
      * * @member {string}
      */
     uploadAttachment?: string | OccEndpoint;
-<<<<<<< HEAD
     /**
      * Endpoint to create ticket
      *
      * * @member {string}
      */
     createTicket?: string | OccEndpoint;
-=======
 
     /**
      * Endpoint to download an attachment
@@ -49,6 +47,5 @@
      * * @member {string}
      */
     downloadAttachment?: string | OccEndpoint;
->>>>>>> a5021071
   }
 }