import { OccEndpoint } from '@spartacus/core';

declare module '@spartacus/core' {
  interface OccEndpoints {
    /**
     * Endpoint to get ticket details by ticket id
     *
     * * @member {string}
     */
    getTicket?: string | OccEndpoint;
<<<<<<< HEAD

    /**
     * Endpoint to create a ticket event
     *
     * * @member {string}
     */
    createTicketEvent?: string | OccEndpoint;
=======
    /**
     * Endpoint to get ticket categories
     *
     * * @member {string}
     */
    getTicketCategories?: string | OccEndpoint;
    /**
     * Endpoint to get ticket associated objects
     *
     * * @member {string}
     */
    getTicketAssociatedObjects?: string | OccEndpoint;
>>>>>>> 87c441ef
  }
}<|MERGE_RESOLUTION|>--- conflicted
+++ resolved
@@ -8,7 +8,6 @@
      * * @member {string}
      */
     getTicket?: string | OccEndpoint;
-<<<<<<< HEAD
 
     /**
      * Endpoint to create a ticket event
@@ -16,7 +15,6 @@
      * * @member {string}
      */
     createTicketEvent?: string | OccEndpoint;
-=======
     /**
      * Endpoint to get ticket categories
      *
@@ -29,6 +27,5 @@
      * * @member {string}
      */
     getTicketAssociatedObjects?: string | OccEndpoint;
->>>>>>> 87c441ef
   }
 }