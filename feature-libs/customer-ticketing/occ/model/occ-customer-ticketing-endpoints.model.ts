--- conflicted
+++ resolved
@@ -15,15 +15,6 @@
      * * @member {string}
      */
     createTicketEvent?: string | OccEndpoint;
-<<<<<<< HEAD
-
-    /**
-     * Endpoint to upload an attachment
-     *
-     * * @member {string}
-     */
-    uploadAttachment?: string | OccEndpoint;
-=======
     /**
      * Endpoint to get ticket categories
      *
@@ -36,6 +27,12 @@
      * * @member {string}
      */
     getTicketAssociatedObjects?: string | OccEndpoint;
->>>>>>> 73b78b26
+
+    /**
+     * Endpoint to upload an attachment
+     *
+     * * @member {string}
+     */
+    uploadAttachment?: string | OccEndpoint;
   }
 }