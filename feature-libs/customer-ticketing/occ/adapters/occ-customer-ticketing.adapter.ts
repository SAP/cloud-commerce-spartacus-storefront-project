--- conflicted
+++ resolved
@@ -7,16 +7,11 @@
 } from '@spartacus/core';
 import {
   CustomerTicketingAdapter,
-<<<<<<< HEAD
+  CUSTOMER_TICKETING_ASSOCIATED_OBJECTS_NORMALIZER,
+  CUSTOMER_TICKETING_CATEGORY_NORMALIZER,
   CUSTOMER_TICKETING_DETAILS_NORMALIZER,
   CUSTOMER_TICKETING_EVENT_NORMALIZER,
   CUSTOMER_TICKETING_FILE_NORMALIZER,
-} from '@spartacus/customer-ticketing/core';
-import { TicketDetails, TicketEvent } from '@spartacus/customer-ticketing/root';
-=======
-  CUSTOMER_TICKETING_ASSOCIATED_OBJECTS_NORMALIZER,
-  CUSTOMER_TICKETING_CATEGORY_NORMALIZER,
-  CUSTOMER_TICKETING_NORMALIZER,
 } from '@spartacus/customer-ticketing/core';
 import {
   AssociatedObject,
@@ -26,7 +21,6 @@
   TicketDetails,
   TicketEvent,
 } from '@spartacus/customer-ticketing/root';
->>>>>>> 73b78b26
 import { Observable, throwError } from 'rxjs';
 import { catchError, map } from 'rxjs/operators';
 
@@ -103,14 +97,9 @@
   ): Observable<TicketEvent> {
     ticketEvent = this.converter.convert(
       ticketEvent,
-<<<<<<< HEAD
       CUSTOMER_TICKETING_EVENT_NORMALIZER
     );
 
-=======
-      CUSTOMER_TICKETING_NORMALIZER
-    );
->>>>>>> 73b78b26
     return this.http
       .post<TicketEvent>(
         this.getCreateTicketEventEndpoint(customerId, ticketId),
@@ -121,11 +110,7 @@
       )
       .pipe(
         catchError((error) => throwError(normalizeHttpError(error))),
-<<<<<<< HEAD
         this.converter.pipeable(CUSTOMER_TICKETING_EVENT_NORMALIZER)
-=======
-        this.converter.pipeable(CUSTOMER_TICKETING_NORMALIZER)
->>>>>>> 73b78b26
       );
   }
 
@@ -140,7 +125,6 @@
       },
     });
   }
-<<<<<<< HEAD
 
   uploadAttachment(
     customerId: string,
@@ -176,6 +160,4 @@
       },
     });
   }
-=======
->>>>>>> 73b78b26
 }