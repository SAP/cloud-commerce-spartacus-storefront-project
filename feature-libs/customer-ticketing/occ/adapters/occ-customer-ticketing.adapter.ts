import { HttpClient, HttpHeaders } from '@angular/common/http';
import { Injectable } from '@angular/core';
import {
  ConverterService,
  normalizeHttpError,
  OccEndpointsService,
} from '@spartacus/core';
import {
  CustomerTicketingAdapter,
  CUSTOMER_TICKETING_ASSOCIATED_OBJECTS_NORMALIZER,
  CUSTOMER_TICKETING_CATEGORY_NORMALIZER,
  CUSTOMER_TICKETING_CREATE_NORMALIZER,
  CUSTOMER_TICKETING_DETAILS_NORMALIZER,
  CUSTOMER_TICKETING_EVENT_NORMALIZER,
  CUSTOMER_TICKETING_FILE_NORMALIZER,
  CUSTOMER_TICKETING_LIST_NORMALIZER,
} from '@spartacus/customer-ticketing/core';
import {
  AssociatedObject,
  AssociatedObjectsList,
  CategoriesList,
  Category,
  TicketDetails,
  TicketEvent,
<<<<<<< HEAD
  TicketStarter,
=======
  TicketList,
>>>>>>> 5267da95
} from '@spartacus/customer-ticketing/root';
import { Observable, throwError } from 'rxjs';
import { catchError, map, tap } from 'rxjs/operators';

@Injectable()
export class OccCustomerTicketingAdapter implements CustomerTicketingAdapter {
  constructor(
    protected http: HttpClient,
    protected occEndpoints: OccEndpointsService,
    protected converter: ConverterService
  ) {}
  getTicketAssociatedObjects(
    customerId: string
  ): Observable<AssociatedObject[]> {
    return this.http
      .get<AssociatedObjectsList>(
        this.getTicketAssociatedObjectsEndpoint(customerId)
      )
      .pipe(
        catchError((error) => throwError(normalizeHttpError(error))),
        map(
          (associatedObjectList) =>
            associatedObjectList.ticketAssociatedObjects ?? []
        ),
        this.converter.pipeableMany(
          CUSTOMER_TICKETING_ASSOCIATED_OBJECTS_NORMALIZER
        )
      );
  }

  protected getTicketAssociatedObjectsEndpoint(customerId: string): string {
    return this.occEndpoints.buildUrl('getTicketAssociatedObjects', {
      urlParams: {
        customerId,
      },
    });
  }

  getTicketCategories(): Observable<Category[]> {
    return this.http
      .get<CategoriesList>(this.getTicketCategoriesEndpoint())
      .pipe(
        catchError((error) => throwError(normalizeHttpError(error))),
        map((categoryList) => categoryList.ticketCategories ?? []),
        this.converter.pipeableMany(CUSTOMER_TICKETING_CATEGORY_NORMALIZER)
      );
  }

  protected getTicketCategoriesEndpoint(): string {
    return this.occEndpoints.buildUrl('getTicketCategories');
  }

  getTicket(customerId: string, ticketId: string): Observable<TicketDetails> {
    return this.http
      .get<TicketDetails>(this.getTicketEndpoint(customerId, ticketId))
      .pipe(
        catchError((error) => throwError(normalizeHttpError(error))),
        tap((ticket) => ticket.ticketEvents?.reverse()),
        this.converter.pipeable(CUSTOMER_TICKETING_DETAILS_NORMALIZER)
      );
  }

  createTicket(
    customerId: string,
    ticket: TicketStarter
  ): Observable<TicketStarter> {
    ticket = this.converter.convert(
      ticket,
      CUSTOMER_TICKETING_CREATE_NORMALIZER
    );
    return this.http
      .post<TicketStarter>(this.getCreateTicketEndpoint(customerId), ticket, {
        headers: new HttpHeaders().set('Content-Type', 'application/json'),
      })
      .pipe(
        catchError((error) => throwError(normalizeHttpError(error))),
        this.converter.pipeable(CUSTOMER_TICKETING_CREATE_NORMALIZER)
      );
  }

  protected getTicketEndpoint(customerId: string, ticketId: string): string {
    return this.occEndpoints.buildUrl('getTicket', {
      urlParams: {
        customerId,
        ticketId,
      },
    });
  }

<<<<<<< HEAD
  protected getCreateTicketEndpoint(customerId: string): string {
    return this.occEndpoints.buildUrl('createTicket', {
      urlParams: {
        customerId,
      },
=======
  getTickets(
    customerId: string,
    pageSize?: number,
    currentPage?: number,
    sort?: string
  ): Observable<TicketList> {
    return this.http
      .get<TicketList>(
        this.getTicketsEndpoint(customerId, pageSize, currentPage, sort)
      )
      .pipe(
        catchError((error) => throwError(normalizeHttpError(error))),
        this.converter.pipeable(CUSTOMER_TICKETING_LIST_NORMALIZER)
      );
  }

  protected getTicketsEndpoint(
    customerId: string,
    pageSize?: number,
    currentPage?: number,
    sort?: string
  ): string {
    return this.occEndpoints.buildUrl('getTickets', {
      urlParams: {
        customerId,
      },
      queryParams: {
        pageSize,
        currentPage,
        sort,
      },
>>>>>>> 5267da95
    });
  }

  createTicketEvent(
    customerId: string,
    ticketId: string,
    ticketEvent: TicketEvent
  ): Observable<TicketEvent> {
    ticketEvent = this.converter.convert(
      ticketEvent,
      CUSTOMER_TICKETING_EVENT_NORMALIZER
    );

    return this.http
      .post<TicketEvent>(
        this.getCreateTicketEventEndpoint(customerId, ticketId),
        ticketEvent,
        {
          headers: new HttpHeaders().set('Content-Type', 'application/json'),
        }
      )
      .pipe(
        catchError((error) => throwError(normalizeHttpError(error))),
        this.converter.pipeable(CUSTOMER_TICKETING_EVENT_NORMALIZER)
      );
  }

  protected getCreateTicketEventEndpoint(
    customerId: string,
    ticketId: string
  ): string {
    return this.occEndpoints.buildUrl('createTicketEvent', {
      urlParams: {
        customerId,
        ticketId,
      },
    });
  }

  uploadAttachment(
    customerId: string,
    ticketId: string,
    eventCode: string,
    file: File
  ): Observable<unknown> {
    file = this.converter.convert(file, CUSTOMER_TICKETING_FILE_NORMALIZER);
    let formData: FormData = new FormData();
    formData.append('ticketEventAttachment', file);

    return this.http
      .post(
        this.getUploadAttachmentEndpoint(customerId, ticketId, eventCode),
        formData
      )
      .pipe(
        catchError((error) => throwError(normalizeHttpError(error))),
        this.converter.pipeable(CUSTOMER_TICKETING_FILE_NORMALIZER)
      );
  }

  protected getUploadAttachmentEndpoint(
    customerId: string,
    ticketId: string,
    eventCode: string
  ): string {
    return this.occEndpoints.buildUrl('uploadAttachment', {
      urlParams: {
        customerId,
        ticketId,
        eventCode,
      },
    });
  }

  downloadAttachment(
    customerId: string,
    ticketId: string,
    eventCode: string,
    attachmentId: string
  ): Observable<unknown> {
    const httpOptions = {
      responseType: 'blob' as 'json',
    };
    return this.http
      .get(
        this.getDownloadAttachmentEndpoint(
          customerId,
          ticketId,
          eventCode,
          attachmentId
        ),
        httpOptions
      )
      .pipe(
        catchError((error) => throwError(normalizeHttpError(error))),
        this.converter.pipeable(CUSTOMER_TICKETING_FILE_NORMALIZER)
      );
  }

  protected getDownloadAttachmentEndpoint(
    customerId: string,
    ticketId: string,
    eventCode: string,
    attachmentId: string
  ): string {
    return this.occEndpoints.buildUrl('downloadAttachment', {
      urlParams: {
        customerId,
        ticketId,
        eventCode,
        attachmentId,
      },
    });
  }
}<|MERGE_RESOLUTION|>--- conflicted
+++ resolved
@@ -22,11 +22,8 @@
   Category,
   TicketDetails,
   TicketEvent,
-<<<<<<< HEAD
+  TicketList,
   TicketStarter,
-=======
-  TicketList,
->>>>>>> 5267da95
 } from '@spartacus/customer-ticketing/root';
 import { Observable, throwError } from 'rxjs';
 import { catchError, map, tap } from 'rxjs/operators';
@@ -116,13 +113,14 @@
     });
   }
 
-<<<<<<< HEAD
   protected getCreateTicketEndpoint(customerId: string): string {
     return this.occEndpoints.buildUrl('createTicket', {
       urlParams: {
         customerId,
       },
-=======
+    });
+  }
+
   getTickets(
     customerId: string,
     pageSize?: number,
@@ -154,7 +152,6 @@
         currentPage,
         sort,
       },
->>>>>>> 5267da95
     });
   }
 
