%ghost {
  &.ghost {
    .header {
      h3 {
        color: transparent;
        background-color: var(--cx-color-ghost);
        border-radius: var(--cx-ghost-radius);
        display: inline-block;
      }
    }
    ng-select.sort {
      min-width: 200px;
      background-color: var(--cx-color-ghost);
      .ng-select-container {
        visibility: hidden;
      }
    }

    cx-table.vertical-stacked,
    cx-table.vertical {
      table {
        tr:hover:not(.is-current) {
          background: none;
        }

        td {
          position: relative;

          .text {
            min-height: 74px;
            display: flex;
          }

          &:before {
            content: '';
            position: absolute;
            width: calc(100% - 25px);
            height: 25px;
            background: var(--cx-color-ghost);
            border-radius: var(--cx-ghost-radius);
            top: 25px;
            left: 0;
          }
        }

        @include media-breakpoint-down(md) {
          tr td:before {
            top: initial;
            bottom: 2px;
            height: 20px;
            margin-inline-start: 40px;
            width: calc(100% - 60px);
          }
          tr:last-child td:before {
            bottom: 22px;
          }
        }
      }
    }
  }

  cx-organization-sub-list.ghost cx-table.vertical table td:before {
    width: calc(100% - 50px);
    left: 25px;
  }
}

%organizationList {
  // A lot of components that are inside the split view should disappear, so that the
  // alignment of nested cx-view elements will flow nicely.
  ng-component,
  cx-organization-sub-list,
  form,
  cx-unit-list,
  cx-organization-card,
  cx-organization-form,
  // we have only a few components that have specific selectors that should disappear
  cx-unit-form {
    display: contents;
  }

  cx-split-view:not([active-view='1']) .list table {
    th,
    td {
      &.amount,
      &.dateRange,
      // cost center
      &.currency,
      // users
      &.uid,
      &.roles,
      // permissions
      &.limit {
        opacity: 0;
        width: 0.1%;
      }
      // let's make status column smaller
      &.active {
        width: 100px;
      }
    }
  }

  // required for our ng-select components
  width: 100%;
  position: relative;

  .is-empty {
    margin: 0;
    padding: 20px;
  }

  @include media-breakpoint-up(md) {
    padding-inline-start: 10px;
    padding-inline-end: 10px;
  }

  @extend %ghost !optional;

  @extend %viewHeader !optional;
  @extend %table !optional;

  cx-split-view {
    @include media-breakpoint-down(sm) {
      // ensure that the views do not flow over the page
      width: 100vw;
    }
    cx-view {
      height: auto;
      &:not([position='0']) {
        // cx-views should only take the necessary vertical space
        align-self: flex-start;
      }
    }

    @include media-breakpoint-up(lg) {
      padding-top: 40px;

      cx-view {
        &:not([position='0']) {
          display: flex;
        }
      }

      &:not([active-view='1']) {
        cx-view[position='0'] {
          padding-inline-end: var(--cx-split-gutter);
          border-inline-end: solid 0 var(--cx-color-light);
          border-inline-end-width: calc(
            min(var(--cx-active-view) - 1, 1) * 1px
          );
        }
      }
    }
  }

  cx-view[position='0'] > cx-table.vertical {
    table {
      border-top: solid 1px var(--cx-color-light);
      border-bottom: solid 1px var(--cx-color-light);
    }
  }

  .vertical-stacked {
    table {
      table-layout: auto;
    }
    tbody {
      border-top: solid 1px var(--cx-color-light);
      &:last-child {
        border-bottom: solid 1px var(--cx-color-light);
      }

      tr:first-child > * {
        padding-top: 20px;
      }
      tr:last-child > * {
        padding-bottom: 20px;
      }

      th,
      td {
        .content-wrapper {
          min-height: auto;
          a {
            padding-top: 0;
            padding-bottom: 0;
          }
        }
      }
      @include media-breakpoint-down(md) {
        th:not(:first-child),
        td:not(:first-child) {
          width: 100%;
        }
        td {
          padding-inline-start: 40px;
        }
      }
    }
  }

  .footer {
    display: flex;
    justify-content: flex-end;
    padding: 40px;
  }
  section + .footer {
    padding-top: 0;
  }

  cx-pagination {
    @include media-breakpoint-down(md) {
      margin: 0 var(--cx-spatial-md);
    }

    a {
      border-radius: 0;

      &:not(.current) {
        background-color: var(--cx-color-inverse);
      }

      &.disabled {
        color: var(--cx-color-light);
      }
    }
  }

  &.unit {
    .list > cx-table {
      .name {
        ng-component {
          padding-inline-start: calc((var(--cx-depth-level) + 1) * 20px);
          button.tree-item-toggle {
            margin-inline-start: -40px;
          }
        }

        @include media-breakpoint-down(md) {
          ng-component {
            padding-inline-start: calc(2.5rem + var(--cx-depth-level) * 1.5rem);
          }
        }
      }
    }
  }
}

// generic table styles for both vertical and stacked tables
%table {
  cx-organization-sub-list {
    &:not(.has-nested-view) {
      cx-table.vertical,
      table {
        th:last-child,
        td:last-child {
          background-image: none;
        }
      }
    }
    cx-table.vertical {
      table {
        table-layout: auto;
        thead {
          display: none;
        }
        tr {
          &:focus-within {
            outline: none;
          }
          td {
            // width: 100%;
            &.actions {
              width: 1px;
              &:last-child {
                padding-inline-end: 30px;
                padding-inline-start: 5px;
              }
            }
          }
          th:last-child,
          td:last-child {
            width: 1px;
          }
        }
      }
    }
  }

  .list {
    cx-table {
      &.vertical-stacked tbody,
      &.vertical tr {
        // highlight the items on hovering
        &:hover:not(.is-current) {
          background-color: var(--cx-color-background);
        }
        // highlight current items
        &.is-current {
          outline: solid 3px var(--cx-color-primary);
          outline-offset: -3px;
          background: var(--cx-color-background-focus);
        }

        &:focus-within {
          @include visible-focus();
          outline-offset: -2px;
        }
      }
    }
  }

  cx-table {
    width: 100%;

    &.vertical td .content-wrapper {
      display: flex;
      align-items: center;
      height: 74px;
      padding-inline-start: 20px;
    }
    &.vertical tr td:last-child,
    &.vertical-stacked tbody {
      background-image: var(--list-bg);
      background-position: var(--list-bg-pos);
      background-repeat: no-repeat;
      background-size: 12px;
    }

    td:last-child a {
      // last cell will have an icon, which is why we add additional padding
      padding-inline-end: 40px;
    }

    td:last-child span {
      padding-inline-end: 20px;
    }

    &.vertical-stacked tbody {
      display: table;
    }

    thead {
      pointer-events: none;
      th {
        height: 60px;
      }
    }

    th,
    td {
      padding: 0;
    }
    th {
      padding-inline-start: 20px;
      font-size: 14px;
    }

    td {
      font-size: 16px;

      .text {
        overflow: hidden;
        text-overflow: ellipsis;
        white-space: nowrap;
      }
      ul.text {
        margin: 0;
        padding: 0;
        li {
          display: inline-block;
          // ensure we're seeing the space before comma
          white-space: pre-wrap;
          &:not(:last-child):after {
            content: ', ';
          }
        }
      }
      a {
        @include media-breakpoint-up(lg) {
          padding-inline-start: 20px;
          display: flex;
          align-items: center;
          width: 100%;
          min-height: 74px;
        }

        &[tabindex='0'],
        &[tabindex='0']:hover {
          text-decoration: underline;
          color: var(--cx-color-primary);
        }

        &[tabindex='-1'],
        &[tabindex='-1']:hover {
          color: inherit;
          text-decoration: none;
        }
      }
    }

    td.actions {
      // table actions are
      button {
        flex: auto;
      }
    }

    // highlight active values
<<<<<<< HEAD
    .active a[tabindex='-1'] {
=======
    .active span {
      padding: 5px;
>>>>>>> 2955be18
      color: var(--cx-color-alert, var(--cx-color-danger));
      &.is-active {
        color: var(--cx-color-success);
      }
    }
  }
}

%viewHeader {
  .list {
    .header {
      padding: 0 6px 38px 6px;
      height: 130px;

      h3 {
        text-transform: uppercase;
        margin: 0 0 23px 0;
      }
      @include media-breakpoint-down(md) {
        padding: 20px;
      }

      .actions {
        display: flex;
        align-items: center;
        justify-content: flex-end;

        .sort {
          margin-inline-end: auto;
        }

        button {
          // add a bit more space to call-to-action button
          padding: 0 15px;
        }
        a,
        button {
          text-transform: uppercase;
        }

        // UX team proposed to make header actions in mobile view block style,
        // I think it's taken too much space.
        // @include media-breakpoint-down(sm) {
        //   flex-wrap: wrap;
        //   ng-select,button { flex: 100%; }
        // }

        // sort
        ng-select {
          // margin: 20px 0;
          .ng-select-container.ng-has-value {
            // align the height of the select with buttons
            max-height: 40px;
          }
        }
      }
    }
  }
}<|MERGE_RESOLUTION|>--- conflicted
+++ resolved
@@ -408,12 +408,7 @@
     }
 
     // highlight active values
-<<<<<<< HEAD
-    .active a[tabindex='-1'] {
-=======
     .active span {
-      padding: 5px;
->>>>>>> 2955be18
       color: var(--cx-color-alert, var(--cx-color-danger));
       &.is-active {
         color: var(--cx-color-success);
