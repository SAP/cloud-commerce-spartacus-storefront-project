--- conflicted
+++ resolved
@@ -55,10 +55,10 @@
 }
 
 %organizationList {
-<<<<<<< HEAD
   cx-split-view {
     height: 100%;
-=======
+  }
+
   ng-component {
     display: contents;
   }
@@ -70,7 +70,6 @@
   cx-organization-card-list,
   cx-organization-form {
     display: contents;
->>>>>>> 57f1dacf
   }
 
   cx-split-view:not([active-view='1']) .list table {
@@ -213,6 +212,32 @@
       }
     }
   }
+
+  &.unit {
+    .name {
+      ng-component {
+        display: block;
+        padding-inline-start: calc((var(--cx-depth-level) + 1) * 20px);
+        button.tree-item-toggle {
+          padding-top: 2rem;
+          padding-bottom: 2rem;
+          margin-inline-start: -40px;
+
+          cx-icon {
+            transform: translate(0%, -50%);
+          }
+        }
+      }
+
+      @include media-breakpoint-down(md) {
+        height: 4rem;
+        ng-component {
+          display: block;
+          padding-inline-start: calc(2.5rem + var(--cx-depth-level) * 1.5rem);
+        }
+      }
+    }
+  }
 }
 
 // generic table styles for both vertical and stacked tables
@@ -439,28 +464,4 @@
       }
     }
   }
-}
-
-.unit {
-  .name {
-    ng-component {
-      padding-inline-start: calc((var(--cx-depth-level) + 1) * 20px);
-      button.tree-item-toggle {
-        padding-top: 2rem;
-        padding-bottom: 2rem;
-        margin-inline-start: -40px;
-
-        cx-icon {
-          transform: translate(0%, -50%);
-        }
-      }
-    }
-
-    @include media-breakpoint-down(md) {
-      height: 4rem;
-      ng-component {
-        padding-inline-start: calc(1.2rem + var(--cx-depth-level) * 1.5rem);
-      }
-    }
-  }
 }