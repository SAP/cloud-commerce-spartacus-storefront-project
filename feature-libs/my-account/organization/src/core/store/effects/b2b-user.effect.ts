import { Injectable } from '@angular/core';
import { Actions, Effect, ofType } from '@ngrx/effects';
import { Observable, of } from 'rxjs';
import { catchError, map, switchMap, mergeMap, groupBy } from 'rxjs/operators';
import {
  B2BUserActions,
  PermissionActions,
  UserGroupActions,
} from '../actions/index';
import { normalizeListPage, serializeParams } from '../../utils/serializer';
import {
  Permission,
  B2BUser,
  EntitiesModel,
  RoutingService,
  normalizeHttpError,
} from '@spartacus/core';
import { B2BUserConnector } from '../../connectors/b2b-user/b2b-user.connector';
import { UserGroup } from '../../model/user-group.model';
import { HttpErrorResponse } from '@angular/common/http';

@Injectable()
export class B2BUserEffects {
  @Effect()
  loadB2BUser$: Observable<
    B2BUserActions.LoadB2BUserSuccess | B2BUserActions.LoadB2BUserFail
  > = this.actions$.pipe(
    ofType(B2BUserActions.LOAD_B2B_USER),
    map((action: B2BUserActions.LoadB2BUser) => action.payload),
    switchMap(({ userId, orgCustomerId }) => {
      return this.b2bUserConnector.get(userId, orgCustomerId).pipe(
        map((b2bUser: B2BUser) => {
          return new B2BUserActions.LoadB2BUserSuccess([b2bUser]);
        }),
        catchError((error: HttpErrorResponse) =>
          of(
            new B2BUserActions.LoadB2BUserFail({
              orgCustomerId,
              error: normalizeHttpError(error),
            })
          )
        )
      );
    })
  );

  @Effect()
  createB2BUser$: Observable<
    B2BUserActions.CreateB2BUserSuccess | B2BUserActions.CreateB2BUserFail
  > = this.actions$.pipe(
    ofType(B2BUserActions.CREATE_B2B_USER),
    map((action: B2BUserActions.CreateB2BUser) => action.payload),
    switchMap((payload) =>
      this.b2bUserConnector.create(payload.userId, payload.orgCustomer).pipe(
        map((data) => {
          this.routingService.go({
            cxRoute: 'userDetails',
            params: { customerId: data.customerId },
          });
          return new B2BUserActions.CreateB2BUserSuccess(data);
        }),

        catchError((error: HttpErrorResponse) =>
          of(
            new B2BUserActions.CreateB2BUserFail({
              orgCustomerId: payload.orgCustomer.customerId,
              error: normalizeHttpError(error),
            })
          )
        )
      )
    )
  );

  @Effect()
  updateB2BUser$: Observable<
    // B2BUserActions.UpdateB2BUserSuccess
    B2BUserActions.LoadB2BUser | B2BUserActions.UpdateB2BUserFail
  > = this.actions$.pipe(
    ofType(B2BUserActions.UPDATE_B2B_USER),
    map((action: B2BUserActions.UpdateB2BUser) => action.payload),
    switchMap((payload) =>
      this.b2bUserConnector
        .update(payload.userId, payload.orgCustomerId, payload.orgCustomer)
        .pipe(
          // TODO: Workaround for empty PATCH response:
          // map((data) => new B2BUserActions.UpdateB2BUserSuccess(data)),
          map(() => new B2BUserActions.LoadB2BUser(payload)),
          catchError((error: HttpErrorResponse) =>
            of(
              new B2BUserActions.UpdateB2BUserFail({
                orgCustomerId: payload.orgCustomer.customerId,
                error: normalizeHttpError(error),
              })
            )
          )
        )
    )
  );

  @Effect()
  loadB2BUsers$: Observable<
    | B2BUserActions.LoadB2BUsersSuccess
    | B2BUserActions.LoadB2BUserSuccess
    | B2BUserActions.LoadB2BUsersFail
  > = this.actions$.pipe(
    ofType(B2BUserActions.LOAD_B2B_USERS),
    map((action: B2BUserActions.LoadB2BUsers) => action.payload),
    switchMap((payload) =>
      this.b2bUserConnector.getList(payload.userId, payload.params).pipe(
        switchMap((b2bUsers: EntitiesModel<B2BUser>) => {
          const { values, page } = normalizeListPage(b2bUsers, 'customerId');
          return [
            new B2BUserActions.LoadB2BUserSuccess(values),
            new B2BUserActions.LoadB2BUsersSuccess({
              page,
              params: payload.params,
            }),
          ];
        }),
        catchError((error: HttpErrorResponse) =>
          of(
            new B2BUserActions.LoadB2BUsersFail({
              params: payload.params,
              error: normalizeHttpError(error),
            })
          )
        )
      )
    )
  );

  @Effect()
  loadB2BUserApprovers$: Observable<
    | B2BUserActions.LoadB2BUserApproversSuccess
    | B2BUserActions.LoadB2BUserApproversFail
    | B2BUserActions.LoadB2BUserSuccess
  > = this.actions$.pipe(
    ofType(B2BUserActions.LOAD_B2B_USER_APPROVERS),
    map((action: B2BUserActions.LoadB2BUserApprovers) => action.payload),
    groupBy(({ orgCustomerId, params }) =>
      serializeParams(orgCustomerId, params)
    ),
    mergeMap((group) =>
      group.pipe(
        switchMap((payload) =>
          this.b2bUserConnector
            .getApprovers(payload.userId, payload.orgCustomerId, payload.params)
            .pipe(
              switchMap((approvers: EntitiesModel<B2BUser>) => {
                const { values, page } = normalizeListPage(
                  approvers,
                  'customerId'
                );
                return [
                  new B2BUserActions.LoadB2BUserSuccess(values),
                  new B2BUserActions.LoadB2BUserApproversSuccess({
                    orgCustomerId: payload.orgCustomerId,
                    page,
                    params: payload.params,
                  }),
                ];
              }),
<<<<<<< HEAD
              catchError((error) =>
                of(
                  new B2BUserActions.LoadB2BUserApproversFail({
                    orgCustomerId: payload.orgCustomerId,
                    params: payload.params,
                    error: normalizeHttpError(error),
                  })
                )
              )
=======
            ];
          }),
          catchError((error: HttpErrorResponse) =>
            of(
              new B2BUserActions.LoadB2BUserApproversFail({
                orgCustomerId: payload.orgCustomerId,
                params: payload.params,
                error: normalizeHttpError(error),
              })
>>>>>>> 72c5aab6
            )
        )
      )
    )
  );

  @Effect()
  loadB2BUserPermissions$: Observable<
    | B2BUserActions.LoadB2BUserPermissionsSuccess
    | B2BUserActions.LoadB2BUserPermissionsFail
    | PermissionActions.LoadPermissionSuccess
  > = this.actions$.pipe(
    ofType(B2BUserActions.LOAD_B2B_USER_PERMISSIONS),
    map((action: B2BUserActions.LoadB2BUserPermissions) => action.payload),
    groupBy(({ orgCustomerId, params }) =>
      serializeParams(orgCustomerId, params)
    ),
    mergeMap((group) =>
      group.pipe(
        switchMap((payload) =>
          this.b2bUserConnector
            .getPermissions(
              payload.userId,
              payload.orgCustomerId,
              payload.params
            )
            .pipe(
              switchMap((permissions: EntitiesModel<Permission>) => {
                const { values, page } = normalizeListPage(permissions, 'code');
                return [
                  new PermissionActions.LoadPermissionSuccess(values),
                  new B2BUserActions.LoadB2BUserPermissionsSuccess({
                    orgCustomerId: payload.orgCustomerId,
                    page,
                    params: payload.params,
                  }),
                ];
              }),
<<<<<<< HEAD
              catchError((error) =>
                of(
                  new B2BUserActions.LoadB2BUserPermissionsFail({
                    orgCustomerId: payload.orgCustomerId,
                    params: payload.params,
                    error: normalizeHttpError(error),
                  })
                )
              )
=======
            ];
          }),
          catchError((error: HttpErrorResponse) =>
            of(
              new B2BUserActions.LoadB2BUserPermissionsFail({
                orgCustomerId: payload.orgCustomerId,
                params: payload.params,
                error: normalizeHttpError(error),
              })
>>>>>>> 72c5aab6
            )
        )
      )
    )
  );

  @Effect()
  loadB2BUserUserGroups$: Observable<
    | B2BUserActions.LoadB2BUserUserGroupsSuccess
    | B2BUserActions.LoadB2BUserUserGroupsFail
    | UserGroupActions.LoadUserGroupSuccess
  > = this.actions$.pipe(
    ofType(B2BUserActions.LOAD_B2B_USER_USER_GROUPS),
    map((action: B2BUserActions.LoadB2BUserUserGroups) => action.payload),
    groupBy(({ orgCustomerId, params }) =>
      serializeParams(orgCustomerId, params)
    ),
    mergeMap((group) =>
      group.pipe(
        switchMap((payload) =>
          this.b2bUserConnector
            .getUserGroups(
              payload.userId,
              payload.orgCustomerId,
              payload.params
            )
            .pipe(
              switchMap((userGroups: EntitiesModel<UserGroup>) => {
                const { values, page } = normalizeListPage(userGroups, 'uid');
                return [
                  new UserGroupActions.LoadUserGroupSuccess(values),
                  new B2BUserActions.LoadB2BUserUserGroupsSuccess({
                    orgCustomerId: payload.orgCustomerId,
                    page,
                    params: payload.params,
                  }),
                ];
              }),
<<<<<<< HEAD
              catchError((error) =>
                of(
                  new B2BUserActions.LoadB2BUserUserGroupsFail({
                    orgCustomerId: payload.orgCustomerId,
                    params: payload.params,
                    error: normalizeHttpError(error),
                  })
                )
              )
=======
            ];
          }),
          catchError((error: HttpErrorResponse) =>
            of(
              new B2BUserActions.LoadB2BUserUserGroupsFail({
                orgCustomerId: payload.orgCustomerId,
                params: payload.params,
                error: normalizeHttpError(error),
              })
>>>>>>> 72c5aab6
            )
        )
      )
    )
  );

  @Effect()
  assignApproverToB2BUser$: Observable<
    | B2BUserActions.CreateB2BUserApproverSuccess
    | B2BUserActions.CreateB2BUserApproverFail
  > = this.actions$.pipe(
    ofType(B2BUserActions.CREATE_B2B_USER_APPROVER),
    map((action: B2BUserActions.CreateB2BUserApprover) => action.payload),
    switchMap((payload) =>
      this.b2bUserConnector
        .assignApprover(
          payload.userId,
          payload.orgCustomerId,
          payload.approverId
        )
        .pipe(
          map(
            (data) =>
              new B2BUserActions.CreateB2BUserApproverSuccess({
                // Occ returned email, but we use customerId in store
                approverId: payload.approverId,
                selected: data.selected,
              })
          ),
          catchError((error: HttpErrorResponse) =>
            of(
              new B2BUserActions.CreateB2BUserApproverFail({
                orgCustomerId: payload.orgCustomerId,
                approverId: payload.approverId,
                error: normalizeHttpError(error),
              })
            )
          )
        )
    )
  );

  @Effect()
  unassignApproverFromB2BUser$: Observable<
    | B2BUserActions.DeleteB2BUserApproverSuccess
    | B2BUserActions.DeleteB2BUserApproverFail
  > = this.actions$.pipe(
    ofType(B2BUserActions.DELETE_B2B_USER_APPROVER),
    map((action: B2BUserActions.DeleteB2BUserApprover) => action.payload),
    switchMap((payload) =>
      this.b2bUserConnector
        .unassignApprover(
          payload.userId,
          payload.orgCustomerId,
          payload.approverId
        )
        .pipe(
          map(
            (data) =>
              new B2BUserActions.DeleteB2BUserApproverSuccess({
                // Occ returned email, but we use customerId in store
                approverId: payload.approverId,
                selected: data.selected,
              })
          ),
          catchError((error: HttpErrorResponse) =>
            of(
              new B2BUserActions.DeleteB2BUserApproverFail({
                orgCustomerId: payload.orgCustomerId,
                approverId: payload.approverId,
                error: normalizeHttpError(error),
              })
            )
          )
        )
    )
  );

  @Effect()
  assignPermissionToB2BUser$: Observable<
    | B2BUserActions.CreateB2BUserPermissionSuccess
    | B2BUserActions.CreateB2BUserPermissionFail
  > = this.actions$.pipe(
    ofType(B2BUserActions.CREATE_B2B_USER_PERMISSION),
    map((action: B2BUserActions.CreateB2BUserPermission) => action.payload),
    switchMap((payload) =>
      this.b2bUserConnector
        .assignPermission(
          payload.userId,
          payload.orgCustomerId,
          payload.permissionId
        )
        .pipe(
          map(
            (data) =>
              new B2BUserActions.CreateB2BUserPermissionSuccess({
                permissionId: data.id,
                selected: data.selected,
              })
          ),
          catchError((error: HttpErrorResponse) =>
            of(
              new B2BUserActions.CreateB2BUserPermissionFail({
                orgCustomerId: payload.orgCustomerId,
                permissionId: payload.permissionId,
                error: normalizeHttpError(error),
              })
            )
          )
        )
    )
  );

  @Effect()
  unassignPermissionFromB2BUser$: Observable<
    | B2BUserActions.DeleteB2BUserPermissionSuccess
    | B2BUserActions.DeleteB2BUserPermissionFail
  > = this.actions$.pipe(
    ofType(B2BUserActions.DELETE_B2B_USER_PERMISSION),
    map((action: B2BUserActions.DeleteB2BUserPermission) => action.payload),
    switchMap((payload) =>
      this.b2bUserConnector
        .unassignPermission(
          payload.userId,
          payload.orgCustomerId,
          payload.permissionId
        )
        .pipe(
          map(
            (data) =>
              new B2BUserActions.DeleteB2BUserPermissionSuccess({
                permissionId: data.id,
                selected: data.selected,
              })
          ),
          catchError((error: HttpErrorResponse) =>
            of(
              new B2BUserActions.DeleteB2BUserPermissionFail({
                orgCustomerId: payload.orgCustomerId,
                permissionId: payload.permissionId,
                error: normalizeHttpError(error),
              })
            )
          )
        )
    )
  );

  @Effect()
  assignUserGroupToB2BUser$: Observable<
    | B2BUserActions.CreateB2BUserUserGroupSuccess
    | B2BUserActions.CreateB2BUserUserGroupFail
  > = this.actions$.pipe(
    ofType(B2BUserActions.CREATE_B2B_USER_USER_GROUP),
    map((action: B2BUserActions.CreateB2BUserUserGroup) => action.payload),
    switchMap((payload) =>
      this.b2bUserConnector
        .assignUserGroup(
          payload.userId,
          payload.orgCustomerId,
          payload.userGroupId
        )
        .pipe(
          map(
            (data) =>
              new B2BUserActions.CreateB2BUserUserGroupSuccess({
                uid: data.id,
                selected: data.selected,
              })
          ),
          catchError((error: HttpErrorResponse) =>
            of(
              new B2BUserActions.CreateB2BUserUserGroupFail({
                orgCustomerId: payload.orgCustomerId,
                userGroupId: payload.userGroupId,
                error: normalizeHttpError(error),
              })
            )
          )
        )
    )
  );

  @Effect()
  unassignUserGroupFromB2BUser$: Observable<
    | B2BUserActions.DeleteB2BUserUserGroupSuccess
    | B2BUserActions.DeleteB2BUserUserGroupFail
  > = this.actions$.pipe(
    ofType(B2BUserActions.DELETE_B2B_USER_USER_GROUP),
    map((action: B2BUserActions.DeleteB2BUserUserGroup) => action.payload),
    switchMap((payload) =>
      this.b2bUserConnector
        .unassignUserGroup(
          payload.userId,
          payload.orgCustomerId,
          payload.userGroupId
        )
        .pipe(
          map(
            // TODO: Workaround because occ doesn't respond here
            // (data) =>
            //   new B2BUserActions.DeleteB2BUserUserGroupSuccess({
            //     uid: data.id,
            //     selected: data.selected,
            //   })
            () =>
              new B2BUserActions.DeleteB2BUserUserGroupSuccess({
                uid: payload.userGroupId,
                selected: false,
              })
          ),
          catchError((error: HttpErrorResponse) =>
            of(
              new B2BUserActions.DeleteB2BUserUserGroupFail({
                orgCustomerId: payload.orgCustomerId,
                userGroupId: payload.userGroupId,
                error: normalizeHttpError(error),
              })
            )
          )
        )
    )
  );

  constructor(
    private actions$: Actions,
    private b2bUserConnector: B2BUserConnector,
    private routingService: RoutingService
  ) {}
}<|MERGE_RESOLUTION|>--- conflicted
+++ resolved
@@ -161,8 +161,7 @@
                   }),
                 ];
               }),
-<<<<<<< HEAD
-              catchError((error) =>
+              catchError((error: HttpErrorResponse) =>
                 of(
                   new B2BUserActions.LoadB2BUserApproversFail({
                     orgCustomerId: payload.orgCustomerId,
@@ -171,17 +170,6 @@
                   })
                 )
               )
-=======
-            ];
-          }),
-          catchError((error: HttpErrorResponse) =>
-            of(
-              new B2BUserActions.LoadB2BUserApproversFail({
-                orgCustomerId: payload.orgCustomerId,
-                params: payload.params,
-                error: normalizeHttpError(error),
-              })
->>>>>>> 72c5aab6
             )
         )
       )
@@ -220,8 +208,7 @@
                   }),
                 ];
               }),
-<<<<<<< HEAD
-              catchError((error) =>
+              catchError((error: HttpErrorResponse) =>
                 of(
                   new B2BUserActions.LoadB2BUserPermissionsFail({
                     orgCustomerId: payload.orgCustomerId,
@@ -230,17 +217,6 @@
                   })
                 )
               )
-=======
-            ];
-          }),
-          catchError((error: HttpErrorResponse) =>
-            of(
-              new B2BUserActions.LoadB2BUserPermissionsFail({
-                orgCustomerId: payload.orgCustomerId,
-                params: payload.params,
-                error: normalizeHttpError(error),
-              })
->>>>>>> 72c5aab6
             )
         )
       )
@@ -279,8 +255,7 @@
                   }),
                 ];
               }),
-<<<<<<< HEAD
-              catchError((error) =>
+              catchError((error: HttpErrorResponse) =>
                 of(
                   new B2BUserActions.LoadB2BUserUserGroupsFail({
                     orgCustomerId: payload.orgCustomerId,
@@ -289,17 +264,6 @@
                   })
                 )
               )
-=======
-            ];
-          }),
-          catchError((error: HttpErrorResponse) =>
-            of(
-              new B2BUserActions.LoadB2BUserUserGroupsFail({
-                orgCustomerId: payload.orgCustomerId,
-                params: payload.params,
-                error: normalizeHttpError(error),
-              })
->>>>>>> 72c5aab6
             )
         )
       )
