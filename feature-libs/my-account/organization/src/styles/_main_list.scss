--- conflicted
+++ resolved
@@ -1,11 +1,8 @@
 cx-budget-list,
 cx-cost-center-list,
 cx-user-group-list,
-<<<<<<< HEAD
+cx-user-list,
 cx-permission-list {
-=======
-cx-user-list {
->>>>>>> ffb0b7ad
   > cx-split-view > cx-view > section > cx-table > table {
     th,
     td {
