--- conflicted
+++ resolved
@@ -1,10 +1,7 @@
+cx-budget-list,
 cx-cost-center-list,
 cx-user-group-list,
-<<<<<<< HEAD
-cx-budget-list {
-=======
 cx-user-list {
->>>>>>> ead8ff32
   > cx-split-view > cx-view > section > cx-table > table {
     th,
     td {
