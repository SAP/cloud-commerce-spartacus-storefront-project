--- conflicted
+++ resolved
@@ -1,8 +1,5 @@
 import {
-<<<<<<< HEAD
-=======
   ChangeDetectionStrategy,
->>>>>>> 2f836603
   Component,
   Input,
   OnDestroy,
