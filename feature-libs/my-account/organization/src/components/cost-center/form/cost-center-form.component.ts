import {
  ChangeDetectionStrategy,
  Component,
  Input,
  OnDestroy,
  OnInit,
} from '@angular/core';
import { FormGroup } from '@angular/forms';
<<<<<<< HEAD
import { B2BUnitNode, Currency, CurrencyService } from '@spartacus/core';
import { Observable } from 'rxjs';
import { OrgUnitService } from '../../../core/services/org-unit.service';
=======
import {
  B2BUnitNode,
  Currency,
  CurrencyService,
  OrgUnitService,
} from '@spartacus/core';
import { Observable, Subscription } from 'rxjs';
import { filter } from 'rxjs/operators';
import { CurrentCostCenterService } from '../current-cost-center.service';
>>>>>>> ec823641

@Component({
  selector: 'cx-cost-center-form',
  templateUrl: './cost-center-form.component.html',
  changeDetection: ChangeDetectionStrategy.OnPush,
})
export class CostCenterFormComponent implements OnInit, OnDestroy {
  /**
   * The form is controlled from the container component.
   */
  @Input() form: FormGroup;

  units$: Observable<B2BUnitNode[]> = this.orgUnitService.getActiveUnitList();
  currencies$: Observable<Currency[]> = this.currencyService.getAll();

  subscription = new Subscription();
  parentUnit$ = this.currentCostCenterService.parentUnit$.pipe(filter(Boolean));

  constructor(
    protected currencyService: CurrencyService,
    protected orgUnitService: OrgUnitService,
    protected currentCostCenterService: CurrentCostCenterService
  ) {}

  ngOnInit(): void {
    this.orgUnitService.loadList();
    this.subscription.add(
      this.parentUnit$.subscribe(() => {
        this.form.get('unit').disable();
      })
    );
  }

  ngOnDestroy(): void {
    this.subscription.unsubscribe();
  }
}<|MERGE_RESOLUTION|>--- conflicted
+++ resolved
@@ -1,3 +1,5 @@
+import { Observable, Subscription } from 'rxjs';
+import { filter } from 'rxjs/operators';
 import {
   ChangeDetectionStrategy,
   Component,
@@ -6,21 +8,10 @@
   OnInit,
 } from '@angular/core';
 import { FormGroup } from '@angular/forms';
-<<<<<<< HEAD
 import { B2BUnitNode, Currency, CurrencyService } from '@spartacus/core';
-import { Observable } from 'rxjs';
 import { OrgUnitService } from '../../../core/services/org-unit.service';
-=======
-import {
-  B2BUnitNode,
-  Currency,
-  CurrencyService,
-  OrgUnitService,
-} from '@spartacus/core';
-import { Observable, Subscription } from 'rxjs';
-import { filter } from 'rxjs/operators';
+
 import { CurrentCostCenterService } from '../current-cost-center.service';
->>>>>>> ec823641
 
 @Component({
   selector: 'cx-cost-center-form',
