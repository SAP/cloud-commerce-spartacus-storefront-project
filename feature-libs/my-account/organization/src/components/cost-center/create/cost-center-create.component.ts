import { ChangeDetectionStrategy, Component } from '@angular/core';
import { FormGroup } from '@angular/forms';
import { RoutingService } from '@spartacus/core';
import { map } from 'rxjs/operators';
import { CostCenterFormService } from '../form/cost-center-form.service';
import { Observable } from 'rxjs';
<<<<<<< HEAD
import { CostCenterService } from '../../../core/services/cost-center.service';
=======
import { CurrentCostCenterService } from '../current-cost-center.service';
import { FormUtils } from '@spartacus/storefront';
>>>>>>> ec823641

@Component({
  selector: 'cx-cost-center-create',
  templateUrl: './cost-center-create.component.html',
  changeDetection: ChangeDetectionStrategy.OnPush,
  providers: [CurrentCostCenterService],
})
export class CostCenterCreateComponent {
  // It would be nice to replace this query param approach with a session service that
  // provides a generic approach for session-interests, so that we can autofill forms, without
  // changing the URL. This can keep the current language, currency, parent unit, cost center, budget, etc.
  parentUnit$ = this.currentCostCenterService.parentUnit$;

  form$: Observable<FormGroup> = this.parentUnit$.pipe(
    map((parentUnit: string) =>
      this.costCenterFormService.getForm({ unit: { uid: parentUnit } })
    )
  );

  constructor(
    protected costCenterService: CostCenterService,
    protected costCenterFormService: CostCenterFormService,
    protected routingService: RoutingService,
    protected currentCostCenterService: CurrentCostCenterService
  ) {}

  save(form: FormGroup): void {
    if (form.invalid) {
      form.markAllAsTouched();
      FormUtils.deepUpdateValueAndValidity(form);
    } else {
      form.disable();
      this.costCenterService.create(form.value);

      this.routingService.go({
        cxRoute: 'costCenterDetails',
        params: form.value,
      });
    }
  }
}<|MERGE_RESOLUTION|>--- conflicted
+++ resolved
@@ -4,12 +4,9 @@
 import { map } from 'rxjs/operators';
 import { CostCenterFormService } from '../form/cost-center-form.service';
 import { Observable } from 'rxjs';
-<<<<<<< HEAD
 import { CostCenterService } from '../../../core/services/cost-center.service';
-=======
 import { CurrentCostCenterService } from '../current-cost-center.service';
 import { FormUtils } from '@spartacus/storefront';
->>>>>>> ec823641
 
 @Component({
   selector: 'cx-cost-center-create',
