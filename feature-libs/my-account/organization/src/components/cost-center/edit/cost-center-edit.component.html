<cx-view #view *ngIf="viewModel$ | async as viewModel">
  <form
    [formGroup]="viewModel.form"
    (ngSubmit)="save(viewModel.code, viewModel.form)"
  >
    <h3>
      <a
        class="link"
        [routerLink]="
          { cxRoute: 'costCenterDetails', params: viewModel.costCenter } | cxUrl
        "
        (click)="view.toggle()"
      >
        <cx-icon type="CARET_LEFT"></cx-icon>
      </a>
      {{ 'organization.edit' | cxTranslate }}
    </h3>
<<<<<<< HEAD
    <section class="half">
      <cx-cost-center-form [form]="form"></cx-cost-center-form>
      <div class="col-md-12 p-3">
        <div class="row">
          <div class="col-md-6">
            <button
              [routerLink]="
                { cxRoute: 'costCenterDetails', params: costCenter } | cxUrl
              "
              class="btn btn-secondary btn-block"
            >
              {{ 'organization.cancel' | cxTranslate }}
            </button>
          </div>

          <div class="col-md-6">
            <button class="btn btn-primary btn-block" type="submit">
              {{ 'organization.save' | cxTranslate }}
            </button>
          </div>
        </div>
      </div>
=======
    <section>
      <cx-cost-center-form [form]="viewModel.form"> </cx-cost-center-form>
>>>>>>> eeee596a
    </section>
  </form>
</cx-view><|MERGE_RESOLUTION|>--- conflicted
+++ resolved
@@ -15,33 +15,19 @@
       </a>
       {{ 'organization.edit' | cxTranslate }}
     </h3>
-<<<<<<< HEAD
     <section class="half">
-      <cx-cost-center-form [form]="form"></cx-cost-center-form>
-      <div class="col-md-12 p-3">
-        <div class="row">
-          <div class="col-md-6">
-            <button
-              [routerLink]="
-                { cxRoute: 'costCenterDetails', params: costCenter } | cxUrl
-              "
-              class="btn btn-secondary btn-block"
-            >
-              {{ 'organization.cancel' | cxTranslate }}
-            </button>
-          </div>
-
-          <div class="col-md-6">
-            <button class="btn btn-primary btn-block" type="submit">
-              {{ 'organization.save' | cxTranslate }}
-            </button>
-          </div>
-        </div>
-      </div>
-=======
-    <section>
       <cx-cost-center-form [form]="viewModel.form"> </cx-cost-center-form>
->>>>>>> eeee596a
+      <button class="button primary" type="submit">
+        {{ 'organization.save' | cxTranslate }}
+      </button>
+      <button
+        [routerLink]="
+          { cxRoute: 'costCenterDetails', params: costCenter } | cxUrl
+        "
+        class="button secondary"
+      >
+        {{ 'organization.cancel' | cxTranslate }}
+      </button>
     </section>
   </form>
 </cx-view>