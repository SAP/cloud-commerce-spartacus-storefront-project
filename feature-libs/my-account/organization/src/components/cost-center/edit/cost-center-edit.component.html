--- conflicted
+++ resolved
@@ -17,19 +17,6 @@
     </h3>
     <section class="half">
       <cx-cost-center-form [form]="viewModel.form"> </cx-cost-center-form>
-<<<<<<< HEAD
-      <button class="button primary" type="submit">
-        {{ 'organization.save' | cxTranslate }}
-      </button>
-      <button
-        [routerLink]="
-          { cxRoute: 'costCenterDetails', params: viewModel.costCenter } | cxUrl
-        "
-        class="button secondary"
-      >
-        {{ 'organization.cancel' | cxTranslate }}
-      </button>
-=======
       <div class="form-buttons">
         <button class="button primary" type="submit">
           {{ 'organization.save' | cxTranslate }}
@@ -44,7 +31,6 @@
           {{ 'organization.cancel' | cxTranslate }}
         </button>
       </div>
->>>>>>> 584482ea
     </section>
   </form>
 </cx-view>