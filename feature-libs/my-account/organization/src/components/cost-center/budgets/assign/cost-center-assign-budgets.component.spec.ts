import { async, ComponentFixture, TestBed } from '@angular/core/testing';
import { By } from '@angular/platform-browser';
import { RouterTestingModule } from '@angular/router/testing';
import { Budget, I18nTestingModule } from '@spartacus/core';
import { Table, TableModule } from '@spartacus/storefront';
import { UrlTestingModule } from 'projects/core/src/routing/configurable-routes/url-translation/testing/url-testing.module';
import { IconTestingModule } from 'projects/storefrontlib/src/cms-components/misc/icon/testing/icon-testing.module';
import { PaginationTestingModule } from 'projects/storefrontlib/src/shared/components/list-navigation/pagination/testing/pagination-testing.module';
import { SplitViewTestingModule } from 'projects/storefrontlib/src/shared/components/split-view/testing/spit-view-testing.module';
import { of } from 'rxjs';
import { CurrentCostCenterService } from '../../current-cost-center.service';
import { CostCenterAssignBudgetsComponent } from './cost-center-assign-budgets.component';
import { CostCenterAssignBudgetListService } from './cost-center-assign-budgets.service';

const costCenterCode = 'costCenterCode';

class MockCurrentCostCenterService
  implements Partial<CurrentCostCenterService> {
  code$ = of(costCenterCode);
}

const mockBudgetList: Table<Budget> = {
  data: [
    {
      code: 'budget-1',
      name: 'b1',
      selected: false,
    },
    {
      code: 'budget-2',
      name: 'b2',
      selected: false,
    },
  ],
  pagination: { totalPages: 1, totalResults: 1, sort: 'byName' },
  structure: { type: '' },
};

class MockCostCenterBudgetListService {
  getTable(_code) {
    return of(mockBudgetList);
  }
  toggleAssign() {}
}

describe('CostCenterAssignBudgetsComponent', () => {
  let component: CostCenterAssignBudgetsComponent;
  let fixture: ComponentFixture<CostCenterAssignBudgetsComponent>;
  let service: CostCenterAssignBudgetListService;

  beforeEach(async(() => {
    TestBed.configureTestingModule({
      imports: [
        RouterTestingModule,
        I18nTestingModule,
        UrlTestingModule,
        SplitViewTestingModule,
        TableModule,
        IconTestingModule,
        PaginationTestingModule,
      ],
      declarations: [CostCenterAssignBudgetsComponent],
      providers: [
        {
          provide: CostCenterAssignBudgetListService,
          useClass: MockCostCenterBudgetListService,
        },
        {
          provide: CurrentCostCenterService,
          useClass: MockCurrentCostCenterService,
        },
      ],
    }).compileComponents();
    service = TestBed.inject(CostCenterAssignBudgetListService);
  }));

  beforeEach(() => {
    fixture = TestBed.createComponent(CostCenterAssignBudgetsComponent);
    component = fixture.componentInstance;
  });

<<<<<<< HEAD
=======
  // destroy as otherwise we have some left overs
  afterEach(() => {
    fixture.destroy();
  });

>>>>>>> d23a0066
  it('should create', () => {
    expect(component).toBeTruthy();
  });

  it('should have budgets', () => {
    let result;
    component.dataTable$.subscribe((data) => (result = data));
    expect(result).toEqual(mockBudgetList);
  });

  it('should get budgets from service by code', () => {
    spyOn(service, 'getTable');
    fixture.detectChanges();
    expect(service.getTable).toHaveBeenCalled();
  });

  describe('with table data', () => {
    beforeEach(() => {
      fixture.detectChanges();
    });
    it('should have cx-table element', () => {
      const el = fixture.debugElement.query(By.css('cx-table'));
      expect(el).toBeTruthy();
    });
    it('should not show is-empty message', () => {
      const el = fixture.debugElement.query(By.css('p.is-empty'));
      expect(el).toBeFalsy();
    });

    it('should assign a budget', () => {
      spyOn(service, 'toggleAssign');
      component.toggleAssign('costCenterCode', 'budget-1', true);
      expect(service.toggleAssign).toHaveBeenCalledWith(
        'costCenterCode',
        'budget-1',
        true
      );
    });

    it('should unassign a budget', () => {
      spyOn(service, 'toggleAssign');
      component.toggleAssign('costCenterCode', 'budget-1', false);
      expect(service.toggleAssign).toHaveBeenCalledWith(
        'costCenterCode',
        'budget-1',
        false
      );
    });
  });

  describe('without table data', () => {
    beforeEach(() => {
      spyOn(service, 'getTable').and.returnValue(of(null));
      fixture.detectChanges();
    });
    it('should not have cx-table element', () => {
      const el = fixture.debugElement.query(By.css('cx-table'));
      expect(el).toBeFalsy();
    });
    it('should not show is-empty message', () => {
      const el = fixture.debugElement.query(By.css('p.is-empty'));
      expect(el).toBeTruthy();
    });
  });

  describe('code$', () => {
    it('should emit the current cost center code', () => {
      let result;
      component.code$.subscribe((r) => (result = r));
      expect(result).toBe(costCenterCode);
    });
  });
});<|MERGE_RESOLUTION|>--- conflicted
+++ resolved
@@ -79,14 +79,11 @@
     component = fixture.componentInstance;
   });
 
-<<<<<<< HEAD
-=======
   // destroy as otherwise we have some left overs
   afterEach(() => {
     fixture.destroy();
   });
 
->>>>>>> d23a0066
   it('should create', () => {
     expect(component).toBeTruthy();
   });
