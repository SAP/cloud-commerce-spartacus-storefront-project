import { async, ComponentFixture, TestBed } from '@angular/core/testing';
import { By } from '@angular/platform-browser';
import { RouterTestingModule } from '@angular/router/testing';
import { Budget, I18nTestingModule } from '@spartacus/core';
import { Table, TableModule } from '@spartacus/storefront';
import { UrlTestingModule } from 'projects/core/src/routing/configurable-routes/url-translation/testing/url-testing.module';
import { IconTestingModule } from 'projects/storefrontlib/src/cms-components/misc/icon/testing/icon-testing.module';
import { PaginationTestingModule } from 'projects/storefrontlib/src/shared/components/list-navigation/pagination/testing/pagination-testing.module';
import { SplitViewTestingModule } from 'projects/storefrontlib/src/shared/components/split-view/testing/spit-view-testing.module';
import { of } from 'rxjs';
import { CurrentCostCenterService } from '../../current-cost-center.service';
import { CostCenterAssignBudgetsComponent } from './cost-center-assign-budgets.component';
import { CostCenterAssignBudgetListService } from './cost-center-assign-budgets.service';

const costCenterCode = 'costCenterCode';

class MockCurrentCostCenterService
  implements Partial<CurrentCostCenterService> {
  code$ = of(costCenterCode);
}

const mockBudgetList: Table<Budget> = {
  data: [
    {
      code: 'budget-1',
      name: 'b1',
      selected: false,
    },
    {
      code: 'budget-2',
      name: 'b2',
      selected: false,
    },
  ],
  pagination: { totalPages: 1, totalResults: 1, sort: 'byName' },
  structure: { type: '' },
};

class MockCostCenterBudgetListService {
  getTable(_code) {
    return of(mockBudgetList);
  }
  toggleAssign() {}
}

describe('CostCenterAssignBudgetsComponent', () => {
  let component: CostCenterAssignBudgetsComponent;
  let fixture: ComponentFixture<CostCenterAssignBudgetsComponent>;
  let service: CostCenterAssignBudgetListService;

  beforeEach(async(() => {
    TestBed.configureTestingModule({
      imports: [
        RouterTestingModule,
        I18nTestingModule,
        UrlTestingModule,
        SplitViewTestingModule,
        TableModule,
        IconTestingModule,
        PaginationTestingModule,
      ],
      declarations: [CostCenterAssignBudgetsComponent],
      providers: [
        {
          provide: CostCenterAssignBudgetListService,
          useClass: MockCostCenterBudgetListService,
        },
        {
          provide: CurrentCostCenterService,
          useClass: MockCurrentCostCenterService,
        },
      ],
    }).compileComponents();
    service = TestBed.inject(CostCenterAssignBudgetListService);
  }));

  beforeEach(() => {
    fixture = TestBed.createComponent(CostCenterAssignBudgetsComponent);
    component = fixture.componentInstance;
  });

<<<<<<< HEAD
=======
  // destroy as otherwise we have some left overs
>>>>>>> 4704fe34
  afterEach(() => {
    fixture.destroy();
  });

  it('should create', () => {
    expect(component).toBeTruthy();
  });

  it('should have budgets', () => {
    let result;
    component.dataTable$.subscribe((data) => (result = data));
    expect(result).toEqual(mockBudgetList);
  });

  it('should get budgets from service by code', () => {
    spyOn(service, 'getTable');
    fixture.detectChanges();
    expect(service.getTable).toHaveBeenCalled();
  });

  describe('with table data', () => {
    beforeEach(() => {
      fixture.detectChanges();
    });
    it('should have cx-table element', () => {
      const el = fixture.debugElement.query(By.css('cx-table'));
      expect(el).toBeTruthy();
    });
    it('should not show is-empty message', () => {
      const el = fixture.debugElement.query(By.css('p.is-empty'));
      expect(el).toBeFalsy();
    });

    it('should assign a budget', () => {
      spyOn(service, 'toggleAssign');
      component.toggleAssign('costCenterCode', 'budget-1', true);
      expect(service.toggleAssign).toHaveBeenCalledWith(
        'costCenterCode',
        'budget-1',
        true
      );
    });

    it('should unassign a budget', () => {
      spyOn(service, 'toggleAssign');
      component.toggleAssign('costCenterCode', 'budget-1', false);
      expect(service.toggleAssign).toHaveBeenCalledWith(
        'costCenterCode',
        'budget-1',
        false
      );
    });
  });

  describe('without table data', () => {
    beforeEach(() => {
      spyOn(service, 'getTable').and.returnValue(of(null));
      fixture.detectChanges();
    });
    it('should not have cx-table element', () => {
      const el = fixture.debugElement.query(By.css('cx-table'));
      expect(el).toBeFalsy();
    });
    it('should not show is-empty message', () => {
      const el = fixture.debugElement.query(By.css('p.is-empty'));
      expect(el).toBeTruthy();
    });
  });

  describe('code$', () => {
    it('should emit the current cost center code', () => {
      let result;
      component.code$.subscribe((r) => (result = r));
      expect(result).toBe(costCenterCode);
    });
  });
});<|MERGE_RESOLUTION|>--- conflicted
+++ resolved
@@ -79,10 +79,6 @@
     component = fixture.componentInstance;
   });
 
-<<<<<<< HEAD
-=======
-  // destroy as otherwise we have some left overs
->>>>>>> 4704fe34
   afterEach(() => {
     fixture.destroy();
   });
