import { Observable, of } from 'rxjs';
import { Injectable } from '@angular/core';
import { TestBed } from '@angular/core/testing';
import { RouterTestingModule } from '@angular/router/testing';
<<<<<<< HEAD
import { Permission, EntitiesModel } from '@spartacus/core';
=======
import { B2BUserService, EntitiesModel, UserGroup } from '@spartacus/core';
>>>>>>> 5f81b93d
import { Table, TableService, TableStructure } from '@spartacus/storefront';
import { B2BUserService } from '../../../../core/services/b2b-user.service';
import { UserUserGroupListService } from './user-user-group-list.service';
import { UserGroup } from '../../../../core/model/user-group.model';

const mockUserGroupEntities: EntitiesModel<UserGroup> = {
  values: [
    {
      uid: 'first',
      selected: true,
    },
    {
      uid: 'second',
      selected: false,
    },
    {
      uid: 'third',
      selected: true,
    },
  ],
};

class MockB2BUserService {
  getUserGroups(): Observable<EntitiesModel<UserGroup>> {
    return of(mockUserGroupEntities);
  }
  unassignUserGroup() {}
}

@Injectable()
export class MockTableService {
  buildStructure(type): Observable<TableStructure> {
    return of({ type });
  }
}

describe('UserUserGroupListService', () => {
  let service: UserUserGroupListService;

  beforeEach(() => {
    TestBed.configureTestingModule({
      imports: [RouterTestingModule],
      providers: [
        UserUserGroupListService,
        {
          provide: B2BUserService,
          useClass: MockB2BUserService,
        },
        {
          provide: TableService,
          useClass: MockTableService,
        },
      ],
    });
    service = TestBed.inject(UserUserGroupListService);
  });

  it('should inject service', () => {
    expect(service).toBeTruthy();
  });

  it('should filter selected permissions', () => {
    let result: Table<UserGroup>;
    service.getTable().subscribe((table) => (result = table));
    expect(result.data.length).toEqual(2);
    expect(result.data[0].uid).toEqual('first');
    expect(result.data[1].uid).toEqual('third');
  });
});<|MERGE_RESOLUTION|>--- conflicted
+++ resolved
@@ -1,16 +1,12 @@
-import { Observable, of } from 'rxjs';
 import { Injectable } from '@angular/core';
 import { TestBed } from '@angular/core/testing';
 import { RouterTestingModule } from '@angular/router/testing';
-<<<<<<< HEAD
-import { Permission, EntitiesModel } from '@spartacus/core';
-=======
-import { B2BUserService, EntitiesModel, UserGroup } from '@spartacus/core';
->>>>>>> 5f81b93d
+import { EntitiesModel } from '@spartacus/core';
 import { Table, TableService, TableStructure } from '@spartacus/storefront';
+import { Observable, of } from 'rxjs';
+import { UserGroup } from '../../../../core/model/user-group.model';
 import { B2BUserService } from '../../../../core/services/b2b-user.service';
 import { UserUserGroupListService } from './user-user-group-list.service';
-import { UserGroup } from '../../../../core/model/user-group.model';
 
 const mockUserGroupEntities: EntitiesModel<UserGroup> = {
   values: [
