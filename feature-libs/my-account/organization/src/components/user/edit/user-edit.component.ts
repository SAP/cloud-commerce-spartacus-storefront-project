--- conflicted
+++ resolved
@@ -1,6 +1,5 @@
 import { ChangeDetectionStrategy, Component } from '@angular/core';
 import { FormGroup } from '@angular/forms';
-import { B2BUser, RoutingService } from '@spartacus/core';
 import { Observable } from 'rxjs';
 import {
   map,
@@ -9,13 +8,12 @@
   tap,
   withLatestFrom,
 } from 'rxjs/operators';
+
+import { B2BUser, RoutingService } from '@spartacus/core';
+import { FormUtils } from '@spartacus/storefront';
 import { UserFormService } from '../form/user-form.service';
 import { CurrentUserService } from '../current-user.service';
-<<<<<<< HEAD
 import { B2BUserService } from '../../../core/services/b2b-user.service';
-=======
-import { FormUtils } from '@spartacus/storefront';
->>>>>>> ec823641
 
 @Component({
   selector: 'cx-user-edit',
