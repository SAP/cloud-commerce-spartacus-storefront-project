import { TestBed } from '@angular/core/testing';
import { ActivatedRoute } from '@angular/router';
import { CostCenter } from '@spartacus/core';
import { of, Subject } from 'rxjs';
import { take } from 'rxjs/operators';
<<<<<<< HEAD
import { CostCenterService } from '../../core/services/cost-center.service';
import { CurrentCostCenterService } from '../cost-center/current-cost-center.service';
=======
import { CurrentUserService } from './current-user.service';
>>>>>>> ec823641

export class MockCostCenterService implements Partial<CostCenterService> {
  get() {
    return of(undefined);
  }
}

describe('CurrentCostCenterService', () => {
  let service: CurrentCostCenterService;
  let costCenterService: CostCenterService;
  let mockParams: Subject<object>;

  beforeEach(() => {
    mockParams = new Subject();

    TestBed.configureTestingModule({
      providers: [
        CurrentCostCenterService,
        { provide: ActivatedRoute, useValue: { params: mockParams } },
        { provide: CostCenterService, useClass: MockCostCenterService },
      ],
    });

    costCenterService = TestBed.inject(CostCenterService);
    service = TestBed.inject(CurrentCostCenterService);
  });

  afterEach(() => {
    mockParams.complete();
  });

  describe('code$', () => {
    it('should return undefined when route param `code` is undefined', async () => {
      const results = [];
      service.code$.pipe(take(2)).subscribe((value) => results.push(value));
      mockParams.next({ code: 'code1' });
      mockParams.next({ code: 'code2' });
      expect(results).toEqual(['code1', 'code2']);
    });

    it('should expose route param `code` from activated route', () => {
      const results = [];
      service.code$.subscribe((value) => results.push(value));
      mockParams.next({ code: 'code1' });
      mockParams.next({ code: 'code2' });
      expect(results).toEqual(['code1', 'code2']);
    });

    it('should not emit when param `code` did not change', () => {
      const results = [];
      service.code$.subscribe((value) => results.push(value));
      mockParams.next({ name: 'name1', code: 'code' });
      mockParams.next({ name: 'name2', code: 'code' });
      expect(results).toEqual(['code']);
    });
  });

  describe('model$', () => {
    it('should expose model for the current routing param `code`', () => {
      const mockCostCenter: CostCenter = { name: 'test cost center' };
      spyOn(costCenterService, 'get').and.returnValue(of(mockCostCenter));

      let result;
      service.user$.subscribe((value) => (result = value));
      mockParams.next({ code: '123' });
      expect(costCenterService.get).toHaveBeenCalledWith('123');
      expect(result).toBe(mockCostCenter);
    });

    it('should emit null when no current param `code`', () => {
      spyOn(costCenterService, 'get');

      let result;
      service.user$.subscribe((value) => (result = value));
      mockParams.next({});
      expect(costCenterService.get).not.toHaveBeenCalled();
      expect(result).toBe(null);
    });
  });
});<|MERGE_RESOLUTION|>--- conflicted
+++ resolved
@@ -3,12 +3,8 @@
 import { CostCenter } from '@spartacus/core';
 import { of, Subject } from 'rxjs';
 import { take } from 'rxjs/operators';
-<<<<<<< HEAD
 import { CostCenterService } from '../../core/services/cost-center.service';
-import { CurrentCostCenterService } from '../cost-center/current-cost-center.service';
-=======
 import { CurrentUserService } from './current-user.service';
->>>>>>> ec823641
 
 export class MockCostCenterService implements Partial<CostCenterService> {
   get() {
@@ -16,8 +12,8 @@
   }
 }
 
-describe('CurrentCostCenterService', () => {
-  let service: CurrentCostCenterService;
+describe('CurrentUserService', () => {
+  let service: CurrentUserService;
   let costCenterService: CostCenterService;
   let mockParams: Subject<object>;
 
@@ -26,14 +22,14 @@
 
     TestBed.configureTestingModule({
       providers: [
-        CurrentCostCenterService,
+        CurrentUserService,
         { provide: ActivatedRoute, useValue: { params: mockParams } },
         { provide: CostCenterService, useClass: MockCostCenterService },
       ],
     });
 
     costCenterService = TestBed.inject(CostCenterService);
-    service = TestBed.inject(CurrentCostCenterService);
+    service = TestBed.inject(CurrentUserService);
   });
 
   afterEach(() => {
