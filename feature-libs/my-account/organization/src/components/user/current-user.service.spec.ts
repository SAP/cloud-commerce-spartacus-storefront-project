--- conflicted
+++ resolved
@@ -1,13 +1,9 @@
 import { TestBed } from '@angular/core/testing';
 import { ActivatedRoute } from '@angular/router';
-<<<<<<< HEAD
-import { CostCenter } from '@spartacus/core';
-=======
-import { B2BUser, B2BUserService } from '@spartacus/core';
->>>>>>> 5f81b93d
+import { B2BUser } from '@spartacus/core';
 import { of, Subject } from 'rxjs';
 import { take } from 'rxjs/operators';
-import { CostCenterService } from '../../core/services/cost-center.service';
+import { B2BUserService } from '../../core/services/b2b-user.service';
 import { CurrentUserService } from './current-user.service';
 
 export class MockB2BUserService implements Partial<B2BUserService> {
