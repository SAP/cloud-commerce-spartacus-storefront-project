--- conflicted
+++ resolved
@@ -2,25 +2,13 @@
 import { FormControl, FormGroup, ReactiveFormsModule } from '@angular/forms';
 import { By, Title } from '@angular/platform-browser';
 import { NgSelectModule } from '@ng-select/ng-select';
-<<<<<<< HEAD
-import { B2BUnitNode, I18nTestingModule } from '@spartacus/core';
-import { FormErrorsComponent } from '@spartacus/storefront';
-import { of } from 'rxjs';
-=======
-import {
-  B2BUnitNode,
-  I18nTestingModule,
-  OrgUnitService,
-  UserService,
-} from '@spartacus/core';
+import { B2BUnitNode, I18nTestingModule, UserService } from '@spartacus/core';
 import { FormErrorsComponent } from '@spartacus/storefront';
 import { UrlTestingModule } from 'projects/core/src/routing/configurable-routes/url-translation/testing/url-testing.module';
 import { Observable, of } from 'rxjs';
->>>>>>> 5f81b93d
+import { OrgUnitService } from '../../../core/services/org-unit.service';
 import { UserFormComponent } from './user-form.component';
 import createSpy = jasmine.createSpy;
-import { OrgUnitService } from '../../../core/services/org-unit.service';
-import { UrlTestingModule } from 'projects/core/src/routing/configurable-routes/url-translation/testing/url-testing.module';
 
 const mockOrgUnits: B2BUnitNode[] = [
   {
