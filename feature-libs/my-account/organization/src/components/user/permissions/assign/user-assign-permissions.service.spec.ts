import { Observable, of } from 'rxjs';
import { Injectable } from '@angular/core';
import { TestBed } from '@angular/core/testing';
import { RouterTestingModule } from '@angular/router/testing';
<<<<<<< HEAD
import { Permission, EntitiesModel } from '@spartacus/core';
=======
import { B2BUserService, EntitiesModel, Permission } from '@spartacus/core';
>>>>>>> 5f81b93d
import { Table, TableService, TableStructure } from '@spartacus/storefront';
import { B2BUserService } from '../../../../core/services/b2b-user.service';
import { UserAssignPermissionsListService } from './user-assign-permissions.service';

const mockUserPermissionEntities: EntitiesModel<Permission> = {
  values: [
    {
      code: 'first',
      selected: true,
    },
    {
      code: 'second',
      selected: false,
    },
    {
      code: 'third',
      selected: true,
    },
  ],
};

class MockB2BUserService {
  getPermissions(): Observable<EntitiesModel<Permission>> {
    return of(mockUserPermissionEntities);
  }
  assignPermission() {}
  unassignPermission() {}
}

@Injectable()
export class MockTableService {
  buildStructure(type): Observable<TableStructure> {
    return of({ type });
  }
}

describe('UserAssignPermissionsListService', () => {
  let service: UserAssignPermissionsListService;
  let userService: B2BUserService;

  beforeEach(() => {
    TestBed.configureTestingModule({
      imports: [RouterTestingModule],
      providers: [
        UserAssignPermissionsListService,
        {
          provide: B2BUserService,
          useClass: MockB2BUserService,
        },
        {
          provide: TableService,
          useClass: MockTableService,
        },
      ],
    });
    service = TestBed.inject(UserAssignPermissionsListService);
    userService = TestBed.inject(B2BUserService);
  });

  it('should inject service', () => {
    expect(service).toBeTruthy();
  });

  it('should not filter selected permissions', () => {
    let result: Table<Permission>;
    service.getTable().subscribe((table) => (result = table));
    expect(result.data.length).toEqual(3);
    expect(result.data[0].code).toEqual('first');
    expect(result.data[1].code).toEqual('second');
    expect(result.data[2].code).toEqual('third');
  });

  it('should assign permission', () => {
    spyOn(userService, 'assignPermission');
    service.toggleAssign('userCode', 'permissionCode');
    expect(userService.assignPermission).toHaveBeenCalledWith(
      'userCode',
      'permissionCode'
    );
  });

  it('should unassign permission', () => {
    spyOn(userService, 'unassignPermission');
    service.toggleAssign('userCode', 'permissionCode', false);
    expect(userService.unassignPermission).toHaveBeenCalledWith(
      'userCode',
      'permissionCode'
    );
  });
});<|MERGE_RESOLUTION|>--- conflicted
+++ resolved
@@ -1,13 +1,9 @@
-import { Observable, of } from 'rxjs';
 import { Injectable } from '@angular/core';
 import { TestBed } from '@angular/core/testing';
 import { RouterTestingModule } from '@angular/router/testing';
-<<<<<<< HEAD
-import { Permission, EntitiesModel } from '@spartacus/core';
-=======
-import { B2BUserService, EntitiesModel, Permission } from '@spartacus/core';
->>>>>>> 5f81b93d
+import { EntitiesModel, Permission } from '@spartacus/core';
 import { Table, TableService, TableStructure } from '@spartacus/storefront';
+import { Observable, of } from 'rxjs';
 import { B2BUserService } from '../../../../core/services/b2b-user.service';
 import { UserAssignPermissionsListService } from './user-assign-permissions.service';
 
