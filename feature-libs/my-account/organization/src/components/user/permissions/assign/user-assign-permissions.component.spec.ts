--- conflicted
+++ resolved
@@ -3,21 +3,14 @@
 import { RouterTestingModule } from '@angular/router/testing';
 import { B2BUser, I18nTestingModule, Permission } from '@spartacus/core';
 import { Table, TableModule } from '@spartacus/storefront';
-<<<<<<< HEAD
-=======
 import { UrlTestingModule } from 'projects/core/src/routing/configurable-routes/url-translation/testing/url-testing.module';
 import { IconTestingModule } from 'projects/storefrontlib/src/cms-components/misc/icon/testing/icon-testing.module';
 import { PaginationTestingModule } from 'projects/storefrontlib/src/shared/components/list-navigation/pagination/testing/pagination-testing.module';
 import { SplitViewTestingModule } from 'projects/storefrontlib/src/shared/components/split-view/testing/spit-view-testing.module';
->>>>>>> 5f81b93d
 import { of } from 'rxjs';
 import { CurrentUserService } from '../../current-user.service';
 import { UserAssignPermissionsComponent } from './user-assign-permissions.component';
 import { UserAssignPermissionsListService } from './user-assign-permissions.service';
-import { IconTestingModule } from 'projects/storefrontlib/src/cms-components/misc/icon/testing/icon-testing.module';
-import { CurrentUserService } from '../../current-user.service';
-import { UrlTestingModule } from 'projects/core/src/routing/configurable-routes/url-translation/testing/url-testing.module';
-import { SplitViewTestingModule } from 'projects/storefrontlib/src/shared/components/split-view/testing/spit-view-testing.module';
 
 const mockPermissionList: Table<Permission> = {
   data: [
@@ -77,12 +70,7 @@
           provide: UserAssignPermissionsListService,
           useClass: MockUserPermissionListService,
         },
-<<<<<<< HEAD
-        { provide: CurrentUserService },
-=======
-
         { provide: CurrentUserService, useClass: MockCurrentUserService },
->>>>>>> 5f81b93d
       ],
     }).compileComponents();
     service = TestBed.inject(UserAssignPermissionsListService);
