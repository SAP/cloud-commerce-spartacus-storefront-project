import { ChangeDetectionStrategy, Component } from '@angular/core';
import { FormGroup } from '@angular/forms';
import { RoutingService } from '@spartacus/core';
import { map } from 'rxjs/operators';
import { UserFormService } from '../form/user-form.service';
import { Observable } from 'rxjs';
<<<<<<< HEAD
import { B2BUserService } from '../../../core/services/b2b-user.service';
=======
import { FormUtils } from '@spartacus/storefront';
>>>>>>> ec823641

@Component({
  selector: 'cx-user-create',
  templateUrl: './user-create.component.html',
  changeDetection: ChangeDetectionStrategy.OnPush,
})
export class UserCreateComponent {
  // It would be nice to replace this query param approach with a session service that
  // provides a generic approach for session-interests, so that we can autofill forms, without
  // changing the URL. This can keep the current language, currency, parent unit, cost center, user, etc.
  protected parentUnit$: Observable<
    string
  > = this.routingService
    .getRouterState()
    .pipe(map((routingData) => routingData.state.queryParams?.['parentUnit']));

  form$: Observable<FormGroup> = this.parentUnit$.pipe(
    map((parentUnit: string) =>
      this.userFormService.getForm({ orgUnit: { uid: parentUnit } })
    )
  );

  constructor(
    protected userService: B2BUserService,
    protected userFormService: UserFormService,
    protected routingService: RoutingService
  ) {}

  save(form: FormGroup): void {
    if (form.invalid) {
      form.markAllAsTouched();
      FormUtils.deepUpdateValueAndValidity(form);
    } else {
      form.disable();
      this.userService.create(form.value);

      this.routingService.go({
        cxRoute: 'userDetails',
        params: form.value,
      });
    }
  }
}<|MERGE_RESOLUTION|>--- conflicted
+++ resolved
@@ -1,14 +1,11 @@
 import { ChangeDetectionStrategy, Component } from '@angular/core';
 import { FormGroup } from '@angular/forms';
+import { Observable } from 'rxjs';
+import { map } from 'rxjs/operators';
 import { RoutingService } from '@spartacus/core';
-import { map } from 'rxjs/operators';
+import { FormUtils } from '@spartacus/storefront';
 import { UserFormService } from '../form/user-form.service';
-import { Observable } from 'rxjs';
-<<<<<<< HEAD
 import { B2BUserService } from '../../../core/services/b2b-user.service';
-=======
-import { FormUtils } from '@spartacus/storefront';
->>>>>>> ec823641
 
 @Component({
   selector: 'cx-user-create',
