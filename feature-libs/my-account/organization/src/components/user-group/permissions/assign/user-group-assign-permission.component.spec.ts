--- conflicted
+++ resolved
@@ -7,14 +7,9 @@
 import { IconTestingModule } from 'projects/storefrontlib/src/cms-components/misc/icon/testing/icon-testing.module';
 import { SplitViewTestingModule } from 'projects/storefrontlib/src/shared/components/split-view/testing/spit-view-testing.module';
 import { of } from 'rxjs';
-<<<<<<< HEAD
 import { UserGroupAssignPermissionsComponent } from './user-group-assign-permission.component';
-import { UserGroupAssignPermissionListService } from './user-group-assign-permission.service';
+import { UserGroupAssignPermissionService } from './user-group-assign-permission.service';
 import { CurrentUserGroupService } from '../../current-user-group.service';
-=======
-import { UserGroupAssignPermissionComponent } from './user-group-assign-permission.component';
-import { UserGroupAssignPermissionService } from './user-group-assign-permission.service';
->>>>>>> ec823641
 
 const userGroupCode = 'userGroupCode';
 
@@ -46,8 +41,8 @@
 }
 
 describe('UserGroupAssignPermissionsComponent', () => {
-  let component: UserGroupAssignPermissionComponent;
-  let fixture: ComponentFixture<UserGroupAssignPermissionComponent>;
+  let component: UserGroupAssignPermissionsComponent;
+  let fixture: ComponentFixture<UserGroupAssignPermissionsComponent>;
   let service: UserGroupAssignPermissionService;
 
   beforeEach(async(() => {
@@ -60,7 +55,7 @@
         TableModule,
         IconTestingModule,
       ],
-      declarations: [UserGroupAssignPermissionComponent],
+      declarations: [UserGroupAssignPermissionsComponent],
       providers: [
         {
           provide: UserGroupAssignPermissionService,
@@ -76,7 +71,7 @@
   }));
 
   beforeEach(() => {
-    fixture = TestBed.createComponent(UserGroupAssignPermissionComponent);
+    fixture = TestBed.createComponent(UserGroupAssignPermissionsComponent);
     component = fixture.componentInstance;
   });
 
