--- conflicted
+++ resolved
@@ -1,11 +1,6 @@
 import { ChangeDetectionStrategy, Component } from '@angular/core';
 import { FormGroup } from '@angular/forms';
-<<<<<<< HEAD
-import { ActivatedRoute } from '@angular/router';
 import { RoutingService } from '@spartacus/core';
-=======
-import { RoutingService, UserGroup, UserGroupService } from '@spartacus/core';
->>>>>>> c41ed473
 import { Observable } from 'rxjs';
 import {
   map,
