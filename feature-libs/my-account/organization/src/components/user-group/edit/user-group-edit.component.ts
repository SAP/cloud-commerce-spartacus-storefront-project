--- conflicted
+++ resolved
@@ -1,11 +1,7 @@
 import { ChangeDetectionStrategy, Component } from '@angular/core';
 import { FormGroup } from '@angular/forms';
-<<<<<<< HEAD
 import { RoutingService } from '@spartacus/core';
-=======
-import { RoutingService, UserGroup, UserGroupService } from '@spartacus/core';
 import { FormUtils } from '@spartacus/storefront';
->>>>>>> 5f81b93d
 import { Observable } from 'rxjs';
 import {
   map,
@@ -14,14 +10,10 @@
   tap,
   withLatestFrom,
 } from 'rxjs/operators';
+import { UserGroup } from '../../../core/model/user-group.model';
+import { UserGroupService } from '../../../core/services/user-group.service';
 import { CurrentUserGroupService } from '../current-user-group.service';
 import { UserGroupFormService } from '../form/user-group-form.service';
-<<<<<<< HEAD
-import { UserGroup } from '../../../core/model/user-group.model';
-import { UserGroupService } from '../../../core/services/user-group.service';
-import { FormUtils } from '@spartacus/storefront';
-=======
->>>>>>> 5f81b93d
 
 @Component({
   selector: 'cx-user-group-edit',
