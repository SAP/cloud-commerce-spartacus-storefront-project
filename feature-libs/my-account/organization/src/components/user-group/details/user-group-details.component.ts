--- conflicted
+++ resolved
@@ -1,17 +1,10 @@
 import { ChangeDetectionStrategy, Component } from '@angular/core';
-<<<<<<< HEAD
-import { ActivatedRoute } from '@angular/router';
 import { Observable } from 'rxjs';
-import { filter, map, switchMap, tap } from 'rxjs/operators';
+import { shareReplay, switchMap, tap } from 'rxjs/operators';
 import { UserGroup } from '../../../core/model/user-group.model';
 import { UserGroupService } from '../../../core/services/user-group.service';
-=======
-import { UserGroup, UserGroupService } from '@spartacus/core';
-import { Observable } from 'rxjs';
-import { shareReplay, switchMap, tap } from 'rxjs/operators';
 import { CurrentUserGroupService } from '../current-user-group.service';
 
->>>>>>> c41ed473
 @Component({
   selector: 'cx-user-group-details',
   templateUrl: './user-group-details.component.html',
