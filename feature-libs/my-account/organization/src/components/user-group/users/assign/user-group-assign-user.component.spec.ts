import { async, ComponentFixture, TestBed } from '@angular/core/testing';
import { By } from '@angular/platform-browser';
import { ActivatedRoute } from '@angular/router';
import { RouterTestingModule } from '@angular/router/testing';
import { I18nTestingModule, B2BUser, UrlTestingModule } from '@spartacus/core';
import {
  Table,
  TableModule,
  SplitViewTestingModule,
  IconTestingModule,
} from '@spartacus/storefront';
import { of } from 'rxjs';
<<<<<<< HEAD
=======
import { UserGroupAssignUserComponent } from './user-group-assign-user.component';
import { UserGroupAssignUserService } from './user-group-assign-user.service';
>>>>>>> ec823641

const userGroupCode = 'userGroupCode';

const mockUserList: Table<B2BUser> = {
  data: [
    {
      uid: 'user-1',
      customerId: 'user-1',
      name: 'b1',
      selected: false,
    },
    {
      uid: 'user-2',
      customerId: 'user-2',
      name: 'b2',
      selected: false,
    },
  ],
  pagination: { totalPages: 1, totalResults: 1, sort: 'byName' },
  structure: { type: '' },
};

class MockActivatedRoute {
  parent = {
    parent: {
      params: of({ code: userGroupCode }),
    },
  };
  snapshot = {};
}

class MockUserGroupUserListService {
  getTable(_code) {
    return of(mockUserList);
  }
  toggleAssign() {}
}

describe('UserGroupAssignUserComponent', () => {
  let component: UserGroupAssignUserComponent;
  let fixture: ComponentFixture<UserGroupAssignUserComponent>;
  let service: UserGroupAssignUserService;

  beforeEach(async(() => {
    TestBed.configureTestingModule({
      imports: [
        RouterTestingModule,
        I18nTestingModule,
        UrlTestingModule,
        SplitViewTestingModule,
        TableModule,
        IconTestingModule,
      ],
      declarations: [UserGroupAssignUserComponent],
      providers: [
        { provide: ActivatedRoute, useClass: MockActivatedRoute },
        {
          provide: UserGroupAssignUserService,
          useClass: MockUserGroupUserListService,
        },
      ],
    }).compileComponents();
    service = TestBed.inject(UserGroupAssignUserService);
  }));

  beforeEach(() => {
    fixture = TestBed.createComponent(UserGroupAssignUserComponent);
    component = fixture.componentInstance;
  });

  // not sure why this is needed, but we're failing otherwise
  afterEach(() => {
    fixture.destroy();
  });

  it('should create', () => {
    expect(component).toBeTruthy();
  });

  it('should have users', () => {
    let result;
    component.dataTable$.subscribe((data) => (result = data));
    expect(result).toEqual(mockUserList);
  });

  it('should get users from service by code', () => {
    spyOn(service, 'getTable');
    fixture.detectChanges();
    expect(service.getTable).toHaveBeenCalled();
  });

  describe('with table data', () => {
    beforeEach(() => {
      fixture.detectChanges();
    });
    it('should have cx-table element', () => {
      const el = fixture.debugElement.query(By.css('cx-table'));
      expect(el).toBeTruthy();
    });
    it('should not show is-empty message', () => {
      const el = fixture.debugElement.query(By.css('p.is-empty'));
      expect(el).toBeFalsy();
    });

    it('should assign a user', () => {
      spyOn(service, 'toggleAssign');
      component.toggleAssign('userGroupCode', 'user-1', true);
      expect(service.toggleAssign).toHaveBeenCalledWith(
        'userGroupCode',
        'user-1',
        true
      );
    });

    it('should unassign a user', () => {
      spyOn(service, 'toggleAssign');
      component.toggleAssign('userGroupCode', 'user-1', false);
      expect(service.toggleAssign).toHaveBeenCalledWith(
        'userGroupCode',
        'user-1',
        false
      );
    });
  });

  describe('without table data', () => {
    beforeEach(() => {
      spyOn(service, 'getTable').and.returnValue(of(null));
      fixture.detectChanges();
    });
    it('should not have cx-table element', () => {
      const el = fixture.debugElement.query(By.css('cx-table'));
      expect(el).toBeFalsy();
    });
    it('should not show is-empty message', () => {
      const el = fixture.debugElement.query(By.css('p.is-empty'));
      expect(el).toBeTruthy();
    });
  });
});<|MERGE_RESOLUTION|>--- conflicted
+++ resolved
@@ -7,14 +7,11 @@
   Table,
   TableModule,
   SplitViewTestingModule,
-  IconTestingModule,
 } from '@spartacus/storefront';
 import { of } from 'rxjs';
-<<<<<<< HEAD
-=======
 import { UserGroupAssignUserComponent } from './user-group-assign-user.component';
 import { UserGroupAssignUserService } from './user-group-assign-user.service';
->>>>>>> ec823641
+import { IconTestingModule } from 'projects/storefrontlib/src/cms-components/misc/icon/testing/icon-testing.module';
 
 const userGroupCode = 'userGroupCode';
 
