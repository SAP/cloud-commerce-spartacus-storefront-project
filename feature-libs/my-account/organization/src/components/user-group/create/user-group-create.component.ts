--- conflicted
+++ resolved
@@ -1,14 +1,11 @@
+import { Observable } from 'rxjs';
+import { map } from 'rxjs/operators';
 import { ChangeDetectionStrategy, Component } from '@angular/core';
 import { FormGroup } from '@angular/forms';
 import { RoutingService } from '@spartacus/core';
-import { Observable } from 'rxjs';
-import { map } from 'rxjs/operators';
+import { FormUtils } from '@spartacus/storefront';
 import { UserGroupFormService } from '../form/user-group-form.service';
-<<<<<<< HEAD
 import { UserGroupService } from '../../../core/services/user-group.service';
-=======
-import { FormUtils } from '@spartacus/storefront';
->>>>>>> ec823641
 
 @Component({
   selector: 'cx-user-group-create',
