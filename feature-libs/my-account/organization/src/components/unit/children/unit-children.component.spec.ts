--- conflicted
+++ resolved
@@ -1,30 +1,18 @@
+import { of } from 'rxjs';
 import { Pipe, PipeTransform } from '@angular/core';
 import { async, ComponentFixture, TestBed } from '@angular/core/testing';
 import { RouterTestingModule } from '@angular/router/testing';
 import {
   B2BUnitNode,
   I18nTestingModule,
-<<<<<<< HEAD
-  RoutingService,
-=======
-  OrgUnitService,
->>>>>>> fc3ef1a5
   RoutesConfig,
   RoutingConfig,
   RoutingService,
 } from '@spartacus/core';
-<<<<<<< HEAD
 import { defaultStorefrontRoutesConfig } from 'projects/storefrontlib/src/cms-structure/routing/default-routing-config';
-
-import { UnitChildrenComponent } from './unit-children.component';
 import { OrgUnitService } from '../../../core/services/org-unit.service';
-=======
-import { Table2Module } from '@spartacus/storefront';
-import { defaultStorefrontRoutesConfig } from 'projects/storefrontlib/src/cms-structure/routing/default-routing-config';
-import { of } from 'rxjs';
 import { UnitChildrenComponent } from './unit-children.component';
 
->>>>>>> fc3ef1a5
 import createSpy = jasmine.createSpy;
 
 const code = 'b1';
