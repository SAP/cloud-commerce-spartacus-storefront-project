import { ChangeDetectionStrategy, Component } from '@angular/core';
import { Table } from '@spartacus/storefront';
import { Observable } from 'rxjs';
import { switchMap } from 'rxjs/operators';
<<<<<<< HEAD
import { Table } from '@spartacus/storefront';
import { UnitCostCentersService } from './unit-cost-centers.service';
=======
import { OrgUnitService } from '../../../core/services/org-unit.service';
>>>>>>> 6797d15c
import { CurrentUnitService } from '../current-unit.service';
import { UnitCostCentersService } from './unit-cost-centers.service';

@Component({
  selector: 'cx-unit-cost-centers',
  templateUrl: './unit-cost-centers.component.html',
  changeDetection: ChangeDetectionStrategy.OnPush,
})
export class UnitCostCentersComponent {
  code$ = this.currentUnitService.key$;

  dataTable$: Observable<Table> = this.code$.pipe(
    switchMap((code) => this.unitCostCentersService.getTable(code))
  );

  constructor(
    protected unitCostCentersService: UnitCostCentersService,
    protected currentUnitService: CurrentUnitService
  ) {}
}<|MERGE_RESOLUTION|>--- conflicted
+++ resolved
@@ -2,14 +2,8 @@
 import { Table } from '@spartacus/storefront';
 import { Observable } from 'rxjs';
 import { switchMap } from 'rxjs/operators';
-<<<<<<< HEAD
-import { Table } from '@spartacus/storefront';
 import { UnitCostCentersService } from './unit-cost-centers.service';
-=======
-import { OrgUnitService } from '../../../core/services/org-unit.service';
->>>>>>> 6797d15c
 import { CurrentUnitService } from '../current-unit.service';
-import { UnitCostCentersService } from './unit-cost-centers.service';
 
 @Component({
   selector: 'cx-unit-cost-centers',
