--- conflicted
+++ resolved
@@ -3,13 +3,8 @@
 import { ReactiveFormsModule } from '@angular/forms';
 import { By } from '@angular/platform-browser';
 import { RouterTestingModule } from '@angular/router/testing';
-<<<<<<< HEAD
 import { NgSelectModule } from '@ng-select/ng-select';
-import { of, BehaviorSubject, Observable } from 'rxjs';
-=======
-import { async, ComponentFixture, TestBed } from '@angular/core/testing';
 import { of } from 'rxjs';
->>>>>>> ec823641
 
 import {
   I18nTestingModule,
@@ -17,19 +12,13 @@
   B2BApprovalProcess,
   B2BUnit,
 } from '@spartacus/core';
-
-import { UnitFormComponent } from './unit-form.component';
-import createSpy = jasmine.createSpy;
-<<<<<<< HEAD
 import {
   FormErrorsComponent,
   DateTimePickerModule,
 } from '@spartacus/storefront';
+import { UnitFormComponent } from './unit-form.component';
 import { OrgUnitService } from '../../../core/services/org-unit.service';
-=======
-import { By } from '@angular/platform-browser';
-import { DatePickerModule, FormErrorsComponent } from '@spartacus/storefront';
->>>>>>> ec823641
+import createSpy = jasmine.createSpy;
 
 const mockApprovalProcesses: B2BApprovalProcess[] = [
   { code: 'testCode', name: 'testName' },
