import { Pipe, PipeTransform, Type } from '@angular/core';
import { async, ComponentFixture, TestBed } from '@angular/core/testing';
import { ReactiveFormsModule } from '@angular/forms';
import { By } from '@angular/platform-browser';
import { RouterTestingModule } from '@angular/router/testing';
import { NgSelectModule } from '@ng-select/ng-select';
<<<<<<< HEAD
import { of } from 'rxjs';

import {
  I18nTestingModule,
  B2BUnitNode,
=======
import {
>>>>>>> fc3ef1a5
  B2BApprovalProcess,
  B2BUnit,
  B2BUnitNode,
  I18nTestingModule,
  OrgUnitService,
} from '@spartacus/core';
<<<<<<< HEAD
import {
  FormErrorsComponent,
  DateTimePickerModule,
} from '@spartacus/storefront';
import { UnitFormComponent } from './unit-form.component';
import { OrgUnitService } from '../../../core/services/org-unit.service';
=======
import { DatePickerModule, FormErrorsComponent } from '@spartacus/storefront';
import { of } from 'rxjs';
import { UnitFormComponent } from './unit-form.component';

>>>>>>> fc3ef1a5
import createSpy = jasmine.createSpy;

const mockApprovalProcesses: B2BApprovalProcess[] = [
  { code: 'testCode', name: 'testName' },
];

const mockOrgUnit: B2BUnit = {
  uid: 'b1',
  name: 'orgUnit1',
  active: true,
  parentOrgUnit: { uid: 'code' },
  approvalProcess: mockApprovalProcesses[0],
};

const mockOrgUnits: B2BUnitNode[] = [
  {
    active: true,
    children: [],
    id: 'unitNode1',
    name: 'Org Unit 1',
    parent: 'parentUnit',
  },
  {
    active: true,
    children: [],
    id: 'unitNode2',
    name: 'Org Unit 2',
    parent: 'parentUnit',
  },
];

class MockOrgUnitService implements Partial<OrgUnitService> {
  loadList = createSpy('loadList');
  getActiveUnitList = createSpy('getActiveUnitList').and.returnValue(
    of(mockOrgUnits)
  );
  load = createSpy('load');
  get = createSpy('get').and.returnValue(of(mockOrgUnit));
  update = createSpy('update');
  loadApprovalProcesses = createSpy('loadApprovalProcesses');
  getApprovalProcesses = createSpy('getApprovalProcesses').and.returnValue(
    of(mockApprovalProcesses)
  );
}

@Pipe({
  name: 'cxUrl',
})
class MockUrlPipe implements PipeTransform {
  transform() {}
}

xdescribe('UnitFormComponent', () => {
  let component: UnitFormComponent;
  let fixture: ComponentFixture<UnitFormComponent>;
  let orgUnitService: OrgUnitService;

  beforeEach(async(() => {
    TestBed.configureTestingModule({
      imports: [
        I18nTestingModule,
        DateTimePickerModule,
        ReactiveFormsModule,
        NgSelectModule,
        RouterTestingModule,
      ],
      declarations: [UnitFormComponent, MockUrlPipe, FormErrorsComponent],
      providers: [{ provide: OrgUnitService, useClass: MockOrgUnitService }],
    }).compileComponents();

    orgUnitService = TestBed.get(OrgUnitService as Type<OrgUnitService>);
  }));

  beforeEach(() => {
    fixture = TestBed.createComponent(UnitFormComponent);
    component = fixture.componentInstance;
    fixture.detectChanges();
  });

  it('should create', () => {
    expect(component).toBeTruthy();
  });

  xdescribe('ngOnInit', () => {
    it('should load currencies', () => {
      component.ngOnInit();
      let approvalProcesses: any;
      component.approvalProcesses$
        .subscribe((value) => {
          approvalProcesses = value;
        })
        .unsubscribe();

      expect(orgUnitService.getApprovalProcesses).toHaveBeenCalledWith();
      expect(approvalProcesses).toEqual(mockApprovalProcesses);
    });

    it('should load businessUnits', () => {
      component.ngOnInit();
      let businessUnits: any;
      component.businessUnits$
        .subscribe((value) => {
          businessUnits = value;
        })
        .unsubscribe();
      expect(orgUnitService.loadList).toHaveBeenCalledWith();
      expect(orgUnitService.getActiveUnitList).toHaveBeenCalledWith();
      expect(businessUnits).toEqual(mockOrgUnits);
    });

    it('should setup clean form', () => {
      spyOn(component.form, 'patchValue');
      component.ngOnInit();
      expect(component.form.patchValue).not.toHaveBeenCalled();
      expect(component.form.valid).toBeFalsy();
    });

    it('should setup form for update', () => {
      spyOn(component.form, 'patchValue').and.callThrough();
      component.ngOnInit();
      expect(component.form.patchValue).toHaveBeenCalledWith(mockOrgUnit);
      expect(component.form.valid).toBeTruthy();
    });
  });

  xdescribe('verifyOrgUnit', () => {
    it('should not emit value if form is invalid', () => {
      spyOn(component.submitForm, 'emit');
      const form = fixture.debugElement.query(By.css('form'));
      form.triggerEventHandler('submit', null);
      expect(component.submitForm.emit).not.toHaveBeenCalled();
    });

    it('should emit value if form is valid', () => {
      spyOn(component.submitForm, 'emit');
      component.ngOnInit();
      const form = fixture.debugElement.query(By.css('form'));
      form.triggerEventHandler('submit', null);
      expect(component.submitForm.emit).toHaveBeenCalledWith(
        component.form.value
      );
    });
  });

  xdescribe('back', () => {
    it('should emit clickBack event', () => {
      spyOn(component.clickBack, 'emit');
      component.back();
      expect(component.clickBack.emit).toHaveBeenCalledWith();
    });
  });
});<|MERGE_RESOLUTION|>--- conflicted
+++ resolved
@@ -4,34 +4,21 @@
 import { By } from '@angular/platform-browser';
 import { RouterTestingModule } from '@angular/router/testing';
 import { NgSelectModule } from '@ng-select/ng-select';
-<<<<<<< HEAD
 import { of } from 'rxjs';
 
 import {
   I18nTestingModule,
   B2BUnitNode,
-=======
-import {
->>>>>>> fc3ef1a5
   B2BApprovalProcess,
   B2BUnit,
-  B2BUnitNode,
-  I18nTestingModule,
-  OrgUnitService,
 } from '@spartacus/core';
-<<<<<<< HEAD
 import {
   FormErrorsComponent,
   DateTimePickerModule,
 } from '@spartacus/storefront';
-import { UnitFormComponent } from './unit-form.component';
 import { OrgUnitService } from '../../../core/services/org-unit.service';
-=======
-import { DatePickerModule, FormErrorsComponent } from '@spartacus/storefront';
-import { of } from 'rxjs';
 import { UnitFormComponent } from './unit-form.component';
 
->>>>>>> fc3ef1a5
 import createSpy = jasmine.createSpy;
 
 const mockApprovalProcesses: B2BApprovalProcess[] = [
