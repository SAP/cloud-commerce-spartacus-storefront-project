import { TestBed } from '@angular/core/testing';
import { ActivatedRoute } from '@angular/router';
import { of, Subject } from 'rxjs';
import { take } from 'rxjs/operators';
<<<<<<< HEAD
import { B2BAddress } from '@spartacus/core';
import { CurrentUnitAddressService } from './current-unit-address.service';
import { OrgUnitService } from '../../../../core/services/org-unit.service';
=======
>>>>>>> fc3ef1a5
import { CurrentUnitService } from '../../current-unit.service';
import { CurrentUnitAddressService } from './current-unit-address.service';

const mockUnit: B2BAddress = { firstName: 'test unitAddress' };

export class MockOrgUnitService implements Partial<OrgUnitService> {
  getAddress() {
    return of(mockUnit);
  }
}
export class MockCurrentUnitService {
  code$ = of('code1');
  parentUnit$ = of('parentUnit1');
}

xdescribe('CurrentUnitAddressService', () => {
  let service: CurrentUnitAddressService;
  let orgUnitService: OrgUnitService;
  let mockParams: Subject<object>;

  beforeEach(() => {
    mockParams = new Subject();

    TestBed.configureTestingModule({
      providers: [
        CurrentUnitAddressService,
        { provide: ActivatedRoute, useValue: { params: mockParams } },
        { provide: OrgUnitService, useClass: MockOrgUnitService },
        { provide: CurrentUnitService, useClass: MockCurrentUnitService },
      ],
    });

    service = TestBed.inject(CurrentUnitAddressService);
    orgUnitService = TestBed.inject(OrgUnitService);
  });

  afterEach(() => {
    mockParams.complete();
  });

  xdescribe('id$', () => {
    it('should return undefined when route param `id` is undefined', async () => {
      const results = [];
      service.id$.pipe(take(2)).subscribe((value) => results.push(value));
      mockParams.next({ id: 'id1' });
      mockParams.next({ id: 'id2' });
      expect(results).toEqual(['id1', 'id2']);
    });

    it('should expose route param `id` from activated route', () => {
      const results = [];
      service.id$.subscribe((value) => results.push(value));
      mockParams.next({ id: 'id1' });
      mockParams.next({ id: 'id2' });
      expect(results).toEqual(['id1', 'id2']);
    });

    it('should not emit when param `id` did not change', () => {
      const results = [];
      service.id$.subscribe((value) => results.push(value));
      mockParams.next({ name: 'name1', id: 'id' });
      mockParams.next({ name: 'name2', id: 'id' });
      expect(results).toEqual(['id']);
    });
  });

  xdescribe('unitAddress$', () => {
    it('should expose model for the current routing param `id`', () => {
      spyOn(orgUnitService, 'getAddress').and.returnValue(of(mockUnit));

      let result;
      service.unitAddress$.subscribe((value) => (result = value));
      mockParams.next({ code: 'code1', id: '123' });
      expect(orgUnitService.getAddress).toHaveBeenCalledWith('code1', '123');
      expect(result).toBe(mockUnit);
    });

    it('should emit null when no current param `id`', () => {
      spyOn(orgUnitService, 'getAddress');

      let result;
      service.unitAddress$.subscribe((value) => (result = value));
      mockParams.next({});
      expect(orgUnitService.getAddress).not.toHaveBeenCalled();
      expect(result).toBe(null);
    });
  });
});<|MERGE_RESOLUTION|>--- conflicted
+++ resolved
@@ -2,12 +2,8 @@
 import { ActivatedRoute } from '@angular/router';
 import { of, Subject } from 'rxjs';
 import { take } from 'rxjs/operators';
-<<<<<<< HEAD
 import { B2BAddress } from '@spartacus/core';
-import { CurrentUnitAddressService } from './current-unit-address.service';
 import { OrgUnitService } from '../../../../core/services/org-unit.service';
-=======
->>>>>>> fc3ef1a5
 import { CurrentUnitService } from '../../current-unit.service';
 import { CurrentUnitAddressService } from './current-unit-address.service';
 
