import { TestBed } from '@angular/core/testing';
import { ActivatedRoute } from '@angular/router';
<<<<<<< HEAD
import { B2BUnit } from '@spartacus/core';
import { of, Subject } from 'rxjs';
import { take } from 'rxjs/operators';
import { CurrentUnitAddressService } from './current-unit-address.service';
import { OrgUnitService } from '../../../../core/services/org-unit.service';
=======
import { B2BAddress, OrgUnitService } from '@spartacus/core';
import { of, Subject } from 'rxjs';
import { take } from 'rxjs/operators';
import { CurrentUnitAddressService } from './current-unit-address.service';
import { CurrentUnitService } from '../../current-unit.service';

const mockUnit: B2BAddress = { firstName: 'test unitAddress' };
>>>>>>> ec823641

export class MockOrgUnitService implements Partial<OrgUnitService> {
  getAddress() {
    return of(mockUnit);
  }
}
export class MockCurrentUnitService {
  code$ = of('code1');
  parentUnit$ = of('parentUnit1');
}

describe('CurrentUnitAddressService', () => {
  let service: CurrentUnitAddressService;
  let orgUnitService: OrgUnitService;
  let mockParams: Subject<object>;

  beforeEach(() => {
    mockParams = new Subject();

    TestBed.configureTestingModule({
      providers: [
        CurrentUnitAddressService,
        { provide: ActivatedRoute, useValue: { params: mockParams } },
        { provide: OrgUnitService, useClass: MockOrgUnitService },
        { provide: CurrentUnitService, useClass: MockCurrentUnitService },
      ],
    });

    service = TestBed.inject(CurrentUnitAddressService);
    orgUnitService = TestBed.inject(OrgUnitService);
  });

  afterEach(() => {
    mockParams.complete();
  });

  describe('id$', () => {
    it('should return undefined when route param `id` is undefined', async () => {
      const results = [];
      service.id$.pipe(take(2)).subscribe((value) => results.push(value));
      mockParams.next({ id: 'id1' });
      mockParams.next({ id: 'id2' });
      expect(results).toEqual(['id1', 'id2']);
    });

    it('should expose route param `id` from activated route', () => {
      const results = [];
      service.id$.subscribe((value) => results.push(value));
      mockParams.next({ id: 'id1' });
      mockParams.next({ id: 'id2' });
      expect(results).toEqual(['id1', 'id2']);
    });

    it('should not emit when param `id` did not change', () => {
      const results = [];
      service.id$.subscribe((value) => results.push(value));
      mockParams.next({ name: 'name1', id: 'id' });
      mockParams.next({ name: 'name2', id: 'id' });
      expect(results).toEqual(['id']);
    });
  });

  describe('unitAddress$', () => {
    it('should expose model for the current routing param `id`', () => {
      spyOn(orgUnitService, 'getAddress').and.returnValue(of(mockUnit));

      let result;
      service.unitAddress$.subscribe((value) => (result = value));
      mockParams.next({ code: 'code1', id: '123' });
      expect(orgUnitService.getAddress).toHaveBeenCalledWith('code1', '123');
      expect(result).toBe(mockUnit);
    });

    it('should emit null when no current param `id`', () => {
      spyOn(orgUnitService, 'getAddress');

      let result;
      service.unitAddress$.subscribe((value) => (result = value));
      mockParams.next({});
      expect(orgUnitService.getAddress).not.toHaveBeenCalled();
      expect(result).toBe(null);
    });
  });
});<|MERGE_RESOLUTION|>--- conflicted
+++ resolved
@@ -1,20 +1,13 @@
 import { TestBed } from '@angular/core/testing';
 import { ActivatedRoute } from '@angular/router';
-<<<<<<< HEAD
-import { B2BUnit } from '@spartacus/core';
 import { of, Subject } from 'rxjs';
 import { take } from 'rxjs/operators';
+import { B2BAddress } from '@spartacus/core';
 import { CurrentUnitAddressService } from './current-unit-address.service';
 import { OrgUnitService } from '../../../../core/services/org-unit.service';
-=======
-import { B2BAddress, OrgUnitService } from '@spartacus/core';
-import { of, Subject } from 'rxjs';
-import { take } from 'rxjs/operators';
-import { CurrentUnitAddressService } from './current-unit-address.service';
 import { CurrentUnitService } from '../../current-unit.service';
 
 const mockUnit: B2BAddress = { firstName: 'test unitAddress' };
->>>>>>> ec823641
 
 export class MockOrgUnitService implements Partial<OrgUnitService> {
   getAddress() {
