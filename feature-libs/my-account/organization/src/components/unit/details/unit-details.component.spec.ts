import { Pipe, PipeTransform } from '@angular/core';
import { async, ComponentFixture, TestBed } from '@angular/core/testing';
import { RouterTestingModule } from '@angular/router/testing';
import {
  B2BUnit,
  I18nTestingModule,
<<<<<<< HEAD
  RoutingService,
=======
  OrgUnitService,
>>>>>>> fc3ef1a5
  RoutesConfig,
  RoutingConfig,
  RoutingService,
} from '@spartacus/core';
<<<<<<< HEAD
import { UnitDetailsComponent } from './unit-details.component';
import { OrgUnitService } from '../../../core/services/org-unit.service';
import { defaultStorefrontRoutesConfig } from 'projects/storefrontlib/src/cms-structure/routing/default-routing-config';
=======
import { Table2Module } from '@spartacus/storefront';
import { defaultStorefrontRoutesConfig } from 'projects/storefrontlib/src/cms-structure/routing/default-routing-config';
import { of } from 'rxjs';
import { UnitDetailsComponent } from './unit-details.component';

>>>>>>> fc3ef1a5
import createSpy = jasmine.createSpy;

const code = 'b1';

const mockOrgUnit: B2BUnit = {
  uid: code,
  name: 'orgUnit1',
};

@Pipe({
  name: 'cxUrl',
})
class MockUrlPipe implements PipeTransform {
  transform() {}
}

class MockOrgUnitService implements Partial<OrgUnitService> {
  load = createSpy('load');
  get = createSpy('get').and.returnValue(of(mockOrgUnit));
  update = createSpy('update');
}

class MockRoutingService {
  go = createSpy('go').and.stub();
}

const mockRoutesConfig: RoutesConfig = defaultStorefrontRoutesConfig;
class MockRoutingConfig {
  getRouteConfig(routeName: string) {
    return mockRoutesConfig[routeName];
  }
}

xdescribe('UnitDetailsComponent', () => {
  let component: UnitDetailsComponent;
  let fixture: ComponentFixture<UnitDetailsComponent>;
  let orgUnitsService: OrgUnitService;

  beforeEach(async(() => {
    TestBed.configureTestingModule({
      imports: [RouterTestingModule, I18nTestingModule],
      declarations: [UnitDetailsComponent, MockUrlPipe],
      providers: [
        { provide: RoutingConfig, useClass: MockRoutingConfig },
        { provide: RoutingService, useClass: MockRoutingService },
        { provide: OrgUnitService, useClass: MockOrgUnitService },
      ],
    }).compileComponents();

    orgUnitsService = TestBed.inject(OrgUnitService);
    // routingService = TestBed.get(RoutingService as Type<RoutingService>);
  }));

  beforeEach(() => {
    fixture = TestBed.createComponent(UnitDetailsComponent);
    component = fixture.componentInstance;
    fixture.detectChanges();
  });

  it('should create', () => {
    expect(component).toBeTruthy();
  });

  xdescribe('update', () => {
    it('should update orgUnit', () => {
      component.update({ active: false });
      expect(orgUnitsService.update).toHaveBeenCalledWith(code, {
        active: false,
      });

      component.update({ active: true });
      expect(orgUnitsService.update).toHaveBeenCalledWith(code, {
        active: true,
      });
    });
  });
});<|MERGE_RESOLUTION|>--- conflicted
+++ resolved
@@ -1,29 +1,18 @@
+import { of } from 'rxjs';
 import { Pipe, PipeTransform } from '@angular/core';
 import { async, ComponentFixture, TestBed } from '@angular/core/testing';
 import { RouterTestingModule } from '@angular/router/testing';
 import {
   B2BUnit,
   I18nTestingModule,
-<<<<<<< HEAD
-  RoutingService,
-=======
-  OrgUnitService,
->>>>>>> fc3ef1a5
   RoutesConfig,
   RoutingConfig,
   RoutingService,
 } from '@spartacus/core';
-<<<<<<< HEAD
-import { UnitDetailsComponent } from './unit-details.component';
 import { OrgUnitService } from '../../../core/services/org-unit.service';
 import { defaultStorefrontRoutesConfig } from 'projects/storefrontlib/src/cms-structure/routing/default-routing-config';
-=======
-import { Table2Module } from '@spartacus/storefront';
-import { defaultStorefrontRoutesConfig } from 'projects/storefrontlib/src/cms-structure/routing/default-routing-config';
-import { of } from 'rxjs';
 import { UnitDetailsComponent } from './unit-details.component';
 
->>>>>>> fc3ef1a5
 import createSpy = jasmine.createSpy;
 
 const code = 'b1';
