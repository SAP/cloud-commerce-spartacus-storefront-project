import { Type } from '@angular/core';
import { async, ComponentFixture, TestBed } from '@angular/core/testing';
<<<<<<< HEAD
import { RouterTestingModule } from '@angular/router/testing';
import { FormControl, FormGroup } from '@angular/forms';
import { Observable, of } from 'rxjs';

=======
import { FormControl, FormGroup } from '@angular/forms';
import { RouterTestingModule } from '@angular/router/testing';
>>>>>>> fc3ef1a5
import {
  B2BUnit,
  B2BUnitNode,
  I18nTestingModule,
<<<<<<< HEAD
  RoutingService,
=======
  LanguageService,
  OrgUnitService,
>>>>>>> fc3ef1a5
  RoutesConfig,
  RoutingConfig,
  RoutingService,
} from '@spartacus/core';
import { defaultStorefrontRoutesConfig } from 'projects/storefrontlib/src/cms-structure/routing/default-routing-config';
<<<<<<< HEAD
import { UnitEditComponent } from './unit-edit.component';
import { UnitFormModule } from '../form/unit-form.module';
import { OrgUnitService } from '../../../core/services/org-unit.service';
=======
import { Observable, of } from 'rxjs';
import { UnitFormModule } from '../form/unit-form.module';
import { UnitEditComponent } from './unit-edit.component';

>>>>>>> fc3ef1a5
import createSpy = jasmine.createSpy;

const code = 'b1';

const mockOrgUnit: B2BUnit = {
  uid: code,
  name: 'orgUnit1',
};

const mockOrgUnits: B2BUnitNode[] = [
  {
    active: true,
    children: [],
    id: 'unitNode1',
    name: 'Org Unit 1',
    parent: 'parentUnit',
  },
];

class MockOrgUnitService implements Partial<OrgUnitService> {
  loadList = createSpy('loadList').and.returnValue(of(mockOrgUnits));
  getActiveUnitList = createSpy('getActiveUnitList').and.returnValue(
    of(mockOrgUnits)
  );
  load = createSpy('load');
  get = createSpy('get').and.returnValue(of(mockOrgUnit));
  getApprovalProcesses = createSpy('getApprovalProcesses');
  update = createSpy('update');
}

class MockRoutingService {
  go = createSpy('go').and.stub();
}

const mockRoutesConfig: RoutesConfig = defaultStorefrontRoutesConfig;
class MockRoutingConfig {
  getRouteConfig(routeName: string) {
    return mockRoutesConfig[routeName];
  }
}

class LanguageServiceStub {
  getActive(): Observable<string> {
    return of();
  }
}

xdescribe('UnitEditComponent', () => {
  let component: UnitEditComponent;
  let fixture: ComponentFixture<UnitEditComponent>;
  let orgUnitsService: MockOrgUnitService;
  let routingService: RoutingService;

  beforeEach(async(() => {
    TestBed.configureTestingModule({
      imports: [I18nTestingModule, UnitFormModule, RouterTestingModule],
      declarations: [UnitEditComponent],
      providers: [
        {
          provide: LanguageService,
          useClass: LanguageServiceStub,
        },
        { provide: RoutingConfig, useClass: MockRoutingConfig },
        { provide: RoutingService, useClass: MockRoutingService },
        { provide: OrgUnitService, useClass: MockOrgUnitService },
        { provide: OrgUnitService, useClass: MockOrgUnitService },
      ],
    }).compileComponents();

    orgUnitsService = TestBed.get(OrgUnitService as Type<OrgUnitService>);
    routingService = TestBed.get(RoutingService as Type<RoutingService>);
  }));

  beforeEach(() => {
    fixture = TestBed.createComponent(UnitEditComponent);
    component = fixture.componentInstance;
    fixture.detectChanges();
  });

  it('should create', () => {
    expect(component).toBeTruthy();
  });

  xdescribe('update', () => {
    it('should update orgUnit', () => {
      const updateOrgUnit = {
        code,
        name: 'newName',
      };
      const updateForm = new FormGroup({
        code: new FormControl(updateOrgUnit.code),
        name: new FormControl(updateOrgUnit.name),
      });

      component.save(code, updateForm);
      expect(orgUnitsService.update).toHaveBeenCalledWith(code, updateOrgUnit);
      expect(routingService.go).toHaveBeenCalledWith({
        cxRoute: 'orgUnitDetails',
        params: updateOrgUnit,
      });
    });
  });
});<|MERGE_RESOLUTION|>--- conflicted
+++ resolved
@@ -1,39 +1,23 @@
+import { Observable, of } from 'rxjs';
 import { Type } from '@angular/core';
 import { async, ComponentFixture, TestBed } from '@angular/core/testing';
-<<<<<<< HEAD
 import { RouterTestingModule } from '@angular/router/testing';
 import { FormControl, FormGroup } from '@angular/forms';
-import { Observable, of } from 'rxjs';
 
-=======
-import { FormControl, FormGroup } from '@angular/forms';
-import { RouterTestingModule } from '@angular/router/testing';
->>>>>>> fc3ef1a5
 import {
   B2BUnit,
   B2BUnitNode,
   I18nTestingModule,
-<<<<<<< HEAD
   RoutingService,
-=======
   LanguageService,
-  OrgUnitService,
->>>>>>> fc3ef1a5
   RoutesConfig,
   RoutingConfig,
-  RoutingService,
 } from '@spartacus/core';
 import { defaultStorefrontRoutesConfig } from 'projects/storefrontlib/src/cms-structure/routing/default-routing-config';
-<<<<<<< HEAD
-import { UnitEditComponent } from './unit-edit.component';
-import { UnitFormModule } from '../form/unit-form.module';
 import { OrgUnitService } from '../../../core/services/org-unit.service';
-=======
-import { Observable, of } from 'rxjs';
 import { UnitFormModule } from '../form/unit-form.module';
 import { UnitEditComponent } from './unit-edit.component';
 
->>>>>>> fc3ef1a5
 import createSpy = jasmine.createSpy;
 
 const code = 'b1';
