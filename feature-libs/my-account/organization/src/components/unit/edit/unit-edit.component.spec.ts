--- conflicted
+++ resolved
@@ -1,6 +1,7 @@
 import { Type } from '@angular/core';
 import { async, ComponentFixture, TestBed } from '@angular/core/testing';
-
+import { RouterTestingModule } from '@angular/router/testing';
+import { FormControl, FormGroup } from '@angular/forms';
 import { Observable, of } from 'rxjs';
 
 import {
@@ -12,17 +13,11 @@
   LanguageService,
   B2BUnit,
 } from '@spartacus/core';
-
+import { defaultStorefrontRoutesConfig } from '@spartacus/storefront';
 import { UnitEditComponent } from './unit-edit.component';
+import { UnitFormModule } from '../form/unit-form.module';
+import { OrgUnitService } from '../../../core/services/org-unit.service';
 import createSpy = jasmine.createSpy;
-import { UnitFormModule } from '../form/unit-form.module';
-import { RouterTestingModule } from '@angular/router/testing';
-<<<<<<< HEAD
-import { OrgUnitService } from '../../../core/services/org-unit.service';
-=======
-import { defaultStorefrontRoutesConfig } from 'projects/storefrontlib/src/cms-structure/routing/default-routing-config';
-import { FormControl, FormGroup } from '@angular/forms';
->>>>>>> ec823641
 
 const code = 'b1';
 
