--- conflicted
+++ resolved
@@ -1,21 +1,12 @@
 import { ChangeDetectionStrategy, Component } from '@angular/core';
-<<<<<<< HEAD
 import { map, withLatestFrom } from 'rxjs/operators';
 import { Observable } from 'rxjs';
+import { FormGroup } from '@angular/forms';
 
-import { RoutingService } from '@spartacus/core';
-import { UnitFormService } from '../form/unit-form.service';
-import { FormGroup } from '@angular/forms';
 import { CurrentUnitService } from '../current-unit.service';
 import { OrgUnitService } from '../../../core/services/org-unit.service';
-=======
-import { FormGroup } from '@angular/forms';
-import { OrgUnitService, RoutingService } from '@spartacus/core';
->>>>>>> c41ed473
+import { RoutingService } from '@spartacus/core';
 import { FormUtils } from '@spartacus/storefront';
-import { Observable } from 'rxjs';
-import { map, withLatestFrom } from 'rxjs/operators';
-import { CurrentUnitService } from '../current-unit.service';
 import { UnitFormService } from '../form/unit-form.service';
 
 @Component({
