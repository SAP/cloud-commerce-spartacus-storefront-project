--- conflicted
+++ resolved
@@ -1,5 +1,7 @@
 import { Type } from '@angular/core';
+import { FormControl, FormGroup } from '@angular/forms';
 import { async, ComponentFixture, TestBed } from '@angular/core/testing';
+import { RouterTestingModule } from '@angular/router/testing';
 
 import { Observable, of } from 'rxjs';
 
@@ -8,27 +10,15 @@
   RoutingService,
   RoutesConfig,
   RoutingConfig,
-<<<<<<< HEAD
-  Currency,
-  CurrencyService,
-=======
-  OrgUnitService,
->>>>>>> ec823641
-  B2BUnitNode,
   LanguageService,
   B2BUnit,
+  B2BUnitNode,
 } from '@spartacus/core';
-
+import { UnitFormModule } from '../form/unit-form.module';
+import { OrgUnitService } from '../../../core/services/org-unit.service';
 import { UnitCreateComponent } from './unit-create.component';
 import createSpy = jasmine.createSpy;
-import { UnitFormModule } from '../form/unit-form.module';
-import { RouterTestingModule } from '@angular/router/testing';
-<<<<<<< HEAD
-import { OrgUnitService } from '../../../core/services/org-unit.service';
-=======
-import { defaultStorefrontRoutesConfig } from 'projects/storefrontlib/src/cms-structure/routing/default-routing-config';
-import { FormControl, FormGroup } from '@angular/forms';
->>>>>>> ec823641
+import { defaultStorefrontRoutesConfig } from '@spartacus/storefront';
 
 const orgUnitCode = 'b1';
 
