--- conflicted
+++ resolved
@@ -1,44 +1,24 @@
+import { Observable, of } from 'rxjs';
 import { Type } from '@angular/core';
 import { FormControl, FormGroup } from '@angular/forms';
 import { async, ComponentFixture, TestBed } from '@angular/core/testing';
-<<<<<<< HEAD
 import { RouterTestingModule } from '@angular/router/testing';
 
-import { Observable, of } from 'rxjs';
-
-=======
-import { FormControl, FormGroup } from '@angular/forms';
-import { RouterTestingModule } from '@angular/router/testing';
->>>>>>> fc3ef1a5
 import {
   B2BUnit,
   B2BUnitNode,
   I18nTestingModule,
   LanguageService,
-  OrgUnitService,
   RoutesConfig,
   RoutingConfig,
-<<<<<<< HEAD
-  LanguageService,
-  B2BUnit,
-  B2BUnitNode,
-} from '@spartacus/core';
-import { UnitFormModule } from '../form/unit-form.module';
-import { OrgUnitService } from '../../../core/services/org-unit.service';
-=======
   RoutingService,
 } from '@spartacus/core';
 import { defaultStorefrontRoutesConfig } from 'projects/storefrontlib/src/cms-structure/routing/default-routing-config';
-import { Observable, of } from 'rxjs';
+import { OrgUnitService } from '../../../core/services/org-unit.service';
 import { UnitFormModule } from '../form/unit-form.module';
->>>>>>> fc3ef1a5
 import { UnitCreateComponent } from './unit-create.component';
 
 import createSpy = jasmine.createSpy;
-<<<<<<< HEAD
-import { defaultStorefrontRoutesConfig } from 'projects/storefrontlib/src/cms-structure/routing/default-routing-config';
-=======
->>>>>>> fc3ef1a5
 
 const orgUnitCode = 'b1';
 
