--- conflicted
+++ resolved
@@ -5,11 +5,8 @@
 import { FormGroup } from '@angular/forms';
 import { UnitFormService } from '../form/unit-form.service';
 import { CurrentUnitService } from '../current-unit.service';
-<<<<<<< HEAD
 import { OrgUnitService } from '../../../core/services/org-unit.service';
-=======
 import { FormUtils } from '@spartacus/storefront';
->>>>>>> ec823641
 
 @Component({
   selector: 'cx-unit-create',
