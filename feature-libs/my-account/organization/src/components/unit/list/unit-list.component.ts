import { ChangeDetectionStrategy, Component, HostBinding } from '@angular/core';
import {
<<<<<<< HEAD
  ChangeDetectionStrategy,
  ChangeDetectorRef,
  Component,
  HostBinding,
  OnDestroy,
  OnInit,
} from '@angular/core';
import { Observable, Subscription } from 'rxjs';
import { distinctUntilChanged, filter, map } from 'rxjs/operators';

import {
  RoutingService,
=======
>>>>>>> c41ed473
  B2BUnitNode,
  OrgUnitService,
  SemanticPathService,
} from '@spartacus/core';
import { NavigationNode } from '@spartacus/storefront';
<<<<<<< HEAD
import { OrgUnitService } from '../../../core/services/org-unit.service';
=======
import { Observable } from 'rxjs';
import { filter, map } from 'rxjs/operators';
>>>>>>> c41ed473

const BASE_CLASS = 'organization';

@Component({
  selector: 'cx-unit-list',
  templateUrl: './unit-list.component.html',
  changeDetection: ChangeDetectionStrategy.OnPush,
})
export class UnitListComponent {
  @HostBinding('class') hostClass = BASE_CLASS;
  data$: Observable<NavigationNode> = this.orgUnitsService.getTree().pipe(
    filter(Boolean),
    map((node) => this.toNavigation(node))
  );

  constructor(
    protected orgUnitsService: OrgUnitService,
    protected semanticPathService: SemanticPathService
  ) {}

  toNavigation(node: B2BUnitNode): NavigationNode {
    return {
      title: node.name,
      children: node.children.map((children) => this.toNavigation(children)),
      url: this.semanticPathService.transform({
        cxRoute: 'orgUnitDetails',
        params: { uid: node.id },
      }),
    };
  }
}<|MERGE_RESOLUTION|>--- conflicted
+++ resolved
@@ -1,31 +1,10 @@
 import { ChangeDetectionStrategy, Component, HostBinding } from '@angular/core';
-import {
-<<<<<<< HEAD
-  ChangeDetectionStrategy,
-  ChangeDetectorRef,
-  Component,
-  HostBinding,
-  OnDestroy,
-  OnInit,
-} from '@angular/core';
-import { Observable, Subscription } from 'rxjs';
-import { distinctUntilChanged, filter, map } from 'rxjs/operators';
-
-import {
-  RoutingService,
-=======
->>>>>>> c41ed473
-  B2BUnitNode,
-  OrgUnitService,
-  SemanticPathService,
-} from '@spartacus/core';
-import { NavigationNode } from '@spartacus/storefront';
-<<<<<<< HEAD
-import { OrgUnitService } from '../../../core/services/org-unit.service';
-=======
 import { Observable } from 'rxjs';
 import { filter, map } from 'rxjs/operators';
->>>>>>> c41ed473
+
+import { B2BUnitNode, SemanticPathService } from '@spartacus/core';
+import { NavigationNode } from '@spartacus/storefront';
+import { OrgUnitService } from '../../../core/services/org-unit.service';
 
 const BASE_CLASS = 'organization';
 
