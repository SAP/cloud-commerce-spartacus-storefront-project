--- conflicted
+++ resolved
@@ -1,16 +1,11 @@
 import { Injectable } from '@angular/core';
 import { TestBed } from '@angular/core/testing';
 import { RouterTestingModule } from '@angular/router/testing';
-<<<<<<< HEAD
-import { EntitiesModel } from '@spartacus/core';
-=======
-import { BudgetService, EntitiesModel, CostCenter } from '@spartacus/core';
->>>>>>> c41ed473
+import { EntitiesModel, CostCenter } from '@spartacus/core';
 import { Table, TableService, TableStructure } from '@spartacus/storefront';
 import { Observable, of } from 'rxjs';
 import { BudgetCostCenterListService } from './budget-cost-center-list.service';
 import { BudgetService } from '../../../../core/services/budget.service';
-import { Budget } from '../../../../core/model/budget.model';
 
 const mockCostCenterEntities: EntitiesModel<CostCenter> = {
   values: [
