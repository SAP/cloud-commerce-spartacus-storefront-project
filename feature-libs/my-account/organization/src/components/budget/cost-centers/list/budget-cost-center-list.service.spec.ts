import { Injectable } from '@angular/core';
import { TestBed } from '@angular/core/testing';
import { RouterTestingModule } from '@angular/router/testing';
<<<<<<< HEAD
import { EntitiesModel } from '@spartacus/core';
=======
import { Budget, BudgetService, EntitiesModel } from '@spartacus/core';
>>>>>>> ec823641
import { Table, TableService, TableStructure } from '@spartacus/storefront';
import { Observable, of } from 'rxjs';
import { BudgetCostCenterListService } from './budget-cost-center-list.service';
import { BudgetService } from '../../../../core/services/budget.service';
import { Budget } from '../../../../core/model/budget.model';

const mockBudgetEntities: EntitiesModel<Budget> = {
  values: [
    {
      code: 'first',
      selected: true,
    },
    {
      code: 'second',
      selected: false,
    },
    {
      code: 'third',
      selected: true,
    },
  ],
};

class MockBudgetService {
<<<<<<< HEAD
  getBudgets(): Observable<EntitiesModel<Budget>> {
    return of(mockCostCenterEntities);
=======
  getList(): Observable<EntitiesModel<Budget>> {
    return of(mockBudgetEntities);
>>>>>>> ec823641
  }
}

@Injectable()
export class MockTableService {
  buildStructure(type): Observable<TableStructure> {
    return of({ type });
  }
}

describe('BudgetCostCenterListService', () => {
  let service: BudgetCostCenterListService;

  beforeEach(() => {
    TestBed.configureTestingModule({
      imports: [RouterTestingModule],
      providers: [
        BudgetCostCenterListService,
        {
          provide: BudgetService,
          useClass: MockBudgetService,
        },
        {
          provide: TableService,
          useClass: MockTableService,
        },
      ],
    });
    service = TestBed.inject(BudgetCostCenterListService);
  });

  it('should inject service', () => {
    expect(service).toBeTruthy();
  });

  it('should filter selected cost-centers', () => {
    let result: Table<Budget>;
    service.getTable().subscribe((table) => (result = table));
    expect(result.data.length).toEqual(2);
    expect(result.data[0].code).toEqual('first');
    expect(result.data[1].code).toEqual('third');
  });
});<|MERGE_RESOLUTION|>--- conflicted
+++ resolved
@@ -1,11 +1,7 @@
 import { Injectable } from '@angular/core';
 import { TestBed } from '@angular/core/testing';
 import { RouterTestingModule } from '@angular/router/testing';
-<<<<<<< HEAD
 import { EntitiesModel } from '@spartacus/core';
-=======
-import { Budget, BudgetService, EntitiesModel } from '@spartacus/core';
->>>>>>> ec823641
 import { Table, TableService, TableStructure } from '@spartacus/storefront';
 import { Observable, of } from 'rxjs';
 import { BudgetCostCenterListService } from './budget-cost-center-list.service';
@@ -30,13 +26,8 @@
 };
 
 class MockBudgetService {
-<<<<<<< HEAD
-  getBudgets(): Observable<EntitiesModel<Budget>> {
-    return of(mockCostCenterEntities);
-=======
   getList(): Observable<EntitiesModel<Budget>> {
     return of(mockBudgetEntities);
->>>>>>> ec823641
   }
 }
 
