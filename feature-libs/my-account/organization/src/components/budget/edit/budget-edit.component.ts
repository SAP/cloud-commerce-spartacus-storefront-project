import { ChangeDetectionStrategy, Component } from '@angular/core';
import { FormGroup } from '@angular/forms';
<<<<<<< HEAD
import { ActivatedRoute } from '@angular/router';
import { RoutingService } from '@spartacus/core';
=======
import { Budget, BudgetService, RoutingService } from '@spartacus/core';
import { FormUtils } from '@spartacus/storefront';
>>>>>>> c41ed473
import { Observable } from 'rxjs';
import {
  map,
  shareReplay,
  switchMap,
  tap,
  withLatestFrom,
} from 'rxjs/operators';
import { BudgetFormService } from '../form/budget-form.service';
<<<<<<< HEAD
import { BudgetService } from '../../../core/services/budget.service';
import { Budget } from '../../../core/model/budget.model';
import { FormUtils } from '@spartacus/storefront';
=======
import { CurrentBudgetService } from '../current-budget.service';
>>>>>>> c41ed473

@Component({
  selector: 'cx-budget-edit',
  templateUrl: './budget-edit.component.html',
  changeDetection: ChangeDetectionStrategy.OnPush,
  providers: [CurrentBudgetService],
})
export class BudgetEditComponent {
  protected code$ = this.currentBudgetService.code$;

  protected budget$: Observable<Budget> = this.currentBudgetService.code$.pipe(
    tap((code) => this.budgetService.loadBudget(code)),
    switchMap((code) => this.budgetService.get(code)),
    shareReplay({ bufferSize: 1, refCount: true }) // we have side effects here, we want the to run only once
  );

  protected form$: Observable<FormGroup> = this.budget$.pipe(
    map((budget) => this.budgetFormService.getForm(budget))
  );

  // We have to keep all observable values consistent for a view,
  // that's why we are wrapping them into one observable
  viewModel$ = this.form$.pipe(
    withLatestFrom(this.budget$, this.code$),
    map(([form, budget, code]) => ({ form, code, budget }))
  );

  constructor(
    protected budgetService: BudgetService,
    protected budgetFormService: BudgetFormService,
    protected currentBudgetService: CurrentBudgetService,
    // we can't do without the router as the routingService is unable to
    // resolve the parent routing params. `paramsInheritanceStrategy: 'always'`
    // would actually fix that.
    protected routingService: RoutingService
  ) {}

  save(budgetCode: string, form: FormGroup): void {
    if (form.invalid) {
      form.markAllAsTouched();
      FormUtils.deepUpdateValueAndValidity(form);
    } else {
      form.disable();
      this.budgetService.update(budgetCode, form.value);

      this.routingService.go({
        cxRoute: 'budgetDetails',
        params: form.value,
      });
    }
  }
}<|MERGE_RESOLUTION|>--- conflicted
+++ resolved
@@ -1,12 +1,7 @@
 import { ChangeDetectionStrategy, Component } from '@angular/core';
 import { FormGroup } from '@angular/forms';
-<<<<<<< HEAD
-import { ActivatedRoute } from '@angular/router';
 import { RoutingService } from '@spartacus/core';
-=======
-import { Budget, BudgetService, RoutingService } from '@spartacus/core';
 import { FormUtils } from '@spartacus/storefront';
->>>>>>> c41ed473
 import { Observable } from 'rxjs';
 import {
   map,
@@ -16,13 +11,9 @@
   withLatestFrom,
 } from 'rxjs/operators';
 import { BudgetFormService } from '../form/budget-form.service';
-<<<<<<< HEAD
 import { BudgetService } from '../../../core/services/budget.service';
 import { Budget } from '../../../core/model/budget.model';
-import { FormUtils } from '@spartacus/storefront';
-=======
 import { CurrentBudgetService } from '../current-budget.service';
->>>>>>> c41ed473
 
 @Component({
   selector: 'cx-budget-edit',
