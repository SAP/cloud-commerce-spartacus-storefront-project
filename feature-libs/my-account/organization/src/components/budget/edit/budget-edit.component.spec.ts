--- conflicted
+++ resolved
@@ -4,19 +4,15 @@
 import { ReactiveFormsModule } from '@angular/forms';
 import { RouterTestingModule } from '@angular/router/testing';
 import {
-  CostCenter,
-  CostCenterService,
+  Budget,
+  BudgetService,
   I18nTestingModule,
   RoutingService,
 } from '@spartacus/core';
 import { UrlTestingModule } from 'projects/core/src/routing/configurable-routes/url-translation/testing/url-testing.module';
 import { IconTestingModule } from 'projects/storefrontlib/src/cms-components/misc/icon/testing/icon-testing.module';
 import { SplitViewTestingModule } from 'projects/storefrontlib/src/shared/components/split-view/testing/spit-view-testing.module';
-<<<<<<< HEAD
 import { CurrentBudgetService } from '../current-budget.service';
-=======
-import { Observable, of } from 'rxjs';
->>>>>>> 124bcce1
 import { BudgetEditComponent } from './budget-edit.component';
 import { By } from '@angular/platform-browser';
 import { of } from 'rxjs';
@@ -27,37 +23,36 @@
   selector: 'cx-budget-form',
   template: '',
 })
-class MockCostCenterFormComponent {
+class MockBudgetFormComponent {
   @Input() form;
 }
 
-const costCenterCode = 'b1';
+const budgetCode = 'b1';
 
-const mockCostCenter: CostCenter = {
-  code: costCenterCode,
+const mockBudget: Budget = {
+  code: budgetCode,
   name: 'costCenter1',
   currency: {
     symbol: '$',
     isocode: 'USD',
   },
-  unit: { name: 'orgName', uid: 'orgCode' },
+  orgUnit: { name: 'orgName', uid: 'orgCode' },
 };
 
-class MockCurrentBudgetService
-  implements Partial<CurrentBudgetService> {
-  code$ = of(costCenterCode);
+class MockCurrentBudgetService implements Partial<CurrentBudgetService> {
+  code$ = of(budgetCode);
 }
 
-class MockCostCenterService implements Partial<CostCenterService> {
+class MockBudgetService implements Partial<BudgetService> {
   update = createSpy('update');
-  load = createSpy('load');
-  get = createSpy('get').and.returnValue(of(mockCostCenter));
+  loadBudget = createSpy('loadBudget');
+  get = createSpy('get').and.returnValue(of(mockBudget));
 }
 
 const mockRouterState = {
   state: {
     params: {
-      code: costCenterCode,
+      code: budgetCode,
     },
   },
 };
@@ -69,25 +64,10 @@
   );
 }
 
-<<<<<<< HEAD
 describe('BudgetEditComponent', () => {
   let component: BudgetEditComponent;
   let fixture: ComponentFixture<BudgetEditComponent>;
-  let costCenterService: CostCenterService;
-=======
-class MockActivatedRoute {
-  parent = {
-    params: of({ code: costCenterCode }),
-  };
-  snapshot = {};
-  go() {}
-}
-
-describe('BudgetEditComponent', () => {
-  let component: BudgetEditComponent;
-  let fixture: ComponentFixture<BudgetEditComponent>;
-  let costCenterService: MockCostCenterService;
->>>>>>> 124bcce1
+  let budgetService: BudgetService;
   let routingService: RoutingService;
   let saveButton;
   let costCenterFormComponent;
@@ -103,18 +83,18 @@
         IconTestingModule,
         ReactiveFormsModule,
       ],
-      declarations: [BudgetEditComponent, MockCostCenterFormComponent],
+      declarations: [BudgetEditComponent, MockBudgetFormComponent],
       providers: [
         { provide: RoutingService, useClass: MockRoutingService },
-        { provide: CostCenterService, useClass: MockCostCenterService },
+        { provide: BudgetService, useClass: MockBudgetService },
         {
           provide: CurrentBudgetService,
           useClass: MockCurrentBudgetService,
-        }
+        },
       ],
     }).compileComponents();
 
-    costCenterService = TestBed.inject(CostCenterService);
+    budgetService = TestBed.inject(BudgetService);
 
     routingService = TestBed.inject(RoutingService);
   }));
@@ -146,7 +126,7 @@
 
     it('should create cost center', () => {
       saveButton.nativeElement.click();
-      expect(costCenterService.update).toHaveBeenCalled();
+      expect(budgetService.update).toHaveBeenCalled();
     });
 
     it('should navigate to the detail page', () => {
@@ -157,7 +137,7 @@
       });
     });
     it('should trigger reload of cost center model on each code change', () => {
-      expect(costCenterService.load).toHaveBeenCalledWith(mockCostCenter.code);
+      expect(budgetService.loadBudget).toHaveBeenCalledWith(mockBudget.code);
     });
   });
 });