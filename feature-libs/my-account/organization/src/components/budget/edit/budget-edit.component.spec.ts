import { Observable, of } from 'rxjs';
import { CommonModule } from '@angular/common';
import { Component, Input } from '@angular/core';
import { By } from '@angular/platform-browser';
import { async, ComponentFixture, TestBed } from '@angular/core/testing';
import { ReactiveFormsModule } from '@angular/forms';
import { RouterTestingModule } from '@angular/router/testing';
import {
<<<<<<< HEAD
  CostCenter,
=======
  Budget,
  BudgetService,
>>>>>>> c41ed473
  I18nTestingModule,
  RoutingService,
  UrlTestingModule,
} from '@spartacus/core';
<<<<<<< HEAD
import { SplitViewTestingModule } from '@spartacus/storefront';
import { BudgetEditComponent } from './budget-edit.component';
import { Budget } from '../../../core/model';
import { IconTestingModule } from 'projects/storefrontlib/src/cms-components/misc/icon/testing/icon-testing.module';
=======
import { UrlTestingModule } from 'projects/core/src/routing/configurable-routes/url-translation/testing/url-testing.module';
import { IconTestingModule } from 'projects/storefrontlib/src/cms-components/misc/icon/testing/icon-testing.module';
import { SplitViewTestingModule } from 'projects/storefrontlib/src/shared/components/split-view/testing/spit-view-testing.module';
import { CurrentBudgetService } from '../current-budget.service';
import { BudgetEditComponent } from './budget-edit.component';
import { By } from '@angular/platform-browser';
import { of } from 'rxjs';

>>>>>>> c41ed473
import createSpy = jasmine.createSpy;
import { BudgetService } from '../../../core/services/budget.service';

@Component({
  selector: 'cx-budget-form',
  template: '',
})
class MockBudgetFormComponent {
  @Input() form;
}

const budgetCode = 'b1';

<<<<<<< HEAD
const mockCostCenter: Budget = {
  code: costCenterCode,
=======
const mockBudget: Budget = {
  code: budgetCode,
>>>>>>> c41ed473
  name: 'costCenter1',
  currency: {
    symbol: '$',
    isocode: 'USD',
  },
<<<<<<< HEAD
};

class MockBudgetService implements Partial<BudgetService> {
  get(_costCenterCode: string): Observable<CostCenter> {
    return of(mockCostCenter);
  }
  update(_costCenterCode: string, _costCenter: CostCenter) {}
  load(_costCenterCode: string) {}
=======
  orgUnit: { name: 'orgName', uid: 'orgCode' },
};

class MockCurrentBudgetService implements Partial<CurrentBudgetService> {
  code$ = of(budgetCode);
}

class MockBudgetService implements Partial<BudgetService> {
  update = createSpy('update');
  loadBudget = createSpy('loadBudget');
  get = createSpy('get').and.returnValue(of(mockBudget));
>>>>>>> c41ed473
}

const mockRouterState = {
  state: {
    params: {
      code: budgetCode,
    },
  },
};

class MockRoutingService {
  go = createSpy('go').and.stub();
  getRouterState = createSpy('getRouterState').and.returnValue(
    of(mockRouterState)
  );
}

describe('BudgetEditComponent', () => {
  let component: BudgetEditComponent;
  let fixture: ComponentFixture<BudgetEditComponent>;
<<<<<<< HEAD
  let costCenterService: BudgetService;
=======
  let budgetService: BudgetService;
>>>>>>> c41ed473
  let routingService: RoutingService;
  let saveButton;
  let costCenterFormComponent;

  beforeEach(async(() => {
    TestBed.configureTestingModule({
      imports: [
        CommonModule,
        RouterTestingModule,
        I18nTestingModule,
        UrlTestingModule,
        SplitViewTestingModule,
        IconTestingModule,
        ReactiveFormsModule,
      ],
      declarations: [BudgetEditComponent, MockBudgetFormComponent],
      providers: [
        { provide: RoutingService, useClass: MockRoutingService },
        { provide: BudgetService, useClass: MockBudgetService },
<<<<<<< HEAD
      ],
    }).compileComponents();

    costCenterService = TestBed.inject(BudgetService);
=======
        {
          provide: CurrentBudgetService,
          useClass: MockCurrentBudgetService,
        },
      ],
    }).compileComponents();

    budgetService = TestBed.inject(BudgetService);
>>>>>>> c41ed473

    routingService = TestBed.inject(RoutingService);
  }));

  beforeEach(() => {
    fixture = TestBed.createComponent(BudgetEditComponent);
    component = fixture.componentInstance;
    fixture.detectChanges();
    saveButton = fixture.debugElement.query(By.css('button[type=submit]'));
    costCenterFormComponent = fixture.debugElement.query(
      By.css('cx-budget-form')
    ).componentInstance;
  });

  // not sure why this is needed, but we're failing otherwise
  afterEach(() => {
    fixture.destroy();
  });

  it('should create', () => {
    expect(component).toBeTruthy();
  });

  describe('save valid form', () => {
    it('should disable form on save ', () => {
      saveButton.nativeElement.click();
      expect(costCenterFormComponent.form.disabled).toBeTruthy();
    });

    it('should create cost center', () => {
      saveButton.nativeElement.click();
      expect(budgetService.update).toHaveBeenCalled();
    });

    it('should navigate to the detail page', () => {
      saveButton.nativeElement.click();
      expect(routingService.go).toHaveBeenCalledWith({
        cxRoute: 'costCenterDetails',
        params: costCenterFormComponent.form.value,
      });
    });
    it('should trigger reload of cost center model on each code change', () => {
      expect(budgetService.loadBudget).toHaveBeenCalledWith(mockBudget.code);
    });
  });
});<|MERGE_RESOLUTION|>--- conflicted
+++ resolved
@@ -1,4 +1,4 @@
-import { Observable, of } from 'rxjs';
+import { of } from 'rxjs';
 import { CommonModule } from '@angular/common';
 import { Component, Input } from '@angular/core';
 import { By } from '@angular/platform-browser';
@@ -6,33 +6,18 @@
 import { ReactiveFormsModule } from '@angular/forms';
 import { RouterTestingModule } from '@angular/router/testing';
 import {
-<<<<<<< HEAD
-  CostCenter,
-=======
-  Budget,
-  BudgetService,
->>>>>>> c41ed473
   I18nTestingModule,
   RoutingService,
   UrlTestingModule,
 } from '@spartacus/core';
-<<<<<<< HEAD
 import { SplitViewTestingModule } from '@spartacus/storefront';
-import { BudgetEditComponent } from './budget-edit.component';
 import { Budget } from '../../../core/model';
 import { IconTestingModule } from 'projects/storefrontlib/src/cms-components/misc/icon/testing/icon-testing.module';
-=======
-import { UrlTestingModule } from 'projects/core/src/routing/configurable-routes/url-translation/testing/url-testing.module';
-import { IconTestingModule } from 'projects/storefrontlib/src/cms-components/misc/icon/testing/icon-testing.module';
-import { SplitViewTestingModule } from 'projects/storefrontlib/src/shared/components/split-view/testing/spit-view-testing.module';
 import { CurrentBudgetService } from '../current-budget.service';
 import { BudgetEditComponent } from './budget-edit.component';
-import { By } from '@angular/platform-browser';
-import { of } from 'rxjs';
+import { BudgetService } from '../../../core/services/budget.service';
 
->>>>>>> c41ed473
 import createSpy = jasmine.createSpy;
-import { BudgetService } from '../../../core/services/budget.service';
 
 @Component({
   selector: 'cx-budget-form',
@@ -44,28 +29,13 @@
 
 const budgetCode = 'b1';
 
-<<<<<<< HEAD
-const mockCostCenter: Budget = {
-  code: costCenterCode,
-=======
 const mockBudget: Budget = {
   code: budgetCode,
->>>>>>> c41ed473
   name: 'costCenter1',
   currency: {
     symbol: '$',
     isocode: 'USD',
   },
-<<<<<<< HEAD
-};
-
-class MockBudgetService implements Partial<BudgetService> {
-  get(_costCenterCode: string): Observable<CostCenter> {
-    return of(mockCostCenter);
-  }
-  update(_costCenterCode: string, _costCenter: CostCenter) {}
-  load(_costCenterCode: string) {}
-=======
   orgUnit: { name: 'orgName', uid: 'orgCode' },
 };
 
@@ -77,7 +47,6 @@
   update = createSpy('update');
   loadBudget = createSpy('loadBudget');
   get = createSpy('get').and.returnValue(of(mockBudget));
->>>>>>> c41ed473
 }
 
 const mockRouterState = {
@@ -98,11 +67,7 @@
 describe('BudgetEditComponent', () => {
   let component: BudgetEditComponent;
   let fixture: ComponentFixture<BudgetEditComponent>;
-<<<<<<< HEAD
-  let costCenterService: BudgetService;
-=======
   let budgetService: BudgetService;
->>>>>>> c41ed473
   let routingService: RoutingService;
   let saveButton;
   let costCenterFormComponent;
@@ -122,12 +87,6 @@
       providers: [
         { provide: RoutingService, useClass: MockRoutingService },
         { provide: BudgetService, useClass: MockBudgetService },
-<<<<<<< HEAD
-      ],
-    }).compileComponents();
-
-    costCenterService = TestBed.inject(BudgetService);
-=======
         {
           provide: CurrentBudgetService,
           useClass: MockCurrentBudgetService,
@@ -136,7 +95,6 @@
     }).compileComponents();
 
     budgetService = TestBed.inject(BudgetService);
->>>>>>> c41ed473
 
     routingService = TestBed.inject(RoutingService);
   }));
