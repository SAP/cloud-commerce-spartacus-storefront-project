--- conflicted
+++ resolved
@@ -12,23 +12,12 @@
   RoutingService,
   UrlTestingModule,
 } from '@spartacus/core';
-<<<<<<< HEAD
-import {
-  SplitViewTestingModule,
-  IconTestingModule,
-} from '@spartacus/storefront';
+import { SplitViewTestingModule } from '@spartacus/storefront';
 import { BudgetEditComponent } from './budget-edit.component';
 import { Budget } from '../../../core/model';
-import { BudgetService } from '../../..';
-=======
-import { UrlTestingModule } from 'projects/core/src/routing/configurable-routes/url-translation/testing/url-testing.module';
 import { IconTestingModule } from 'projects/storefrontlib/src/cms-components/misc/icon/testing/icon-testing.module';
-import { SplitViewTestingModule } from 'projects/storefrontlib/src/shared/components/split-view/testing/spit-view-testing.module';
-import { Observable, of } from 'rxjs';
-import { BudgetEditComponent } from './budget-edit.component';
-import { By } from '@angular/platform-browser';
->>>>>>> ec823641
 import createSpy = jasmine.createSpy;
+import { BudgetService } from '../../../core/services/budget.service';
 
 @Component({
   selector: 'cx-budget-form',
@@ -80,17 +69,10 @@
   go() {}
 }
 
-<<<<<<< HEAD
-describe('BudgetEditService', () => {
-  let component: BudgetEditComponent;
-  let fixture: ComponentFixture<BudgetEditComponent>;
-  let costCenterService: MockBudgetService;
-=======
 describe('BudgetEditComponent', () => {
   let component: BudgetEditComponent;
   let fixture: ComponentFixture<BudgetEditComponent>;
-  let costCenterService: MockCostCenterService;
->>>>>>> ec823641
+  let costCenterService: BudgetService;
   let routingService: RoutingService;
   let saveButton;
   let costCenterFormComponent;
