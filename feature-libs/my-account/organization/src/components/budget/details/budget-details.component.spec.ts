--- conflicted
+++ resolved
@@ -1,43 +1,35 @@
 import { Component } from '@angular/core';
 import { async, ComponentFixture, TestBed } from '@angular/core/testing';
 import { RouterTestingModule } from '@angular/router/testing';
-import {
-  BudgetService,
-  Budget,
-  I18nTestingModule,
-} from '@spartacus/core';
+import { BudgetService, Budget, I18nTestingModule } from '@spartacus/core';
 import { ModalService, TableModule } from '@spartacus/storefront';
 import { UrlTestingModule } from 'projects/core/src/routing/configurable-routes/url-translation/testing/url-testing.module';
 import { IconTestingModule } from 'projects/storefrontlib/src/cms-components/misc/icon/testing/icon-testing.module';
 import { SplitViewTestingModule } from 'projects/storefrontlib/src/shared/components/split-view/testing/spit-view-testing.module';
 import { of } from 'rxjs';
 import { BudgetDetailsComponent } from './budget-details.component';
-<<<<<<< HEAD
 import { CurrentBudgetService } from '../current-budget.service';
-=======
->>>>>>> 124bcce1
 import createSpy = jasmine.createSpy;
 
-const costCenterCode = 'b1';
+const budgetCode = 'b1';
 
-const mockCostCenter: Budget = {
-  code: costCenterCode,
+const mockBudget: Budget = {
+  code: budgetCode,
   name: 'budget',
   currency: {
     symbol: '$',
     isocode: 'USD',
-  }
+  },
 };
 
-class MockCurrentBudgetService
-  implements Partial<CurrentBudgetService> {
-  code$ = of(costCenterCode);
+class MockCurrentBudgetService implements Partial<CurrentBudgetService> {
+  code$ = of(budgetCode);
 }
 
 class MockBudgetService implements Partial<BudgetService> {
   load = createSpy('load');
   update = createSpy('update');
-  get = createSpy('get').and.returnValue(of(mockCostCenter));
+  get = createSpy('get').and.returnValue(of(mockBudget));
 }
 
 class MockModalService {
@@ -53,11 +45,7 @@
 describe('BudgetDetailsComponent', () => {
   let component: BudgetDetailsComponent;
   let fixture: ComponentFixture<BudgetDetailsComponent>;
-<<<<<<< HEAD
   let budgetService: BudgetService;
-=======
-  let costCentersService: CostCenterService;
->>>>>>> 124bcce1
 
   beforeEach(async(() => {
     TestBed.configureTestingModule({
@@ -69,30 +57,23 @@
         TableModule,
         IconTestingModule,
       ],
-<<<<<<< HEAD
-      declarations: [
-        BudgetDetailsComponent,
-        MockBudgetCostCenterListComponent,
-      ],
-=======
       declarations: [BudgetDetailsComponent, MockBudgetCostCenterListComponent],
->>>>>>> 124bcce1
       providers: [
         { provide: BudgetService, useClass: MockBudgetService },
         { provide: ModalService, useClass: MockModalService },
       ],
     })
-    .overrideComponent(BudgetDetailsComponent, {
-      set: {
-        providers: [
-          {
-            provide: CurrentBudgetService,
-            useClass: MockCurrentBudgetService,
-          },
-        ],
-      },
-    })
-    .compileComponents();
+      .overrideComponent(BudgetDetailsComponent, {
+        set: {
+          providers: [
+            {
+              provide: CurrentBudgetService,
+              useClass: MockCurrentBudgetService,
+            },
+          ],
+        },
+      })
+      .compileComponents();
 
     budgetService = TestBed.inject(BudgetService);
   }));
@@ -108,21 +89,21 @@
   });
 
   it('should update costCenter', () => {
-    component.update(mockCostCenter);
+    component.update(mockBudget);
     expect(budgetService.update).toHaveBeenCalledWith(
-      mockCostCenter.code,
-      mockCostCenter
+      mockBudget.code,
+      mockBudget
     );
   });
   it('should trigger reload of cost center model on each code change', () => {
-    expect(budgetService.loadBudget).toHaveBeenCalledWith(mockCostCenter.code);
+    expect(budgetService.loadBudget).toHaveBeenCalledWith(mockBudget.code);
   });
 
   describe('costCenter$', () => {
     it('should emit current cost center model', () => {
       let result;
       component.budget$.subscribe((r) => (result = r)).unsubscribe();
-      expect(result).toBe(mockCostCenter);
+      expect(result).toBe(mockBudget);
     });
   });
 });