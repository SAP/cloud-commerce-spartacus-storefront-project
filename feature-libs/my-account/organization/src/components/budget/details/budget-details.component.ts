--- conflicted
+++ resolved
@@ -1,18 +1,10 @@
 import { ChangeDetectionStrategy, Component, TemplateRef } from '@angular/core';
-<<<<<<< HEAD
-import { ActivatedRoute } from '@angular/router';
 import { ModalService } from '@spartacus/storefront';
 import { Observable } from 'rxjs';
-import { filter, map, switchMap, tap, shareReplay } from 'rxjs/operators';
+import { switchMap, tap, shareReplay } from 'rxjs/operators';
 import { BudgetService } from '../../../core/services/budget.service';
 import { Budget } from '../../../core/model/budget.model';
-=======
-import { Budget, BudgetService } from '@spartacus/core';
-import { ModalService } from '@spartacus/storefront';
-import { Observable } from 'rxjs';
-import { shareReplay, switchMap, tap } from 'rxjs/operators';
 import { CurrentBudgetService } from '../current-budget.service';
->>>>>>> c41ed473
 
 @Component({
   selector: 'cx-budget-details',
