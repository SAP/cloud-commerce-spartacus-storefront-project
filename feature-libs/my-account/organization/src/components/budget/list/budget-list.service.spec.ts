import { Injectable } from '@angular/core';
import { TestBed } from '@angular/core/testing';
<<<<<<< HEAD
import { CostCenter, EntitiesModel } from '@spartacus/core';
=======
import { Budget, BudgetService, EntitiesModel } from '@spartacus/core';
>>>>>>> c41ed473
import { TableService, TableStructure } from '@spartacus/storefront';
import { CostCenterService } from '../../../core/services/cost-center.service';
import { Observable, of } from 'rxjs';
import { BudgetListService } from './budget-list.service';

const mockBudgetEntities: EntitiesModel<Budget> = {
  values: [
    {
      currency: {
        isocode: 'USD',
      },
    },
  ],
};

class MockBudgetService {
  getList(): Observable<EntitiesModel<Budget>> {
    return of(mockBudgetEntities);
  }
}

@Injectable()
export class MockTableService {
  buildStructure(type): Observable<TableStructure> {
    return of({ type });
  }
}

describe('BudgetListService', () => {
  let service: BudgetListService;

  describe('with table config', () => {
    beforeEach(() => {
      TestBed.configureTestingModule({
        providers: [
          BudgetListService,
          {
            provide: BudgetService,
            useClass: MockBudgetService,
          },
          {
            provide: TableService,
            useClass: MockTableService,
          },
        ],
      });
      service = TestBed.inject(BudgetListService);
    });

    it('should inject service', () => {
      expect(service).toBeTruthy();
    });

    it('should populate currency object to currency string literal', () => {
      let result;
      service.getTable().subscribe((table) => (result = table));

      expect(result.data[0].currency).toEqual('USD');
    });
  });
});<|MERGE_RESOLUTION|>--- conflicted
+++ resolved
@@ -1,14 +1,11 @@
 import { Injectable } from '@angular/core';
 import { TestBed } from '@angular/core/testing';
-<<<<<<< HEAD
-import { CostCenter, EntitiesModel } from '@spartacus/core';
-=======
-import { Budget, BudgetService, EntitiesModel } from '@spartacus/core';
->>>>>>> c41ed473
+import { EntitiesModel } from '@spartacus/core';
 import { TableService, TableStructure } from '@spartacus/storefront';
-import { CostCenterService } from '../../../core/services/cost-center.service';
 import { Observable, of } from 'rxjs';
 import { BudgetListService } from './budget-list.service';
+import { BudgetService } from '../../../core/services/budget.service';
+import { Budget } from '../../../core/model/budget.model';
 
 const mockBudgetEntities: EntitiesModel<Budget> = {
   values: [
