<ng-container *ngIf="form" [formGroup]="form">
  <div class="form-group">
    <label>
      <span class="label-content required">{{
        'budget.form.name.label' | cxTranslate
      }}</span>
      <input
        type="text"
        class="form-control"
        required
        placeholder="{{ 'budget.form.name.placeholder' | cxTranslate }}"
        formControlName="name"
      />
      <cx-form-errors [control]="form.get('name')"></cx-form-errors>
    </label>
  </div>

  <div class="form-group">
    <label>
      <span class="label-content required">{{
        'budget.form.code.label' | cxTranslate
      }}</span>
      <input
        class="form-control"
        type="text"
        required
        placeholder="{{ 'budget.form.code.placeholder' | cxTranslate }}"
        formControlName="code"
      />
      <cx-form-errors [control]="form.get('code')"></cx-form-errors>
    </label>
  </div>

  <div class="form-group">
    <label>
      <span class="label-content">{{
        'budget.form.startDate' | cxTranslate
      }}</span>
      <cx-date-time-picker
        formControlName="startDate"
        [max]="form.controls.endDate.value"
        (change)="form.controls.endDate.updateValueAndValidity()"
      ></cx-date-time-picker>
      <cx-form-errors
        [control]="form.get('startDate')"
        [translationParams]="{ max: form.controls.endDate.value | cxDate }"
      ></cx-form-errors>
    </label>
  </div>

  <div class="form-group">
    <label>
      <span class="label-content">{{
        'budget.form.endDate' | cxTranslate
      }}</span>
      <cx-date-time-picker
        formControlName="endDate"
        [min]="form.controls.startDate.value"
        (change)="form.controls.startDate.updateValueAndValidity()"
      ></cx-date-time-picker>
      <cx-form-errors
        [control]="form.get('endDate')"
        [translationParams]="{
          min: form.controls.startDate.value | cxDate
        }"
      ></cx-form-errors>
    </label>
  </div>

  <div
    *ngIf="form.get('currency')"
    class="form-group"
    [formGroup]="form.get('currency')"
  >
    <label aria-required="true">
      <span class="label-content required">{{
        'budget.form.currency' | cxTranslate
      }}</span>
      <ng-select
        formControlName="isocode"
        [searchable]="false"
        [clearable]="false"
        [items]="currencies$ | async"
        bindLabel="name"
        bindValue="isocode"
        [class.invalid]="form.get('currency.isocode').invalid"
        appendTo=".organization"
      >
      </ng-select>
      <cx-form-errors [control]="form.get('currency.isocode')"></cx-form-errors>
    </label>
  </div>

  <div *ngIf="form.get('budget')" class="form-group">
    <label>
      <span class="label-content">{{
        'budget.form.amount.label' | cxTranslate
      }}</span>
      <input
        type="number"
        class="form-control"
        placeholder="{{ 'budget.form.amount.placeholder' | cxTranslate }}"
        formControlName="budget"
      />
      <cx-form-errors [control]="form.get('budget')"></cx-form-errors>
    </label>
  </div>

  <div
    *ngIf="form.get('orgUnit') && b2bUnits$ | async as b2bUnits"
    class="form-group"
    [formGroup]="form.get('orgUnit')"
  >
<<<<<<< HEAD
    <div class="form-group">
      <label aria-required="true">
        <span class="label-content required">{{
          'budget.form.businessUnits.label' | cxTranslate
        }}</span>
        <ng-select
          formControlName="uid"
          [searchable]="false"
          [clearable]="false"
          [items]="units"
          bindLabel="name"
          bindValue="id"
          [readonly]="form.get('orgUnit.uid').disabled"
        >
        </ng-select>
        <cx-form-errors [control]="form.get('orgUnit.uid')"></cx-form-errors>
      </label>
    </div>
  </ng-container>

  <ng-container>
    <div class="form-group">
      <label>
        <span class="label-content">{{
          'budget.form.startDate' | cxTranslate
        }}</span>
        <cx-date-time-picker
          formControlName="startDate"
          [max]="form.controls.endDate.value"
          (change)="form.controls.endDate.updateValueAndValidity()"
        ></cx-date-time-picker>
        <cx-form-errors
          [control]="form.get('startDate')"
          [translationParams]="{ max: form.controls.endDate.value | cxDate }"
        ></cx-form-errors>
      </label>
    </div>
  </ng-container>

  <ng-container>
    <div class="form-group">
      <label>
        <span class="label-content">{{
          'budget.form.endDate' | cxTranslate
        }}</span>
        <cx-date-time-picker
          formControlName="endDate"
          [min]="form.controls.startDate.value"
          (change)="form.controls.startDate.updateValueAndValidity()"
        ></cx-date-time-picker>
        <cx-form-errors
          [control]="form.get('endDate')"
          [translationParams]="{
            min: form.controls.startDate.value | cxDate
          }"
        ></cx-form-errors>
      </label>
    </div>
  </ng-container>

  <ng-container *ngIf="form.get('currency')" [formGroup]="form.get('currency')">
    <div class="form-group">
      <label aria-required="true">
        <span class="label-content required">{{
          'budget.form.currency' | cxTranslate
        }}</span>
        <ng-select
          formControlName="isocode"
          [searchable]="false"
          [clearable]="false"
          [items]="currencies$ | async"
          bindLabel="name"
          bindValue="isocode"
          [class.invalid]="form.get('currency.isocode').invalid"
        >
        </ng-select>
        <cx-form-errors
          [control]="form.get('currency.isocode')"
        ></cx-form-errors>
      </label>
    </div>
  </ng-container>

  <ng-container *ngIf="form.get('budget')">
    <div class="form-group">
      <label>
        <span class="label-content">{{
          'budget.form.amount.label' | cxTranslate
        }}</span>
        <input
          type="number"
          min="0"
          class="form-control"
          placeholder="{{ 'budget.form.amount.placeholder' | cxTranslate }}"
          formControlName="budget"
        />
        <cx-form-errors [control]="form.get('budget')"></cx-form-errors>
      </label>
    </div>
  </ng-container>
=======
    <label aria-required="true">
      <span class="label-content required">{{
        'budget.form.businessUnits.label' | cxTranslate
      }}</span>
      <ng-select
        formControlName="uid"
        [searchable]="false"
        [clearable]="false"
        [items]="b2bUnits"
        bindLabel="name"
        bindValue="id"
        [readonly]="form.get('orgUnit.uid').disabled"
        appendTo=".organization"
      >
      </ng-select>
      <cx-form-errors [control]="form.get('orgUnit.uid')"></cx-form-errors>
    </label>
  </div>
>>>>>>> 20cbc7f9
</ng-container><|MERGE_RESOLUTION|>--- conflicted
+++ resolved
@@ -98,6 +98,7 @@
       }}</span>
       <input
         type="number"
+        min="0"
         class="form-control"
         placeholder="{{ 'budget.form.amount.placeholder' | cxTranslate }}"
         formControlName="budget"
@@ -111,108 +112,6 @@
     class="form-group"
     [formGroup]="form.get('orgUnit')"
   >
-<<<<<<< HEAD
-    <div class="form-group">
-      <label aria-required="true">
-        <span class="label-content required">{{
-          'budget.form.businessUnits.label' | cxTranslate
-        }}</span>
-        <ng-select
-          formControlName="uid"
-          [searchable]="false"
-          [clearable]="false"
-          [items]="units"
-          bindLabel="name"
-          bindValue="id"
-          [readonly]="form.get('orgUnit.uid').disabled"
-        >
-        </ng-select>
-        <cx-form-errors [control]="form.get('orgUnit.uid')"></cx-form-errors>
-      </label>
-    </div>
-  </ng-container>
-
-  <ng-container>
-    <div class="form-group">
-      <label>
-        <span class="label-content">{{
-          'budget.form.startDate' | cxTranslate
-        }}</span>
-        <cx-date-time-picker
-          formControlName="startDate"
-          [max]="form.controls.endDate.value"
-          (change)="form.controls.endDate.updateValueAndValidity()"
-        ></cx-date-time-picker>
-        <cx-form-errors
-          [control]="form.get('startDate')"
-          [translationParams]="{ max: form.controls.endDate.value | cxDate }"
-        ></cx-form-errors>
-      </label>
-    </div>
-  </ng-container>
-
-  <ng-container>
-    <div class="form-group">
-      <label>
-        <span class="label-content">{{
-          'budget.form.endDate' | cxTranslate
-        }}</span>
-        <cx-date-time-picker
-          formControlName="endDate"
-          [min]="form.controls.startDate.value"
-          (change)="form.controls.startDate.updateValueAndValidity()"
-        ></cx-date-time-picker>
-        <cx-form-errors
-          [control]="form.get('endDate')"
-          [translationParams]="{
-            min: form.controls.startDate.value | cxDate
-          }"
-        ></cx-form-errors>
-      </label>
-    </div>
-  </ng-container>
-
-  <ng-container *ngIf="form.get('currency')" [formGroup]="form.get('currency')">
-    <div class="form-group">
-      <label aria-required="true">
-        <span class="label-content required">{{
-          'budget.form.currency' | cxTranslate
-        }}</span>
-        <ng-select
-          formControlName="isocode"
-          [searchable]="false"
-          [clearable]="false"
-          [items]="currencies$ | async"
-          bindLabel="name"
-          bindValue="isocode"
-          [class.invalid]="form.get('currency.isocode').invalid"
-        >
-        </ng-select>
-        <cx-form-errors
-          [control]="form.get('currency.isocode')"
-        ></cx-form-errors>
-      </label>
-    </div>
-  </ng-container>
-
-  <ng-container *ngIf="form.get('budget')">
-    <div class="form-group">
-      <label>
-        <span class="label-content">{{
-          'budget.form.amount.label' | cxTranslate
-        }}</span>
-        <input
-          type="number"
-          min="0"
-          class="form-control"
-          placeholder="{{ 'budget.form.amount.placeholder' | cxTranslate }}"
-          formControlName="budget"
-        />
-        <cx-form-errors [control]="form.get('budget')"></cx-form-errors>
-      </label>
-    </div>
-  </ng-container>
-=======
     <label aria-required="true">
       <span class="label-content required">{{
         'budget.form.businessUnits.label' | cxTranslate
@@ -231,5 +130,4 @@
       <cx-form-errors [control]="form.get('orgUnit.uid')"></cx-form-errors>
     </label>
   </div>
->>>>>>> 20cbc7f9
 </ng-container>