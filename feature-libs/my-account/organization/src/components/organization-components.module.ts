--- conflicted
+++ resolved
@@ -3,17 +3,9 @@
 import { CostCenterComponentsModule } from './cost-center/cost-center-components.module';
 import { UnitsComponentsModule } from './unit/units-components.module';
 import { UserGroupComponentsModule } from './user-group/user-group-components.module';
-<<<<<<< HEAD
-import { OrderApprovalComponentsModule } from './order-approval/order-approval-components.module';
-
-@NgModule({
-  imports: [
-    CostCenterComponentsModule,
-    UserGroupComponentsModule,
-    OrderApprovalComponentsModule,
-=======
 import { UserComponentsModule } from './user/user-components.module';
 import { PermissionComponentsModule } from './permission/permission-components.module';
+import { OrderApprovalComponentsModule } from './order-approval/order-approval-components.module';
 
 @NgModule({
   imports: [
@@ -23,7 +15,7 @@
     UserGroupComponentsModule,
     UserComponentsModule,
     PermissionComponentsModule,
->>>>>>> b9630362
+    OrderApprovalComponentsModule,
   ],
 })
 export class OrganizationComponentsModule {}