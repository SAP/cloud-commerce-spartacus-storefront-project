import { NgModule } from '@angular/core';
import { BudgetComponentsModule } from './budget/budget-components.module';
import { CostCenterComponentsModule } from './cost-center/cost-center-components.module';
import { UnitsComponentsModule } from './unit/units-components.module';
import { UserGroupComponentsModule } from './user-group/user-group-components.module';
import { UserComponentsModule } from './user/user-components.module';
import { PermissionComponentsModule } from './permission/permission-components.module';

@NgModule({
  imports: [
<<<<<<< HEAD
    CostCenterComponentsModule,
    UnitsComponentsModule,
    UserGroupComponentsModule,
=======
    BudgetComponentsModule,
    CostCenterComponentsModule,
    UserGroupComponentsModule,
    UserComponentsModule,
    PermissionComponentsModule,
>>>>>>> c31c9ca1
  ],
})
export class OrganizationComponentsModule {}<|MERGE_RESOLUTION|>--- conflicted
+++ resolved
@@ -8,17 +8,12 @@
 
 @NgModule({
   imports: [
-<<<<<<< HEAD
+    BudgetComponentsModule,
     CostCenterComponentsModule,
     UnitsComponentsModule,
     UserGroupComponentsModule,
-=======
-    BudgetComponentsModule,
-    CostCenterComponentsModule,
-    UserGroupComponentsModule,
     UserComponentsModule,
     PermissionComponentsModule,
->>>>>>> c31c9ca1
   ],
 })
 export class OrganizationComponentsModule {}