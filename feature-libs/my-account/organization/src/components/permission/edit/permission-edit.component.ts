import { ChangeDetectionStrategy, Component } from '@angular/core';
import { FormGroup } from '@angular/forms';
<<<<<<< HEAD
import { UserGroup, RoutingService, PermissionService } from '@spartacus/core';
=======
import { ActivatedRoute } from '@angular/router';
import { PermissionService, RoutingService, UserGroup } from '@spartacus/core';
>>>>>>> 124bcce1
import { FormUtils } from '@spartacus/storefront';
import { Observable } from 'rxjs';
import {
  map,
  shareReplay,
  switchMap,
  tap,
  withLatestFrom,
} from 'rxjs/operators';
import { PermissionFormService } from '../form/permission-form.service';
<<<<<<< HEAD
import { CurrentPermissionService } from '../current-permission.service';
=======
>>>>>>> 124bcce1

@Component({
  selector: 'cx-permission-edit',
  templateUrl: './permission-edit.component.html',
  changeDetection: ChangeDetectionStrategy.OnPush,
})
export class PermissionEditComponent {
<<<<<<< HEAD
  protected code$ = this.currentPermissionService.code$;
=======
  protected code$: Observable<string> = this.activatedRoute.params.pipe(
    map((routingData) => routingData['code'])
  );
>>>>>>> 124bcce1

  protected permission$: Observable<UserGroup> = this.currentPermissionService.code$.pipe(
    tap((code) => this.permissionService.loadPermission(code)),
    switchMap((code) => this.permissionService.get(code)),
    shareReplay({ bufferSize: 1, refCount: true }) // we have side effects here, we want the to run only once
  );

  protected form$: Observable<FormGroup> = this.permission$.pipe(
    map((permission) => this.permissionFormSerivce.getForm(permission))
  );

  // We have to keep all observable values consistent for a view,
  // that's why we are wrapping them into one observable
  viewModel$ = this.form$.pipe(
    withLatestFrom(this.permission$, this.code$),
    map(([form, permission, uid]) => ({ form, uid, permission }))
  );

  constructor(
    protected permissionService: PermissionService,
    protected permissionFormSerivce: PermissionFormService,
    protected currentPermissionService: CurrentPermissionService,
    // we can't do without the router as the routingService is unable to
    // resolve the parent routing params. `paramsInheritanceStrategy: 'always'`
    // would actually fix that.
    protected routingService: RoutingService
  ) {}

  save(permissionCode: string, form: FormGroup): void {
    if (form.invalid) {
      form.markAllAsTouched();
      FormUtils.deepUpdateValueAndValidity(form);
    } else {
      form.disable();
      this.permissionService.update(permissionCode, form.value);

      this.routingService.go({
        cxRoute: 'permissionDetails',
        params: form.value,
      });
    }
  }
}<|MERGE_RESOLUTION|>--- conflicted
+++ resolved
@@ -1,11 +1,6 @@
 import { ChangeDetectionStrategy, Component } from '@angular/core';
 import { FormGroup } from '@angular/forms';
-<<<<<<< HEAD
 import { UserGroup, RoutingService, PermissionService } from '@spartacus/core';
-=======
-import { ActivatedRoute } from '@angular/router';
-import { PermissionService, RoutingService, UserGroup } from '@spartacus/core';
->>>>>>> 124bcce1
 import { FormUtils } from '@spartacus/storefront';
 import { Observable } from 'rxjs';
 import {
@@ -16,26 +11,18 @@
   withLatestFrom,
 } from 'rxjs/operators';
 import { PermissionFormService } from '../form/permission-form.service';
-<<<<<<< HEAD
 import { CurrentPermissionService } from '../current-permission.service';
-=======
->>>>>>> 124bcce1
 
 @Component({
   selector: 'cx-permission-edit',
   templateUrl: './permission-edit.component.html',
   changeDetection: ChangeDetectionStrategy.OnPush,
+  providers: [CurrentPermissionService],
 })
 export class PermissionEditComponent {
-<<<<<<< HEAD
   protected code$ = this.currentPermissionService.code$;
-=======
-  protected code$: Observable<string> = this.activatedRoute.params.pipe(
-    map((routingData) => routingData['code'])
-  );
->>>>>>> 124bcce1
 
-  protected permission$: Observable<UserGroup> = this.currentPermissionService.code$.pipe(
+  protected permission$: Observable<UserGroup> = this.code$.pipe(
     tap((code) => this.permissionService.loadPermission(code)),
     switchMap((code) => this.permissionService.get(code)),
     shareReplay({ bufferSize: 1, refCount: true }) // we have side effects here, we want the to run only once
