import { ChangeDetectionStrategy, Component } from '@angular/core';
import { FormGroup } from '@angular/forms';
import { ActivatedRoute } from '@angular/router';
import { RoutingService } from '@spartacus/core';
import { Observable } from 'rxjs';
import {
  map,
  shareReplay,
  switchMap,
  tap,
  withLatestFrom,
} from 'rxjs/operators';
import { PermissionFormService } from '../form/permission-form.service';
<<<<<<< HEAD
import { UserGroup } from '../../../core/model/user-group.model';
import { PermissionService } from '../../../core/services/permission.service';
=======
import { FormUtils } from '@spartacus/storefront';
>>>>>>> ec823641

@Component({
  selector: 'cx-permission-edit',
  templateUrl: './permission-edit.component.html',
  changeDetection: ChangeDetectionStrategy.OnPush,
})
export class PermissionEditComponent {
  protected code$: Observable<string> = this.activatedRoute.parent.params.pipe(
    map((routingData) => routingData['code'])
  );

  protected permission$: Observable<UserGroup> = this.code$.pipe(
    tap((code) => this.permissionService.loadPermission(code)),
    switchMap((code) => this.permissionService.get(code)),
    shareReplay({ bufferSize: 1, refCount: true }) // we have side effects here, we want the to run only once
  );

  protected form$: Observable<FormGroup> = this.permission$.pipe(
    map((permission) => this.permissionFormSerivce.getForm(permission))
  );

  // We have to keep all observable values consistent for a view,
  // that's why we are wrapping them into one observable
  viewModel$ = this.form$.pipe(
    withLatestFrom(this.permission$, this.code$),
    map(([form, permission, uid]) => ({ form, uid, permission }))
  );

  constructor(
    protected permissionService: PermissionService,
    protected permissionFormSerivce: PermissionFormService,
    protected activatedRoute: ActivatedRoute,
    // we can't do without the router as the routingService is unable to
    // resolve the parent routing params. `paramsInheritanceStrategy: 'always'`
    // would actually fix that.
    protected routingService: RoutingService
  ) {}

  save(permissionCode: string, form: FormGroup): void {
    if (form.invalid) {
      form.markAllAsTouched();
      FormUtils.deepUpdateValueAndValidity(form);
    } else {
      form.disable();
      this.permissionService.update(permissionCode, form.value);

      this.routingService.go({
        cxRoute: 'permissionDetails',
        params: form.value,
      });
    }
  }
}<|MERGE_RESOLUTION|>--- conflicted
+++ resolved
@@ -2,6 +2,7 @@
 import { FormGroup } from '@angular/forms';
 import { ActivatedRoute } from '@angular/router';
 import { RoutingService } from '@spartacus/core';
+import { FormUtils } from '@spartacus/storefront';
 import { Observable } from 'rxjs';
 import {
   map,
@@ -10,13 +11,9 @@
   tap,
   withLatestFrom,
 } from 'rxjs/operators';
-import { PermissionFormService } from '../form/permission-form.service';
-<<<<<<< HEAD
 import { UserGroup } from '../../../core/model/user-group.model';
 import { PermissionService } from '../../../core/services/permission.service';
-=======
-import { FormUtils } from '@spartacus/storefront';
->>>>>>> ec823641
+import { PermissionFormService } from '../form/permission-form.service';
 
 @Component({
   selector: 'cx-permission-edit',
