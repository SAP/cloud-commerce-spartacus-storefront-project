import { ChangeDetectionStrategy, Component } from '@angular/core';
import { FormGroup } from '@angular/forms';
import { UserGroup, RoutingService, PermissionService } from '@spartacus/core';
import { Observable } from 'rxjs';
import {
  map,
  shareReplay,
  switchMap,
  tap,
  withLatestFrom,
} from 'rxjs/operators';
import { PermissionFormService } from '../form/permission-form.service';
<<<<<<< HEAD
import { CurrentPermissionService } from '../current-permission.service';
import { FormUtils } from 'projects/storefrontlib/src/utils';
=======
import { FormUtils } from '@spartacus/storefront';
>>>>>>> 8bd96908

@Component({
  selector: 'cx-permission-edit',
  templateUrl: './permission-edit.component.html',
  changeDetection: ChangeDetectionStrategy.OnPush,
})
export class PermissionEditComponent {
  protected code$ = this.currentPermissionService.code$;

  protected permission$: Observable<UserGroup> = this.currentPermissionService.code$.pipe(
    tap((code) => this.permissionService.loadPermission(code)),
    switchMap((code) => this.permissionService.get(code)),
    shareReplay({ bufferSize: 1, refCount: true }) // we have side effects here, we want the to run only once
  );

  protected form$: Observable<FormGroup> = this.permission$.pipe(
    map((permission) => this.permissionFormSerivce.getForm(permission))
  );

  // We have to keep all observable values consistent for a view,
  // that's why we are wrapping them into one observable
  viewModel$ = this.form$.pipe(
    withLatestFrom(this.permission$, this.code$),
    map(([form, permission, uid]) => ({ form, uid, permission }))
  );

  constructor(
    protected permissionService: PermissionService,
    protected permissionFormSerivce: PermissionFormService,
    protected currentPermissionService: CurrentPermissionService,
    // we can't do without the router as the routingService is unable to
    // resolve the parent routing params. `paramsInheritanceStrategy: 'always'`
    // would actually fix that.
    protected routingService: RoutingService
  ) {}

  save(permissionCode: string, form: FormGroup): void {
    if (form.invalid) {
      form.markAllAsTouched();
      FormUtils.deepUpdateValueAndValidity(form);
    } else {
      form.disable();
      this.permissionService.update(permissionCode, form.value);

      this.routingService.go({
        cxRoute: 'permissionDetails',
        params: form.value,
      });
    }
  }
}<|MERGE_RESOLUTION|>--- conflicted
+++ resolved
@@ -1,6 +1,7 @@
 import { ChangeDetectionStrategy, Component } from '@angular/core';
 import { FormGroup } from '@angular/forms';
 import { UserGroup, RoutingService, PermissionService } from '@spartacus/core';
+import { FormUtils } from '@spartacus/storefront';
 import { Observable } from 'rxjs';
 import {
   map,
@@ -10,12 +11,7 @@
   withLatestFrom,
 } from 'rxjs/operators';
 import { PermissionFormService } from '../form/permission-form.service';
-<<<<<<< HEAD
 import { CurrentPermissionService } from '../current-permission.service';
-import { FormUtils } from 'projects/storefrontlib/src/utils';
-=======
-import { FormUtils } from '@spartacus/storefront';
->>>>>>> 8bd96908
 
 @Component({
   selector: 'cx-permission-edit',
