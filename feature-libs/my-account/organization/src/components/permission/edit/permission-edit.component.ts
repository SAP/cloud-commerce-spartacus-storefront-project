--- conflicted
+++ resolved
@@ -1,10 +1,6 @@
 import { ChangeDetectionStrategy, Component } from '@angular/core';
 import { FormGroup } from '@angular/forms';
-<<<<<<< HEAD
 import { RoutingService } from '@spartacus/core';
-=======
-import { PermissionService, RoutingService, UserGroup } from '@spartacus/core';
->>>>>>> 5f81b93d
 import { FormUtils } from '@spartacus/storefront';
 import { Observable } from 'rxjs';
 import {
@@ -14,12 +10,8 @@
   tap,
   withLatestFrom,
 } from 'rxjs/operators';
-<<<<<<< HEAD
 import { UserGroup } from '../../../core/model/user-group.model';
 import { PermissionService } from '../../../core/services/permission.service';
-import { PermissionFormService } from '../form/permission-form.service';
-=======
->>>>>>> 5f81b93d
 import { CurrentPermissionService } from '../current-permission.service';
 import { PermissionFormService } from '../form/permission-form.service';
 
