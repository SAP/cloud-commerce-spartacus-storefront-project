--- conflicted
+++ resolved
@@ -4,12 +4,8 @@
 import { RouterModule } from '@angular/router';
 import { I18nModule, UrlModule } from '@spartacus/core';
 import { IconModule, SplitViewModule } from '@spartacus/storefront';
+import { PermissionCreateComponent } from './permission-create.component';
 import { PermissionFormModule } from '../form/permission-form.module';
-import { PermissionCreateComponent } from './permission-create.component';
-<<<<<<< HEAD
-=======
-import { PermissionFormModule } from '../form/permission-form.module';
->>>>>>> ec823641
 
 @NgModule({
   imports: [
