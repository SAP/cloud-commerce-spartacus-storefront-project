import { Injectable } from '@angular/core';
import { FormControl, FormGroup, Validators } from '@angular/forms';
import { OrderApprovalPermissionType, Permission } from '@spartacus/core';
<<<<<<< HEAD
import { CustomFormValidators } from '@spartacus/storefront';
=======
>>>>>>> 20cbc7f9

export enum PermissionType {
  ORDER = 'B2BOrderThresholdPermission',
  TIMESPAN = 'B2BOrderThresholdTimespanPermission',
  EXCEEDED = 'B2BBudgetExceededPermission',
}
@Injectable({
  providedIn: 'root',
})
export class PermissionFormService {
  getForm(model?: Permission): FormGroup {
    const form = new FormGroup({});
    this.build(form);
    if (model) {
      if (model.orderApprovalPermissionType) {
        this.adjustForm(form, model.orderApprovalPermissionType);
      }
      form.patchValue(model);
    }
    return form;
  }

  protected build(form: FormGroup) {
    form.setControl('code', new FormControl('', Validators.required));
    form.setControl(
      'orderApprovalPermissionType',
      new FormGroup({
        code: new FormControl(null, Validators.required),
      })
    );
    form.setControl(
      'orgUnit',
      new FormGroup({
        uid: new FormControl(undefined, Validators.required),
      })
    );
    this.setAdditionalFields(form);
  }

  /**
   * Depending on permission type form should render custom set of additional fields.
   * This method is used to re-create additonal ones in case they not exists
   * in `FormGroup` controls.
   */
  protected setAdditionalFields(form: FormGroup) {
    form.setControl('periodRange', new FormControl('', Validators.required));
    form.setControl(
      'currency',
      new FormGroup({
        isocode: new FormControl(undefined, Validators.required),
      })
    );
    form.setControl(
      'threshold',
      new FormControl('', [
        Validators.required,
        CustomFormValidators.mustBePositive,
      ])
    );
  }

  /**
   * Depending on permission type form should render custom set of additional fields.
   * This method removes redundant fields from `FormGroup` controls.
   */
  protected unsetFields(form: FormGroup, fieldNames: string[]) {
    fieldNames.forEach((name) => form.removeControl(name));
  }

  /**
   * Adjusting `FormGroup` controls model based on selected permission type.
   */
  public adjustForm(form: FormGroup, type: OrderApprovalPermissionType) {
    switch (type.code) {
      case PermissionType.EXCEEDED: {
        this.unsetFields(form, ['periodRange', 'currency', 'threshold']);
        break;
      }
      case PermissionType.TIMESPAN: {
        this.setAdditionalFields(form);
        break;
      }
      case PermissionType.ORDER: {
        this.setAdditionalFields(form);
        this.unsetFields(form, ['periodRange']);
      }
    }
  }
}<|MERGE_RESOLUTION|>--- conflicted
+++ resolved
@@ -1,10 +1,7 @@
 import { Injectable } from '@angular/core';
 import { FormControl, FormGroup, Validators } from '@angular/forms';
 import { OrderApprovalPermissionType, Permission } from '@spartacus/core';
-<<<<<<< HEAD
 import { CustomFormValidators } from '@spartacus/storefront';
-=======
->>>>>>> 20cbc7f9
 
 export enum PermissionType {
   ORDER = 'B2BOrderThresholdPermission',
