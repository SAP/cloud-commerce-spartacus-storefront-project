--- conflicted
+++ resolved
@@ -13,13 +13,10 @@
     'userGroup',
     'userGroupAssignUsers',
     'userGroupAssignPermissions',
-<<<<<<< HEAD
     'budget',
-=======
     'user',
     'userAssignApprovers',
     'userAssignPermissions',
     'userAssignUserGroups',
->>>>>>> ead8ff32
   ],
 };