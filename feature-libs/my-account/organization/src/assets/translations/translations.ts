--- conflicted
+++ resolved
@@ -10,16 +10,12 @@
   organization: [
     'breadcrumbs',
     'costCenter',
-<<<<<<< HEAD
     'costCenterAssignBudget',
     'units',
     'unitAssignRoles',
     'unitAssignApprovers',
-=======
-    'costCenterAssignBudgets',
     'userGroup',
     'userGroupAssignUsers',
     'userGroupAssignPermissions',
->>>>>>> 3801f031
   ],
 };