import { TranslationChunksConfig, TranslationResources } from '@spartacus/core';
import { en } from './en/index';

export const organizationTranslations: TranslationResources = {
  en,
};

// expose all translation chunk mapping for organization sub features
export const organizationTranslationChunksConfig: TranslationChunksConfig = {
<<<<<<< HEAD
  organization: ['costCenter', 'costCenterAssignBudget'],
=======
  organization: [
    'breadcrumbs',
    'costCenter',
    'costCenterAssignBudgets',
    'userGroup',
    'userGroupAssignUsers',
    'userGroupAssignPermissions',
  ],
>>>>>>> 0efe6d0e
};<|MERGE_RESOLUTION|>--- conflicted
+++ resolved
@@ -7,16 +7,11 @@
 
 // expose all translation chunk mapping for organization sub features
 export const organizationTranslationChunksConfig: TranslationChunksConfig = {
-<<<<<<< HEAD
-  organization: ['costCenter', 'costCenterAssignBudget'],
-=======
   organization: [
-    'breadcrumbs',
     'costCenter',
     'costCenterAssignBudgets',
     'userGroup',
     'userGroupAssignUsers',
     'userGroupAssignPermissions',
   ],
->>>>>>> 0efe6d0e
 };