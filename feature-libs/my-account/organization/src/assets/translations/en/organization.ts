--- conflicted
+++ resolved
@@ -54,10 +54,7 @@
       b2bmanagergroup: 'Manager',
       b2badmingroup: 'Admin',
     },
-<<<<<<< HEAD
 
-=======
->>>>>>> c31c9ca1
     breadcrumb: 'Organization',
   },
 
