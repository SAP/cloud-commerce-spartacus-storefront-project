import { Injectable } from '@angular/core';
import { Actions, Effect, ofType } from '@ngrx/effects';
import { Observable, of } from 'rxjs';
<<<<<<< HEAD
import { catchError, map, mergeMap, switchMap } from 'rxjs/operators';
=======
import { catchError, map, switchMap, mergeMap, groupBy } from 'rxjs/operators';
>>>>>>> a34a7255
import {
  EntitiesModel,
  Permission,
  B2BUser,
  normalizeHttpError,
} from '@spartacus/core';
import {
  UserGroupActions,
  PermissionActions,
  B2BUserActions,
} from '../actions/index';
import { normalizeListPage, serializeParams } from '../../utils/serializer';
import { UserGroup } from '../../model/user-group.model';
import { UserGroupConnector } from '../../connectors/user-group/user-group.connector';
import { HttpErrorResponse } from '@angular/common/http';

@Injectable()
export class UserGroupEffects {
  @Effect()
  loadUserGroup$: Observable<
    UserGroupActions.LoadUserGroupSuccess | UserGroupActions.LoadUserGroupFail
  > = this.actions$.pipe(
    ofType(UserGroupActions.LOAD_USER_GROUP),
    map((action: UserGroupActions.LoadUserGroup) => action.payload),
    switchMap(({ userId, userGroupId }) => {
      return this.userGroupConnector.get(userId, userGroupId).pipe(
        map((userGroup: UserGroup) => {
          return new UserGroupActions.LoadUserGroupSuccess([userGroup]);
        }),
        catchError((error: HttpErrorResponse) =>
          of(
            new UserGroupActions.LoadUserGroupFail({
              userGroupId,
              error: normalizeHttpError(error),
            })
          )
        )
      );
    })
  );

  @Effect()
  loadUserGroups$: Observable<
    | UserGroupActions.LoadUserGroupsSuccess
    | UserGroupActions.LoadUserGroupSuccess
    | UserGroupActions.LoadUserGroupsFail
  > = this.actions$.pipe(
    ofType(UserGroupActions.LOAD_USER_GROUPS),
    map((action: UserGroupActions.LoadUserGroups) => action.payload),
    switchMap((payload) =>
      this.userGroupConnector.getList(payload.userId, payload.params).pipe(
        switchMap((userGroups: EntitiesModel<UserGroup>) => {
          const { values, page } = normalizeListPage(userGroups, 'uid');
          return [
            new UserGroupActions.LoadUserGroupSuccess(values),
            new UserGroupActions.LoadUserGroupsSuccess({
              page,
              params: payload.params,
            }),
          ];
        }),
        catchError((error: HttpErrorResponse) =>
          of(
            new UserGroupActions.LoadUserGroupsFail({
              params: payload.params,
              error: normalizeHttpError(error),
            })
          )
        )
      )
    )
  );

  @Effect()
  loadAvailableOrderApprovalPermissions$: Observable<
    | UserGroupActions.LoadPermissionsSuccess
    | PermissionActions.LoadPermissionSuccess
    | UserGroupActions.LoadPermissionsFail
  > = this.actions$.pipe(
    ofType(UserGroupActions.LOAD_USER_GROUP_PERMISSIONS),
    map((action: UserGroupActions.LoadPermissions) => action.payload),
    groupBy(({ userGroupId, params }) => serializeParams(userGroupId, params)),
    mergeMap((group) =>
      group.pipe(
        switchMap((payload) =>
          this.userGroupConnector
            .getAvailableOrderApprovalPermissions(
              payload.userId,
              payload.userGroupId,
              payload.params
            )
            .pipe(
              switchMap((permissions: EntitiesModel<Permission>) => {
                const { values, page } = normalizeListPage(permissions, 'code');
                return [
                  new PermissionActions.LoadPermissionSuccess(values),
                  new UserGroupActions.LoadPermissionsSuccess({
                    userGroupId: payload.userGroupId,
                    page,
                    params: payload.params,
                  }),
                ];
              }),
              catchError((error: HttpErrorResponse) =>
                of(
                  new UserGroupActions.LoadPermissionsFail({
                    userGroupId: payload.userGroupId,
                    params: payload.params,
                    error: normalizeHttpError(error),
                  })
                )
              )
            )
        )
      )
    )
  );

  @Effect()
  loadAvailableOrgCustomers$: Observable<
    | UserGroupActions.LoadAvailableOrgCustomersSuccess
    | B2BUserActions.LoadB2BUserSuccess
    | UserGroupActions.LoadAvailableOrgCustomersFail
  > = this.actions$.pipe(
    ofType(UserGroupActions.LOAD_USER_GROUP_AVAILABLE_CUSTOMERS),
    map((action: UserGroupActions.LoadAvailableOrgCustomers) => action.payload),
    groupBy(({ userGroupId, params }) => serializeParams(userGroupId, params)),
    mergeMap((group) =>
      group.pipe(
        switchMap((payload) =>
          this.userGroupConnector
            .getAvailableOrgCustomers(
              payload.userId,
              payload.userGroupId,
              payload.params
            )
            .pipe(
              switchMap((customers: EntitiesModel<B2BUser>) => {
                const { values, page } = normalizeListPage(
                  customers,
                  'customerId'
                );
                return [
                  new B2BUserActions.LoadB2BUserSuccess(values),
                  new UserGroupActions.LoadAvailableOrgCustomersSuccess({
                    userGroupId: payload.userGroupId,
                    page,
                    params: payload.params,
                  }),
                ];
              }),
              catchError((error: HttpErrorResponse) =>
                of(
                  new UserGroupActions.LoadAvailableOrgCustomersFail({
                    userGroupId: payload.userGroupId,
                    params: payload.params,
                    error: normalizeHttpError(error),
                  })
                )
              )
            )
        )
      )
    )
  );

  @Effect()
  createUserGroup$: Observable<
    | UserGroupActions.CreateUserGroupSuccess
    | UserGroupActions.CreateUserGroupFail
  > = this.actions$.pipe(
    ofType(UserGroupActions.CREATE_USER_GROUP),
    map((action: UserGroupActions.CreateUserGroup) => action.payload),
    switchMap((payload) =>
      this.userGroupConnector.create(payload.userId, payload.userGroup).pipe(
        map((data) => new UserGroupActions.CreateUserGroupSuccess(data)),
        catchError((error: HttpErrorResponse) =>
          of(
            new UserGroupActions.CreateUserGroupFail({
              userGroupId: payload.userGroup.uid,
              error: normalizeHttpError(error),
            })
          )
        )
      )
    )
  );

  @Effect()
  updateUserGroup$: Observable<
    // | UserGroupActions.UpdateUserGroupSuccess
    UserGroupActions.LoadUserGroup | UserGroupActions.UpdateUserGroupFail
  > = this.actions$.pipe(
    ofType(UserGroupActions.UPDATE_USER_GROUP),
    map((action: UserGroupActions.UpdateUserGroup) => action.payload),
    switchMap((payload) =>
      this.userGroupConnector
        .update(payload.userId, payload.userGroupId, payload.userGroup)
        .pipe(
          // TODO: Workaround for empty PATCH response:
          // map(data => new UserGroupActions.UpdateUserGroupSuccess(data)),
          map(() => new UserGroupActions.LoadUserGroup(payload)),
          catchError((error: HttpErrorResponse) =>
            of(
              new UserGroupActions.UpdateUserGroupFail({
                userGroupId: payload.userGroup.uid,
                error: normalizeHttpError(error),
              })
            )
          )
        )
    )
  );

  @Effect()
  deleteUserGroup$: Observable<
    | UserGroupActions.DeleteUserGroupSuccess
    | UserGroupActions.DeleteUserGroupFail
  > = this.actions$.pipe(
    ofType(UserGroupActions.DELETE_USER_GROUP),
    map((action: UserGroupActions.DeleteUserGroup) => action.payload),
    switchMap((payload) =>
      this.userGroupConnector.delete(payload.userId, payload.userGroupId).pipe(
        map((data) => new UserGroupActions.DeleteUserGroupSuccess(data)),
        catchError((error: HttpErrorResponse) =>
          of(
            new UserGroupActions.DeleteUserGroupFail({
              userGroupId: payload.userGroupId,
              error: normalizeHttpError(error),
            })
          )
        )
      )
    )
  );

  @Effect()
  assignPermissionToUserGroup$: Observable<
    | UserGroupActions.AssignPermissionSuccess
    | UserGroupActions.AssignPermissionFail
  > = this.actions$.pipe(
    ofType(UserGroupActions.USER_GROUP_ASSIGN_PERMISSION),
    map((action: UserGroupActions.AssignPermission) => action.payload),
    mergeMap((payload) =>
      this.userGroupConnector
        .assignOrderApprovalPermission(
          payload.userId,
          payload.userGroupId,
          payload.permissionUid
        )
        .pipe(
          map(
            (data) =>
              new UserGroupActions.AssignPermissionSuccess({
                permissionUid: data.id,
                selected: data.selected,
              })
          ),
          catchError((error: HttpErrorResponse) =>
            of(
              new UserGroupActions.AssignPermissionFail({
                userGroupId: payload.userGroupId,
                permissionUid: payload.permissionUid,
                error: normalizeHttpError(error),
              })
            )
          )
        )
    )
  );

  @Effect()
  assignMemberUnitUserGroup$: Observable<
    UserGroupActions.AssignMemberSuccess | UserGroupActions.AssignMemberFail
  > = this.actions$.pipe(
    ofType(UserGroupActions.USER_GROUP_ASSIGN_MEMBER),
    map((action: UserGroupActions.AssignMember) => action.payload),
    mergeMap((payload) =>
      this.userGroupConnector
        .assignMember(payload.userId, payload.userGroupId, payload.customerId)
        .pipe(
          map(
            () =>
              new UserGroupActions.AssignMemberSuccess({
                customerId: payload.customerId,
                selected: true,
              })
          ),
          catchError((error: HttpErrorResponse) =>
            of(
              new UserGroupActions.AssignMemberFail({
                userGroupId: payload.userGroupId,
                customerId: payload.customerId,
                error: normalizeHttpError(error),
              })
            )
          )
        )
    )
  );

  @Effect()
  unassignMemberFromUserGroup$: Observable<
    UserGroupActions.UnassignMemberSuccess | UserGroupActions.UnassignMemberFail
  > = this.actions$.pipe(
    ofType(UserGroupActions.USER_GROUP_UNASSIGN_MEMBER),
    map((action: UserGroupActions.UnassignMember) => action.payload),
    mergeMap((payload) =>
      this.userGroupConnector
        .unassignMember(payload.userId, payload.userGroupId, payload.customerId)
        .pipe(
          map(
            () =>
              new UserGroupActions.UnassignMemberSuccess({
                customerId: payload.customerId,
                selected: false,
              })
          ),
          catchError((error: HttpErrorResponse) =>
            of(
              new UserGroupActions.UnassignMemberFail({
                userGroupId: payload.userGroupId,
                customerId: payload.customerId,
                error: normalizeHttpError(error),
              })
            )
          )
        )
    )
  );

  @Effect()
  unassignPermissionFromUserGroup$: Observable<
    | UserGroupActions.UnassignPermissionSuccess
    | UserGroupActions.UnassignPermissionFail
  > = this.actions$.pipe(
    ofType(UserGroupActions.USER_GROUP_UNASSIGN_PERMISSION),
    map((action: UserGroupActions.UnassignPermission) => action.payload),
    mergeMap((payload) =>
      this.userGroupConnector
        .unassignOrderApprovalPermission(
          payload.userId,
          payload.userGroupId,
          payload.permissionUid
        )
        .pipe(
          map(
            (data) =>
              new UserGroupActions.UnassignPermissionSuccess({
                permissionUid: data.id,
                selected: data.selected,
              })
          ),
          catchError((error: HttpErrorResponse) =>
            of(
              new UserGroupActions.UnassignPermissionFail({
                userGroupId: payload.userGroupId,
                permissionUid: payload.permissionUid,
                error: normalizeHttpError(error),
              })
            )
          )
        )
    )
  );

  @Effect()
  unassignAllMembersFromUserGroup$: Observable<
    | UserGroupActions.UnassignAllMembersSuccess
    | UserGroupActions.UnassignAllMembersFail
  > = this.actions$.pipe(
    ofType(UserGroupActions.USER_GROUP_UNASSIGN_ALL_MEMBERS),
    map((action: UserGroupActions.UnassignAllMembers) => action.payload),
    switchMap((payload) =>
      this.userGroupConnector
        .unassignAllMembers(payload.userId, payload.userGroupId)
        .pipe(
          map(
            () =>
              new UserGroupActions.UnassignAllMembersSuccess({
                selected: false,
              })
          ),
          catchError((error: HttpErrorResponse) =>
            of(
              new UserGroupActions.UnassignAllMembersFail({
                userGroupId: payload.userGroupId,
                error: normalizeHttpError(error),
              })
            )
          )
        )
    )
  );

  constructor(
    private actions$: Actions,
    private userGroupConnector: UserGroupConnector
  ) {}
}<|MERGE_RESOLUTION|>--- conflicted
+++ resolved
@@ -1,11 +1,7 @@
 import { Injectable } from '@angular/core';
 import { Actions, Effect, ofType } from '@ngrx/effects';
 import { Observable, of } from 'rxjs';
-<<<<<<< HEAD
-import { catchError, map, mergeMap, switchMap } from 'rxjs/operators';
-=======
 import { catchError, map, switchMap, mergeMap, groupBy } from 'rxjs/operators';
->>>>>>> a34a7255
 import {
   EntitiesModel,
   Permission,
