import { HttpErrorResponse } from '@angular/common/http';
import { Injectable } from '@angular/core';
import { Actions, Effect, ofType } from '@ngrx/effects';
import {
  B2BUser,
  EntitiesModel,
  normalizeHttpError,
<<<<<<< HEAD
  Permission,
  RoutingService,
} from '@spartacus/core';
import { Observable, of } from 'rxjs';
import {
  catchError,
  concatMap,
  groupBy,
  map,
  mergeMap,
  switchMap,
} from 'rxjs/operators';
=======
  RoutingService,
} from '@spartacus/core';
import { Observable, of } from 'rxjs';
import { catchError, groupBy, map, mergeMap, switchMap } from 'rxjs/operators';
>>>>>>> 3d191b3f
import { B2BUserConnector } from '../../connectors/b2b-user/b2b-user.connector';
import { Permission } from '../../model/permission.model';
import { UserGroup } from '../../model/user-group.model';
import { normalizeListPage, serializeParams } from '../../utils/serializer';
import {
  B2BUserActions,
<<<<<<< HEAD
  OrgUnitActions,
=======
>>>>>>> 3d191b3f
  PermissionActions,
  UserGroupActions,
} from '../actions/index';

@Injectable()
export class B2BUserEffects {
  @Effect()
  loadB2BUser$: Observable<
    B2BUserActions.LoadB2BUserSuccess | B2BUserActions.LoadB2BUserFail
  > = this.actions$.pipe(
    ofType(B2BUserActions.LOAD_B2B_USER),
    map((action: B2BUserActions.LoadB2BUser) => action.payload),
    switchMap(({ userId, orgCustomerId }) => {
      return this.b2bUserConnector.get(userId, orgCustomerId).pipe(
        map((b2bUser: B2BUser) => {
          return new B2BUserActions.LoadB2BUserSuccess([b2bUser]);
        }),
        catchError((error: HttpErrorResponse) =>
          of(
            new B2BUserActions.LoadB2BUserFail({
              orgCustomerId,
              error: normalizeHttpError(error),
            })
          )
        )
      );
    })
  );

  @Effect()
  createB2BUser$: Observable<
    B2BUserActions.CreateB2BUserSuccess | B2BUserActions.CreateB2BUserFail
  > = this.actions$.pipe(
    ofType(B2BUserActions.CREATE_B2B_USER),
    map((action: B2BUserActions.CreateB2BUser) => action.payload),
    switchMap((payload) =>
      this.b2bUserConnector.create(payload.userId, payload.orgCustomer).pipe(
        map((data) => {
          this.routingService.go({
            cxRoute: 'userDetails',
            params: { customerId: data.customerId },
          });

          return new B2BUserActions.CreateB2BUserSuccess(data);
        }),
        catchError((error: HttpErrorResponse) =>
          of(
            new B2BUserActions.CreateB2BUserFail({
              orgCustomerId: payload.orgCustomer.customerId,
              error: normalizeHttpError(error),
            })
          )
        )
      )
    )
  );

  @Effect()
  createB2BUserAndAssignToApprovers$: Observable<
    | B2BUserActions.CreateB2BUserSuccess
    | OrgUnitActions.AssignApprover
    | B2BUserActions.CreateB2BUserFail
  > = this.actions$.pipe(
    ofType(B2BUserActions.CREATE_B2B_USER_AND_ASSIGN_TO_APPROVERS),
    map((action: B2BUserActions.CreateB2BUser) => action.payload),
    switchMap((payload) =>
      this.b2bUserConnector.create(payload.userId, payload.orgCustomer).pipe(
        concatMap((data) => {
          const assignApproverPayload = {
            userId: payload.userId,
            orgUnitId: payload.orgCustomer.orgUnit.uid,
            orgCustomerId: data.customerId,
            roleId: 'b2bapprovergroup',
          };

          this.routingService.go({
            cxRoute: 'userDetails',
            params: { customerId: data.customerId },
          });

          return [
            new B2BUserActions.CreateB2BUserSuccess(data),
            new OrgUnitActions.AssignApprover(assignApproverPayload),
          ];
        }),
        catchError((error: HttpErrorResponse) =>
          of(
            new B2BUserActions.CreateB2BUserFail({
              orgCustomerId: payload.orgCustomer.customerId,
              error: normalizeHttpError(error),
            })
          )
        )
      )
    )
  );

  @Effect()
  updateB2BUser$: Observable<
    // B2BUserActions.UpdateB2BUserSuccess
    B2BUserActions.LoadB2BUser | B2BUserActions.UpdateB2BUserFail
  > = this.actions$.pipe(
    ofType(B2BUserActions.UPDATE_B2B_USER),
    map((action: B2BUserActions.UpdateB2BUser) => action.payload),
    switchMap((payload) =>
      this.b2bUserConnector
        .update(payload.userId, payload.orgCustomerId, payload.orgCustomer)
        .pipe(
          // TODO: Workaround for empty PATCH response:
          // map((data) => new B2BUserActions.UpdateB2BUserSuccess(data)),
          map(() => new B2BUserActions.LoadB2BUser(payload)),
          catchError((error: HttpErrorResponse) =>
            of(
              new B2BUserActions.UpdateB2BUserFail({
                orgCustomerId: payload.orgCustomer.customerId,
                error: normalizeHttpError(error),
              })
            )
          )
        )
    )
  );

  @Effect()
  updateB2BUserAndAssignToApprovers$: Observable<
    // B2BUserActions.UpdateB2BUserSuccess
    | B2BUserActions.LoadB2BUser
    | OrgUnitActions.AssignApprover
    | B2BUserActions.UpdateB2BUserFail
  > = this.actions$.pipe(
    ofType(B2BUserActions.UPDATE_B2B_USER_AND_ASSIGN_TO_APPROVERS),
    map((action: B2BUserActions.UpdateB2BUser) => action.payload),
    switchMap((payload) =>
      this.b2bUserConnector
        .update(payload.userId, payload.orgCustomerId, payload.orgCustomer)
        .pipe(
          // TODO: Workaround for empty PATCH response:
          // map((data) => new B2BUserActions.UpdateB2BUserSuccess(data)),
          map(() => {
            const assignApproverPayload = {
              userId: payload.userId,
              orgUnitId: payload.orgCustomer.orgUnit.uid,
              orgCustomerId: payload.orgCustomerId,
              roleId: 'b2bapprovergroup',
            };
            return new OrgUnitActions.AssignApprover(assignApproverPayload);
          }),
          catchError((error: HttpErrorResponse) =>
            of(
              new B2BUserActions.UpdateB2BUserFail({
                orgCustomerId: payload.orgCustomer.customerId,
                error: normalizeHttpError(error),
              })
            )
          )
        )
    )
  );

  @Effect()
  loadB2BUsers$: Observable<
    | B2BUserActions.LoadB2BUsersSuccess
    | B2BUserActions.LoadB2BUserSuccess
    | B2BUserActions.LoadB2BUsersFail
  > = this.actions$.pipe(
    ofType(B2BUserActions.LOAD_B2B_USERS),
    map((action: B2BUserActions.LoadB2BUsers) => action.payload),
    switchMap((payload) =>
      this.b2bUserConnector.getList(payload.userId, payload.params).pipe(
        switchMap((b2bUsers: EntitiesModel<B2BUser>) => {
          const { values, page } = normalizeListPage(b2bUsers, 'customerId');
          return [
            new B2BUserActions.LoadB2BUserSuccess(values),
            new B2BUserActions.LoadB2BUsersSuccess({
              page,
              params: payload.params,
            }),
          ];
        }),
        catchError((error: HttpErrorResponse) =>
          of(
            new B2BUserActions.LoadB2BUsersFail({
              params: payload.params,
              error: normalizeHttpError(error),
            })
          )
        )
      )
    )
  );

  @Effect()
  loadB2BUserApprovers$: Observable<
    | B2BUserActions.LoadB2BUserApproversSuccess
    | B2BUserActions.LoadB2BUserApproversFail
    | B2BUserActions.LoadB2BUserSuccess
  > = this.actions$.pipe(
    ofType(B2BUserActions.LOAD_B2B_USER_APPROVERS),
    map((action: B2BUserActions.LoadB2BUserApprovers) => action.payload),
    groupBy(({ orgCustomerId, params }) =>
      serializeParams(orgCustomerId, params)
    ),
    mergeMap((group) =>
      group.pipe(
        switchMap((payload) =>
          this.b2bUserConnector
            .getApprovers(payload.userId, payload.orgCustomerId, payload.params)
            .pipe(
              switchMap((approvers: EntitiesModel<B2BUser>) => {
                const { values, page } = normalizeListPage(
                  approvers,
                  'customerId'
                );
                return [
                  new B2BUserActions.LoadB2BUserSuccess(values),
                  new B2BUserActions.LoadB2BUserApproversSuccess({
                    orgCustomerId: payload.orgCustomerId,
                    page,
                    params: payload.params,
                  }),
                ];
              }),
              catchError((error: HttpErrorResponse) =>
                of(
                  new B2BUserActions.LoadB2BUserApproversFail({
                    orgCustomerId: payload.orgCustomerId,
                    params: payload.params,
                    error: normalizeHttpError(error),
                  })
                )
              )
            )
        )
      )
    )
  );

  @Effect()
  loadB2BUserPermissions$: Observable<
    | B2BUserActions.LoadB2BUserPermissionsSuccess
    | B2BUserActions.LoadB2BUserPermissionsFail
    | PermissionActions.LoadPermissionSuccess
  > = this.actions$.pipe(
    ofType(B2BUserActions.LOAD_B2B_USER_PERMISSIONS),
    map((action: B2BUserActions.LoadB2BUserPermissions) => action.payload),
    groupBy(({ orgCustomerId, params }) =>
      serializeParams(orgCustomerId, params)
    ),
    mergeMap((group) =>
      group.pipe(
        switchMap((payload) =>
          this.b2bUserConnector
            .getPermissions(
              payload.userId,
              payload.orgCustomerId,
              payload.params
            )
            .pipe(
              switchMap((permissions: EntitiesModel<Permission>) => {
                const { values, page } = normalizeListPage(permissions, 'code');
                return [
                  new PermissionActions.LoadPermissionSuccess(values),
                  new B2BUserActions.LoadB2BUserPermissionsSuccess({
                    orgCustomerId: payload.orgCustomerId,
                    page,
                    params: payload.params,
                  }),
                ];
              }),
              catchError((error: HttpErrorResponse) =>
                of(
                  new B2BUserActions.LoadB2BUserPermissionsFail({
                    orgCustomerId: payload.orgCustomerId,
                    params: payload.params,
                    error: normalizeHttpError(error),
                  })
                )
              )
            )
        )
      )
    )
  );

  @Effect()
  loadB2BUserUserGroups$: Observable<
    | B2BUserActions.LoadB2BUserUserGroupsSuccess
    | B2BUserActions.LoadB2BUserUserGroupsFail
    | UserGroupActions.LoadUserGroupSuccess
  > = this.actions$.pipe(
    ofType(B2BUserActions.LOAD_B2B_USER_USER_GROUPS),
    map((action: B2BUserActions.LoadB2BUserUserGroups) => action.payload),
    groupBy(({ orgCustomerId, params }) =>
      serializeParams(orgCustomerId, params)
    ),
    mergeMap((group) =>
      group.pipe(
        switchMap((payload) =>
          this.b2bUserConnector
            .getUserGroups(
              payload.userId,
              payload.orgCustomerId,
              payload.params
            )
            .pipe(
              switchMap((userGroups: EntitiesModel<UserGroup>) => {
                const { values, page } = normalizeListPage(userGroups, 'uid');
                return [
                  new UserGroupActions.LoadUserGroupSuccess(values),
                  new B2BUserActions.LoadB2BUserUserGroupsSuccess({
                    orgCustomerId: payload.orgCustomerId,
                    page,
                    params: payload.params,
                  }),
                ];
              }),
              catchError((error: HttpErrorResponse) =>
                of(
                  new B2BUserActions.LoadB2BUserUserGroupsFail({
                    orgCustomerId: payload.orgCustomerId,
                    params: payload.params,
                    error: normalizeHttpError(error),
                  })
                )
              )
            )
        )
      )
    )
  );

  @Effect()
  assignApproverToB2BUser$: Observable<
    | B2BUserActions.CreateB2BUserApproverSuccess
    | B2BUserActions.CreateB2BUserApproverFail
  > = this.actions$.pipe(
    ofType(B2BUserActions.CREATE_B2B_USER_APPROVER),
    map((action: B2BUserActions.CreateB2BUserApprover) => action.payload),
    mergeMap((payload) =>
      this.b2bUserConnector
        .assignApprover(
          payload.userId,
          payload.orgCustomerId,
          payload.approverId
        )
        .pipe(
          map(
            (data) =>
              new B2BUserActions.CreateB2BUserApproverSuccess({
                // Occ returned email, but we use customerId in store
                approverId: payload.approverId,
                selected: data.selected,
              })
          ),
          catchError((error: HttpErrorResponse) =>
            of(
              new B2BUserActions.CreateB2BUserApproverFail({
                orgCustomerId: payload.orgCustomerId,
                approverId: payload.approverId,
                error: normalizeHttpError(error),
              })
            )
          )
        )
    )
  );

  @Effect()
  unassignApproverFromB2BUser$: Observable<
    | B2BUserActions.DeleteB2BUserApproverSuccess
    | B2BUserActions.DeleteB2BUserApproverFail
  > = this.actions$.pipe(
    ofType(B2BUserActions.DELETE_B2B_USER_APPROVER),
    map((action: B2BUserActions.DeleteB2BUserApprover) => action.payload),
    mergeMap((payload) =>
      this.b2bUserConnector
        .unassignApprover(
          payload.userId,
          payload.orgCustomerId,
          payload.approverId
        )
        .pipe(
          map(
            (data) =>
              new B2BUserActions.DeleteB2BUserApproverSuccess({
                // Occ returned email, but we use customerId in store
                approverId: payload.approverId,
                selected: data.selected,
              })
          ),
          catchError((error: HttpErrorResponse) =>
            of(
              new B2BUserActions.DeleteB2BUserApproverFail({
                orgCustomerId: payload.orgCustomerId,
                approverId: payload.approverId,
                error: normalizeHttpError(error),
              })
            )
          )
        )
    )
  );

  @Effect()
  assignPermissionToB2BUser$: Observable<
    | B2BUserActions.CreateB2BUserPermissionSuccess
    | B2BUserActions.CreateB2BUserPermissionFail
  > = this.actions$.pipe(
    ofType(B2BUserActions.CREATE_B2B_USER_PERMISSION),
    map((action: B2BUserActions.CreateB2BUserPermission) => action.payload),
    mergeMap((payload) =>
      this.b2bUserConnector
        .assignPermission(
          payload.userId,
          payload.orgCustomerId,
          payload.permissionId
        )
        .pipe(
          map(
            (data) =>
              new B2BUserActions.CreateB2BUserPermissionSuccess({
                permissionId: data.id,
                selected: data.selected,
              })
          ),
          catchError((error: HttpErrorResponse) =>
            of(
              new B2BUserActions.CreateB2BUserPermissionFail({
                orgCustomerId: payload.orgCustomerId,
                permissionId: payload.permissionId,
                error: normalizeHttpError(error),
              })
            )
          )
        )
    )
  );

  @Effect()
  unassignPermissionFromB2BUser$: Observable<
    | B2BUserActions.DeleteB2BUserPermissionSuccess
    | B2BUserActions.DeleteB2BUserPermissionFail
  > = this.actions$.pipe(
    ofType(B2BUserActions.DELETE_B2B_USER_PERMISSION),
    map((action: B2BUserActions.DeleteB2BUserPermission) => action.payload),
    mergeMap((payload) =>
      this.b2bUserConnector
        .unassignPermission(
          payload.userId,
          payload.orgCustomerId,
          payload.permissionId
        )
        .pipe(
          map(
            (data) =>
              new B2BUserActions.DeleteB2BUserPermissionSuccess({
                permissionId: data.id,
                selected: data.selected,
              })
          ),
          catchError((error: HttpErrorResponse) =>
            of(
              new B2BUserActions.DeleteB2BUserPermissionFail({
                orgCustomerId: payload.orgCustomerId,
                permissionId: payload.permissionId,
                error: normalizeHttpError(error),
              })
            )
          )
        )
    )
  );

  @Effect()
  assignUserGroupToB2BUser$: Observable<
    | B2BUserActions.CreateB2BUserUserGroupSuccess
    | B2BUserActions.CreateB2BUserUserGroupFail
  > = this.actions$.pipe(
    ofType(B2BUserActions.CREATE_B2B_USER_USER_GROUP),
    map((action: B2BUserActions.CreateB2BUserUserGroup) => action.payload),
    mergeMap((payload) =>
      this.b2bUserConnector
        .assignUserGroup(
          payload.userId,
          payload.orgCustomerId,
          payload.userGroupId
        )
        .pipe(
          map(
            (data) =>
              new B2BUserActions.CreateB2BUserUserGroupSuccess({
                uid: data.id,
                selected: data.selected,
              })
          ),
          catchError((error: HttpErrorResponse) =>
            of(
              new B2BUserActions.CreateB2BUserUserGroupFail({
                orgCustomerId: payload.orgCustomerId,
                userGroupId: payload.userGroupId,
                error: normalizeHttpError(error),
              })
            )
          )
        )
    )
  );

  @Effect()
  unassignUserGroupFromB2BUser$: Observable<
    | B2BUserActions.DeleteB2BUserUserGroupSuccess
    | B2BUserActions.DeleteB2BUserUserGroupFail
  > = this.actions$.pipe(
    ofType(B2BUserActions.DELETE_B2B_USER_USER_GROUP),
    map((action: B2BUserActions.DeleteB2BUserUserGroup) => action.payload),
    mergeMap((payload) =>
      this.b2bUserConnector
        .unassignUserGroup(
          payload.userId,
          payload.orgCustomerId,
          payload.userGroupId
        )
        .pipe(
          map(
            // TODO: Workaround because occ doesn't respond here
            // (data) =>
            //   new B2BUserActions.DeleteB2BUserUserGroupSuccess({
            //     uid: data.id,
            //     selected: data.selected,
            //   })
            () =>
              new B2BUserActions.DeleteB2BUserUserGroupSuccess({
                uid: payload.userGroupId,
                selected: false,
              })
          ),
          catchError((error: HttpErrorResponse) =>
            of(
              new B2BUserActions.DeleteB2BUserUserGroupFail({
                orgCustomerId: payload.orgCustomerId,
                userGroupId: payload.userGroupId,
                error: normalizeHttpError(error),
              })
            )
          )
        )
    )
  );

  constructor(
    private actions$: Actions,
    private b2bUserConnector: B2BUserConnector,
    private routingService: RoutingService
  ) {}
}<|MERGE_RESOLUTION|>--- conflicted
+++ resolved
@@ -5,8 +5,6 @@
   B2BUser,
   EntitiesModel,
   normalizeHttpError,
-<<<<<<< HEAD
-  Permission,
   RoutingService,
 } from '@spartacus/core';
 import { Observable, of } from 'rxjs';
@@ -18,22 +16,13 @@
   mergeMap,
   switchMap,
 } from 'rxjs/operators';
-=======
-  RoutingService,
-} from '@spartacus/core';
-import { Observable, of } from 'rxjs';
-import { catchError, groupBy, map, mergeMap, switchMap } from 'rxjs/operators';
->>>>>>> 3d191b3f
 import { B2BUserConnector } from '../../connectors/b2b-user/b2b-user.connector';
 import { Permission } from '../../model/permission.model';
 import { UserGroup } from '../../model/user-group.model';
 import { normalizeListPage, serializeParams } from '../../utils/serializer';
 import {
   B2BUserActions,
-<<<<<<< HEAD
   OrgUnitActions,
-=======
->>>>>>> 3d191b3f
   PermissionActions,
   UserGroupActions,
 } from '../actions/index';
