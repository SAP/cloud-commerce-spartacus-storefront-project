--- conflicted
+++ resolved
@@ -1,7 +1,6 @@
 import { HttpErrorResponse } from '@angular/common/http';
 import { Injectable } from '@angular/core';
 import { Actions, Effect, ofType } from '@ngrx/effects';
-<<<<<<< HEAD
 import { Observable, of } from 'rxjs';
 import {
   catchError,
@@ -11,21 +10,14 @@
   groupBy,
   withLatestFrom,
 } from 'rxjs/operators';
-=======
->>>>>>> 28a32286
 import {
   B2BUser,
   EntitiesModel,
   normalizeHttpError,
-<<<<<<< HEAD
   AuthActions,
   UserService,
-=======
   RoutingService,
->>>>>>> 28a32286
 } from '@spartacus/core';
-import { Observable, of } from 'rxjs';
-import { catchError, groupBy, map, mergeMap, switchMap } from 'rxjs/operators';
 import { B2BUserConnector } from '../../connectors/b2b-user/b2b-user.connector';
 import { Permission } from '../../model/permission.model';
 import { UserGroup } from '../../model/user-group.model';
