import { inject, TestBed } from '@angular/core/testing';
import { Store, StoreModule } from '@ngrx/store';
import { AuthService, EntitiesModel, SearchConfig } from '@spartacus/core';
import { of } from 'rxjs';
import {
  OrderApprovalPermissionType,
  Permission,
} from '../model/permission.model';
import { PermissionActions } from '../store/actions/index';
import {
  ORGANIZATION_FEATURE,
  StateWithOrganization,
} from '../store/organization-state';
<<<<<<< HEAD
import { LoadStatus } from '../model/LoadStatus';
=======
import * as fromReducers from '../store/reducers/index';
import { PermissionService } from './permission.service';
import createSpy = jasmine.createSpy;
>>>>>>> 6ef40012

const userId = 'current';
const permissionCode = 'testPermission';
const permission = { code: permissionCode };
const permission2 = { code: 'testPermission2' };
const pagination = { currentPage: 1 };
const sorts = [{ selected: true, name: 'code' }];
const permissionList: EntitiesModel<Permission> = {
  values: [permission, permission2],
  pagination,
  sorts,
};
const mockPermissionType: OrderApprovalPermissionType = {
  code: 'testPermissionTypeCode',
  name: 'testPermissionTypeName',
};
const mockPermissionTypes: OrderApprovalPermissionType[] = [mockPermissionType];

class MockAuthService {
  getOccUserId = createSpy().and.returnValue(of(userId));
}

describe('PermissionService', () => {
  let service: PermissionService;
  let authService: AuthService;
  let store: Store<StateWithOrganization>;

  beforeEach(() => {
    TestBed.configureTestingModule({
      imports: [
        StoreModule.forRoot({}),
        StoreModule.forFeature(
          ORGANIZATION_FEATURE,
          fromReducers.getReducers()
        ),
      ],
      providers: [
        PermissionService,
        { provide: AuthService, useClass: MockAuthService },
      ],
    });

    store = TestBed.inject(Store);
    service = TestBed.inject(PermissionService);
    authService = TestBed.inject(AuthService);
    spyOn(store, 'dispatch').and.callThrough();
  });

  it('should PermissionService is injected', inject(
    [PermissionService],
    (permissionService: PermissionService) => {
      expect(permissionService).toBeTruthy();
    }
  ));

  describe('get permission', () => {
    it('get() should trigger load permission details when they are not present in the store', () => {
      let permissionDetails: Permission;
      service
        .get(permissionCode)
        .subscribe((data) => {
          permissionDetails = data;
        })
        .unsubscribe();

      expect(authService.getOccUserId).toHaveBeenCalled();
      expect(permissionDetails).toEqual(undefined);
      expect(store.dispatch).toHaveBeenCalledWith(
        new PermissionActions.LoadPermission({ userId, permissionCode })
      );
    });

    it('get() should be able to get permission details when they are present in the store', () => {
      store.dispatch(
        new PermissionActions.LoadPermissionSuccess([permission, permission2])
      );
      let permissionDetails: Permission;
      service
        .get(permissionCode)
        .subscribe((data) => {
          permissionDetails = data;
        })
        .unsubscribe();

      expect(authService.getOccUserId).not.toHaveBeenCalled();
      expect(permissionDetails).toEqual(permission);
      expect(store.dispatch).not.toHaveBeenCalledWith(
        new PermissionActions.LoadPermission({ userId, permissionCode })
      );
    });
  });

  describe('get permissions', () => {
    const params: SearchConfig = { sort: 'code' };

    it('getList() should trigger load permissions when they are not present in the store', () => {
      let permissions: EntitiesModel<Permission>;
      service
        .getList(params)
        .subscribe((data) => {
          permissions = data;
        })
        .unsubscribe();

      expect(authService.getOccUserId).toHaveBeenCalled();
      expect(permissions).toEqual(undefined);
      expect(store.dispatch).toHaveBeenCalledWith(
        new PermissionActions.LoadPermissions({ userId, params })
      );
    });

    it('getList() should be able to get permissions when they are present in the store', () => {
      store.dispatch(
        new PermissionActions.LoadPermissionSuccess([permission, permission2])
      );
      store.dispatch(
        new PermissionActions.LoadPermissionsSuccess({
          params,
          page: {
            ids: [permission.code, permission2.code],
            pagination,
            sorts,
          },
        })
      );
      let permissions: EntitiesModel<Permission>;
      service
        .getList(params)
        .subscribe((data) => {
          permissions = data;
        })
        .unsubscribe();

      expect(authService.getOccUserId).not.toHaveBeenCalled();
      expect(permissions).toEqual(permissionList);
      expect(store.dispatch).not.toHaveBeenCalledWith(
        new PermissionActions.LoadPermissions({ userId, params })
      );
    });
  });

  describe('create permission', () => {
    it('create() should should dispatch CreatePermission action', () => {
      service.create(permission);

      expect(authService.getOccUserId).toHaveBeenCalled();
      expect(store.dispatch).toHaveBeenCalledWith(
        new PermissionActions.CreatePermission({ userId, permission })
      );
    });
  });

  describe('update permission', () => {
    it('update() should should dispatch UpdatePermission action', () => {
      service.update(permissionCode, permission);

      expect(authService.getOccUserId).toHaveBeenCalled();
      expect(store.dispatch).toHaveBeenCalledWith(
        new PermissionActions.UpdatePermission({
          userId,
          permissionCode,
          permission,
        })
      );
    });
  });

  describe('get permission types', () => {
    it('getTypes() should trigger load permission types when they are not present in the store', () => {
      let permisstionTypes: OrderApprovalPermissionType[];
      service
        .getTypes()
        .subscribe((data) => {
          permisstionTypes = data;
        })
        .unsubscribe();

      expect(permisstionTypes).toEqual(undefined);
      expect(store.dispatch).toHaveBeenCalledWith(
        new PermissionActions.LoadPermissionTypes()
      );
    });

    it('getTypes() should trigger load permission types when they are present in the store', () => {
      store.dispatch(
        new PermissionActions.LoadPermissionTypesSuccess(mockPermissionTypes)
      );
      let permissionTypesRecived: OrderApprovalPermissionType[];
      service
        .getTypes()
        .subscribe((data) => {
          permissionTypesRecived = data;
        })
        .unsubscribe();

      expect(permissionTypesRecived).toEqual(mockPermissionTypes);
      expect(store.dispatch).not.toHaveBeenCalledWith(
        new PermissionActions.LoadPermissionTypes()
      );
    });
  });

  describe('get loading Status', () => {
    it('getLoadingStatus() should should be able to get status success change from loading with value', () => {
      let loadingStatus;
      store.dispatch(
        new PermissionActions.LoadPermission({ userId, permissionCode })
      );
      service
        .getLoadingStatus(permissionCode)
        .subscribe((status) => (loadingStatus = status));
      expect(loadingStatus).toBeUndefined();
      store.dispatch(new PermissionActions.LoadPermissionSuccess([permission]));
      expect(loadingStatus).toEqual({
        status: LoadStatus.SUCCESS,
        value: permission,
      });
    });

    it('getLoadingStatus() should should be able to get status fail', () => {
      let loadingStatus;
      store.dispatch(
        new PermissionActions.LoadPermission({ userId, permissionCode })
      );
      service
        .getLoadingStatus(permissionCode)
        .subscribe((status) => (loadingStatus = status));
      expect(loadingStatus).toBeUndefined();
      store.dispatch(
        new PermissionActions.LoadPermissionFail({
          permissionCode,
          error: new Error(),
        })
      );
      expect(loadingStatus).toEqual({
        status: LoadStatus.ERROR,
        value: {},
      });
    });
  });
});<|MERGE_RESOLUTION|>--- conflicted
+++ resolved
@@ -11,13 +11,10 @@
   ORGANIZATION_FEATURE,
   StateWithOrganization,
 } from '../store/organization-state';
-<<<<<<< HEAD
-import { LoadStatus } from '../model/LoadStatus';
-=======
 import * as fromReducers from '../store/reducers/index';
 import { PermissionService } from './permission.service';
+import { LoadStatus } from '../model/LoadStatus';
 import createSpy = jasmine.createSpy;
->>>>>>> 6ef40012
 
 const userId = 'current';
 const permissionCode = 'testPermission';
