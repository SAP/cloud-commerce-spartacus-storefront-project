--- conflicted
+++ resolved
@@ -29,14 +29,9 @@
 @Injectable({
   providedIn: 'root',
 })
-<<<<<<< HEAD
-export class OrganizationPageMetaResolver extends ContentPageMetaResolver
-  implements PageBreadcrumbResolver {
-=======
 export class OrganizationPageMetaResolver
   extends PageMetaResolver
   implements PageBreadcrumbResolver, PageTitleResolver {
->>>>>>> 0abaa69c
   pageTemplate = 'CompanyPageTemplate';
   pageType = PageType.CONTENT_PAGE;
 
