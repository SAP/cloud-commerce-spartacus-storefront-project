--- conflicted
+++ resolved
@@ -18,15 +18,10 @@
   ORGANIZATION_FEATURE,
   StateWithOrganization,
 } from '../store/organization-state';
-<<<<<<< HEAD
-import { B2BSearchConfig } from '../model/search-config';
-import { LoadStatus } from '../model/LoadStatus';
-=======
 import * as fromReducers from '../store/reducers/index';
 import { OrgUnitService } from './org-unit.service';
-
+import { LoadStatus } from '../model/LoadStatus';
 import createSpy = jasmine.createSpy;
->>>>>>> 6ef40012
 
 const userId = 'current';
 const orgUnitId = 'testOrgUnit';
