import { inject, TestBed } from '@angular/core/testing';
import { Store, StoreModule } from '@ngrx/store';
import {
  Address,
  AuthService,
  B2BApprovalProcess,
  B2BUnit,
  B2BUser,
  CostCenter,
  EntitiesModel,
  ListModel,
  SearchConfig,
} from '@spartacus/core';
import { of } from 'rxjs';
import { B2BUnitNode } from '../model/unit-node.model';
import { B2BUserActions, OrgUnitActions } from '../store/actions/index';
import {
  ORGANIZATION_FEATURE,
  StateWithOrganization,
} from '../store/organization-state';
import * as fromReducers from '../store/reducers/index';
import { OrgUnitService } from './org-unit.service';
import {
  LoadStatus,
  OrganizationItemStatus,
} from '../model/organization-item-status';
import createSpy = jasmine.createSpy;

const userId = 'current';
const orgUnitId = 'testOrgUnit';
const addressId = 'testAddressId';
const address: B2BAddress = { id: addressId };
const orgUnit: Partial<B2BUnit> = {
  uid: orgUnitId,
  costCenters: [],
  addresses: [address],
};

const mockedTree = {
  active: true,
  children: [
    {
      active: true,
      children: [
        {
          active: true,
          children: [],
          id: 'Services West',
          name: 'Services West',
          parent: 'Rustic Services',
        },
        {
          active: true,
          children: [],
          id: 'Services East',
          name: 'Services East',
          parent: 'Rustic Services',
        },
      ],
      id: 'Rustic Services',
      name: 'Rustic Services',
      parent: 'Rustic',
    },
    {
      active: true,
      children: [
        {
          active: true,
          children: [
            {
              active: true,
              children: [],
              id: 'Test',
              name: 'TestUnit',
              parent: 'Custom Retail',
            },
          ],
          id: 'Custom Retail',
          name: 'Custom Retail',
          parent: 'Rustic Retail',
        },
      ],
      id: 'Rustic Retail',
      name: 'Rustic Retail',
      parent: 'Rustic',
    },
  ],
  id: 'Rustic',
  name: 'Rustic',
};

const orgUnitNode: Partial<B2BUnitNode> = { id: orgUnitId };
const orgUnitNode2: Partial<B2BUnitNode> = { id: 'testOrgUnit2' };

const orgUnitList: B2BUnitNode[] = [orgUnitNode, orgUnitNode2];

<<<<<<< HEAD
const address: Address = { id: 'adrId' };
const addressId = 'testAddressId';
=======
>>>>>>> 9cffe999
const orgCustomerId = 'testOrgCustomerId';
const roleId = 'testRoleId';
const unit: B2BUnit = { uid: 'testUid' };

class MockAuthService {
  getOccUserId = createSpy().and.returnValue(of(userId));
}

describe('OrgUnitService', () => {
  let service: OrgUnitService;
  let authService: AuthService;
  let store: Store<StateWithOrganization>;

  beforeEach(() => {
    TestBed.configureTestingModule({
      imports: [
        StoreModule.forRoot({}),
        StoreModule.forFeature(
          ORGANIZATION_FEATURE,
          fromReducers.getReducers()
        ),
      ],
      providers: [
        OrgUnitService,
        { provide: AuthService, useClass: MockAuthService },
      ],
    });

    store = TestBed.inject(Store);
    service = TestBed.inject(OrgUnitService);
    authService = TestBed.inject(AuthService);
    spyOn(store, 'dispatch').and.callThrough();
  });

  it('should OrgUnitService is injected', inject(
    [OrgUnitService],
    (orgUnitService: OrgUnitService) => {
      expect(orgUnitService).toBeTruthy();
    }
  ));

  describe('get orgUnit', () => {
    it('get() should trigger load orgUnit details when they are not present in the store', () => {
      let orgUnitDetails: B2BUnitNode;
      service
        .get(orgUnitId)
        .subscribe((data) => {
          orgUnitDetails = data;
        })
        .unsubscribe();

      expect(authService.getOccUserId).toHaveBeenCalledWith();
      expect(orgUnitDetails).toEqual(undefined);
      expect(store.dispatch).toHaveBeenCalledWith(
        new OrgUnitActions.LoadOrgUnit({ userId, orgUnitId })
      );
    });

    it('get() should be able to get orgUnit details when they are present in the store', () => {
      store.dispatch(new OrgUnitActions.LoadOrgUnitSuccess([orgUnit]));
      let orgUnitDetails: B2BUnitNode;
      service
        .get(orgUnitId)
        .subscribe((data) => {
          orgUnitDetails = data;
        })
        .unsubscribe();

      expect(authService.getOccUserId).not.toHaveBeenCalled();
      expect(orgUnitDetails).toEqual(orgUnit);
      expect(store.dispatch).not.toHaveBeenCalledWith(
        new OrgUnitActions.LoadOrgUnit({ userId, orgUnitId })
      );
    });
  });

  describe('get CostCenters', () => {
    it('getCostCenters() should trigger get()', () => {
      store.dispatch(new OrgUnitActions.LoadOrgUnitSuccess([orgUnit]));
      let costCenters: EntitiesModel<CostCenter>;
      service
        .getCostCenters(orgUnitId)
        .subscribe((data) => {
          costCenters = data;
        })
        .unsubscribe();

      expect(costCenters).toEqual({ values: orgUnit.costCenters });
    });
  });

  describe('get orgUnits', () => {
    it('getList() should trigger load orgUnits when they are not present in the store', () => {
      let orgUnits: B2BUnitNode[];
      service
        .getList()
        .subscribe((data) => {
          orgUnits = data;
        })
        .unsubscribe();

      expect(authService.getOccUserId).toHaveBeenCalledWith();
      expect(orgUnits).toEqual(undefined);
      expect(store.dispatch).toHaveBeenCalledWith(
        new OrgUnitActions.LoadOrgUnitNodes({ userId })
      );
    });

    it('getList() should be able to get orgUnits when they are present in the store', () => {
      store.dispatch(
        new OrgUnitActions.LoadOrgUnitNodesSuccess([orgUnitNode, orgUnitNode2])
      );
      let orgUnits: B2BUnitNode[];
      service
        .getList()
        .subscribe((data) => {
          orgUnits = data;
        })
        .unsubscribe();

      expect(authService.getOccUserId).not.toHaveBeenCalled();
      expect(orgUnits).toEqual(orgUnitList);
      expect(store.dispatch).not.toHaveBeenCalledWith(
        new OrgUnitActions.LoadOrgUnitNodes({ userId })
      );
    });
  });

  describe('get ChildUnits', () => {
    it('findUnitChildrenInTree', () => {
      expect(
        service['findUnitChildrenInTree'](mockedTree.id, mockedTree)
      ).toEqual(mockedTree.children);

      expect(
        service['findUnitChildrenInTree'](mockedTree.children[0].id, mockedTree)
      ).toEqual(mockedTree.children[0].children);

      expect(
        service['findUnitChildrenInTree'](
          mockedTree.children[0].children[0].id,
          mockedTree
        )
      ).toEqual(mockedTree.children[0].children[0].children);

      expect(
        service['findUnitChildrenInTree'](
          mockedTree.children[0].children[1].id,
          mockedTree
        )
      ).toEqual(mockedTree.children[0].children[1].children);

      expect(
        service['findUnitChildrenInTree'](mockedTree.children[1].id, mockedTree)
      ).toEqual(mockedTree.children[1].children);

      expect(
        service['findUnitChildrenInTree'](
          mockedTree.children[1].children[0].id,
          mockedTree
        )
      ).toEqual(mockedTree.children[1].children[0].children);

      expect(
        service['findUnitChildrenInTree'](
          mockedTree.children[1].children[0].children[0].id,
          mockedTree
        )
      ).toEqual(mockedTree.children[1].children[0].children[0].children);

      expect(service['findUnitChildrenInTree']('Fake ID', mockedTree)).toEqual(
        []
      );
    });

    it('getChildUnits()', () => {
      store.dispatch(new OrgUnitActions.LoadTreeSuccess(mockedTree));
      let unitNode: EntitiesModel<B2BUnitNode>;
      service
        .getChildUnits(mockedTree.children[0].id)
        .subscribe((data) => {
          unitNode = data;
        })
        .unsubscribe();
      expect(unitNode).toEqual({ values: mockedTree.children[0].children });
    });
  });

  describe('get Addresses', () => {
    it('getAddresses() should trigger loadAddresses when they are not present in the store', () => {
      let fetchedAddress: EntitiesModel<Address>;
      service
        .getAddresses(orgUnitId)
        .subscribe((data) => {
          fetchedAddress = data;
        })
        .unsubscribe();

      expect(authService.getOccUserId).toHaveBeenCalledWith();
      expect(fetchedAddress).toEqual(undefined);
      expect(store.dispatch).toHaveBeenCalledWith(
        new OrgUnitActions.LoadOrgUnit({
          userId,
          orgUnitId,
        })
      );
    });
  });

  describe('create Address', () => {
    it('should create address', () => {
      service.createAddress(orgUnitId, address);

      expect(authService.getOccUserId).toHaveBeenCalledWith();
      expect(store.dispatch).toHaveBeenCalledWith(
        new OrgUnitActions.CreateAddress({ userId, orgUnitId, address })
      );
    });
  });

  describe('update Address', () => {
    it('should update address', () => {
      service.updateAddress(orgUnitId, addressId, address);

      expect(authService.getOccUserId).toHaveBeenCalledWith();
      expect(store.dispatch).toHaveBeenCalledWith(
        new OrgUnitActions.UpdateAddress({
          userId,
          orgUnitId,
          addressId,
          address,
        })
      );
    });
  });

  describe('delete Address', () => {
    it('should delete address', () => {
      service.deleteAddress(orgUnitId, addressId);

      expect(authService.getOccUserId).toHaveBeenCalledWith();
      expect(store.dispatch).toHaveBeenCalledWith(
        new OrgUnitActions.DeleteAddress({
          userId,
          orgUnitId,
          addressId,
        })
      );
    });
  });

  describe('assign role', () => {
    it('should assign role', () => {
      service.assignRole(orgCustomerId, roleId);

      expect(authService.getOccUserId).toHaveBeenCalledWith();
      expect(store.dispatch).toHaveBeenCalledWith(
        new OrgUnitActions.AssignRole({
          userId,
          orgCustomerId,
          roleId,
        })
      );
    });
  });

  describe('unassign role', () => {
    it('should unassign role', () => {
      service.unassignRole(orgCustomerId, roleId);

      expect(authService.getOccUserId).toHaveBeenCalledWith();
      expect(store.dispatch).toHaveBeenCalledWith(
        new OrgUnitActions.UnassignRole({
          userId,
          orgCustomerId,
          roleId,
        })
      );
    });
  });

  describe('get approvalProcesses', () => {
    it('getApprovalProcesses() should trigger loadApprovalProcesses when they are not present in the store', () => {
      let approvalProcesses: B2BApprovalProcess[];
      service
        .getApprovalProcesses()
        .subscribe((data) => {
          approvalProcesses = data;
        })
        .unsubscribe();

      expect(authService.getOccUserId).toHaveBeenCalledWith();
      expect(approvalProcesses).toEqual(undefined);
      expect(store.dispatch).toHaveBeenCalledWith(
        new OrgUnitActions.LoadApprovalProcesses({ userId })
      );
    });

    it('getApprovalProcesses() should be able to get approvalProcess when they are present in the store', () => {
      let b2bApprovalProcesses: B2BApprovalProcess[];
      const b2bMockApprovalProcesses: B2BApprovalProcess[] = [
        { code: 'testCode', name: 'testName' },
      ];

      store.dispatch(
        new OrgUnitActions.LoadApprovalProcessesSuccess(
          b2bMockApprovalProcesses
        )
      );

      service
        .getApprovalProcesses()
        .subscribe((data) => {
          b2bApprovalProcesses = data;
        })
        .unsubscribe();

      expect(authService.getOccUserId).not.toHaveBeenCalled();
      expect(b2bApprovalProcesses).toEqual(b2bMockApprovalProcesses);
      expect(store.dispatch).not.toHaveBeenCalledWith(
        new OrgUnitActions.LoadApprovalProcesses({ userId })
      );
    });
  });

  describe('create unit', () => {
    it('should create unit', () => {
      service.create(unit);

      expect(authService.getOccUserId).toHaveBeenCalledWith();
      expect(store.dispatch).toHaveBeenCalledWith(
        new OrgUnitActions.CreateUnit({
          userId,
          unit,
        })
      );
    });
  });

  describe('update unit', () => {
    it('should update unit', () => {
      const unitCode = 'testUnitCode';

      service.update(unitCode, unit);

      expect(authService.getOccUserId).toHaveBeenCalledWith();
      expect(store.dispatch).toHaveBeenCalledWith(
        new OrgUnitActions.UpdateUnit({
          userId,
          unitCode,
          unit,
        })
      );
    });
  });

  describe('get Users', () => {
    const params: SearchConfig = { sort: 'code' };
    const customerId = 'customerId';
    const customerId2 = 'customerId2';
    const user1 = {
      uid: 'aaa@bb',
      customerId,
      orgUnit: orgUnit,
      roles: [roleId],
    };
    const user2 = {
      uid: 'bb@aa',
      customerId: customerId2,
      orgUnit: orgUnit,
      roles: [roleId],
    };
    const page: ListModel = {
      ids: [customerId, customerId2],
      sorts: [{ code: 'code' }],
    };
    const mockedUsers: B2BUser[] = [user1, user2];

    it('getUsers() should trigger loadUsers when they are not present in the store', () => {
      let users: EntitiesModel<B2BUser>;
      service
        .getUsers(orgUnitId, roleId, params)
        .subscribe((data) => {
          users = data;
        })
        .unsubscribe();

      expect(authService.getOccUserId).toHaveBeenCalledWith();
      expect(users).toEqual(undefined);
      expect(store.dispatch).toHaveBeenCalledWith(
        new OrgUnitActions.LoadAssignedUsers({
          userId,
          orgUnitId,
          roleId,
          params,
        })
      );
    });

    it('getUsers() should be able to get users when they are present in the store', () => {
      store.dispatch(new B2BUserActions.LoadB2BUserSuccess(mockedUsers));
      store.dispatch(
        new OrgUnitActions.LoadAssignedUsersSuccess({
          orgUnitId,
          roleId,
          page,
          params,
        })
      );
      let users: EntitiesModel<B2BUser>;
      service
        .getUsers(orgUnitId, roleId, params)
        .subscribe((data) => {
          users = data;
        })
        .unsubscribe();

      expect(authService.getOccUserId).not.toHaveBeenCalled();
      expect(users.values).toEqual(mockedUsers);
      expect(store.dispatch).not.toHaveBeenCalledWith(
        new OrgUnitActions.LoadAssignedUsers({
          userId,
          orgUnitId,
          roleId,
          params,
        })
      );
    });
  });

  describe('assign approver', () => {
    it('should assign approver', () => {
      service.assignApprover(orgUnitId, orgCustomerId, roleId);

      expect(authService.getOccUserId).toHaveBeenCalledWith();
      expect(store.dispatch).toHaveBeenCalledWith(
        new OrgUnitActions.AssignApprover({
          userId,
          orgUnitId,
          orgCustomerId,
          roleId,
        })
      );
    });
  });

  describe('unassign approver', () => {
    it('should unassign approver', () => {
      service.unassignApprover(orgUnitId, orgCustomerId, roleId);

      expect(authService.getOccUserId).toHaveBeenCalledWith();
      expect(store.dispatch).toHaveBeenCalledWith(
        new OrgUnitActions.UnassignApprover({
          userId,
          orgUnitId,
          orgCustomerId,
          roleId,
        })
      );
    });
  });

  describe('get active unit list', () => {
    it('getActiveUnitList() when active units are not present in the store', () => {
      let unitNodes: B2BUnitNode[];
      service
        .getActiveUnitList()
        .subscribe((data) => {
          unitNodes = data;
        })
        .unsubscribe();

      expect(unitNodes).toEqual(undefined);
      expect(store.dispatch).toHaveBeenCalledWith(
        new OrgUnitActions.LoadOrgUnitNodes({ userId })
      );
    });
  });

  describe('get tree', () => {
    it('getTree() should trigger loadTree when they are not present in the store', () => {
      let unitNode: B2BUnitNode;
      service
        .getTree()
        .subscribe((data) => {
          unitNode = data;
        })
        .unsubscribe();

      expect(authService.getOccUserId).toHaveBeenCalledWith();
      expect(unitNode).toEqual(undefined);
      expect(store.dispatch).toHaveBeenCalledWith(
        new OrgUnitActions.LoadTree({ userId })
      );
    });

    it('getTree() should be able to get tree when they are present in the store', () => {
      let resultUnitNode: B2BUnitNode;
      const mockedUnitNode: B2BUnitNode = { id: 'testUnitNodeId' };

      store.dispatch(new OrgUnitActions.LoadTreeSuccess(mockedUnitNode));

      service
        .getTree()
        .subscribe((data) => {
          resultUnitNode = data;
        })
        .unsubscribe();

      expect(authService.getOccUserId).not.toHaveBeenCalled();
      expect(resultUnitNode).toEqual(resultUnitNode);
      expect(store.dispatch).not.toHaveBeenCalledWith(
        new OrgUnitActions.LoadTree({ userId })
      );
    });
  });

  describe('get loading Status', () => {
    it('getLoadingStatus() should should be able to get status success change from loading with value', () => {
      let loadingStatus: OrganizationItemStatus<B2BUnit>;
      store.dispatch(new OrgUnitActions.LoadOrgUnit({ userId, orgUnitId }));
      service
        .getLoadingStatus(orgUnitId)
        .subscribe((status) => (loadingStatus = status));
      expect(loadingStatus).toBeUndefined();
      store.dispatch(new OrgUnitActions.LoadOrgUnitSuccess([orgUnit]));
      expect(loadingStatus).toEqual({
        status: LoadStatus.SUCCESS,
        item: orgUnit,
      });
    });

    it('getLoadingStatus() should should be able to get status fail', () => {
      let loadingStatus: OrganizationItemStatus<B2BUnit>;
      store.dispatch(new OrgUnitActions.LoadOrgUnit({ userId, orgUnitId }));
      service
        .getLoadingStatus(orgUnitId)
        .subscribe((status) => (loadingStatus = status));
      expect(loadingStatus).toBeUndefined();
      store.dispatch(
        new OrgUnitActions.LoadOrgUnitFail({
          orgUnitId,
          error: new Error(),
        })
      );
      expect(loadingStatus).toEqual({
        status: LoadStatus.ERROR,
        item: {},
      });
    });
  });

  describe('get loading status for address', () => {
    it('getAddressLoadingStatus() should should be able to get status success change from loading with value', () => {
      let loadingStatus: OrganizationItemStatus<B2BAddress>;
      store.dispatch(
        new OrgUnitActions.CreateAddress({
          userId,
          orgUnitId,
          address,
        })
      );
      service
        .getAddressLoadingStatus(addressId)
        .subscribe((status) => (loadingStatus = status));
      expect(loadingStatus).toBeUndefined();
      store.dispatch(new OrgUnitActions.CreateAddressSuccess(address));
      expect(loadingStatus).toEqual({
        status: LoadStatus.SUCCESS,
        item: address,
      });
    });

    it('getAddressLoadingStatus() should should be able to get status fail', () => {
      let loadingStatus: OrganizationItemStatus<B2BAddress>;
      store.dispatch(
        new OrgUnitActions.CreateAddress({
          userId,
          orgUnitId,
          address,
        })
      );
      service
        .getAddressLoadingStatus(addressId)
        .subscribe((status) => (loadingStatus = status));
      expect(loadingStatus).toBeUndefined();
      store.dispatch(
        new OrgUnitActions.CreateAddressFail({
          addressId,
          error: new Error(),
        })
      );
      expect(loadingStatus).toEqual({
        status: LoadStatus.ERROR,
        item: undefined,
      });
    });
  });
});<|MERGE_RESOLUTION|>--- conflicted
+++ resolved
@@ -12,6 +12,10 @@
   SearchConfig,
 } from '@spartacus/core';
 import { of } from 'rxjs';
+import {
+  LoadStatus,
+  OrganizationItemStatus,
+} from '../model/organization-item-status';
 import { B2BUnitNode } from '../model/unit-node.model';
 import { B2BUserActions, OrgUnitActions } from '../store/actions/index';
 import {
@@ -20,16 +24,12 @@
 } from '../store/organization-state';
 import * as fromReducers from '../store/reducers/index';
 import { OrgUnitService } from './org-unit.service';
-import {
-  LoadStatus,
-  OrganizationItemStatus,
-} from '../model/organization-item-status';
 import createSpy = jasmine.createSpy;
 
 const userId = 'current';
 const orgUnitId = 'testOrgUnit';
 const addressId = 'testAddressId';
-const address: B2BAddress = { id: addressId };
+const address: Address = { id: addressId };
 const orgUnit: Partial<B2BUnit> = {
   uid: orgUnitId,
   costCenters: [],
@@ -94,11 +94,6 @@
 
 const orgUnitList: B2BUnitNode[] = [orgUnitNode, orgUnitNode2];
 
-<<<<<<< HEAD
-const address: Address = { id: 'adrId' };
-const addressId = 'testAddressId';
-=======
->>>>>>> 9cffe999
 const orgCustomerId = 'testOrgCustomerId';
 const roleId = 'testRoleId';
 const unit: B2BUnit = { uid: 'testUid' };
@@ -653,7 +648,7 @@
 
   describe('get loading status for address', () => {
     it('getAddressLoadingStatus() should should be able to get status success change from loading with value', () => {
-      let loadingStatus: OrganizationItemStatus<B2BAddress>;
+      let loadingStatus: OrganizationItemStatus<Address>;
       store.dispatch(
         new OrgUnitActions.CreateAddress({
           userId,
@@ -673,7 +668,7 @@
     });
 
     it('getAddressLoadingStatus() should should be able to get status fail', () => {
-      let loadingStatus: OrganizationItemStatus<B2BAddress>;
+      let loadingStatus: OrganizationItemStatus<Address>;
       store.dispatch(
         new OrgUnitActions.CreateAddress({
           userId,
