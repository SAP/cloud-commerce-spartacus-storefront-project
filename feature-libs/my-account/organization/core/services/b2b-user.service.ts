import { Injectable } from '@angular/core';
import { Store } from '@ngrx/store';
import {
  AuthService,
  B2BUser,
  EntitiesModel,
<<<<<<< HEAD
  Permission,
=======
  SearchConfig,
>>>>>>> 3d191b3f
  StateUtils,
  StateWithProcess,
} from '@spartacus/core';
import { Observable, queueScheduler } from 'rxjs';
import { filter, map, observeOn, take, tap } from 'rxjs/operators';
<<<<<<< HEAD
import { B2BSearchConfig } from '../model/search-config';
=======
import { Permission } from '../model/permission.model';
>>>>>>> 3d191b3f
import { UserGroup } from '../model/user-group.model';
import { B2BUserActions } from '../store/actions/index';
import { StateWithOrganization } from '../store/organization-state';
import {
  getB2BUserApprovers,
  getB2BUserPermissions,
  getB2BUserState,
  getB2BUserUserGroups,
  getUserList,
} from '../store/selectors/b2b-user.selector';

@Injectable({ providedIn: 'root' })
export class B2BUserService {
  constructor(
    protected store: Store<StateWithOrganization | StateWithProcess<void>>,
    protected authService: AuthService
  ) {}

  load(orgCustomerId: string) {
    this.withUserId((userId) =>
      this.store.dispatch(
        new B2BUserActions.LoadB2BUser({
          userId,
          orgCustomerId,
        })
      )
    );
  }

  loadList(params?: SearchConfig): void {
    this.withUserId((userId) =>
      this.store.dispatch(new B2BUserActions.LoadB2BUsers({ userId, params }))
    );
  }

  get(orgCustomerId: string): Observable<B2BUser> {
    return this.getB2BUserState(orgCustomerId).pipe(
      observeOn(queueScheduler),
      tap((state) => {
        if (!(state.loading || state.success || state.error)) {
          this.load(orgCustomerId);
        }
      }),
      filter((state) => state.success || state.error),
      map((state) => state.value)
    );
  }

  getList(params: SearchConfig): Observable<EntitiesModel<B2BUser>> {
    return this.getUserList(params).pipe(
      observeOn(queueScheduler),
      tap((process: StateUtils.LoaderState<EntitiesModel<B2BUser>>) => {
        if (!(process.loading || process.success || process.error)) {
          this.loadList(params);
        }
      }),
      filter(
        (process: StateUtils.LoaderState<EntitiesModel<B2BUser>>) =>
          process.success || process.error
      ),
      map((result) => result.value)
    );
  }

  create(orgCustomer: B2BUser): void {
    this.withUserId((userId) => {
      const isAssignedToApprovers = orgCustomer.isAssignedToApprovers;
      delete orgCustomer.isAssignedToApprovers;

      if (isAssignedToApprovers) {
        this.store.dispatch(
          new B2BUserActions.CreateB2BUserAndAssignToApprovers({
            userId,
            orgCustomer,
            isAssignedToApprovers,
          })
        );
      } else {
        this.store.dispatch(
          new B2BUserActions.CreateB2BUser({
            userId,
            orgCustomer,
          })
        );
      }
    });
  }

  update(orgCustomerId: string, orgCustomer: B2BUser): void {
    this.withUserId((userId) => {
      const isAssignedToApprovers = orgCustomer.isAssignedToApprovers;
      delete orgCustomer.isAssignedToApprovers;

      if (isAssignedToApprovers) {
        this.store.dispatch(
          new B2BUserActions.UpdateB2BUserAndAssignToApprovers({
            userId,
            orgCustomerId,
            orgCustomer,
            isAssignedToApprovers,
          })
        );
      } else {
        this.store.dispatch(
          new B2BUserActions.UpdateB2BUser({
            userId,
            orgCustomerId,
            orgCustomer,
          })
        );
      }
    });
  }

  loadApprovers(orgCustomerId: string, params: SearchConfig): void {
    this.withUserId((userId) =>
      this.store.dispatch(
        new B2BUserActions.LoadB2BUserApprovers({
          userId,
          orgCustomerId,
          params,
        })
      )
    );
  }

  getApprovers(
    orgCustomerId: string,
    params: SearchConfig
  ): Observable<EntitiesModel<B2BUser>> {
    return this.getB2BUserApproverList(orgCustomerId, params).pipe(
      observeOn(queueScheduler),
      tap((process: StateUtils.LoaderState<EntitiesModel<B2BUser>>) => {
        if (!(process.loading || process.success || process.error)) {
          this.loadApprovers(orgCustomerId, params);
        }
      }),
      filter(
        (process: StateUtils.LoaderState<EntitiesModel<B2BUser>>) =>
          process.success || process.error
      ),
      map((result) => result.value)
    );
  }

  assignApprover(orgCustomerId: string, approverId: string): void {
    this.withUserId((userId) =>
      this.store.dispatch(
        new B2BUserActions.CreateB2BUserApprover({
          userId,
          orgCustomerId,
          approverId,
        })
      )
    );
  }

  unassignApprover(orgCustomerId: string, approverId: string): void {
    this.withUserId((userId) =>
      this.store.dispatch(
        new B2BUserActions.DeleteB2BUserApprover({
          userId,
          orgCustomerId,
          approverId,
        })
      )
    );
  }

  loadPermissions(orgCustomerId: string, params: SearchConfig): void {
    this.withUserId((userId) =>
      this.store.dispatch(
        new B2BUserActions.LoadB2BUserPermissions({
          userId,
          orgCustomerId,
          params,
        })
      )
    );
  }

  getPermissions(
    orgCustomerId: string,
    params: SearchConfig
  ): Observable<EntitiesModel<Permission>> {
    return this.getB2BUserPermissionList(orgCustomerId, params).pipe(
      observeOn(queueScheduler),
      tap((process: StateUtils.LoaderState<EntitiesModel<Permission>>) => {
        if (!(process.loading || process.success || process.error)) {
          this.loadPermissions(orgCustomerId, params);
        }
      }),
      filter(
        (process: StateUtils.LoaderState<EntitiesModel<Permission>>) =>
          process.success || process.error
      ),
      map((result) => result.value)
    );
  }

  assignPermission(orgCustomerId: string, permissionId: string): void {
    this.withUserId((userId) =>
      this.store.dispatch(
        new B2BUserActions.CreateB2BUserPermission({
          userId,
          orgCustomerId,
          permissionId,
        })
      )
    );
  }

  unassignPermission(orgCustomerId: string, permissionId: string): void {
    this.withUserId((userId) =>
      this.store.dispatch(
        new B2BUserActions.DeleteB2BUserPermission({
          userId,
          orgCustomerId,
          permissionId,
        })
      )
    );
  }

  loadUserGroups(orgCustomerId: string, params: SearchConfig): void {
    this.withUserId((userId) =>
      this.store.dispatch(
        new B2BUserActions.LoadB2BUserUserGroups({
          userId,
          orgCustomerId,
          params,
        })
      )
    );
  }

  getUserGroups(
    orgCustomerId: string,
    params: SearchConfig
  ): Observable<EntitiesModel<UserGroup>> {
    return this.getB2BUserUserGroupList(orgCustomerId, params).pipe(
      observeOn(queueScheduler),
      tap((process: StateUtils.LoaderState<EntitiesModel<UserGroup>>) => {
        if (!(process.loading || process.success || process.error)) {
          this.loadUserGroups(orgCustomerId, params);
        }
      }),
      filter(
        (process: StateUtils.LoaderState<EntitiesModel<UserGroup>>) =>
          process.success || process.error
      ),
      map((result) => result.value)
    );
  }

  assignUserGroup(orgCustomerId: string, userGroupId: string): void {
    this.withUserId((userId) =>
      this.store.dispatch(
        new B2BUserActions.CreateB2BUserUserGroup({
          userId,
          orgCustomerId,
          userGroupId,
        })
      )
    );
  }

  unassignUserGroup(orgCustomerId: string, userGroupId: string): void {
    this.withUserId((userId) =>
      this.store.dispatch(
        new B2BUserActions.DeleteB2BUserUserGroup({
          userId,
          orgCustomerId,
          userGroupId,
        })
      )
    );
  }

  getB2BUserRoles() {
    // TODO: get the roles via the roles endpoint when they are available
    const roles = [
      { name: 'buyer', id: 'b2bcustomergroup', selected: false },
      { name: 'manager', id: 'b2bmanagergroup', selected: false },
      { name: 'approver', id: 'b2bapprovergroup', selected: false },
      { name: 'administrator', id: 'b2badmingroup', selected: false },
    ];

    return roles;
  }

  private getB2BUserApproverList(
    orgCustomerId: string,
    params
  ): Observable<StateUtils.LoaderState<EntitiesModel<B2BUser>>> {
    return this.store.select(getB2BUserApprovers(orgCustomerId, params));
  }

  private getB2BUserPermissionList(
    orgCustomerId: string,
    params
  ): Observable<StateUtils.LoaderState<EntitiesModel<Permission>>> {
    return this.store.select(getB2BUserPermissions(orgCustomerId, params));
  }

  private getB2BUserUserGroupList(
    orgCustomerId: string,
    params
  ): Observable<StateUtils.LoaderState<EntitiesModel<UserGroup>>> {
    return this.store.select(getB2BUserUserGroups(orgCustomerId, params));
  }

  private getB2BUserState(
    orgCustomerId: string
  ): Observable<StateUtils.LoaderState<B2BUser>> {
    return this.store.select(getB2BUserState(orgCustomerId));
  }

  private getUserList(
    params
  ): Observable<StateUtils.LoaderState<EntitiesModel<B2BUser>>> {
    return this.store.select(getUserList(params));
  }

  private withUserId(callback: (userId: string) => void): void {
    this.authService
      .getOccUserId()
      .pipe(take(1))
      .subscribe((userId) => callback(userId));
  }
}<|MERGE_RESOLUTION|>--- conflicted
+++ resolved
@@ -4,21 +4,13 @@
   AuthService,
   B2BUser,
   EntitiesModel,
-<<<<<<< HEAD
-  Permission,
-=======
   SearchConfig,
->>>>>>> 3d191b3f
   StateUtils,
   StateWithProcess,
 } from '@spartacus/core';
 import { Observable, queueScheduler } from 'rxjs';
 import { filter, map, observeOn, take, tap } from 'rxjs/operators';
-<<<<<<< HEAD
-import { B2BSearchConfig } from '../model/search-config';
-=======
 import { Permission } from '../model/permission.model';
->>>>>>> 3d191b3f
 import { UserGroup } from '../model/user-group.model';
 import { B2BUserActions } from '../store/actions/index';
 import { StateWithOrganization } from '../store/organization-state';
