import { Injectable } from '@angular/core';
import { Store } from '@ngrx/store';
import {
  AuthService,
  CostCenter,
  EntitiesModel,
  SearchConfig,
  StateUtils,
  StateWithProcess,
} from '@spartacus/core';
import { Observable, queueScheduler } from 'rxjs';
<<<<<<< HEAD
import { filter, map, observeOn, pairwise, take, tap } from 'rxjs/operators';

import { StateWithOrganization } from '../store/organization-state';
=======
import { filter, map, observeOn, take, tap } from 'rxjs/operators';
import { Budget } from '../model/budget.model';
>>>>>>> 6ef40012
import { CostCenterActions } from '../store/actions/index';
import { StateWithOrganization } from '../store/organization-state';
import {
  getAssignedBudgets,
  getCostCenter,
  getCostCenterList,
} from '../store/selectors/cost-center.selector';
<<<<<<< HEAD
import { B2BSearchConfig } from '../model/search-config';
import {
  CostCenter,
  EntitiesModel,
  StateWithProcess,
  AuthService,
  StateUtils,
} from '@spartacus/core';
import { Budget } from '../model/budget.model';
import { ItemInfo, mapToItemInfo } from '../model/LoadStatus';
=======
>>>>>>> 6ef40012

@Injectable({ providedIn: 'root' })
export class CostCenterService {
  constructor(
    protected store: Store<StateWithOrganization | StateWithProcess<void>>,
    protected authService: AuthService
  ) {}

  load(costCenterCode: string): void {
    this.withUserId((userId) =>
      this.store.dispatch(
        new CostCenterActions.LoadCostCenter({ userId, costCenterCode })
      )
    );
  }

  loadList(params?: SearchConfig): void {
    this.withUserId((userId) =>
      this.store.dispatch(
        new CostCenterActions.LoadCostCenters({ userId, params })
      )
    );
  }

  private getCostCenter(
    costCenterCode: string
  ): Observable<StateUtils.LoaderState<CostCenter>> {
    return this.store.select(getCostCenter(costCenterCode));
  }

  private getCostCenterList(
    params
  ): Observable<StateUtils.LoaderState<EntitiesModel<CostCenter>>> {
    return this.store.select(getCostCenterList(params));
  }
  private getBudgetList(
    costCenterCode,
    params
  ): Observable<StateUtils.LoaderState<EntitiesModel<Budget>>> {
    return this.store.select(getAssignedBudgets(costCenterCode, params));
  }

  get(costCenterCode: string): Observable<CostCenter> {
    return this.getCostCenter(costCenterCode).pipe(
      observeOn(queueScheduler),
      tap((state) => {
        if (!(state.loading || state.success || state.error)) {
          this.load(costCenterCode);
        }
      }),
      filter((state) => state.success || state.error),
      map((state) => state.value)
    );
  }

  getList(params: SearchConfig): Observable<EntitiesModel<CostCenter>> {
    return this.getCostCenterList(params).pipe(
      observeOn(queueScheduler),
      tap((process: StateUtils.LoaderState<EntitiesModel<CostCenter>>) => {
        if (!(process.loading || process.success || process.error)) {
          this.loadList(params);
        }
      }),
      filter(
        (process: StateUtils.LoaderState<EntitiesModel<CostCenter>>) =>
          process.success || process.error
      ),
      map((result) => result.value)
    );
  }

  create(costCenter: CostCenter): void {
    this.withUserId((userId) =>
      this.store.dispatch(
        new CostCenterActions.CreateCostCenter({ userId, costCenter })
      )
    );
  }

  update(costCenterCode: string, costCenter: CostCenter): void {
    this.withUserId((userId) =>
      this.store.dispatch(
        new CostCenterActions.UpdateCostCenter({
          userId,
          costCenterCode,
          costCenter,
        })
      )
    );
  }

<<<<<<< HEAD
  getLoadingStatus(costCenterCode: string): Observable<ItemInfo<CostCenter>> {
    return this.getCostCenter(costCenterCode).pipe(
      observeOn(queueScheduler),
      pairwise(),
      filter(([previousState]) => previousState.loading),
      map(([_previousState, currentState]) => mapToItemInfo(currentState))
    );
  }

  loadBudgets(costCenterCode: string, params: B2BSearchConfig): void {
=======
  loadBudgets(costCenterCode: string, params: SearchConfig): void {
>>>>>>> 6ef40012
    this.withUserId((userId) =>
      this.store.dispatch(
        new CostCenterActions.LoadAssignedBudgets({
          userId,
          costCenterCode,
          params,
        })
      )
    );
  }

  getBudgets(
    costCenterCode: string,
    params: SearchConfig
  ): Observable<EntitiesModel<Budget>> {
    return this.getBudgetList(costCenterCode, params).pipe(
      observeOn(queueScheduler),
      tap((process: StateUtils.LoaderState<EntitiesModel<Budget>>) => {
        if (!(process.loading || process.success || process.error)) {
          this.loadBudgets(costCenterCode, params);
        }
      }),
      filter(
        (process: StateUtils.LoaderState<EntitiesModel<Budget>>) =>
          process.success || process.error
      ),
      map((result) => result.value)
    );
  }

  assignBudget(costCenterCode: string, budgetCode: string): void {
    this.withUserId((userId) =>
      this.store.dispatch(
        new CostCenterActions.AssignBudget({
          userId,
          costCenterCode,
          budgetCode,
        })
      )
    );
  }

  unassignBudget(costCenterCode: string, budgetCode: string): void {
    this.withUserId((userId) =>
      this.store.dispatch(
        new CostCenterActions.UnassignBudget({
          userId,
          costCenterCode,
          budgetCode,
        })
      )
    );
  }

  private withUserId(callback: (userId: string) => void): void {
    this.authService
      .getOccUserId()
      .pipe(take(1))
      .subscribe((userId) => callback(userId));
  }
}<|MERGE_RESOLUTION|>--- conflicted
+++ resolved
@@ -9,14 +9,8 @@
   StateWithProcess,
 } from '@spartacus/core';
 import { Observable, queueScheduler } from 'rxjs';
-<<<<<<< HEAD
 import { filter, map, observeOn, pairwise, take, tap } from 'rxjs/operators';
-
-import { StateWithOrganization } from '../store/organization-state';
-=======
-import { filter, map, observeOn, take, tap } from 'rxjs/operators';
 import { Budget } from '../model/budget.model';
->>>>>>> 6ef40012
 import { CostCenterActions } from '../store/actions/index';
 import { StateWithOrganization } from '../store/organization-state';
 import {
@@ -24,19 +18,7 @@
   getCostCenter,
   getCostCenterList,
 } from '../store/selectors/cost-center.selector';
-<<<<<<< HEAD
-import { B2BSearchConfig } from '../model/search-config';
-import {
-  CostCenter,
-  EntitiesModel,
-  StateWithProcess,
-  AuthService,
-  StateUtils,
-} from '@spartacus/core';
-import { Budget } from '../model/budget.model';
 import { ItemInfo, mapToItemInfo } from '../model/LoadStatus';
-=======
->>>>>>> 6ef40012
 
 @Injectable({ providedIn: 'root' })
 export class CostCenterService {
@@ -128,7 +110,6 @@
     );
   }
 
-<<<<<<< HEAD
   getLoadingStatus(costCenterCode: string): Observable<ItemInfo<CostCenter>> {
     return this.getCostCenter(costCenterCode).pipe(
       observeOn(queueScheduler),
@@ -138,10 +119,7 @@
     );
   }
 
-  loadBudgets(costCenterCode: string, params: B2BSearchConfig): void {
-=======
   loadBudgets(costCenterCode: string, params: SearchConfig): void {
->>>>>>> 6ef40012
     this.withUserId((userId) =>
       this.store.dispatch(
         new CostCenterActions.LoadAssignedBudgets({
