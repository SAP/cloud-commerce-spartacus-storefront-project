import { Injectable } from '@angular/core';
import { Store } from '@ngrx/store';
<<<<<<< HEAD
import { Observable, queueScheduler } from 'rxjs';
import { filter, map, observeOn, pairwise, take, tap } from 'rxjs/operators';
=======
>>>>>>> 6ef40012
import {
  AuthService,
  B2BUser,
  EntitiesModel,
  SearchConfig,
  StateUtils,
  StateWithProcess,
} from '@spartacus/core';
import { Observable, queueScheduler } from 'rxjs';
import { filter, map, observeOn, take, tap } from 'rxjs/operators';
import { Permission } from '../model/permission.model';
import { UserGroup } from '../model/user-group.model';
import { UserGroupActions } from '../store/actions/index';
import { StateWithOrganization } from '../store/organization-state';
import {
  getAvailableOrderApprovalPermissions,
  getAvailableOrgCustomers,
  getUserGroup,
  getUserGroupList,
} from '../store/selectors/user-group.selector';
import { ItemInfo, mapToItemInfo } from '../model/LoadStatus';

@Injectable({ providedIn: 'root' })
export class UserGroupService {
  constructor(
    protected store: Store<StateWithOrganization | StateWithProcess<void>>,
    protected authService: AuthService
  ) {}

  load(userGroupId: string) {
    this.withUserId((userId) =>
      this.store.dispatch(
        new UserGroupActions.LoadUserGroup({
          userId,
          userGroupId,
        })
      )
    );
  }

  loadList(params?: SearchConfig) {
    this.withUserId((userId) =>
      this.store.dispatch(
        new UserGroupActions.LoadUserGroups({ userId, params })
      )
    );
  }

  private getUserGroup(
    userGroupId: string
  ): Observable<StateUtils.LoaderState<UserGroup>> {
    return this.store.select(getUserGroup(userGroupId));
  }

  private getUserGroupList(
    params
  ): Observable<StateUtils.LoaderState<EntitiesModel<UserGroup>>> {
    return this.store.select(getUserGroupList(params));
  }

  private getAvailableOrgCustomersList(
    userGroupId: string,
    params
  ): Observable<StateUtils.LoaderState<EntitiesModel<B2BUser>>> {
    return this.store.select(getAvailableOrgCustomers(userGroupId, params));
  }

  private getAvailableOrderApprovalPermissionsList(
    userGroupId: string,
    params
  ): Observable<StateUtils.LoaderState<EntitiesModel<Permission>>> {
    return this.store.select(
      getAvailableOrderApprovalPermissions(userGroupId, params)
    );
  }

  get(userGroupUid: string): Observable<UserGroup> {
    return this.getUserGroup(userGroupUid).pipe(
      observeOn(queueScheduler),
      tap((state) => {
        if (!(state.loading || state.success || state.error)) {
          this.load(userGroupUid);
        }
      }),
      filter((state) => state.success || state.error),
      map((state) => state.value)
    );
  }

  getList(params: SearchConfig): Observable<EntitiesModel<UserGroup>> {
    return this.getUserGroupList(params).pipe(
      observeOn(queueScheduler),
      tap((process: StateUtils.LoaderState<EntitiesModel<UserGroup>>) => {
        if (!(process.loading || process.success || process.error)) {
          this.loadList(params);
        }
      }),
      filter(
        (process: StateUtils.LoaderState<EntitiesModel<UserGroup>>) =>
          process.success || process.error
      ),
      map((result) => result.value)
    );
  }

  create(userGroup: UserGroup) {
    this.withUserId((userId) =>
      this.store.dispatch(
        new UserGroupActions.CreateUserGroup({
          userId,
          userGroup,
        })
      )
    );
  }

  update(userGroupId: string, userGroup: UserGroup) {
    this.withUserId((userId) =>
      this.store.dispatch(
        new UserGroupActions.UpdateUserGroup({
          userId,
          userGroupId,
          userGroup,
        })
      )
    );
  }

  getLoadingStatus(budgetCode: string): Observable<ItemInfo<UserGroup>> {
    return this.getUserGroup(budgetCode).pipe(
      observeOn(queueScheduler),
      pairwise(),
      filter(([previousState]) => previousState.loading),
      map(([_previousState, currentState]) => mapToItemInfo(currentState))
    );
  }

  delete(userGroupId: string) {
    this.withUserId((userId) =>
      this.store.dispatch(
        new UserGroupActions.DeleteUserGroup({
          userId,
          userGroupId,
        })
      )
    );
  }

  loadAvailableOrgCustomers(userGroupId: string, params: SearchConfig) {
    this.withUserId((userId) =>
      this.store.dispatch(
        new UserGroupActions.LoadAvailableOrgCustomers({
          userId,
          userGroupId,
          params,
        })
      )
    );
  }

  loadAvailableOrderApprovalPermissions(
    userGroupId: string,
    params: SearchConfig
  ) {
    this.withUserId((userId) =>
      this.store.dispatch(
        new UserGroupActions.LoadPermissions({
          userId,
          userGroupId,
          params,
        })
      )
    );
  }

  getAvailableOrgCustomers(
    userGroupId: string,
    params: SearchConfig
  ): Observable<EntitiesModel<B2BUser>> {
    return this.getAvailableOrgCustomersList(userGroupId, params).pipe(
      observeOn(queueScheduler),
      tap((process: StateUtils.LoaderState<EntitiesModel<B2BUser>>) => {
        if (!(process.loading || process.success || process.error)) {
          this.loadAvailableOrgCustomers(userGroupId, params);
        }
      }),
      filter(
        (process: StateUtils.LoaderState<EntitiesModel<B2BUser>>) =>
          process.success || process.error
      ),
      map((result) => result.value)
    );
  }

  getAvailableOrderApprovalPermissions(
    userGroupId: string,
    params: SearchConfig
  ): Observable<EntitiesModel<Permission>> {
    return this.getAvailableOrderApprovalPermissionsList(
      userGroupId,
      params
    ).pipe(
      observeOn(queueScheduler),
      tap((process: StateUtils.LoaderState<EntitiesModel<Permission>>) => {
        if (!(process.loading || process.success || process.error)) {
          this.loadAvailableOrderApprovalPermissions(userGroupId, params);
        }
      }),
      filter(
        (process: StateUtils.LoaderState<EntitiesModel<Permission>>) =>
          process.success || process.error
      ),
      map((result) => result.value)
    );
  }

  assignMember(userGroupId: string, customerId: string) {
    this.withUserId((userId) =>
      this.store.dispatch(
        new UserGroupActions.AssignMember({
          userId,
          userGroupId,
          customerId,
        })
      )
    );
  }

  unassignMember(userGroupId: string, customerId: string) {
    this.withUserId((userId) =>
      this.store.dispatch(
        new UserGroupActions.UnassignMember({
          userId,
          userGroupId,
          customerId,
        })
      )
    );
  }

  unassignAllMembers(userGroupId: string) {
    this.withUserId((userId) =>
      this.store.dispatch(
        new UserGroupActions.UnassignAllMembers({
          userId,
          userGroupId,
        })
      )
    );
  }

  assignPermission(userGroupId: string, permissionUid: string) {
    this.withUserId((userId) =>
      this.store.dispatch(
        new UserGroupActions.AssignPermission({
          userId,
          userGroupId,
          permissionUid,
        })
      )
    );
  }

  unassignPermission(userGroupId: string, permissionUid: string) {
    this.withUserId((userId) =>
      this.store.dispatch(
        new UserGroupActions.UnassignPermission({
          userId,
          userGroupId,
          permissionUid,
        })
      )
    );
  }

  private withUserId(callback: (userId: string) => void): void {
    this.authService
      .getOccUserId()
      .pipe(take(1))
      .subscribe((userId) => callback(userId));
  }
}<|MERGE_RESOLUTION|>--- conflicted
+++ resolved
@@ -1,10 +1,5 @@
 import { Injectable } from '@angular/core';
 import { Store } from '@ngrx/store';
-<<<<<<< HEAD
-import { Observable, queueScheduler } from 'rxjs';
-import { filter, map, observeOn, pairwise, take, tap } from 'rxjs/operators';
-=======
->>>>>>> 6ef40012
 import {
   AuthService,
   B2BUser,
@@ -14,7 +9,7 @@
   StateWithProcess,
 } from '@spartacus/core';
 import { Observable, queueScheduler } from 'rxjs';
-import { filter, map, observeOn, take, tap } from 'rxjs/operators';
+import { filter, map, observeOn, pairwise, take, tap } from 'rxjs/operators';
 import { Permission } from '../model/permission.model';
 import { UserGroup } from '../model/user-group.model';
 import { UserGroupActions } from '../store/actions/index';
