import { Injectable } from '@angular/core';
import { Store } from '@ngrx/store';
import {
  AuthService,
  B2BAddress,
  B2BApprovalProcess,
  B2BUnit,
  B2BUser,
  CostCenter,
  EntitiesModel,
  SearchConfig,
  StateUtils,
  StateWithProcess,
} from '@spartacus/core';
import { Observable, queueScheduler } from 'rxjs';
<<<<<<< HEAD
import { filter, map, observeOn, pairwise, take, tap } from 'rxjs/operators';

import { StateWithOrganization } from '../store/organization-state';
=======
import { filter, map, observeOn, take, tap } from 'rxjs/operators';
import { B2BUnitNode } from '../model/unit-node.model';
>>>>>>> 6ef40012
import { OrgUnitActions } from '../store/actions/index';
import { StateWithOrganization } from '../store/organization-state';
import {
  getApprovalProcesses,
  getAssignedUsers,
  getB2BAddress,
  getB2BAddresses,
  getOrgUnit,
  getOrgUnitList,
  getOrgUnitTree,
} from '../store/selectors/org-unit.selector';
<<<<<<< HEAD
import {
  B2BUnit,
  B2BUnitNode,
  B2BApprovalProcess,
  B2BUser,
  EntitiesModel,
  B2BAddress,
  CostCenter,
  StateWithProcess,
  AuthService,
  StateUtils,
} from '@spartacus/core';
import { B2BSearchConfig } from '../model/search-config';
import { ItemInfo, mapToItemInfo } from '../model/LoadStatus';
=======
>>>>>>> 6ef40012

@Injectable({ providedIn: 'root' })
export class OrgUnitService {
  constructor(
    protected store: Store<StateWithOrganization | StateWithProcess<void>>,
    protected authService: AuthService
  ) {}

  load(orgUnitId: string): void {
    this.withUserId((userId) =>
      this.store.dispatch(new OrgUnitActions.LoadOrgUnit({ userId, orgUnitId }))
    );
  }

  loadList(): void {
    this.withUserId((userId) =>
      this.store.dispatch(new OrgUnitActions.LoadOrgUnitNodes({ userId }))
    );
  }

  loadTree(): void {
    this.withUserId((userId) =>
      this.store.dispatch(new OrgUnitActions.LoadTree({ userId }))
    );
  }

  loadApprovalProcesses(): void {
    this.withUserId((userId) =>
      this.store.dispatch(new OrgUnitActions.LoadApprovalProcesses({ userId }))
    );
  }

  loadUsers(orgUnitId: string, roleId: string, params: SearchConfig): void {
    this.withUserId((userId) =>
      this.store.dispatch(
        new OrgUnitActions.LoadAssignedUsers({
          userId,
          orgUnitId,
          roleId,
          params,
        })
      )
    );
  }

  loadAddresses(orgUnitId: string): void {
    this.withUserId((userId) => {
      // TODO: replace it after turn on loadAddresses$
      // this.store.dispatch(
      //   new OrgUnitActions.LoadAddresses({ userId, orgUnitId })
      // );
      this.store.dispatch(
        new OrgUnitActions.LoadOrgUnit({ userId, orgUnitId })
      );
    });
  }

  private getOrgUnit(
    orgUnitId: string
  ): Observable<StateUtils.LoaderState<B2BUnit>> {
    return this.store.select(getOrgUnit(orgUnitId));
  }

  private getTreeState(): Observable<StateUtils.LoaderState<B2BUnitNode>> {
    return this.store.select(getOrgUnitTree());
  }

  private getOrgUnitsList(): Observable<StateUtils.LoaderState<B2BUnitNode[]>> {
    return this.store.select(getOrgUnitList());
  }

  private getAddressesState(
    orgUnitId: string
  ): Observable<StateUtils.LoaderState<EntitiesModel<B2BAddress>>> {
    return this.store.select(getB2BAddresses(orgUnitId, null));
  }

  private getAddressState(
    addressId: string
  ): Observable<StateUtils.LoaderState<B2BAddress>> {
    return this.store.select(getB2BAddress(addressId));
  }

  private getAssignedUsers(
    orgUnitId: string,
    roleId: string,
    params: SearchConfig
  ): Observable<StateUtils.LoaderState<EntitiesModel<B2BUser>>> {
    return this.store.select(getAssignedUsers(orgUnitId, roleId, params));
  }

  private getApprovalProcessesList(): Observable<
    StateUtils.LoaderState<B2BApprovalProcess[]>
  > {
    return this.store.select(getApprovalProcesses());
  }

  get(orgUnitId: string): Observable<B2BUnit> {
    return this.getOrgUnit(orgUnitId).pipe(
      observeOn(queueScheduler),
      tap((state) => {
        if (!(state.loading || state.success || state.error)) {
          this.load(orgUnitId);
        }
      }),
      filter((state) => state.success || state.error),
      map((state) => state.value)
    );
  }

  getCostCenters(orgUnitId: string): Observable<EntitiesModel<CostCenter>> {
    return this.get(orgUnitId).pipe(
      map((orgUnit) => ({
        values: orgUnit.costCenters ?? [],
      }))
    );
  }

  protected findUnitChildrenInTree(
    orginitId,
    unit: B2BUnitNode
  ): B2BUnitNode[] {
    return unit.id === orginitId
      ? unit.children
      : unit.children.flatMap((child) =>
          this.findUnitChildrenInTree(orginitId, child)
        );
  }

  getChildUnits(orgUnitId: string): Observable<EntitiesModel<B2BUnitNode>> {
    return this.getTree().pipe(
      map((tree) => ({
        values: this.findUnitChildrenInTree(orgUnitId, tree),
      }))
    );
  }

  getTree(): Observable<B2BUnitNode> {
    return this.getTreeState().pipe(
      observeOn(queueScheduler),
      tap((process: StateUtils.LoaderState<B2BUnitNode>) => {
        if (!(process.loading || process.success || process.error)) {
          this.loadTree();
        }
      }),
      filter(
        (process: StateUtils.LoaderState<B2BUnitNode>) =>
          process.success || process.error
      ),
      map((result) => result.value)
    );
  }

  getApprovalProcesses(): Observable<B2BApprovalProcess[]> {
    return this.getApprovalProcessesList().pipe(
      observeOn(queueScheduler),
      tap((process: StateUtils.LoaderState<B2BApprovalProcess[]>) => {
        if (!(process.loading || process.success || process.error)) {
          this.loadApprovalProcesses();
        }
      }),
      filter(
        (process: StateUtils.LoaderState<B2BApprovalProcess[]>) =>
          process.success || process.error
      ),
      map((result) => result.value)
    );
  }

  getList(): Observable<B2BUnitNode[]> {
    return this.getOrgUnitsList().pipe(
      observeOn(queueScheduler),
      tap((process: StateUtils.LoaderState<B2BUnitNode[]>) => {
        if (!(process.loading || process.success || process.error)) {
          this.loadList();
        }
      }),
      filter(
        (process: StateUtils.LoaderState<B2BUnitNode[]>) =>
          process.success || process.error
      ),
      map((result) => result.value)
    );
  }

  getActiveUnitList(): Observable<B2BUnitNode[]> {
    return this.getList().pipe(
      map((units) => units.filter((unit) => unit.active))
    );
  }

  getUsers(
    orgUnitId: string,
    roleId: string,
    params: SearchConfig
  ): Observable<EntitiesModel<B2BUser>> {
    return this.getAssignedUsers(orgUnitId, roleId, params).pipe(
      observeOn(queueScheduler),
      tap((process: StateUtils.LoaderState<EntitiesModel<B2BUser>>) => {
        if (!(process.loading || process.success || process.error)) {
          this.loadUsers(orgUnitId, roleId, params);
        }
      }),
      filter(
        (process: StateUtils.LoaderState<EntitiesModel<B2BUser>>) =>
          process.success || process.error
      ),
      map((result) => result.value)
    );
  }

  create(unit: B2BUnit): void {
    this.withUserId((userId) =>
      this.store.dispatch(new OrgUnitActions.CreateUnit({ userId, unit }))
    );
  }

  update(unitCode: string, unit: B2BUnit): void {
    this.withUserId((userId) =>
      this.store.dispatch(
        new OrgUnitActions.UpdateUnit({ userId, unitCode, unit })
      )
    );
  }

  getLoadingStatus(orgUnitId: string): Observable<ItemInfo<B2BUnit>> {
    return this.getOrgUnit(orgUnitId).pipe(
      observeOn(queueScheduler),
      pairwise(),
      filter(([previousState]) => previousState.loading),
      map(([_previousState, currentState]) => mapToItemInfo(currentState))
    );
  }

  assignRole(orgCustomerId: string, roleId: string): void {
    this.withUserId((userId) =>
      this.store.dispatch(
        new OrgUnitActions.AssignRole({
          userId,
          orgCustomerId,
          roleId,
        })
      )
    );
  }

  unassignRole(orgCustomerId: string, roleId: string): void {
    this.withUserId((userId) =>
      this.store.dispatch(
        new OrgUnitActions.UnassignRole({
          userId,
          orgCustomerId,
          roleId,
        })
      )
    );
  }

  assignApprover(
    orgUnitId: string,
    orgCustomerId: string,
    roleId: string
  ): void {
    this.withUserId((userId) =>
      this.store.dispatch(
        new OrgUnitActions.AssignApprover({
          orgUnitId,
          userId,
          orgCustomerId,
          roleId,
        })
      )
    );
  }

  unassignApprover(
    orgUnitId: string,
    orgCustomerId: string,
    roleId: string
  ): void {
    this.withUserId((userId) =>
      this.store.dispatch(
        new OrgUnitActions.UnassignApprover({
          orgUnitId,
          userId,
          orgCustomerId,
          roleId,
        })
      )
    );
  }

  createAddress(orgUnitId: string, address: B2BAddress): void {
    this.withUserId((userId) =>
      this.store.dispatch(
        new OrgUnitActions.CreateAddress({
          userId,
          orgUnitId,
          address,
        })
      )
    );
  }

  getAddresses(orgUnitId: string): Observable<EntitiesModel<B2BAddress>> {
    return this.getAddressesState(orgUnitId).pipe(
      observeOn(queueScheduler),
      tap((state) => {
        if (!(state.loading || state.success || state.error)) {
          this.loadAddresses(orgUnitId);
        }
      }),
      filter((state) => state.success || state.error),
      map((state) => state.value)
    );
  }

  getAddress(orgUnitId: string, addressId: string): Observable<B2BAddress> {
    return this.getAddressState(addressId).pipe(
      observeOn(queueScheduler),
      tap((state) => {
        if (!(state.loading || state.success || state.error)) {
          this.loadAddresses(orgUnitId);
        }
      }),
      filter((state) => state.success || state.error),
      map((state) => state.value)
    );
  }

  updateAddress(
    orgUnitId: string,
    addressId: string,
    address: B2BAddress
  ): void {
    this.withUserId((userId) =>
      this.store.dispatch(
        new OrgUnitActions.UpdateAddress({
          userId,
          orgUnitId,
          addressId,
          address,
        })
      )
    );
  }

  getAddressLoadingStatus(addressId: string): Observable<ItemInfo<B2BAddress>> {
    return this.getAddressState(addressId).pipe(
      observeOn(queueScheduler),
      pairwise(),
      filter(([previousState]) => previousState.loading),
      map(([_previousState, currentState]) => mapToItemInfo(currentState))
    );
  }

  deleteAddress(orgUnitId: string, addressId: string): void {
    this.withUserId((userId) =>
      this.store.dispatch(
        new OrgUnitActions.DeleteAddress({
          userId,
          orgUnitId,
          addressId,
        })
      )
    );
  }

  private withUserId(callback: (userId: string) => void): void {
    this.authService
      .getOccUserId()
      .pipe(take(1))
      .subscribe((userId) => callback(userId));
  }
}<|MERGE_RESOLUTION|>--- conflicted
+++ resolved
@@ -13,14 +13,8 @@
   StateWithProcess,
 } from '@spartacus/core';
 import { Observable, queueScheduler } from 'rxjs';
-<<<<<<< HEAD
 import { filter, map, observeOn, pairwise, take, tap } from 'rxjs/operators';
-
-import { StateWithOrganization } from '../store/organization-state';
-=======
-import { filter, map, observeOn, take, tap } from 'rxjs/operators';
 import { B2BUnitNode } from '../model/unit-node.model';
->>>>>>> 6ef40012
 import { OrgUnitActions } from '../store/actions/index';
 import { StateWithOrganization } from '../store/organization-state';
 import {
@@ -32,23 +26,7 @@
   getOrgUnitList,
   getOrgUnitTree,
 } from '../store/selectors/org-unit.selector';
-<<<<<<< HEAD
-import {
-  B2BUnit,
-  B2BUnitNode,
-  B2BApprovalProcess,
-  B2BUser,
-  EntitiesModel,
-  B2BAddress,
-  CostCenter,
-  StateWithProcess,
-  AuthService,
-  StateUtils,
-} from '@spartacus/core';
-import { B2BSearchConfig } from '../model/search-config';
 import { ItemInfo, mapToItemInfo } from '../model/LoadStatus';
-=======
->>>>>>> 6ef40012
 
 @Injectable({ providedIn: 'root' })
 export class OrgUnitService {
