--- conflicted
+++ resolved
@@ -5,13 +5,7 @@
   uid: 'ID',
   approvalProcess: 'Approval process',
   parentUnit: 'Parent Unit',
-<<<<<<< HEAD
   active: 'Status',
-=======
-
-  active: 'Status',
-
->>>>>>> 2ec1da77
   details: {
     title: 'Unit Details',
     subtitle: 'Unit: {{ item.name }}',
