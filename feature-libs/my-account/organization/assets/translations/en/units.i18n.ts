--- conflicted
+++ resolved
@@ -1,22 +1,14 @@
 export const unit = {
-  header: 'All units ({{count}})',
+  header: 'Units',
   unit: 'Unit',
   name: 'Name',
   uid: 'ID',
   approvalProcess: 'Approval process',
   parentUnit: 'Parent Unit',
-<<<<<<< HEAD
-  back: 'Back',
-  active: 'Status',
-  confirmDeactivation: {
-    title: 'Disable Unit',
-    message: 'Are you sure you want to disable this unit?',
-=======
 
   details: {
     title: 'Unit Details',
     subtitle: 'Unit: {{ item.name }}',
->>>>>>> d8ac0d7e
   },
 
   messages: {
@@ -24,16 +16,9 @@
     confirmEnabled: 'Unit {{item.name}} enabled successfully',
     confirmDisabled: 'Unit {{item.name}} disabled successfully',
   },
-<<<<<<< HEAD
-  details: {
-    title: 'Unit Details',
-    subtitle: 'Unit: {{ item.name }}',
-    children: 'Child Units',
-=======
 
   links: {
     units: 'Child Units',
->>>>>>> d8ac0d7e
     users: 'Users',
     approvers: 'Approvers',
     shippingAddresses: 'Shipping Addresses',
