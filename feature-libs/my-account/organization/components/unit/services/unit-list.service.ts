--- conflicted
+++ resolved
@@ -2,14 +2,8 @@
 import { B2BUnit, B2BUnitNode, EntitiesModel } from '@spartacus/core';
 import { OrgUnitService } from '@spartacus/my-account/organization/core';
 import { TableService } from '@spartacus/storefront';
-<<<<<<< HEAD
 import { BehaviorSubject, combineLatest, Observable } from 'rxjs';
 import { map, tap } from 'rxjs/operators';
-import { OrgUnitService } from '../../../core/services/org-unit.service';
-=======
-import { Observable } from 'rxjs';
-import { map } from 'rxjs/operators';
->>>>>>> bed7b137
 import { OrganizationListService } from '../../shared/organization-list/organization-list.service';
 import { OrganizationTableType } from '../../shared/organization.model';
 
