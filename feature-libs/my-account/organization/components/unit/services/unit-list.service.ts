import { Injectable } from '@angular/core';
<<<<<<< HEAD
import { B2BUnitNode, B2bUnitTreeNode, EntitiesModel } from '@spartacus/core';
import { OrgUnitService } from '@spartacus/my-account/organization/core';
=======
import { B2BUnit, EntitiesModel } from '@spartacus/core';
import {
  B2BUnitNode,
  OrgUnitService,
} from '@spartacus/my-account/organization/core';
>>>>>>> 6ef40012
import { TableService } from '@spartacus/storefront';
import { Observable } from 'rxjs';
import { map, switchMap } from 'rxjs/operators';
import { OrganizationListService } from '../../shared/organization-list/organization-list.service';
import { OrganizationTableType } from '../../shared/organization.model';
import { UnitItemService } from './unit-item.service';
import { TREE_TOGGLE } from './unit-tree.model';
import { UnitTreeService } from './unit-tree.service';

/**
 * Service to populate Unit data to `Table` data. Unit
 * data is driven by the table configuration, using the `OrganizationTables.UNIT`.
 */
@Injectable({
  providedIn: 'root',
})
export class UnitListService extends OrganizationListService<B2bUnitTreeNode> {
  protected tableType = OrganizationTableType.UNIT;

  constructor(
    protected tableService: TableService,
    protected unitService: OrgUnitService,
    protected unitItemService: UnitItemService,
    protected unitTreeService: UnitTreeService
  ) {
    super(tableService);
  }

  protected load(): Observable<EntitiesModel<B2bUnitTreeNode>> {
    return this.unitService.getTree().pipe(
      switchMap((node) =>
        this.unitItemService.key$.pipe(
          map((key) => {
            this.unitTreeService.initialize(node, key);
            return node;
          })
        )
      ),
      switchMap((tree) =>
        this.unitTreeService.treeToggle$.pipe(map(() => tree))
      ),
      map((tree: B2BUnitNode) => this.convertListItem(tree))
    );
  }

  protected convertListItem(
    unit: B2BUnitNode,
    depthLevel = 0,
    pagination = { totalResults: 0 },
    parentToggleState?: TREE_TOGGLE
  ): EntitiesModel<B2bUnitTreeNode> {
    let values = [];
    if (!unit) {
      return;
    }

    if (!parentToggleState) {
      parentToggleState = this.unitTreeService.getToggleState(unit.id);
    }

    const node: B2bUnitTreeNode = {
      ...unit,
      count: unit.children?.length ?? 0,
      expanded: this.unitTreeService.isExpanded(
        unit.id,
        depthLevel,
        parentToggleState
      ),
      depthLevel,
      // tmp, should be normalized
      uid: unit.id,
    };

    values.push(node);
    pagination.totalResults++;

    unit.children.forEach((childUnit) => {
      const childList = this.convertListItem(
        childUnit,
        depthLevel + 1,
        pagination,
        parentToggleState
      )?.values;
      if (node.expanded && childList.length > 0) {
        values = values.concat(childList);
      }
    });

    return { values, pagination };
  }
<<<<<<< HEAD

  key(): string {
    return 'uid';
  }
=======
>>>>>>> 6ef40012
}<|MERGE_RESOLUTION|>--- conflicted
+++ resolved
@@ -1,14 +1,9 @@
 import { Injectable } from '@angular/core';
-<<<<<<< HEAD
-import { B2BUnitNode, B2bUnitTreeNode, EntitiesModel } from '@spartacus/core';
-import { OrgUnitService } from '@spartacus/my-account/organization/core';
-=======
-import { B2BUnit, EntitiesModel } from '@spartacus/core';
+import { B2bUnitTreeNode, EntitiesModel } from '@spartacus/core';
 import {
   B2BUnitNode,
   OrgUnitService,
 } from '@spartacus/my-account/organization/core';
->>>>>>> 6ef40012
 import { TableService } from '@spartacus/storefront';
 import { Observable } from 'rxjs';
 import { map, switchMap } from 'rxjs/operators';
@@ -99,11 +94,8 @@
 
     return { values, pagination };
   }
-<<<<<<< HEAD
 
   key(): string {
     return 'uid';
   }
-=======
->>>>>>> 6ef40012
 }