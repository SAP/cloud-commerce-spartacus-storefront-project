--- conflicted
+++ resolved
@@ -4,26 +4,17 @@
   ParamsMapping,
   RoutingConfig,
 } from '@spartacus/core';
-<<<<<<< HEAD
 import { TableConfig } from '@spartacus/storefront';
 import { MAX_OCC_INTEGER_VALUE, ROUTE_PARAMS } from '../constants';
 import { OrganizationItemService } from '../shared/organization-item.service';
 import { OrganizationListService } from '../shared/organization-list/organization-list.service';
 import { AssignCellComponent } from '../shared/organization-sub-list/assign-cell.component';
 import { StatusCellComponent } from '../shared/organization-table/status/status-cell.component';
-=======
-import { AdminGuard } from '@spartacus/my-account/organization/core';
-import {
-  BREAKPOINT,
-  SplitViewDeactivateGuard,
-  TableConfig,
-} from '@spartacus/storefront';
-import { ROUTE_PARAMS } from '../constants';
->>>>>>> a34a7255
 import { OrganizationTableType } from '../shared/organization.model';
 import { UnitDetailsComponent } from './details/unit-details.component';
-<<<<<<< HEAD
 import { UnitFormComponent } from './form/unit-form.component';
+import { ActiveUnitGuard } from './guards/active-unit.guard';
+import { ExistUnitGuard } from './guards/exist-unit.guard';
 import {
   UnitAddressDetailsComponent,
   UnitAddressListComponent,
@@ -39,17 +30,6 @@
 import { UnitListComponent } from './list/unit-list.component';
 import { UnitItemService } from './services/unit-item.service';
 import { UnitListService } from './services/unit-list.service';
-=======
-import { UnitEditComponent } from './edit/unit-edit.component';
-import { ActiveUnitGuard } from './guards/active-unit.guard';
-import { ExistUnitGuard } from './guards/exist-unit.guard';
-import { UnitListComponent } from './list/unit-list.component';
-import { UnitUserAssignRolesComponent } from './users/assign-roles/unit-user-assign-roles.component';
-import { UnitUserListComponent } from './users/list/unit-user-list.component';
-
-// TODO:#my-account-architecture - Number.MAX_VALUE?
-const MAX_OCC_INTEGER_VALUE = 2147483647;
->>>>>>> a34a7255
 
 const listPath = `organization/units/:${ROUTE_PARAMS.unitCode}`;
 const paramsMapping: ParamsMapping = {
@@ -141,17 +121,13 @@
         {
           path: `:${ROUTE_PARAMS.unitCode}`,
           component: UnitDetailsComponent,
-<<<<<<< HEAD
-=======
           canActivate: [ExistUnitGuard],
-          canDeactivate: [SplitViewDeactivateGuard],
->>>>>>> a34a7255
           children: [
             {
               path: 'edit',
               component: UnitFormComponent,
-            },
-
+              canActivate: [ActiveUnitGuard],
+            },
             {
               path: 'children',
               component: UnitChildrenComponent,
@@ -198,14 +174,6 @@
             },
           ],
         },
-<<<<<<< HEAD
-=======
-        {
-          path: `:${ROUTE_PARAMS.unitCode}/edit`,
-          component: UnitEditComponent,
-          canActivate: [ActiveUnitGuard],
-        },
->>>>>>> a34a7255
       ],
 
       guards: [AuthGuard],
