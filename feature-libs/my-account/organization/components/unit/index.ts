export * from './current-unit.service';
export * from './details/index';
export * from './form/index';
export * from './links/index';
export * from './list/index';
<<<<<<< HEAD
export * from './unit-tree/index';
=======
export * from './unit-tree/index';
export * from './users/index';
export * from './current-unit.service';
export * from './guards/index';
>>>>>>> a34a7255
<|MERGE_RESOLUTION|>--- conflicted
+++ resolved
@@ -1,13 +1,8 @@
 export * from './current-unit.service';
 export * from './details/index';
 export * from './form/index';
+export * from './guards/index';
 export * from './links/index';
 export * from './list/index';
-<<<<<<< HEAD
 export * from './unit-tree/index';
-=======
-export * from './unit-tree/index';
-export * from './users/index';
-export * from './current-unit.service';
-export * from './guards/index';
->>>>>>> a34a7255
+export * from './users/index';