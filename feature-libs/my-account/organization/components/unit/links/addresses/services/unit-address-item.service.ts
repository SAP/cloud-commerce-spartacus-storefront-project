import { Injectable } from '@angular/core';
<<<<<<< HEAD
import { Address, RoutingService } from '@spartacus/core';
import { OrgUnitService } from '@spartacus/my-account/organization/core';
=======
import { B2BAddress, RoutingService } from '@spartacus/core';
import {
  OrgUnitService,
  OrganizationItemStatus,
} from '@spartacus/my-account/organization/core';
>>>>>>> 9cffe999
import { Observable } from 'rxjs';
import { distinctUntilChanged, first, pluck, tap } from 'rxjs/operators';
import { ROUTE_PARAMS } from '../../../../constants';
import { OrganizationItemService } from '../../../../shared/organization-item.service';
import { UnitAddressFormService } from '../form/unit-address-form.service';
import { CurrentUnitAddressService } from './current-unit-address.service';

@Injectable({
  providedIn: 'root',
})
export class UnitAddressItemService extends OrganizationItemService<Address> {
  constructor(
    protected currentItemService: CurrentUnitAddressService,
    protected routingService: RoutingService,
    protected formService: UnitAddressFormService,
    protected unitService: OrgUnitService
  ) {
    super(currentItemService, routingService, formService);
  }

  protected unitRouteParam$ = this.routingService
    .getParams()
    .pipe(pluck(ROUTE_PARAMS.unitCode), distinctUntilChanged());

  load(unitUid: string, addressId: string): Observable<Address> {
    return this.unitService.getAddress(unitUid, addressId);
  }

<<<<<<< HEAD
  update(addressCode: string, address: Address) {
=======
  update(
    addressCode: string,
    address: B2BAddress
  ): Observable<OrganizationItemStatus<B2BAddress>> {
>>>>>>> 9cffe999
    this.unitRouteParam$.pipe(first()).subscribe((unitCode) => {
      this.unitService.updateAddress(unitCode, addressCode, address);
    });
    return this.unitService.getAddressLoadingStatus(addressCode);
  }

  protected create(value: Address) {
    this.unitRouteParam$
      .pipe(first(), tap(console.log))
      .subscribe((unitCode) => this.unitService.createAddress(unitCode, value));
  }

  protected getDetailsRoute(): string {
    return this.currentItemService.getDetailsRoute();
  }

  deleteAddress(unitUid: string, addressId: string) {
    this.launchList();
    this.unitService.deleteAddress(unitUid, addressId);
  }

  launchDetails(item: Address): void {
    if (!item.id) {
      // since the ID is generated in the backend
      // we redirect to the list instead.
      this.launchList();
    } else {
      this.unitRouteParam$.pipe(first()).subscribe((unitCode) => {
        this.routingService.go({
          cxRoute: this.getDetailsRoute(),
          params: { ...item, uid: unitCode },
        });
      });
    }
  }

  protected launchList() {
    this.unitRouteParam$.pipe(first()).subscribe((unitCode) => {
      this.routingService.go({
        cxRoute: 'unitAddressList',
        params: { uid: unitCode },
      });
    });
  }
}<|MERGE_RESOLUTION|>--- conflicted
+++ resolved
@@ -1,14 +1,9 @@
 import { Injectable } from '@angular/core';
-<<<<<<< HEAD
 import { Address, RoutingService } from '@spartacus/core';
-import { OrgUnitService } from '@spartacus/my-account/organization/core';
-=======
-import { B2BAddress, RoutingService } from '@spartacus/core';
 import {
+  OrganizationItemStatus,
   OrgUnitService,
-  OrganizationItemStatus,
 } from '@spartacus/my-account/organization/core';
->>>>>>> 9cffe999
 import { Observable } from 'rxjs';
 import { distinctUntilChanged, first, pluck, tap } from 'rxjs/operators';
 import { ROUTE_PARAMS } from '../../../../constants';
@@ -37,14 +32,10 @@
     return this.unitService.getAddress(unitUid, addressId);
   }
 
-<<<<<<< HEAD
-  update(addressCode: string, address: Address) {
-=======
   update(
     addressCode: string,
-    address: B2BAddress
-  ): Observable<OrganizationItemStatus<B2BAddress>> {
->>>>>>> 9cffe999
+    address: Address
+  ): Observable<OrganizationItemStatus<Address>> {
     this.unitRouteParam$.pipe(first()).subscribe((unitCode) => {
       this.unitService.updateAddress(unitCode, addressCode, address);
     });
