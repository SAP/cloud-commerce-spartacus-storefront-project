--- conflicted
+++ resolved
@@ -2,149 +2,4 @@
   <a actions class="link" routerLink="../">
     {{ 'organization.done' | cxTranslate }}
   </a>
-<<<<<<< HEAD
-</cx-organization-sub-list>
-
-<!-- <cx-view #view *ngIf="code$ | async as orgUnitCode">
-  <h3>
-    <a
-      class="link"
-      [routerLink]="
-        { cxRoute: 'orgUnitApprovers', params: { uid: orgUnitCode } } | cxUrl
-      "
-      (click)="view.toggle()"
-    >
-      <cx-icon type="CARET_LEFT"></cx-icon>
-      {{ 'organization.back' | cxTranslate }}
-    </a>
-    <span>{{
-      'unit.assignApprovers.header' | cxTranslate: { code: orgUnitCode }
-    }}</span>
-  </h3>
-
-  <ng-container *ngIf="dataTable$ | async as dataTable; else emptyList">
-    <section>
-      <cx-table
-        [dataset]="dataTable"
-        (sortEvent)="sort(dataTable.pagination, $event)"
-      >
-      </cx-table>
-      <cx-pagination
-        *ngIf="dataTable.pagination"
-        [pagination]="dataTable.pagination"
-        (viewPageEvent)="viewPage(dataTable.pagination, $event)"
-      ></cx-pagination>
-    </section>
-    <div class="instructions">
-      <ul>
-        <li>
-          {{ 'unit.assignApprovers.instructions.check' | cxTranslate }}
-        </li>
-        <li>
-          {{ 'unit.assignApprovers.instructions.uncheck' | cxTranslate }}
-        </li>
-        <li>
-          {{ 'unit.assignApprovers.instructions.changes' | cxTranslate }}
-        </li>
-      </ul>
-      <a
-        class="button secondary"
-        [routerLink]="
-          { cxRoute: 'orgUnitApprovers', params: { uid: orgUnitCode } } | cxUrl
-        "
-      >
-        {{ 'unit.back' | cxTranslate }}
-      </a>
-    </div>
-  </ng-container>
-
-  <ng-template #emptyList>
-    <p class="instruction is-empty">
-      {{ 'organization.messages.emptyList' | cxTranslate }}
-    </p>
-  </ng-template>
-
-  <ng-template cxOutletRef="table.unitAssignApprovers.data.selected" let-model>
-    <label>
-      <input
-        type="checkbox"
-        [checked]="model.selected"
-        (change)="toggleAssign(orgUnitCode, model.code, $event.target.checked)"
-      />
-    </label>
-  </ng-template>
-
-  <ng-template cxOutletRef="table.unitAssignApprovers.data.summary" let-model>
-    <h3>{{ model.name }}</h3>
-    <small>
-      {{ model.email
-      }}<span *ngFor="let role of model.roles">
-        &nbsp;• {{ 'organization.userRoles.' + role | cxTranslate }}</span
-      >
-    </small>
-  </ng-template>
-
-  <ng-template cxOutletRef="table.unitAssignApprovers.data.link" let-model>
-    <a
-      class="link"
-      [routerLink]="
-        {
-          cxRoute: 'userDetails',
-          params: model
-        } | cxUrl
-      "
-    >
-      <cx-icon class="open-out" type="LINK_OUT"></cx-icon>
-    </a>
-  </ng-template>
-
-  <ng-template cxOutletRef="table.unitAssignApprovers.data.name" let-model>
-    <div>
-      <label>
-        <input
-          type="checkbox"
-          [checked]="model.selected"
-          (change)="
-            toggleAssign(orgUnitCode, model.customerId, $event.target.checked)
-          "
-        />
-      </label>
-      <a
-        [routerLink]="
-          {
-            cxRoute: 'userDetails',
-            params: model
-          } | cxUrl
-        "
-      >
-        {{ model.name }}
-        <cx-icon class="open-out" type="LINK_OUT"></cx-icon>
-      </a>
-    </div>
-  </ng-template>
-
-  <ng-template cxOutletRef="table.unitAssignApprovers.data.roles" let-model>
-    <small>
-      <span *ngFor="let role of model.roles">
-        &nbsp;• {{ 'organization.userRoles.' + role | cxTranslate }}
-      </span>
-    </small>
-  </ng-template>
-
-  <ng-template cxOutletRef="table.unitAssignApprovers.data.orgUnit" let-model>
-    <a
-      [routerLink]="
-        {
-          cxRoute: 'unitDetails',
-          params: model.orgUnit
-        } | cxUrl
-      "
-    >
-      {{ model.orgUnit.name }}
-      <cx-icon class="open-out" type="LINK_OUT"></cx-icon>
-    </a>
-  </ng-template>
-</cx-view> -->
-=======
-</cx-organization-sub-list>
->>>>>>> 3f48fe5d
+</cx-organization-sub-list>