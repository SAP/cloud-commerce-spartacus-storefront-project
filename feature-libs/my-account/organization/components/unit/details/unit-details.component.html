<cx-organization-card *ngIf="model$ | async as model" i18nRoot="unit.details">
  <a
    actions
    class="link"
    [class.disabled]="!model.active"
    [routerLink]="{ cxRoute: 'orgUnitEdit', params: model } | cxUrl"
  >
    {{ 'organization.edit' | cxTranslate }}
  </a>

  <cx-toggle-status
    actions
    [disabled]="!model.parentOrgUnit?.active"
    key="uid"
    i18nRoot="unit"
  ></cx-toggle-status>

  <section main class="details">
    <div class="property">
      <label>{{ 'unit.name' | cxTranslate }}</label>
      <span class="value">
        {{ model.name }}
      </span>
    </div>

    <div class="property">
      <label>{{ 'unit.uid' | cxTranslate }}</label>
      <span class="value">
        {{ model.uid }}
      </span>
    </div>

    <div class="property">
<<<<<<< HEAD
      <label>{{ 'unit.active' | cxTranslate }}</label>
      <span class="value" [class.is-active]="model.active">
        {{
        (model.active ? 'organization.enabled' : 'organization.disabled')
          | cxTranslate
=======
      <label>{{ 'organization.active' | cxTranslate }}</label>
      <span class="value" [class.is-active]="model.active">
        {{
          (model.active ? 'organization.enabled' : 'organization.disabled')
            | cxTranslate
>>>>>>> 289cbbbc
        }}
      </span>
    </div>

    <div class="property" *ngIf="model.approvalProcess?.name">
      <label>{{ 'unit.approvalProcess' | cxTranslate }}</label>
      <span class="value">
        {{ model.approvalProcess?.name }}
      </span>
    </div>

    <div class="property" *ngIf="model.parentOrgUnit">
      <label>{{ 'unit.parentUnit' | cxTranslate }}</label>
      <a
        class="value"
        [routerLink]="
          {
            cxRoute: 'orgUnitDetails',
            params: model.parentOrgUnit
          } | cxUrl
        "
      >
        {{ model.parentOrgUnit?.name }}
      </a>
    </div>
  </section>

  <section main class="link-list">
    <a
      class="link"
      [routerLink]="{ cxRoute: 'orgUnitChildren', params: model } | cxUrl"
      routerLinkActive="is-current"
    >
      {{ 'unit.links.units' | cxTranslate }}
    </a>
    <a
      class="link"
      [routerLink]="{ cxRoute: 'orgUnitUsers', params: model } | cxUrl"
      routerLinkActive="is-current"
    >
      {{ 'unit.links.users' | cxTranslate }}
    </a>
    <a
      class="link"
      [routerLink]="{ cxRoute: 'orgUnitApprovers', params: model } | cxUrl"
      routerLinkActive="is-current"
    >
      {{ 'unit.links.approvers' | cxTranslate }}
    </a>
    <a
      class="link"
      [routerLink]="
        { cxRoute: 'orgUnitManageAddresses', params: model } | cxUrl
      "
      routerLinkActive="is-current"
    >
      {{ 'unit.links.shippingAddresses' | cxTranslate }}
    </a>
    <a
      class="link"
      [routerLink]="{ cxRoute: 'orgUnitCostCenters', params: model } | cxUrl"
      routerLinkActive="is-current"
    >
      {{ 'unit.links.costCenters' | cxTranslate }}
    </a>
  </section>
</cx-organization-card><|MERGE_RESOLUTION|>--- conflicted
+++ resolved
@@ -31,19 +31,12 @@
     </div>
 
     <div class="property">
-<<<<<<< HEAD
-      <label>{{ 'unit.active' | cxTranslate }}</label>
-      <span class="value" [class.is-active]="model.active">
-        {{
-        (model.active ? 'organization.enabled' : 'organization.disabled')
-          | cxTranslate
-=======
       <label>{{ 'organization.active' | cxTranslate }}</label>
       <span class="value" [class.is-active]="model.active">
         {{
           (model.active ? 'organization.enabled' : 'organization.disabled')
             | cxTranslate
->>>>>>> 289cbbbc
+
         }}
       </span>
     </div>
