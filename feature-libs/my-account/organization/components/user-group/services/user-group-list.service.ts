--- conflicted
+++ resolved
@@ -45,17 +45,10 @@
   protected load(
     pagination: PaginationModel
   ): Observable<EntitiesModel<UserGroupModel>> {
-<<<<<<< HEAD
-    return this.userGroupService
-      .getList(pagination)
-      .pipe(map((raw) => this.convertUserGroups(raw)));
-=======
-    const paginationConfig = structure.options?.pagination;
-    return this.userGroupService.getList(paginationConfig).pipe(
+    return this.userGroupService.getList(pagination).pipe(
       filter((list) => Boolean(list)),
       map((raw) => this.convertUserGroups(raw))
     );
->>>>>>> 7a590dce
   }
 
   /**
