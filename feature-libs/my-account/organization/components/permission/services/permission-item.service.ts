import { Injectable } from '@angular/core';
<<<<<<< HEAD
import { Permission, RoutingService } from '@spartacus/core';
import { PermissionService } from '@spartacus/my-account/organization/core';
=======
import { RoutingService } from '@spartacus/core';
import {
  Budget,
  Permission,
  PermissionService,
} from '@spartacus/my-account/organization/core';
>>>>>>> 6ef40012
import { Observable } from 'rxjs';
import { OrganizationItemService } from '../../shared/organization-item.service';
import { PermissionFormService } from '../form/permission-form.service';
import { CurrentPermissionService } from './current-permission.service';
import { ItemInfo } from '../../../core/model/LoadStatus';

@Injectable({
  providedIn: 'root',
})
export class PermissionItemService extends OrganizationItemService<Permission> {
  constructor(
    protected currentItemService: CurrentPermissionService,
    protected routingService: RoutingService,
    protected formService: PermissionFormService,
    protected permissionService: PermissionService
  ) {
    super(currentItemService, routingService, formService);
  }

  load(code: string): Observable<Permission> {
    this.permissionService.loadPermission(code);
    return this.permissionService.get(code);
  }

  update(code, value: Permission): Observable<ItemInfo<Permission>> {
    this.permissionService.update(code, value);
    return this.permissionService.getLoadingStatus(code);
  }

  protected create(value: Permission) {
    this.permissionService.create(value);
  }

  protected getDetailsRoute(): string {
    return 'permissionDetails';
  }
}<|MERGE_RESOLUTION|>--- conflicted
+++ resolved
@@ -1,15 +1,9 @@
 import { Injectable } from '@angular/core';
-<<<<<<< HEAD
-import { Permission, RoutingService } from '@spartacus/core';
-import { PermissionService } from '@spartacus/my-account/organization/core';
-=======
 import { RoutingService } from '@spartacus/core';
 import {
-  Budget,
   Permission,
   PermissionService,
 } from '@spartacus/my-account/organization/core';
->>>>>>> 6ef40012
 import { Observable } from 'rxjs';
 import { OrganizationItemService } from '../../shared/organization-item.service';
 import { PermissionFormService } from '../form/permission-form.service';
