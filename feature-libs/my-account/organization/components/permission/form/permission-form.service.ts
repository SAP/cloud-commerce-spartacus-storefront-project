--- conflicted
+++ resolved
@@ -1,6 +1,7 @@
 import { Injectable, OnDestroy } from '@angular/core';
 import { FormControl, FormGroup, Validators } from '@angular/forms';
 import { Permission } from '@spartacus/core';
+import { CustomFormValidators } from '@spartacus/storefront';
 import { Subscription } from 'rxjs';
 import { distinctUntilChanged, filter } from 'rxjs/operators';
 import { OrganizationFormService } from '../../shared/organization-form/organization-form.service';
@@ -17,7 +18,6 @@
   implements OnDestroy {
   protected subscription = new Subscription();
 
-<<<<<<< HEAD
   /**
    * @override
    * Builds a generic sub form for permissions and amends the form
@@ -25,9 +25,6 @@
    */
   protected build() {
     const form = new FormGroup({});
-    form.setControl('code', new FormControl('', Validators.required));
-=======
-  protected build(form: FormGroup) {
     form.setControl(
       'code',
       new FormControl('', [
@@ -35,7 +32,6 @@
         CustomFormValidators.noSpecialCharacters,
       ])
     );
->>>>>>> a34a7255
     form.setControl(
       'orgUnit',
       new FormGroup({
