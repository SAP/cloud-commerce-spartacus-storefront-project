--- conflicted
+++ resolved
@@ -1,8 +1,4 @@
 export * from './details/index';
-<<<<<<< HEAD
 export * from './form/index';
-export * from './services/index';
-=======
-export * from './current-permission.service';
 export * from './guards/index';
->>>>>>> a34a7255
+export * from './services/index';