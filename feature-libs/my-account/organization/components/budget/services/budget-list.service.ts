import { Injectable } from '@angular/core';
import { EntitiesModel, PaginationModel } from '@spartacus/core';
import { Budget, BudgetService } from '@spartacus/my-account/organization/core';
import { TableService } from '@spartacus/storefront';
import { Observable } from 'rxjs';
import { filter, map } from 'rxjs/operators';
import { OrganizationListService } from '../../shared/organization-list/organization-list.service';
import { OrganizationTableType } from '../../shared/organization.model';

/**
 * Service to populate Budget data to `Table` data. Budget
 * data is driven by the table configuration, using the `OrganizationTables.BUDGET`.
 */
@Injectable({
  providedIn: 'root',
})
export class BudgetListService extends OrganizationListService<Budget> {
  protected tableType = OrganizationTableType.BUDGET;

  constructor(
    protected tableService: TableService,
    protected budgetService: BudgetService
  ) {
    super(tableService);
  }

  protected load(
    pagination: PaginationModel,
    _params?
  ): Observable<EntitiesModel<Budget>> {
<<<<<<< HEAD
    return this.budgetService
      .getList(pagination)
      .pipe(map((raw) => this.convertBudgets(raw)));
=======
    const paginationConfig = structure.options?.pagination;
    return this.budgetService.getList(paginationConfig).pipe(
      filter((list) => Boolean(list)),
      map((raw) => this.convertBudgets(raw))
    );
>>>>>>> 7a590dce
  }

  /**
   * Populates budget data to a convenient table data model, so that we
   * can skip specific conversion in the view logic where possible.
   */
  protected convertBudgets({
    pagination,
    sorts,
    values,
  }: EntitiesModel<Budget>): EntitiesModel<Budget> {
    const budgetModels: EntitiesModel<Budget> = {
      pagination,
      sorts,
      values: values.map((value: any) => ({
        ...value,
        currency: value.currency?.isocode,
        unit: value.orgUnit,
      })),
    };
    return budgetModels;
  }
}<|MERGE_RESOLUTION|>--- conflicted
+++ resolved
@@ -25,20 +25,12 @@
   }
 
   protected load(
-    pagination: PaginationModel,
-    _params?
+    pagination: PaginationModel
   ): Observable<EntitiesModel<Budget>> {
-<<<<<<< HEAD
-    return this.budgetService
-      .getList(pagination)
-      .pipe(map((raw) => this.convertBudgets(raw)));
-=======
-    const paginationConfig = structure.options?.pagination;
-    return this.budgetService.getList(paginationConfig).pipe(
+    return this.budgetService.getList(pagination).pipe(
       filter((list) => Boolean(list)),
       map((raw) => this.convertBudgets(raw))
     );
->>>>>>> 7a590dce
   }
 
   /**
