import { Injectable } from '@angular/core';
import { FormControl, FormGroup, Validators } from '@angular/forms';
import { Budget } from '@spartacus/my-account/organization/core';
import { OrganizationFormService } from '../../shared/organization-form/organization-form.service';

@Injectable({
  providedIn: 'root',
})
export class BudgetFormService extends OrganizationFormService<Budget> {
  protected build() {
    const form = new FormGroup({});
<<<<<<< HEAD
    form.setControl('code', new FormControl('', Validators.required));
=======
    this.build(form);
    if (model) {
      form.patchValue(model);
    }
    return form;
  }

  protected build(form: FormGroup) {
    form.setControl(
      'code',
      new FormControl('', [
        Validators.required,
        CustomFormValidators.noSpecialCharacters,
      ])
    );
>>>>>>> a34a7255
    form.setControl('name', new FormControl('', Validators.required));
    form.setControl('startDate', new FormControl('', Validators.required));
    form.setControl('endDate', new FormControl('', Validators.required));
    form.setControl('budget', new FormControl('', Validators.required));

    form.setControl(
      'currency',
      new FormGroup({
        isocode: new FormControl(undefined, Validators.required),
      })
    );
    form.setControl(
      'orgUnit',
      new FormGroup({
        uid: new FormControl(undefined, Validators.required),
      })
    );
    this.form = form;
  }
}<|MERGE_RESOLUTION|>--- conflicted
+++ resolved
@@ -1,6 +1,7 @@
 import { Injectable } from '@angular/core';
 import { FormControl, FormGroup, Validators } from '@angular/forms';
 import { Budget } from '@spartacus/my-account/organization/core';
+import { CustomFormValidators } from '@spartacus/storefront';
 import { OrganizationFormService } from '../../shared/organization-form/organization-form.service';
 
 @Injectable({
@@ -9,17 +10,6 @@
 export class BudgetFormService extends OrganizationFormService<Budget> {
   protected build() {
     const form = new FormGroup({});
-<<<<<<< HEAD
-    form.setControl('code', new FormControl('', Validators.required));
-=======
-    this.build(form);
-    if (model) {
-      form.patchValue(model);
-    }
-    return form;
-  }
-
-  protected build(form: FormGroup) {
     form.setControl(
       'code',
       new FormControl('', [
@@ -27,7 +17,6 @@
         CustomFormValidators.noSpecialCharacters,
       ])
     );
->>>>>>> a34a7255
     form.setControl('name', new FormControl('', Validators.required));
     form.setControl('startDate', new FormControl('', Validators.required));
     form.setControl('endDate', new FormControl('', Validators.required));
