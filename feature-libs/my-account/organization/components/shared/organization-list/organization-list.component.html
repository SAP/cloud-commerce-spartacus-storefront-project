--- conflicted
+++ resolved
@@ -26,15 +26,10 @@
             </ng-option>
           </ng-select>
 
-<<<<<<< HEAD
           <ng-content select="[actions]"></ng-content>
 
-          <button
-            class="button primary"
-=======
           <a
             class="button primary create"
->>>>>>> 39dfdc8f
             [routerLink]="
               { cxRoute: dataTable.structure.type + 'Create' } | cxUrl
             "
