import { CommonModule } from '@angular/common';
import { Component, EventEmitter, Input, Output } from '@angular/core';
import { ComponentFixture, TestBed } from '@angular/core/testing';
import { FormsModule } from '@angular/forms';
import { By } from '@angular/platform-browser';
import { RouterTestingModule } from '@angular/router/testing';
import { NgSelectModule } from '@ng-select/ng-select';
import { EntitiesModel, I18nTestingModule } from '@spartacus/core';
import { Table } from '@spartacus/storefront';
import { UrlTestingModule } from 'projects/core/src/routing/configurable-routes/url-translation/testing/url-testing.module';
import { IconTestingModule } from 'projects/storefrontlib/src/cms-components/misc/icon/testing/icon-testing.module';
import { KeyboardFocusTestingModule } from 'projects/storefrontlib/src/layout/a11y/keyboard-focus/focus-testing.module';
import { PaginationTestingModule } from 'projects/storefrontlib/src/shared/components/list-navigation/pagination/testing/pagination-testing.module';
import { SplitViewTestingModule } from 'projects/storefrontlib/src/shared/components/split-view/testing/spit-view-testing.module';
import { of } from 'rxjs';
import { OrganizationItemService } from '../organization-item.service';
import { OrganizationListComponent } from './organization-list.component';
import { OrganizationListService } from './organization-list.service';
import createSpy = jasmine.createSpy;

interface Mock {
  code: string;
}

const mockList: EntitiesModel<Mock> = {
  values: [
    {
      code: 'c1',
    },
    {
      code: 'c2',
    },
  ],
<<<<<<< HEAD
  pagination: {
    totalPages: 1,
    totalResults: 1,
    sort: 'byCode',
    currentPage: 0,
  },
  structure: { type: 'MockTable' },
=======
  pagination: { totalPages: 1, totalResults: 1, sort: 'byCode' },
>>>>>>> 3f48fe5d
};

const mockEmptyList: EntitiesModel<Mock> = {
  values: [],
};

class MockBaseOrganizationListService {
  view = createSpy('view');
  sort = createSpy('sort');
  getData() {
    return of();
  }
  getStructure() {
    return of({});
  }
  key() {
    return 'code';
  }
  hasGhostData() {
    return false;
  }
}

class MockOrganizationItemService {
  key$ = of();
  launchDetails = createSpy('launchDetails');
}

@Component({
  selector: 'cx-table',
  template: '',
})
class MockTableComponent {
  @Input() data;
  @Input() structure;
  @Input() currentItem;
  @Output() launch = new EventEmitter();
}

@Component({
  templateUrl: './organization-list.component.html',
})
class MockListComponent extends OrganizationListComponent<Mock> {
  constructor(
    protected baseOrganizationListService: OrganizationListService<Mock>,
    protected organizationItemService: OrganizationItemService<Mock>
  ) {
    super(baseOrganizationListService, organizationItemService);
  }
}

describe('OrganizationListComponent', () => {
  let component: MockListComponent;
  let fixture: ComponentFixture<MockListComponent>;
  let service: OrganizationListService<Mock>;
  let itemService: OrganizationItemService<any>;

  beforeEach(() => {
    TestBed.configureTestingModule({
      imports: [
        CommonModule,
        RouterTestingModule,
        I18nTestingModule,
        UrlTestingModule,
        SplitViewTestingModule,
        PaginationTestingModule,
        IconTestingModule,
        NgSelectModule,
        FormsModule,
        KeyboardFocusTestingModule,
      ],
      declarations: [MockListComponent, MockTableComponent],
      providers: [
        {
          provide: OrganizationListService,
          useClass: MockBaseOrganizationListService,
        },
        {
          provide: OrganizationItemService,
          useClass: MockOrganizationItemService,
        },
      ],
    }).compileComponents();

    service = TestBed.inject(OrganizationListService);
    itemService = TestBed.inject(OrganizationItemService);
  });

  describe('with table data', () => {
    beforeEach(() => {
      spyOn(service, 'getData').and.returnValue(of(mockList));
      fixture = TestBed.createComponent(MockListComponent);
      component = fixture.componentInstance;
      fixture.detectChanges();
    });

    it('should create', () => {
      expect(component).toBeTruthy();
    });

    it('should resolve get property', () => {
      spyOn(service, 'key').and.callThrough();
      const key = component.key;
      expect(service.key).toHaveBeenCalled();
      expect(key).toEqual('code');
    });

    it('should return list count', () => {
      const count = component.getListCount({
        pagination: { totalResults: 5 },
      } as Table);
      expect(count).toEqual(5);
    });

    it('should delegate browsing to service.view', () => {
      component.browse({ currentPage: 3 }, 7);
      expect(service.view).toHaveBeenCalledWith({ currentPage: 3 }, 7);
    });

    it('should delegate launch to service.launch', () => {
      component.launchItem(mockList.values[0]);
      expect(itemService.launchDetails).toHaveBeenCalledWith(
        mockList.values[0]
      );
    });

    it('should delegate sorting to service.sort', () => {
      component.sortCode = 'sortCode';
      component.sort({ sort: 'previousSortCode', currentPage: 3 });
      expect(service.sort).toHaveBeenCalledWith({
        sort: 'sortCode',
        currentPage: 3,
      });
    });

    describe('UI', () => {
      it('should have cx-table element', () => {
        const el = fixture.debugElement.query(By.css('cx-table'));
        expect(el).toBeTruthy();
      });

      it('should have cx-pagination element', () => {
        const el = fixture.debugElement.query(By.css('cx-pagination'));
        expect(el).toBeTruthy();
      });

      it('should not show is-empty message', () => {
        const el = fixture.debugElement.query(By.css('p.is-empty'));
        expect(el).toBeFalsy();
      });
    });
  });

  describe('without table data', () => {
    beforeEach(() => {
      spyOn(service, 'getData').and.returnValue(of(mockEmptyList));
      fixture = TestBed.createComponent(MockListComponent);
      component = fixture.componentInstance;
      fixture.detectChanges();
    });

    it('should not have cx-table element', () => {
      const el = fixture.debugElement.query(By.css('cx-table'));
      expect(el).toBeFalsy();
    });

    it('should show is-empty message', () => {
      const el = fixture.debugElement.query(By.css('p.is-empty'));
      expect(el).toBeTruthy();
    });
  });
});<|MERGE_RESOLUTION|>--- conflicted
+++ resolved
@@ -31,7 +31,6 @@
       code: 'c2',
     },
   ],
-<<<<<<< HEAD
   pagination: {
     totalPages: 1,
     totalResults: 1,
@@ -39,9 +38,6 @@
     currentPage: 0,
   },
   structure: { type: 'MockTable' },
-=======
-  pagination: { totalPages: 1, totalResults: 1, sort: 'byCode' },
->>>>>>> 3f48fe5d
 };
 
 const mockEmptyList: EntitiesModel<Mock> = {
