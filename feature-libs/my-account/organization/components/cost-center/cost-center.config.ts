--- conflicted
+++ resolved
@@ -4,7 +4,6 @@
   ParamsMapping,
   RoutingConfig,
 } from '@spartacus/core';
-<<<<<<< HEAD
 import { TableConfig } from '@spartacus/storefront';
 import { MAX_OCC_INTEGER_VALUE, ROUTE_PARAMS } from '../constants';
 import { OrganizationItemService } from '../shared/organization-item.service';
@@ -14,32 +13,15 @@
 import { ActiveLinkCellComponent } from '../shared/organization-table/active-link/active-link-cell.component';
 import { StatusCellComponent } from '../shared/organization-table/status/status-cell.component';
 import { UnitCellComponent } from '../shared/organization-table/unit/unit-cell.component';
-=======
-import { AdminGuard } from '@spartacus/my-account/organization/core';
-import {
-  BREAKPOINT,
-  SplitViewDeactivateGuard,
-  TableConfig,
-} from '@spartacus/storefront';
-import { ROUTE_PARAMS } from '../constants';
->>>>>>> a34a7255
 import { OrganizationTableType } from '../shared/organization.model';
 import { CostCenterBudgetListComponent } from './budgets';
 import { CostCenterAssignedBudgetListComponent } from './budgets/assigned/cost-center-assigned-budget-list.component';
 import { CostCenterDetailsComponent } from './details/cost-center-details.component';
-<<<<<<< HEAD
 import { CostCenterFormComponent } from './form/cost-center-form.component';
+import { ActiveCostCenterGuard } from './guards/active-cost-center.guard';
+import { ExistCostCenterGuard } from './guards/exist-cost-center.guard';
 import { CostCenterItemService } from './services/cost-center-item.service';
 import { CostCenterListService } from './services/cost-center-list.service';
-=======
-import { CostCenterEditComponent } from './edit/cost-center-edit.component';
-import { ActiveCostCenterGuard } from './guards/active-cost-center.guard';
-import { ExistCostCenterGuard } from './guards/exist-cost-center.guard';
-import { CostCenterListComponent } from './list/cost-center-list.component';
-
-// TODO:#my-account-architecture - Number.MAX_VALUE?
-const MAX_OCC_INTEGER_VALUE = 2147483647;
->>>>>>> a34a7255
 
 const listPath = `organization/cost-centers/:${ROUTE_PARAMS.costCenterCode}`;
 const paramsMapping: ParamsMapping = {
@@ -94,11 +76,7 @@
         {
           path: `:${ROUTE_PARAMS.costCenterCode}`,
           component: CostCenterDetailsComponent,
-<<<<<<< HEAD
-=======
           canActivate: [ExistCostCenterGuard],
-          canDeactivate: [SplitViewDeactivateGuard],
->>>>>>> a34a7255
           children: [
             {
               path: 'budgets',
@@ -112,12 +90,8 @@
         },
         {
           path: `:${ROUTE_PARAMS.costCenterCode}/edit`,
-<<<<<<< HEAD
           component: CostCenterFormComponent,
-=======
-          component: CostCenterEditComponent,
           canActivate: [ActiveCostCenterGuard],
->>>>>>> a34a7255
         },
       ],
       guards: [AuthGuard],
