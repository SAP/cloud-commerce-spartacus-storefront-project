--- conflicted
+++ resolved
@@ -38,13 +38,8 @@
     "@angular/router": "^10.1.0",
     "@angular-devkit/schematics": "^10.1.0",
     "rxjs": "^6.6.0",
-<<<<<<< HEAD
-    "@spartacus/core": "3.0.0-next.3",
-    "@spartacus/storefront": "3.0.0-next.3",
-    "@spartacus/schematics": "3.0.0-next.3"
-=======
     "@spartacus/core": "3.0.0-next.4",
-    "@spartacus/storefront": "3.0.0-next.4"
->>>>>>> 107269dc
+    "@spartacus/storefront": "3.0.0-next.4",
+    "@spartacus/schematics": "3.0.0-next.4"
   }
 }