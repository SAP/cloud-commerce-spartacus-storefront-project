--- conflicted
+++ resolved
@@ -16,11 +16,8 @@
       [COMMERCE_QUOTES_FEATURE]: {
         cmsComponents: [
           'AccountMyQuotesComponent',
-<<<<<<< HEAD
           'CommerceQuotesRequestComponent',
-=======
           'CommerceQuotesDetailsOverviewComponent',
->>>>>>> 7f7438f6
         ],
       },
     },
@@ -35,11 +32,7 @@
         paths: ['my-account/quotes'],
       },
       quoteDetails: {
-<<<<<<< HEAD
-        paths: ['my-account/quotes/:quoteId'],
-=======
         paths: ['my-account/quote/:quoteId'],
->>>>>>> 7f7438f6
         paramsMapping: { quoteId: 'quoteId' },
       },
       quoteEdit: {
