--- conflicted
+++ resolved
@@ -1,9 +1,5 @@
 export * from './feature-name';
 export * from './commerce-quotes-root.module';
 export * from './model/index';
-<<<<<<< HEAD
 export * from './facade/index';
-=======
-export * from './facade/index';
-export * from './events/index';
->>>>>>> 22604925
+export * from './events/index';