export const commerceQuotes = {
  commerceQuotes: {
    list: {
      header: 'My Quotes',
      name: 'Name',
      updated: 'Updated',
      sortBy: 'Sort by',
      sortOrders: 'Sort orders',
      empty: 'Quote list is empty',
    },
    states: {
      BUYER_DRAFT: 'Draft',
      BUYER_SUBMITTED: 'Submitted',
      BUYER_ACCEPTED: 'Accepted',
      BUYER_APPROVED: 'Approved',
      BUYER_REJECTED: 'Rejected',
      BUYER_OFFER: 'Vendor Quote',
      BUYER_ORDERED: 'Ordered',
      SELLER_DRAFT: 'Draft',
      SELLER_REQUEST: 'Requested',
      SELLER_SUBMITTED: 'Submitted',
      SELLERAPPROVER_PENDING: 'Pending Approval',
      SELLERAPPROVER_APPROVED: 'Approved',
      SELLERAPPROVER_REJECTED: 'Rejected',
      CANCELLED: 'Cancelled',
      EXPIRED: 'Expired',
    },
    commons: {
      id: 'Quote ID',
      status: 'Status',
      creationSuccess: 'Quote #{{ code }} created successfully',
    },
    details: {
      code: 'Quote ID',
      created: 'Created',
      lastUpdated: 'Last Updated',
      estimatedTotal: 'Estimated Total',
      description: 'Description',
      expiryDate: 'Expiry Date',
    },
<<<<<<< HEAD
    links: {
      newCart: 'New Cart',
      quotes: 'Quotes',
=======
    requestDialog: {
      requestQuote: 'Request a Quote',
      title: 'Request Quote',
      continueToEdit: 'Continue to Edit',
      form: {
        name: {
          label: 'Quote name',
          placeholder: 'Enter name',
        },
        description: {
          label: 'Description (Optional)',
          placeholder: 'Enter description',
        },
        comment: {
          label: 'Add a Comment',
          placeholder: 'Add comment',
        },
        request: 'Request quote',
        continueToEdit: 'Continue to Edit',
        note: 'Please Note:',
        requestSubmitNote:
          'Once a request for quote is submitted it cannot be modified.',
      },
>>>>>>> 09385c1a
    },
  },
};<|MERGE_RESOLUTION|>--- conflicted
+++ resolved
@@ -38,11 +38,11 @@
       description: 'Description',
       expiryDate: 'Expiry Date',
     },
-<<<<<<< HEAD
+
     links: {
       newCart: 'New Cart',
       quotes: 'Quotes',
-=======
+},
     requestDialog: {
       requestQuote: 'Request a Quote',
       title: 'Request Quote',
@@ -66,7 +66,7 @@
         requestSubmitNote:
           'Once a request for quote is submitted it cannot be modified.',
       },
->>>>>>> 09385c1a
+
     },
   },
 };