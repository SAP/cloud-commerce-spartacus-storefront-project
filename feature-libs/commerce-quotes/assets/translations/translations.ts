--- conflicted
+++ resolved
@@ -6,13 +6,5 @@
 };
 
 export const commerceQuotesTranslationChunksConfig: TranslationChunksConfig = {
-<<<<<<< HEAD
-  commerceQuotes: [
-    'commerceQuotesList',
-    'commerceQuotesStates',
-    'requestDialog',
-  ],
-=======
   commerceQuotes: ['commerceQuotes'],
->>>>>>> 7f7438f6
 };