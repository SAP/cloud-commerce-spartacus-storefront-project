--- conflicted
+++ resolved
@@ -1,51 +1,19 @@
-import { NgModule } from '@angular/core';
-<<<<<<< HEAD
-import { RouterModule } from '@angular/router';
-import {
-  I18nModule,
-  UrlModule,
-  provideDefaultConfig,
-  CmsConfig,
-  AuthGuard,
-} from '@spartacus/core';
-import { ListNavigationModule, ViewConfig } from '@spartacus/storefront';
-import { CommerceQuotesListComponent } from './commerce-quotes-list/commerce-quotes-list.component';
+import { ListNavigationModule } from '@spartacus/storefront';
+import { CommerceQuotesListModule } from './commerce-quotes-list/commerce-quotes-list.module';
+import { CommerceQuotesDetailsOverviewModule } from './details/overview/commerce-quotes-details-overview.module';
 import { CommerceQuotesRequestQuoteButtonModule } from './commerce-quotes-request-quote-button/commerce-quotes-request-quote-button.module';
 import { CommerceQuotesRequestQuoteDialogModule } from './commerce-quotes-request-quote-dialog/commerce-quotes-request-quote-dialog.module';
+import { CommonModule } from '@angular/common';
+import { NgModule } from '@angular/core';
 
 @NgModule({
   imports: [
     CommonModule,
+    CommerceQuotesListModule,
+    CommerceQuotesDetailsOverviewModule,
     CommerceQuotesRequestQuoteButtonModule,
     CommerceQuotesRequestQuoteDialogModule,
-    I18nModule,
-    UrlModule,
-    RouterModule,
     ListNavigationModule,
   ],
-  providers: [
-    provideDefaultConfig(<ViewConfig>{
-      view: {
-        defaultPageSize: 5,
-      },
-    }),
-    provideDefaultConfig(<CmsConfig>{
-      cmsComponents: {
-        AccountMyQuotesComponent: {
-          component: CommerceQuotesListComponent,
-          guards: [AuthGuard],
-        },
-      },
-    }),
-  ],
-  declarations: [CommerceQuotesListComponent],
-  exports: [CommerceQuotesListComponent],
-=======
-import { CommerceQuotesListModule } from './commerce-quotes-list/commerce-quotes-list.module';
-import { CommerceQuotesDetailsOverviewModule } from './details/overview/commerce-quotes-details-overview.module';
-
-@NgModule({
-  imports: [CommerceQuotesListModule, CommerceQuotesDetailsOverviewModule],
->>>>>>> 7f7438f6
 })
 export class CommerceQuotesComponentsModule {}