--- conflicted
+++ resolved
@@ -8,10 +8,8 @@
 
 - `@spartacus/organization/administration` is a package that contains various organization administration related features (eg. units, budgets, approvers management, etc.).
 - `@spartacus/organization/order-approval` is a package that adds order approval dashboard feature.
-<<<<<<< HEAD
 - `@spartacus/organization/user-registration` is a package that adds registration for organization users.
-=======
 - `@spartacus/organization/account-summary` is a package that contains account summaries feature.
->>>>>>> bbe50b7c
+
 
 For more information about Spartacus, see [Spartacus](https://github.com/SAP/spartacus).