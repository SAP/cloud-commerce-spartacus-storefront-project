--- conflicted
+++ resolved
@@ -8,10 +8,7 @@
 
 - `@spartacus/organization/administration` is a package that contains various organization administration related features (eg. units, budgets, approvers management, etc.).
 - `@spartacus/organization/order-approval` is a package that adds order approval dashboard feature.
-<<<<<<< HEAD
+- `@spartacus/organization/account-summary` is a package that contains account summaries feature.
 - `@spartacus/organization/unit-order` is a package that adds unit level orders feature.
-=======
-- `@spartacus/organization/account-summary` is a package that contains account summaries feature.
 
->>>>>>> c601425f
-For more information about Spartacus, see [Spartacus](https://github.com/SAP/spartacus).+- For more information about Spartacus, see [Spartacus](https://github.com/SAP/spartacus).