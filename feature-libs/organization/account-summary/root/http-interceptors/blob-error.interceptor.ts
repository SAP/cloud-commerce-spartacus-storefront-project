--- conflicted
+++ resolved
@@ -11,14 +11,10 @@
   HttpInterceptor,
   HttpRequest,
 } from '@angular/common/http';
-import { inject, Injectable } from '@angular/core';
+import { Injectable, inject } from '@angular/core';
+import { WindowRef } from '@spartacus/core';
 import { FileReaderService } from '@spartacus/storefront';
-import { WindowRef } from '@spartacus/core';
-<<<<<<< HEAD
 import { Observable } from 'rxjs';
-=======
-import { Observable, throwError } from 'rxjs';
->>>>>>> e50e64ab
 import { catchError, switchMap } from 'rxjs/operators';
 
 @Injectable({
