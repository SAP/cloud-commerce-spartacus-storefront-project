--- conflicted
+++ resolved
@@ -13,12 +13,8 @@
 } from '@angular/common/http';
 import { inject, Injectable } from '@angular/core';
 import { FileReaderService } from '@spartacus/storefront';
-<<<<<<< HEAD
+import { WindowRef } from '@spartacus/core';
 import { Observable } from 'rxjs';
-=======
-import { WindowRef } from '@spartacus/core';
-import { Observable, throwError } from 'rxjs';
->>>>>>> e50e64ab
 import { catchError, switchMap } from 'rxjs/operators';
 
 @Injectable({
