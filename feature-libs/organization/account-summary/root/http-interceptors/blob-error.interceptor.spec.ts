/*
 * SPDX-FileCopyrightText: 2023 SAP Spartacus team <spartacus-team@sap.com>
 *
 * SPDX-License-Identifier: Apache-2.0
 */

<<<<<<< HEAD
import { HTTP_INTERCEPTORS, HttpClient } from '@angular/common/http';
=======
import {
  HttpClient,
  HTTP_INTERCEPTORS,
  HttpErrorResponse,
} from '@angular/common/http';
>>>>>>> 56045803
import {
  HttpClientTestingModule,
  HttpTestingController,
  TestRequest,
} from '@angular/common/http/testing';
import { TestBed } from '@angular/core/testing';
import { FileReaderService } from '@spartacus/storefront';
import { take } from 'rxjs/operators';
import { BlobErrorInterceptor } from './blob-error.interceptor';
import { WindowRef } from '@spartacus/core';

const errors = JSON.stringify({
  errors: [{ type: 'InvalidTokenError' }],
});

const error = new Blob([errors], {
  type: 'application/json',
});

describe('BlobErrorInterceptor', () => {
  let httpMock: HttpTestingController;
  let http: HttpClient;
  let windowRef: WindowRef;

  beforeEach(() => {
    TestBed.configureTestingModule({
      imports: [HttpClientTestingModule],
      providers: [
        FileReaderService,
        {
          provide: HTTP_INTERCEPTORS,
          useClass: BlobErrorInterceptor,
          multi: true,
        },
      ],
    });

    httpMock = TestBed.inject(HttpTestingController);
    http = TestBed.inject(HttpClient);
    windowRef = TestBed.inject(WindowRef);
  });

<<<<<<< HEAD
  it(`Should extract json from errors wrapped in blob`, (done) => {
    spyOn(windowRef, 'isBrowser').and.returnValue(true);

=======
  it(`Should extract JSON from errors wrapped in blob`, (done: DoneFn) => {
>>>>>>> 56045803
    http
      .get('/occ', { responseType: 'blob' as 'json' })
      .pipe(take(1))
      .subscribe({
        error: (err: HttpErrorResponse) => {
          expect(err.status).toEqual(401);
          expect(err.error.errors[0].type).toEqual('InvalidTokenError');
          done();
        },
      });

    const mockReq: TestRequest = httpMock.expectOne((req) => {
      return req.method === 'GET' && req.url === '/occ';
    });

<<<<<<< HEAD
    mockReq.flush(error, {
=======
    const errors = { errors: [{ type: 'InvalidTokenError' }] };
    const errorBlob = new Blob([JSON.stringify(errors)], {
      type: 'application/json',
    });

    mockReq.flush(errorBlob, {
>>>>>>> 56045803
      status: 401,
      statusText: 'Unauthorized',
    });

    expect(windowRef.isBrowser).toHaveBeenCalled();
    done();
  });

  it(`Should extract json from errors wrapped in blob`, (done) => {
    spyOn(windowRef, 'isBrowser').and.returnValue(false);

    http
      .get('/occ', { responseType: 'blob' as 'json' })
      .pipe(take(1))
      .subscribe();

    const mockReq: TestRequest = httpMock.expectOne((req) => {
      return req.method === 'GET' && req.url === '/occ';
    });

    mockReq.flush(error);

    expect(windowRef.isBrowser).not.toHaveBeenCalled();
    done();
  });
});<|MERGE_RESOLUTION|>--- conflicted
+++ resolved
@@ -4,15 +4,7 @@
  * SPDX-License-Identifier: Apache-2.0
  */
 
-<<<<<<< HEAD
-import { HTTP_INTERCEPTORS, HttpClient } from '@angular/common/http';
-=======
-import {
-  HttpClient,
-  HTTP_INTERCEPTORS,
-  HttpErrorResponse,
-} from '@angular/common/http';
->>>>>>> 56045803
+import { HTTP_INTERCEPTORS, HttpClient, HttpErrorResponse } from '@angular/common/http';
 import {
   HttpClientTestingModule,
   HttpTestingController,
@@ -55,13 +47,9 @@
     windowRef = TestBed.inject(WindowRef);
   });
 
-<<<<<<< HEAD
   it(`Should extract json from errors wrapped in blob`, (done) => {
     spyOn(windowRef, 'isBrowser').and.returnValue(true);
 
-=======
-  it(`Should extract JSON from errors wrapped in blob`, (done: DoneFn) => {
->>>>>>> 56045803
     http
       .get('/occ', { responseType: 'blob' as 'json' })
       .pipe(take(1))
@@ -69,7 +57,6 @@
         error: (err: HttpErrorResponse) => {
           expect(err.status).toEqual(401);
           expect(err.error.errors[0].type).toEqual('InvalidTokenError');
-          done();
         },
       });
 
@@ -77,16 +64,7 @@
       return req.method === 'GET' && req.url === '/occ';
     });
 
-<<<<<<< HEAD
     mockReq.flush(error, {
-=======
-    const errors = { errors: [{ type: 'InvalidTokenError' }] };
-    const errorBlob = new Blob([JSON.stringify(errors)], {
-      type: 'application/json',
-    });
-
-    mockReq.flush(errorBlob, {
->>>>>>> 56045803
       status: 401,
       statusText: 'Unauthorized',
     });
