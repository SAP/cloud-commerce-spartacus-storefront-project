--- conflicted
+++ resolved
@@ -8,10 +8,7 @@
 import { Injectable, inject } from '@angular/core';
 import {
   ConverterService,
-<<<<<<< HEAD
-=======
   LoggerService,
->>>>>>> ae83fd2d
   OccEndpointsService,
   normalizeHttpError,
 } from '@spartacus/core';
@@ -47,15 +44,9 @@
         this.buildAccountSummaryUrl(userId, orgUnitId)
       )
       .pipe(
-<<<<<<< HEAD
         catchError((error: HttpErrorResponse) => {
-          throw normalizeHttpError(error);
+          throw normalizeHttpError(error, this.logger);
         }),
-=======
-        catchError((error: HttpErrorResponse) =>
-          throwError(normalizeHttpError(error, this.logger))
-        ),
->>>>>>> ae83fd2d
         this.converter.pipeable(ACCOUNT_SUMMARY_NORMALIZER)
       );
   }
@@ -70,15 +61,9 @@
         this.buildDocumentListUrl(userId, orgUnitId, params)
       )
       .pipe(
-<<<<<<< HEAD
         catchError((error: HttpErrorResponse) => {
-          throw normalizeHttpError(error);
+          throw normalizeHttpError(error, this.logger);
         }),
-=======
-        catchError((error: HttpErrorResponse) =>
-          throwError(normalizeHttpError(error, this.logger))
-        ),
->>>>>>> ae83fd2d
         this.converter.pipeable(ACCOUNT_SUMMARY_DOCUMENT_NORMALIZER)
       );
   }
@@ -104,15 +89,9 @@
         options
       )
       .pipe(
-<<<<<<< HEAD
         catchError((error: HttpErrorResponse) => {
-          throw normalizeHttpError(error);
+          throw normalizeHttpError(error, this.logger);
         })
-=======
-        catchError((error: HttpErrorResponse) =>
-          throwError(normalizeHttpError(error, this.logger))
-        )
->>>>>>> ae83fd2d
       );
   }
 
