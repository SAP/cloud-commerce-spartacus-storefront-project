--- conflicted
+++ resolved
@@ -1,309 +1,32 @@
 import { Component, EventEmitter, Input, Output } from '@angular/core';
 import { ComponentFixture, TestBed } from '@angular/core/testing';
 import { By } from '@angular/platform-browser';
-
-import { of, Observable } from 'rxjs';
+import { Observable, of } from 'rxjs';
 import { take } from 'rxjs/operators';
 
 import {
   I18nTestingModule,
   SortModel,
-  TranslationService,
+  TranslationService
 } from '@spartacus/core';
-<<<<<<< HEAD
-import { IconTestingModule } from '@spartacus/storefront';
-=======
+import { FileDownloadService, IconTestingModule } from '@spartacus/storefront';
 import { MockTranslationService } from 'projects/core/src/i18n/testing/mock-translation.service';
+
 import { AccountSummaryDocumentComponent } from './account-summary-document.component';
 
-import { Observable, of } from 'rxjs';
-import { take } from 'rxjs/operators';
-
->>>>>>> 9e648f9a
 import {
   AccountSummaryFacade,
   AccountSummaryList,
   DocumentFields,
   DocumentQueryParams,
   DocumentStatus,
-  FilterByOptions,
+  FilterByOptions
 } from '@spartacus/organization/account-summary/root';
-import { FileDownloadService } from '@spartacus/storefront';
 import createSpy = jasmine.createSpy;
 
+import { mockAccountSummaryList } from '../account-summary-mock-data';
+
 const blob = new Blob();
-
-<<<<<<< HEAD
-import { MockTranslationService } from 'projects/core/src/i18n/testing/mock-translation.service';
-import { AccountSummaryDocumentComponent } from './account-summary-document.component';
-import { mockAccountSummaryList } from '../account-summary-mock-data';
-=======
-const mockAccountSummaryList: AccountSummaryList = {
-  orgDocumentTypes: [
-    {
-      code: 'Purchase Order',
-      name: 'Purchase Order',
-    },
-    {
-      code: 'Invoice',
-      name: 'Invoice',
-    },
-    {
-      code: 'Credit Note',
-      name: 'Credit Note',
-    },
-    {
-      code: 'Debit Note',
-      name: 'Debit Note',
-    },
-    {
-      code: 'Statement',
-      name: 'Statement',
-    },
-  ],
-  orgDocuments: [
-    {
-      amount: 7851558,
-      createdAtDate: '2014-06-10',
-      currency: {
-        active: true,
-        isocode: 'USD',
-        name: 'US Dollar',
-        symbol: '$',
-      },
-      id: 'POCR-0000001',
-      openAmount: 7851558,
-      orgDocumentType: {
-        code: 'Purchase Order',
-        name: 'Purchase Order',
-      },
-      status: DocumentStatus.OPEN,
-    },
-    {
-      amount: 796371,
-      createdAtDate: '2014-06-10',
-      currency: {
-        active: true,
-        isocode: 'USD',
-        name: 'US Dollar',
-        symbol: '$',
-      },
-      dueAtDate: '2014-07-10',
-      id: 'CRNCR-0000001',
-      openAmount: 796371,
-      orgDocumentType: {
-        code: 'Invoice',
-        name: 'Invoice',
-      },
-      status: DocumentStatus.OPEN,
-    },
-    {
-      amount: 3175103,
-      createdAtDate: '2014-06-10',
-      currency: {
-        active: true,
-        isocode: 'USD',
-        name: 'US Dollar',
-        symbol: '$',
-      },
-      id: 'POCR-0000004',
-      openAmount: 3175103,
-      orgDocumentType: {
-        code: 'Purchase Order',
-        name: 'Purchase Order',
-      },
-      status: DocumentStatus.OPEN,
-    },
-    {
-      amount: 5094536,
-      createdAtDate: '2014-06-10',
-      currency: {
-        active: true,
-        isocode: 'USD',
-        name: 'US Dollar',
-        symbol: '$',
-      },
-      id: 'POCR-0000002',
-      openAmount: 5094536,
-      attachments: {
-        id: 'INPG-00100001',
-      },
-      orgDocumentType: {
-        code: 'Purchase Order',
-        name: 'Purchase Order',
-      },
-      status: DocumentStatus.OPEN,
-    },
-    {
-      amount: 8200511,
-      createdAtDate: '2014-06-10',
-      currency: {
-        active: true,
-        isocode: 'USD',
-        name: 'US Dollar',
-        symbol: '$',
-      },
-      id: 'POCR-0000003',
-      openAmount: 8200511,
-      orgDocumentType: {
-        code: 'Purchase Order',
-        name: 'Purchase Order',
-      },
-      status: DocumentStatus.OPEN,
-    },
-    {
-      amount: 6929663,
-      createdAtDate: '2014-06-12',
-      currency: {
-        active: true,
-        isocode: 'USD',
-        name: 'US Dollar',
-        symbol: '$',
-      },
-      id: 'POCR-0000006',
-      openAmount: 6929663,
-      orgDocumentType: {
-        code: 'Purchase Order',
-        name: 'Purchase Order',
-      },
-      status: DocumentStatus.CLOSED,
-    },
-    {
-      amount: 7907774,
-      createdAtDate: '2014-06-12',
-      currency: {
-        active: true,
-        isocode: 'USD',
-        name: 'US Dollar',
-        symbol: '$',
-      },
-      id: 'POCR-0000005',
-      openAmount: 7907774,
-      orgDocumentType: {
-        code: 'Purchase Order',
-        name: 'Purchase Order',
-      },
-      status: DocumentStatus.CLOSED,
-    },
-    {
-      amount: 3754263,
-      createdAtDate: '2014-06-18',
-      currency: {
-        active: true,
-        isocode: 'USD',
-        name: 'US Dollar',
-        symbol: '$',
-      },
-      id: 'POCR-0000009',
-      openAmount: 3754263,
-      orgDocumentType: {
-        code: 'Purchase Order',
-        name: 'Purchase Order',
-      },
-      status: DocumentStatus.OPEN,
-    },
-    {
-      amount: 3893837,
-      createdAtDate: '2014-06-18',
-      currency: {
-        active: true,
-        isocode: 'USD',
-        name: 'US Dollar',
-        symbol: '$',
-      },
-      id: 'POCR-0000010',
-      openAmount: 3893837,
-      orgDocumentType: {
-        code: 'Purchase Order',
-        name: 'Purchase Order',
-      },
-      status: DocumentStatus.OPEN,
-    },
-    {
-      amount: 2537717,
-      createdAtDate: '2014-06-18',
-      currency: {
-        active: true,
-        isocode: 'USD',
-        name: 'US Dollar',
-        symbol: '$',
-      },
-      id: 'POCR-0000011',
-      openAmount: 2537717,
-      orgDocumentType: {
-        code: 'Purchase Order',
-        name: 'Purchase Order',
-      },
-      status: DocumentStatus.OPEN,
-    },
-  ],
-  pagination: {
-    currentPage: 0,
-    pageSize: 10,
-    sort: 'byCreatedAtDateAsc',
-    totalPages: 6,
-    totalResults: 55,
-  },
-  sorts: [
-    {
-      code: 'byCreatedAtDateAsc',
-      selected: true,
-    },
-    {
-      code: 'byCreatedAtDateDesc',
-      selected: false,
-    },
-    {
-      code: 'byDueAtDateAsc',
-      selected: false,
-    },
-    {
-      code: 'byDueAtDateDesc',
-      selected: false,
-    },
-    {
-      code: 'byOriginalAmountAsc',
-      selected: false,
-    },
-    {
-      code: 'byOriginalAmountDesc',
-      selected: false,
-    },
-    {
-      code: 'byOpenAmountAsc',
-      selected: false,
-    },
-    {
-      code: 'byOpenAmountDesc',
-      selected: false,
-    },
-    {
-      code: 'byOrgDocumentTypeAsc',
-      selected: false,
-    },
-    {
-      code: 'byOrgDocumentTypeDesc',
-      selected: false,
-    },
-    {
-      code: 'byStatusAsc',
-      selected: false,
-    },
-    {
-      code: 'byStatusDesc',
-      selected: false,
-    },
-    {
-      code: 'byOrgDocumentIdAsc',
-      selected: false,
-    },
-    {
-      code: 'byOrgDocumentIdDesc',
-      selected: false,
-    },
-  ],
-};
->>>>>>> 9e648f9a
 
 @Component({
   template: '',
@@ -447,7 +170,7 @@
     });
   });
 
-  it('should chagne filters', () => {
+  it('should change filters', () => {
     // Spy functions to ensure new documents are being fetched
     spyOn<any>(component, 'fetchDocuments').and.callThrough();
     spyOn(accountSummaryFacade, 'getDocumentList').and.callThrough();
@@ -509,7 +232,6 @@
     });
   });
 
-<<<<<<< HEAD
   it('Should have table headers', () => {
     const tableElement = fixture.debugElement.query(
       By.css('.cx-account-summary-document-table')
@@ -539,11 +261,11 @@
       'orgAccountSummary.document.status'
     );
     expect(tableHeaders[7].children[0].attributes.title).toEqual(
-      'orgAccountSummary.document.attachment'
-    );
-  });
-
-  it('Should have populated table data', () => {
+      'orgAccountSummary.document.attachments'
+    );
+  });
+
+  fit('Should have populated table data', () => {
     const convertCurrency = (formattedCurrency: string): number =>
       formattedCurrency
         ? Number(formattedCurrency.replace(/[^0-9.-]+/g, ''))
@@ -559,6 +281,8 @@
     const tableRows = tableElement.queryAll(By.css('tr'));
     expect(tableRows?.length).toEqual(10);
 
+    console.log(tableRows);
+
     tableRows?.forEach((row, rowNumber) => {
       const tableCells = row.queryAll(
         By.css('.cx-account-summary-document-value')
@@ -596,10 +320,14 @@
 
       expect(!!tableCells[7].query(By.css('cx-icon'))).toEqual(
         !!mockAccountSummaryList.orgDocuments?.[rowNumber]
-          ?.orgDocumentAttachment
-      );
-    });
-=======
+          ?.attachments
+      );
+
+      console.log('expected', !!tableCells[7].query(By.css('cx-icon')));
+      console.log('actual', !!mockAccountSummaryList.orgDocuments?.[rowNumber]?.attachments);
+    });
+  });
+
   it('should download the attachment file', async () => {
     const document = {
       id: 'documentTestId',
@@ -627,6 +355,5 @@
       fakeUrl,
       document.attachments.id
     );
->>>>>>> 9e648f9a
   });
 });