{
  "extends": "../../tsconfig.json",
  "compilerOptions": {
    "outDir": "../../out-tsc/lib",
    "declarationMap": true,
    "target": "es2015",
    "module": "es2020",
    "moduleResolution": "node",
    "declaration": true,
    "sourceMap": true,
    "inlineSources": true,
    "experimentalDecorators": true,
    "importHelpers": true,
    "strict": false, // TODO: Fix strict errors and remove this option
    "types": [],
    "lib": ["es2020", "dom"],
    "paths": {
      "@spartacus/core": ["dist/core"],
      "@spartacus/order/assets": ["dist/order/assets"],
      "@spartacus/order/components": ["dist/order/components"],
      "@spartacus/order/core": ["dist/order/core"],
      "@spartacus/order": ["dist/order"],
      "@spartacus/order/occ": ["dist/order/occ"],
      "@spartacus/order/root": ["dist/order/root"],
      "@spartacus/storefront": ["dist/storefrontlib"],
      "@spartacus/user/account/assets": ["dist/user/account/assets"],
      "@spartacus/user/account/components": ["dist/user/account/components"],
      "@spartacus/user/account/core": ["dist/user/account/core"],
      "@spartacus/user/account": ["dist/user/account"],
      "@spartacus/user/account/occ": ["dist/user/account/occ"],
      "@spartacus/user/account/root": ["dist/user/account/root"],
      "@spartacus/user": ["dist/user"],
      "@spartacus/user/profile/assets": ["dist/user/profile/assets"],
      "@spartacus/user/profile/components": ["dist/user/profile/components"],
      "@spartacus/user/profile/core": ["dist/user/profile/core"],
      "@spartacus/user/profile": ["dist/user/profile"],
      "@spartacus/user/profile/occ": ["dist/user/profile/occ"],
      "@spartacus/user/profile/root": ["dist/user/profile/root"],
<<<<<<< HEAD
=======
      "@spartacus/cart/base/assets": ["dist/cart/base/assets"],
      "@spartacus/cart/base/components/add-to-cart": [
        "dist/cart/base/components/add-to-cart"
      ],
      "@spartacus/cart/base/components/mini-cart": [
        "dist/cart/base/components/mini-cart"
      ],
      "@spartacus/cart/base/components": ["dist/cart/base/components"],
      "@spartacus/cart/base/core": ["dist/cart/base/core"],
      "@spartacus/cart/base": ["dist/cart/base"],
      "@spartacus/cart/base/occ": ["dist/cart/base/occ"],
      "@spartacus/cart/base/root": ["dist/cart/base/root"],
>>>>>>> 3e1002af
      "@spartacus/cart/import-export/assets": [
        "dist/cart/import-export/assets"
      ],
      "@spartacus/cart/import-export/components": [
        "dist/cart/import-export/components"
      ],
      "@spartacus/cart/import-export/core": ["dist/cart/import-export/core"],
      "@spartacus/cart/import-export": ["dist/cart/import-export"],
      "@spartacus/cart/import-export/root": ["dist/cart/import-export/root"],
<<<<<<< HEAD
      "@spartacus/cart/base/assets": ["dist/cart/base/assets"],
      "@spartacus/cart/base/components": ["dist/cart/base/components"],
      "@spartacus/cart/base/core": ["dist/cart/base/core"],
      "@spartacus/cart/base": ["dist/cart/base"],
      "@spartacus/cart/base/occ": ["dist/cart/base/occ"],
      "@spartacus/cart/base/root": ["dist/cart/base/root"],
=======
>>>>>>> 3e1002af
      "@spartacus/cart": ["dist/cart"],
      "@spartacus/cart/quick-order/assets": ["dist/cart/quick-order/assets"],
      "@spartacus/cart/quick-order/components": [
        "dist/cart/quick-order/components"
      ],
      "@spartacus/cart/quick-order/core": ["dist/cart/quick-order/core"],
      "@spartacus/cart/quick-order": ["dist/cart/quick-order"],
      "@spartacus/cart/quick-order/root": ["dist/cart/quick-order/root"],
      "@spartacus/cart/saved-cart/assets": ["dist/cart/saved-cart/assets"],
      "@spartacus/cart/saved-cart/components": [
        "dist/cart/saved-cart/components"
      ],
      "@spartacus/cart/saved-cart/core": ["dist/cart/saved-cart/core"],
      "@spartacus/cart/saved-cart": ["dist/cart/saved-cart"],
      "@spartacus/cart/saved-cart/occ": ["dist/cart/saved-cart/occ"],
      "@spartacus/cart/saved-cart/root": ["dist/cart/saved-cart/root"],
      "@spartacus/cart/wish-list/assets": ["dist/cart/wish-list/assets"],
<<<<<<< HEAD
=======
      "@spartacus/cart/wish-list/components/add-to-wishlist": [
        "dist/cart/wish-list/components/add-to-wishlist"
      ],
>>>>>>> 3e1002af
      "@spartacus/cart/wish-list/components": [
        "dist/cart/wish-list/components"
      ],
      "@spartacus/cart/wish-list/core": ["dist/cart/wish-list/core"],
      "@spartacus/cart/wish-list": ["dist/cart/wish-list"],
      "@spartacus/cart/wish-list/root": ["dist/cart/wish-list/root"]
    }
  },
  "angularCompilerOptions": {
    "skipTemplateCodegen": true,
    "strictMetadataEmit": true,
    "fullTemplateTypeCheck": true,
    "strictInjectionParameters": true,
    "enableResourceInlining": true
  },
  "exclude": ["test.ts", "**/*.spec.ts"]
}<|MERGE_RESOLUTION|>--- conflicted
+++ resolved
@@ -36,8 +36,6 @@
       "@spartacus/user/profile": ["dist/user/profile"],
       "@spartacus/user/profile/occ": ["dist/user/profile/occ"],
       "@spartacus/user/profile/root": ["dist/user/profile/root"],
-<<<<<<< HEAD
-=======
       "@spartacus/cart/base/assets": ["dist/cart/base/assets"],
       "@spartacus/cart/base/components/add-to-cart": [
         "dist/cart/base/components/add-to-cart"
@@ -50,7 +48,6 @@
       "@spartacus/cart/base": ["dist/cart/base"],
       "@spartacus/cart/base/occ": ["dist/cart/base/occ"],
       "@spartacus/cart/base/root": ["dist/cart/base/root"],
->>>>>>> 3e1002af
       "@spartacus/cart/import-export/assets": [
         "dist/cart/import-export/assets"
       ],
@@ -60,15 +57,6 @@
       "@spartacus/cart/import-export/core": ["dist/cart/import-export/core"],
       "@spartacus/cart/import-export": ["dist/cart/import-export"],
       "@spartacus/cart/import-export/root": ["dist/cart/import-export/root"],
-<<<<<<< HEAD
-      "@spartacus/cart/base/assets": ["dist/cart/base/assets"],
-      "@spartacus/cart/base/components": ["dist/cart/base/components"],
-      "@spartacus/cart/base/core": ["dist/cart/base/core"],
-      "@spartacus/cart/base": ["dist/cart/base"],
-      "@spartacus/cart/base/occ": ["dist/cart/base/occ"],
-      "@spartacus/cart/base/root": ["dist/cart/base/root"],
-=======
->>>>>>> 3e1002af
       "@spartacus/cart": ["dist/cart"],
       "@spartacus/cart/quick-order/assets": ["dist/cart/quick-order/assets"],
       "@spartacus/cart/quick-order/components": [
@@ -86,12 +74,9 @@
       "@spartacus/cart/saved-cart/occ": ["dist/cart/saved-cart/occ"],
       "@spartacus/cart/saved-cart/root": ["dist/cart/saved-cart/root"],
       "@spartacus/cart/wish-list/assets": ["dist/cart/wish-list/assets"],
-<<<<<<< HEAD
-=======
       "@spartacus/cart/wish-list/components/add-to-wishlist": [
         "dist/cart/wish-list/components/add-to-wishlist"
       ],
->>>>>>> 3e1002af
       "@spartacus/cart/wish-list/components": [
         "dist/cart/wish-list/components"
       ],
