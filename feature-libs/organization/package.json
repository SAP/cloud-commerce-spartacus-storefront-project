{
  "name": "@spartacus/organization",
  "version": "3.0.0-next.6",
  "description": "Organization library for Spartacus",
  "homepage": "https://github.com/SAP/spartacus",
  "keywords": [
    "spartacus",
    "framework",
    "storefront",
    "organization"
  ],
  "scripts": {
    "test": "jest --config ./jest.lib.config.js",
    "clean:schematics": "rimraf \"schematics/**/*.js\" \"schematics/**/*_spec.js\" \"schematics/**/*.js.map\" \"schematics/**/*.d.ts\"",
    "build:schematics:deps": "yarn --cwd ../../projects/schematics run build",
    "build:schematics": "yarn clean:schematics && tsc -p ./tsconfig.schematics.json",
    "test:schematics": "yarn build:schematics:deps && yarn clean:schematics && tsc -p ./tsconfig.schematics.spec.json && jest --config ./jest.schematics.config.js"
  },
  "license": "Apache-2.0",
  "publishConfig": {
    "access": "public"
  },
  "repository": "https://github.com/SAP/spartacus/tree/develop/feature-libs/organization",
  "schematics": "./schematics/collection.json",
  "dependencies": {
    "tslib": "^2.0.0"
  },
  "devDependencies": {
    "@types/jest": "^26.0.15",
    "@types/node": "^12.11.1",
    "@types/shelljs": "^0.8.7",
    "jest": "^26.6.2",
    "jest-preset-angular": "^8.3.2",
    "rimraf": "^3.0.2",
    "shelljs": "^0.8.3",
    "ts-jest": "^26.4.3",
    "typescript": "~4.0.2"
  },
  "peerDependencies": {
    "@angular-devkit/schematics": "^10.1.0",
    "@angular/common": "^10.1.0",
    "@angular/core": "^10.1.0",
    "@angular/router": "^10.1.0",
<<<<<<< HEAD
=======
    "@angular-devkit/schematics": "^10.1.0",
    "bootstrap": "^4.0",
    "rxjs": "^6.6.0",
>>>>>>> fe7f616a
    "@spartacus/core": "3.0.0-next.6",
    "@spartacus/schematics": "3.0.0-next.6",
    "@spartacus/storefront": "3.0.0-next.6",
<<<<<<< HEAD
    "rxjs": "^6.6.0"
=======
    "@spartacus/schematics": "3.0.0-next.6"
>>>>>>> fe7f616a
  }
}<|MERGE_RESOLUTION|>--- conflicted
+++ resolved
@@ -37,23 +37,13 @@
     "typescript": "~4.0.2"
   },
   "peerDependencies": {
-    "@angular-devkit/schematics": "^10.1.0",
     "@angular/common": "^10.1.0",
     "@angular/core": "^10.1.0",
     "@angular/router": "^10.1.0",
-<<<<<<< HEAD
-=======
-    "@angular-devkit/schematics": "^10.1.0",
     "bootstrap": "^4.0",
     "rxjs": "^6.6.0",
->>>>>>> fe7f616a
     "@spartacus/core": "3.0.0-next.6",
-    "@spartacus/schematics": "3.0.0-next.6",
     "@spartacus/storefront": "3.0.0-next.6",
-<<<<<<< HEAD
-    "rxjs": "^6.6.0"
-=======
     "@spartacus/schematics": "3.0.0-next.6"
->>>>>>> fe7f616a
   }
 }