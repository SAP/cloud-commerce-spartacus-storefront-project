import { ChangeDetectionStrategy, Component, OnInit } from '@angular/core';
import { Budget } from '@spartacus/organization/administration/core';
import { Observable } from 'rxjs';
import { shareReplay, startWith, switchMap } from 'rxjs/operators';
import { OrganizationItemService } from '../../shared/organization-item.service';
import { BudgetItemService } from '../services/budget-item.service';

@Component({
  selector: 'cx-budget-details',
  templateUrl: './budget-details.component.html',
  changeDetection: ChangeDetectionStrategy.OnPush,
<<<<<<< HEAD
  providers: [
    {
      provide: OrganizationItemService,
      useExisting: BudgetItemService,
    },
  ],
=======
  host: { class: 'content-wrapper' },
>>>>>>> fdc02a98
})
export class BudgetDetailsComponent implements OnInit {
  model$: Observable<Budget>;

  ngOnInit() {
    this.model$ = this.itemService.key$.pipe(
      switchMap((code) => this.itemService.load(code)),
      shareReplay({ bufferSize: 1, refCount: true }),
      startWith({})
    );
  }

  constructor(protected itemService: OrganizationItemService<Budget>) {}
}<|MERGE_RESOLUTION|>--- conflicted
+++ resolved
@@ -9,16 +9,13 @@
   selector: 'cx-budget-details',
   templateUrl: './budget-details.component.html',
   changeDetection: ChangeDetectionStrategy.OnPush,
-<<<<<<< HEAD
   providers: [
     {
       provide: OrganizationItemService,
       useExisting: BudgetItemService,
     },
   ],
-=======
   host: { class: 'content-wrapper' },
->>>>>>> fdc02a98
 })
 export class BudgetDetailsComponent implements OnInit {
   model$: Observable<Budget>;
