--- conflicted
+++ resolved
@@ -4,12 +4,8 @@
 import { RouterModule } from '@angular/router';
 import { NgSelectModule } from '@ng-select/ng-select';
 import { I18nModule, UrlModule } from '@spartacus/core';
-<<<<<<< HEAD
-import { DateTimePickerModule, FormErrorsModule } from '@spartacus/storefront';
 import { ItemActiveModule } from '../../shared/item-active.module';
-=======
 import { DatePickerModule, FormErrorsModule } from '@spartacus/storefront';
->>>>>>> 350c053a
 import { OrganizationFormModule } from '../../shared/organization-form/organization-form.module';
 import { BudgetFormComponent } from './budget-form.component';
 
@@ -23,11 +19,8 @@
     I18nModule,
     ReactiveFormsModule,
     FormErrorsModule,
-<<<<<<< HEAD
     ItemActiveModule,
-=======
     DatePickerModule,
->>>>>>> 350c053a
   ],
   declarations: [BudgetFormComponent],
 })
