import { ChangeDetectionStrategy, Component } from '@angular/core';
import { UserGroup } from '@spartacus/organization/administration/core';
import { Observable } from 'rxjs';
import { shareReplay, startWith, switchMap } from 'rxjs/operators';
import { OrganizationItemService } from '../../shared/organization-item.service';
import { UserGroupItemService } from '../services/user-group-item.service';

@Component({
  selector: 'cx-user-group-details',
  templateUrl: './user-group-details.component.html',
  changeDetection: ChangeDetectionStrategy.OnPush,
<<<<<<< HEAD
  providers: [
    {
      provide: OrganizationItemService,
      useExisting: UserGroupItemService,
    },
  ],
=======
  host: { class: 'content-wrapper' },
>>>>>>> fdc02a98
})
export class UserGroupDetailsComponent {
  model$: Observable<UserGroup> = this.itemService.key$.pipe(
    switchMap((code) => this.itemService.load(code)),
    shareReplay({ bufferSize: 1, refCount: true }),
    startWith({})
  );

  constructor(protected itemService: OrganizationItemService<UserGroup>) {}
}<|MERGE_RESOLUTION|>--- conflicted
+++ resolved
@@ -9,16 +9,13 @@
   selector: 'cx-user-group-details',
   templateUrl: './user-group-details.component.html',
   changeDetection: ChangeDetectionStrategy.OnPush,
-<<<<<<< HEAD
   providers: [
     {
       provide: OrganizationItemService,
       useExisting: UserGroupItemService,
     },
   ],
-=======
   host: { class: 'content-wrapper' },
->>>>>>> fdc02a98
 })
 export class UserGroupDetailsComponent {
   model$: Observable<UserGroup> = this.itemService.key$.pipe(
