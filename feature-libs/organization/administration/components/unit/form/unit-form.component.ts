import {
  ChangeDetectionStrategy,
  Component,
  Input,
  OnInit,
} from '@angular/core';
<<<<<<< HEAD
import { FormGroup } from '@angular/forms';
import { B2BUnit } from '@spartacus/core';
=======
import { B2BApprovalProcess, B2BUnit } from '@spartacus/core';
>>>>>>> 5fb02cb7
import {
  B2BApprovalProcess,
  B2BUnitNode,
  OrgUnitService,
} from '@spartacus/organization/administration/core';
import { Observable } from 'rxjs';
import { filter, map, switchMap } from 'rxjs/operators';
import { OrganizationItemService } from '../../shared/organization-item.service';
import { UnitItemService } from '../services/unit-item.service';
@Component({
  selector: 'cx-unit-form',
  templateUrl: './unit-form.component.html',
  changeDetection: ChangeDetectionStrategy.OnPush,
  providers: [
    {
      provide: OrganizationItemService,
      useExisting: UnitItemService,
    },
  ],
})
export class UnitFormComponent implements OnInit {
  @Input() i18nRoot = 'unit';

  @Input() createChildUnit = false;

  form$: Observable<any> = this.itemService.unit$.pipe(
    map((unit) => {
      const form = this.itemService.getForm();
      form.get('parentOrgUnit.uid')?.setValue(unit);
      if (this.createChildUnit) {
        form.get('parentOrgUnit')?.disable();
      }
      return form;
    })
  );

  units$: Observable<B2BUnitNode[]> = this.form$.pipe(
    switchMap((form) =>
      this.unitService
        .getActiveUnitList()
        .pipe(
          map((units) => units.filter((unit) => unit.id !== form?.value.uid))
        )
    )
  );

  approvalProcess$: Observable<
    B2BApprovalProcess[]
  > = this.unitService
    .getApprovalProcesses()
    .pipe(filter((items) => items?.length > 0));

  constructor(
    protected itemService: OrganizationItemService<B2BUnit>,
    protected unitService: OrgUnitService
  ) {}

  ngOnInit(): void {
    this.unitService.loadList();
  }
}<|MERGE_RESOLUTION|>--- conflicted
+++ resolved
@@ -4,12 +4,7 @@
   Input,
   OnInit,
 } from '@angular/core';
-<<<<<<< HEAD
-import { FormGroup } from '@angular/forms';
 import { B2BUnit } from '@spartacus/core';
-=======
-import { B2BApprovalProcess, B2BUnit } from '@spartacus/core';
->>>>>>> 5fb02cb7
 import {
   B2BApprovalProcess,
   B2BUnitNode,
