/*
 * SPDX-FileCopyrightText: 2022 SAP Spartacus team <spartacus-team@sap.com>
 *
 * SPDX-License-Identifier: Apache-2.0
 */

import { Injectable } from '@angular/core';
import {
  UntypedFormControl,
  UntypedFormGroup,
  Validators,
} from '@angular/forms';
import {
  Address,
  Country,
  Region,
  Title,
  UserAddressService,
} from '@spartacus/core';
import { UserProfileFacade } from '@spartacus/user/profile/root';
import { Observable, of } from 'rxjs';
import { filter, switchMap, tap } from 'rxjs/operators';
import { FormService } from '../../../../shared/form/form.service';

@Injectable({
  providedIn: 'root',
})
export class UnitAddressFormService extends FormService<Address> {
  constructor(
    protected userAddressService: UserAddressService,
    protected userProfileFacade: UserProfileFacade
  ) {
    super();
  }

  protected build() {
    const form = new UntypedFormGroup({});
    form.setControl('id', new UntypedFormControl(''));
    form.setControl('titleCode', new UntypedFormControl(''));
    form.setControl(
      'firstName',
      new UntypedFormControl('', Validators.required)
    );
    form.setControl(
      'lastName',
      new UntypedFormControl('', Validators.required)
    );
    form.setControl('line1', new UntypedFormControl('', Validators.required));
    form.setControl('line2', new UntypedFormControl(''));
    form.setControl('town', new UntypedFormControl('', Validators.required));
    form.setControl(
      'country',
      new UntypedFormGroup({
        isocode: new UntypedFormControl(null, Validators.required),
      })
    );
    form.setControl(
      'region',
      new UntypedFormGroup({
        isocode: new UntypedFormControl(null, Validators.required),
      })
    );
<<<<<<< HEAD
    form.setControl('postalCode', new FormControl('', Validators.required));
    form.setControl('phone', new FormControl(''));
    form.setControl('cellphone', new FormControl(''));

=======
    form.setControl(
      'postalCode',
      new UntypedFormControl('', Validators.required)
    );
    form.setControl('phone', new UntypedFormControl(''));
>>>>>>> dc194b1f

    this.form = form;
  }

  getCountries(): Observable<Country[]> {
    return this.userAddressService.getDeliveryCountries().pipe(
      tap((countries) => {
        if (Object.keys(countries).length === 0) {
          this.userAddressService.loadDeliveryCountries();
        }
      })
    );
  }

  getTitles(): Observable<Title[]> {
    return this.userProfileFacade.getTitles();
  }

  getRegions(): Observable<Region[]> {
    let selectedCountryCode = this.form?.get('country.isocode')?.value;
    let newCountryCode: string;

    return (
      this.getForm()
        ?.get('country.isocode')
        ?.valueChanges.pipe(
          filter((countryIsoCode) => Boolean(countryIsoCode)),
          switchMap((countryIsoCode) => {
            newCountryCode = countryIsoCode;
            return this.userAddressService.getRegions(countryIsoCode);
          }),
          tap((regions: Region[]) => {
            const regionControl = this.form?.get('region.isocode');
            if (!regions || regions.length === 0) {
              regionControl?.disable();
            } else {
              regionControl?.enable();
            }
            if (selectedCountryCode && newCountryCode !== selectedCountryCode) {
              regionControl?.reset();
            }
            selectedCountryCode = newCountryCode;
          })
        ) ?? of([])
    );
  }
}<|MERGE_RESOLUTION|>--- conflicted
+++ resolved
@@ -60,18 +60,12 @@
         isocode: new UntypedFormControl(null, Validators.required),
       })
     );
-<<<<<<< HEAD
-    form.setControl('postalCode', new FormControl('', Validators.required));
-    form.setControl('phone', new FormControl(''));
-    form.setControl('cellphone', new FormControl(''));
-
-=======
     form.setControl(
       'postalCode',
       new UntypedFormControl('', Validators.required)
     );
     form.setControl('phone', new UntypedFormControl(''));
->>>>>>> dc194b1f
+    form.setControl('cellphone', new UntypedFormControl(''));
 
     this.form = form;
   }
