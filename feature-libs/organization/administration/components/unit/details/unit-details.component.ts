--- conflicted
+++ resolved
@@ -1,9 +1,6 @@
 import { ChangeDetectionStrategy, Component } from '@angular/core';
 import { B2BUnit } from '@spartacus/core';
-<<<<<<< HEAD
-import { FocusConfig, ICON_TYPE } from '@spartacus/storefront';
-=======
->>>>>>> 83658f4e
+import { ICON_TYPE } from '@spartacus/storefront';
 import { Observable } from 'rxjs';
 import { startWith, switchMap } from 'rxjs/operators';
 import { ItemService } from '../../shared/item.service';
@@ -29,12 +26,5 @@
   isInEditMode$ = this.itemService.isInEditMode$;
 
   constructor(protected itemService: ItemService<B2BUnit>) {}
-<<<<<<< HEAD
   iconTypes = ICON_TYPE;
-
-  getFocusConfig(code: string): FocusConfig {
-    return code ? { autofocus: true } : {};
-  }
-=======
->>>>>>> 83658f4e
 }