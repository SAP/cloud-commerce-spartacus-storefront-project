--- conflicted
+++ resolved
@@ -6,13 +6,10 @@
 import { CardModule } from '../../shared/card/card.module';
 import { ToggleStatusModule } from '../../shared/detail/toggle-status-action/toggle-status.module';
 import { UnitDetailsComponent } from './unit-details.component';
-<<<<<<< HEAD
 import { KeyboardFocusModule } from '@spartacus/storefront';
-=======
 import { IconModule } from '@spartacus/storefront';
 import { DisableInfoModule } from '../../shared/detail/disable-info/disable-info.module';
 
->>>>>>> 2766ac01
 @NgModule({
   imports: [
     CommonModule,
@@ -22,12 +19,9 @@
     I18nModule,
     ToggleStatusModule,
     ItemExistsModule,
-<<<<<<< HEAD
     KeyboardFocusModule,
-=======
     IconModule,
-    DisableInfoModule,
->>>>>>> 2766ac01
+    DisableInfoModule
   ],
   declarations: [UnitDetailsComponent],
   exports: [UnitDetailsComponent],
