export * from './administration-components.module';
export * from './budget/index';
export * from './cost-center/index';
<<<<<<< HEAD
export * from './organization-components.module';
=======
>>>>>>> adc893a1
export * from './permission/index';
export * from './shared/index';
export * from './unit/index';
export * from './user-group/index';
export * from './user/index';<|MERGE_RESOLUTION|>--- conflicted
+++ resolved
@@ -1,10 +1,6 @@
 export * from './administration-components.module';
 export * from './budget/index';
 export * from './cost-center/index';
-<<<<<<< HEAD
-export * from './organization-components.module';
-=======
->>>>>>> adc893a1
 export * from './permission/index';
 export * from './shared/index';
 export * from './unit/index';
