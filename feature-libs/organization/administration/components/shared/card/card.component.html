<<<<<<< HEAD
<cx-view role="tabpanel" class="card">
=======
<cx-view
  [viewTitle]="i18nRoot + '.title' | cxTranslate: { item: item$ | async }"
  class="card"
>
>>>>>>> 925496d1
  <div class="header">
    <div class="title-bar">
      <div class="title">
        <h3>
          {{ i18nRoot + '.title' | cxTranslate: { item: item$ | async } }}
          <button
            *ngIf="showHint"
            [cxPopover]="detailHint"
            [cxPopoverOptions]="{
              placement: 'auto',
              class: 'hint-popover',
              appendToBody: true,
              displayCloseButton: true
            }"
            [attr.aria-label]="'organization.information' | cxTranslate"
          >
            <cx-icon [type]="iconTypes.INFO"> </cx-icon>
          </button>
        </h3>
        <h4>
          {{
            subtitle ||
              (i18nRoot + '.subtitle' | cxTranslate: { item: item$ | async })
          }}
        </h4>
      </div>
      <div class="actions">
        <ng-content select="[actions]"></ng-content>
      </div>
    </div>
    <button
      *ngIf="!!previous"
      class="link close"
      [attr.aria-label]="'common.close' | cxTranslate"
      routerLink="../"
    >
      <cx-icon
        *ngIf="previous === true; else prevLabel"
        type="CLOSE"
        (click)="closeView($event)"
      ></cx-icon>
      <ng-template #prevLabel>{{ previousLabel | cxTranslate }}</ng-template>
    </button>
  </div>

  <div class="main">
    <cx-org-message aria-aromic="true" aria-live="assertive"></cx-org-message>
    <ng-content select="[info]"></ng-content>
    <ng-content select="[main]"></ng-content>
  </div>
</cx-view>

<router-outlet></router-outlet>

<ng-template #detailHint>
  <p>
    {{ i18nRoot + '.hint' | cxTranslate }}
  </p>
</ng-template><|MERGE_RESOLUTION|>--- conflicted
+++ resolved
@@ -1,11 +1,8 @@
-<<<<<<< HEAD
-<cx-view role="tabpanel" class="card">
-=======
 <cx-view
   [viewTitle]="i18nRoot + '.title' | cxTranslate: { item: item$ | async }"
   class="card"
+  role="tabpanel"
 >
->>>>>>> 925496d1
   <div class="header">
     <div class="title-bar">
       <div class="title">
