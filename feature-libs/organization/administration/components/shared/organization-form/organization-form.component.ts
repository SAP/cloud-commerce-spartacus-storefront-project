--- conflicted
+++ resolved
@@ -1,12 +1,8 @@
 import { ChangeDetectionStrategy, Component, Input } from '@angular/core';
 import { FormGroup } from '@angular/forms';
 import { Observable } from 'rxjs';
-<<<<<<< HEAD
-import { first, map, switchMap } from 'rxjs/operators';
+import { first, map } from 'rxjs/operators';
 import { OrganizationCardComponent } from '../organization-card/organization-card.component';
-=======
-import { first, map } from 'rxjs/operators';
->>>>>>> c992bad4
 import { OrganizationItemService } from '../organization-item.service';
 
 /**
