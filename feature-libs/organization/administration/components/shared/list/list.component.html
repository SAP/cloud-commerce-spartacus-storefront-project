<cx-split-view [hideMode]="false">
  <ng-container *ngIf="structure$ | async as structure">
    <cx-view class="list" *ngIf="listData$ | async as data">
      <div class="header">
<<<<<<< HEAD
        <div aria-live="polite" class="title">
          <h3>
=======
        <div class="title">
          <!-- TODO: (CXSPA-6624) - Remove feature flag next major release -->
          <h2 *cxFeature="'a11yOrganizationListHeadingOrder'">
            {{
              viewType + '.header' | cxTranslate: { count: getListCount(data) }
            }}
            <button
              [cxPopover]="listHint"
              [cxPopoverOptions]="{
                placement: 'auto',
                class: 'hint-popover',
                appendToBody: true,
                displayCloseButton: true
              }"
              [attr.aria-label]="'organization.information' | cxTranslate"
            >
              <cx-icon [type]="iconTypes.INFO"> </cx-icon>
            </button>
          </h2>

          <h3 *cxFeature="'!a11yOrganizationListHeadingOrder'">
>>>>>>> 4a4176bb
            {{
              viewType + '.header' | cxTranslate: { count: getListCount(data) }
            }}
            <button
              [cxPopover]="listHint"
              [cxPopoverOptions]="{
                placement: 'auto',
                class: 'hint-popover',
                displayCloseButton: true
              }"
              [attr.aria-label]="
                'organization.information'
                  | cxTranslate
                    : { title: viewType + '.groupName' | cxTranslate }
              "
            >
              <cx-icon [type]="iconTypes.INFO"> </cx-icon>
            </button>
          </h3>
        </div>

        <div class="actions">
          <label>
            <span *ngIf="data.pagination?.sort">{{
              structure.type + '.sortBy' | cxTranslate
            }}</span>
            <ng-select
              name="sort"
              class="sort"
              *ngIf="data.pagination?.sort"
              [searchable]="false"
              [clearable]="false"
              (change)="sort($any(data.pagination))"
              [tabIndex]="0"
              [(ngModel)]="sortCode"
              [attr.aria-label]="
                (sortCode
                  ? structure.type + '.sort.' + sortCode
                  : structure.type + '.sortBy'
                ) | cxTranslate
              "
            >
              <ng-option *ngFor="let sort of data.sorts" [value]="sort.code">
                {{ structure.type + '.sort.' + sort.code | cxTranslate }}
              </ng-option>
            </ng-select>
          </label>

          <ng-content select="[actions]"></ng-content>

          <ng-container
            *ngIf="
              createButtonType === createButtonAllTypes.LINK;
              else showButton
            "
          >
            <a
              *ngIf="!hideAddButton"
              class="button primary create"
              [routerLink]="{ cxRoute: structure.type + 'Create' } | cxUrl"
              routerLinkActive="disabled"
            >
              {{ getCreateButtonLabel() | cxTranslate }}
            </a>
          </ng-container>
        </div>
      </div>

      <cx-table
        *ngIf="data.values && data.values.length > 0; else emptyList"
        [structure]="structure"
        [data]="data.values"
        [i18nRoot]="domainType"
        [currentItem]="{ property: key, value: currentKey$ | async }"
        (launch)="launchItem($event)"
        [cxFocus]="{ trap: trapFocus.both }"
      >
      </cx-table>

      <div class="footer">
        <cx-pagination
          [pagination]="data.pagination"
          (viewPageEvent)="browse($any(data.pagination), $event)"
        ></cx-pagination>
      </div>
    </cx-view>

    <!-- nested split views are rendered inside child routes -->
    <router-outlet></router-outlet>
  </ng-container>
</cx-split-view>

<ng-template #emptyList>
  <p class="instruction is-empty">
    {{ 'organization.messages.emptyList' | cxTranslate }}
  </p>
</ng-template>

<ng-template #listHint>
  <p>
    {{ viewType + '.hint' | cxTranslate }}
  </p>
</ng-template>

<ng-template #showButton>
  <button
    *ngIf="!hideAddButton"
    class="button primary create"
    (click)="onCreateButtonClick()"
  >
    {{ getCreateButtonLabel() | cxTranslate }}
  </button>
</ng-template><|MERGE_RESOLUTION|>--- conflicted
+++ resolved
@@ -2,11 +2,7 @@
   <ng-container *ngIf="structure$ | async as structure">
     <cx-view class="list" *ngIf="listData$ | async as data">
       <div class="header">
-<<<<<<< HEAD
         <div aria-live="polite" class="title">
-          <h3>
-=======
-        <div class="title">
           <!-- TODO: (CXSPA-6624) - Remove feature flag next major release -->
           <h2 *cxFeature="'a11yOrganizationListHeadingOrder'">
             {{
@@ -27,7 +23,6 @@
           </h2>
 
           <h3 *cxFeature="'!a11yOrganizationListHeadingOrder'">
->>>>>>> 4a4176bb
             {{
               viewType + '.header' | cxTranslate: { count: getListCount(data) }
             }}
