--- conflicted
+++ resolved
@@ -453,14 +453,11 @@
         width: 100%;
         // TODO: (CXSPA-6457) - Remove feature flag next major release
         min-height: 74px;
-<<<<<<< HEAD
         color: inherit;
         text-decoration: none;
-=======
         @include forFeature('a11yListOversizedFocus') {
           min-height: unset;
         }
->>>>>>> 62e321ce
 
         @include media-breakpoint-up(lg) {
           .text {
