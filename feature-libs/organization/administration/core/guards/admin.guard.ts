--- conflicted
+++ resolved
@@ -21,15 +21,8 @@
   ) {}
 
   canActivate(): Observable<boolean> {
-<<<<<<< HEAD
     return this.userAccountFacade.get().pipe(
       filter((user) => !!user && Object.keys(user).length > 0),
-=======
-    return this.userService.get().pipe(
-      filter((user: User | undefined) =>
-        Boolean(user && Object.keys(user).length > 0)
-      ),
->>>>>>> 31048a96
       pluck('roles'),
       map((roles) => {
         const hasRole =
