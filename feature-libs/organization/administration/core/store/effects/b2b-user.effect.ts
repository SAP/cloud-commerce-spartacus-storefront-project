import { HttpErrorResponse } from '@angular/common/http';
import { Injectable } from '@angular/core';
import { Actions, createEffect, ofType } from '@ngrx/effects';
import {
  AuthActions,
  B2BUser,
  B2BUserRole,
  EntitiesModel,
  normalizeHttpError,
  RouterState,
  RoutingService,
  StateUtils,
  User,
  UserIdService,
} from '@spartacus/core';
import { UserAccountFacade } from '@spartacus/user/account/root';
import { from, Observable, of } from 'rxjs';
import {
  catchError,
  groupBy,
  map,
  mergeMap,
  switchMap,
  take,
  tap,
  withLatestFrom,
} from 'rxjs/operators';
import { B2BUserConnector } from '../../connectors/b2b-user/b2b-user.connector';
import { Permission } from '../../model/permission.model';
import { UserGroup } from '../../model/user-group.model';
import {
  B2BUserActions,
  OrganizationActions,
  OrgUnitActions,
  PermissionActions,
  UserGroupActions,
} from '../actions/index';

@Injectable()
export class B2BUserEffects {
  loadB2BUser$: Observable<
    B2BUserActions.LoadB2BUserSuccess | B2BUserActions.LoadB2BUserFail
  > = createEffect(() =>
    this.actions$.pipe(
      ofType(B2BUserActions.LOAD_B2B_USER),
      map((action: B2BUserActions.LoadB2BUser) => action.payload),
      switchMap(({ userId, orgCustomerId }) => {
        return this.b2bUserConnector.get(userId, orgCustomerId).pipe(
          map((b2bUser: B2BUser) => {
            return new B2BUserActions.LoadB2BUserSuccess([b2bUser]);
          }),
          catchError((error: HttpErrorResponse) =>
            of(
              new B2BUserActions.LoadB2BUserFail({
                orgCustomerId,
                error: normalizeHttpError(error),
              })
            )
          )
        );
      })
    )
  );

  createB2BUser$: Observable<
    | B2BUserActions.CreateB2BUserSuccess
    | B2BUserActions.CreateB2BUserFail
    | OrgUnitActions.AssignApprover
    | OrganizationActions.OrganizationClearData
  > = createEffect(() =>
    this.actions$.pipe(
      ofType(B2BUserActions.CREATE_B2B_USER),
      map((action: B2BUserActions.CreateB2BUser) => action.payload),
      switchMap(({ userId, orgCustomer }) =>
        this.b2bUserConnector.create(userId, orgCustomer).pipe(
          switchMap((data) => {
            const isAssignedToApprovers = orgCustomer.isAssignedToApprovers;
            // TODO Workaround for not known customerId while user creation (redireciton)
            return this.routingService.getRouterState().pipe(
              take(1),
              tap((route) => this.redirectToDetails(route, data)),
              switchMap(() => {
                const successActions = [
                  new B2BUserActions.CreateB2BUserSuccess(data),
                  new B2BUserActions.CreateB2BUserSuccess({
                    customerId: undefined,
                  }),
                  new OrganizationActions.OrganizationClearData(),
                ] as any[];
                if (isAssignedToApprovers) {
                  successActions.splice(
                    1,
                    0,
                    new OrgUnitActions.AssignApprover({
                      userId,
                      orgUnitId: orgCustomer.orgUnit?.uid ?? '',
                      orgCustomerId: data.customerId ?? '',
                      roleId: B2BUserRole.APPROVER,
                    })
                  );
                }
                return successActions;
              })
            );
          }),
          catchError((error: HttpErrorResponse) =>
            from([
              new B2BUserActions.CreateB2BUserFail({
                orgCustomerId: orgCustomer.customerId ?? '',
                error: normalizeHttpError(error),
              }),
              new OrganizationActions.OrganizationClearData(),
            ])
          )
        )
      )
    )
  );

  updateB2BUser$: Observable<
    | B2BUserActions.UpdateB2BUserSuccess
    | B2BUserActions.UpdateB2BUserFail
    | OrgUnitActions.AssignApprover
    | OrganizationActions.OrganizationClearData
  > = createEffect(() =>
    this.actions$.pipe(
      ofType(B2BUserActions.UPDATE_B2B_USER),
      map((action: B2BUserActions.UpdateB2BUser) => action.payload),
      switchMap(({ userId, orgCustomerId, orgCustomer }) => {
        const isAssignedToApprovers = orgCustomer.isAssignedToApprovers;
        return this.b2bUserConnector
          .update(userId, orgCustomerId, orgCustomer)
          .pipe(
            switchMap((_data) => {
              const successActions = [
                // TODO: change for 'payload: data' when backend API start to return user data on PATCH
                new B2BUserActions.UpdateB2BUserSuccess(orgCustomer),
              ] as any[];
              if (isAssignedToApprovers) {
                successActions.push(
                  new OrgUnitActions.AssignApprover({
                    userId,
                    orgUnitId: orgCustomer.orgUnit?.uid ?? '',
                    orgCustomerId,
                    roleId: B2BUserRole.APPROVER,
                  })
                );
              }
              return successActions;
            }),
            catchError((error: HttpErrorResponse) =>
              from([
                new B2BUserActions.UpdateB2BUserFail({
                  orgCustomerId: orgCustomer.customerId ?? '',
                  error: normalizeHttpError(error),
                }),
                new OrganizationActions.OrganizationClearData(),
              ])
            )
          );
      })
    )
  );

  checkSelfEmailUpdate$: Observable<
    | AuthActions.Logout
    | B2BUserActions.LoadB2BUser
    | OrganizationActions.OrganizationClearData
  > = createEffect(() =>
    this.actions$.pipe(
      ofType(B2BUserActions.UPDATE_B2B_USER_SUCCESS),
      map((action: B2BUserActions.UpdateB2BUserSuccess) => action.payload),
<<<<<<< HEAD
      withLatestFrom(
        this.userAccountFacade.get(),
        this.userIdService.getUserId()
      ),
      switchMap(([payload, currentUser]: [B2BUser, User, string]) => {
        const currentUserEmailMatch =
          payload.customerId === currentUser.customerId &&
          payload.email !== currentUser.displayUid;
=======
      withLatestFrom(this.userService.get(), this.userIdService.getUserId()),
      switchMap(
        ([payload, currentUser]: [B2BUser, User | undefined, string]) => {
          const currentUserEmailMatch =
            payload.customerId === currentUser?.customerId &&
            payload.email !== currentUser?.displayUid;
>>>>>>> 31048a96

          if (currentUserEmailMatch) {
            this.routingService.go({ cxRoute: 'login' });
          }
          return currentUserEmailMatch
            ? [new AuthActions.Logout()]
            : [new OrganizationActions.OrganizationClearData()];
        }
      )
    )
  );

  loadB2BUsers$: Observable<
    | B2BUserActions.LoadB2BUsersSuccess
    | B2BUserActions.LoadB2BUserSuccess
    | B2BUserActions.LoadB2BUsersFail
  > = createEffect(() =>
    this.actions$.pipe(
      ofType(B2BUserActions.LOAD_B2B_USERS),
      map((action: B2BUserActions.LoadB2BUsers) => action.payload),
      switchMap((payload) =>
        this.b2bUserConnector.getList(payload.userId, payload.params).pipe(
          switchMap((b2bUsers: EntitiesModel<B2BUser>) => {
            const { values, page } = StateUtils.normalizeListPage(
              b2bUsers,
              'customerId'
            );
            return [
              new B2BUserActions.LoadB2BUserSuccess(values),
              new B2BUserActions.LoadB2BUsersSuccess({
                page,
                params: payload.params,
              }),
            ];
          }),
          catchError((error: HttpErrorResponse) =>
            of(
              new B2BUserActions.LoadB2BUsersFail({
                params: payload.params,
                error: normalizeHttpError(error),
              })
            )
          )
        )
      )
    )
  );

  loadB2BUserApprovers$: Observable<
    | B2BUserActions.LoadB2BUserApproversSuccess
    | B2BUserActions.LoadB2BUserApproversFail
    | B2BUserActions.LoadB2BUserSuccess
  > = createEffect(() =>
    this.actions$.pipe(
      ofType(B2BUserActions.LOAD_B2B_USER_APPROVERS),
      map((action: B2BUserActions.LoadB2BUserApprovers) => action.payload),
      groupBy(({ orgCustomerId, params }) =>
        StateUtils.serializeParams(orgCustomerId, params)
      ),
      mergeMap((group) =>
        group.pipe(
          switchMap((payload) =>
            this.b2bUserConnector
              .getApprovers(
                payload.userId,
                payload.orgCustomerId,
                payload.params
              )
              .pipe(
                switchMap((approvers: EntitiesModel<B2BUser>) => {
                  const { values, page } = StateUtils.normalizeListPage(
                    approvers,
                    'customerId'
                  );
                  return [
                    new B2BUserActions.LoadB2BUserSuccess(values),
                    new B2BUserActions.LoadB2BUserApproversSuccess({
                      orgCustomerId: payload.orgCustomerId,
                      page,
                      params: payload.params,
                    }),
                  ];
                }),
                catchError((error: HttpErrorResponse) =>
                  of(
                    new B2BUserActions.LoadB2BUserApproversFail({
                      orgCustomerId: payload.orgCustomerId,
                      params: payload.params,
                      error: normalizeHttpError(error),
                    })
                  )
                )
              )
          )
        )
      )
    )
  );

  loadB2BUserPermissions$: Observable<
    | B2BUserActions.LoadB2BUserPermissionsSuccess
    | B2BUserActions.LoadB2BUserPermissionsFail
    | PermissionActions.LoadPermissionSuccess
  > = createEffect(() =>
    this.actions$.pipe(
      ofType(B2BUserActions.LOAD_B2B_USER_PERMISSIONS),
      map((action: B2BUserActions.LoadB2BUserPermissions) => action.payload),
      groupBy(({ orgCustomerId, params }) =>
        StateUtils.serializeParams(orgCustomerId, params)
      ),
      mergeMap((group) =>
        group.pipe(
          switchMap((payload) =>
            this.b2bUserConnector
              .getPermissions(
                payload.userId,
                payload.orgCustomerId,
                payload.params
              )
              .pipe(
                switchMap((permissions: EntitiesModel<Permission>) => {
                  const { values, page } = StateUtils.normalizeListPage(
                    permissions,
                    'code'
                  );
                  return [
                    new PermissionActions.LoadPermissionSuccess(values),
                    new B2BUserActions.LoadB2BUserPermissionsSuccess({
                      orgCustomerId: payload.orgCustomerId,
                      page,
                      params: payload.params,
                    }),
                  ];
                }),
                catchError((error: HttpErrorResponse) =>
                  of(
                    new B2BUserActions.LoadB2BUserPermissionsFail({
                      orgCustomerId: payload.orgCustomerId,
                      params: payload.params,
                      error: normalizeHttpError(error),
                    })
                  )
                )
              )
          )
        )
      )
    )
  );

  loadB2BUserUserGroups$: Observable<
    | B2BUserActions.LoadB2BUserUserGroupsSuccess
    | B2BUserActions.LoadB2BUserUserGroupsFail
    | UserGroupActions.LoadUserGroupSuccess
  > = createEffect(() =>
    this.actions$.pipe(
      ofType(B2BUserActions.LOAD_B2B_USER_USER_GROUPS),
      map((action: B2BUserActions.LoadB2BUserUserGroups) => action.payload),
      groupBy(({ orgCustomerId, params }) =>
        StateUtils.serializeParams(orgCustomerId, params)
      ),
      mergeMap((group) =>
        group.pipe(
          switchMap((payload) =>
            this.b2bUserConnector
              .getUserGroups(
                payload.userId,
                payload.orgCustomerId,
                payload.params
              )
              .pipe(
                switchMap((userGroups: EntitiesModel<UserGroup>) => {
                  const { values, page } = StateUtils.normalizeListPage(
                    userGroups,
                    'uid'
                  );
                  return [
                    new UserGroupActions.LoadUserGroupSuccess(values),
                    new B2BUserActions.LoadB2BUserUserGroupsSuccess({
                      orgCustomerId: payload.orgCustomerId,
                      page,
                      params: payload.params,
                    }),
                  ];
                }),
                catchError((error: HttpErrorResponse) =>
                  of(
                    new B2BUserActions.LoadB2BUserUserGroupsFail({
                      orgCustomerId: payload.orgCustomerId,
                      params: payload.params,
                      error: normalizeHttpError(error),
                    })
                  )
                )
              )
          )
        )
      )
    )
  );

  assignApproverToB2BUser$: Observable<
    | B2BUserActions.AssignB2BUserApproverSuccess
    | B2BUserActions.AssignB2BUserApproverFail
    | OrganizationActions.OrganizationClearData
  > = createEffect(() =>
    this.actions$.pipe(
      ofType(B2BUserActions.ASSIGN_B2B_USER_APPROVER),
      map((action: B2BUserActions.AssignB2BUserApprover) => action.payload),
      mergeMap((payload) =>
        this.b2bUserConnector
          .assignApprover(
            payload.userId,
            payload.orgCustomerId,
            payload.approverId
          )
          .pipe(
            switchMap((data) => [
              new B2BUserActions.AssignB2BUserApproverSuccess({
                // Occ returned email, but we use customerId in store
                approverId: payload.approverId,
                selected: data.selected,
              }),
              // Clearing data in this case causes unexpected behavior (#10468)
              // new OrganizationActions.OrganizationClearData(),
            ]),
            catchError((error: HttpErrorResponse) =>
              from([
                new B2BUserActions.AssignB2BUserApproverFail({
                  orgCustomerId: payload.orgCustomerId,
                  approverId: payload.approverId,
                  error: normalizeHttpError(error),
                }),
                new OrganizationActions.OrganizationClearData(),
              ])
            )
          )
      )
    )
  );

  unassignApproverFromB2BUser$: Observable<
    | B2BUserActions.UnassignB2BUserApproverSuccess
    | B2BUserActions.UnassignB2BUserApproverFail
    | OrganizationActions.OrganizationClearData
  > = createEffect(() =>
    this.actions$.pipe(
      ofType(B2BUserActions.UNASSIGN_B2B_USER_APPROVER),
      map((action: B2BUserActions.UnassignB2BUserApprover) => action.payload),
      mergeMap((payload) =>
        this.b2bUserConnector
          .unassignApprover(
            payload.userId,
            payload.orgCustomerId,
            payload.approverId
          )
          .pipe(
            switchMap((data) => [
              new B2BUserActions.UnassignB2BUserApproverSuccess({
                // Occ returned email, but we use customerId in store
                approverId: payload.approverId,
                selected: data.selected,
              }),
              // Clearing data in this case causes unexpected behavior (#10468)
              // new OrganizationActions.OrganizationClearData(),
            ]),
            catchError((error: HttpErrorResponse) =>
              from([
                new B2BUserActions.UnassignB2BUserApproverFail({
                  orgCustomerId: payload.orgCustomerId,
                  approverId: payload.approverId,
                  error: normalizeHttpError(error),
                }),
                new OrganizationActions.OrganizationClearData(),
              ])
            )
          )
      )
    )
  );

  assignPermissionToB2BUser$: Observable<
    | B2BUserActions.AssignB2BUserPermissionSuccess
    | B2BUserActions.AssignB2BUserPermissionFail
    | OrganizationActions.OrganizationClearData
  > = createEffect(() =>
    this.actions$.pipe(
      ofType(B2BUserActions.ASSIGN_B2B_USER_PERMISSION),
      map((action: B2BUserActions.AssignB2BUserPermission) => action.payload),
      mergeMap((payload) =>
        this.b2bUserConnector
          .assignPermission(
            payload.userId,
            payload.orgCustomerId,
            payload.permissionId
          )
          .pipe(
            switchMap((data) => [
              new B2BUserActions.AssignB2BUserPermissionSuccess({
                permissionId: data.id,
                selected: data.selected,
              }),
              new OrganizationActions.OrganizationClearData(),
            ]),
            catchError((error: HttpErrorResponse) =>
              from([
                new B2BUserActions.AssignB2BUserPermissionFail({
                  orgCustomerId: payload.orgCustomerId,
                  permissionId: payload.permissionId,
                  error: normalizeHttpError(error),
                }),
                new OrganizationActions.OrganizationClearData(),
              ])
            )
          )
      )
    )
  );

  unassignPermissionFromB2BUser$: Observable<
    | B2BUserActions.UnassignB2BUserPermissionSuccess
    | B2BUserActions.UnassignB2BUserPermissionFail
    | OrganizationActions.OrganizationClearData
  > = createEffect(() =>
    this.actions$.pipe(
      ofType(B2BUserActions.UNASSIGN_B2B_USER_PERMISSION),
      map((action: B2BUserActions.UnassignB2BUserPermission) => action.payload),
      mergeMap((payload) =>
        this.b2bUserConnector
          .unassignPermission(
            payload.userId,
            payload.orgCustomerId,
            payload.permissionId
          )
          .pipe(
            switchMap((data) => [
              new B2BUserActions.UnassignB2BUserPermissionSuccess({
                permissionId: data.id,
                selected: data.selected,
              }),
              new OrganizationActions.OrganizationClearData(),
            ]),
            catchError((error: HttpErrorResponse) =>
              from([
                new B2BUserActions.UnassignB2BUserPermissionFail({
                  orgCustomerId: payload.orgCustomerId,
                  permissionId: payload.permissionId,
                  error: normalizeHttpError(error),
                }),
                new OrganizationActions.OrganizationClearData(),
              ])
            )
          )
      )
    )
  );

  assignUserGroupToB2BUser$: Observable<
    | B2BUserActions.AssignB2BUserUserGroupSuccess
    | B2BUserActions.AssignB2BUserUserGroupFail
    | OrganizationActions.OrganizationClearData
  > = createEffect(() =>
    this.actions$.pipe(
      ofType(B2BUserActions.ASSIGN_B2B_USER_USER_GROUP),
      map((action: B2BUserActions.AssignB2BUserUserGroup) => action.payload),
      mergeMap((payload) =>
        this.b2bUserConnector
          .assignUserGroup(
            payload.userId,
            payload.orgCustomerId,
            payload.userGroupId
          )
          .pipe(
            switchMap((data) => [
              new B2BUserActions.AssignB2BUserUserGroupSuccess({
                uid: data.id,
                selected: data.selected,
              }),
              new OrganizationActions.OrganizationClearData(),
            ]),
            catchError((error: HttpErrorResponse) =>
              from([
                new B2BUserActions.AssignB2BUserUserGroupFail({
                  orgCustomerId: payload.orgCustomerId,
                  userGroupId: payload.userGroupId,
                  error: normalizeHttpError(error),
                }),
                new OrganizationActions.OrganizationClearData(),
              ])
            )
          )
      )
    )
  );

  unassignUserGroupFromB2BUser$: Observable<
    | B2BUserActions.UnassignB2BUserUserGroupSuccess
    | B2BUserActions.UnassignB2BUserUserGroupFail
    | OrganizationActions.OrganizationClearData
  > = createEffect(() =>
    this.actions$.pipe(
      ofType(B2BUserActions.UNASSIGN_B2B_USER_USER_GROUP),
      map((action: B2BUserActions.UnassignB2BUserUserGroup) => action.payload),
      mergeMap((payload) =>
        this.b2bUserConnector
          .unassignUserGroup(
            payload.userId,
            payload.orgCustomerId,
            payload.userGroupId
          )
          .pipe(
            switchMap(
              // TODO: Workaround because occ doesn't respond here
              // (data) =>
              //   new B2BUserActions.DeleteB2BUserUserGroupSuccess({
              //     uid: data.id,
              //     selected: data.selected,
              //   })
              () => [
                new B2BUserActions.UnassignB2BUserUserGroupSuccess({
                  uid: payload.userGroupId,
                  selected: false,
                }),
                new OrganizationActions.OrganizationClearData(),
              ]
            ),
            catchError((error: HttpErrorResponse) =>
              from([
                new B2BUserActions.UnassignB2BUserUserGroupFail({
                  orgCustomerId: payload.orgCustomerId,
                  userGroupId: payload.userGroupId,
                  error: normalizeHttpError(error),
                }),
                new OrganizationActions.OrganizationClearData(),
              ])
            )
          )
      )
    )
  );

  constructor(
    private actions$: Actions,
    private b2bUserConnector: B2BUserConnector,
    private routingService: RoutingService,
    private userAccountFacade: UserAccountFacade,
    private userIdService: UserIdService
  ) {}

  protected redirectToDetails(route: RouterState, data: B2BUser) {
    if ((route as any)?.state?.context?.id !== '/organization/units') {
      this.routingService.go({
        cxRoute: 'orgUserDetails',
        params: data,
      });
    }
  }
}<|MERGE_RESOLUTION|>--- conflicted
+++ resolved
@@ -170,23 +170,15 @@
     this.actions$.pipe(
       ofType(B2BUserActions.UPDATE_B2B_USER_SUCCESS),
       map((action: B2BUserActions.UpdateB2BUserSuccess) => action.payload),
-<<<<<<< HEAD
       withLatestFrom(
         this.userAccountFacade.get(),
         this.userIdService.getUserId()
       ),
-      switchMap(([payload, currentUser]: [B2BUser, User, string]) => {
-        const currentUserEmailMatch =
-          payload.customerId === currentUser.customerId &&
-          payload.email !== currentUser.displayUid;
-=======
-      withLatestFrom(this.userService.get(), this.userIdService.getUserId()),
       switchMap(
         ([payload, currentUser]: [B2BUser, User | undefined, string]) => {
           const currentUserEmailMatch =
             payload.customerId === currentUser?.customerId &&
             payload.email !== currentUser?.displayUid;
->>>>>>> 31048a96
 
           if (currentUserEmailMatch) {
             this.routingService.go({ cxRoute: 'login' });
