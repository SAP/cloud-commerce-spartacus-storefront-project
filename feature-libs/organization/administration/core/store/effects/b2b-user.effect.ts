import { HttpErrorResponse } from '@angular/common/http';
import { Injectable } from '@angular/core';
import { Actions, Effect, ofType } from '@ngrx/effects';
import { from, Observable, of } from 'rxjs';
import {
  catchError,
  map,
  switchMap,
  mergeMap,
  groupBy,
  withLatestFrom,
  tap,
  take,
} from 'rxjs/operators';
import {
  B2BUser,
  EntitiesModel,
  normalizeHttpError,
  AuthActions,
  UserService,
  RoutingService,
} from '@spartacus/core';
import { B2BUserConnector } from '../../connectors/b2b-user/b2b-user.connector';
import { Permission } from '../../model/permission.model';
import { UserGroup } from '../../model/user-group.model';
import { normalizeListPage, serializeParams } from '../../utils/serializer';
import {
  B2BUserActions,
  OrganizationActions,
  PermissionActions,
  UserGroupActions,
} from '../actions/index';
import { isValidUser } from '../../utils/check-user';

@Injectable()
export class B2BUserEffects {
  @Effect()
  loadB2BUser$: Observable<
    B2BUserActions.LoadB2BUserSuccess | B2BUserActions.LoadB2BUserFail
  > = this.actions$.pipe(
    ofType(B2BUserActions.LOAD_B2B_USER),
    map((action: B2BUserActions.LoadB2BUser) => action.payload),
    switchMap(({ userId, orgCustomerId }) => {
      if (!isValidUser(userId)) return [];

      return this.b2bUserConnector.get(userId, orgCustomerId).pipe(
        map((b2bUser: B2BUser) => {
          return new B2BUserActions.LoadB2BUserSuccess([b2bUser]);
        }),
        catchError((error: HttpErrorResponse) =>
          of(
            new B2BUserActions.LoadB2BUserFail({
              orgCustomerId,
              error: normalizeHttpError(error),
            })
          )
        )
      );
    })
  );

  @Effect()
  createB2BUser$: Observable<
    | B2BUserActions.CreateB2BUserSuccess
    | B2BUserActions.CreateB2BUserFail
    | OrganizationActions.OrganizationClearData
  > = this.actions$.pipe(
    ofType(B2BUserActions.CREATE_B2B_USER),
    map((action: B2BUserActions.CreateB2BUser) => action.payload),
<<<<<<< HEAD
    switchMap((payload) => {
      if (!isValidUser(payload.userId)) return [];

      return this.b2bUserConnector
        .create(payload.userId, payload.orgCustomer)
        .pipe(
          switchMap((data) => {
            this.routingService.go({
              cxRoute: 'userDetails',
              params: { customerId: data.customerId },
            });
            return [
              new B2BUserActions.CreateB2BUserSuccess(data),
              new OrganizationActions.OrganizationClearData(),
            ];
          }),

          catchError((error: HttpErrorResponse) =>
            from([
              new B2BUserActions.CreateB2BUserFail({
                orgCustomerId: payload.orgCustomer.customerId,
                error: normalizeHttpError(error),
              }),
              new OrganizationActions.OrganizationClearData(),
            ])
          )
        );
    })
=======
    switchMap((payload) =>
      this.b2bUserConnector.create(payload.userId, payload.orgCustomer).pipe(
        switchMap((data) => {
          // TODO Workaround for not known customerId while user creation (redireciton)
          return this.routingService.getRouterState().pipe(
            take(1),
            tap((route) => {
              if (
                (route as any)?.state?.context?.id !== '/organization/units'
              ) {
                this.routingService.go({
                  cxRoute: 'userDetails',
                  params: data,
                });
              }
            }),
            switchMap(() => {
              return [
                new B2BUserActions.CreateB2BUserSuccess(data),
                new OrganizationActions.OrganizationClearData(),
              ];
            })
          );
        }),
        catchError((error: HttpErrorResponse) =>
          from([
            new B2BUserActions.CreateB2BUserFail({
              orgCustomerId: payload.orgCustomer.customerId,
              error: normalizeHttpError(error),
            }),
            new OrganizationActions.OrganizationClearData(),
          ])
        )
      )
    )
>>>>>>> e8b180e1
  );

  @Effect()
  updateB2BUser$: Observable<
    | B2BUserActions.UpdateB2BUserSuccess
    | B2BUserActions.UpdateB2BUserFail
    | OrganizationActions.OrganizationClearData
  > = this.actions$.pipe(
    ofType(B2BUserActions.UPDATE_B2B_USER),
    map((action: B2BUserActions.UpdateB2BUser) => action.payload),
    switchMap((payload) => {
      if (!isValidUser(payload.userId)) return [];

      return this.b2bUserConnector
        .update(payload.userId, payload.orgCustomerId, payload.orgCustomer)
        .pipe(
          // TODO: change for 'payload: data' when backend API start to return user data on PATCH
          switchMap(() => [new B2BUserActions.UpdateB2BUserSuccess(payload)]),
          catchError((error: HttpErrorResponse) =>
            from([
              new B2BUserActions.UpdateB2BUserFail({
                orgCustomerId: payload.orgCustomer.customerId,
                error: normalizeHttpError(error),
              }),
              new OrganizationActions.OrganizationClearData(),
            ])
          )
        );
    })
  );

  @Effect()
  checkSelfEmailUpdate: Observable<
    | AuthActions.Logout
    | B2BUserActions.LoadB2BUser
    | OrganizationActions.OrganizationClearData
  > = this.actions$.pipe(
    ofType(B2BUserActions.UPDATE_B2B_USER_SUCCESS),
    map((action: B2BUserActions.UpdateB2BUserSuccess) => action.payload),
    withLatestFrom(this.userService.get()),
    switchMap(([payload, currentUser]) => {
      const currentUserEmailMatch =
        payload.orgCustomerId === currentUser.customerId &&
        payload.orgCustomer.email !== currentUser.displayUid;

      if (currentUserEmailMatch) {
        this.routingService.go({ cxRoute: 'login' });
      }
      return currentUserEmailMatch
        ? [new AuthActions.Logout()]
        : [new OrganizationActions.OrganizationClearData()];
    })
  );

  @Effect()
  loadB2BUsers$: Observable<
    | B2BUserActions.LoadB2BUsersSuccess
    | B2BUserActions.LoadB2BUserSuccess
    | B2BUserActions.LoadB2BUsersFail
  > = this.actions$.pipe(
    ofType(B2BUserActions.LOAD_B2B_USERS),
    map((action: B2BUserActions.LoadB2BUsers) => action.payload),
    switchMap((payload) => {
      if (!isValidUser(payload.userId)) return [];

      return this.b2bUserConnector.getList(payload.userId, payload.params).pipe(
        switchMap((b2bUsers: EntitiesModel<B2BUser>) => {
          const { values, page } = normalizeListPage(b2bUsers, 'customerId');
          return [
            new B2BUserActions.LoadB2BUserSuccess(values),
            new B2BUserActions.LoadB2BUsersSuccess({
              page,
              params: payload.params,
            }),
          ];
        }),
        catchError((error: HttpErrorResponse) =>
          of(
            new B2BUserActions.LoadB2BUsersFail({
              params: payload.params,
              error: normalizeHttpError(error),
            })
          )
        )
      );
    })
  );

  @Effect()
  loadB2BUserApprovers$: Observable<
    | B2BUserActions.LoadB2BUserApproversSuccess
    | B2BUserActions.LoadB2BUserApproversFail
    | B2BUserActions.LoadB2BUserSuccess
  > = this.actions$.pipe(
    ofType(B2BUserActions.LOAD_B2B_USER_APPROVERS),
    map((action: B2BUserActions.LoadB2BUserApprovers) => action.payload),
    groupBy(({ orgCustomerId, params }) =>
      serializeParams(orgCustomerId, params)
    ),
    mergeMap((group) =>
      group.pipe(
        switchMap((payload) => {
          if (!isValidUser(payload.userId)) return [];

          return this.b2bUserConnector
            .getApprovers(payload.userId, payload.orgCustomerId, payload.params)
            .pipe(
              switchMap((approvers: EntitiesModel<B2BUser>) => {
                const { values, page } = normalizeListPage(
                  approvers,
                  'customerId'
                );
                return [
                  new B2BUserActions.LoadB2BUserSuccess(values),
                  new B2BUserActions.LoadB2BUserApproversSuccess({
                    orgCustomerId: payload.orgCustomerId,
                    page,
                    params: payload.params,
                  }),
                ];
              }),
              catchError((error: HttpErrorResponse) =>
                of(
                  new B2BUserActions.LoadB2BUserApproversFail({
                    orgCustomerId: payload.orgCustomerId,
                    params: payload.params,
                    error: normalizeHttpError(error),
                  })
                )
              )
            );
        })
      )
    )
  );

  @Effect()
  loadB2BUserPermissions$: Observable<
    | B2BUserActions.LoadB2BUserPermissionsSuccess
    | B2BUserActions.LoadB2BUserPermissionsFail
    | PermissionActions.LoadPermissionSuccess
  > = this.actions$.pipe(
    ofType(B2BUserActions.LOAD_B2B_USER_PERMISSIONS),
    map((action: B2BUserActions.LoadB2BUserPermissions) => action.payload),
    groupBy(({ orgCustomerId, params }) =>
      serializeParams(orgCustomerId, params)
    ),
    mergeMap((group) =>
      group.pipe(
        switchMap((payload) => {
          if (!isValidUser(payload.userId)) return [];

          return this.b2bUserConnector
            .getPermissions(
              payload.userId,
              payload.orgCustomerId,
              payload.params
            )
            .pipe(
              switchMap((permissions: EntitiesModel<Permission>) => {
                const { values, page } = normalizeListPage(permissions, 'code');
                return [
                  new PermissionActions.LoadPermissionSuccess(values),
                  new B2BUserActions.LoadB2BUserPermissionsSuccess({
                    orgCustomerId: payload.orgCustomerId,
                    page,
                    params: payload.params,
                  }),
                ];
              }),
              catchError((error: HttpErrorResponse) =>
                of(
                  new B2BUserActions.LoadB2BUserPermissionsFail({
                    orgCustomerId: payload.orgCustomerId,
                    params: payload.params,
                    error: normalizeHttpError(error),
                  })
                )
              )
            );
        })
      )
    )
  );

  @Effect()
  loadB2BUserUserGroups$: Observable<
    | B2BUserActions.LoadB2BUserUserGroupsSuccess
    | B2BUserActions.LoadB2BUserUserGroupsFail
    | UserGroupActions.LoadUserGroupSuccess
  > = this.actions$.pipe(
    ofType(B2BUserActions.LOAD_B2B_USER_USER_GROUPS),
    map((action: B2BUserActions.LoadB2BUserUserGroups) => action.payload),
    groupBy(({ orgCustomerId, params }) =>
      serializeParams(orgCustomerId, params)
    ),
    mergeMap((group) =>
      group.pipe(
        switchMap((payload) => {
          if (!isValidUser(payload.userId)) return [];

          return this.b2bUserConnector
            .getUserGroups(
              payload.userId,
              payload.orgCustomerId,
              payload.params
            )
            .pipe(
              switchMap((userGroups: EntitiesModel<UserGroup>) => {
                const { values, page } = normalizeListPage(userGroups, 'uid');
                return [
                  new UserGroupActions.LoadUserGroupSuccess(values),
                  new B2BUserActions.LoadB2BUserUserGroupsSuccess({
                    orgCustomerId: payload.orgCustomerId,
                    page,
                    params: payload.params,
                  }),
                ];
              }),
              catchError((error: HttpErrorResponse) =>
                of(
                  new B2BUserActions.LoadB2BUserUserGroupsFail({
                    orgCustomerId: payload.orgCustomerId,
                    params: payload.params,
                    error: normalizeHttpError(error),
                  })
                )
              )
            );
        })
      )
    )
  );

  @Effect()
  assignApproverToB2BUser$: Observable<
    | B2BUserActions.CreateB2BUserApproverSuccess
    | B2BUserActions.CreateB2BUserApproverFail
    | OrganizationActions.OrganizationClearData
  > = this.actions$.pipe(
    ofType(B2BUserActions.CREATE_B2B_USER_APPROVER),
    map((action: B2BUserActions.CreateB2BUserApprover) => action.payload),
    mergeMap((payload) => {
      if (!isValidUser(payload.userId)) return [];

      return this.b2bUserConnector
        .assignApprover(
          payload.userId,
          payload.orgCustomerId,
          payload.approverId
        )
        .pipe(
          switchMap((data) => [
            new B2BUserActions.CreateB2BUserApproverSuccess({
              // Occ returned email, but we use customerId in store
              approverId: payload.approverId,
              selected: data.selected,
            }),
            new OrganizationActions.OrganizationClearData(),
          ]),
          catchError((error: HttpErrorResponse) =>
            from([
              new B2BUserActions.CreateB2BUserApproverFail({
                orgCustomerId: payload.orgCustomerId,
                approverId: payload.approverId,
                error: normalizeHttpError(error),
              }),
              new OrganizationActions.OrganizationClearData(),
            ])
          )
        );
    })
  );

  @Effect()
  unassignApproverFromB2BUser$: Observable<
    | B2BUserActions.DeleteB2BUserApproverSuccess
    | B2BUserActions.DeleteB2BUserApproverFail
    | OrganizationActions.OrganizationClearData
  > = this.actions$.pipe(
    ofType(B2BUserActions.DELETE_B2B_USER_APPROVER),
    map((action: B2BUserActions.DeleteB2BUserApprover) => action.payload),
    mergeMap((payload) => {
      if (!isValidUser(payload.userId)) return [];

      return this.b2bUserConnector
        .unassignApprover(
          payload.userId,
          payload.orgCustomerId,
          payload.approverId
        )
        .pipe(
          switchMap((data) => [
            new B2BUserActions.DeleteB2BUserApproverSuccess({
              // Occ returned email, but we use customerId in store
              approverId: payload.approverId,
              selected: data.selected,
            }),
            new OrganizationActions.OrganizationClearData(),
          ]),
          catchError((error: HttpErrorResponse) =>
            from([
              new B2BUserActions.DeleteB2BUserApproverFail({
                orgCustomerId: payload.orgCustomerId,
                approverId: payload.approverId,
                error: normalizeHttpError(error),
              }),
              new OrganizationActions.OrganizationClearData(),
            ])
          )
        );
    })
  );

  @Effect()
  assignPermissionToB2BUser$: Observable<
    | B2BUserActions.CreateB2BUserPermissionSuccess
    | B2BUserActions.CreateB2BUserPermissionFail
    | OrganizationActions.OrganizationClearData
  > = this.actions$.pipe(
    ofType(B2BUserActions.CREATE_B2B_USER_PERMISSION),
    map((action: B2BUserActions.CreateB2BUserPermission) => action.payload),
    mergeMap((payload) => {
      if (!isValidUser(payload.userId)) return [];

      return this.b2bUserConnector
        .assignPermission(
          payload.userId,
          payload.orgCustomerId,
          payload.permissionId
        )
        .pipe(
          switchMap((data) => [
            new B2BUserActions.CreateB2BUserPermissionSuccess({
              permissionId: data.id,
              selected: data.selected,
            }),
            new OrganizationActions.OrganizationClearData(),
          ]),
          catchError((error: HttpErrorResponse) =>
            from([
              new B2BUserActions.CreateB2BUserPermissionFail({
                orgCustomerId: payload.orgCustomerId,
                permissionId: payload.permissionId,
                error: normalizeHttpError(error),
              }),
              new OrganizationActions.OrganizationClearData(),
            ])
          )
        );
    })
  );

  @Effect()
  unassignPermissionFromB2BUser$: Observable<
    | B2BUserActions.DeleteB2BUserPermissionSuccess
    | B2BUserActions.DeleteB2BUserPermissionFail
    | OrganizationActions.OrganizationClearData
  > = this.actions$.pipe(
    ofType(B2BUserActions.DELETE_B2B_USER_PERMISSION),
    map((action: B2BUserActions.DeleteB2BUserPermission) => action.payload),
    mergeMap((payload) => {
      if (!isValidUser(payload.userId)) return [];

      return this.b2bUserConnector
        .unassignPermission(
          payload.userId,
          payload.orgCustomerId,
          payload.permissionId
        )
        .pipe(
          switchMap((data) => [
            new B2BUserActions.DeleteB2BUserPermissionSuccess({
              permissionId: data.id,
              selected: data.selected,
            }),
            new OrganizationActions.OrganizationClearData(),
          ]),
          catchError((error: HttpErrorResponse) =>
            from([
              new B2BUserActions.DeleteB2BUserPermissionFail({
                orgCustomerId: payload.orgCustomerId,
                permissionId: payload.permissionId,
                error: normalizeHttpError(error),
              }),
              new OrganizationActions.OrganizationClearData(),
            ])
          )
        );
    })
  );

  @Effect()
  assignUserGroupToB2BUser$: Observable<
    | B2BUserActions.CreateB2BUserUserGroupSuccess
    | B2BUserActions.CreateB2BUserUserGroupFail
    | OrganizationActions.OrganizationClearData
  > = this.actions$.pipe(
    ofType(B2BUserActions.CREATE_B2B_USER_USER_GROUP),
    map((action: B2BUserActions.CreateB2BUserUserGroup) => action.payload),
    mergeMap((payload) => {
      if (!isValidUser(payload.userId)) return [];

      return this.b2bUserConnector
        .assignUserGroup(
          payload.userId,
          payload.orgCustomerId,
          payload.userGroupId
        )
        .pipe(
          switchMap((data) => [
            new B2BUserActions.CreateB2BUserUserGroupSuccess({
              uid: data.id,
              selected: data.selected,
            }),
            new OrganizationActions.OrganizationClearData(),
          ]),
          catchError((error: HttpErrorResponse) =>
            from([
              new B2BUserActions.CreateB2BUserUserGroupFail({
                orgCustomerId: payload.orgCustomerId,
                userGroupId: payload.userGroupId,
                error: normalizeHttpError(error),
              }),
              new OrganizationActions.OrganizationClearData(),
            ])
          )
        );
    })
  );

  @Effect()
  unassignUserGroupFromB2BUser$: Observable<
    | B2BUserActions.DeleteB2BUserUserGroupSuccess
    | B2BUserActions.DeleteB2BUserUserGroupFail
    | OrganizationActions.OrganizationClearData
  > = this.actions$.pipe(
    ofType(B2BUserActions.DELETE_B2B_USER_USER_GROUP),
    map((action: B2BUserActions.DeleteB2BUserUserGroup) => action.payload),
    mergeMap((payload) => {
      if (!isValidUser(payload.userId)) return [];

      return this.b2bUserConnector
        .unassignUserGroup(
          payload.userId,
          payload.orgCustomerId,
          payload.userGroupId
        )
        .pipe(
          switchMap(
            // TODO: Workaround because occ doesn't respond here
            // (data) =>
            //   new B2BUserActions.DeleteB2BUserUserGroupSuccess({
            //     uid: data.id,
            //     selected: data.selected,
            //   })
            () => [
              new B2BUserActions.DeleteB2BUserUserGroupSuccess({
                uid: payload.userGroupId,
                selected: false,
              }),
              new OrganizationActions.OrganizationClearData(),
            ]
          ),
          catchError((error: HttpErrorResponse) =>
            from([
              new B2BUserActions.DeleteB2BUserUserGroupFail({
                orgCustomerId: payload.orgCustomerId,
                userGroupId: payload.userGroupId,
                error: normalizeHttpError(error),
              }),
              new OrganizationActions.OrganizationClearData(),
            ])
          )
        );
    })
  );

  constructor(
    private actions$: Actions,
    private b2bUserConnector: B2BUserConnector,
    private routingService: RoutingService,
    private userService: UserService
  ) {}
}<|MERGE_RESOLUTION|>--- conflicted
+++ resolved
@@ -67,7 +67,6 @@
   > = this.actions$.pipe(
     ofType(B2BUserActions.CREATE_B2B_USER),
     map((action: B2BUserActions.CreateB2BUser) => action.payload),
-<<<<<<< HEAD
     switchMap((payload) => {
       if (!isValidUser(payload.userId)) return [];
 
@@ -75,16 +74,27 @@
         .create(payload.userId, payload.orgCustomer)
         .pipe(
           switchMap((data) => {
-            this.routingService.go({
-              cxRoute: 'userDetails',
-              params: { customerId: data.customerId },
-            });
-            return [
-              new B2BUserActions.CreateB2BUserSuccess(data),
-              new OrganizationActions.OrganizationClearData(),
-            ];
+            // TODO Workaround for not known customerId while user creation (redireciton)
+            return this.routingService.getRouterState().pipe(
+              take(1),
+              tap((route) => {
+                if (
+                  (route as any)?.state?.context?.id !== '/organization/units'
+                ) {
+                  this.routingService.go({
+                    cxRoute: 'userDetails',
+                    params: data,
+                  });
+                }
+              }),
+              switchMap(() => {
+                return [
+                  new B2BUserActions.CreateB2BUserSuccess(data),
+                  new OrganizationActions.OrganizationClearData(),
+                ];
+              })
+            );
           }),
-
           catchError((error: HttpErrorResponse) =>
             from([
               new B2BUserActions.CreateB2BUserFail({
@@ -96,43 +106,6 @@
           )
         );
     })
-=======
-    switchMap((payload) =>
-      this.b2bUserConnector.create(payload.userId, payload.orgCustomer).pipe(
-        switchMap((data) => {
-          // TODO Workaround for not known customerId while user creation (redireciton)
-          return this.routingService.getRouterState().pipe(
-            take(1),
-            tap((route) => {
-              if (
-                (route as any)?.state?.context?.id !== '/organization/units'
-              ) {
-                this.routingService.go({
-                  cxRoute: 'userDetails',
-                  params: data,
-                });
-              }
-            }),
-            switchMap(() => {
-              return [
-                new B2BUserActions.CreateB2BUserSuccess(data),
-                new OrganizationActions.OrganizationClearData(),
-              ];
-            })
-          );
-        }),
-        catchError((error: HttpErrorResponse) =>
-          from([
-            new B2BUserActions.CreateB2BUserFail({
-              orgCustomerId: payload.orgCustomer.customerId,
-              error: normalizeHttpError(error),
-            }),
-            new OrganizationActions.OrganizationClearData(),
-          ])
-        )
-      )
-    )
->>>>>>> e8b180e1
   );
 
   @Effect()
