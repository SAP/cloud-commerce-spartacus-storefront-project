--- conflicted
+++ resolved
@@ -74,8 +74,13 @@
     (
       state: CostCenterManagement,
       budgets: StateUtils.EntityLoaderState<Budget>
-<<<<<<< HEAD
-    ) => denormalizeCustomB2BSearch(state.budgets, budgets, params, code)
+    ) =>
+      StateUtils.denormalizeCustomB2BSearch(
+        state.budgets,
+        budgets,
+        params,
+        code
+      )
   );
 
 export const getCostCenterState = (
@@ -88,13 +93,4 @@
     getCostCentersState,
     (state: StateUtils.EntityLoaderState<CostCenter>) =>
       StateUtils.entityLoaderStateSelector(state, code)
-=======
-    ) =>
-      StateUtils.denormalizeCustomB2BSearch(
-        state.budgets,
-        budgets,
-        params,
-        code
-      )
->>>>>>> 2a07eedf
   );