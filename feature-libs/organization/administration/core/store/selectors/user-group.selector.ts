--- conflicted
+++ resolved
@@ -96,8 +96,12 @@
       state: UserGroupManagement,
       permissions: StateUtils.EntityLoaderState<Permission>
     ) =>
-<<<<<<< HEAD
-      denormalizeCustomB2BSearch(state.permissions, permissions, params, code)
+      StateUtils.denormalizeCustomB2BSearch(
+        state.permissions,
+        permissions,
+        params,
+        code
+      )
   );
 
 export const getUserGroupState = (
@@ -107,12 +111,4 @@
     getUserGroupsState,
     (state: StateUtils.EntityLoaderState<UserGroup>) =>
       StateUtils.entityLoaderStateSelector(state, code)
-=======
-      StateUtils.denormalizeCustomB2BSearch(
-        state.permissions,
-        permissions,
-        params,
-        code
-      )
->>>>>>> 2a07eedf
   );