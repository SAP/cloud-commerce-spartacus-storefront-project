import { InjectionToken, Provider } from '@angular/core';
import {
  Action,
  ActionReducer,
  ActionReducerMap,
  combineReducers,
  MetaReducer,
} from '@ngrx/store';
import {
  Address,
  AuthActions,
  B2BUnit,
  B2BUser,
  CostCenter,
  ListModel,
  StateUtils,
  OrderApprovalPermissionType,
} from '@spartacus/core';
import { Budget } from '../../model/budget.model';
<<<<<<< HEAD
import {
  B2BApprovalProcess,
  OrderApproval,
} from '../../model/order-approval.model';
import {
  OrderApprovalPermissionType,
  Permission,
} from '../../model/permission.model';
=======
import { Permission } from '../../model/permission.model';
>>>>>>> 4493765e
import { B2BUnitNode } from '../../model/unit-node.model';
import { UserGroup } from '../../model/user-group.model';
import { OrganizationActions } from '../actions';
import {
  ADDRESS_ENTITIES,
  ADDRESS_LIST,
  B2B_USER_APPROVERS,
  B2B_USER_ENTITIES,
  B2B_USER_FEATURE,
  B2B_USER_PERMISSIONS,
  B2B_USER_USER_GROUPS,
  BUDGET_ENTITIES,
  BUDGET_FEATURE,
  BUDGET_LIST,
  COST_CENTER_ASSIGNED_BUDGETS,
  COST_CENTER_ENTITIES,
  COST_CENTER_FEATURE,
  COST_CENTER_LIST,
  OrganizationState,
  ORG_UNIT_APPROVAL_PROCESSES_ENTITIES,
  ORG_UNIT_ASSIGNED_USERS,
  ORG_UNIT_ENTITIES,
  ORG_UNIT_FEATURE,
  ORG_UNIT_NODE_LIST,
  ORG_UNIT_TREE_ENTITY,
  PERMISSION_ENTITIES,
  PERMISSION_FEATURE,
  PERMISSION_LIST,
  PERMISSION_TYPES_LIST,
  USER_GROUP_AVAILABLE_CUSTOMERS,
  USER_GROUP_ENTITIES,
  USER_GROUP_FEATURE,
  USER_GROUP_LIST,
  USER_GROUP_PERMISSIONS,
  USER_LIST,
} from '../organization-state';
import {
  b2bUserApproverListReducer,
  b2bUserEntitiesReducer,
  b2bUserPermissionListReducer,
  b2bUserUserGroupListReducer,
  userListReducer,
} from './b2b-user.reducer';
import { budgetsEntitiesReducer, budgetsListReducer } from './budget.reducer';
import {
  costCenterAssignedBudgetsListReducer,
  costCentersEntitiesReducer,
  costCentersListReducer,
} from './cost-center.reducer';
import {
  orgUnitAddressListReducer,
  orgUnitEntitiesReducer,
  orgUnitUserListReducer,
} from './org-unit.reducer';
import {
  permissionsEntitiesReducer,
  permissionsListReducer,
} from './permission.reducer';
import {
  userGroupAvailableOrderApprovalPermissionsListReducer,
  userGroupAvailablOrgCustomersListReducer,
  userGroupEntitiesReducer,
  userGroupsListReducer,
} from './user-group.reducer';

export function getReducers(): ActionReducerMap<OrganizationState> {
  return {
    [BUDGET_FEATURE]: combineReducers({
      entities: StateUtils.entityLoaderReducer<Budget>(
        BUDGET_ENTITIES,
        budgetsEntitiesReducer
      ),
      list: StateUtils.entityLoaderReducer<ListModel>(
        BUDGET_LIST,
        budgetsListReducer
      ),
    }),
    [PERMISSION_FEATURE]: combineReducers({
      entities: StateUtils.entityLoaderReducer<Permission>(
        PERMISSION_ENTITIES,
        permissionsEntitiesReducer
      ),
      list: StateUtils.entityLoaderReducer<ListModel>(
        PERMISSION_LIST,
        permissionsListReducer
      ),
      permissionTypes: StateUtils.entityLoaderReducer<
        OrderApprovalPermissionType[]
      >(PERMISSION_TYPES_LIST),
    }),
    [ORG_UNIT_FEATURE]: combineReducers({
      entities: StateUtils.entityLoaderReducer<B2BUnit>(
        ORG_UNIT_ENTITIES,
        orgUnitEntitiesReducer
      ),
      availableOrgUnitNodes: StateUtils.entityLoaderReducer<B2BUnitNode[]>(
        ORG_UNIT_NODE_LIST
      ),
      tree: StateUtils.entityLoaderReducer<B2BUnitNode>(ORG_UNIT_TREE_ENTITY),
      approvalProcesses: StateUtils.entityLoaderReducer<B2BApprovalProcess[]>(
        ORG_UNIT_APPROVAL_PROCESSES_ENTITIES
      ),
      users: StateUtils.entityLoaderReducer<ListModel>(
        ORG_UNIT_ASSIGNED_USERS,
        orgUnitUserListReducer
      ),
      addressList: StateUtils.entityLoaderReducer<ListModel>(
        ADDRESS_LIST,
        orgUnitAddressListReducer
      ),
      addressEntities: StateUtils.entityLoaderReducer<Address>(
        ADDRESS_ENTITIES
      ),
    }),
    [USER_GROUP_FEATURE]: combineReducers({
      entities: StateUtils.entityLoaderReducer<UserGroup>(
        USER_GROUP_ENTITIES,
        userGroupEntitiesReducer
      ),
      list: StateUtils.entityLoaderReducer<ListModel>(
        USER_GROUP_LIST,
        userGroupsListReducer
      ),
      permissions: StateUtils.entityLoaderReducer<ListModel>(
        USER_GROUP_PERMISSIONS,
        userGroupAvailableOrderApprovalPermissionsListReducer
      ),
      customers: StateUtils.entityLoaderReducer<ListModel>(
        USER_GROUP_AVAILABLE_CUSTOMERS,
        userGroupAvailablOrgCustomersListReducer
      ),
    }),
    [COST_CENTER_FEATURE]: combineReducers({
      entities: StateUtils.entityLoaderReducer<CostCenter>(
        COST_CENTER_ENTITIES,
        costCentersEntitiesReducer
      ),
      list: StateUtils.entityLoaderReducer<ListModel>(
        COST_CENTER_LIST,
        costCentersListReducer
      ),
      budgets: StateUtils.entityLoaderReducer<ListModel>(
        COST_CENTER_ASSIGNED_BUDGETS,
        costCenterAssignedBudgetsListReducer
      ),
    }),
    [B2B_USER_FEATURE]: combineReducers({
      entities: StateUtils.entityLoaderReducer<B2BUser>(
        B2B_USER_ENTITIES,
        b2bUserEntitiesReducer
      ),
      list: StateUtils.entityLoaderReducer<ListModel>(
        USER_LIST,
        userListReducer
      ),
      approvers: StateUtils.entityLoaderReducer<ListModel>(
        B2B_USER_APPROVERS,
        b2bUserApproverListReducer
      ),
      permissions: StateUtils.entityLoaderReducer<ListModel>(
        B2B_USER_PERMISSIONS,
        b2bUserPermissionListReducer
      ),
      userGroups: StateUtils.entityLoaderReducer<ListModel>(
        B2B_USER_USER_GROUPS,
        b2bUserUserGroupListReducer
      ),
    }),
  };
}

export const reducerToken: InjectionToken<ActionReducerMap<
  OrganizationState
>> = new InjectionToken<ActionReducerMap<OrganizationState>>(
  'OrganizationReducers'
);

export const reducerProvider: Provider = {
  provide: reducerToken,
  useFactory: getReducers,
};

export function clearOrganizationState(
  reducer: ActionReducer<OrganizationState, Action>
): ActionReducer<OrganizationState, Action> {
  return function (state, action) {
    if (action.type === OrganizationActions.CLEAR_ORGANIZATION_DATA) {
      state = undefined;
    }
    if (action.type === AuthActions.LOGOUT) {
      state = undefined;
    }

    return reducer(state, action);
  };
}

export const metaReducers: MetaReducer<any>[] = [clearOrganizationState];<|MERGE_RESOLUTION|>--- conflicted
+++ resolved
@@ -15,20 +15,10 @@
   ListModel,
   StateUtils,
   OrderApprovalPermissionType,
+  B2BApprovalProcess,
 } from '@spartacus/core';
 import { Budget } from '../../model/budget.model';
-<<<<<<< HEAD
-import {
-  B2BApprovalProcess,
-  OrderApproval,
-} from '../../model/order-approval.model';
-import {
-  OrderApprovalPermissionType,
-  Permission,
-} from '../../model/permission.model';
-=======
 import { Permission } from '../../model/permission.model';
->>>>>>> 4493765e
 import { B2BUnitNode } from '../../model/unit-node.model';
 import { UserGroup } from '../../model/user-group.model';
 import { OrganizationActions } from '../actions';
