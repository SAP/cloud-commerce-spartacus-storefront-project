--- conflicted
+++ resolved
@@ -1,12 +1,4 @@
-<<<<<<< HEAD
 import { Currency, B2BApprovalProcess } from '@spartacus/core';
-=======
-import { Currency } from '@spartacus/core';
-import {
-  B2BApprovalProcess,
-  OrderApprovalPermissionResult,
-} from './order-approval.model';
->>>>>>> 57876e07
 
 declare module '@spartacus/core' {
   interface B2BUnit {
@@ -32,8 +24,4 @@
     currency?: Currency;
     originalCode?: string;
   }
-
-  interface Order {
-    permissionResults?: OrderApprovalPermissionResult[];
-  }
 }