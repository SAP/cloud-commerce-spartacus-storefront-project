--- conflicted
+++ resolved
@@ -189,8 +189,7 @@
       )
     );
   }
-<<<<<<< HEAD
-
+  
   private withUserId(callback: (userId: string) => void): void {
     this.authService
       .getOccUserId()
@@ -203,6 +202,4 @@
       map((state) => state.error)
     );
   }
-=======
->>>>>>> 89e41f19
 }