import { Injectable } from '@angular/core';
import { Store } from '@ngrx/store';
import {
  EntitiesModel,
  OrderApprovalPermissionType,
  SearchConfig,
  StateUtils,
  StateWithProcess,
<<<<<<< HEAD
  OrderApprovalPermissionType,
} from '@spartacus/core';
import { Observable, queueScheduler, using } from 'rxjs';
import { auditTime, filter, map, observeOn, take, tap } from 'rxjs/operators';
=======
  UserIdService,
} from '@spartacus/core';
import { Observable, queueScheduler, using } from 'rxjs';
import { auditTime, filter, map, observeOn, tap } from 'rxjs/operators';
import { OrganizationItemStatus } from '../model/organization-item-status';
>>>>>>> adc893a1
import { Permission } from '../model/permission.model';
import { PermissionActions } from '../store/actions/index';
import { StateWithOrganization } from '../store/organization-state';
import {
  getPermission,
  getPermissionList,
  getPermissionTypes,
  getPermissionValue,
} from '../store/selectors/permission.selector';
import { getItemStatus } from '../utils/get-item-status';

@Injectable({ providedIn: 'root' })
export class PermissionService {
  constructor(
    protected store: Store<StateWithOrganization | StateWithProcess<void>>,
    protected userIdService: UserIdService
  ) {}

  loadPermission(permissionCode: string): void {
    this.userIdService.invokeWithUserId((userId) =>
      this.store.dispatch(
        new PermissionActions.LoadPermission({
          userId,
          permissionCode,
        })
      )
    );
  }

  loadPermissions(params?: SearchConfig): void {
    this.userIdService.invokeWithUserId((userId) =>
      this.store.dispatch(
        new PermissionActions.LoadPermissions({ userId, params })
      )
    );
  }

  loadPermissionTypes() {
    this.store.dispatch(new PermissionActions.LoadPermissionTypes());
  }

  private getPermission(
    permissionCode: string
  ): Observable<StateUtils.LoaderState<Permission>> {
    return this.store.select(getPermission(permissionCode));
  }

  private getPermissionValue(permissionCode: string): Observable<Permission> {
    return this.store
      .select(getPermissionValue(permissionCode))
      .pipe(filter(Boolean));
  }

  private getPermissionList(
    params
  ): Observable<StateUtils.LoaderState<EntitiesModel<Permission>>> {
    return this.store.select(getPermissionList(params));
  }

  private getPermissionTypeList(): Observable<
    StateUtils.LoaderState<OrderApprovalPermissionType[]>
  > {
    return this.store.select(getPermissionTypes());
  }

  get(permissionCode: string): Observable<Permission> {
    const loading$ = this.getPermission(permissionCode).pipe(
      auditTime(0),
      tap((state) => {
        if (!(state.loading || state.success || state.error)) {
          this.loadPermission(permissionCode);
        }
      })
    );

    return using(
      () => loading$.subscribe(),
      () => this.getPermissionValue(permissionCode)
    );
  }

  getTypes(): Observable<OrderApprovalPermissionType[]> {
    return this.getPermissionTypeList().pipe(
      observeOn(queueScheduler),
      tap((process: StateUtils.LoaderState<OrderApprovalPermissionType[]>) => {
        if (!(process.loading || process.success || process.error)) {
          this.loadPermissionTypes();
        }
      }),
      filter(
        (process: StateUtils.LoaderState<OrderApprovalPermissionType[]>) =>
          process.success || process.error
      ),
      map((result) => result.value)
    );
  }

  getList(params: SearchConfig): Observable<EntitiesModel<Permission>> {
    return this.getPermissionList(params).pipe(
      observeOn(queueScheduler),
      tap((process: StateUtils.LoaderState<EntitiesModel<Permission>>) => {
        if (!(process.loading || process.success || process.error)) {
          this.loadPermissions(params);
        }
      }),
      filter(
        (process: StateUtils.LoaderState<EntitiesModel<Permission>>) =>
          process.success || process.error
      ),
      map((result) => result.value)
    );
  }

  create(permission: Permission): void {
    this.userIdService.invokeWithUserId((userId) =>
      this.store.dispatch(
        new PermissionActions.CreatePermission({ userId, permission })
      )
    );
  }

  update(permissionCode: string, permission: Permission): void {
    this.userIdService.invokeWithUserId((userId) =>
      this.store.dispatch(
        new PermissionActions.UpdatePermission({
          userId,
          permissionCode,
          permission,
        })
      )
    );
  }

  getLoadingStatus(
    permissionCode: string
  ): Observable<OrganizationItemStatus<Permission>> {
    return getItemStatus(this.getPermission(permissionCode));
  }
}<|MERGE_RESOLUTION|>--- conflicted
+++ resolved
@@ -6,18 +6,11 @@
   SearchConfig,
   StateUtils,
   StateWithProcess,
-<<<<<<< HEAD
-  OrderApprovalPermissionType,
-} from '@spartacus/core';
-import { Observable, queueScheduler, using } from 'rxjs';
-import { auditTime, filter, map, observeOn, take, tap } from 'rxjs/operators';
-=======
   UserIdService,
 } from '@spartacus/core';
 import { Observable, queueScheduler, using } from 'rxjs';
 import { auditTime, filter, map, observeOn, tap } from 'rxjs/operators';
 import { OrganizationItemStatus } from '../model/organization-item-status';
->>>>>>> adc893a1
 import { Permission } from '../model/permission.model';
 import { PermissionActions } from '../store/actions/index';
 import { StateWithOrganization } from '../store/organization-state';
