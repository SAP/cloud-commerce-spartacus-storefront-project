--- conflicted
+++ resolved
@@ -152,7 +152,6 @@
   ): Observable<OrganizationItemStatus<Permission>> {
     return getItemStatus(this.getPermission(permissionCode));
   }
-<<<<<<< HEAD
 
   private withUserId(callback: (userId: string) => void): void {
     this.authService
@@ -172,6 +171,4 @@
       map((state) => state.error)
     );
   }
-=======
->>>>>>> 89e41f19
 }