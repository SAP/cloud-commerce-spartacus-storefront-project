import { Injectable } from '@angular/core';
import { Store } from '@ngrx/store';
import {
  EntitiesModel,
  SearchConfig,
  StateUtils,
  StateWithProcess,
<<<<<<< HEAD
  OrderApprovalPermissionType,
} from '@spartacus/core';
import { Observable, queueScheduler, using } from 'rxjs';
import { auditTime, filter, map, observeOn, take, tap } from 'rxjs/operators';
import { Permission } from '../model/permission.model';
=======
  UserIdService,
} from '@spartacus/core';
import { Observable, queueScheduler, using } from 'rxjs';
import { auditTime, filter, map, observeOn, tap } from 'rxjs/operators';
import { OrganizationItemStatus } from '../model/organization-item-status';
import {
  OrderApprovalPermissionType,
  Permission,
} from '../model/permission.model';
>>>>>>> e5b5a373
import { PermissionActions } from '../store/actions/index';
import { StateWithOrganization } from '../store/organization-state';
import {
  getPermission,
  getPermissionList,
  getPermissionTypes,
  getPermissionValue,
} from '../store/selectors/permission.selector';
import { getItemStatus } from '../utils/get-item-status';

@Injectable({ providedIn: 'root' })
export class PermissionService {
  constructor(
    protected store: Store<StateWithOrganization | StateWithProcess<void>>,
    protected userIdService: UserIdService
  ) {}

  loadPermission(permissionCode: string): void {
    this.userIdService.invokeWithUserId((userId) =>
      this.store.dispatch(
        new PermissionActions.LoadPermission({
          userId,
          permissionCode,
        })
      )
    );
  }

  loadPermissions(params?: SearchConfig): void {
    this.userIdService.invokeWithUserId((userId) =>
      this.store.dispatch(
        new PermissionActions.LoadPermissions({ userId, params })
      )
    );
  }

  loadPermissionTypes() {
    this.store.dispatch(new PermissionActions.LoadPermissionTypes());
  }

  private getPermission(
    permissionCode: string
  ): Observable<StateUtils.LoaderState<Permission>> {
    return this.store.select(getPermission(permissionCode));
  }

  private getPermissionValue(permissionCode: string): Observable<Permission> {
    return this.store
      .select(getPermissionValue(permissionCode))
      .pipe(filter(Boolean));
  }

  private getPermissionList(
    params
  ): Observable<StateUtils.LoaderState<EntitiesModel<Permission>>> {
    return this.store.select(getPermissionList(params));
  }

  private getPermissionTypeList(): Observable<
    StateUtils.LoaderState<OrderApprovalPermissionType[]>
  > {
    return this.store.select(getPermissionTypes());
  }

  get(permissionCode: string): Observable<Permission> {
    const loading$ = this.getPermission(permissionCode).pipe(
      auditTime(0),
      tap((state) => {
        if (!(state.loading || state.success || state.error)) {
          this.loadPermission(permissionCode);
        }
      })
    );

    return using(
      () => loading$.subscribe(),
      () => this.getPermissionValue(permissionCode)
    );
  }

  getTypes(): Observable<OrderApprovalPermissionType[]> {
    return this.getPermissionTypeList().pipe(
      observeOn(queueScheduler),
      tap((process: StateUtils.LoaderState<OrderApprovalPermissionType[]>) => {
        if (!(process.loading || process.success || process.error)) {
          this.loadPermissionTypes();
        }
      }),
      filter(
        (process: StateUtils.LoaderState<OrderApprovalPermissionType[]>) =>
          process.success || process.error
      ),
      map((result) => result.value)
    );
  }

  getList(params: SearchConfig): Observable<EntitiesModel<Permission>> {
    return this.getPermissionList(params).pipe(
      observeOn(queueScheduler),
      tap((process: StateUtils.LoaderState<EntitiesModel<Permission>>) => {
        if (!(process.loading || process.success || process.error)) {
          this.loadPermissions(params);
        }
      }),
      filter(
        (process: StateUtils.LoaderState<EntitiesModel<Permission>>) =>
          process.success || process.error
      ),
      map((result) => result.value)
    );
  }

  create(permission: Permission): void {
    this.userIdService.invokeWithUserId((userId) =>
      this.store.dispatch(
        new PermissionActions.CreatePermission({ userId, permission })
      )
    );
  }

  update(permissionCode: string, permission: Permission): void {
    this.userIdService.invokeWithUserId((userId) =>
      this.store.dispatch(
        new PermissionActions.UpdatePermission({
          userId,
          permissionCode,
          permission,
        })
      )
    );
  }

  getLoadingStatus(
    permissionCode: string
  ): Observable<OrganizationItemStatus<Permission>> {
    return getItemStatus(this.getPermission(permissionCode));
  }
}<|MERGE_RESOLUTION|>--- conflicted
+++ resolved
@@ -2,26 +2,16 @@
 import { Store } from '@ngrx/store';
 import {
   EntitiesModel,
+  OrderApprovalPermissionType,
   SearchConfig,
   StateUtils,
   StateWithProcess,
-<<<<<<< HEAD
-  OrderApprovalPermissionType,
-} from '@spartacus/core';
-import { Observable, queueScheduler, using } from 'rxjs';
-import { auditTime, filter, map, observeOn, take, tap } from 'rxjs/operators';
-import { Permission } from '../model/permission.model';
-=======
   UserIdService,
 } from '@spartacus/core';
 import { Observable, queueScheduler, using } from 'rxjs';
 import { auditTime, filter, map, observeOn, tap } from 'rxjs/operators';
 import { OrganizationItemStatus } from '../model/organization-item-status';
-import {
-  OrderApprovalPermissionType,
-  Permission,
-} from '../model/permission.model';
->>>>>>> e5b5a373
+import { Permission } from '../model/permission.model';
 import { PermissionActions } from '../store/actions/index';
 import { StateWithOrganization } from '../store/organization-state';
 import {
