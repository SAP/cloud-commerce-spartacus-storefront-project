--- conflicted
+++ resolved
@@ -400,7 +400,6 @@
       )
     );
   }
-<<<<<<< HEAD
 
   private withUserId(callback: (userId: string) => void): void {
     this.authService
@@ -414,6 +413,4 @@
   ): Observable<StateUtils.LoaderState<B2BUnit>> {
     return this.store.select(getOrgUnitState(orgUnitId));
   }
-=======
->>>>>>> 89e41f19
 }