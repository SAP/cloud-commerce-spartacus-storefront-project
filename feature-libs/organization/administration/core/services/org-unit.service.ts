--- conflicted
+++ resolved
@@ -2,11 +2,6 @@
 import { Store } from '@ngrx/store';
 import {
   Address,
-<<<<<<< HEAD
-  AuthService,
-=======
-  B2BApprovalProcess,
->>>>>>> 4493765e
   B2BUnit,
   B2BUser,
   CostCenter,
@@ -15,11 +10,11 @@
   StateUtils,
   StateWithProcess,
   UserIdService,
+  B2BApprovalProcess,
 } from '@spartacus/core';
 import { Observable, queueScheduler, using } from 'rxjs';
 import { auditTime, filter, map, observeOn, tap } from 'rxjs/operators';
 import { OrganizationItemStatus } from '../model/organization-item-status';
-import { B2BApprovalProcess } from '../model/order-approval.model';
 import { B2BUnitNode } from '../model/unit-node.model';
 import { OrgUnitActions } from '../store/actions/index';
 import { StateWithOrganization } from '../store/organization-state';
