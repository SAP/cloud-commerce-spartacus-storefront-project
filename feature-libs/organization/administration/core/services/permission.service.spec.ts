import { inject, TestBed } from '@angular/core/testing';
import { ofType } from '@ngrx/effects';
import { ActionsSubject, Store, StoreModule } from '@ngrx/store';
import {
<<<<<<< HEAD
  AuthService,
  EntitiesModel,
  SearchConfig,
  OrderApprovalPermissionType,
} from '@spartacus/core';
import { of } from 'rxjs';
=======
  EntitiesModel,
  OrderApprovalPermissionType,
  SearchConfig,
  UserIdService,
} from '@spartacus/core';
import { take } from 'rxjs/operators';
import {
  LoadStatus,
  OrganizationItemStatus,
} from '../model/organization-item-status';
>>>>>>> adc893a1
import { Permission } from '../model/permission.model';
import { PermissionActions } from '../store/actions/index';
import {
  ORGANIZATION_FEATURE,
  StateWithOrganization,
} from '../store/organization-state';
import * as fromReducers from '../store/reducers/index';
import { PermissionService } from './permission.service';
import createSpy = jasmine.createSpy;

const userId = 'current';
const permissionCode = 'testPermission';
const permission = { code: permissionCode };
const permission2 = { code: 'testPermission2' };
const pagination = { currentPage: 1 };
const sorts = [{ selected: true, name: 'code' }];
const permissionList: EntitiesModel<Permission> = {
  values: [permission, permission2],
  pagination,
  sorts,
};
const mockPermissionType: OrderApprovalPermissionType = {
  code: 'testPermissionTypeCode',
  name: 'testPermissionTypeName',
};
const mockPermissionTypes: OrderApprovalPermissionType[] = [mockPermissionType];

class MockUserIdService implements Partial<UserIdService> {
  invokeWithUserId = createSpy().and.callFake((cb) => cb(userId));
}

describe('PermissionService', () => {
  let service: PermissionService;
  let userIdService: UserIdService;
  let store: Store<StateWithOrganization>;
  let actions$: ActionsSubject;

  beforeEach(() => {
    TestBed.configureTestingModule({
      imports: [
        StoreModule.forRoot({}),
        StoreModule.forFeature(
          ORGANIZATION_FEATURE,
          fromReducers.getReducers()
        ),
      ],
      providers: [
        PermissionService,
        { provide: UserIdService, useClass: MockUserIdService },
      ],
    });

    store = TestBed.inject(Store);
    service = TestBed.inject(PermissionService);
    userIdService = TestBed.inject(UserIdService);
    spyOn(store, 'dispatch').and.callThrough();

    actions$ = TestBed.inject(ActionsSubject);
  });

  it('should PermissionService is injected', inject(
    [PermissionService],
    (permissionService: PermissionService) => {
      expect(permissionService).toBeTruthy();
    }
  ));

  describe('get permission', () => {
    xit('get() should trigger load permission details when they are not present in the store', (done) => {
      const sub = service.get(permissionCode).subscribe();

      actions$
        .pipe(ofType(PermissionActions.LOAD_PERMISSION), take(1))
        .subscribe((action) => {
          expect(action).toEqual(
            new PermissionActions.LoadPermission({ userId, permissionCode })
          );
          sub.unsubscribe();
          done();
        });
    });

    it('get() should be able to get permission details when they are present in the store', () => {
      store.dispatch(
        new PermissionActions.LoadPermissionSuccess([permission, permission2])
      );
      let permissionDetails: Permission;
      service
        .get(permissionCode)
        .subscribe((data) => {
          permissionDetails = data;
        })
        .unsubscribe();

      expect(userIdService.invokeWithUserId).not.toHaveBeenCalled();
      expect(permissionDetails).toEqual(permission);
      expect(store.dispatch).not.toHaveBeenCalledWith(
        new PermissionActions.LoadPermission({ userId, permissionCode })
      );
    });
  });

  describe('get permissions', () => {
    const params: SearchConfig = { sort: 'code' };

    it('getList() should trigger load permissions when they are not present in the store', () => {
      let permissions: EntitiesModel<Permission>;
      service
        .getList(params)
        .subscribe((data) => {
          permissions = data;
        })
        .unsubscribe();

      expect(userIdService.invokeWithUserId).toHaveBeenCalled();
      expect(permissions).toEqual(undefined);
      expect(store.dispatch).toHaveBeenCalledWith(
        new PermissionActions.LoadPermissions({ userId, params })
      );
    });

    it('getList() should be able to get permissions when they are present in the store', () => {
      store.dispatch(
        new PermissionActions.LoadPermissionSuccess([permission, permission2])
      );
      store.dispatch(
        new PermissionActions.LoadPermissionsSuccess({
          params,
          page: {
            ids: [permission.code, permission2.code],
            pagination,
            sorts,
          },
        })
      );
      let permissions: EntitiesModel<Permission>;
      service
        .getList(params)
        .subscribe((data) => {
          permissions = data;
        })
        .unsubscribe();

      expect(userIdService.invokeWithUserId).not.toHaveBeenCalled();
      expect(permissions).toEqual(permissionList);
      expect(store.dispatch).not.toHaveBeenCalledWith(
        new PermissionActions.LoadPermissions({ userId, params })
      );
    });
  });

  describe('create permission', () => {
    it('create() should should dispatch CreatePermission action', () => {
      service.create(permission);

      expect(userIdService.invokeWithUserId).toHaveBeenCalled();
      expect(store.dispatch).toHaveBeenCalledWith(
        new PermissionActions.CreatePermission({ userId, permission })
      );
    });
  });

  describe('update permission', () => {
    it('update() should should dispatch UpdatePermission action', () => {
      service.update(permissionCode, permission);

      expect(userIdService.invokeWithUserId).toHaveBeenCalled();
      expect(store.dispatch).toHaveBeenCalledWith(
        new PermissionActions.UpdatePermission({
          userId,
          permissionCode,
          permission,
        })
      );
    });
  });

  describe('get permission types', () => {
    it('getTypes() should trigger load permission types when they are not present in the store', () => {
      let permissionTypes: OrderApprovalPermissionType[];
      service
        .getTypes()
        .subscribe((data) => {
          permissionTypes = data;
        })
        .unsubscribe();

      expect(permissionTypes).toEqual(undefined);
      expect(store.dispatch).toHaveBeenCalledWith(
        new PermissionActions.LoadPermissionTypes()
      );
    });

    it('getTypes() should trigger load permission types when they are present in the store', () => {
      store.dispatch(
        new PermissionActions.LoadPermissionTypesSuccess(mockPermissionTypes)
      );
      let permissionTypesReceived: OrderApprovalPermissionType[];
      service
        .getTypes()
        .subscribe((data) => {
          permissionTypesReceived = data;
        })
        .unsubscribe();

      expect(permissionTypesReceived).toEqual(mockPermissionTypes);
      expect(store.dispatch).not.toHaveBeenCalledWith(
        new PermissionActions.LoadPermissionTypes()
      );
    });
  });

  describe('get loading Status', () => {
    it('getLoadingStatus() should should be able to get status success change from loading with value', () => {
      let loadingStatus: OrganizationItemStatus<Permission>;
      store.dispatch(
        new PermissionActions.LoadPermission({ userId, permissionCode })
      );
      service
        .getLoadingStatus(permissionCode)
        .subscribe((status) => (loadingStatus = status));
      expect(loadingStatus).toBeUndefined();
      store.dispatch(new PermissionActions.LoadPermissionSuccess([permission]));
      expect(loadingStatus).toEqual({
        status: LoadStatus.SUCCESS,
        item: permission,
      });
    });

    it('getLoadingStatus() should should be able to get status fail', () => {
      let loadingStatus: OrganizationItemStatus<Permission>;
      store.dispatch(
        new PermissionActions.LoadPermission({ userId, permissionCode })
      );
      service
        .getLoadingStatus(permissionCode)
        .subscribe((status) => (loadingStatus = status));
      expect(loadingStatus).toBeUndefined();
      store.dispatch(
        new PermissionActions.LoadPermissionFail({
          permissionCode,
          error: new Error(),
        })
      );
      expect(loadingStatus).toEqual({
        status: LoadStatus.ERROR,
        item: undefined,
      });
    });
  });
});<|MERGE_RESOLUTION|>--- conflicted
+++ resolved
@@ -2,14 +2,6 @@
 import { ofType } from '@ngrx/effects';
 import { ActionsSubject, Store, StoreModule } from '@ngrx/store';
 import {
-<<<<<<< HEAD
-  AuthService,
-  EntitiesModel,
-  SearchConfig,
-  OrderApprovalPermissionType,
-} from '@spartacus/core';
-import { of } from 'rxjs';
-=======
   EntitiesModel,
   OrderApprovalPermissionType,
   SearchConfig,
@@ -20,7 +12,6 @@
   LoadStatus,
   OrganizationItemStatus,
 } from '../model/organization-item-status';
->>>>>>> adc893a1
 import { Permission } from '../model/permission.model';
 import { PermissionActions } from '../store/actions/index';
 import {
