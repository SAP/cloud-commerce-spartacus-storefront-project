import { Injectable } from '@angular/core';
import { Store } from '@ngrx/store';
import {
  B2BUser,
  EntitiesModel,
  SearchConfig,
  StateUtils,
  StateWithProcess,
  UserIdService,
} from '@spartacus/core';
import { Observable, queueScheduler, using } from 'rxjs';
import { auditTime, filter, map, observeOn, tap } from 'rxjs/operators';
import { Budget } from '../model';
import { OrganizationItemStatus } from '../model/organization-item-status';
import { Permission } from '../model/permission.model';
import { UserGroup } from '../model/user-group.model';
import { UserGroupActions } from '../store/actions/index';
import { StateWithOrganization } from '../store/organization-state';
import {
  getAvailableOrderApprovalPermissions,
  getAvailableOrgCustomers,
  getUserGroup,
  getUserGroupList,
  getUserGroupState,
  getUserGroupValue,
} from '../store/selectors/user-group.selector';
import { getItemStatus } from '../utils/get-item-status';

@Injectable({ providedIn: 'root' })
export class UserGroupService {
  constructor(
    protected store: Store<StateWithOrganization | StateWithProcess<void>>,
    protected userIdService: UserIdService
  ) {}

  load(userGroupId: string) {
    this.userIdService.invokeWithUserId((userId) =>
      this.store.dispatch(
        new UserGroupActions.LoadUserGroup({
          userId,
          userGroupId,
        })
      )
    );
  }

  loadList(params?: SearchConfig) {
    this.userIdService.invokeWithUserId((userId) =>
      this.store.dispatch(
        new UserGroupActions.LoadUserGroups({ userId, params })
      )
    );
  }

  private getUserGroup(
    userGroupId: string
  ): Observable<StateUtils.LoaderState<UserGroup>> {
    return this.store.select(getUserGroup(userGroupId));
  }

  private getUserGroupValue(userGroupId: string): Observable<Budget> {
    return this.store
      .select(getUserGroupValue(userGroupId))
      .pipe(filter(Boolean));
  }

  private getUserGroupList(
    params
  ): Observable<StateUtils.LoaderState<EntitiesModel<UserGroup>>> {
    return this.store.select(getUserGroupList(params));
  }

  private getAvailableOrgCustomersList(
    userGroupId: string,
    params
  ): Observable<StateUtils.LoaderState<EntitiesModel<B2BUser>>> {
    return this.store.select(getAvailableOrgCustomers(userGroupId, params));
  }

  private getAvailableOrderApprovalPermissionsList(
    userGroupId: string,
    params
  ): Observable<StateUtils.LoaderState<EntitiesModel<Permission>>> {
    return this.store.select(
      getAvailableOrderApprovalPermissions(userGroupId, params)
    );
  }

  get(userGroupUid: string): Observable<UserGroup> {
    const loading$ = this.getUserGroup(userGroupUid).pipe(
      auditTime(0),
      tap((state) => {
        if (!(state.loading || state.success || state.error)) {
          this.load(userGroupUid);
        }
      })
    );

    return using(
      () => loading$.subscribe(),
      () => this.getUserGroupValue(userGroupUid)
    );
  }

  getList(params: SearchConfig): Observable<EntitiesModel<UserGroup>> {
    return this.getUserGroupList(params).pipe(
      observeOn(queueScheduler),
      tap((process: StateUtils.LoaderState<EntitiesModel<UserGroup>>) => {
        if (!(process.loading || process.success || process.error)) {
          this.loadList(params);
        }
      }),
      filter(
        (process: StateUtils.LoaderState<EntitiesModel<UserGroup>>) =>
          process.success || process.error
      ),
      map((result) => result.value)
    );
  }

  create(userGroup: UserGroup) {
    this.userIdService.invokeWithUserId((userId) =>
      this.store.dispatch(
        new UserGroupActions.CreateUserGroup({
          userId,
          userGroup,
        })
      )
    );
  }

  update(userGroupId: string, userGroup: UserGroup) {
    this.userIdService.invokeWithUserId((userId) =>
      this.store.dispatch(
        new UserGroupActions.UpdateUserGroup({
          userId,
          userGroupId,
          userGroup,
        })
      )
    );
  }

  getLoadingStatus(
    budgetCode: string
  ): Observable<OrganizationItemStatus<UserGroup>> {
    return getItemStatus(this.getUserGroup(budgetCode));
  }

  delete(userGroupId: string) {
    this.userIdService.invokeWithUserId((userId) =>
      this.store.dispatch(
        new UserGroupActions.DeleteUserGroup({
          userId,
          userGroupId,
        })
      )
    );
  }

  loadAvailableOrgCustomers(userGroupId: string, params: SearchConfig) {
    this.userIdService.invokeWithUserId((userId) =>
      this.store.dispatch(
        new UserGroupActions.LoadAvailableOrgCustomers({
          userId,
          userGroupId,
          params,
        })
      )
    );
  }

  loadAvailableOrderApprovalPermissions(
    userGroupId: string,
    params: SearchConfig
  ) {
    this.userIdService.invokeWithUserId((userId) =>
      this.store.dispatch(
        new UserGroupActions.LoadPermissions({
          userId,
          userGroupId,
          params,
        })
      )
    );
  }

  getAvailableOrgCustomers(
    userGroupId: string,
    params: SearchConfig
  ): Observable<EntitiesModel<B2BUser>> {
    return this.getAvailableOrgCustomersList(userGroupId, params).pipe(
      observeOn(queueScheduler),
      tap((process: StateUtils.LoaderState<EntitiesModel<B2BUser>>) => {
        if (!(process.loading || process.success || process.error)) {
          this.loadAvailableOrgCustomers(userGroupId, params);
        }
      }),
      filter(
        (process: StateUtils.LoaderState<EntitiesModel<B2BUser>>) =>
          process.success || process.error
      ),
      map((result) => result.value)
    );
  }

  getAvailableOrderApprovalPermissions(
    userGroupId: string,
    params: SearchConfig
  ): Observable<EntitiesModel<Permission>> {
    return this.getAvailableOrderApprovalPermissionsList(
      userGroupId,
      params
    ).pipe(
      observeOn(queueScheduler),
      tap((process: StateUtils.LoaderState<EntitiesModel<Permission>>) => {
        if (!(process.loading || process.success || process.error)) {
          this.loadAvailableOrderApprovalPermissions(userGroupId, params);
        }
      }),
      filter(
        (process: StateUtils.LoaderState<EntitiesModel<Permission>>) =>
          process.success || process.error
      ),
      map((result) => result.value)
    );
  }

  assignMember(userGroupId: string, customerId: string) {
    this.userIdService.invokeWithUserId((userId) =>
      this.store.dispatch(
        new UserGroupActions.AssignMember({
          userId,
          userGroupId,
          customerId,
        })
      )
    );
  }

  unassignMember(userGroupId: string, customerId: string) {
    this.userIdService.invokeWithUserId((userId) =>
      this.store.dispatch(
        new UserGroupActions.UnassignMember({
          userId,
          userGroupId,
          customerId,
        })
      )
    );
  }

  unassignAllMembers(userGroupId: string) {
    this.userIdService.invokeWithUserId((userId) =>
      this.store.dispatch(
        new UserGroupActions.UnassignAllMembers({
          userId,
          userGroupId,
        })
      )
    );
  }

  assignPermission(userGroupId: string, permissionUid: string) {
    this.userIdService.invokeWithUserId((userId) =>
      this.store.dispatch(
        new UserGroupActions.AssignPermission({
          userId,
          userGroupId,
          permissionUid,
        })
      )
    );
  }

  unassignPermission(userGroupId: string, permissionUid: string) {
    this.userIdService.invokeWithUserId((userId) =>
      this.store.dispatch(
        new UserGroupActions.UnassignPermission({
          userId,
          userGroupId,
          permissionUid,
        })
      )
    );
  }
<<<<<<< HEAD

  private withUserId(callback: (userId: string) => void): void {
    this.authService
      .getOccUserId()
      .pipe(take(1))
      .subscribe((userId) => callback(userId));
  }

  private getUserGroupState(
    code: string
  ): Observable<StateUtils.LoaderState<UserGroup>> {
    return this.store.select(getUserGroupState(code));
  }

  getErrorState(code): Observable<boolean> {
    return this.getUserGroupState(code).pipe(map((state) => state.error));
  }
=======
>>>>>>> 89e41f19
}<|MERGE_RESOLUTION|>--- conflicted
+++ resolved
@@ -284,7 +284,6 @@
       )
     );
   }
-<<<<<<< HEAD
 
   private withUserId(callback: (userId: string) => void): void {
     this.authService
@@ -302,6 +301,4 @@
   getErrorState(code): Observable<boolean> {
     return this.getUserGroupState(code).pipe(map((state) => state.error));
   }
-=======
->>>>>>> 89e41f19
 }