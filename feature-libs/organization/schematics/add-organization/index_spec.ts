--- conflicted
+++ resolved
@@ -74,14 +74,14 @@
         .toPromise();
     });
 
-    it('should add style import to /src/styles/spartacus-organization.scss', async () => {
-      const buffer = appTree.read('/src/styles/spartacus-organization.scss');
+    it('should add style import to /src/styles/spartacus/organization.scss', async () => {
+      const buffer = appTree.read('/src/styles/spartacus/organization.scss');
       expect(buffer).toBeTruthy();
       const content = buffer?.toString(UTF_8);
       expect(content).toEqual(`@import "@spartacus/organization";`);
     });
 
-    it('should add update angular.json with spartacus-organization.scss', async () => {
+    it('should add update angular.json with spartacus/organization.scss', async () => {
       const buffer = appTree.read('/angular.json');
       expect(buffer).toBeTruthy();
       if (!buffer) {
@@ -93,50 +93,18 @@
         angularJson.projects['schematics-test'].architect.build.options.styles;
       expect(buildStyles).toEqual([
         'src/styles.scss',
-        'src/styles/spartacus-organization.scss',
+        'src/styles/spartacus/organization.scss',
       ]);
 
       const testStyles: string[] =
         angularJson.projects['schematics-test'].architect.test.options.styles;
       expect(testStyles).toEqual([
         'src/styles.scss',
-        'src/styles/spartacus-organization.scss',
+        'src/styles/spartacus/organization.scss',
       ]);
     });
   });
 
-<<<<<<< HEAD
-    describe('styling', () => {
-      it('should add style import to /src/styles/spartacus/organization.scss', async () => {
-        const buffer = appTree.read('/src/styles/spartacus/organization.scss');
-        expect(buffer).toBeTruthy();
-        const content = buffer?.toString(UTF_8);
-        expect(content).toEqual(`@import "@spartacus/organization";`);
-      });
-
-      it('should add update angular.json with spartacus-organization.scss', async () => {
-        const buffer = appTree.read('/angular.json');
-        expect(buffer).toBeTruthy();
-        if (!buffer) {
-          throw new Error('angular.json missing?');
-        }
-
-        const angularJson = JSON.parse(buffer.toString(UTF_8));
-        const buildStyles: string[] =
-          angularJson.projects['schematics-test'].architect.build.options
-            .styles;
-        expect(buildStyles).toEqual([
-          'src/styles.scss',
-          'src/styles/spartacus/organization.scss',
-        ]);
-
-        const testStyles: string[] =
-          angularJson.projects['schematics-test'].architect.test.options.styles;
-        expect(testStyles).toEqual([
-          'src/styles.scss',
-          'src/styles/spartacus/organization.scss',
-        ]);
-=======
   describe('Administration feature', () => {
     describe('eager loading', () => {
       beforeEach(async () => {
@@ -167,7 +135,6 @@
         expect(appModule).toContain(
           `import { AdministrationModule } from '@spartacus/organization/administration';`
         );
->>>>>>> 17b426f9
       });
 
       it('should not contain lazy loading syntax', async () => {
