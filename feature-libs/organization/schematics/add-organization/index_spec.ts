--- conflicted
+++ resolved
@@ -84,8 +84,6 @@
       expect(buffer).toBeTruthy();
       const content = buffer?.toString(UTF_8);
       expect(content).toEqual(`@import "@spartacus/organization";`);
-<<<<<<< HEAD
-=======
     });
 
     it('should add update angular.json with spartacus-organization.scss', async () => {
@@ -109,11 +107,8 @@
         'src/styles.scss',
         'src/styles/spartacus-organization.scss',
       ]);
->>>>>>> 17b426f9
-    });
-  });
-
-<<<<<<< HEAD
+    });
+
     it('should add update angular.json with spartacus-organization.scss', async () => {
       const buffer = appTree.read('/angular.json');
       expect(buffer).toBeTruthy();
@@ -138,8 +133,6 @@
     });
   });
 
-=======
->>>>>>> 17b426f9
   describe('Administration feature', () => {
     describe('eager loading', () => {
       beforeEach(async () => {
