--- conflicted
+++ resolved
@@ -23,8 +23,6 @@
 } from '../constants';
 
 const collectionPath = path.join(__dirname, '../collection.json');
-const spartacusFeaturesModulePath =
-  'src/app/spartacus/spartacus-features.module.ts';
 const administrationFeatureModulePath =
   'src/app/spartacus/features/organization/organization-administration-feature.module.ts';
 const orderApprovalFeatureModulePath =
@@ -112,12 +110,6 @@
         .toPromise();
     });
 
-    it('should not add the feature to the feature module', () => {
-      const spartacusFeaturesModule = appTree.readContent(
-        spartacusFeaturesModulePath
-      );
-      expect(spartacusFeaturesModule).toMatchSnapshot();
-    });
     it('should not install administration nor order-approval features', () => {
       expect(appTree.exists(administrationFeatureModulePath)).toBeFalsy();
       expect(appTree.exists(orderApprovalFeatureModulePath)).toBeFalsy();
@@ -151,8 +143,6 @@
 
   describe('Administration feature', () => {
     describe('general setup', () => {
-<<<<<<< HEAD
-=======
       beforeEach(async () => {
         appTree = await schematicRunner
           .runSchematicAsync('ng-add', administrationFeatureOptions, appTree)
@@ -187,39 +177,33 @@
     });
 
     describe('eager loading', () => {
->>>>>>> 7f12dbdc
       beforeEach(async () => {
         appTree = await schematicRunner
           .runSchematicAsync(
             'ng-add',
-<<<<<<< HEAD
-            {
-              ...defaultFeatureOptions,
-              features: [CLI_ADMINISTRATION_FEATURE],
-            },
-=======
             { ...administrationFeatureOptions, lazy: false },
->>>>>>> 7f12dbdc
             appTree
           )
           .toPromise();
       });
 
-<<<<<<< HEAD
-      it('should install necessary Spartacus libraries', async () => {
-        const packageJson = appTree.readContent('package.json');
-        expect(packageJson).toMatchSnapshot();
-      });
-
-      it('should import feature module to SpartacusFeaturesModule', () => {
-        const spartacusFeaturesModule = appTree.readContent(
-          spartacusFeaturesModulePath
-        );
-        expect(spartacusFeaturesModule).toMatchSnapshot();
+      it('should import appropriate modules', async () => {
+        const module = appTree.readContent(administrationFeatureModulePath);
+        expect(module).toMatchSnapshot();
+      });
+    });
+  });
+
+  describe('Order approval feature', () => {
+    describe('general setup', () => {
+      beforeEach(async () => {
+        appTree = await schematicRunner
+          .runSchematicAsync('ng-add', orderApprovalFeatureOptions, appTree)
+          .toPromise();
       });
 
       it('should add the feature using the lazy loading syntax', async () => {
-        const module = appTree.readContent(administrationFeatureModulePath);
+        const module = appTree.readContent(orderApprovalFeatureModulePath);
         expect(module).toMatchSnapshot();
       });
 
@@ -242,152 +226,24 @@
           );
           expect(configurationModule).toMatchSnapshot();
         });
-=======
-      it('should import appropriate modules', async () => {
-        const module = appTree.readContent(administrationFeatureModulePath);
-        expect(module).toMatchSnapshot();
->>>>>>> 7f12dbdc
-      });
-    });
-  });
-
-<<<<<<< HEAD
+      });
+    });
+
     describe('eager loading', () => {
       beforeEach(async () => {
         appTree = await schematicRunner
           .runSchematicAsync(
             'ng-add',
-            { ...defaultFeatureOptions, lazy: false },
+            { ...orderApprovalFeatureOptions, lazy: false },
             appTree
           )
           .toPromise();
       });
 
       it('should import appropriate modules', async () => {
-        const module = appTree.readContent(administrationFeatureModulePath);
-        expect(module).toMatchSnapshot();
-      });
-    });
-  });
-
-  describe('Order approval feature', () => {
-    describe('general setup', () => {
-=======
-  describe('Order approval feature', () => {
-    describe('general setup', () => {
-      beforeEach(async () => {
-        appTree = await schematicRunner
-          .runSchematicAsync('ng-add', orderApprovalFeatureOptions, appTree)
-          .toPromise();
-      });
-
-      it('should add the feature using the lazy loading syntax', async () => {
         const module = appTree.readContent(orderApprovalFeatureModulePath);
         expect(module).toMatchSnapshot();
       });
-
-      describe('styling', () => {
-        it('should create a proper scss file', () => {
-          const scssContent = appTree.readContent(scssFilePath);
-          expect(scssContent).toMatchSnapshot();
-        });
-
-        it('should update angular.json', async () => {
-          const content = appTree.readContent('/angular.json');
-          expect(content).toMatchSnapshot();
-        });
-      });
-
-      describe('b2b features', () => {
-        it('configuration should be added', () => {
-          const configurationModule = appTree.readContent(
-            `src/app/spartacus/${SPARTACUS_CONFIGURATION_MODULE}.module.ts`
-          );
-          expect(configurationModule).toMatchSnapshot();
-        });
-      });
-    });
-
-    describe('eager loading', () => {
->>>>>>> 7f12dbdc
-      beforeEach(async () => {
-        appTree = await schematicRunner
-          .runSchematicAsync(
-            'ng-add',
-<<<<<<< HEAD
-            {
-              ...defaultFeatureOptions,
-              features: [CLI_ORDER_APPROVAL_FEATURE],
-            },
-=======
-            { ...orderApprovalFeatureOptions, lazy: false },
->>>>>>> 7f12dbdc
-            appTree
-          )
-          .toPromise();
-      });
-
-<<<<<<< HEAD
-      it('should install necessary Spartacus libraries', async () => {
-        const packageJson = appTree.readContent('package.json');
-        expect(packageJson).toMatchSnapshot();
-      });
-
-      it('should import feature module to SpartacusFeaturesModule', () => {
-        const spartacusFeaturesModule = appTree.readContent(
-          spartacusFeaturesModulePath
-        );
-        expect(spartacusFeaturesModule).toMatchSnapshot();
-      });
-
-      it('should add the feature using the lazy loading syntax', async () => {
-        const module = appTree.readContent(orderApprovalFeatureModulePath);
-        expect(module).toMatchSnapshot();
-      });
-
-      describe('styling', () => {
-        it('should create a proper scss file', () => {
-          const scssContent = appTree.readContent(scssFilePath);
-          expect(scssContent).toMatchSnapshot();
-        });
-
-        it('should update angular.json', async () => {
-          const content = appTree.readContent('/angular.json');
-          expect(content).toMatchSnapshot();
-        });
-      });
-
-      describe('b2b features', () => {
-        it('configuration should be added', () => {
-          const configurationModule = appTree.readContent(
-            `src/app/spartacus/${SPARTACUS_CONFIGURATION_MODULE}.module.ts`
-          );
-          expect(configurationModule).toMatchSnapshot();
-        });
-      });
-    });
-
-    describe('eager loading', () => {
-      beforeEach(async () => {
-        appTree = await schematicRunner
-          .runSchematicAsync(
-            'ng-add',
-            { ...defaultFeatureOptions, lazy: false },
-            appTree
-          )
-          .toPromise();
-      });
-
-      it('should import appropriate modules', async () => {
-        const module = appTree.readContent(orderApprovalFeatureModulePath);
-        expect(module).toMatchSnapshot();
-      });
-=======
-      it('should import appropriate modules', async () => {
-        const module = appTree.readContent(orderApprovalFeatureModulePath);
-        expect(module).toMatchSnapshot();
-      });
->>>>>>> 7f12dbdc
     });
   });
 });