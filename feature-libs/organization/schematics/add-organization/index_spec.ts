--- conflicted
+++ resolved
@@ -6,14 +6,8 @@
   Schema as ApplicationOptions,
   Style,
 } from '@schematics/angular/application/schema';
-<<<<<<< HEAD
-import {
-  B2B_STOREFRONT_MODULE,
-  B2C_STOREFRONT_MODULE,
-=======
 import { Schema as WorkspaceOptions } from '@schematics/angular/workspace/schema';
 import {
->>>>>>> e75e9038
   LibraryOptions as SpartacusOrganizationOptions,
   SpartacusOptions,
 } from '@spartacus/schematics';
@@ -59,11 +53,8 @@
   const spartacusDefaultOptions: SpartacusOptions = {
     project: 'schematics-test',
     configuration: 'b2c',
-<<<<<<< HEAD
-=======
     lazy: true,
     features: [],
->>>>>>> e75e9038
   };
 
   beforeEach(async () => {
