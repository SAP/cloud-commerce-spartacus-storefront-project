--- conflicted
+++ resolved
@@ -2,15 +2,7 @@
   SchematicTestRunner,
   UnitTestTree,
 } from '@angular-devkit/schematics/testing';
-<<<<<<< HEAD
-import { SpartacusOptions } from '@spartacus/schematics';
-=======
-import {
-  B2C_STOREFRONT_MODULE,
-  SpartacusOptions,
-  UTF_8,
-} from '@spartacus/schematics';
->>>>>>> 6dcdff5b
+import { B2C_STOREFRONT_MODULE, SpartacusOptions } from '@spartacus/schematics';
 import * as path from 'path';
 import {
   B2B_STOREFRONT_MODULE,
@@ -82,15 +74,6 @@
       .toPromise();
   });
 
-<<<<<<< HEAD
-  describe('Administration feature', () => {
-    describe('styling', () => {
-      beforeEach(async () => {
-        appTree = await schematicRunner
-          .runSchematicAsync('ng-add', defaultOptions, appTree)
-          .toPromise();
-      });
-=======
   describe('in app module', () => {
     beforeEach(async () => {
       appTree = await schematicRunner
@@ -108,20 +91,13 @@
     });
   });
 
-  describe('styling', () => {
-    beforeEach(async () => {
-      appTree = await schematicRunner
-        .runSchematicAsync('ng-add', defaultOptions, appTree)
-        .toPromise();
-    });
-
-    it('should add style import to /src/styles/spartacus/organization.scss', async () => {
-      const content = appTree.readContent(
-        '/src/styles/spartacus/organization.scss'
-      );
-      expect(content).toEqual(`@import "@spartacus/organization";`);
-    });
->>>>>>> 6dcdff5b
+  describe('Administration feature', () => {
+    describe('styling', () => {
+      beforeEach(async () => {
+        appTree = await schematicRunner
+          .runSchematicAsync('ng-add', defaultOptions, appTree)
+          .toPromise();
+      });
 
       it('should add style import to /src/styles/spartacus/organization.scss', async () => {
         const content = appTree.readContent(
