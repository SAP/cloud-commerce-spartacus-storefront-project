import {
  chain,
  noop,
  Rule,
  SchematicContext,
  Tree,
} from '@angular-devkit/schematics';
import {
  addLibraryFeature,
  addPackageJsonDependenciesForLibrary,
  configureB2bFeatures,
<<<<<<< HEAD
  createDependencies,
  createSpartacusDependencies,
  installPackageJsonDependencies,
=======
>>>>>>> 177ea817
  LibraryOptions as SpartacusOrganizationOptions,
  readPackageJson,
  shouldAddFeature,
  SPARTACUS_ORGANIZATION,
  validateSpartacusInstallation,
} from '@spartacus/schematics';
import { peerDependencies } from '../../package.json';
import {
  ADMINISTRATION_MODULE,
  ADMINISTRATION_ROOT_MODULE,
  CLI_ADMINISTRATION_FEATURE,
  CLI_ORDER_APPROVAL_FEATURE,
  ORDER_APPROVAL_MODULE,
  ORDER_APPROVAL_ROOT_MODULE,
  ORDER_APPROVAL_TRANSLATIONS,
  ORDER_APPROVAL_TRANSLATION_CHUNKS_CONFIG,
  ORGANIZATION_ADMINISTRATION_FEATURE_NAME,
  ORGANIZATION_FOLDER_NAME,
  ORGANIZATION_ORDER_APPROVAL_FEATURE_NAME,
  ORGANIZATION_TRANSLATIONS,
  ORGANIZATION_TRANSLATION_CHUNKS_CONFIG,
  SCSS_FILE_NAME,
  SPARTACUS_ADMINISTRATION,
  SPARTACUS_ADMINISTRATION_ASSETS,
  SPARTACUS_ADMINISTRATION_ROOT,
  SPARTACUS_ORDER_APPROVAL,
  SPARTACUS_ORDER_APPROVAL_ASSETS,
  SPARTACUS_ORDER_APPROVAL_ROOT,
} from '../constants';

export function addSpartacusOrganization(
  options: SpartacusOrganizationOptions
): Rule {
  return (tree: Tree, context: SchematicContext) => {
    const packageJson = readPackageJson(tree);
    validateSpartacusInstallation(packageJson);

    return chain([
      shouldAddFeature(CLI_ADMINISTRATION_FEATURE, options.features)
        ? chain([
            addAdministrationFeature(options),
            configureB2bFeatures(options, packageJson),
          ])
        : noop(),

      shouldAddFeature(CLI_ORDER_APPROVAL_FEATURE, options.features)
        ? chain([
            addOrderApprovalsFeature(options),
            configureB2bFeatures(options, packageJson),
          ])
        : noop(),

      addPackageJsonDependenciesForLibrary({
        packageJson,
        context,
        libraryPeerDependencies: peerDependencies,
        options,
      }),
    ]);
  };
}

<<<<<<< HEAD
function addOrganizationPackageJsonDependencies(packageJson: any): Rule {
  const spartacusLibraries = createSpartacusDependencies(peerDependencies);
  const thirdPartyDependencies = createDependencies(peerDependencies);
  const dependencies = spartacusLibraries.concat(thirdPartyDependencies);

  return addPackageJsonDependencies(dependencies, packageJson);
}

=======
>>>>>>> 177ea817
function addAdministrationFeature(options: SpartacusOrganizationOptions): Rule {
  return addLibraryFeature(options, {
    folderName: ORGANIZATION_FOLDER_NAME,
    name: ORGANIZATION_ADMINISTRATION_FEATURE_NAME,
    featureModule: {
      name: ADMINISTRATION_MODULE,
      importPath: SPARTACUS_ADMINISTRATION,
    },
    rootModule: {
      name: ADMINISTRATION_ROOT_MODULE,
      importPath: SPARTACUS_ADMINISTRATION_ROOT,
    },
    i18n: {
      resources: ORGANIZATION_TRANSLATIONS,
      chunks: ORGANIZATION_TRANSLATION_CHUNKS_CONFIG,
      importPath: SPARTACUS_ADMINISTRATION_ASSETS,
    },
    styles: {
      scssFileName: SCSS_FILE_NAME,
      importStyle: SPARTACUS_ORGANIZATION,
    },
  });
}

function addOrderApprovalsFeature(options: SpartacusOrganizationOptions): Rule {
  return addLibraryFeature(options, {
    folderName: ORGANIZATION_FOLDER_NAME,
    name: ORGANIZATION_ORDER_APPROVAL_FEATURE_NAME,
    featureModule: {
      name: ORDER_APPROVAL_MODULE,
      importPath: SPARTACUS_ORDER_APPROVAL,
    },
    rootModule: {
      name: ORDER_APPROVAL_ROOT_MODULE,
      importPath: SPARTACUS_ORDER_APPROVAL_ROOT,
    },
    i18n: {
      resources: ORDER_APPROVAL_TRANSLATIONS,
      chunks: ORDER_APPROVAL_TRANSLATION_CHUNKS_CONFIG,
      importPath: SPARTACUS_ORDER_APPROVAL_ASSETS,
    },
    styles: {
      scssFileName: SCSS_FILE_NAME,
      importStyle: SPARTACUS_ORGANIZATION,
    },
  });
}<|MERGE_RESOLUTION|>--- conflicted
+++ resolved
@@ -9,12 +9,6 @@
   addLibraryFeature,
   addPackageJsonDependenciesForLibrary,
   configureB2bFeatures,
-<<<<<<< HEAD
-  createDependencies,
-  createSpartacusDependencies,
-  installPackageJsonDependencies,
-=======
->>>>>>> 177ea817
   LibraryOptions as SpartacusOrganizationOptions,
   readPackageJson,
   shouldAddFeature,
@@ -77,17 +71,6 @@
   };
 }
 
-<<<<<<< HEAD
-function addOrganizationPackageJsonDependencies(packageJson: any): Rule {
-  const spartacusLibraries = createSpartacusDependencies(peerDependencies);
-  const thirdPartyDependencies = createDependencies(peerDependencies);
-  const dependencies = spartacusLibraries.concat(thirdPartyDependencies);
-
-  return addPackageJsonDependencies(dependencies, packageJson);
-}
-
-=======
->>>>>>> 177ea817
 function addAdministrationFeature(options: SpartacusOrganizationOptions): Rule {
   return addLibraryFeature(options, {
     folderName: ORGANIZATION_FOLDER_NAME,
