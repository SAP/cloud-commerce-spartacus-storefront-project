--- conflicted
+++ resolved
@@ -40,11 +40,8 @@
 import {
   ADMINISTRATION_MODULE,
   ADMINISTRATION_ROOT_MODULE,
-<<<<<<< HEAD
   CLI_ADMINISTRATION_FEATURE,
   CLI_ORDER_APPROVAL_FEATURE,
-=======
->>>>>>> 17b426f9
   ORDER_APPROVAL_MODULE,
   ORDER_APPROVAL_ROOT_MODULE,
   ORGANIZATION_ADMINISTRATION_FEATURE_NAME,
@@ -59,19 +56,11 @@
 
 interface FeatureConfig {
   name: string;
-<<<<<<< HEAD
-  featureModule: FeatureModule;
-  rootModule: FeatureModule;
-}
-
-interface FeatureModule {
-=======
   featureModule: Module;
   rootModule: Module;
 }
 
 interface Module {
->>>>>>> 17b426f9
   name: string;
   importPath: string;
 }
@@ -87,17 +76,12 @@
 
     return chain([
       addPackageJsonDependencies(packageJson),
-<<<<<<< HEAD
       shouldAddFeature(options.features, CLI_ADMINISTRATION_FEATURE)
         ? addAdministrationFeature(appModulePath, options)
         : noop(),
       shouldAddFeature(options.features, CLI_ORDER_APPROVAL_FEATURE)
         ? addOrderApprovalsFeature(appModulePath, options)
         : noop(),
-=======
-      addAdministrationFeature(appModulePath, options),
-      addOrderApprovalsFeature(appModulePath, options),
->>>>>>> 17b426f9
       addStyles(),
       installPackageJsonDependencies(),
     ]);
@@ -242,19 +226,11 @@
   if (!projectTargets.build) {
     throw new SchematicsException(`Project target "build" not found.`);
   }
-<<<<<<< HEAD
 
   const mainPath = projectTargets.build.options.main;
   return getAppModulePath(host, mainPath);
 }
 
-=======
-
-  const mainPath = projectTargets.build.options.main;
-  return getAppModulePath(host, mainPath);
-}
-
->>>>>>> 17b426f9
 function addAdministrationFeature(
   appModulePath: string,
   options: SpartacusOrganizationOptions
