import {
  chain,
  noop,
  Rule,
  SchematicContext,
  Tree,
} from '@angular-devkit/schematics';
import {
  addLibraryFeature,
  LibraryOptions as SpartacusOrganizationOptions,
  readPackageJson,
  shouldAddFeature,
  SPARTACUS_ORGANIZATION,
  validateSpartacusInstallation,
} from '@spartacus/schematics';
<<<<<<< HEAD
import ts from 'typescript';
=======
>>>>>>> e75e9038
import {
  ADMINISTRATION_MODULE,
  ADMINISTRATION_ROOT_MODULE,
  CLI_ADMINISTRATION_FEATURE,
  CLI_ORDER_APPROVAL_FEATURE,
  ORDER_APPROVAL_MODULE,
  ORDER_APPROVAL_ROOT_MODULE,
  ORDER_APPROVAL_TRANSLATIONS,
  ORDER_APPROVAL_TRANSLATION_CHUNKS_CONFIG,
  ORGANIZATION_ADMINISTRATION_FEATURE_NAME,
  ORGANIZATION_FOLDER_NAME,
  ORGANIZATION_ORDER_APPROVAL_FEATURE_NAME,
  ORGANIZATION_TRANSLATIONS,
  ORGANIZATION_TRANSLATION_CHUNKS_CONFIG,
  SCSS_FILE_NAME,
  SPARTACUS_ADMINISTRATION,
  SPARTACUS_ADMINISTRATION_ASSETS,
  SPARTACUS_ADMINISTRATION_ROOT,
  SPARTACUS_ORDER_APPROVAL,
  SPARTACUS_ORDER_APPROVAL_ASSETS,
  SPARTACUS_ORDER_APPROVAL_ROOT,
} from '../constants';

export function addSpartacusOrganization(
  options: SpartacusOrganizationOptions
): Rule {
  return (tree: Tree, _context: SchematicContext) => {
    const packageJson = readPackageJson(tree);
    validateSpartacusInstallation(packageJson);

    return chain([
      shouldAddFeature(CLI_ADMINISTRATION_FEATURE, options.features)
        ? addAdministrationFeature(options)
        : noop(),
      shouldAddFeature(CLI_ORDER_APPROVAL_FEATURE, options.features)
        ? addOrderApprovalsFeature(options)
        : noop(),
<<<<<<< HEAD

      addOrganizationPackageJsonDependencies(packageJson),
      installPackageJsonDependencies(),
=======
>>>>>>> e75e9038
    ]);
  };
}

function addAdministrationFeature(options: SpartacusOrganizationOptions): Rule {
  return addLibraryFeature(options, {
    folderName: ORGANIZATION_FOLDER_NAME,
    name: ORGANIZATION_ADMINISTRATION_FEATURE_NAME,
    featureModule: {
      name: ADMINISTRATION_MODULE,
      importPath: SPARTACUS_ADMINISTRATION,
    },
    rootModule: {
      name: ADMINISTRATION_ROOT_MODULE,
      importPath: SPARTACUS_ADMINISTRATION_ROOT,
    },
    i18n: {
      resources: ORGANIZATION_TRANSLATIONS,
      chunks: ORGANIZATION_TRANSLATION_CHUNKS_CONFIG,
      importPath: SPARTACUS_ADMINISTRATION_ASSETS,
    },
    styles: {
      scssFileName: SCSS_FILE_NAME,
      importStyle: SPARTACUS_ORGANIZATION,
    },
  });
}

function addOrderApprovalsFeature(options: SpartacusOrganizationOptions): Rule {
  return addLibraryFeature(options, {
    folderName: ORGANIZATION_FOLDER_NAME,
    name: ORGANIZATION_ORDER_APPROVAL_FEATURE_NAME,
    featureModule: {
      name: ORDER_APPROVAL_MODULE,
      importPath: SPARTACUS_ORDER_APPROVAL,
    },
    rootModule: {
      name: ORDER_APPROVAL_ROOT_MODULE,
      importPath: SPARTACUS_ORDER_APPROVAL_ROOT,
    },
    i18n: {
      resources: ORDER_APPROVAL_TRANSLATIONS,
      chunks: ORDER_APPROVAL_TRANSLATION_CHUNKS_CONFIG,
      importPath: SPARTACUS_ORDER_APPROVAL_ASSETS,
    },
    styles: {
      scssFileName: SCSS_FILE_NAME,
      importStyle: SPARTACUS_ORGANIZATION,
    },
  });
}<|MERGE_RESOLUTION|>--- conflicted
+++ resolved
@@ -13,10 +13,6 @@
   SPARTACUS_ORGANIZATION,
   validateSpartacusInstallation,
 } from '@spartacus/schematics';
-<<<<<<< HEAD
-import ts from 'typescript';
-=======
->>>>>>> e75e9038
 import {
   ADMINISTRATION_MODULE,
   ADMINISTRATION_ROOT_MODULE,
@@ -54,12 +50,6 @@
       shouldAddFeature(CLI_ORDER_APPROVAL_FEATURE, options.features)
         ? addOrderApprovalsFeature(options)
         : noop(),
-<<<<<<< HEAD
-
-      addOrganizationPackageJsonDependencies(packageJson),
-      installPackageJsonDependencies(),
-=======
->>>>>>> e75e9038
     ]);
   };
 }
