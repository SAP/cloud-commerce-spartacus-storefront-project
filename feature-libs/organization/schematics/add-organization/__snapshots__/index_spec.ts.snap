--- conflicted
+++ resolved
@@ -90,15 +90,11 @@
 "
 `;
 
-<<<<<<< HEAD
-exports[`Spartacus Organization schematics: ng-add Account summary feature general setup styling should create a proper scss file 1`] = `"@import "@spartacus/organization";"`;
-=======
 exports[`Spartacus Organization schematics: ng-add Account summary feature general setup styling should create a proper scss file 1`] = `
-"@import \\"../../styles-config\\";
-@import \\"@spartacus/organization\\";
-"
-`;
->>>>>>> d0b649f3
+"@import "../../styles-config";
+@import "@spartacus/organization";
+"
+`;
 
 exports[`Spartacus Organization schematics: ng-add Account summary feature general setup styling should update angular.json 1`] = `
 "{
@@ -312,15 +308,11 @@
 "
 `;
 
-<<<<<<< HEAD
-exports[`Spartacus Organization schematics: ng-add Administration feature general setup styling should create a proper scss file 1`] = `"@import "@spartacus/organization";"`;
-=======
 exports[`Spartacus Organization schematics: ng-add Administration feature general setup styling should create a proper scss file 1`] = `
-"@import \\"../../styles-config\\";
-@import \\"@spartacus/organization\\";
-"
-`;
->>>>>>> d0b649f3
+"@import "../../styles-config";
+@import "@spartacus/organization";
+"
+`;
 
 exports[`Spartacus Organization schematics: ng-add Administration feature general setup styling should update angular.json 1`] = `
 "{
@@ -534,15 +526,11 @@
 "
 `;
 
-<<<<<<< HEAD
-exports[`Spartacus Organization schematics: ng-add Order approval feature general setup styling should create a proper scss file 1`] = `"@import "@spartacus/organization";"`;
-=======
 exports[`Spartacus Organization schematics: ng-add Order approval feature general setup styling should create a proper scss file 1`] = `
-"@import \\"../../styles-config\\";
-@import \\"@spartacus/organization\\";
-"
-`;
->>>>>>> d0b649f3
+"@import "../../styles-config";
+@import "@spartacus/organization";
+"
+`;
 
 exports[`Spartacus Organization schematics: ng-add Order approval feature general setup styling should update angular.json 1`] = `
 "{
@@ -668,10 +656,10 @@
 
 exports[`Spartacus Organization schematics: ng-add User registration feature eager loading should import appropriate modules 1`] = `
 "import { NgModule } from '@angular/core';
-import { I18nConfig, provideConfig } from \\"@spartacus/core\\";
-import { OrganizationUserRegistrationModule } from \\"@spartacus/organization/user-registration\\";
-import { organizationUserRegistrationTranslationChunksConfig, organizationUserRegistrationTranslations } from \\"@spartacus/organization/user-registration/assets\\";
-import { OrganizationUserRegistrationRootModule } from \\"@spartacus/organization/user-registration/root\\";
+import { I18nConfig, provideConfig } from "@spartacus/core";
+import { OrganizationUserRegistrationModule } from "@spartacus/organization/user-registration";
+import { organizationUserRegistrationTranslationChunksConfig, organizationUserRegistrationTranslations } from "@spartacus/organization/user-registration/assets";
+import { OrganizationUserRegistrationRootModule } from "@spartacus/organization/user-registration/root";
 
 @NgModule({
   declarations: [],
@@ -692,10 +680,10 @@
 
 exports[`Spartacus Organization schematics: ng-add User registration feature general setup b2b features configuration should be added 1`] = `
 "import { NgModule } from '@angular/core';
-import { translationChunksConfig, translations } from \\"@spartacus/assets\\";
-import { FeaturesConfig, I18nConfig, OccConfig, provideConfig, SiteContextConfig } from \\"@spartacus/core\\";
-import { defaultB2bOccConfig } from \\"@spartacus/setup\\";
-import { defaultCmsContentProviders, layoutConfig, mediaConfig } from \\"@spartacus/storefront\\";
+import { translationChunksConfig, translations } from "@spartacus/assets";
+import { FeaturesConfig, I18nConfig, OccConfig, provideConfig, SiteContextConfig } from "@spartacus/core";
+import { defaultB2bOccConfig } from "@spartacus/setup";
+import { defaultCmsContentProviders, layoutConfig, mediaConfig } from "@spartacus/storefront";
 
 @NgModule({
   declarations: [],
@@ -727,9 +715,9 @@
 
 exports[`Spartacus Organization schematics: ng-add User registration feature general setup should add the feature using the lazy loading syntax 1`] = `
 "import { NgModule } from '@angular/core';
-import { CmsConfig, I18nConfig, provideConfig } from \\"@spartacus/core\\";
-import { organizationUserRegistrationTranslationChunksConfig, organizationUserRegistrationTranslations } from \\"@spartacus/organization/user-registration/assets\\";
-import { OrganizationUserRegistrationRootModule, ORGANIZATION_USER_REGISTRATION_FEATURE } from \\"@spartacus/organization/user-registration/root\\";
+import { CmsConfig, I18nConfig, provideConfig } from "@spartacus/core";
+import { organizationUserRegistrationTranslationChunksConfig, organizationUserRegistrationTranslations } from "@spartacus/organization/user-registration/assets";
+import { OrganizationUserRegistrationRootModule, ORGANIZATION_USER_REGISTRATION_FEATURE } from "@spartacus/organization/user-registration/root";
 
 @NgModule({
   declarations: [],
@@ -757,123 +745,123 @@
 `;
 
 exports[`Spartacus Organization schematics: ng-add User registration feature general setup styling should create a proper scss file 1`] = `
-"@import \\"../../styles-config\\";
-@import \\"@spartacus/organization\\";
+"@import "../../styles-config";
+@import "@spartacus/organization";
 "
 `;
 
 exports[`Spartacus Organization schematics: ng-add User registration feature general setup styling should update angular.json 1`] = `
 "{
-  \\"$schema\\": \\"./node_modules/@angular/cli/lib/config/schema.json\\",
-  \\"version\\": 1,
-  \\"newProjectRoot\\": \\"\\",
-  \\"projects\\": {
-    \\"schematics-test\\": {
-      \\"projectType\\": \\"application\\",
-      \\"schematics\\": {
-        \\"@schematics/angular:component\\": {
-          \\"style\\": \\"scss\\"
+  "$schema": "./node_modules/@angular/cli/lib/config/schema.json",
+  "version": 1,
+  "newProjectRoot": "",
+  "projects": {
+    "schematics-test": {
+      "projectType": "application",
+      "schematics": {
+        "@schematics/angular:component": {
+          "style": "scss"
         }
       },
-      \\"root\\": \\"\\",
-      \\"sourceRoot\\": \\"src\\",
-      \\"prefix\\": \\"app\\",
-      \\"architect\\": {
-        \\"build\\": {
-          \\"builder\\": \\"@angular-devkit/build-angular:browser\\",
-          \\"options\\": {
-            \\"outputPath\\": \\"dist/schematics-test\\",
-            \\"index\\": \\"src/index.html\\",
-            \\"main\\": \\"src/main.ts\\",
-            \\"polyfills\\": \\"src/polyfills.ts\\",
-            \\"tsConfig\\": \\"tsconfig.app.json\\",
-            \\"inlineStyleLanguage\\": \\"scss\\",
-            \\"assets\\": [
-              \\"src/favicon.ico\\",
-              \\"src/assets\\"
-            ],
-            \\"styles\\": [
-              \\"src/styles.scss\\",
-              \\"src/styles/spartacus/organization.scss\\"
-            ],
-            \\"scripts\\": [],
-            \\"stylePreprocessorOptions\\": {
-              \\"includePaths\\": [
-                \\"node_modules/\\"
+      "root": "",
+      "sourceRoot": "src",
+      "prefix": "app",
+      "architect": {
+        "build": {
+          "builder": "@angular-devkit/build-angular:browser",
+          "options": {
+            "outputPath": "dist/schematics-test",
+            "index": "src/index.html",
+            "main": "src/main.ts",
+            "polyfills": "src/polyfills.ts",
+            "tsConfig": "tsconfig.app.json",
+            "inlineStyleLanguage": "scss",
+            "assets": [
+              "src/favicon.ico",
+              "src/assets"
+            ],
+            "styles": [
+              "src/styles.scss",
+              "src/styles/spartacus/organization.scss"
+            ],
+            "scripts": [],
+            "stylePreprocessorOptions": {
+              "includePaths": [
+                "node_modules/"
               ]
             }
           },
-          \\"configurations\\": {
-            \\"production\\": {
-              \\"budgets\\": [
-                {
-                  \\"type\\": \\"initial\\",
-                  \\"maximumWarning\\": \\"500kb\\",
-                  \\"maximumError\\": \\"2.5mb\\"
+          "configurations": {
+            "production": {
+              "budgets": [
+                {
+                  "type": "initial",
+                  "maximumWarning": "500kb",
+                  "maximumError": "2.5mb"
                 },
                 {
-                  \\"type\\": \\"anyComponentStyle\\",
-                  \\"maximumWarning\\": \\"2kb\\",
-                  \\"maximumError\\": \\"4kb\\"
+                  "type": "anyComponentStyle",
+                  "maximumWarning": "2kb",
+                  "maximumError": "4kb"
                 }
               ],
-              \\"fileReplacements\\": [
-                {
-                  \\"replace\\": \\"src/environments/environment.ts\\",
-                  \\"with\\": \\"src/environments/environment.prod.ts\\"
+              "fileReplacements": [
+                {
+                  "replace": "src/environments/environment.ts",
+                  "with": "src/environments/environment.prod.ts"
                 }
               ],
-              \\"outputHashing\\": \\"all\\"
+              "outputHashing": "all"
             },
-            \\"development\\": {
-              \\"buildOptimizer\\": false,
-              \\"optimization\\": false,
-              \\"vendorChunk\\": true,
-              \\"extractLicenses\\": false,
-              \\"sourceMap\\": true,
-              \\"namedChunks\\": true
-            }
-          },
-          \\"defaultConfiguration\\": \\"production\\"
-        },
-        \\"serve\\": {
-          \\"builder\\": \\"@angular-devkit/build-angular:dev-server\\",
-          \\"configurations\\": {
-            \\"production\\": {
-              \\"browserTarget\\": \\"schematics-test:build:production\\"
+            "development": {
+              "buildOptimizer": false,
+              "optimization": false,
+              "vendorChunk": true,
+              "extractLicenses": false,
+              "sourceMap": true,
+              "namedChunks": true
+            }
+          },
+          "defaultConfiguration": "production"
+        },
+        "serve": {
+          "builder": "@angular-devkit/build-angular:dev-server",
+          "configurations": {
+            "production": {
+              "browserTarget": "schematics-test:build:production"
             },
-            \\"development\\": {
-              \\"browserTarget\\": \\"schematics-test:build:development\\"
-            }
-          },
-          \\"defaultConfiguration\\": \\"development\\"
-        },
-        \\"extract-i18n\\": {
-          \\"builder\\": \\"@angular-devkit/build-angular:extract-i18n\\",
-          \\"options\\": {
-            \\"browserTarget\\": \\"schematics-test:build\\"
+            "development": {
+              "browserTarget": "schematics-test:build:development"
+            }
+          },
+          "defaultConfiguration": "development"
+        },
+        "extract-i18n": {
+          "builder": "@angular-devkit/build-angular:extract-i18n",
+          "options": {
+            "browserTarget": "schematics-test:build"
           }
         },
-        \\"test\\": {
-          \\"builder\\": \\"@angular-devkit/build-angular:karma\\",
-          \\"options\\": {
-            \\"main\\": \\"src/test.ts\\",
-            \\"polyfills\\": \\"src/polyfills.ts\\",
-            \\"tsConfig\\": \\"tsconfig.spec.json\\",
-            \\"karmaConfig\\": \\"karma.conf.js\\",
-            \\"inlineStyleLanguage\\": \\"scss\\",
-            \\"assets\\": [
-              \\"src/favicon.ico\\",
-              \\"src/assets\\"
-            ],
-            \\"styles\\": [
-              \\"src/styles.scss\\",
-              \\"src/styles/spartacus/organization.scss\\"
-            ],
-            \\"scripts\\": [],
-            \\"stylePreprocessorOptions\\": {
-              \\"includePaths\\": [
-                \\"node_modules/\\"
+        "test": {
+          "builder": "@angular-devkit/build-angular:karma",
+          "options": {
+            "main": "src/test.ts",
+            "polyfills": "src/polyfills.ts",
+            "tsConfig": "tsconfig.spec.json",
+            "karmaConfig": "karma.conf.js",
+            "inlineStyleLanguage": "scss",
+            "assets": [
+              "src/favicon.ico",
+              "src/assets"
+            ],
+            "styles": [
+              "src/styles.scss",
+              "src/styles/spartacus/organization.scss"
+            ],
+            "scripts": [],
+            "stylePreprocessorOptions": {
+              "includePaths": [
+                "node_modules/"
               ]
             }
           }
