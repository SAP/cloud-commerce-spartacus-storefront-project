// Jest Snapshot v1, https://goo.gl/fbAQLP

exports[`Spartacus Organization schematics: ng-add Account summary feature eager loading should import appropriate modules 1`] = `
"import { NgModule } from '@angular/core';
import { I18nConfig, provideConfig } from "@spartacus/core";
import { AccountSummaryModule } from "@spartacus/organization/account-summary";
import { accountSummaryTranslationChunksConfig, accountSummaryTranslations } from "@spartacus/organization/account-summary/assets";
import { AccountSummaryRootModule } from "@spartacus/organization/account-summary/root";

@NgModule({
  declarations: [],
  imports: [
    AccountSummaryRootModule,
    AccountSummaryModule
  ],
  providers: [provideConfig(<I18nConfig>{
    i18n: {
      resources: accountSummaryTranslations,
      chunks: accountSummaryTranslationChunksConfig,
    },
  })]
})
export class OrganizationAccountSummaryFeatureModule { }
"
`;

exports[`Spartacus Organization schematics: ng-add Account summary feature general setup b2b features configuration should be added 1`] = `
"import { NgModule } from '@angular/core';
import { translationChunksConfig, translations } from "@spartacus/assets";
import { FeaturesConfig, I18nConfig, OccConfig, provideConfig, SiteContextConfig } from "@spartacus/core";
import { defaultB2bOccConfig } from "@spartacus/setup";
import { defaultCmsContentProviders, layoutConfig, mediaConfig } from "@spartacus/storefront";

@NgModule({
  declarations: [],
  imports: [
  ],
  providers: [provideConfig(layoutConfig), provideConfig(mediaConfig), ...defaultCmsContentProviders, provideConfig(<OccConfig>{
    backend: {
      occ: {
        baseUrl: 'https://localhost:9002',
      }
    },
  }), provideConfig(<SiteContextConfig>{
    context: {},
  }), provideConfig(<I18nConfig>{
    i18n: {
      resources: translations,
      chunks: translationChunksConfig,
      fallbackLang: 'en'
    },
  }), provideConfig(<FeaturesConfig>{
    features: {
<<<<<<< HEAD
      level: '6.2'
=======
      level: '6.3'
>>>>>>> 11978b48
    }
  }), provideConfig(defaultB2bOccConfig)]
})
export class SpartacusConfigurationModule { }
"
`;

exports[`Spartacus Organization schematics: ng-add Account summary feature general setup should add the feature using the lazy loading syntax 1`] = `
"import { NgModule } from '@angular/core';
import { CmsConfig, I18nConfig, provideConfig } from "@spartacus/core";
import { accountSummaryTranslationChunksConfig, accountSummaryTranslations } from "@spartacus/organization/account-summary/assets";
import { AccountSummaryRootModule, ORGANIZATION_ACCOUNT_SUMMARY_FEATURE } from "@spartacus/organization/account-summary/root";

@NgModule({
  declarations: [],
  imports: [
    AccountSummaryRootModule
  ],
  providers: [provideConfig(<CmsConfig>{
    featureModules: {
      [ORGANIZATION_ACCOUNT_SUMMARY_FEATURE]: {
        module: () =>
          import('@spartacus/organization/account-summary').then((m) => m.AccountSummaryModule),
      },
    }
  }),
  provideConfig(<I18nConfig>{
    i18n: {
      resources: accountSummaryTranslations,
      chunks: accountSummaryTranslationChunksConfig,
    },
  })
  ]
})
export class OrganizationAccountSummaryFeatureModule { }
"
`;

exports[`Spartacus Organization schematics: ng-add Account summary feature general setup styling should create a proper scss file 1`] = `
"@import "../../styles-config";
@import "@spartacus/organization";
"
`;

exports[`Spartacus Organization schematics: ng-add Account summary feature general setup styling should update angular.json 1`] = `
"{
  "$schema": "./node_modules/@angular/cli/lib/config/schema.json",
  "version": 1,
  "newProjectRoot": "",
  "projects": {
    "schematics-test": {
      "projectType": "application",
      "schematics": {
        "@schematics/angular:component": {
          "style": "scss"
        }
      },
      "root": "",
      "sourceRoot": "src",
      "prefix": "app",
      "architect": {
        "build": {
          "builder": "@angular-devkit/build-angular:browser",
          "options": {
            "outputPath": "dist/schematics-test",
            "index": "src/index.html",
            "main": "src/main.ts",
            "polyfills": [
              "zone.js"
            ],
            "tsConfig": "tsconfig.app.json",
            "inlineStyleLanguage": "scss",
            "assets": [
              "src/favicon.ico",
              "src/assets"
            ],
            "styles": [
              "src/styles.scss",
              "src/styles/spartacus/organization.scss"
            ],
            "scripts": [],
            "stylePreprocessorOptions": {
              "includePaths": [
                "node_modules/"
              ]
            }
          },
          "configurations": {
            "production": {
              "budgets": [
                {
                  "type": "initial",
                  "maximumWarning": "500kb",
                  "maximumError": "2.5mb"
                },
                {
                  "type": "anyComponentStyle",
                  "maximumWarning": "2kb",
                  "maximumError": "4kb"
                }
              ],
              "outputHashing": "all"
            },
            "development": {
              "buildOptimizer": false,
              "optimization": false,
              "vendorChunk": true,
              "extractLicenses": false,
              "sourceMap": true,
              "namedChunks": true
            }
          },
          "defaultConfiguration": "production"
        },
        "serve": {
          "builder": "@angular-devkit/build-angular:dev-server",
          "configurations": {
            "production": {
              "browserTarget": "schematics-test:build:production"
            },
            "development": {
              "browserTarget": "schematics-test:build:development"
            }
          },
          "defaultConfiguration": "development"
        },
        "extract-i18n": {
          "builder": "@angular-devkit/build-angular:extract-i18n",
          "options": {
            "browserTarget": "schematics-test:build"
          }
        },
        "test": {
          "builder": "@angular-devkit/build-angular:karma",
          "options": {
            "polyfills": [
              "zone.js",
              "zone.js/testing"
            ],
            "tsConfig": "tsconfig.spec.json",
            "inlineStyleLanguage": "scss",
            "assets": [
              "src/favicon.ico",
              "src/assets"
            ],
            "styles": [
              "src/styles.scss",
              "src/styles/spartacus/organization.scss"
            ],
            "scripts": [],
            "stylePreprocessorOptions": {
              "includePaths": [
                "node_modules/"
              ]
            }
          }
        }
      }
    }
  }
}"
`;

exports[`Spartacus Organization schematics: ng-add Administration feature eager loading should import appropriate modules 1`] = `
"import { NgModule } from '@angular/core';
import { I18nConfig, provideConfig } from "@spartacus/core";
import { AdministrationModule } from "@spartacus/organization/administration";
import { organizationTranslationChunksConfig, organizationTranslations } from "@spartacus/organization/administration/assets";
import { AdministrationRootModule } from "@spartacus/organization/administration/root";

@NgModule({
  declarations: [],
  imports: [
    AdministrationRootModule,
    AdministrationModule
  ],
  providers: [provideConfig(<I18nConfig>{
    i18n: {
      resources: organizationTranslations,
      chunks: organizationTranslationChunksConfig,
    },
  })]
})
export class OrganizationAdministrationFeatureModule { }
"
`;

exports[`Spartacus Organization schematics: ng-add Administration feature general setup b2b features configuration should be added 1`] = `
"import { NgModule } from '@angular/core';
import { translationChunksConfig, translations } from "@spartacus/assets";
import { FeaturesConfig, I18nConfig, OccConfig, provideConfig, SiteContextConfig } from "@spartacus/core";
import { defaultB2bOccConfig } from "@spartacus/setup";
import { defaultCmsContentProviders, layoutConfig, mediaConfig } from "@spartacus/storefront";

@NgModule({
  declarations: [],
  imports: [
  ],
  providers: [provideConfig(layoutConfig), provideConfig(mediaConfig), ...defaultCmsContentProviders, provideConfig(<OccConfig>{
    backend: {
      occ: {
        baseUrl: 'https://localhost:9002',
      }
    },
  }), provideConfig(<SiteContextConfig>{
    context: {},
  }), provideConfig(<I18nConfig>{
    i18n: {
      resources: translations,
      chunks: translationChunksConfig,
      fallbackLang: 'en'
    },
  }), provideConfig(<FeaturesConfig>{
    features: {
<<<<<<< HEAD
      level: '6.2'
=======
      level: '6.3'
>>>>>>> 11978b48
    }
  }), provideConfig(defaultB2bOccConfig)]
})
export class SpartacusConfigurationModule { }
"
`;

exports[`Spartacus Organization schematics: ng-add Administration feature general setup should add the feature using the lazy loading syntax 1`] = `
"import { NgModule } from '@angular/core';
import { CmsConfig, I18nConfig, provideConfig } from "@spartacus/core";
import { organizationTranslationChunksConfig, organizationTranslations } from "@spartacus/organization/administration/assets";
import { AdministrationRootModule, ORGANIZATION_ADMINISTRATION_FEATURE } from "@spartacus/organization/administration/root";

@NgModule({
  declarations: [],
  imports: [
    AdministrationRootModule
  ],
  providers: [provideConfig(<CmsConfig>{
    featureModules: {
      [ORGANIZATION_ADMINISTRATION_FEATURE]: {
        module: () =>
          import('@spartacus/organization/administration').then((m) => m.AdministrationModule),
      },
    }
  }),
  provideConfig(<I18nConfig>{
    i18n: {
      resources: organizationTranslations,
      chunks: organizationTranslationChunksConfig,
    },
  })
  ]
})
export class OrganizationAdministrationFeatureModule { }
"
`;

exports[`Spartacus Organization schematics: ng-add Administration feature general setup styling should create a proper scss file 1`] = `
"@import "../../styles-config";
@import "@spartacus/organization";
"
`;

exports[`Spartacus Organization schematics: ng-add Administration feature general setup styling should update angular.json 1`] = `
"{
  "$schema": "./node_modules/@angular/cli/lib/config/schema.json",
  "version": 1,
  "newProjectRoot": "",
  "projects": {
    "schematics-test": {
      "projectType": "application",
      "schematics": {
        "@schematics/angular:component": {
          "style": "scss"
        }
      },
      "root": "",
      "sourceRoot": "src",
      "prefix": "app",
      "architect": {
        "build": {
          "builder": "@angular-devkit/build-angular:browser",
          "options": {
            "outputPath": "dist/schematics-test",
            "index": "src/index.html",
            "main": "src/main.ts",
            "polyfills": [
              "zone.js"
            ],
            "tsConfig": "tsconfig.app.json",
            "inlineStyleLanguage": "scss",
            "assets": [
              "src/favicon.ico",
              "src/assets"
            ],
            "styles": [
              "src/styles.scss",
              "src/styles/spartacus/organization.scss"
            ],
            "scripts": [],
            "stylePreprocessorOptions": {
              "includePaths": [
                "node_modules/"
              ]
            }
          },
          "configurations": {
            "production": {
              "budgets": [
                {
                  "type": "initial",
                  "maximumWarning": "500kb",
                  "maximumError": "2.5mb"
                },
                {
                  "type": "anyComponentStyle",
                  "maximumWarning": "2kb",
                  "maximumError": "4kb"
                }
              ],
              "outputHashing": "all"
            },
            "development": {
              "buildOptimizer": false,
              "optimization": false,
              "vendorChunk": true,
              "extractLicenses": false,
              "sourceMap": true,
              "namedChunks": true
            }
          },
          "defaultConfiguration": "production"
        },
        "serve": {
          "builder": "@angular-devkit/build-angular:dev-server",
          "configurations": {
            "production": {
              "browserTarget": "schematics-test:build:production"
            },
            "development": {
              "browserTarget": "schematics-test:build:development"
            }
          },
          "defaultConfiguration": "development"
        },
        "extract-i18n": {
          "builder": "@angular-devkit/build-angular:extract-i18n",
          "options": {
            "browserTarget": "schematics-test:build"
          }
        },
        "test": {
          "builder": "@angular-devkit/build-angular:karma",
          "options": {
            "polyfills": [
              "zone.js",
              "zone.js/testing"
            ],
            "tsConfig": "tsconfig.spec.json",
            "inlineStyleLanguage": "scss",
            "assets": [
              "src/favicon.ico",
              "src/assets"
            ],
            "styles": [
              "src/styles.scss",
              "src/styles/spartacus/organization.scss"
            ],
            "scripts": [],
            "stylePreprocessorOptions": {
              "includePaths": [
                "node_modules/"
              ]
            }
          }
        }
      }
    }
  }
}"
`;

exports[`Spartacus Organization schematics: ng-add Order approval feature eager loading should import appropriate modules 1`] = `
"import { NgModule } from '@angular/core';
import { I18nConfig, provideConfig } from "@spartacus/core";
import { OrderApprovalModule } from "@spartacus/organization/order-approval";
import { orderApprovalTranslationChunksConfig, orderApprovalTranslations } from "@spartacus/organization/order-approval/assets";
import { OrderApprovalRootModule } from "@spartacus/organization/order-approval/root";

@NgModule({
  declarations: [],
  imports: [
    OrderApprovalRootModule,
    OrderApprovalModule
  ],
  providers: [provideConfig(<I18nConfig>{
    i18n: {
      resources: orderApprovalTranslations,
      chunks: orderApprovalTranslationChunksConfig,
    },
  })]
})
export class OrganizationOrderApprovalFeatureModule { }
"
`;

exports[`Spartacus Organization schematics: ng-add Order approval feature general setup b2b features configuration should be added 1`] = `
"import { NgModule } from '@angular/core';
import { translationChunksConfig, translations } from "@spartacus/assets";
import { FeaturesConfig, I18nConfig, OccConfig, provideConfig, SiteContextConfig } from "@spartacus/core";
import { defaultB2bOccConfig } from "@spartacus/setup";
import { defaultCmsContentProviders, layoutConfig, mediaConfig } from "@spartacus/storefront";

@NgModule({
  declarations: [],
  imports: [
  ],
  providers: [provideConfig(layoutConfig), provideConfig(mediaConfig), ...defaultCmsContentProviders, provideConfig(<OccConfig>{
    backend: {
      occ: {
        baseUrl: 'https://localhost:9002',
      }
    },
  }), provideConfig(<SiteContextConfig>{
    context: {},
  }), provideConfig(<I18nConfig>{
    i18n: {
      resources: translations,
      chunks: translationChunksConfig,
      fallbackLang: 'en'
    },
  }), provideConfig(<FeaturesConfig>{
    features: {
<<<<<<< HEAD
      level: '6.2'
=======
      level: '6.3'
>>>>>>> 11978b48
    }
  }), provideConfig(defaultB2bOccConfig)]
})
export class SpartacusConfigurationModule { }
"
`;

exports[`Spartacus Organization schematics: ng-add Order approval feature general setup should add the feature using the lazy loading syntax 1`] = `
"import { NgModule } from '@angular/core';
import { CmsConfig, I18nConfig, provideConfig } from "@spartacus/core";
import { orderApprovalTranslationChunksConfig, orderApprovalTranslations } from "@spartacus/organization/order-approval/assets";
import { OrderApprovalRootModule, ORGANIZATION_ORDER_APPROVAL_FEATURE } from "@spartacus/organization/order-approval/root";

@NgModule({
  declarations: [],
  imports: [
    OrderApprovalRootModule
  ],
  providers: [provideConfig(<CmsConfig>{
    featureModules: {
      [ORGANIZATION_ORDER_APPROVAL_FEATURE]: {
        module: () =>
          import('@spartacus/organization/order-approval').then((m) => m.OrderApprovalModule),
      },
    }
  }),
  provideConfig(<I18nConfig>{
    i18n: {
      resources: orderApprovalTranslations,
      chunks: orderApprovalTranslationChunksConfig,
    },
  })
  ]
})
export class OrganizationOrderApprovalFeatureModule { }
"
`;

exports[`Spartacus Organization schematics: ng-add Order approval feature general setup styling should create a proper scss file 1`] = `
"@import "../../styles-config";
@import "@spartacus/organization";
"
`;

exports[`Spartacus Organization schematics: ng-add Order approval feature general setup styling should update angular.json 1`] = `
"{
  "$schema": "./node_modules/@angular/cli/lib/config/schema.json",
  "version": 1,
  "newProjectRoot": "",
  "projects": {
    "schematics-test": {
      "projectType": "application",
      "schematics": {
        "@schematics/angular:component": {
          "style": "scss"
        }
      },
      "root": "",
      "sourceRoot": "src",
      "prefix": "app",
      "architect": {
        "build": {
          "builder": "@angular-devkit/build-angular:browser",
          "options": {
            "outputPath": "dist/schematics-test",
            "index": "src/index.html",
            "main": "src/main.ts",
            "polyfills": [
              "zone.js"
            ],
            "tsConfig": "tsconfig.app.json",
            "inlineStyleLanguage": "scss",
            "assets": [
              "src/favicon.ico",
              "src/assets"
            ],
            "styles": [
              "src/styles.scss",
              "src/styles/spartacus/organization.scss"
            ],
            "scripts": [],
            "stylePreprocessorOptions": {
              "includePaths": [
                "node_modules/"
              ]
            }
          },
          "configurations": {
            "production": {
              "budgets": [
                {
                  "type": "initial",
                  "maximumWarning": "500kb",
                  "maximumError": "2.5mb"
                },
                {
                  "type": "anyComponentStyle",
                  "maximumWarning": "2kb",
                  "maximumError": "4kb"
                }
              ],
              "outputHashing": "all"
            },
            "development": {
              "buildOptimizer": false,
              "optimization": false,
              "vendorChunk": true,
              "extractLicenses": false,
              "sourceMap": true,
              "namedChunks": true
            }
          },
          "defaultConfiguration": "production"
        },
        "serve": {
          "builder": "@angular-devkit/build-angular:dev-server",
          "configurations": {
            "production": {
              "browserTarget": "schematics-test:build:production"
            },
            "development": {
              "browserTarget": "schematics-test:build:development"
            }
          },
          "defaultConfiguration": "development"
        },
        "extract-i18n": {
          "builder": "@angular-devkit/build-angular:extract-i18n",
          "options": {
            "browserTarget": "schematics-test:build"
          }
        },
        "test": {
          "builder": "@angular-devkit/build-angular:karma",
          "options": {
            "polyfills": [
              "zone.js",
              "zone.js/testing"
            ],
            "tsConfig": "tsconfig.spec.json",
            "inlineStyleLanguage": "scss",
            "assets": [
              "src/favicon.ico",
              "src/assets"
            ],
            "styles": [
              "src/styles.scss",
              "src/styles/spartacus/organization.scss"
            ],
            "scripts": [],
            "stylePreprocessorOptions": {
              "includePaths": [
                "node_modules/"
              ]
            }
          }
        }
      }
    }
  }
}"
`;

exports[`Spartacus Organization schematics: ng-add Unit order feature eager loading should import appropriate modules 1`] = `
"import { NgModule } from '@angular/core';
import { I18nConfig, provideConfig } from "@spartacus/core";
import { UnitOrderModule } from "@spartacus/organization/unit-order";
import { unitOrderTranslationChunksConfig, unitOrderTranslations } from "@spartacus/organization/unit-order/assets";
import { UnitOrderRootModule } from "@spartacus/organization/unit-order/root";

@NgModule({
  declarations: [],
  imports: [
    UnitOrderRootModule,
    UnitOrderModule
  ],
  providers: [provideConfig(<I18nConfig>{
    i18n: {
      resources: unitOrderTranslations,
      chunks: unitOrderTranslationChunksConfig,
    },
  })]
})
export class OrganizationUnitOrderFeatureModule { }
"
`;

exports[`Spartacus Organization schematics: ng-add Unit order feature general setup b2b features configuration should be added 1`] = `
"import { NgModule } from '@angular/core';
import { translationChunksConfig, translations } from "@spartacus/assets";
import { FeaturesConfig, I18nConfig, OccConfig, provideConfig, SiteContextConfig } from "@spartacus/core";
import { defaultB2bOccConfig } from "@spartacus/setup";
import { defaultCmsContentProviders, layoutConfig, mediaConfig } from "@spartacus/storefront";

@NgModule({
  declarations: [],
  imports: [
  ],
  providers: [provideConfig(layoutConfig), provideConfig(mediaConfig), ...defaultCmsContentProviders, provideConfig(<OccConfig>{
    backend: {
      occ: {
        baseUrl: 'https://localhost:9002',
      }
    },
  }), provideConfig(<SiteContextConfig>{
    context: {},
  }), provideConfig(<I18nConfig>{
    i18n: {
      resources: translations,
      chunks: translationChunksConfig,
      fallbackLang: 'en'
    },
  }), provideConfig(<FeaturesConfig>{
    features: {
<<<<<<< HEAD
      level: '6.2'
=======
      level: '6.3'
>>>>>>> 11978b48
    }
  }), provideConfig(defaultB2bOccConfig)]
})
export class SpartacusConfigurationModule { }
"
`;

exports[`Spartacus Organization schematics: ng-add Unit order feature general setup should add the feature using the lazy loading syntax 1`] = `
"import { NgModule } from '@angular/core';
import { CmsConfig, I18nConfig, provideConfig } from "@spartacus/core";
import { unitOrderTranslationChunksConfig, unitOrderTranslations } from "@spartacus/organization/unit-order/assets";
import { ORGANIZATION_UNIT_ORDER_FEATURE, UnitOrderRootModule } from "@spartacus/organization/unit-order/root";

@NgModule({
  declarations: [],
  imports: [
    UnitOrderRootModule
  ],
  providers: [provideConfig(<CmsConfig>{
    featureModules: {
      [ORGANIZATION_UNIT_ORDER_FEATURE]: {
        module: () =>
          import('@spartacus/organization/unit-order').then((m) => m.UnitOrderModule),
      },
    }
  }),
  provideConfig(<I18nConfig>{
    i18n: {
      resources: unitOrderTranslations,
      chunks: unitOrderTranslationChunksConfig,
    },
  })
  ]
})
export class OrganizationUnitOrderFeatureModule { }
"
`;

exports[`Spartacus Organization schematics: ng-add Unit order feature general setup styling should create a proper scss file 1`] = `
"@import "../../styles-config";
@import "@spartacus/organization";
"
`;

exports[`Spartacus Organization schematics: ng-add Unit order feature general setup styling should update angular.json 1`] = `
"{
  "$schema": "./node_modules/@angular/cli/lib/config/schema.json",
  "version": 1,
  "newProjectRoot": "",
  "projects": {
    "schematics-test": {
      "projectType": "application",
      "schematics": {
        "@schematics/angular:component": {
          "style": "scss"
        }
      },
      "root": "",
      "sourceRoot": "src",
      "prefix": "app",
      "architect": {
        "build": {
          "builder": "@angular-devkit/build-angular:browser",
          "options": {
            "outputPath": "dist/schematics-test",
            "index": "src/index.html",
            "main": "src/main.ts",
            "polyfills": [
              "zone.js"
            ],
            "tsConfig": "tsconfig.app.json",
            "inlineStyleLanguage": "scss",
            "assets": [
              "src/favicon.ico",
              "src/assets"
            ],
            "styles": [
              "src/styles.scss",
              "src/styles/spartacus/organization.scss"
            ],
            "scripts": [],
            "stylePreprocessorOptions": {
              "includePaths": [
                "node_modules/"
              ]
            }
          },
          "configurations": {
            "production": {
              "budgets": [
                {
                  "type": "initial",
                  "maximumWarning": "500kb",
                  "maximumError": "2.5mb"
                },
                {
                  "type": "anyComponentStyle",
                  "maximumWarning": "2kb",
                  "maximumError": "4kb"
                }
              ],
              "outputHashing": "all"
            },
            "development": {
              "buildOptimizer": false,
              "optimization": false,
              "vendorChunk": true,
              "extractLicenses": false,
              "sourceMap": true,
              "namedChunks": true
            }
          },
          "defaultConfiguration": "production"
        },
        "serve": {
          "builder": "@angular-devkit/build-angular:dev-server",
          "configurations": {
            "production": {
              "browserTarget": "schematics-test:build:production"
            },
            "development": {
              "browserTarget": "schematics-test:build:development"
            }
          },
          "defaultConfiguration": "development"
        },
        "extract-i18n": {
          "builder": "@angular-devkit/build-angular:extract-i18n",
          "options": {
            "browserTarget": "schematics-test:build"
          }
        },
        "test": {
          "builder": "@angular-devkit/build-angular:karma",
          "options": {
            "polyfills": [
              "zone.js",
              "zone.js/testing"
            ],
            "tsConfig": "tsconfig.spec.json",
            "inlineStyleLanguage": "scss",
            "assets": [
              "src/favicon.ico",
              "src/assets"
            ],
            "styles": [
              "src/styles.scss",
              "src/styles/spartacus/organization.scss"
            ],
            "scripts": [],
            "stylePreprocessorOptions": {
              "includePaths": [
                "node_modules/"
              ]
            }
          }
        }
      }
    }
  }
}"
`;

exports[`Spartacus Organization schematics: ng-add User registration feature eager loading should import appropriate modules 1`] = `
"import { NgModule } from '@angular/core';
import { I18nConfig, provideConfig } from "@spartacus/core";
import { OrganizationUserRegistrationModule } from "@spartacus/organization/user-registration";
import { organizationUserRegistrationTranslationChunksConfig, organizationUserRegistrationTranslations } from "@spartacus/organization/user-registration/assets";
import { OrganizationUserRegistrationRootModule } from "@spartacus/organization/user-registration/root";

@NgModule({
  declarations: [],
  imports: [
    OrganizationUserRegistrationRootModule,
    OrganizationUserRegistrationModule
  ],
  providers: [provideConfig(<I18nConfig>{
    i18n: {
      resources: organizationUserRegistrationTranslations,
      chunks: organizationUserRegistrationTranslationChunksConfig,
    },
  })]
})
export class OrganizationUserRegistrationFeatureModule { }
"
`;

exports[`Spartacus Organization schematics: ng-add User registration feature general setup b2b features configuration should be added 1`] = `
"import { NgModule } from '@angular/core';
import { translationChunksConfig, translations } from "@spartacus/assets";
import { FeaturesConfig, I18nConfig, OccConfig, provideConfig, SiteContextConfig } from "@spartacus/core";
import { defaultB2bOccConfig } from "@spartacus/setup";
import { defaultCmsContentProviders, layoutConfig, mediaConfig } from "@spartacus/storefront";

@NgModule({
  declarations: [],
  imports: [
  ],
  providers: [provideConfig(layoutConfig), provideConfig(mediaConfig), ...defaultCmsContentProviders, provideConfig(<OccConfig>{
    backend: {
      occ: {
        baseUrl: 'https://localhost:9002',
      }
    },
  }), provideConfig(<SiteContextConfig>{
    context: {},
  }), provideConfig(<I18nConfig>{
    i18n: {
      resources: translations,
      chunks: translationChunksConfig,
      fallbackLang: 'en'
    },
  }), provideConfig(<FeaturesConfig>{
    features: {
<<<<<<< HEAD
      level: '6.2'
=======
      level: '6.3'
>>>>>>> 11978b48
    }
  }), provideConfig(defaultB2bOccConfig)]
})
export class SpartacusConfigurationModule { }
"
`;

exports[`Spartacus Organization schematics: ng-add User registration feature general setup should add the feature using the lazy loading syntax 1`] = `
"import { NgModule } from '@angular/core';
import { CmsConfig, I18nConfig, provideConfig } from "@spartacus/core";
import { organizationUserRegistrationTranslationChunksConfig, organizationUserRegistrationTranslations } from "@spartacus/organization/user-registration/assets";
import { OrganizationUserRegistrationRootModule, ORGANIZATION_USER_REGISTRATION_FEATURE } from "@spartacus/organization/user-registration/root";

@NgModule({
  declarations: [],
  imports: [
    OrganizationUserRegistrationRootModule
  ],
  providers: [provideConfig(<CmsConfig>{
    featureModules: {
      [ORGANIZATION_USER_REGISTRATION_FEATURE]: {
        module: () =>
          import('@spartacus/organization/user-registration').then((m) => m.OrganizationUserRegistrationModule),
      },
    }
  }),
  provideConfig(<I18nConfig>{
    i18n: {
      resources: organizationUserRegistrationTranslations,
      chunks: organizationUserRegistrationTranslationChunksConfig,
    },
  })
  ]
})
export class OrganizationUserRegistrationFeatureModule { }
"
`;

exports[`Spartacus Organization schematics: ng-add User registration feature general setup styling should create a proper scss file 1`] = `
"@import "../../styles-config";
@import "@spartacus/organization";
"
`;

exports[`Spartacus Organization schematics: ng-add User registration feature general setup styling should update angular.json 1`] = `
"{
  "$schema": "./node_modules/@angular/cli/lib/config/schema.json",
  "version": 1,
  "newProjectRoot": "",
  "projects": {
    "schematics-test": {
      "projectType": "application",
      "schematics": {
        "@schematics/angular:component": {
          "style": "scss"
        }
      },
      "root": "",
      "sourceRoot": "src",
      "prefix": "app",
      "architect": {
        "build": {
          "builder": "@angular-devkit/build-angular:browser",
          "options": {
            "outputPath": "dist/schematics-test",
            "index": "src/index.html",
            "main": "src/main.ts",
            "polyfills": [
              "zone.js"
            ],
            "tsConfig": "tsconfig.app.json",
            "inlineStyleLanguage": "scss",
            "assets": [
              "src/favicon.ico",
              "src/assets"
            ],
            "styles": [
              "src/styles.scss",
              "src/styles/spartacus/organization.scss"
            ],
            "scripts": [],
            "stylePreprocessorOptions": {
              "includePaths": [
                "node_modules/"
              ]
            }
          },
          "configurations": {
            "production": {
              "budgets": [
                {
                  "type": "initial",
                  "maximumWarning": "500kb",
                  "maximumError": "2.5mb"
                },
                {
                  "type": "anyComponentStyle",
                  "maximumWarning": "2kb",
                  "maximumError": "4kb"
                }
              ],
              "outputHashing": "all"
            },
            "development": {
              "buildOptimizer": false,
              "optimization": false,
              "vendorChunk": true,
              "extractLicenses": false,
              "sourceMap": true,
              "namedChunks": true
            }
          },
          "defaultConfiguration": "production"
        },
        "serve": {
          "builder": "@angular-devkit/build-angular:dev-server",
          "configurations": {
            "production": {
              "browserTarget": "schematics-test:build:production"
            },
            "development": {
              "browserTarget": "schematics-test:build:development"
            }
          },
          "defaultConfiguration": "development"
        },
        "extract-i18n": {
          "builder": "@angular-devkit/build-angular:extract-i18n",
          "options": {
            "browserTarget": "schematics-test:build"
          }
        },
        "test": {
          "builder": "@angular-devkit/build-angular:karma",
          "options": {
            "polyfills": [
              "zone.js",
              "zone.js/testing"
            ],
            "tsConfig": "tsconfig.spec.json",
            "inlineStyleLanguage": "scss",
            "assets": [
              "src/favicon.ico",
              "src/assets"
            ],
            "styles": [
              "src/styles.scss",
              "src/styles/spartacus/organization.scss"
            ],
            "scripts": [],
            "stylePreprocessorOptions": {
              "includePaths": [
                "node_modules/"
              ]
            }
          }
        }
      }
    }
  }
}"
`;<|MERGE_RESOLUTION|>--- conflicted
+++ resolved
@@ -51,11 +51,7 @@
     },
   }), provideConfig(<FeaturesConfig>{
     features: {
-<<<<<<< HEAD
-      level: '6.2'
-=======
       level: '6.3'
->>>>>>> 11978b48
     }
   }), provideConfig(defaultB2bOccConfig)]
 })
@@ -270,11 +266,7 @@
     },
   }), provideConfig(<FeaturesConfig>{
     features: {
-<<<<<<< HEAD
-      level: '6.2'
-=======
       level: '6.3'
->>>>>>> 11978b48
     }
   }), provideConfig(defaultB2bOccConfig)]
 })
@@ -489,11 +481,7 @@
     },
   }), provideConfig(<FeaturesConfig>{
     features: {
-<<<<<<< HEAD
-      level: '6.2'
-=======
       level: '6.3'
->>>>>>> 11978b48
     }
   }), provideConfig(defaultB2bOccConfig)]
 })
@@ -708,11 +696,7 @@
     },
   }), provideConfig(<FeaturesConfig>{
     features: {
-<<<<<<< HEAD
-      level: '6.2'
-=======
       level: '6.3'
->>>>>>> 11978b48
     }
   }), provideConfig(defaultB2bOccConfig)]
 })
@@ -927,11 +911,7 @@
     },
   }), provideConfig(<FeaturesConfig>{
     features: {
-<<<<<<< HEAD
-      level: '6.2'
-=======
       level: '6.3'
->>>>>>> 11978b48
     }
   }), provideConfig(defaultB2bOccConfig)]
 })
