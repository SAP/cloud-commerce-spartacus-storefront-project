{
  "$schema": "http://json-schema.org/schema",
  "id": "OrganizationSchematics",
  "title": "Organization Schematics",
  "type": "object",
  "properties": {
    "project": {
      "type": "string",
      "description": "The name of the project.",
      "$default": {
        "$source": "projectName"
      }
    },
    "lazy": {
      "type": "boolean",
      "description": "Lazy load the Administration feature.",
<<<<<<< HEAD
      "default": false
=======
      "default": true
>>>>>>> 52cef574
    }
  },
  "required": []
}<|MERGE_RESOLUTION|>--- conflicted
+++ resolved
@@ -14,11 +14,7 @@
     "lazy": {
       "type": "boolean",
       "description": "Lazy load the Administration feature.",
-<<<<<<< HEAD
-      "default": false
-=======
       "default": true
->>>>>>> 52cef574
     }
   },
   "required": []
