--- conflicted
+++ resolved
@@ -50,23 +50,6 @@
   const BUYER_FILTER_MOBILE = 'buyerFilterMobile';
   const UNIT_FILTER_MOBILE = 'unitFilterMobile';
 
-<<<<<<< HEAD
-  beforeEach(async () => {
-    await TestBed.configureTestingModule({
-      declarations: [
-        UnitLevelOrderHistoryFilterComponent,
-        MockTranslatePipe,
-        MockPaginationComponent,
-        MockCxIconComponent,
-      ],
-      imports: [ReactiveFormsModule],
-    }).compileComponents();
-
-    fixture = TestBed.createComponent(UnitLevelOrderHistoryFilterComponent);
-    component = fixture.componentInstance;
-    fixture.autoDetectChanges();
-  });
-=======
   beforeEach(
     waitForAsync(() => {
       TestBed.configureTestingModule({
@@ -84,7 +67,6 @@
       fixture.autoDetectChanges();
     })
   );
->>>>>>> 8642459a
 
   it('should create', () => {
     expect(component).toBeTruthy();
@@ -238,14 +220,11 @@
       );
       expect(orderHistoryQueryParams.filters).toBe('::unit:services');
     });
-<<<<<<< HEAD
-=======
     it('should emit the filter event', () => {
       component.emitFilterEvent(GI, SERVICES);
       fixture.detectChanges();
       expect(orderHistoryQueryParams.filters).toBe('::user:gi:unit:services');
     });
->>>>>>> 8642459a
   });
 
   describe('mobile view', () => {
@@ -269,17 +248,6 @@
         .triggerEventHandler('ngSubmit', null);
 
       fixture.detectChanges();
-<<<<<<< HEAD
-      fixture.whenStable().then(() => {
-        expect(spy).toHaveBeenCalled();
-        expect(form.get(BUYER_FILTER_MOBILE).value).toBe(MARK);
-        expect(form.get(UNIT_FILTER_MOBILE).value).toBe(EMPTY_STRING);
-        expect(component.filterForm.get(BUYER_FILTER).value).toBe(MARK);
-        expect(component.filterForm.get(UNIT_FILTER).value).toBe(EMPTY_STRING);
-
-        expect(orderHistoryQueryParams.filters).toBe('::user:mark');
-      });
-=======
 
       expect(spy).toHaveBeenCalled();
       expect(form.get(BUYER_FILTER_MOBILE).value).toBe(MARK);
@@ -287,7 +255,6 @@
       expect(component.filterForm.get(BUYER_FILTER).value).toBe(MARK);
       expect(component.filterForm.get(UNIT_FILTER).value).toBe(EMPTY_STRING);
       expect(orderHistoryQueryParams.filters).toBe('::user:mark');
->>>>>>> 8642459a
     });
 
     it('should emit a unit when filtered by a unit  for mobile view', () => {
@@ -313,23 +280,12 @@
         .triggerEventHandler('ngSubmit', null);
 
       fixture.detectChanges();
-<<<<<<< HEAD
-      fixture.whenStable().then(() => {
-        expect(spy).toHaveBeenCalledTimes(1);
-        expect(form.get(BUYER_FILTER_MOBILE).value).toBe(EMPTY_STRING);
-        expect(form.get(UNIT_FILTER_MOBILE).value).toBe(SERVICES);
-        expect(component.filterForm.get(BUYER_FILTER).value).toBe(EMPTY_STRING);
-        expect(component.filterForm.get(UNIT_FILTER).value).toBe(SERVICES);
-        expect(orderHistoryQueryParams.filters).toBe('::unit:services');
-      });
-=======
       expect(spy).toHaveBeenCalledTimes(1);
       expect(form.get(BUYER_FILTER_MOBILE).value).toBe(EMPTY_STRING);
       expect(form.get(UNIT_FILTER_MOBILE).value).toBe(SERVICES);
       expect(component.filterForm.get(BUYER_FILTER).value).toBe(EMPTY_STRING);
       expect(component.filterForm.get(UNIT_FILTER).value).toBe(SERVICES);
       expect(orderHistoryQueryParams.filters).toBe('::unit:services');
->>>>>>> 8642459a
     });
 
     it('should emit a buyer and a unit when filtered by buyer and unit for mobile view', () => {
@@ -352,23 +308,12 @@
         .triggerEventHandler('ngSubmit', null);
 
       fixture.detectChanges();
-<<<<<<< HEAD
-      fixture.whenStable().then(() => {
-        expect(spy).toHaveBeenCalled();
-        expect(form.get(BUYER_FILTER_MOBILE).value).toBe(GI);
-        expect(form.get(UNIT_FILTER_MOBILE).value).toBe(SERVICES);
-        expect(component.filterForm.get(BUYER_FILTER).value).toBe(GI);
-        expect(component.filterForm.get(UNIT_FILTER).value).toBe(SERVICES);
-        expect(orderHistoryQueryParams.filters).toBe('::user:gi:unit:services');
-      });
-=======
       expect(spy).toHaveBeenCalled();
       expect(form.get(BUYER_FILTER_MOBILE).value).toBe(GI);
       expect(form.get(UNIT_FILTER_MOBILE).value).toBe(SERVICES);
       expect(component.filterForm.get(BUYER_FILTER).value).toBe(GI);
       expect(component.filterForm.get(UNIT_FILTER).value).toBe(SERVICES);
       expect(orderHistoryQueryParams.filters).toBe('::user:gi:unit:services');
->>>>>>> 8642459a
     });
 
     it('should remove all of the filtered values when clicked on Remove Applied Filter button', () => {
@@ -383,11 +328,7 @@
 
       const spy = spyOn(component, 'clearAll').and.callThrough();
       fixture.debugElement
-<<<<<<< HEAD
-        .query(By.css('#removeAppliedFiltersbtn'))
-=======
         .query(By.css('#removeAppliedFiltersBtn'))
->>>>>>> 8642459a
         .nativeElement.click();
 
       fixture.detectChanges();
@@ -400,53 +341,6 @@
       );
     });
 
-<<<<<<< HEAD
-    it('should clear unit value when clicked on x button in the searchByUnit field', async () => {
-      const spy = spyOn(component, 'clearUnitMobile').and.callThrough();
-      const form = component.filterFormMobile;
-      form.patchValue({
-        buyerFilterMobile: GI,
-        unitFilterMobile: SERVICES,
-      });
-
-      let buttonElement = fixture.debugElement.query(
-        By.css('#clearUnitMobileBtn')
-      );
-      buttonElement.nativeElement.dispatchEvent(
-        new KeyboardEvent('keydown', { key: 'Enter' })
-      );
-
-      fixture.detectChanges();
-      fixture.whenStable().then(() => {
-        expect(spy).toHaveBeenCalled();
-        expect(form.get(BUYER_FILTER_MOBILE).value).toBe(GI);
-        expect(form.get(UNIT_FILTER_MOBILE).value).toBeNull();
-      });
-    });
-
-    it('should clear buyer value when clicked on x button in the searchByBuyer field', async () => {
-      const spy = spyOn(component, 'clearBuyerMobile').and.callThrough();
-      const form = component.filterFormMobile;
-      form.patchValue({
-        buyerFilterMobile: GI,
-        unitFilterMobile: SERVICES,
-      });
-
-      let buttonElement = fixture.debugElement.query(
-        By.css('#clearBuyerMobileBtn')
-      );
-      buttonElement.nativeElement.dispatchEvent(
-        new KeyboardEvent('keydown', { key: 'Enter' })
-      );
-
-      fixture.detectChanges();
-      fixture.whenStable().then(() => {
-        expect(spy).toHaveBeenCalled();
-        expect(form.get(BUYER_FILTER_MOBILE).value).toBeNull();
-        expect(form.get(UNIT_FILTER_MOBILE).value).toBe(SERVICES);
-      });
-    });
-=======
     it(
       'should clear unit value when clicked on x button in the searchByUnit field',
       waitForAsync(() => {
@@ -498,7 +392,6 @@
         });
       })
     );
->>>>>>> 8642459a
 
     it('should call launchMobileFilters when filterBy button is clicked', () => {
       const spy = spyOn(component, 'launchMobileFilters').and.callThrough();
