--- conflicted
+++ resolved
@@ -1,8 +1,4 @@
-<<<<<<< HEAD
 import {Component, ElementRef, EventEmitter, Output, Renderer2, ViewChild} from '@angular/core';
-=======
-import {Component, EventEmitter, Output, ViewChild} from '@angular/core';
->>>>>>> 869e75ba
 import {TranslationService} from '@spartacus/core';
 import {FormControl, FormGroup} from "@angular/forms";
 import {OrderHistoryQueryParams} from '../../../core/model/augmented-core.model';
@@ -14,10 +10,6 @@
   styleUrls: ['./unit-level-order-history-filter.component.css']
 })
 export class UnitLevelOrderHistoryFilterComponent {
-<<<<<<< HEAD
-=======
-
->>>>>>> 869e75ba
   iconTypes = ICON_TYPE;
   encodedFilter: string;
 
@@ -31,30 +23,24 @@
     inputFilterUnit: new FormControl(),
   });
 
-<<<<<<< HEAD
+  @ViewChild('queryInputBuyer') queryInputBuyer: ElementRef;
+  @ViewChild('queryInputUnit') queryInputUnit: ElementRef;
+  @ViewChild('queryInputBuyerMobile') queryInputBuyerMobile: ElementRef;
+  @ViewChild('queryInputUnitMobile') queryInputUnitMobile: ElementRef;
+
   @ViewChild('unitButton', {read: ElementRef}) unitButton: ElementRef;
   @ViewChild('buyerButton', {read: ElementRef}) buyerButton: ElementRef;
 
   @ViewChild('unitPresentation', {read: ElementRef}) unitPresentation: ElementRef;
   @ViewChild('buyerPresentation', {read: ElementRef}) buyerPresentation: ElementRef;
-=======
-  @ViewChild('queryInputBuyer') queryInputBuyer: { nativeElement: { value: any; }; };
-  @ViewChild('queryInputUnit') queryInputUnit: { nativeElement: { value: any; }; };
-  @ViewChild('queryInputBuyerMobile') queryInputBuyerMobile: { nativeElement: { value: any; }; };
-  @ViewChild('queryInputUnitMobile') queryInputUnitMobile: { nativeElement: { value: any; }; };
->>>>>>> 869e75ba
 
 
   @Output()
   filterListEvent = new EventEmitter<OrderHistoryQueryParams>();
 
   constructor(
-<<<<<<< HEAD
     protected translation: TranslationService,
     protected renderer: Renderer2,
-=======
-    protected translation: TranslationService
->>>>>>> 869e75ba
   ) {
   }
 
@@ -69,11 +55,7 @@
     this.emitFilterEvent(filters);
   }
 
-<<<<<<< HEAD
   emitFilterEvent(filters: string[]): void {
-=======
-  emitFilterEvent(filters: string[]) {
->>>>>>> 869e75ba
     this.encodedFilter = filters.join(':');
 
     this.filterListEvent.emit({
@@ -130,11 +112,6 @@
     document.getElementById("cx-unit-level-order-history-filter-nav-sub-buyer").style.width = "0";
     document.getElementById("cx-unit-level-order-history-filter-nav").style.width = "100%";
   }
-<<<<<<< HEAD
-=======
-
-  launchSubNav(option: string): void {
->>>>>>> 869e75ba
 
   launchSubNav(option: string): void {
     document.getElementById("cx-unit-level-order-history-filter-nav").style.width = "0";
