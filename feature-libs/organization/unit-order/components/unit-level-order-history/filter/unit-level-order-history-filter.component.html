--- conflicted
+++ resolved
@@ -68,7 +68,6 @@
 
       <button
         class="clear-btn"
-        type="button"
         [attr.aria-label]="'common.close' | cxTranslate"
       >
         <cx-icon aria-hidden="true" [type]="iconTypes.CLOSE"></cx-icon>
@@ -89,15 +88,9 @@
         />
 
         <button
-<<<<<<< HEAD
           style="margin: 0"
           id="clearBuyerMobileBtn"
           type="button"
-=======
-          id="clearBuyerMobileBtn"
-          type="button"
-          #buyerButtonMobile
->>>>>>> 8642459a
           [attr.aria-label]="'common.reset' | cxTranslate"
           (mousedown)="clearBuyerMobile()"
           (keydown.enter)="clearBuyerMobile()"
@@ -141,7 +134,6 @@
 
       <button
         class="clear-btn"
-        type="button"
         [attr.aria-label]="'common.close' | cxTranslate"
       >
         <cx-icon aria-hidden="true" [type]="iconTypes.CLOSE"></cx-icon>
@@ -156,16 +148,9 @@
           [attr.aria-label]="'unitLevelOrderHistory.searchByUnit' | cxTranslate"
           placeholder="{{ 'unitLevelOrderHistory.searchByUnit' | cxTranslate }}"
         />
-<<<<<<< HEAD
         <button style="margin: 0"
           id="clearUnitMobileBtn"
           type="button"
-=======
-        <button
-          id="clearUnitMobileBtn"
-          type="button"
-          #unitButtonMobile
->>>>>>> 8642459a
           [attr.aria-label]="'common.reset' | cxTranslate"
           (mousedown)="clearUnitMobile()"
           (keydown.enter)="clearUnitMobile()"
@@ -223,10 +208,6 @@
             <button
               id="clearBuyerBtn"
               type="button"
-<<<<<<< HEAD
-=======
-              #buyerButton
->>>>>>> 8642459a
               [attr.aria-label]="'common.reset' | cxTranslate"
               (mousedown)="clearBuyer()"
               (keydown.enter)="clearBuyer()"
@@ -267,10 +248,6 @@
             <button
               id="clearUnitBtn"
               type="button"
-<<<<<<< HEAD
-=======
-              #unitButton
->>>>>>> 8642459a
               [attr.aria-label]="'common.reset' | cxTranslate"
               (mousedown)="clearUnit()"
               (keydown.enter)="clearUnit()"
@@ -337,11 +314,7 @@
 
     <div class="cx-clear-filter">
       <button
-<<<<<<< HEAD
-        id="removeAppliedFiltersbtn"
-=======
         id="removeAppliedFiltersBtn"
->>>>>>> 8642459a
         class="cx-action-link clear-btn"
         type="button"
         (click)="clearAll()"
