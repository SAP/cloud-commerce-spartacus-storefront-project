<style>
  input:focus {
    background: white;
  }

  label {
    margin-bottom: 0;
  }

  /*input::placeholder {*/
  /*  color: white;*/
  /*}*/
</style>

<div id="cx-unit-level-order-history-filter-nav" class="cx-unit-level-order-history-filter-nav cx-filter-nav"
     [attr.aria-label]="'unitLevelOrderHistory.filterBy' | cxTranslate">
  <h4>
    {{ 'unitLevelOrderHistory.filterBy' | cxTranslate }}
    <button
      type="button"
      class="close"
      [attr.aria-label]="'common.close' | cxTranslate"
      (click)="closeNav()"
    >
      <cx-icon aria-hidden="true" [type]="iconTypes.CLOSE"></cx-icon>
    </button>
  </h4>
  <h4 (click)="launchSubNav('filterByBuyer')">
    {{ 'unitLevelOrderHistory.buyer' | cxTranslate }}
    <button
      type="button"
      class="close"
      [attr.aria-label]="'unitLevelOrderHistory.filterByBuyerLabel' | cxTranslate"

    >
      <cx-icon aria-hidden="true" [type]="iconTypes.CARET_RIGHT"></cx-icon>
    </button>
  </h4>
  <h4 (click)="launchSubNav('filterByUnit')">
    {{ 'unitLevelOrderHistory.unit' | cxTranslate }}
    <button
      type="button"
      class="close"
      [attr.aria-label]="'unitLevelOrderHistory.filterByUnitLabel' | cxTranslate"
    >
      <cx-icon aria-hidden="true" [type]="iconTypes.CARET_RIGHT"></cx-icon>
    </button>
  </h4>
</div>

<form [formGroup]="filterFormMobile" class="cx-unit-level-order-history-filter-nav-sub"
      (keyup.enter)="formSearchMobile()">
  <div id="cx-unit-level-order-history-filter-nav-sub-buyer" class="cx-filter-nav"
       [attr.aria-label]="'unitLevelOrderHistory.filterBy' | cxTranslate">
    <div class="cx-unit-level-order-history-filter-nav-title-block">
      <button class="title clear-btn " type="button" (click)="backSubNav()">
        <cx-icon aria-hidden="true" [type]="iconTypes.CARET_LEFT"></cx-icon>
        {{ 'unitLevelOrderHistory.filterByBuyer' | cxTranslate }}
      </button>

      <button type="button" class="close" [attr.aria-label]="'common.close' | cxTranslate" (click)="closeSubNav()">
        <cx-icon aria-hidden="true" [type]="iconTypes.CLOSE"></cx-icon>
      </button>
    </div>
    <label class="cx-unit-level-order-history-filter-form-item">
      <input id="cx-unit-level-order-history-filter-sub-nav-buyer"
             #queryInputBuyerMobile
             formControlName="inputFilterBuyer"
             type="text"
             class="form-control"
             [attr.aria-label]="'unitLevelOrderHistory.searchByBuyer' | cxTranslate"
             placeholder="{{ 'unitLevelOrderHistory.searchByBuyer' | cxTranslate }}"
      />
      <button
        [attr.aria-label]="'common.reset' | cxTranslate"
        (mousedown)="clear(queryInputBuyerMobile)"
        class="reset"
      >
        <cx-icon [type]="iconTypes.RESET"></cx-icon>
      </button>

      <div role="presentation" class="search-icon" (mousedown)="formSearchMobile()"
           (keydown.enter)="formSearchMobile()">
        <cx-icon [type]="iconTypes.SEARCH"></cx-icon>
      </div>
    </label>
    <div class="cx-unit-level-order-history-filter-nav-button-block">
      <button
        class="cx-action-link clear-btn"
        type="button"
        (click)="clear(queryInputBuyerMobile)"
      >
        {{ 'unitLevelOrderHistory.clearAll' | cxTranslate }}
      </button>
    </div>
  </div>

  <div id="cx-unit-level-order-history-filter-nav-sub-unit" class=" cx-filter-nav"
       [attr.aria-label]="'unitLevelOrderHistory.filterBy' | cxTranslate">
    <div class="cx-unit-level-order-history-filter-nav-title-block">
      <button class="title clear-btn " type="button" (click)="backSubNav()">
        <cx-icon aria-hidden="true" [type]="iconTypes.CARET_LEFT"></cx-icon>
        {{ 'unitLevelOrderHistory.filterByUnit' | cxTranslate }}
      </button>

      <button type="button" class="close" [attr.aria-label]="'common.close' | cxTranslate" (click)="closeSubNav()">
        <cx-icon aria-hidden="true" [type]="iconTypes.CLOSE"></cx-icon>
      </button>
    </div>
    <label class="cx-unit-level-order-history-filter-form-item">
      <input id="cx-unit-level-order-history-filter-sub-nav-unit"
             #queryInputUnitMobile
             formControlName="inputFilterUnit"
             type="text"
             class="form-control"
             [attr.aria-label]="'unitLevelOrderHistory.searchByUnit' | cxTranslate"
             placeholder="{{ 'unitLevelOrderHistory.searchByUnit' | cxTranslate }}"
      />
      <button
        [attr.aria-label]="'common.reset' | cxTranslate"
        (mousedown)="clear(queryInputUnitMobile)"
        class="reset"
      >
        <cx-icon [type]="iconTypes.RESET"></cx-icon>
      </button>

      <div role="presentation" class="search-icon" (mousedown)="formSearchMobile()"
           (keydown.enter)="formSearchMobile()">
        <cx-icon [type]="iconTypes.SEARCH"></cx-icon>
      </div>
    </label>
    <div class="cx-unit-level-order-history-filter-nav-button-block">
      <button
        class="cx-action-link clear-btn"
        type="button"
        (click)="clear(queryInputUnitMobile)"
      >
        {{ 'unitLevelOrderHistory.clearAll' | cxTranslate }}
      </button>
    </div>
  </div>

</form>

<form [formGroup]="filterForm">
  <div class="cx-unit-level-order-history-filter-form-mobile">
    <button class="btn btn-action btn-block dialog-trigger" (click)="launch()">
      <cx-icon [type]="iconTypes.FILTER"></cx-icon>
      {{ 'unitLevelOrderHistory.filterBy' | cxTranslate }}
    </button>
  </div>

<<<<<<< HEAD
  <div style="display: flex; justify-content: flex-start; gap: 3rem;">
    <div>
      <span style="font-weight: 600;">
        {{ 'unitLevelOrderHistory.buyer' | cxTranslate }}
      </span>
      <div role="search" style="width: 200px; border: 1px solid lightgray; border-radius: 3px;">
        <label style="display: flex; align-content: stretch;">
          <!-- margin-bottom in input inherited I think -->
          <input
            #queryInputBuyer
            formControlName="userFilter"
            class="form-control"
            (input)="searchBuyer(queryInputBuyer)"
            [attr.aria-label]="'unitLevelOrderHistory.filterByBuyerLabel' | cxTranslate"
            style="border: none; height: 100%; margin-bottom: 0"
            placeholder="{{ 'unitLevelOrderHistory.buyer' | cxTranslate }}"
          />
          <button #buyerButton
                  [attr.aria-label]="'common.reset' | cxTranslate"
                  (mousedown)="clearBuyer(queryInputBuyer)"
                  (keydown.enter)="clearBuyer(queryInputBuyer)"
                  class="reset"
                  style="display: none; border: none; color: lightgray; background: white; padding-right: 10px;"
          >
            <cx-icon [type]="iconTypes.RESET"></cx-icon>
          </button>

          <div #buyerPresentation role="presentation" class="search-icon" (mousedown)="formSearch()"
               (keydown.enter)="formSearch()" style="color: lightgray;">
            <cx-icon [type]="iconTypes.SEARCH" style="padding: 10px; padding-top: 15px;"></cx-icon>
          </div>
        </label>
=======
  <div class="cx-unit-level-order-history-filter-form ">
    <label class="cx-unit-level-order-history-filter-form-item"
    ><span>
          {{ 'unitLevelOrderHistory.buyer' | cxTranslate }}
        </span>
      <input
        #queryInputBuyer
        [formControlName]="'userFilter'"
        type="text"
        class="form-control"
        [attr.aria-label]="'unitLevelOrderHistory.filterByBuyerLabel' | cxTranslate"
        placeholder="{{ 'unitLevelOrderHistory.buyer' | cxTranslate }}"
      />
      <button
        [attr.aria-label]="'common.reset' | cxTranslate"
        (mousedown)="clear(queryInputBuyer)"
        (keydown.enter)="clear(queryInputBuyer)"
        class="reset"
      >
        <cx-icon [type]="iconTypes.RESET"></cx-icon>
      </button>

      <div role="presentation" class="search-icon" (mousedown)="formSearch()"
           (keydown.enter)="formSearch()">
        <cx-icon [type]="iconTypes.SEARCH"></cx-icon>
      </div>
    </label>
    <label class="cx-unit-level-order-history-filter-form-item"
    ><span>
          {{ 'unitLevelOrderHistory.unit' | cxTranslate }}
        </span>
      <input
        #queryInputUnit
        [formControlName]="'unitFilter'"
        type="text"
        class="form-control"
        [attr.aria-label]="'unitLevelOrderHistory.filterByUnitLabel' | cxTranslate"
        placeholder="{{ 'unitLevelOrderHistory.unit' | cxTranslate }}"
      />
      <button
        [attr.aria-label]="'common.reset' | cxTranslate"
        (mousedown)="clear(queryInputUnit)"
        (keydown.enter)="clear(queryInputUnit)"
        class="reset"
      >
        <cx-icon [type]="iconTypes.RESET"></cx-icon>
      </button>
>>>>>>> 869e75ba

      </div>
    </div>

    <div>
    <span style="font-weight: 600;">
      {{ 'unitLevelOrderHistory.unit' | cxTranslate }}
    </span>
      <div style="width: 200px; border: 1px solid lightgray; border-radius: 3px;">
        <label style="display: flex; align-content: stretch;">
          <input
            #queryInputUnit
            formControlName="unitFilter"
            class="form-control"
            (input)="searchUnit(queryInputUnit)"
            [attr.aria-label]="'unitLevelOrderHistory.filterByUnitLabel' | cxTranslate"
            style="border: none; height: 100%; margin-bottom: 0"
            placeholder="{{ 'unitLevelOrderHistory.unit' | cxTranslate }}"
          />
          <button #unitButton
                  [attr.aria-label]="'common.reset' | cxTranslate"
                  (mousedown)="clearUnit(queryInputUnit)"
                  (keydown.enter)="clearUnit(queryInputUnit)"
                  class="reset"
                  style="display: none; border: none; color: lightgray; background: white; padding-right: 10px;"
          >
            <cx-icon [type]="iconTypes.RESET"></cx-icon>
          </button>

          <div #unitPresentation role="presentation" class="search-icon" (mousedown)="formSearch()"
               (keydown.enter)="formSearch()" style="color: lightgray;">
            <cx-icon [type]="iconTypes.SEARCH" style="padding: 10px; padding-top: 15px;"></cx-icon>
          </div>
        </label>
      </div>
    </div>

    <div class="cx-unit-level-order-history-filter-form-button-block">
      <button
        class="cx-action-link clear-btn"
        type="button"
        (click)="resetForm()"
      >
        {{ 'unitLevelOrderHistory.clearAll' | cxTranslate }}
      </button>
      <button class="btn btn-primary unit-level-order-history-search" (click)="formSearch()">
        {{ 'unitLevelOrderHistory.search' | cxTranslate }}
      </button>
    </div>
  </div>
</form>
<|MERGE_RESOLUTION|>--- conflicted
+++ resolved
@@ -150,7 +150,6 @@
     </button>
   </div>
 
-<<<<<<< HEAD
   <div style="display: flex; justify-content: flex-start; gap: 3rem;">
     <div>
       <span style="font-weight: 600;">
@@ -161,7 +160,7 @@
           <!-- margin-bottom in input inherited I think -->
           <input
             #queryInputBuyer
-            formControlName="userFilter"
+            [formControlName]="'userFilter'"
             class="form-control"
             (input)="searchBuyer(queryInputBuyer)"
             [attr.aria-label]="'unitLevelOrderHistory.filterByBuyerLabel' | cxTranslate"
@@ -183,55 +182,6 @@
             <cx-icon [type]="iconTypes.SEARCH" style="padding: 10px; padding-top: 15px;"></cx-icon>
           </div>
         </label>
-=======
-  <div class="cx-unit-level-order-history-filter-form ">
-    <label class="cx-unit-level-order-history-filter-form-item"
-    ><span>
-          {{ 'unitLevelOrderHistory.buyer' | cxTranslate }}
-        </span>
-      <input
-        #queryInputBuyer
-        [formControlName]="'userFilter'"
-        type="text"
-        class="form-control"
-        [attr.aria-label]="'unitLevelOrderHistory.filterByBuyerLabel' | cxTranslate"
-        placeholder="{{ 'unitLevelOrderHistory.buyer' | cxTranslate }}"
-      />
-      <button
-        [attr.aria-label]="'common.reset' | cxTranslate"
-        (mousedown)="clear(queryInputBuyer)"
-        (keydown.enter)="clear(queryInputBuyer)"
-        class="reset"
-      >
-        <cx-icon [type]="iconTypes.RESET"></cx-icon>
-      </button>
-
-      <div role="presentation" class="search-icon" (mousedown)="formSearch()"
-           (keydown.enter)="formSearch()">
-        <cx-icon [type]="iconTypes.SEARCH"></cx-icon>
-      </div>
-    </label>
-    <label class="cx-unit-level-order-history-filter-form-item"
-    ><span>
-          {{ 'unitLevelOrderHistory.unit' | cxTranslate }}
-        </span>
-      <input
-        #queryInputUnit
-        [formControlName]="'unitFilter'"
-        type="text"
-        class="form-control"
-        [attr.aria-label]="'unitLevelOrderHistory.filterByUnitLabel' | cxTranslate"
-        placeholder="{{ 'unitLevelOrderHistory.unit' | cxTranslate }}"
-      />
-      <button
-        [attr.aria-label]="'common.reset' | cxTranslate"
-        (mousedown)="clear(queryInputUnit)"
-        (keydown.enter)="clear(queryInputUnit)"
-        class="reset"
-      >
-        <cx-icon [type]="iconTypes.RESET"></cx-icon>
-      </button>
->>>>>>> 869e75ba
 
       </div>
     </div>
@@ -244,7 +194,7 @@
         <label style="display: flex; align-content: stretch;">
           <input
             #queryInputUnit
-            formControlName="unitFilter"
+            [formControlName]="'unitFilter'"
             class="form-control"
             (input)="searchUnit(queryInputUnit)"
             [attr.aria-label]="'unitLevelOrderHistory.filterByUnitLabel' | cxTranslate"
