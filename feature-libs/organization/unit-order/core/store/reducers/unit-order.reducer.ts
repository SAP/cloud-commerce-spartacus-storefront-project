--- conflicted
+++ resolved
@@ -1,14 +1,10 @@
-<<<<<<< HEAD
-import { Order, OrderHistoryList } from '@spartacus/order/root';
-=======
 /*
  * SPDX-FileCopyrightText: 2022 SAP Spartacus team <spartacus-team@sap.com>
  *
  * SPDX-License-Identifier: Apache-2.0
  */
 
-import { OrderHistoryList } from '@spartacus/order/root';
->>>>>>> e7a16464
+import { Order, OrderHistoryList } from '@spartacus/order/root';
 import { UnitOrderActions } from '../actions';
 
 export const initialState: OrderHistoryList = {
