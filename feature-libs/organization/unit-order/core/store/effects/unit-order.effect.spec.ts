import { HttpErrorResponse } from '@angular/common/http';
import { HttpClientTestingModule } from '@angular/common/http/testing';
import { TestBed } from '@angular/core/testing';
import { Actions } from '@ngrx/effects';
import { provideMockActions } from '@ngrx/effects/testing';
import { Action } from '@ngrx/store';
import { SiteContextActions, tryNormalizeHttpError } from '@spartacus/core';
import { Order, OrderHistoryList } from '@spartacus/order/root';
import { cold, hot } from 'jasmine-marbles';
import { Observable, of, throwError } from 'rxjs';
import { UnitOrderAdapter, UnitOrderConnector } from '../../connectors/index';
import { UnitOrderActions } from '../actions/index';
import { UnitOrderEffect } from './unit-order.effect';

const mockOrderDetails: Order = {};

const mockOrderDetailsParams = {
  userId: 'user15355363988711@ydev.hybris.com',
  orderCode: '00000386',
};

const mockUserOrders: OrderHistoryList = {
  orders: [],
  pagination: {},
  sorts: [],
};

<<<<<<< HEAD
const mockError = new Error('test-error');
=======
const mockError = new HttpErrorResponse({ error: 'test-error' });

class MockLoggerService {
  log(): void {}
  warn(): void {}
  error(): void {}
  info(): void {}
  debug(): void {}
}
>>>>>>> 9f00a786

describe('Orders effect', () => {
  let ordersEffect: UnitOrderEffect;
  let orderHistoryConnector: UnitOrderConnector;
  let actions$: Observable<Action>;

  beforeEach(() => {
    TestBed.configureTestingModule({
      imports: [HttpClientTestingModule],
      providers: [
        UnitOrderConnector,
        UnitOrderEffect,
        { provide: UnitOrderAdapter, useValue: {} },
        provideMockActions(() => actions$),
      ],
    });

    actions$ = TestBed.inject(Actions);
    ordersEffect = TestBed.inject(UnitOrderEffect);
    orderHistoryConnector = TestBed.inject(UnitOrderConnector);
  });

  describe('loadUnitOrders$', () => {
    describe('Unit Order History', () => {
      it('should load unit Orders', () => {
        spyOn(orderHistoryConnector, 'getUnitOrderHistory').and.returnValue(
          of(mockUserOrders)
        );

        const action = new UnitOrderActions.LoadUnitOrders({
          userId: 'test@sap.com',
          pageSize: 5,
        });

        const completion = new UnitOrderActions.LoadUnitOrdersSuccess(
          mockUserOrders
        );
        actions$ = hot('-a', { a: action });

        const expected = cold('-b', { b: completion });

        expect(ordersEffect.loadUnitOrders$).toBeObservable(expected);
      });

      it('should handle failures for load user Orders', () => {
        spyOn(orderHistoryConnector, 'getUnitOrderHistory').and.returnValue(
          throwError(() => mockError)
        );

        const action = new UnitOrderActions.LoadUnitOrders({
          userId: 'test@sap.com',
          pageSize: 5,
        });

        const completion = new UnitOrderActions.LoadUnitOrdersFail(
<<<<<<< HEAD
          tryNormalizeHttpError(mockError)
=======
          normalizeHttpError(mockError, new MockLoggerService())
>>>>>>> 9f00a786
        );
        actions$ = hot('-a', { a: action });

        const expected = cold('-b', { b: completion });

        expect(ordersEffect.loadUnitOrders$).toBeObservable(expected);
      });
    });

    describe('resetUnitOrders$', () => {
      it('should return a reset action', () => {
        const action = new SiteContextActions.LanguageChange({
          previous: 'previous',
          current: 'current',
        });

        const completion = new UnitOrderActions.ClearUnitOrders();

        actions$ = hot('-a', { a: action });
        const expected = cold('-b', { b: completion });

        expect(ordersEffect.resetUserOrders$).toBeObservable(expected);
      });
    });

    describe('loadOrderDetails$', () => {
      it('should load order details', () => {
        spyOn(orderHistoryConnector, 'getUnitOrderDetail').and.returnValue(
          of(mockOrderDetails)
        );
        const action = new UnitOrderActions.LoadOrderDetails(
          mockOrderDetailsParams
        );

        const completion = new UnitOrderActions.LoadOrderDetailsSuccess(
          mockOrderDetails
        );

        actions$ = hot('-a', { a: action });
        const expected = cold('-b', { b: completion });

        expect(ordersEffect.loadOrderDetails$).toBeObservable(expected);
      });

      it('should handle failures for load order details', () => {
        const mockNormalizedError = normalizeHttpError(
          mockError,
          new MockLoggerService()
        );
        spyOn(orderHistoryConnector, 'getUnitOrderDetail').and.returnValue(
<<<<<<< HEAD
          throwError(mockError)
=======
          throwError(() => mockError)
>>>>>>> 9f00a786
        );

        const action = new UnitOrderActions.LoadOrderDetails(
          mockOrderDetailsParams
        );

<<<<<<< HEAD
        const completion = new UnitOrderActions.LoadOrderDetailsFail(mockError);
=======
        const completion = new UnitOrderActions.LoadOrderDetailsFail(
          mockNormalizedError
        );
>>>>>>> 9f00a786

        actions$ = hot('-a', { a: action });
        const expected = cold('-b', { b: completion });

        expect(ordersEffect.loadOrderDetails$).toBeObservable(expected);
      });
    });
  });
});<|MERGE_RESOLUTION|>--- conflicted
+++ resolved
@@ -25,9 +25,6 @@
   sorts: [],
 };
 
-<<<<<<< HEAD
-const mockError = new Error('test-error');
-=======
 const mockError = new HttpErrorResponse({ error: 'test-error' });
 
 class MockLoggerService {
@@ -37,7 +34,6 @@
   info(): void {}
   debug(): void {}
 }
->>>>>>> 9f00a786
 
 describe('Orders effect', () => {
   let ordersEffect: UnitOrderEffect;
@@ -93,11 +89,7 @@
         });
 
         const completion = new UnitOrderActions.LoadUnitOrdersFail(
-<<<<<<< HEAD
-          tryNormalizeHttpError(mockError)
-=======
-          normalizeHttpError(mockError, new MockLoggerService())
->>>>>>> 9f00a786
+          tryNormalizeHttpError(mockError, new MockLoggerService())
         );
         actions$ = hot('-a', { a: action });
 
@@ -143,29 +135,21 @@
       });
 
       it('should handle failures for load order details', () => {
-        const mockNormalizedError = normalizeHttpError(
+        const mockNormalizedError = tryNormalizeHttpError(
           mockError,
           new MockLoggerService()
         );
         spyOn(orderHistoryConnector, 'getUnitOrderDetail').and.returnValue(
-<<<<<<< HEAD
-          throwError(mockError)
-=======
           throwError(() => mockError)
->>>>>>> 9f00a786
         );
 
         const action = new UnitOrderActions.LoadOrderDetails(
           mockOrderDetailsParams
         );
 
-<<<<<<< HEAD
-        const completion = new UnitOrderActions.LoadOrderDetailsFail(mockError);
-=======
         const completion = new UnitOrderActions.LoadOrderDetailsFail(
           mockNormalizedError
         );
->>>>>>> 9f00a786
 
         actions$ = hot('-a', { a: action });
         const expected = cold('-b', { b: completion });
