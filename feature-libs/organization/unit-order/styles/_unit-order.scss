%cx-unit-level-order-history {
  .cx-unit-level-order-history {
    @include media-breakpoint-down(sm) {
      max-width: 100%;
      padding: 0;
    }
  }

  .cx-unit-level-order-history-table {
    padding: 1.5rem 0 1.125rem 0;
    margin-bottom: 0;
    border-top: 1px solid var(--cx-color-light);
    border-bottom: 1px solid var(--cx-color-light);

    th {
      padding: 1.5rem 0 1.125rem 0;
      text-align: start;

      &:last-child {
        text-align: end;
      }
    }

    td {
      width: 16.6%;
      padding: 1rem 0;

      @include media-breakpoint-up(md) {
        text-align: start;
        max-width: 1px;

        &:last-child {
          text-align: end;
        }
      }

      @include media-breakpoint-down(sm) {
        width: 100%;
        display: flex;
        border-width: 0;
        padding: 0 1.25rem;

        &:first-child {
          padding-top: 1.25rem;
        }

        &:last-child {
          padding-bottom: 1.25rem;
        }
      }

      .text-ellipsis {
        @include media-breakpoint-up(md) {
          overflow: hidden;
          text-overflow: ellipsis;
          white-space: nowrap;
        }
      }

      span {
<<<<<<< HEAD
        color: var(--cx-color-light);
        display: block;
=======
        color: var(--cx-color-secondary);
        display: table;
>>>>>>> e91d4039
      }
    }
  }

  .cx-unit-level-order-history-header {
    padding: 40px 0 0 0;
    color: var(--cx-color-text);

    @include media-breakpoint-down(sm) {
      padding-top: 40px;
      padding-inline-end: 20px;
      padding-bottom: 0;
      padding-inline-start: 20px;
    }
  }

  .cx-unit-level-order-history-thead-mobile {
    @include media-breakpoint-down(sm) {
      display: none;
    }
  }

  .cx-unit-level-order-history-code {
    .cx-unit-level-order-history-value {
      text-decoration: underline;
    }
  }

  .cx-unit-level-order-history-placed {
    text-align: center;

    @include media-breakpoint-down(sm) {
      text-align: start;
    }
  }

  .cx-unit-level-order-history-unit
    .cx-unit-level-order-history-buyer
    .cx-unit-level-order-history-status {
    text-align: center;

    @include media-breakpoint-down(sm) {
      text-align: start;
    }
  }

  .cx-unit-level-order-history-total {
    text-align: end;

    @include media-breakpoint-down(sm) {
      text-align: start;
    }
  }

  .cx-unit-level-order-history-label {
    text-transform: uppercase;
    color: var(--cx-color-secondary);

    @include media-breakpoint-up(md) {
      display: none;
    }

    @include media-breakpoint-down(sm) {
      @include type('8');
      min-width: 110px;
    }
  }

  .cx-unit-level-order-history-value {
    color: var(--cx-color-text);

    @include media-breakpoint-down(sm) {
      @include type('5');
      font-weight: $font-weight-normal;
    }
  }

  .cx-unit-level-order-history-form-group {
    padding: 0;
    margin-bottom: 0;
    align-items: center;
    display: flex;
    width: 40%;

    span {
      margin-inline-end: 0.5rem;
      flex: none;
    }

    cx-sorting {
      width: 100%;
    }

    @include media-breakpoint-down(sm) {
      padding: 1.25rem;
      width: 100%;
    }
  }

  .cx-unit-level-order-history-sort {
    align-items: center;

    &.top {
      display: flex;
      justify-content: space-between;
      padding: 1rem 0;
      margin: 0;

      @include media-breakpoint-down(sm) {
        flex-direction: column;
        align-items: flex-start;
        padding-top: 0;
      }
    }

    &.bottom {
      display: flex;
      justify-content: space-between;
      padding: 1rem 0 1rem 0;
      margin: 0;

      @include media-breakpoint-down(sm) {
        flex-direction: column;
        align-items: flex-start;
      }
    }
  }

  .cx-unit-level-order-history-pagination {
    margin-inline-start: auto;
    @include media-breakpoint-down(sm) {
      align-items: flex-start;
      padding-inline-start: 1.25rem;
      margin-inline-start: 0;
    }
  }

  .cx-unit-level-order-history-total-result {
    font-style: italic;
    color: var(--cx-color-secondary);
    padding-inline-start: 1.25rem;
    @include media-breakpoint-down(sm) {
      padding-bottom: 1rem;
    }

    cx-total {
      display: flex;
      column-gap: 0.5rem;
    }
  }

  .cx-vertical-line-separator {
    border-color: var(--cx-color-light);
    border-inline-start-style: solid;
    border-inline-start-width: thin;
  }

  .cx-unit-level-order-history-no-order {
    display: flex;
    flex-wrap: wrap;
    @include type('5');
    font-weight: $font-weight-normal;
    min-height: 415px;

    @include media-breakpoint-down(sm) {
      min-height: 474px;
      padding-inline-start: 1.25rem;
      padding-inline-end: 1.25rem;
    }

    .btn {
      margin: 1.25rem 0;
    }
  }
}<|MERGE_RESOLUTION|>--- conflicted
+++ resolved
@@ -58,13 +58,8 @@
       }
 
       span {
-<<<<<<< HEAD
-        color: var(--cx-color-light);
+        color: var(--cx-color-secondary);
         display: block;
-=======
-        color: var(--cx-color-secondary);
-        display: table;
->>>>>>> e91d4039
       }
     }
   }
