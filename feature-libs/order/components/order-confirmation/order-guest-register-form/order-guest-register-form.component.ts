/*
 * SPDX-FileCopyrightText: 2024 SAP Spartacus team <spartacus-team@sap.com>
 *
 * SPDX-License-Identifier: Apache-2.0
 */

import { Component, Input, OnDestroy, inject } from '@angular/core';
import {
  UntypedFormBuilder,
  UntypedFormGroup,
  Validators,
} from '@angular/forms';
import {
  AuthService,
  FeatureConfigService,
  RoutingService,
} from '@spartacus/core';
import { CustomFormValidators } from '@spartacus/storefront';
import { UserRegisterFacade } from '@spartacus/user/profile/root';
import { Subscription } from 'rxjs';

@Component({
  selector: 'cx-guest-register-form',
  templateUrl: './order-guest-register-form.component.html',
})
export class OrderGuestRegisterFormComponent implements OnDestroy {
  // TODO: (CXSPA-7315) Remove feature toggle in the next major
  private featureConfigService = inject(FeatureConfigService);

  protected passwordValidators = this.featureConfigService?.isEnabled(
    'formErrorsDescriptiveMessages'
  )
<<<<<<< HEAD
    ? this.featureConfigService.isEnabled(
        'enableConsecutiveCharactersPasswordRequirement'
      )
      ? [
          ...CustomFormValidators.passwordValidators,
          CustomFormValidators.noConsecutiveCharacters,
        ]
      : CustomFormValidators.passwordValidators
    : [
        this.featureConfigService.isEnabled(
          'enableConsecutiveCharactersPasswordRequirement'
        )
          ? CustomFormValidators.strongPasswordValidator
          : CustomFormValidators.passwordValidator,
      ];
=======
    ? CustomFormValidators.passwordValidators
    : [CustomFormValidators.passwordValidator];
>>>>>>> 0e9ee9d8

  @Input() guid: string;
  @Input() email: string;

  subscription: Subscription;
  guestRegisterForm: UntypedFormGroup = this.fb.group(
    {
      password: ['', [Validators.required, ...this.passwordValidators]],
      passwordconf: ['', Validators.required],
    },
    {
      validators: CustomFormValidators.passwordsMustMatch(
        'password',
        'passwordconf'
      ),
    }
  );

  constructor(
    protected userRegisterFacade: UserRegisterFacade,
    protected routingService: RoutingService,
    protected authService: AuthService,
    protected fb: UntypedFormBuilder
  ) {}

  submit() {
    if (this.guestRegisterForm.valid) {
      this.userRegisterFacade.registerGuest(
        this.guid,
        this.guestRegisterForm.value.password
      );
      if (!this.subscription) {
        this.subscription = this.authService
          .isUserLoggedIn()
          .subscribe((isLoggedIn) => {
            if (isLoggedIn) {
              this.routingService.go({ cxRoute: 'home' });
            }
          });
      }
    } else {
      this.guestRegisterForm.markAllAsTouched();
    }
  }

  ngOnDestroy() {
    if (this.subscription) {
      this.subscription.unsubscribe();
    }
  }
}<|MERGE_RESOLUTION|>--- conflicted
+++ resolved
@@ -30,7 +30,7 @@
   protected passwordValidators = this.featureConfigService?.isEnabled(
     'formErrorsDescriptiveMessages'
   )
-<<<<<<< HEAD
+
     ? this.featureConfigService.isEnabled(
         'enableConsecutiveCharactersPasswordRequirement'
       )
@@ -46,10 +46,6 @@
           ? CustomFormValidators.strongPasswordValidator
           : CustomFormValidators.passwordValidator,
       ];
-=======
-    ? CustomFormValidators.passwordValidators
-    : [CustomFormValidators.passwordValidator];
->>>>>>> 0e9ee9d8
 
   @Input() guid: string;
   @Input() email: string;
