/*
 * SPDX-FileCopyrightText: 2024 SAP Spartacus team <spartacus-team@sap.com>
 *
 * SPDX-License-Identifier: Apache-2.0
 */

import { CommonModule } from '@angular/common';
import { NgModule } from '@angular/core';
import { ReactiveFormsModule } from '@angular/forms';
import { AbstractOrderContextModule } from '@spartacus/cart/base/components';
<<<<<<< HEAD
import { CmsConfig, I18nModule, provideDefaultConfig } from '@spartacus/core';
=======
import {
  CmsConfig,
  FeaturesConfigModule,
  I18nModule,
  provideDefaultConfig,
} from '@spartacus/core';
>>>>>>> 669cdf58
import {
  OrderConfirmationOrderEntriesContextToken,
  OrderFacade,
  OrderOutlets,
} from '@spartacus/order/root';
import {
  CardModule,
  FormErrorsModule,
  OutletModule,
  PasswordVisibilityToggleModule,
  PromotionsModule,
  PwaModule,
  provideOutlet,
} from '@spartacus/storefront';
import { OrderConfirmationGuard } from '../guards/order-confirmation.guard';
import { OrderDetailBillingComponent } from '../order-details/order-detail-billing/order-detail-billing.component';
import { OrderDetailsService } from '../order-details/order-details.service';
import { OrderOverviewComponent } from '../order-details/order-overview/order-overview.component';
import { OrderConfirmationOrderEntriesContext } from '../page-context/order-confirmation-order-entries.context';
import { OrderConfirmationItemsComponent } from './order-confirmation-items/order-confirmation-items.component';
import { OrderConfirmationShippingComponent } from './order-confirmation-shipping/order-confirmation-shipping.component';
import { OrderConfirmationThankYouMessageComponent } from './order-confirmation-thank-you-message/order-confirmation-thank-you-message.component';
import { OrderConfirmationTotalsComponent } from './order-confirmation-totals/order-confirmation-totals.component';
import { OrderGuestRegisterFormComponent } from './order-guest-register-form/order-guest-register-form.component';

const orderConfirmationComponents = [
  OrderConfirmationItemsComponent,
  OrderConfirmationThankYouMessageComponent,
  OrderConfirmationTotalsComponent,
  OrderGuestRegisterFormComponent,
  OrderConfirmationShippingComponent,
];

@NgModule({
  imports: [
    CommonModule,
    CardModule,
    PwaModule,
    PromotionsModule,
    I18nModule,
    ReactiveFormsModule,
    FormErrorsModule,
    OutletModule.forChild(),
    PasswordVisibilityToggleModule,
    AbstractOrderContextModule,
<<<<<<< HEAD
=======
    FeaturesConfigModule,
>>>>>>> 669cdf58
  ],
  providers: [
    provideDefaultConfig(<CmsConfig>{
      cmsComponents: {
        OrderConfirmationThankMessageComponent: {
          component: OrderConfirmationThankYouMessageComponent,
          guards: [OrderConfirmationGuard],
        },
        ReplenishmentConfirmationMessageComponent: {
          component: OrderConfirmationThankYouMessageComponent,
          guards: [OrderConfirmationGuard],
        },

        OrderConfirmationItemsComponent: {
          component: OrderConfirmationItemsComponent,
          guards: [OrderConfirmationGuard],
        },
        ReplenishmentConfirmationItemsComponent: {
          component: OrderConfirmationItemsComponent,
          guards: [OrderConfirmationGuard],
        },

        OrderConfirmationTotalsComponent: {
          component: OrderConfirmationTotalsComponent,
          guards: [OrderConfirmationGuard],
        },
        ReplenishmentConfirmationTotalsComponent: {
          component: OrderConfirmationTotalsComponent,
          guards: [OrderConfirmationGuard],
        },

        OrderConfirmationOverviewComponent: {
          component: OrderOverviewComponent,
          providers: [
            {
              provide: OrderDetailsService,
              useExisting: OrderFacade,
            },
          ],
          guards: [OrderConfirmationGuard],
        },
        ReplenishmentConfirmationOverviewComponent: {
          component: OrderOverviewComponent,
          providers: [
            {
              provide: OrderDetailsService,
              useExisting: OrderFacade,
            },
          ],
          guards: [OrderConfirmationGuard],
        },

        OrderConfirmationShippingComponent: {
          component: OrderConfirmationShippingComponent,
          guards: [OrderConfirmationGuard],
        },

        OrderConfirmationBillingComponent: {
          component: OrderDetailBillingComponent,
          providers: [
            {
              provide: OrderDetailsService,
              useExisting: OrderFacade,
            },
          ],
          guards: [OrderConfirmationGuard],
        },
      },
    }),
    {
      provide: OrderConfirmationOrderEntriesContextToken,
      useExisting: OrderConfirmationOrderEntriesContext,
    },
    provideOutlet({
      id: OrderOutlets.CONSIGNMENT_DELIVERY_INFO,
      component: OrderConfirmationShippingComponent,
    }),
  ],
  declarations: [...orderConfirmationComponents],
  exports: [...orderConfirmationComponents],
})
export class OrderConfirmationModule {}<|MERGE_RESOLUTION|>--- conflicted
+++ resolved
@@ -8,16 +8,12 @@
 import { NgModule } from '@angular/core';
 import { ReactiveFormsModule } from '@angular/forms';
 import { AbstractOrderContextModule } from '@spartacus/cart/base/components';
-<<<<<<< HEAD
-import { CmsConfig, I18nModule, provideDefaultConfig } from '@spartacus/core';
-=======
 import {
   CmsConfig,
   FeaturesConfigModule,
   I18nModule,
   provideDefaultConfig,
 } from '@spartacus/core';
->>>>>>> 669cdf58
 import {
   OrderConfirmationOrderEntriesContextToken,
   OrderFacade,
@@ -63,10 +59,7 @@
     OutletModule.forChild(),
     PasswordVisibilityToggleModule,
     AbstractOrderContextModule,
-<<<<<<< HEAD
-=======
     FeaturesConfigModule,
->>>>>>> 669cdf58
   ],
   providers: [
     provideDefaultConfig(<CmsConfig>{
