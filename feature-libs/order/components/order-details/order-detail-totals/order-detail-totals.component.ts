--- conflicted
+++ resolved
@@ -1,9 +1,5 @@
 import { Component, OnInit } from '@angular/core';
-<<<<<<< HEAD
-import { CartOutlets } from '@spartacus/cart/main/root';
-=======
 import { CartOutlets } from '@spartacus/cart/base/root';
->>>>>>> a32dea3c
 import { Observable } from 'rxjs';
 import { OrderDetailsService } from '../order-details.service';
 
