--- conflicted
+++ resolved
@@ -1,7 +1,6 @@
 <div class="cx-order-summary" *ngIf="order$ | async as order">
-<<<<<<< HEAD
   <ng-container *ngIf="!(isOrderLoading$ | async)">
-    <div class="container">
+    <div *ngIf="!(simple$ | async)" class="container">
       <ng-container *ngIf="order.replenishmentOrderCode; else otherOrder">
         <div class="cx-summary-card">
           <cx-card
@@ -10,17 +9,6 @@
                 | async
             "
           ></cx-card>
-=======
-  <div *ngIf="!(simple$ | async)" class="container">
-    <ng-container *ngIf="order.replenishmentOrderCode; else otherOrder">
-      <div class="cx-summary-card">
-        <cx-card
-          [content]="
-            getReplenishmentCodeCardContent(order?.replenishmentOrderCode)
-              | async
-          "
-        ></cx-card>
->>>>>>> 86ba68f8
 
           <cx-card
             [content]="getReplenishmentActiveCardContent(order?.active) | async"
@@ -122,38 +110,21 @@
         </div>
       </ng-container>
     </div>
-<<<<<<< HEAD
+
+    <div *ngIf="simple$ | async" class="container">
+      <cx-card
+        [content]="getOrderCodeCardContent(order?.code) | async"
+      ></cx-card>
+
+      <cx-card
+        [content]="
+          getOrderCurrentDateCardContent(order?.created | cxDate) | async
+        "
+      ></cx-card>
+
+      <cx-card
+        [content]="getOrderStatusCardContent(order.statusDisplay) | async"
+      ></cx-card>
+    </div>
   </ng-container>
-=======
-
-    <ng-container *ngIf="order.paymentInfo">
-      <div class="cx-summary-card">
-        <cx-card
-          [content]="getPaymentInfoCardContent(order?.paymentInfo) | async"
-        ></cx-card>
-
-        <cx-card
-          [content]="
-            getBillingAddressCardContent(order?.paymentInfo?.billingAddress)
-              | async
-          "
-        ></cx-card>
-      </div>
-    </ng-container>
-  </div>
-
-  <div *ngIf="simple$ | async" class="container">
-    <cx-card [content]="getOrderCodeCardContent(order?.code) | async"></cx-card>
-
-    <cx-card
-      [content]="
-        getOrderCurrentDateCardContent(order?.created | cxDate) | async
-      "
-    ></cx-card>
-
-    <cx-card
-      [content]="getOrderStatusCardContent(order.statusDisplay) | async"
-    ></cx-card>
-  </div>
->>>>>>> 86ba68f8
 </div>