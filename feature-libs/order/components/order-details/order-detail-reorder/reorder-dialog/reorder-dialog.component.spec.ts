--- conflicted
+++ resolved
@@ -7,11 +7,7 @@
   CartModificationList,
   MultiCartFacade,
 } from '@spartacus/cart/base/root';
-<<<<<<< HEAD
-import { I18nTestingModule } from '@spartacus/core';
-=======
 import { FeatureConfigService, I18nTestingModule } from '@spartacus/core';
->>>>>>> 669cdf58
 import { ReorderOrderFacade } from '@spartacus/order/root';
 import {
   ICON_TYPE,
