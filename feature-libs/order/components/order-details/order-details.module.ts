--- conflicted
+++ resolved
@@ -76,19 +76,8 @@
         AccountOrderDetailsItemsComponent: {
           component: OrderDetailItemsComponent,
           guards: [AuthGuard],
-<<<<<<< HEAD
-=======
           data: {
             enableAddToCart: true,
-          },
-        },
-        AccountOrderDetailsGroupedItemsComponent: {
-          component: OrderDetailItemsComponent,
-          guards: [AuthGuard],
->>>>>>> 315f9ad4
-          data: {
-            enableAddToCart: true,
-            displayConsignmentDelivery: true,
           },
         },
         AccountOrderDetailsGroupedItemsComponent: {
@@ -106,7 +95,6 @@
         AccountOrderDetailsOverviewComponent: {
           component: OrderOverviewComponent,
           guards: [AuthGuard],
-<<<<<<< HEAD
         },
         AccountOrderDetailsSimpleOverviewComponent: {
           component: OrderOverviewComponent,
@@ -114,19 +102,6 @@
           data: {
             simple: true,
           },
-        },
-        AccountOrderDetailsBillingComponent: {
-          component: OrderDetailBillingComponent,
-          guards: [AuthGuard],
-=======
-        },
-        AccountOrderDetailsSimpleOverviewComponent: {
-          component: OrderOverviewComponent,
-          guards: [AuthGuard],
-          data: {
-            simple: true,
-          },
->>>>>>> 315f9ad4
         },
         AccountOrderDetailsReorderComponent: {
           component: OrderDetailReorderComponent,
