--- conflicted
+++ resolved
@@ -39,10 +39,7 @@
     };
   }
 }
-<<<<<<< HEAD
-=======
 
->>>>>>> 24b5e535
 class MockModalService {
   open = createSpy('open').and.returnValue(new MockModalRef());
 }
