--- conflicted
+++ resolved
@@ -22,15 +22,4 @@
 
   readonly OrderOutlets = OrderOutlets;
   readonly CartOutlets = CartOutlets;
-<<<<<<< HEAD
-
-  normalizeFormattedAddress(formattedAddress: string): string {
-    const addresses = formattedAddress
-      .split(',')
-      .map((address) => address.trim());
-
-    return addresses.filter(Boolean).join(', ');
-  }
-=======
->>>>>>> c7825266
 }