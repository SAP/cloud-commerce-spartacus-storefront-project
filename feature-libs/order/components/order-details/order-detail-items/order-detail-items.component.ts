/*
 * SPDX-FileCopyrightText: 2023 SAP Spartacus team <spartacus-team@sap.com>
 *
 * SPDX-License-Identifier: Apache-2.0
 */

import { Component } from '@angular/core';
import { CartOutlets, PromotionLocation } from '@spartacus/cart/base/root';
import { CmsOrderDetailItemsComponent } from '@spartacus/core';
import { Consignment, Order, OrderOutlets } from '@spartacus/order/root';
import { CmsComponentData } from '@spartacus/storefront';
import { Observable } from 'rxjs';
import { map, tap } from 'rxjs/operators';
import { OrderDetailsService } from '../order-details.service';
import {
  cancelledValues,
  completedValues,
} from './order-consigned-entries/order-consigned-entries.model';

@Component({
  selector: 'cx-order-details-items',
  templateUrl: './order-detail-items.component.html',
})
export class OrderDetailItemsComponent {
  readonly CartOutlets = CartOutlets;
  readonly OrderOutlets = OrderOutlets;

  promotionLocation: PromotionLocation = PromotionLocation.Order;

  pickupConsignments: Consignment[] | undefined;
  deliveryConsignments: Consignment[] | undefined;

  order$: Observable<Order> = this.orderDetailsService.getOrderDetails().pipe(
    tap((order) => {
      this.pickupConsignments = this.getGroupedConsignments(order, true);
      this.deliveryConsignments = this.getGroupedConsignments(order, false);
    })
  );

  enableAddToCart$: Observable<boolean | undefined> = this.component.data$.pipe(
    map((data) => data.enableAddToCart)
  );
  isOrderLoading$: Observable<boolean>;

<<<<<<< HEAD
  constructor(
    protected orderDetailsService: OrderDetailsService,
    protected component: CmsComponentData<CmsOrderDetailItemsComponent>
  ) {}

  protected getGroupedConsignments(
    order: Order,
    pickup: boolean
  ): Consignment[] | undefined {
    const consignments = pickup
      ? order.consignments?.filter(
          (entry) => entry.deliveryPointOfService !== undefined
        )
      : order.consignments?.filter(
          (entry) => entry.deliveryPointOfService === undefined
        );

    return this.groupConsignments(consignments);
=======
  ngOnInit() {
    this.isOrderLoading$ = this.orderDetailsService.isOrderDetailsLoading();
    this.others$ = this.getOtherStatus(...completedValues, ...cancelledValues);
    this.completed$ = this.getExactStatus(completedValues);
    this.cancel$ = this.getExactStatus(cancelledValues);
    this.buyItAgainTranslation$ = this.translation.translate(
      'addToCart.buyItAgain'
    );
>>>>>>> e5eb62b4
  }

  protected groupConsignments(
    consignments: Consignment[] | undefined
  ): Consignment[] | undefined {
    const grouped = consignments?.reduce((result, current) => {
      const key = this.getStatusGroupKey(current.status || '');
      result[key] = result[key] || [];
      result[key].push(current);
      return result;
    }, {} as { [key: string]: Consignment[] });

    return grouped
      ? [...(grouped[1] || []), ...(grouped[0] || []), ...(grouped[-1] || [])]
      : undefined;
  }

  /**
   * complete: 0
   * processing: 1
   * cancel: -1
   */
  private getStatusGroupKey(status: string): number {
    if (completedValues.includes(status)) {
      return 0;
    }
    if (cancelledValues.includes(status)) {
      return -1;
    }
    return 1;
  }
}<|MERGE_RESOLUTION|>--- conflicted
+++ resolved
@@ -40,9 +40,10 @@
   enableAddToCart$: Observable<boolean | undefined> = this.component.data$.pipe(
     map((data) => data.enableAddToCart)
   );
-  isOrderLoading$: Observable<boolean>;
 
-<<<<<<< HEAD
+  isOrderLoading$: Observable<boolean> =
+    this.orderDetailsService.isOrderDetailsLoading();
+
   constructor(
     protected orderDetailsService: OrderDetailsService,
     protected component: CmsComponentData<CmsOrderDetailItemsComponent>
@@ -61,16 +62,6 @@
         );
 
     return this.groupConsignments(consignments);
-=======
-  ngOnInit() {
-    this.isOrderLoading$ = this.orderDetailsService.isOrderDetailsLoading();
-    this.others$ = this.getOtherStatus(...completedValues, ...cancelledValues);
-    this.completed$ = this.getExactStatus(completedValues);
-    this.cancel$ = this.getExactStatus(cancelledValues);
-    this.buyItAgainTranslation$ = this.translation.translate(
-      'addToCart.buyItAgain'
-    );
->>>>>>> e5eb62b4
   }
 
   protected groupConsignments(
