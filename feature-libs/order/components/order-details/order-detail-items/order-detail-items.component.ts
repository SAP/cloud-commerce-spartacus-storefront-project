/*
 * SPDX-FileCopyrightText: 2023 SAP Spartacus team <spartacus-team@sap.com>
 *
 * SPDX-License-Identifier: Apache-2.0
 */

import { Component } from '@angular/core';
import { CartOutlets, PromotionLocation } from '@spartacus/cart/base/root';
import { CmsOrderDetailItemsComponent } from '@spartacus/core';
import { Consignment, Order, OrderOutlets } from '@spartacus/order/root';
import { CmsComponentData } from '@spartacus/storefront';
import { Observable } from 'rxjs';
import { map, tap } from 'rxjs/operators';
import { OrderDetailsService } from '../order-details.service';
import {
  cancelledValues,
  completedValues,
} from './order-consigned-entries/order-consigned-entries.model';

@Component({
  selector: 'cx-order-details-items',
  templateUrl: './order-detail-items.component.html',
})
export class OrderDetailItemsComponent {
  readonly OrderOutlets = OrderOutlets;
  readonly CartOutlets = CartOutlets;

  promotionLocation: PromotionLocation = PromotionLocation.Order;

  pickupConsignments: Consignment[] | undefined;
  deliveryConsignments: Consignment[] | undefined;

  order$: Observable<Order> = this.orderDetailsService.getOrderDetails().pipe(
    tap((order) => {
      this.pickupConsignments = this.getGroupedConsignments(order, true);
      this.deliveryConsignments = this.getGroupedConsignments(order, false);
    })
  );

  enableAddToCart$: Observable<boolean | undefined> = this.component.data$.pipe(
    map((data) => data.enableAddToCart)
  );

<<<<<<< HEAD
  isOrderLoading$: Observable<boolean> =
    this.orderDetailsService.isOrderDetailsLoading();
=======
  displayConsignmentDelivery$: Observable<boolean | undefined> =
    this.component.data$.pipe(map((data) => data.displayConsignmentDelivery));
>>>>>>> 86ba68f8

  constructor(
    protected orderDetailsService: OrderDetailsService,
    protected component: CmsComponentData<CmsOrderDetailItemsComponent>
  ) {}

  protected getGroupedConsignments(
    order: Order,
    pickup: boolean
  ): Consignment[] | undefined {
    const consignments = pickup
      ? order.consignments?.filter(
          (entry) => entry.deliveryPointOfService !== undefined
        )
      : order.consignments?.filter(
          (entry) => entry.deliveryPointOfService === undefined
        );

    return this.groupConsignments(consignments);
  }

  protected groupConsignments(
    consignments: Consignment[] | undefined
  ): Consignment[] | undefined {
    const grouped = consignments?.reduce((result, current) => {
      const key = this.getStatusGroupKey(current.status || '');
      result[key] = result[key] || [];
      result[key].push(current);
      return result;
    }, {} as { [key: string]: Consignment[] });

    return grouped
      ? [...(grouped[1] || []), ...(grouped[0] || []), ...(grouped[-1] || [])]
      : undefined;
  }

  /**
   * complete: 0
   * processing: 1
   * cancel: -1
   */
  private getStatusGroupKey(status: string): number {
    if (completedValues.includes(status)) {
      return 0;
    }
    if (cancelledValues.includes(status)) {
      return -1;
    }
    return 1;
  }
}<|MERGE_RESOLUTION|>--- conflicted
+++ resolved
@@ -41,13 +41,11 @@
     map((data) => data.enableAddToCart)
   );
 
-<<<<<<< HEAD
   isOrderLoading$: Observable<boolean> =
     this.orderDetailsService.isOrderDetailsLoading();
-=======
+
   displayConsignmentDelivery$: Observable<boolean | undefined> =
     this.component.data$.pipe(map((data) => data.displayConsignmentDelivery));
->>>>>>> 86ba68f8
 
   constructor(
     protected orderDetailsService: OrderDetailsService,
