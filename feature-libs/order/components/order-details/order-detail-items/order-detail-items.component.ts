--- conflicted
+++ resolved
@@ -9,11 +9,7 @@
 import { CmsOrderDetailItemsComponent } from '@spartacus/core';
 import { Consignment, Order, OrderOutlets } from '@spartacus/order/root';
 import { CmsComponentData } from '@spartacus/storefront';
-<<<<<<< HEAD
-import { Observable } from 'rxjs';
-=======
 import { Observable, of } from 'rxjs';
->>>>>>> a46bee7e
 import { map, tap } from 'rxjs/operators';
 import { OrderDetailsService } from '../order-details.service';
 import {
@@ -46,13 +42,9 @@
   );
 
   isOrderLoading$: Observable<boolean> =
-<<<<<<< HEAD
-    this.orderDetailsService.isOrderDetailsLoading();
-=======
     typeof this.orderDetailsService.isOrderDetailsLoading === 'function'
       ? this.orderDetailsService.isOrderDetailsLoading()
       : of(false);
->>>>>>> a46bee7e
 
   displayConsignmentDelivery$: Observable<boolean | undefined> =
     this.component.data$.pipe(map((data) => data.displayConsignmentDelivery));
