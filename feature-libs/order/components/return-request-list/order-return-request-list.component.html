<ng-container *ngIf="returnRequests$ | async as returnRequests">
<<<<<<< HEAD
  <!-- BODY -->
  <div class="cx-order-history-body">
    <ng-container *ngIf="returnRequests.pagination.totalResults > 0">
      <!-- Select Form and Pagination Top -->
      <div class="cx-order-history-sort top">
        <label class="cx-order-history-form-group form-group"
          ><span>{{ 'returnRequestList.sortBy' | cxTranslate }}</span>
          <cx-sorting
            [sortOptions]="returnRequests.sorts"
            [sortLabels]="getSortLabels() | async"
            (sortListEvent)="changeSortCode($event)"
            [selectedOption]="returnRequests.pagination.sort"
          ></cx-sorting>
        </label>
        <div class="cx-order-history-pagination">
          <cx-pagination
            [pagination]="returnRequests.pagination"
            (viewPageEvent)="pageChange($event)"
          ></cx-pagination>
        </div>
      </div>
      <!-- TABLE -->
      <table class="table cx-order-history-table">
        <thead class="cx-order-history-thead-mobile">
          <th scope="col">
            {{ 'returnRequestList.returnRequestId' | cxTranslate }}
          </th>
          <th scope="col">{{ 'returnRequestList.orderId' | cxTranslate }}</th>
          <th scope="col">
            {{ 'returnRequestList.date' | cxTranslate }}
          </th>
          <th scope="col">{{ 'returnRequestList.status' | cxTranslate }}</th>
        </thead>
        <tbody>
          <tr *ngFor="let return of returnRequests.returnRequests">
            <td class="cx-order-history-code">
              <div class="d-md-none cx-order-history-label">
                {{ 'returnRequestList.returnRequestId' | cxTranslate }}
              </div>
              <a
                [routerLink]="
                  {
                    cxRoute: 'returnRequestDetails',
                    params: return
                  } | cxUrl
                "
                class="cx-order-history-value"
              >
                {{ return?.rma }}</a
              >
            </td>
            <td class="cx-order-history-code">
              <div class="d-md-none cx-order-history-label">
                {{ 'returnRequestList.orderId' | cxTranslate }}
              </div>
              <a
                [routerLink]="
                  {
                    cxRoute: 'orderDetails',
                    params: return?.order
                  } | cxUrl
                "
                class="cx-order-history-value"
              >
                {{ return?.order?.code }}</a
              >
            </td>
=======
  <div class="container">
    <!-- BODY -->
    <div class="cx-order-history-body">
      <ng-container *ngIf="returnRequests.pagination.totalResults > 0">
        <!-- Select Form and Pagination Top -->
        <div class="cx-order-history-sort top row">
          <label
            class="
              cx-order-history-form-group
              form-group
              col-sm-12 col-md-4 col-lg-4
            "
            ><span>{{ 'returnRequestList.sortBy' | cxTranslate }}</span>
            <cx-sorting
              [sortOptions]="returnRequests.sorts"
              [sortLabels]="getSortLabels() | async"
              (sortListEvent)="changeSortCode($event)"
              [selectedOption]="returnRequests.pagination.sort"
              [ariaLabel]="'returnRequestList.sortReturns' | cxTranslate"
              ariaControls="order-return-table"
            ></cx-sorting>
          </label>
          <div class="cx-order-history-pagination">
            <cx-pagination
              [pagination]="returnRequests.pagination"
              (viewPageEvent)="pageChange($event)"
            ></cx-pagination>
          </div>
        </div>
        <!-- TABLE -->
        <table id="order-return-table" class="table cx-order-history-table">
          <thead class="cx-order-history-thead-mobile">
            <th scope="col">
              {{ 'returnRequestList.returnRequestId' | cxTranslate }}
            </th>
            <th scope="col">{{ 'returnRequestList.orderId' | cxTranslate }}</th>
            <th scope="col">
              {{ 'returnRequestList.date' | cxTranslate }}
            </th>
            <th scope="col">{{ 'returnRequestList.status' | cxTranslate }}</th>
          </thead>
          <tbody>
            <tr *ngFor="let return of returnRequests.returnRequests">
              <td class="cx-order-history-code">
                <div class="d-md-none cx-order-history-label">
                  {{ 'returnRequestList.returnRequestId' | cxTranslate }}
                </div>
                <a
                  [routerLink]="
                    {
                      cxRoute: 'returnRequestDetails',
                      params: return
                    } | cxUrl
                  "
                  class="cx-order-history-value"
                >
                  {{ return?.rma }}</a
                >
              </td>
              <td class="cx-order-history-code">
                <div class="d-md-none cx-order-history-label">
                  {{ 'returnRequestList.orderId' | cxTranslate }}
                </div>
                <a
                  [routerLink]="
                    {
                      cxRoute: 'orderDetails',
                      params: return?.order
                    } | cxUrl
                  "
                  class="cx-order-history-value"
                >
                  {{ return?.order?.code }}</a
                >
              </td>
>>>>>>> a9830bcf

            <td class="cx-order-history-placed">
              <div class="d-md-none cx-order-history-label">
                {{ 'returnRequestList.date' | cxTranslate }}
              </div>
              {{ return?.creationTime | cxDate: 'longDate' }}
            </td>
            <td class="cx-order-history-status">
              <div class="d-md-none cx-order-history-label">
                {{ 'returnRequestList.status' | cxTranslate }}
              </div>
              {{
                'returnRequestList.statusDisplay_' + return?.status
                  | cxTranslate
              }}
            </td>
          </tr>
        </tbody>
      </table>
      <!-- Select Form and Pagination Bottom -->
      <div class="cx-order-history-sort bottom">
        <label class="cx-order-history-form-group form-group"
          ><span>{{ 'returnRequestList.sortBy' | cxTranslate }}</span>
          <cx-sorting
            [sortOptions]="returnRequests.sorts"
            [sortLabels]="getSortLabels() | async"
            (sortListEvent)="changeSortCode($event)"
            [selectedOption]="returnRequests.pagination.sort"
          ></cx-sorting>
        </label>
        <div class="cx-order-history-pagination">
          <cx-pagination
            [pagination]="returnRequests.pagination"
            (viewPageEvent)="pageChange($event)"
          ></cx-pagination>
        </div>
      </div>
    </ng-container>
  </div>
</ng-container><|MERGE_RESOLUTION|>--- conflicted
+++ resolved
@@ -1,85 +1,11 @@
 <ng-container *ngIf="returnRequests$ | async as returnRequests">
-<<<<<<< HEAD
-  <!-- BODY -->
-  <div class="cx-order-history-body">
-    <ng-container *ngIf="returnRequests.pagination.totalResults > 0">
-      <!-- Select Form and Pagination Top -->
-      <div class="cx-order-history-sort top">
-        <label class="cx-order-history-form-group form-group"
-          ><span>{{ 'returnRequestList.sortBy' | cxTranslate }}</span>
-          <cx-sorting
-            [sortOptions]="returnRequests.sorts"
-            [sortLabels]="getSortLabels() | async"
-            (sortListEvent)="changeSortCode($event)"
-            [selectedOption]="returnRequests.pagination.sort"
-          ></cx-sorting>
-        </label>
-        <div class="cx-order-history-pagination">
-          <cx-pagination
-            [pagination]="returnRequests.pagination"
-            (viewPageEvent)="pageChange($event)"
-          ></cx-pagination>
-        </div>
-      </div>
-      <!-- TABLE -->
-      <table class="table cx-order-history-table">
-        <thead class="cx-order-history-thead-mobile">
-          <th scope="col">
-            {{ 'returnRequestList.returnRequestId' | cxTranslate }}
-          </th>
-          <th scope="col">{{ 'returnRequestList.orderId' | cxTranslate }}</th>
-          <th scope="col">
-            {{ 'returnRequestList.date' | cxTranslate }}
-          </th>
-          <th scope="col">{{ 'returnRequestList.status' | cxTranslate }}</th>
-        </thead>
-        <tbody>
-          <tr *ngFor="let return of returnRequests.returnRequests">
-            <td class="cx-order-history-code">
-              <div class="d-md-none cx-order-history-label">
-                {{ 'returnRequestList.returnRequestId' | cxTranslate }}
-              </div>
-              <a
-                [routerLink]="
-                  {
-                    cxRoute: 'returnRequestDetails',
-                    params: return
-                  } | cxUrl
-                "
-                class="cx-order-history-value"
-              >
-                {{ return?.rma }}</a
-              >
-            </td>
-            <td class="cx-order-history-code">
-              <div class="d-md-none cx-order-history-label">
-                {{ 'returnRequestList.orderId' | cxTranslate }}
-              </div>
-              <a
-                [routerLink]="
-                  {
-                    cxRoute: 'orderDetails',
-                    params: return?.order
-                  } | cxUrl
-                "
-                class="cx-order-history-value"
-              >
-                {{ return?.order?.code }}</a
-              >
-            </td>
-=======
   <div class="container">
     <!-- BODY -->
     <div class="cx-order-history-body">
       <ng-container *ngIf="returnRequests.pagination.totalResults > 0">
         <!-- Select Form and Pagination Top -->
-        <div class="cx-order-history-sort top row">
-          <label
-            class="
-              cx-order-history-form-group
-              form-group
-              col-sm-12 col-md-4 col-lg-4
-            "
+        <div class="cx-order-history-sort top">
+          <label class="cx-order-history-form-group form-group"
             ><span>{{ 'returnRequestList.sortBy' | cxTranslate }}</span>
             <cx-sorting
               [sortOptions]="returnRequests.sorts"
@@ -112,7 +38,7 @@
           <tbody>
             <tr *ngFor="let return of returnRequests.returnRequests">
               <td class="cx-order-history-code">
-                <div class="d-md-none cx-order-history-label">
+                <div class="cx-order-history-label">
                   {{ 'returnRequestList.returnRequestId' | cxTranslate }}
                 </div>
                 <a
@@ -128,7 +54,7 @@
                 >
               </td>
               <td class="cx-order-history-code">
-                <div class="d-md-none cx-order-history-label">
+                <div class="cx-order-history-label">
                   {{ 'returnRequestList.orderId' | cxTranslate }}
                 </div>
                 <a
@@ -143,44 +69,44 @@
                   {{ return?.order?.code }}</a
                 >
               </td>
->>>>>>> a9830bcf
 
-            <td class="cx-order-history-placed">
-              <div class="d-md-none cx-order-history-label">
-                {{ 'returnRequestList.date' | cxTranslate }}
-              </div>
-              {{ return?.creationTime | cxDate: 'longDate' }}
-            </td>
-            <td class="cx-order-history-status">
-              <div class="d-md-none cx-order-history-label">
-                {{ 'returnRequestList.status' | cxTranslate }}
-              </div>
-              {{
-                'returnRequestList.statusDisplay_' + return?.status
-                  | cxTranslate
-              }}
-            </td>
-          </tr>
-        </tbody>
-      </table>
-      <!-- Select Form and Pagination Bottom -->
-      <div class="cx-order-history-sort bottom">
-        <label class="cx-order-history-form-group form-group"
-          ><span>{{ 'returnRequestList.sortBy' | cxTranslate }}</span>
-          <cx-sorting
-            [sortOptions]="returnRequests.sorts"
-            [sortLabels]="getSortLabels() | async"
-            (sortListEvent)="changeSortCode($event)"
-            [selectedOption]="returnRequests.pagination.sort"
-          ></cx-sorting>
-        </label>
-        <div class="cx-order-history-pagination">
-          <cx-pagination
-            [pagination]="returnRequests.pagination"
-            (viewPageEvent)="pageChange($event)"
-          ></cx-pagination>
+              <td class="cx-order-history-placed">
+                <div class="cx-order-history-label">
+                  {{ 'returnRequestList.date' | cxTranslate }}
+                </div>
+                {{ return?.creationTime | cxDate: 'longDate' }}
+              </td>
+              <td class="cx-order-history-status">
+                <div class="cx-order-history-label">
+                  {{ 'returnRequestList.status' | cxTranslate }}
+                </div>
+                {{
+                  'returnRequestList.statusDisplay_' + return?.status
+                    | cxTranslate
+                }}
+              </td>
+            </tr>
+          </tbody>
+        </table>
+        <!-- Select Form and Pagination Bottom -->
+        <div class="cx-order-history-sort bottom">
+          <label class="cx-order-history-form-group form-group"
+            ><span>{{ 'returnRequestList.sortBy' | cxTranslate }}</span>
+            <cx-sorting
+              [sortOptions]="returnRequests.sorts"
+              [sortLabels]="getSortLabels() | async"
+              (sortListEvent)="changeSortCode($event)"
+              [selectedOption]="returnRequests.pagination.sort"
+            ></cx-sorting>
+          </label>
+          <div class="cx-order-history-pagination">
+            <cx-pagination
+              [pagination]="returnRequests.pagination"
+              (viewPageEvent)="pageChange($event)"
+            ></cx-pagination>
+          </div>
         </div>
-      </div>
-    </ng-container>
+      </ng-container>
+    </div>
   </div>
 </ng-container>