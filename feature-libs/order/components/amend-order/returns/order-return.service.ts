--- conflicted
+++ resolved
@@ -1,9 +1,5 @@
 import { Injectable } from '@angular/core';
-<<<<<<< HEAD
-import { OrderEntry } from '@spartacus/cart/main/root';
-=======
 import { OrderEntry } from '@spartacus/cart/base/root';
->>>>>>> a32dea3c
 import {
   GlobalMessageService,
   GlobalMessageType,
