--- conflicted
+++ resolved
@@ -3,11 +3,7 @@
 import { FormControl, FormGroup } from '@angular/forms';
 import { By } from '@angular/platform-browser';
 import { RouterTestingModule } from '@angular/router/testing';
-<<<<<<< HEAD
-import { OrderEntry } from '@spartacus/cart/main/root';
-=======
 import { OrderEntry } from '@spartacus/cart/base/root';
->>>>>>> a32dea3c
 import { FormErrorsModule } from '@spartacus/storefront';
 import { of } from 'rxjs';
 import { OrderAmendService } from '../../amend-order.service';
