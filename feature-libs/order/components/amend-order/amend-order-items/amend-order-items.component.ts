--- conflicted
+++ resolved
@@ -1,10 +1,6 @@
 import { ChangeDetectionStrategy, Component, Input } from '@angular/core';
 import { FormControl, FormGroup } from '@angular/forms';
-<<<<<<< HEAD
-import { OrderEntry } from '@spartacus/cart/main/root';
-=======
 import { OrderEntry } from '@spartacus/cart/base/root';
->>>>>>> a32dea3c
 import { Price } from '@spartacus/core';
 import { Observable } from 'rxjs';
 import { OrderAmendService } from '../amend-order.service';
