import { formatCurrency, getCurrencySymbol } from '@angular/common';
import { Injectable } from '@angular/core';
import {
  AbstractControl,
  FormControl,
  FormGroup,
  Validators,
} from '@angular/forms';
<<<<<<< HEAD
import { OrderEntry } from '@spartacus/cart/main/root';
=======
import { OrderEntry } from '@spartacus/cart/base/root';
>>>>>>> a32dea3c
import { Price } from '@spartacus/core';
import { Order } from '@spartacus/order/root';
import { Observable } from 'rxjs';
import { map, switchMap, tap } from 'rxjs/operators';
import { OrderDetailsService } from '../order-details/order-details.service';
import { AmendOrderType } from './amend-order.model';

function ValidateQuantityToCancel(control: AbstractControl) {
  if (!control.value) {
    return null;
  }
  const quantity = Object.values(control.value as number).reduce(
    (acc: number, val: number) => acc + val,
    0
  );
  return quantity > 0 ? null : { cxNoSelectedItemToCancel: true };
}

@Injectable()
export abstract class OrderAmendService {
  protected amendType: AmendOrderType;
  protected form: FormGroup;

  constructor(protected orderDetailsService: OrderDetailsService) {}

  /**
   * Returns entries for the given order.
   */
  abstract getEntries(): Observable<OrderEntry[]>;

  /**
   * Returns entries with an amended quantity.
   */
  getAmendedEntries(): Observable<OrderEntry[]> {
    return this.getForm().pipe(
      switchMap((form) => {
        return this.getEntries().pipe(
          map((entries) =>
            entries.filter(
              (entry) => this.getFormControl(form, entry).value > 0
            )
          )
        );
      })
    );
  }

  /**
   * Submits the amended order.
   */
  abstract save(): void;

  getOrder(): Observable<Order> {
    return this.orderDetailsService.getOrderDetails();
  }

  /**
   * returns the form with form data at runtime
   */
  getForm(): Observable<FormGroup> {
    return this.getOrder().pipe(
      tap((order) => {
        if (!this.form || this.form.get('orderCode')?.value !== order.code) {
          this.buildForm(order);
        }
      }),
      map(() => this.form)
    );
  }

  private buildForm(order: Order): void {
    this.form = new FormGroup({});
    this.form.addControl('orderCode', new FormControl(order.code));

    const entryGroup = new FormGroup(
      {},
      { validators: [ValidateQuantityToCancel] }
    );
    this.form.addControl('entries', entryGroup);

    (order.entries || []).forEach((entry) => {
      const key = entry?.entryNumber?.toString() ?? '';
      entryGroup.addControl(
        key,
        new FormControl(0, {
          validators: [
            Validators.min(0),
            Validators.max(this.getMaxAmendQuantity(entry)),
          ],
        })
      );
    });
  }

  protected getFormControl(form: FormGroup, entry: OrderEntry): FormControl {
    return <FormControl>(
      form.get('entries')?.get(entry.entryNumber?.toString() ?? '')
    );
  }

  /**
   * As discussed, this calculation is moved to SPA side.
   * The calculation and validation should be in backend facade layer.
   */
  getAmendedPrice(entry: OrderEntry): Price {
    const amendedQuantity = this.getFormControl(this.form, entry).value;
    const amendedPrice = Object.assign({}, entry.basePrice);
    amendedPrice.value =
      Math.round((entry.basePrice?.value ?? 0) * amendedQuantity * 100) / 100;

    amendedPrice.formattedValue = formatCurrency(
      amendedPrice.value,
      // TODO: user current language
      'en',
      getCurrencySymbol(amendedPrice.currencyIso ?? '', 'narrow'),
      amendedPrice.currencyIso
    );

    return amendedPrice;
  }

  getMaxAmendQuantity(entry: OrderEntry): number {
    return (
      (this.isCancellation()
        ? entry.cancellableQuantity
        : entry.returnableQuantity) ||
      entry.quantity ||
      0
    );
  }

  isCancellation(): boolean {
    return this.amendType === AmendOrderType.CANCEL;
  }
}<|MERGE_RESOLUTION|>--- conflicted
+++ resolved
@@ -6,11 +6,7 @@
   FormGroup,
   Validators,
 } from '@angular/forms';
-<<<<<<< HEAD
-import { OrderEntry } from '@spartacus/cart/main/root';
-=======
 import { OrderEntry } from '@spartacus/cart/base/root';
->>>>>>> a32dea3c
 import { Price } from '@spartacus/core';
 import { Order } from '@spartacus/order/root';
 import { Observable } from 'rxjs';
