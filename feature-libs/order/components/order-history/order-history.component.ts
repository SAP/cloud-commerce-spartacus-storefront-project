/*
 * SPDX-FileCopyrightText: 2022 SAP Spartacus team <spartacus-team@sap.com>
 *
 * SPDX-License-Identifier: Apache-2.0
 */

<<<<<<< HEAD
import {
  ChangeDetectionStrategy,
  Component,
  OnDestroy,
  Optional,
} from '@angular/core';
=======
import { ChangeDetectionStrategy, Component, OnDestroy } from '@angular/core';
>>>>>>> 2abeaf78
import {
  FeatureConfigService,
  isNotUndefined,
  RoutingService,
  TranslationService,
} from '@spartacus/core';
import {
  Order,
  OrderHistoryFacade,
  OrderHistoryList,
  ReplenishmentOrderHistoryFacade,
} from '@spartacus/order/root';
import { combineLatest, Observable } from 'rxjs';
import { filter, map, take, tap } from 'rxjs/operators';

@Component({
  selector: 'cx-order-history',
  templateUrl: './order-history.component.html',
  changeDetection: ChangeDetectionStrategy.OnPush,
})
export class OrderHistoryComponent implements OnDestroy {
  // TODO(#630): make featureConfigService are required dependency and for major releases, remove featureConfigService
  constructor(
    routing: RoutingService,
    orderHistoryFacade: OrderHistoryFacade,
    translation: TranslationService,
    replenishmentOrderHistoryFacade: ReplenishmentOrderHistoryFacade,
    // eslint-disable-next-line @typescript-eslint/unified-signatures
    featureConfigService: FeatureConfigService
  );
  /**
   * @deprecated since 5.1
   */
  constructor(
    routing: RoutingService,
    orderHistoryFacade: OrderHistoryFacade,
    translation: TranslationService,
    replenishmentOrderHistoryFacade: ReplenishmentOrderHistoryFacade
  );
  constructor(
    protected routing: RoutingService,
    protected orderHistoryFacade: OrderHistoryFacade,
    protected translation: TranslationService,
    protected replenishmentOrderHistoryFacade: ReplenishmentOrderHistoryFacade,
    @Optional() protected featureConfigService?: FeatureConfigService
  ) {}

  private PAGE_SIZE = 5;
  sortType: string;
  hasPONumber: boolean | undefined;

  orders$: Observable<OrderHistoryList | undefined> = this.orderHistoryFacade
    .getOrderHistoryList(this.PAGE_SIZE)
    .pipe(
      tap((orders: OrderHistoryList | undefined) => {
        if (orders?.pagination?.sort) {
          this.sortType = orders.pagination.sort;
        }
        // TODO(#630): remove featureConfigService for major releases
        this.hasPONumber =
          orders?.orders?.[0]?.purchaseOrderNumber !== undefined &&
          this.featureConfigService?.isLevel('5.1');
      })
    );

  hasReplenishmentOrder$: Observable<boolean> =
    this.replenishmentOrderHistoryFacade
      .getReplenishmentOrderDetails()
      .pipe(map((order) => order && Object.keys(order).length !== 0));

  isLoaded$: Observable<boolean> =
    this.orderHistoryFacade.getOrderHistoryListLoaded();

  /**
   * When "Order Return" feature is enabled, this component becomes one tab in
   * TabParagraphContainerComponent. This can be read from TabParagraphContainer.
   */
  tabTitleParam$: Observable<number> = this.orders$.pipe(
    map((order) => order?.pagination?.totalResults),
    filter(isNotUndefined),
    take(1)
  );

  ngOnDestroy(): void {
    this.orderHistoryFacade.clearOrderList();
  }

  changeSortCode(sortCode: string): void {
    const event: { sortCode: string; currentPage: number } = {
      sortCode,
      currentPage: 0,
    };
    this.sortType = sortCode;
    this.fetchOrders(event);
  }

  pageChange(page: number): void {
    const event: { sortCode: string; currentPage: number } = {
      sortCode: this.sortType,
      currentPage: page,
    };
    this.fetchOrders(event);
  }

  goToOrderDetail(order: Order): void {
    this.routing.go({
      cxRoute: 'orderDetails',
      params: order,
    });
  }

  getSortLabels(): Observable<{ byDate: string; byOrderNumber: string }> {
    return combineLatest([
      this.translation.translate('sorting.date'),
      this.translation.translate('sorting.orderNumber'),
    ]).pipe(
      map(([textByDate, textByOrderNumber]) => {
        return {
          byDate: textByDate,
          byOrderNumber: textByOrderNumber,
        };
      })
    );
  }

  private fetchOrders(event: { sortCode: string; currentPage: number }): void {
    this.orderHistoryFacade.loadOrderList(
      this.PAGE_SIZE,
      event.currentPage,
      event.sortCode
    );
  }
}<|MERGE_RESOLUTION|>--- conflicted
+++ resolved
@@ -4,18 +4,8 @@
  * SPDX-License-Identifier: Apache-2.0
  */
 
-<<<<<<< HEAD
+import { ChangeDetectionStrategy, Component, OnDestroy } from '@angular/core';
 import {
-  ChangeDetectionStrategy,
-  Component,
-  OnDestroy,
-  Optional,
-} from '@angular/core';
-=======
-import { ChangeDetectionStrategy, Component, OnDestroy } from '@angular/core';
->>>>>>> 2abeaf78
-import {
-  FeatureConfigService,
   isNotUndefined,
   RoutingService,
   TranslationService,
@@ -35,35 +25,15 @@
   changeDetection: ChangeDetectionStrategy.OnPush,
 })
 export class OrderHistoryComponent implements OnDestroy {
-  // TODO(#630): make featureConfigService are required dependency and for major releases, remove featureConfigService
-  constructor(
-    routing: RoutingService,
-    orderHistoryFacade: OrderHistoryFacade,
-    translation: TranslationService,
-    replenishmentOrderHistoryFacade: ReplenishmentOrderHistoryFacade,
-    // eslint-disable-next-line @typescript-eslint/unified-signatures
-    featureConfigService: FeatureConfigService
-  );
-  /**
-   * @deprecated since 5.1
-   */
-  constructor(
-    routing: RoutingService,
-    orderHistoryFacade: OrderHistoryFacade,
-    translation: TranslationService,
-    replenishmentOrderHistoryFacade: ReplenishmentOrderHistoryFacade
-  );
   constructor(
     protected routing: RoutingService,
     protected orderHistoryFacade: OrderHistoryFacade,
     protected translation: TranslationService,
-    protected replenishmentOrderHistoryFacade: ReplenishmentOrderHistoryFacade,
-    @Optional() protected featureConfigService?: FeatureConfigService
+    protected replenishmentOrderHistoryFacade: ReplenishmentOrderHistoryFacade
   ) {}
 
   private PAGE_SIZE = 5;
   sortType: string;
-  hasPONumber: boolean | undefined;
 
   orders$: Observable<OrderHistoryList | undefined> = this.orderHistoryFacade
     .getOrderHistoryList(this.PAGE_SIZE)
@@ -72,10 +42,6 @@
         if (orders?.pagination?.sort) {
           this.sortType = orders.pagination.sort;
         }
-        // TODO(#630): remove featureConfigService for major releases
-        this.hasPONumber =
-          orders?.orders?.[0]?.purchaseOrderNumber !== undefined &&
-          this.featureConfigService?.isLevel('5.1');
       })
     );
 
