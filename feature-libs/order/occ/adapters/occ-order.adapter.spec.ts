--- conflicted
+++ resolved
@@ -8,32 +8,18 @@
   ConverterService,
   OccConfig,
   OccEndpointsService,
-<<<<<<< HEAD
-  ORDER_NORMALIZER,
-=======
-  Order,
-  ReturnRequest,
-  ReturnRequestEntryInputList,
->>>>>>> ff710373
 } from '@spartacus/core';
 import {
   ConsignmentTracking,
   CONSIGNMENT_TRACKING_NORMALIZER,
+  Order,
   ORDER_HISTORY_NORMALIZER,
   ORDER_NORMALIZER,
   ORDER_RETURNS_NORMALIZER,
   ORDER_RETURN_REQUEST_INPUT_SERIALIZER,
   ORDER_RETURN_REQUEST_NORMALIZER,
-<<<<<<< HEAD
-} from '@spartacus/order/core';
-import {
-  CancellationRequestEntryInputList,
-  ConsignmentTracking,
-  Order,
   ReturnRequest,
   ReturnRequestEntryInputList,
-=======
->>>>>>> ff710373
 } from '@spartacus/order/root';
 import {
   MockOccEndpointsService,
