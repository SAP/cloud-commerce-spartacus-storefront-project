--- conflicted
+++ resolved
@@ -8,11 +8,8 @@
   ConverterService,
   OccConfig,
   OccEndpointsService,
-<<<<<<< HEAD
   Order,
-=======
   ORDER_NORMALIZER,
->>>>>>> dd4bcfd0
 } from '@spartacus/core';
 import {
   CONSIGNMENT_TRACKING_NORMALIZER,
