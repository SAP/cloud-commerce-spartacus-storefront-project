--- conflicted
+++ resolved
@@ -9,10 +9,7 @@
 import {
   ConverterService,
   InterceptorUtil,
-<<<<<<< HEAD
-=======
   LoggerService,
->>>>>>> ae83fd2d
   OCC_USER_ID_ANONYMOUS,
   Occ,
   OccEndpointsService,
@@ -23,11 +20,7 @@
 } from '@spartacus/core';
 import { OrderAdapter } from '@spartacus/order/core';
 import { ORDER_NORMALIZER, Order } from '@spartacus/order/root';
-<<<<<<< HEAD
 import { Observable } from 'rxjs';
-=======
-import { Observable, throwError } from 'rxjs';
->>>>>>> ae83fd2d
 import { catchError } from 'rxjs/operators';
 
 @Injectable()
@@ -60,15 +53,9 @@
         { headers }
       )
       .pipe(
-<<<<<<< HEAD
         catchError((error) => {
-          throw normalizeHttpError(error);
+          throw normalizeHttpError(error, this.logger);
         }),
-=======
-        catchError((error) =>
-          throwError(normalizeHttpError(error, this.logger))
-        ),
->>>>>>> ae83fd2d
         backOff({
           shouldRetry: isJaloError,
         }),
