--- conflicted
+++ resolved
@@ -7,11 +7,8 @@
   OccEndpointsService,
   OCC_USER_ID_ANONYMOUS,
   OCC_USER_ID_CURRENT,
-<<<<<<< HEAD
   Order,
-=======
   ORDER_NORMALIZER,
->>>>>>> dd4bcfd0
   USE_CLIENT_TOKEN,
 } from '@spartacus/core';
 import {
