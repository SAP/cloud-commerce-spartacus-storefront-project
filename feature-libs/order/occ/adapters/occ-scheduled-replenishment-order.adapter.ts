--- conflicted
+++ resolved
@@ -8,10 +8,7 @@
 import { Injectable, inject } from '@angular/core';
 import {
   ConverterService,
-<<<<<<< HEAD
-=======
   LoggerService,
->>>>>>> ae83fd2d
   OccEndpointsService,
   backOff,
   isJaloError,
@@ -63,15 +60,9 @@
         { headers }
       )
       .pipe(
-<<<<<<< HEAD
         catchError((error) => {
-          throw normalizeHttpError(error);
+          throw normalizeHttpError(error, this.logger);
         }),
-=======
-        catchError((error) =>
-          throwError(normalizeHttpError(error, this.logger))
-        ),
->>>>>>> ae83fd2d
         backOff({ shouldRetry: isJaloError }),
         this.converter.pipeable(REPLENISHMENT_ORDER_NORMALIZER)
       );
