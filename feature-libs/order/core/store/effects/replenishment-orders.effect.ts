--- conflicted
+++ resolved
@@ -1,12 +1,7 @@
 import { Injectable } from '@angular/core';
-<<<<<<< HEAD
 import { Actions, createEffect, ofType } from '@ngrx/effects';
-import { normalizeHttpError, ReplenishmentOrderList } from '@spartacus/core';
-=======
-import { Actions, Effect, ofType } from '@ngrx/effects';
 import { normalizeHttpError } from '@spartacus/core';
 import { ReplenishmentOrderList } from '@spartacus/order/root';
->>>>>>> 9bce7422
 import { Observable, of } from 'rxjs';
 import { catchError, map, switchMap } from 'rxjs/operators';
 import { ReplenishmentOrderConnector } from '../../connectors/replenishment-order.connector';
