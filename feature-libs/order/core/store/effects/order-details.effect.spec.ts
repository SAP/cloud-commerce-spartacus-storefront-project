--- conflicted
+++ resolved
@@ -101,13 +101,9 @@
     });
 
     it('should handle failures for load order details', () => {
-<<<<<<< HEAD
-      spyOn(orderHistoryConnector, 'get').and.returnValue(throwError(error));
-=======
       spyOn(orderHistoryConnector, 'get').and.returnValue(
-        throwError(() => 'Error')
+        throwError(() => error)
       );
->>>>>>> 9f00a786
 
       const action = new OrderActions.LoadOrderDetails(mockOrderDetailsParams);
 
@@ -135,13 +131,9 @@
     });
 
     it('should handle failures for cancel an order', () => {
-<<<<<<< HEAD
-      spyOn(orderHistoryConnector, 'cancel').and.returnValue(throwError(error));
-=======
       spyOn(orderHistoryConnector, 'cancel').and.returnValue(
-        throwError(() => 'Error')
+        throwError(() => error)
       );
->>>>>>> 9f00a786
 
       const action = new OrderActions.CancelOrder(mockCancelOrderParams);
 
