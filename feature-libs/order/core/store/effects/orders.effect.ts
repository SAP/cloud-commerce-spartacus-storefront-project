import { Injectable } from '@angular/core';
<<<<<<< HEAD
import { Actions, createEffect, ofType } from '@ngrx/effects';
import {
  normalizeHttpError,
  OrderHistoryList,
  SiteContextActions,
} from '@spartacus/core';
=======
import { Actions, Effect, ofType } from '@ngrx/effects';
import { normalizeHttpError, SiteContextActions } from '@spartacus/core';
import { OrderHistoryList } from '@spartacus/order/root';
>>>>>>> 9bce7422
import { Observable, of } from 'rxjs';
import { catchError, map, switchMap } from 'rxjs/operators';
import {
  OrderConnector,
  ReplenishmentOrderConnector,
} from '../../connectors/index';
import { OrderActions } from '../actions/index';

@Injectable()
export class OrdersEffect {
  constructor(
    private actions$: Actions,
    private orderConnector: OrderConnector,
    private replenishmentOrderConnector: ReplenishmentOrderConnector
  ) {}

  loadUserOrders$: Observable<OrderActions.UserOrdersAction> = createEffect(
    () =>
      this.actions$.pipe(
        ofType(OrderActions.LOAD_USER_ORDERS),
        map((action: OrderActions.LoadUserOrders) => action.payload),
        switchMap((payload) => {
          return (
            Boolean(payload.replenishmentOrderCode)
              ? this.replenishmentOrderConnector.loadReplenishmentDetailsHistory(
                  payload.userId,
                  payload.replenishmentOrderCode ?? '',
                  payload.pageSize,
                  payload.currentPage,
                  payload.sort
                )
              : this.orderConnector.getHistory(
                  payload.userId,
                  payload.pageSize,
                  payload.currentPage,
                  payload.sort
                )
          ).pipe(
            map((orders: OrderHistoryList) => {
              return new OrderActions.LoadUserOrdersSuccess(orders);
            }),
            catchError((error) =>
              of(new OrderActions.LoadUserOrdersFail(normalizeHttpError(error)))
            )
          );
        })
      )
  );

  resetUserOrders$: Observable<OrderActions.ClearUserOrders> = createEffect(
    () =>
      this.actions$.pipe(
        ofType(SiteContextActions.LANGUAGE_CHANGE),
        map(() => {
          return new OrderActions.ClearUserOrders();
        })
      )
  );
}<|MERGE_RESOLUTION|>--- conflicted
+++ resolved
@@ -1,16 +1,7 @@
 import { Injectable } from '@angular/core';
-<<<<<<< HEAD
 import { Actions, createEffect, ofType } from '@ngrx/effects';
-import {
-  normalizeHttpError,
-  OrderHistoryList,
-  SiteContextActions,
-} from '@spartacus/core';
-=======
-import { Actions, Effect, ofType } from '@ngrx/effects';
 import { normalizeHttpError, SiteContextActions } from '@spartacus/core';
 import { OrderHistoryList } from '@spartacus/order/root';
->>>>>>> 9bce7422
 import { Observable, of } from 'rxjs';
 import { catchError, map, switchMap } from 'rxjs/operators';
 import {
