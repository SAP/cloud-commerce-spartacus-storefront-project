--- conflicted
+++ resolved
@@ -4,13 +4,9 @@
 import {
   GlobalMessageService,
   GlobalMessageType,
-<<<<<<< HEAD
+  LoggerService,
+  Translatable,
   tryNormalizeHttpError,
-=======
-  LoggerService,
-  normalizeHttpError,
->>>>>>> 9f00a786
-  Translatable,
 } from '@spartacus/core';
 import { ReplenishmentOrder } from '@spartacus/order/root';
 import { cold, hot } from 'jasmine-marbles';
@@ -116,11 +112,7 @@
         replenishmentOrderCode: mockReplenishmentCode,
       });
       const completion = new OrderActions.LoadReplenishmentOrderDetailsFail(
-<<<<<<< HEAD
-        tryNormalizeHttpError(mockError)
-=======
-        normalizeHttpError(mockError, new MockLoggerService())
->>>>>>> 9f00a786
+        tryNormalizeHttpError(mockError, new MockLoggerService())
       );
 
       actions$ = hot('-a', { a: action });
@@ -164,11 +156,7 @@
         replenishmentOrderCode: mockReplenishmentCode,
       });
       const completion = new OrderActions.CancelReplenishmentOrderFail(
-<<<<<<< HEAD
-        tryNormalizeHttpError(mockError)
-=======
-        normalizeHttpError(mockError, new MockLoggerService())
->>>>>>> 9f00a786
+        tryNormalizeHttpError(mockError, new MockLoggerService())
       );
 
       actions$ = hot('-a', { a: action });
