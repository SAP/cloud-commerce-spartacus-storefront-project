import { Injectable } from '@angular/core';
<<<<<<< HEAD
import { Actions, createEffect, ofType } from '@ngrx/effects';
import {
  normalizeHttpError,
  ReturnRequest,
  ReturnRequestList,
} from '@spartacus/core';
=======
import { Actions, Effect, ofType } from '@ngrx/effects';
import { normalizeHttpError } from '@spartacus/core';
import { ReturnRequest, ReturnRequestList } from '@spartacus/order/root';
>>>>>>> 9bce7422
import { Observable, of } from 'rxjs';
import { catchError, map, switchMap } from 'rxjs/operators';
import { OrderConnector } from '../../connectors/order.connector';
import { OrderActions } from '../actions/index';

@Injectable()
export class OrderReturnRequestEffect {
  createReturnRequest$: Observable<OrderActions.OrderReturnRequestAction> =
    createEffect(() =>
      this.actions$.pipe(
        ofType(OrderActions.CREATE_ORDER_RETURN_REQUEST),
        map((action: OrderActions.CreateOrderReturnRequest) => action.payload),
        switchMap((payload) => {
          return this.orderConnector
            .return(payload.userId, payload.returnRequestInput)
            .pipe(
              map(
                (returnRequest: ReturnRequest) =>
                  new OrderActions.CreateOrderReturnRequestSuccess(
                    returnRequest
                  )
              ),
              catchError((error) =>
                of(
                  new OrderActions.CreateOrderReturnRequestFail(
                    normalizeHttpError(error)
                  )
                )
              )
            );
        })
      )
    );

  loadReturnRequest$: Observable<OrderActions.OrderReturnRequestAction> =
    createEffect(() =>
      this.actions$.pipe(
        ofType(OrderActions.LOAD_ORDER_RETURN_REQUEST),
        map((action: OrderActions.LoadOrderReturnRequest) => action.payload),
        switchMap((payload) => {
          return this.orderConnector
            .getReturnRequestDetail(payload.userId, payload.returnRequestCode)
            .pipe(
              map(
                (returnRequest: ReturnRequest) =>
                  new OrderActions.LoadOrderReturnRequestSuccess(returnRequest)
              ),
              catchError((error) =>
                of(
                  new OrderActions.LoadOrderReturnRequestFail(
                    normalizeHttpError(error)
                  )
                )
              )
            );
        })
      )
    );

  cancelReturnRequest$: Observable<OrderActions.OrderReturnRequestAction> =
    createEffect(() =>
      this.actions$.pipe(
        ofType(OrderActions.CANCEL_ORDER_RETURN_REQUEST),
        map((action: OrderActions.CancelOrderReturnRequest) => action.payload),
        switchMap((payload) => {
          return this.orderConnector
            .cancelReturnRequest(
              payload.userId,
              payload.returnRequestCode,
              payload.returnRequestModification
            )
            .pipe(
              map(() => new OrderActions.CancelOrderReturnRequestSuccess()),
              catchError((error) =>
                of(
                  new OrderActions.CancelOrderReturnRequestFail(
                    normalizeHttpError(error)
                  )
                )
              )
            );
        })
      )
    );

  loadReturnRequestList$: Observable<OrderActions.OrderReturnRequestAction> =
    createEffect(() =>
      this.actions$.pipe(
        ofType(OrderActions.LOAD_ORDER_RETURN_REQUEST_LIST),
        map(
          (action: OrderActions.LoadOrderReturnRequestList) => action.payload
        ),
        switchMap((payload) => {
          return this.orderConnector
            .getReturnRequestList(
              payload.userId,
              payload.pageSize,
              payload.currentPage,
              payload.sort
            )
            .pipe(
              map(
                (returnRequestList: ReturnRequestList) =>
                  new OrderActions.LoadOrderReturnRequestListSuccess(
                    returnRequestList
                  )
              ),
              catchError((error) =>
                of(
                  new OrderActions.LoadOrderReturnRequestListFail(
                    normalizeHttpError(error)
                  )
                )
              )
            );
        })
      )
    );

  constructor(
    private actions$: Actions,
    private orderConnector: OrderConnector
  ) {}
}<|MERGE_RESOLUTION|>--- conflicted
+++ resolved
@@ -1,16 +1,7 @@
 import { Injectable } from '@angular/core';
-<<<<<<< HEAD
 import { Actions, createEffect, ofType } from '@ngrx/effects';
-import {
-  normalizeHttpError,
-  ReturnRequest,
-  ReturnRequestList,
-} from '@spartacus/core';
-=======
-import { Actions, Effect, ofType } from '@ngrx/effects';
 import { normalizeHttpError } from '@spartacus/core';
 import { ReturnRequest, ReturnRequestList } from '@spartacus/order/root';
->>>>>>> 9bce7422
 import { Observable, of } from 'rxjs';
 import { catchError, map, switchMap } from 'rxjs/operators';
 import { OrderConnector } from '../../connectors/order.connector';
