{
  "name": "@spartacus/order",
  "version": "6.7.0",
  "description": "Order feature library for Spartacus",
  "keywords": [
    "spartacus",
    "framework",
    "storefront",
    "order"
  ],
  "homepage": "https://github.com/SAP/spartacus",
  "repository": "https://github.com/SAP/spartacus/tree/develop/feature-libs/order",
  "license": "Apache-2.0",
  "exports": {
    ".": {
      "sass": "./_index.scss"
    }
  },
  "scripts": {
    "build:schematics": "npm run clean:schematics && ../../node_modules/.bin/tsc -p ./tsconfig.schematics.json",
    "clean:schematics": "../../node_modules/.bin/rimraf --glob \"schematics/**/*.js\" \"schematics/**/*.js.map\" \"schematics/**/*.d.ts\"",
    "test:schematics": "npm --prefix ../../projects/schematics/ run clean && npm run clean:schematics && ../../node_modules/.bin/jest --config ./jest.schematics.config.js"
  },
  "dependencies": {
    "tslib": "^2.6.2"
  },
  "peerDependencies": {
<<<<<<< HEAD
    "@angular-devkit/schematics": "^16.2.7",
    "@angular/common": "^16.2.10",
    "@angular/core": "^16.2.10",
    "@angular/forms": "^16.2.10",
    "@angular/router": "^16.2.10",
    "@ng-select/ng-select": "^11.1.1",
    "@ngrx/effects": "^16.0.1",
    "@ngrx/store": "^16.0.1",
    "@spartacus/cart": "6.6.0-1",
    "@spartacus/core": "6.6.0-1",
    "@spartacus/pdf-invoices": "6.6.0-1",
    "@spartacus/schematics": "6.6.0-1",
    "@spartacus/storefront": "6.6.0-1",
    "@spartacus/styles": "6.6.0-1",
    "@spartacus/user": "6.6.0-1",
    "rxjs": "^7.8.0"
=======
    "@angular-devkit/schematics": "^15.2.9",
    "@angular/common": "^15.2.9",
    "@angular/core": "^15.2.9",
    "@angular/forms": "^15.2.9",
    "@angular/router": "^15.2.9",
    "@ng-select/ng-select": "^10.0.3",
    "@ngrx/effects": "^15.3.0",
    "@ngrx/store": "^15.3.0",
    "@spartacus/cart": "6.7.0",
    "@spartacus/core": "6.7.0",
    "@spartacus/pdf-invoices": "6.7.0",
    "@spartacus/schematics": "6.7.0",
    "@spartacus/storefront": "6.7.0",
    "@spartacus/styles": "6.7.0",
    "@spartacus/user": "6.7.0",
    "rxjs": "^6.6.0"
>>>>>>> e50e64ab
  },
  "publishConfig": {
    "access": "public"
  },
  "schematics": "./schematics/collection.json"
}<|MERGE_RESOLUTION|>--- conflicted
+++ resolved
@@ -25,7 +25,6 @@
     "tslib": "^2.6.2"
   },
   "peerDependencies": {
-<<<<<<< HEAD
     "@angular-devkit/schematics": "^16.2.7",
     "@angular/common": "^16.2.10",
     "@angular/core": "^16.2.10",
@@ -34,23 +33,6 @@
     "@ng-select/ng-select": "^11.1.1",
     "@ngrx/effects": "^16.0.1",
     "@ngrx/store": "^16.0.1",
-    "@spartacus/cart": "6.6.0-1",
-    "@spartacus/core": "6.6.0-1",
-    "@spartacus/pdf-invoices": "6.6.0-1",
-    "@spartacus/schematics": "6.6.0-1",
-    "@spartacus/storefront": "6.6.0-1",
-    "@spartacus/styles": "6.6.0-1",
-    "@spartacus/user": "6.6.0-1",
-    "rxjs": "^7.8.0"
-=======
-    "@angular-devkit/schematics": "^15.2.9",
-    "@angular/common": "^15.2.9",
-    "@angular/core": "^15.2.9",
-    "@angular/forms": "^15.2.9",
-    "@angular/router": "^15.2.9",
-    "@ng-select/ng-select": "^10.0.3",
-    "@ngrx/effects": "^15.3.0",
-    "@ngrx/store": "^15.3.0",
     "@spartacus/cart": "6.7.0",
     "@spartacus/core": "6.7.0",
     "@spartacus/pdf-invoices": "6.7.0",
@@ -58,8 +40,7 @@
     "@spartacus/storefront": "6.7.0",
     "@spartacus/styles": "6.7.0",
     "@spartacus/user": "6.7.0",
-    "rxjs": "^6.6.0"
->>>>>>> e50e64ab
+    "rxjs": "^7.8.0"
   },
   "publishConfig": {
     "access": "public"
