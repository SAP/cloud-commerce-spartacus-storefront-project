--- conflicted
+++ resolved
@@ -33,23 +33,13 @@
     "@ng-select/ng-select": "^10.0.3",
     "@ngrx/effects": "^15.3.0",
     "@ngrx/store": "^15.3.0",
-<<<<<<< HEAD
-    "@spartacus/cart": "6.5.0-1",
-    "@spartacus/core": "6.5.0-1",
-    "@spartacus/schematics": "6.5.0-1",
-    "@spartacus/storefront": "6.5.0-1",
-    "@spartacus/styles": "6.5.0-1",
-    "@spartacus/user": "6.5.0-1",
-    "rxjs": "^7.8.0"
-=======
     "@spartacus/cart": "6.5.0",
     "@spartacus/core": "6.5.0",
     "@spartacus/schematics": "6.5.0",
     "@spartacus/storefront": "6.5.0",
     "@spartacus/styles": "6.5.0",
     "@spartacus/user": "6.5.0",
-    "rxjs": "^6.6.0"
->>>>>>> e02d15b5
+    "rxjs": "^7.8.0"
   },
   "publishConfig": {
     "access": "public"
