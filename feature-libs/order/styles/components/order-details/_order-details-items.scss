--- conflicted
+++ resolved
@@ -35,18 +35,17 @@
     padding: 0 30px;
   }
 
-<<<<<<< HEAD
   .cx-review-header {
     font-size: var(--cx-font-size, 1.125rem);
     font-weight: var(--cx-font-weight-semi);
     padding-inline-start: 30px;
-=======
+  }
+
   .cx-pickup-order-consigned-entries-header {
     background-color: var(--cx-color-background);
     font-weight: var(--cx-font-weight-semi);
     font-size: var(--cx-font-size, 1.125rem);
     padding: 15px 40px;
     margin: 0px 0 30px 0;
->>>>>>> 45c6b429
   }
 }