--- conflicted
+++ resolved
@@ -13,85 +13,171 @@
     "experimentalDecorators": true,
     "importHelpers": true,
     "types": [],
-    "lib": ["dom", "esnext"],
+    "lib": [
+      "dom",
+      "esnext"
+    ],
     "strict": true,
     "paths": {
-      "@spartacus/cart/base/assets": ["dist/cart/base/assets"],
+      "@spartacus/cart/base/assets": [
+        "dist/cart/base/assets"
+      ],
       "@spartacus/cart/base/components/add-to-cart": [
         "dist/cart/base/components/add-to-cart"
       ],
       "@spartacus/cart/base/components/mini-cart": [
         "dist/cart/base/components/mini-cart"
       ],
-      "@spartacus/cart/base/components": ["dist/cart/base/components"],
-      "@spartacus/cart/base/core": ["dist/cart/base/core"],
-      "@spartacus/cart/base": ["dist/cart/base"],
-      "@spartacus/cart/base/occ": ["dist/cart/base/occ"],
-      "@spartacus/cart/base/root": ["dist/cart/base/root"],
+      "@spartacus/cart/base/components": [
+        "dist/cart/base/components"
+      ],
+      "@spartacus/cart/base/core": [
+        "dist/cart/base/core"
+      ],
+      "@spartacus/cart/base": [
+        "dist/cart/base"
+      ],
+      "@spartacus/cart/base/occ": [
+        "dist/cart/base/occ"
+      ],
+      "@spartacus/cart/base/root": [
+        "dist/cart/base/root"
+      ],
       "@spartacus/cart/bundle/components/bundle-carousel": [
         "dist/cart/bundle/components/bundle-carousel"
       ],
-<<<<<<< HEAD
       "@spartacus/cart/bundle/components/bundle-main": [
         "dist/cart/bundle/components/bundle-main"
       ],
-=======
->>>>>>> 52dc96ef
-      "@spartacus/cart/bundle/components": ["dist/cart/bundle/components"],
-      "@spartacus/cart/bundle/core": ["dist/cart/bundle/core"],
-      "@spartacus/cart/bundle": ["dist/cart/bundle"],
-      "@spartacus/cart/bundle/occ": ["dist/cart/bundle/occ"],
-      "@spartacus/cart/bundle/root": ["dist/cart/bundle/root"],
+      "@spartacus/cart/bundle/components": [
+        "dist/cart/bundle/components"
+      ],
+      "@spartacus/cart/bundle/core": [
+        "dist/cart/bundle/core"
+      ],
+      "@spartacus/cart/bundle": [
+        "dist/cart/bundle"
+      ],
+      "@spartacus/cart/bundle/occ": [
+        "dist/cart/bundle/occ"
+      ],
+      "@spartacus/cart/bundle/root": [
+        "dist/cart/bundle/root"
+      ],
       "@spartacus/cart/import-export/assets": [
         "dist/cart/import-export/assets"
       ],
       "@spartacus/cart/import-export/components": [
         "dist/cart/import-export/components"
       ],
-      "@spartacus/cart/import-export/core": ["dist/cart/import-export/core"],
-      "@spartacus/cart/import-export": ["dist/cart/import-export"],
-      "@spartacus/cart/import-export/root": ["dist/cart/import-export/root"],
-      "@spartacus/cart": ["dist/cart"],
-      "@spartacus/cart/quick-order/assets": ["dist/cart/quick-order/assets"],
+      "@spartacus/cart/import-export/core": [
+        "dist/cart/import-export/core"
+      ],
+      "@spartacus/cart/import-export": [
+        "dist/cart/import-export"
+      ],
+      "@spartacus/cart/import-export/root": [
+        "dist/cart/import-export/root"
+      ],
+      "@spartacus/cart": [
+        "dist/cart"
+      ],
+      "@spartacus/cart/quick-order/assets": [
+        "dist/cart/quick-order/assets"
+      ],
       "@spartacus/cart/quick-order/components": [
         "dist/cart/quick-order/components"
       ],
-      "@spartacus/cart/quick-order/core": ["dist/cart/quick-order/core"],
-      "@spartacus/cart/quick-order": ["dist/cart/quick-order"],
-      "@spartacus/cart/quick-order/root": ["dist/cart/quick-order/root"],
-      "@spartacus/cart/saved-cart/assets": ["dist/cart/saved-cart/assets"],
+      "@spartacus/cart/quick-order/core": [
+        "dist/cart/quick-order/core"
+      ],
+      "@spartacus/cart/quick-order": [
+        "dist/cart/quick-order"
+      ],
+      "@spartacus/cart/quick-order/root": [
+        "dist/cart/quick-order/root"
+      ],
+      "@spartacus/cart/saved-cart/assets": [
+        "dist/cart/saved-cart/assets"
+      ],
       "@spartacus/cart/saved-cart/components": [
         "dist/cart/saved-cart/components"
       ],
-      "@spartacus/cart/saved-cart/core": ["dist/cart/saved-cart/core"],
-      "@spartacus/cart/saved-cart": ["dist/cart/saved-cart"],
-      "@spartacus/cart/saved-cart/occ": ["dist/cart/saved-cart/occ"],
-      "@spartacus/cart/saved-cart/root": ["dist/cart/saved-cart/root"],
-      "@spartacus/cart/wish-list/assets": ["dist/cart/wish-list/assets"],
+      "@spartacus/cart/saved-cart/core": [
+        "dist/cart/saved-cart/core"
+      ],
+      "@spartacus/cart/saved-cart": [
+        "dist/cart/saved-cart"
+      ],
+      "@spartacus/cart/saved-cart/occ": [
+        "dist/cart/saved-cart/occ"
+      ],
+      "@spartacus/cart/saved-cart/root": [
+        "dist/cart/saved-cart/root"
+      ],
+      "@spartacus/cart/wish-list/assets": [
+        "dist/cart/wish-list/assets"
+      ],
       "@spartacus/cart/wish-list/components/add-to-wishlist": [
         "dist/cart/wish-list/components/add-to-wishlist"
       ],
       "@spartacus/cart/wish-list/components": [
         "dist/cart/wish-list/components"
       ],
-      "@spartacus/cart/wish-list/core": ["dist/cart/wish-list/core"],
-      "@spartacus/cart/wish-list": ["dist/cart/wish-list"],
-      "@spartacus/cart/wish-list/root": ["dist/cart/wish-list/root"],
-      "@spartacus/core": ["dist/core"],
-      "@spartacus/storefront": ["dist/storefrontlib"],
-      "@spartacus/user/account/assets": ["dist/user/account/assets"],
-      "@spartacus/user/account/components": ["dist/user/account/components"],
-      "@spartacus/user/account/core": ["dist/user/account/core"],
-      "@spartacus/user/account": ["dist/user/account"],
-      "@spartacus/user/account/occ": ["dist/user/account/occ"],
-      "@spartacus/user/account/root": ["dist/user/account/root"],
-      "@spartacus/user": ["dist/user"],
-      "@spartacus/user/profile/assets": ["dist/user/profile/assets"],
-      "@spartacus/user/profile/components": ["dist/user/profile/components"],
-      "@spartacus/user/profile/core": ["dist/user/profile/core"],
-      "@spartacus/user/profile": ["dist/user/profile"],
-      "@spartacus/user/profile/occ": ["dist/user/profile/occ"],
-      "@spartacus/user/profile/root": ["dist/user/profile/root"]
+      "@spartacus/cart/wish-list/core": [
+        "dist/cart/wish-list/core"
+      ],
+      "@spartacus/cart/wish-list": [
+        "dist/cart/wish-list"
+      ],
+      "@spartacus/cart/wish-list/root": [
+        "dist/cart/wish-list/root"
+      ],
+      "@spartacus/core": [
+        "dist/core"
+      ],
+      "@spartacus/storefront": [
+        "dist/storefrontlib"
+      ],
+      "@spartacus/user/account/assets": [
+        "dist/user/account/assets"
+      ],
+      "@spartacus/user/account/components": [
+        "dist/user/account/components"
+      ],
+      "@spartacus/user/account/core": [
+        "dist/user/account/core"
+      ],
+      "@spartacus/user/account": [
+        "dist/user/account"
+      ],
+      "@spartacus/user/account/occ": [
+        "dist/user/account/occ"
+      ],
+      "@spartacus/user/account/root": [
+        "dist/user/account/root"
+      ],
+      "@spartacus/user": [
+        "dist/user"
+      ],
+      "@spartacus/user/profile/assets": [
+        "dist/user/profile/assets"
+      ],
+      "@spartacus/user/profile/components": [
+        "dist/user/profile/components"
+      ],
+      "@spartacus/user/profile/core": [
+        "dist/user/profile/core"
+      ],
+      "@spartacus/user/profile": [
+        "dist/user/profile"
+      ],
+      "@spartacus/user/profile/occ": [
+        "dist/user/profile/occ"
+      ],
+      "@spartacus/user/profile/root": [
+        "dist/user/profile/root"
+      ]
     }
   },
   "angularCompilerOptions": {
@@ -102,5 +188,8 @@
     "enableResourceInlining": true,
     "strictInputAccessModifiers": true
   },
-  "exclude": ["test.ts", "**/*.spec.ts"]
+  "exclude": [
+    "test.ts",
+    "**/*.spec.ts"
+  ]
 }