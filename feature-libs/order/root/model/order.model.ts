/*
 * SPDX-FileCopyrightText: 2022 SAP Spartacus team <spartacus-team@sap.com>
 *
 * SPDX-License-Identifier: Apache-2.0
 */

import {
  ConsignmentEntry,
  DeliveryMode,
  DeliveryOrderEntryGroup,
  OrderEntry,
  PaymentDetails,
  PickupOrderEntryGroup,
  PromotionResult,
  Voucher,
} from '@spartacus/cart/base/root';
import {
  Address,
  B2BUnit,
  B2BUser,
  CostCenter,
  PaginationModel,
  PointOfService,
  Price,
  Principal,
  SortModel,
} from '@spartacus/core';

export interface CancelOrReturnRequestEntryInput {
  orderEntryNumber?: number;
  quantity?: number;
}

export interface ReturnRequestEntryInputList {
  orderCode?: string;
  returnRequestEntryInputs?: CancelOrReturnRequestEntryInput[];
}

export interface CancellationRequestEntryInputList {
  cancellationRequestEntryInputs?: CancelOrReturnRequestEntryInput[];
}

export interface ReturnRequestEntry {
  orderEntry?: OrderEntry;
  expectedQuantity?: number;
  refundAmount?: Price;
}

export interface ReturnRequest {
  cancellable?: boolean;
  code?: string;
  creationTime?: Date;
  deliveryCost?: Price;
  order?: Order;
  refundDeliveryCost?: boolean;
  returnEntries?: ReturnRequestEntry[];
  returnLabelDownloadUrl?: string;
  rma?: string;
  status?: string;
  subTotal?: Price;
  totalPrice?: Price;
}

export interface ReturnRequestList {
  returnRequests?: ReturnRequest[];
  pagination?: PaginationModel;
  sorts?: SortModel[];
}

export interface ReturnRequestModification {
  status?: string;
}

export interface Consignment {
  code?: string;
  deliveryPointOfService?: PointOfService;
  entries?: ConsignmentEntry[];
  shippingAddress?: Address;
  status?: string;
  statusDate?: Date;
  trackingID?: string;
}

export interface OrderHistory {
  code?: string;
  guid?: string;
  placed?: Date;
  status?: string;
  statusDisplay?: string;
  total?: Price;
<<<<<<< HEAD
  orgUnit?: B2BUnit;
  orgCustomer?: B2BUser;
=======
  costCenter?: CostCenter;
  purchaseOrderNumber?: string;
>>>>>>> 9cf06ea7
}

export interface OrderHistoryList {
  orders?: OrderHistory[];
  pagination?: PaginationModel;
  sorts?: SortModel[];
}

export interface Order {
  appliedOrderPromotions?: PromotionResult[];
  appliedProductPromotions?: PromotionResult[];
  appliedVouchers?: Voucher[];
  calculated?: boolean;
  code?: string;
  consignments?: Consignment[];
  costCenter?: CostCenter;
  created?: Date;
  deliveryAddress?: Address;
  deliveryCost?: Price;
  deliveryItemsQuantity?: number;
  deliveryMode?: DeliveryMode;
  deliveryOrderGroups?: DeliveryOrderEntryGroup[];
  deliveryStatus?: string;
  deliveryStatusDisplay?: string;
  entries?: OrderEntry[];
  guestCustomer?: boolean;
  guid?: string;
  net?: boolean;
  orderDiscounts?: Price;
  orgCustomer?: B2BUser;
  paymentInfo?: PaymentDetails;
  pickupItemsQuantity?: number;
  pickupOrderGroups?: PickupOrderEntryGroup[];
  productDiscounts?: Price;
  purchaseOrderNumber?: string;
  site?: string;
  status?: string;
  statusDisplay?: string;
  store?: string;
  subTotal?: Price;
  totalDiscounts?: Price;
  totalItems?: number;
  totalPrice?: Price;
  totalPriceWithTax?: Price;
  totalTax?: Price;
  unconsignedEntries?: OrderEntry[];
  user?: Principal;
  returnable?: boolean;
  cancellable?: boolean;
}<|MERGE_RESOLUTION|>--- conflicted
+++ resolved
@@ -88,13 +88,10 @@
   status?: string;
   statusDisplay?: string;
   total?: Price;
-<<<<<<< HEAD
+  costCenter?: CostCenter;
+  purchaseOrderNumber?: string;
   orgUnit?: B2BUnit;
   orgCustomer?: B2BUser;
-=======
-  costCenter?: CostCenter;
-  purchaseOrderNumber?: string;
->>>>>>> 9cf06ea7
 }
 
 export interface OrderHistoryList {
