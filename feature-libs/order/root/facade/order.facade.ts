/*
 * SPDX-FileCopyrightText: 2023 SAP Spartacus team <spartacus-team@sap.com>
 *
 * SPDX-License-Identifier: Apache-2.0
 */

import { Injectable } from '@angular/core';
import { OrderEntry } from '@spartacus/cart/base/root';
import { facadeFactory } from '@spartacus/core';
import { Observable } from 'rxjs';
import { ORDER_CORE_FEATURE } from '../feature-name';
import { Order } from '../model/order.model';

@Injectable({
  providedIn: 'root',
  useFactory: () =>
    facadeFactory({
      facade: OrderFacade,
      feature: ORDER_CORE_FEATURE,
      methods: [
        'getOrderDetails',
        'clearPlacedOrder',
        'setPlacedOrder',
        'placeOrder',
        'getPickupEntries',
        'getDeliveryEntries',
      ],
    }),
})
export abstract class OrderFacade {
  /**
   * Returns the current order
   */
  abstract getOrderDetails(): Observable<Order | undefined>;
  /**
   * Clears the current order
   */
  abstract clearPlacedOrder(): void;
  /**
   * Sets the provided order as current
   */
  abstract setPlacedOrder(order: Order): void;
  /**
   * Places an order
   */
  abstract placeOrder(termsChecked: boolean): Observable<Order>;
  /**
<<<<<<< HEAD
   * Return cart's pickup entries
=======
   * Return order's pickup entries
>>>>>>> 315f9ad4
   */
  abstract getPickupEntries(): Observable<OrderEntry[]>;

  /**
<<<<<<< HEAD
   * Return cart's delivery entries
=======
   * Return order's delivery entries
>>>>>>> 315f9ad4
   */
  abstract getDeliveryEntries(): Observable<OrderEntry[]>;
}<|MERGE_RESOLUTION|>--- conflicted
+++ resolved
@@ -45,20 +45,12 @@
    */
   abstract placeOrder(termsChecked: boolean): Observable<Order>;
   /**
-<<<<<<< HEAD
-   * Return cart's pickup entries
-=======
    * Return order's pickup entries
->>>>>>> 315f9ad4
    */
   abstract getPickupEntries(): Observable<OrderEntry[]>;
 
   /**
-<<<<<<< HEAD
-   * Return cart's delivery entries
-=======
    * Return order's delivery entries
->>>>>>> 315f9ad4
    */
   abstract getDeliveryEntries(): Observable<OrderEntry[]>;
 }