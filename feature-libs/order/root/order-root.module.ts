import { NgModule } from '@angular/core';
import { RouterModule } from '@angular/router';
import { CART_FEATURE, ORDER_ENTRIES_CONTEXT } from '@spartacus/cart/main/root';
import {
  CART_BASE_FEATURE,
  ORDER_ENTRIES_CONTEXT,
} from '@spartacus/cart/base/root';
import {
  AuthGuard,
  CmsConfig,
  provideDefaultConfig,
  provideDefaultConfigFactory,
} from '@spartacus/core';
import { CmsPageGuard, PageLayoutComponent } from '@spartacus/storefront';
import { defaultOrderRoutingConfig } from './config/default-order-routing-config';
import { ORDER_CORE_FEATURE, ORDER_FEATURE } from './feature-name';
import { OrderDetailsOrderEntriesContextToken } from './tokens/context';

// TODO: Inline this factory when we start releasing Ivy compiled libraries
export function defaultOrderComponentsConfig(): CmsConfig {
  const config: CmsConfig = {
    featureModules: {
      [ORDER_FEATURE]: {
        cmsComponents: [
          'CancelOrderComponent',
          'CancelOrderConfirmationComponent',
          'ReturnOrderComponent',
          'ReturnOrderConfirmationComponent',
          'AccountOrderDetailsActionsComponent',
          'AccountOrderDetailsItemsComponent',
          'AccountOrderDetailsTotalsComponent',
          'AccountOrderDetailsShippingComponent',
          'AccountOrderHistoryComponent',
          'ReplenishmentDetailItemsComponent',
          'ReplenishmentDetailTotalsComponent',
          'ReplenishmentDetailShippingComponent',
          'ReplenishmentDetailActionsComponent',
          'ReplenishmentDetailOrderHistoryComponent',
          'AccountReplenishmentHistoryComponent',
          'ReturnRequestOverviewComponent',
          'ReturnRequestItemsComponent',
          'ReturnRequestTotalsComponent',
          'OrderReturnRequestListComponent',
          'CheckoutPlaceOrder',
        ],
<<<<<<< HEAD
        dependencies: [CART_FEATURE],
=======
        dependencies: [CART_BASE_FEATURE],
>>>>>>> a32dea3c
      },
      // by default core is bundled together with components
      [ORDER_CORE_FEATURE]: ORDER_FEATURE,
    },
  };
  return config;
}

@NgModule({
  imports: [
    RouterModule.forChild([
      {
        // @ts-ignore
        path: null,
        canActivate: [AuthGuard, CmsPageGuard],
        component: PageLayoutComponent,
        data: { pageLabel: 'order', cxRoute: 'orderGuest' },
      },
      {
        // @ts-ignore
        path: null,
        canActivate: [AuthGuard, CmsPageGuard],
        component: PageLayoutComponent,
        data: {
          cxRoute: 'orderDetails',
          cxContext: {
            [ORDER_ENTRIES_CONTEXT]: OrderDetailsOrderEntriesContextToken,
          },
        },
      },
      {
        // @ts-ignore
        path: null,
        canActivate: [CmsPageGuard],
        component: PageLayoutComponent,
        data: { cxRoute: 'orderCancel' },
      },
      {
        // @ts-ignore
        path: null,
        canActivate: [CmsPageGuard],
        component: PageLayoutComponent,
        data: { cxRoute: 'orderCancelConfirmation' },
      },
      {
        // @ts-ignore
        path: null,
        canActivate: [CmsPageGuard],
        component: PageLayoutComponent,
        data: { cxRoute: 'orderReturn' },
      },
      {
        // @ts-ignore
        path: null,
        canActivate: [CmsPageGuard],
        component: PageLayoutComponent,
        data: { cxRoute: 'orderReturnConfirmation' },
      },
      {
        // @ts-ignore
        path: null,
        canActivate: [AuthGuard, CmsPageGuard],
        component: PageLayoutComponent,
        data: { cxRoute: 'orders' },
      },
      {
        // @ts-ignore
        path: null,
        canActivate: [AuthGuard, CmsPageGuard],
        component: PageLayoutComponent,
        data: { cxRoute: 'replenishmentDetails' },
      },
      {
        // @ts-ignore
        path: null,
        canActivate: [AuthGuard, CmsPageGuard],
        component: PageLayoutComponent,
        data: { cxRoute: 'replenishmentOrders' },
      },
      {
        // @ts-ignore
        path: null,
        canActivate: [AuthGuard, CmsPageGuard],
        component: PageLayoutComponent,
        data: { cxRoute: 'returnRequestDetails' },
      },
    ]),
  ],
  providers: [
    provideDefaultConfigFactory(defaultOrderComponentsConfig),
    provideDefaultConfig(defaultOrderRoutingConfig),
  ],
})
export class OrderRootModule {}<|MERGE_RESOLUTION|>--- conflicted
+++ resolved
@@ -1,6 +1,5 @@
 import { NgModule } from '@angular/core';
 import { RouterModule } from '@angular/router';
-import { CART_FEATURE, ORDER_ENTRIES_CONTEXT } from '@spartacus/cart/main/root';
 import {
   CART_BASE_FEATURE,
   ORDER_ENTRIES_CONTEXT,
@@ -41,13 +40,8 @@
           'ReturnRequestItemsComponent',
           'ReturnRequestTotalsComponent',
           'OrderReturnRequestListComponent',
-          'CheckoutPlaceOrder',
         ],
-<<<<<<< HEAD
-        dependencies: [CART_FEATURE],
-=======
         dependencies: [CART_BASE_FEATURE],
->>>>>>> a32dea3c
       },
       // by default core is bundled together with components
       [ORDER_CORE_FEATURE]: ORDER_FEATURE,
