--- conflicted
+++ resolved
@@ -55,15 +55,11 @@
 "
 `;
 
-<<<<<<< HEAD
-exports[`Spartacus Order schematics: ng-add Order feature general setup styling should create a proper scss file 1`] = `"@import "@spartacus/order";"`;
-=======
 exports[`Spartacus Order schematics: ng-add Order feature general setup styling should create a proper scss file 1`] = `
-"@import \\"../../styles-config\\";
-@import \\"@spartacus/order\\";
+"@import "../../styles-config";
+@import "@spartacus/order";
 "
 `;
->>>>>>> d0b649f3
 
 exports[`Spartacus Order schematics: ng-add Order feature general setup styling should update angular.json 1`] = `
 "{
