--- conflicted
+++ resolved
@@ -1,10 +1,6 @@
 {
   "name": "@spartacus/product-configurator",
-<<<<<<< HEAD
-  "version": "2211.20.0-2",
-=======
   "version": "2211.23.0",
->>>>>>> 669cdf58
   "description": "Product configurator feature library for Spartacus",
   "keywords": [
     "spartacus",
@@ -37,15 +33,6 @@
     "@ng-select/ng-select": "^12.0.4",
     "@ngrx/effects": "^17.0.1",
     "@ngrx/store": "^17.0.1",
-<<<<<<< HEAD
-    "@spartacus/cart": "2211.20.0-2",
-    "@spartacus/checkout": "2211.20.0-2",
-    "@spartacus/core": "2211.20.0-2",
-    "@spartacus/order": "2211.20.0-2",
-    "@spartacus/schematics": "2211.20.0-2",
-    "@spartacus/storefront": "2211.20.0-2",
-    "@spartacus/styles": "2211.20.0-2",
-=======
     "@spartacus/cart": "2211.23.0",
     "@spartacus/checkout": "2211.23.0",
     "@spartacus/core": "2211.23.0",
@@ -53,7 +40,6 @@
     "@spartacus/schematics": "2211.23.0",
     "@spartacus/storefront": "2211.23.0",
     "@spartacus/styles": "2211.23.0",
->>>>>>> 669cdf58
     "rxjs": "^7.8.0"
   },
   "publishConfig": {
