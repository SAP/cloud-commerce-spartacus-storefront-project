--- conflicted
+++ resolved
@@ -17,11 +17,6 @@
 import { CLI_CPQ_FEATURE, CLI_TEXTFIELD_FEATURE } from '../constants';
 
 const collectionPath = path.join(__dirname, '../collection.json');
-<<<<<<< HEAD
-const spartacusFeaturesModulePath =
-  'src/app/spartacus/spartacus-features.module.ts';
-=======
->>>>>>> 7f12dbdc
 const featureModulePath =
   'src/app/spartacus/features/product-configurator/product-configurator-feature.module.ts';
 const scssFilePath = 'src/styles/spartacus/product-configurator.scss';
@@ -93,128 +88,6 @@
       .toPromise();
   });
 
-<<<<<<< HEAD
-  describe('Product config feature', () => {
-    describe('Rulebased', () => {
-      describe('general setup', () => {
-        beforeEach(async () => {
-          appTree = await schematicRunner
-            .runSchematicAsync('ng-add', defaultFeatureOptions, appTree)
-            .toPromise();
-        });
-
-        it('should install necessary Spartacus libraries', async () => {
-          const packageJson = appTree.readContent('package.json');
-          expect(packageJson).toMatchSnapshot();
-        });
-
-        it('should import feature module to SpartacusFeaturesModule', () => {
-          const spartacusFeaturesModule = appTree.readContent(
-            spartacusFeaturesModulePath
-          );
-          expect(spartacusFeaturesModule).toMatchSnapshot();
-        });
-
-        it('should add the feature using the lazy loading syntax', async () => {
-          const module = appTree.readContent(featureModulePath);
-          expect(module).toMatchSnapshot();
-        });
-
-        describe('styling', () => {
-          it('should create a proper scss file', () => {
-            const scssContent = appTree.readContent(scssFilePath);
-            expect(scssContent).toMatchSnapshot();
-          });
-
-          it('should update angular.json', async () => {
-            const content = appTree.readContent('/angular.json');
-            expect(content).toMatchSnapshot();
-          });
-        });
-      });
-
-      describe('eager loading', () => {
-        beforeEach(async () => {
-          appTree = await schematicRunner
-            .runSchematicAsync(
-              'ng-add',
-              { ...defaultFeatureOptions, lazy: false },
-              appTree
-            )
-            .toPromise();
-        });
-
-        it('should import appropriate modules', async () => {
-          const module = appTree.readContent(featureModulePath);
-          expect(module).toMatchSnapshot();
-        });
-      });
-    });
-
-    describe('Rulebased with CPQ', () => {
-      describe('general setup', () => {
-        beforeEach(async () => {
-          appTree = await schematicRunner
-            .runSchematicAsync('ng-add', optionsIncludingCpq, appTree)
-            .toPromise();
-        });
-
-        it('should install necessary Spartacus libraries', async () => {
-          const packageJson = appTree.readContent('package.json');
-          expect(packageJson).toMatchSnapshot();
-        });
-
-        it('should import feature module to SpartacusFeaturesModule', () => {
-          const spartacusFeaturesModule = appTree.readContent(
-            spartacusFeaturesModulePath
-          );
-          expect(spartacusFeaturesModule).toMatchSnapshot();
-        });
-
-        it('should add the feature using the lazy loading syntax', async () => {
-          const module = appTree.readContent(featureModulePath);
-          expect(module).toMatchSnapshot();
-        });
-
-        describe('styling', () => {
-          it('should create a proper scss file', () => {
-            const scssContent = appTree.readContent(scssFilePath);
-            expect(scssContent).toMatchSnapshot();
-          });
-
-          it('should update angular.json', async () => {
-            const content = appTree.readContent('/angular.json');
-            expect(content).toMatchSnapshot();
-          });
-        });
-
-        describe('b2b features', () => {
-          it('configuration should be added', () => {
-            const configurationModule = appTree.readContent(
-              `src/app/spartacus/${SPARTACUS_CONFIGURATION_MODULE}.module.ts`
-            );
-            expect(configurationModule).toMatchSnapshot();
-          });
-        });
-      });
-
-      describe('eager loading', () => {
-        beforeEach(async () => {
-          appTree = await schematicRunner
-            .runSchematicAsync(
-              'ng-add',
-              { ...optionsIncludingCpq, lazy: false },
-              appTree
-            )
-            .toPromise();
-        });
-
-        it('should import appropriate modules', async () => {
-          const module = appTree.readContent(featureModulePath);
-          expect(module).toMatchSnapshot();
-        });
-      });
-=======
   describe('Without features', () => {
     beforeEach(async () => {
       appTree = await schematicRunner
@@ -245,32 +118,9 @@
         expect(expectedDependency).toBeTruthy();
         // expect(expectedDependency).toEqual(expectedVersion);
       }
->>>>>>> 7f12dbdc
     });
   });
 
-<<<<<<< HEAD
-    describe('Rulebased with Textfield', () => {
-      describe('general setup', () => {
-        beforeEach(async () => {
-          appTree = await schematicRunner
-            .runSchematicAsync('ng-add', optionsIncludingTextfield, appTree)
-            .toPromise();
-        });
-
-        it('should install necessary Spartacus libraries', async () => {
-          const packageJson = appTree.readContent('package.json');
-          expect(packageJson).toMatchSnapshot();
-        });
-
-        it('should import feature module to SpartacusFeaturesModule', () => {
-          const spartacusFeaturesModule = appTree.readContent(
-            spartacusFeaturesModulePath
-          );
-          expect(spartacusFeaturesModule).toMatchSnapshot();
-        });
-
-=======
   describe('Product config feature', () => {
     describe('Rulebased', () => {
       describe('general setup', () => {
@@ -280,7 +130,6 @@
             .toPromise();
         });
 
->>>>>>> 7f12dbdc
         it('should add the feature using the lazy loading syntax', async () => {
           const module = appTree.readContent(featureModulePath);
           expect(module).toMatchSnapshot();
@@ -297,7 +146,50 @@
             expect(content).toMatchSnapshot();
           });
         });
-<<<<<<< HEAD
+      });
+
+      describe('eager loading', () => {
+        beforeEach(async () => {
+          appTree = await schematicRunner
+            .runSchematicAsync(
+              'ng-add',
+              { ...libraryNoFeaturesOptions, lazy: false },
+              appTree
+            )
+            .toPromise();
+        });
+
+        it('should import appropriate modules', async () => {
+          const module = appTree.readContent(featureModulePath);
+          expect(module).toMatchSnapshot();
+        });
+      });
+    });
+
+    describe('Rulebased with CPQ', () => {
+      describe('general setup', () => {
+        beforeEach(async () => {
+          appTree = await schematicRunner
+            .runSchematicAsync('ng-add', cpqOptions, appTree)
+            .toPromise();
+        });
+
+        it('should add the feature using the lazy loading syntax', async () => {
+          const module = appTree.readContent(featureModulePath);
+          expect(module).toMatchSnapshot();
+        });
+
+        describe('styling', () => {
+          it('should create a proper scss file', () => {
+            const scssContent = appTree.readContent(scssFilePath);
+            expect(scssContent).toMatchSnapshot();
+          });
+
+          it('should update angular.json', async () => {
+            const content = appTree.readContent('/angular.json');
+            expect(content).toMatchSnapshot();
+          });
+        });
 
         describe('b2b features', () => {
           it('configuration should be added', () => {
@@ -307,8 +199,6 @@
             expect(configurationModule).toMatchSnapshot();
           });
         });
-=======
->>>>>>> 7f12dbdc
       });
 
       describe('eager loading', () => {
@@ -316,11 +206,7 @@
           appTree = await schematicRunner
             .runSchematicAsync(
               'ng-add',
-<<<<<<< HEAD
-              { ...optionsIncludingTextfield, lazy: false },
-=======
-              { ...libraryNoFeaturesOptions, lazy: false },
->>>>>>> 7f12dbdc
+              { ...cpqOptions, lazy: false },
               appTree
             )
             .toPromise();
@@ -333,7 +219,59 @@
       });
     });
 
-<<<<<<< HEAD
+    describe('Rulebased with Textfield', () => {
+      describe('general setup', () => {
+        beforeEach(async () => {
+          appTree = await schematicRunner
+            .runSchematicAsync('ng-add', textfieldOptions, appTree)
+            .toPromise();
+        });
+
+        it('should add the feature using the lazy loading syntax', async () => {
+          const module = appTree.readContent(featureModulePath);
+          expect(module).toMatchSnapshot();
+        });
+
+        describe('styling', () => {
+          it('should create a proper scss file', () => {
+            const scssContent = appTree.readContent(scssFilePath);
+            expect(scssContent).toMatchSnapshot();
+          });
+
+          it('should update angular.json', async () => {
+            const content = appTree.readContent('/angular.json');
+            expect(content).toMatchSnapshot();
+          });
+        });
+
+        describe('b2b features', () => {
+          it('configuration should not be added', () => {
+            const configurationModule = appTree.readContent(
+              `src/app/spartacus/${SPARTACUS_CONFIGURATION_MODULE}.module.ts`
+            );
+            expect(configurationModule).toMatchSnapshot();
+          });
+        });
+      });
+
+      describe('eager loading', () => {
+        beforeEach(async () => {
+          appTree = await schematicRunner
+            .runSchematicAsync(
+              'ng-add',
+              { ...textfieldOptions, lazy: false },
+              appTree
+            )
+            .toPromise();
+        });
+
+        it('should import appropriate modules', async () => {
+          const module = appTree.readContent(featureModulePath);
+          expect(module).toMatchSnapshot();
+        });
+      });
+    });
+
     describe('Rulebased with both CPQ and Textfield', () => {
       describe('general setup', () => {
         beforeEach(async () => {
@@ -341,15 +279,11 @@
             .runSchematicAsync(
               'ng-add',
               {
-                ...defaultFeatureOptions,
+                ...libraryNoFeaturesOptions,
                 features: [CLI_CPQ_FEATURE, CLI_TEXTFIELD_FEATURE],
               },
-=======
-    describe('Rulebased with CPQ', () => {
-      describe('general setup', () => {
-        beforeEach(async () => {
-          appTree = await schematicRunner
-            .runSchematicAsync('ng-add', cpqOptions, appTree)
+              appTree
+            )
             .toPromise();
         });
 
@@ -385,140 +319,9 @@
           appTree = await schematicRunner
             .runSchematicAsync(
               'ng-add',
-              { ...cpqOptions, lazy: false },
->>>>>>> 7f12dbdc
-              appTree
-            )
-            .toPromise();
-        });
-
-<<<<<<< HEAD
-        it('should install necessary Spartacus libraries', async () => {
-          const packageJson = appTree.readContent('package.json');
-          expect(packageJson).toMatchSnapshot();
-        });
-
-        it('should import feature module to SpartacusFeaturesModule', () => {
-          const spartacusFeaturesModule = appTree.readContent(
-            spartacusFeaturesModulePath
-          );
-          expect(spartacusFeaturesModule).toMatchSnapshot();
-=======
-        it('should import appropriate modules', async () => {
-          const module = appTree.readContent(featureModulePath);
-          expect(module).toMatchSnapshot();
-        });
-      });
-    });
-
-    describe('Rulebased with Textfield', () => {
-      describe('general setup', () => {
-        beforeEach(async () => {
-          appTree = await schematicRunner
-            .runSchematicAsync('ng-add', textfieldOptions, appTree)
-            .toPromise();
-        });
-
-        it('should add the feature using the lazy loading syntax', async () => {
-          const module = appTree.readContent(featureModulePath);
-          expect(module).toMatchSnapshot();
-        });
-
-        describe('styling', () => {
-          it('should create a proper scss file', () => {
-            const scssContent = appTree.readContent(scssFilePath);
-            expect(scssContent).toMatchSnapshot();
-          });
-
-          it('should update angular.json', async () => {
-            const content = appTree.readContent('/angular.json');
-            expect(content).toMatchSnapshot();
-          });
-        });
-
-        describe('b2b features', () => {
-          it('configuration should not be added', () => {
-            const configurationModule = appTree.readContent(
-              `src/app/spartacus/${SPARTACUS_CONFIGURATION_MODULE}.module.ts`
-            );
-            expect(configurationModule).toMatchSnapshot();
-          });
-        });
-      });
-
-      describe('eager loading', () => {
-        beforeEach(async () => {
-          appTree = await schematicRunner
-            .runSchematicAsync(
-              'ng-add',
-              { ...textfieldOptions, lazy: false },
-              appTree
-            )
-            .toPromise();
-        });
-
-        it('should import appropriate modules', async () => {
-          const module = appTree.readContent(featureModulePath);
-          expect(module).toMatchSnapshot();
-        });
-      });
-    });
-
-    describe('Rulebased with both CPQ and Textfield', () => {
-      describe('general setup', () => {
-        beforeEach(async () => {
-          appTree = await schematicRunner
-            .runSchematicAsync(
-              'ng-add',
               {
                 ...libraryNoFeaturesOptions,
                 features: [CLI_CPQ_FEATURE, CLI_TEXTFIELD_FEATURE],
-              },
-              appTree
-            )
-            .toPromise();
->>>>>>> 7f12dbdc
-        });
-
-        it('should add the feature using the lazy loading syntax', async () => {
-          const module = appTree.readContent(featureModulePath);
-          expect(module).toMatchSnapshot();
-        });
-
-        describe('styling', () => {
-          it('should create a proper scss file', () => {
-            const scssContent = appTree.readContent(scssFilePath);
-            expect(scssContent).toMatchSnapshot();
-          });
-
-          it('should update angular.json', async () => {
-            const content = appTree.readContent('/angular.json');
-            expect(content).toMatchSnapshot();
-          });
-        });
-
-        describe('b2b features', () => {
-          it('configuration should be added', () => {
-            const configurationModule = appTree.readContent(
-              `src/app/spartacus/${SPARTACUS_CONFIGURATION_MODULE}.module.ts`
-            );
-            expect(configurationModule).toMatchSnapshot();
-          });
-        });
-      });
-
-      describe('eager loading', () => {
-        beforeEach(async () => {
-          appTree = await schematicRunner
-            .runSchematicAsync(
-              'ng-add',
-              {
-<<<<<<< HEAD
-                ...defaultFeatureOptions,
-=======
-                ...libraryNoFeaturesOptions,
->>>>>>> 7f12dbdc
-                features: [CLI_CPQ_FEATURE, CLI_TEXTFIELD_FEATURE],
                 lazy: false,
               },
               appTree
