--- conflicted
+++ resolved
@@ -10,10 +10,7 @@
 import {
   LibraryOptions as SpartacusProductConfiguratorOptions,
   SPARTACUS_CONFIGURATION_MODULE,
-<<<<<<< HEAD
-=======
   SPARTACUS_SCHEMATICS,
->>>>>>> 113fddc9
 } from '@spartacus/schematics';
 import * as path from 'path';
 import { CLI_CPQ_FEATURE, CLI_TEXTFIELD_FEATURE } from '../constants';
