--- conflicted
+++ resolved
@@ -58,11 +58,7 @@
     },
   }), provideConfig(<FeaturesConfig>{
     features: {
-<<<<<<< HEAD
-      level: '6.8'
-=======
       level: '2211.19'
->>>>>>> 52285875
     }
   }), provideConfig(defaultB2bOccConfig)]
 })
@@ -311,11 +307,7 @@
     },
   }), provideConfig(<FeaturesConfig>{
     features: {
-<<<<<<< HEAD
-      level: '6.8'
-=======
       level: '2211.19'
->>>>>>> 52285875
     }
   }), provideConfig(defaultB2bOccConfig)]
 })
@@ -550,11 +542,7 @@
     },
   }), provideConfig(<FeaturesConfig>{
     features: {
-<<<<<<< HEAD
-      level: '6.8'
-=======
       level: '2211.19'
->>>>>>> 52285875
     }
   })]
 })
