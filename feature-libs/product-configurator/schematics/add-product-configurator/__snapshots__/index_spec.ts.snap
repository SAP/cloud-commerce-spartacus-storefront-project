--- conflicted
+++ resolved
@@ -124,15 +124,11 @@
 "
 `;
 
-<<<<<<< HEAD
-exports[`Spartacus product configurator schematics: ng-add Product config feature CPQ and Textfield general setup styling should create a proper scss file 1`] = `"@import "@spartacus/product-configurator";"`;
-=======
 exports[`Spartacus product configurator schematics: ng-add Product config feature CPQ and Textfield general setup styling should create a proper scss file 1`] = `
-"@import \\"../../styles-config\\";
-@import \\"@spartacus/product-configurator\\";
-"
-`;
->>>>>>> d0b649f3
+"@import "../../styles-config";
+@import "@spartacus/product-configurator";
+"
+`;
 
 exports[`Spartacus product configurator schematics: ng-add Product config feature CPQ and Textfield general setup styling should update angular.json 1`] = `
 "{
@@ -366,15 +362,11 @@
 "
 `;
 
-<<<<<<< HEAD
-exports[`Spartacus product configurator schematics: ng-add Product config feature CPQ general setup styling should create a proper scss file 1`] = `"@import "@spartacus/product-configurator";"`;
-=======
 exports[`Spartacus product configurator schematics: ng-add Product config feature CPQ general setup styling should create a proper scss file 1`] = `
-"@import \\"../../styles-config\\";
-@import \\"@spartacus/product-configurator\\";
-"
-`;
->>>>>>> d0b649f3
+"@import "../../styles-config";
+@import "@spartacus/product-configurator";
+"
+`;
 
 exports[`Spartacus product configurator schematics: ng-add Product config feature CPQ general setup styling should update angular.json 1`] = `
 "{
@@ -587,15 +579,11 @@
 "
 `;
 
-<<<<<<< HEAD
-exports[`Spartacus product configurator schematics: ng-add Product config feature Textfield general setup styling should create a proper scss file 1`] = `"@import "@spartacus/product-configurator";"`;
-=======
 exports[`Spartacus product configurator schematics: ng-add Product config feature Textfield general setup styling should create a proper scss file 1`] = `
-"@import \\"../../styles-config\\";
-@import \\"@spartacus/product-configurator\\";
-"
-`;
->>>>>>> d0b649f3
+"@import "../../styles-config";
+@import "@spartacus/product-configurator";
+"
+`;
 
 exports[`Spartacus product configurator schematics: ng-add Product config feature Textfield general setup styling should update angular.json 1`] = `
 "{
@@ -774,15 +762,11 @@
 "
 `;
 
-<<<<<<< HEAD
-exports[`Spartacus product configurator schematics: ng-add Product config feature VC general setup styling should create a proper scss file 1`] = `"@import "@spartacus/product-configurator";"`;
-=======
 exports[`Spartacus product configurator schematics: ng-add Product config feature VC general setup styling should create a proper scss file 1`] = `
-"@import \\"../../styles-config\\";
-@import \\"@spartacus/product-configurator\\";
-"
-`;
->>>>>>> d0b649f3
+"@import "../../styles-config";
+@import "@spartacus/product-configurator";
+"
+`;
 
 exports[`Spartacus product configurator schematics: ng-add Product config feature VC general setup styling should update angular.json 1`] = `
 "{
