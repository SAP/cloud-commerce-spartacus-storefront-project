import { Type } from '@angular/core';
import { TestBed, waitForAsync } from '@angular/core/testing';
import { FormControl } from '@angular/forms';
import { CartItemContextSource } from '@spartacus/cart/main/components';
import {
  Cart,
  CartItemContext,
  OrderEntry,
  PromotionLocation,
<<<<<<< HEAD
} from '@spartacus/cart/main/root';
import { OCC_USER_ID_ANONYMOUS, UserIdService } from '@spartacus/core';
=======
  UserIdService,
} from '@spartacus/core';
import {
  BREAKPOINT,
  CartItemContext,
  CartItemContextSource,
  LayoutConfig,
} from '@spartacus/storefront';
>>>>>>> 0fe705ea
import { BehaviorSubject, Observable, of, ReplaySubject } from 'rxjs';
import {
  CommonConfigurator,
  ConfiguratorType,
  OrderEntryStatus,
} from '../../core/model/common-configurator.model';
import { CommonConfiguratorUtilsService } from './common-configurator-utils.service';
import { ConfiguratorModelUtils } from './configurator-model-utils';

const productCode = 'CONF_LAPTOP';
const documentId = '12344';
const entryNumber = 4;
let owner: CommonConfigurator.Owner;

const CART_CODE = '0000009336';
const CART_GUID = 'e767605d-7336-48fd-b156-ad50d004ca10';
const NAMED_USER = 'NAMED_USER';

const cartAnonymous: Cart = {
  code: CART_CODE,
  guid: CART_GUID,
  user: { uid: OCC_USER_ID_ANONYMOUS },
};

let cartItem: OrderEntry;

class MockUserIdService {
  getUserId(): Observable<string> {
    return of(NAMED_USER);
  }
}

class MockCartItemContext implements Partial<CartItemContext> {
  item$ = new ReplaySubject<OrderEntry>(1);
  readonly$ = new ReplaySubject<boolean>(1);
  quantityControl$ = new ReplaySubject<FormControl>(1);
  location$ = new BehaviorSubject<PromotionLocation>(
    PromotionLocation.ActiveCart
  );
}

const slotsLargeResolution = ['SiteContext', 'SiteLinks', 'SiteLogo'];

const slotsSmallResolution = ['SiteLogo'];

const templateName = 'ConfiguratorTemplate';
const sectionName = 'headerDisplayOnly';
const layoutConfig: LayoutConfig = {
  layoutSlots: {
    ConfiguratorTemplate: {
      headerDisplayOnly: {
        lg: {
          slots: slotsLargeResolution,
        },
        xs: {
          slots: slotsSmallResolution,
        },
      },
    },
  },
};

describe('CommonConfiguratorUtilsService', () => {
  let classUnderTest: CommonConfiguratorUtilsService;
  let mockCartItemContext: CartItemContextSource;

  beforeEach(
    waitForAsync(() => {
      TestBed.configureTestingModule({
        providers: [
          {
            provide: UserIdService,
            useClass: MockUserIdService,
          },
          { provide: CartItemContext, useClass: MockCartItemContext },
        ],
      }).compileComponents();
    })
  );
  beforeEach(() => {
    classUnderTest = TestBed.inject(
      CommonConfiguratorUtilsService as Type<CommonConfiguratorUtilsService>
    );
    owner = ConfiguratorModelUtils.createInitialOwner();
    mockCartItemContext = TestBed.inject(CartItemContext) as any;
    cartItem = {};
  });

  it('should create component', () => {
    expect(classUnderTest).toBeDefined();
  });

  it('should set key for product related owner', () => {
    owner.type = CommonConfigurator.OwnerType.PRODUCT;
    owner.id = productCode;
    classUnderTest.setOwnerKey(owner);
    expect(owner.key.includes(productCode)).toBe(true);
    expect(owner.key.includes(CommonConfigurator.OwnerType.PRODUCT)).toBe(true);
  });

  it('should set key for document related owner', () => {
    owner.type = CommonConfigurator.OwnerType.CART_ENTRY;
    owner.id = '1';
    classUnderTest.setOwnerKey(owner);
    expect(owner.key.includes(owner.id)).toBe(true);
    expect(owner.key.includes(CommonConfigurator.OwnerType.CART_ENTRY)).toBe(
      true
    );
  });

  it('should compose an owner ID from 2 attributes', () => {
    expect(classUnderTest.getComposedOwnerId(documentId, entryNumber)).toBe(
      documentId + '+' + entryNumber
    );
  });

  it('should decompose an owner ID properly', () => {
    const decompose = classUnderTest.decomposeOwnerId(
      classUnderTest.getComposedOwnerId(documentId, entryNumber)
    );
    expect(decompose.documentId).toBe(documentId);
    expect(decompose.entryNumber).toBe('' + entryNumber);
  });

  it('should throw an error in case ownerId is malformed', () => {
    expect(function () {
      classUnderTest.decomposeOwnerId(documentId);
    }).toThrow();
  });

  describe('getCartId', () => {
    it('should return cart guid if user is anonymous', () => {
      expect(classUnderTest.getCartId(cartAnonymous)).toBe(CART_GUID);
    });

    it('should return cart code if user is not anonymous', () => {
      const namedCart: Cart = {
        code: CART_CODE,
        guid: CART_GUID,
        user: { name: 'Ulf Becker', uid: 'ulf.becker@rustic-hw.com' },
      };
      expect(classUnderTest.getCartId(namedCart)).toBe(CART_CODE);
    });

    it('throw error if cart Id cannot be found', () => {
      const incompleteCart: Cart = {};
      expect(() => classUnderTest.getCartId(incompleteCart)).toThrowError();
    });
  });

  describe('Cart item issue handling', () => {
    it('should return number of issues of ERROR status', () => {
      cartItem.statusSummaryList = [
        { numberOfIssues: 2, status: OrderEntryStatus.Error },
      ];
      expect(classUnderTest.getNumberOfIssues(cartItem)).toBe(2);
    });

    it('should return number of issues of ERROR status if ERROR and SUCCESS statuses are present', () => {
      cartItem.statusSummaryList = [
        { numberOfIssues: 1, status: OrderEntryStatus.Success },
        { numberOfIssues: 3, status: OrderEntryStatus.Error },
      ];
      expect(classUnderTest.getNumberOfIssues(cartItem)).toBe(3);
    });

    it('should return number of issues as 0 if only SUCCESS status is present', () => {
      cartItem.statusSummaryList = [
        { numberOfIssues: 2, status: OrderEntryStatus.Success },
      ];
      expect(classUnderTest.getNumberOfIssues(cartItem)).toBe(0);
    });

    it('should return number of issues as 0 if statusSummaryList is undefined', () => {
      cartItem.statusSummaryList = undefined;
      expect(classUnderTest.getNumberOfIssues(cartItem)).toBe(0);
    });

    it('should return number of issues as 0 if statusSummaryList is empty', () => {
      cartItem.statusSummaryList = [];
      expect(classUnderTest.getNumberOfIssues(cartItem)).toBe(0);
    });

    it('should return true if number of issues of ERROR status is > 0', () => {
      cartItem.statusSummaryList = [
        { numberOfIssues: 2, status: OrderEntryStatus.Error },
      ];
      expect(classUnderTest.hasIssues(cartItem)).toBe(true);
    });

    it('should return false if number of issues of ERROR status is = 0', () => {
      cartItem.statusSummaryList = [
        { numberOfIssues: 2, status: OrderEntryStatus.Success },
      ];
      expect(classUnderTest.hasIssues(cartItem)).toBe(false);
    });
  });

  describe('isAttributeBasedConfigurator', () => {
    it('should return false, because the configurator type is undefined', () => {
      expect(classUnderTest.isAttributeBasedConfigurator(undefined)).toBe(
        false
      );
    });

    it('should return false, because the configurator type is not an attribute based one', () => {
      expect(
        classUnderTest.isAttributeBasedConfigurator('ANYCONFIGURATOR')
      ).toBe(false);
    });

    it('should return true for the variant configurator type', () => {
      expect(
        classUnderTest.isAttributeBasedConfigurator(ConfiguratorType.VARIANT)
      ).toBe(true);
    });

    it('should return true for the textfield configurator type', () => {
      expect(
        classUnderTest.isAttributeBasedConfigurator(ConfiguratorType.TEXTFIELD)
      ).toBe(true);
    });
  });

  describe('isBundleBasedConfigurator', () => {
    it('should return false, because the configurator type is undefined', () => {
      expect(classUnderTest.isBundleBasedConfigurator(undefined)).toBe(false);
    });

    it('should return false, because the configurator type is not an attribute based one', () => {
      expect(classUnderTest.isBundleBasedConfigurator('ANYCONFIGURATOR')).toBe(
        false
      );
    });

    it('should return true for the CPQ configurator type', () => {
      expect(
        classUnderTest.isBundleBasedConfigurator(ConfiguratorType.CPQ)
      ).toBe(true);
    });
  });

  describe('isActiveCartContext', () => {
    it('should emit false if context is SaveForLater', () => {
      mockCartItemContext.location$?.next(PromotionLocation.SaveForLater);

      let result: boolean | undefined;

      classUnderTest
        .isActiveCartContext(mockCartItemContext)
        .subscribe((data) => (result = data))
        .unsubscribe();

      expect(result).toEqual(false);
    });

    it('should emit true if context is active cart', () => {
      mockCartItemContext.location$?.next(PromotionLocation.ActiveCart);

      let result: boolean | undefined;

      classUnderTest
        .isActiveCartContext(mockCartItemContext)
        .subscribe((data) => (result = data))
        .unsubscribe();

      expect(result).toEqual(true);
    });
  });

  describe('getSlotsFromLayoutConfiguration', () => {
    it('should find slots in layout configuration providing a breakpoint', () => {
      expect(
        classUnderTest.getSlotsFromLayoutConfiguration(
          layoutConfig,
          templateName,
          sectionName,
          BREAKPOINT.lg
        )
      ).toBe(slotsLargeResolution);
    });

    it('should return empty array in case no layout config is available', () => {
      expect(
        classUnderTest.getSlotsFromLayoutConfiguration(
          {},
          templateName,
          sectionName,
          BREAKPOINT.lg
        )
      ).toEqual([]);
    });

    it('should throw error in case of unknown template, section or breakpoint ', () => {
      expect(() =>
        classUnderTest.getSlotsFromLayoutConfiguration(
          layoutConfig,
          'UnknownTemplate',
          sectionName,
          BREAKPOINT.lg
        )
      ).toThrowError();

      expect(() =>
        classUnderTest.getSlotsFromLayoutConfiguration(
          layoutConfig,
          templateName,
          'UnknownSection',
          BREAKPOINT.lg
        )
      ).toThrowError();

      expect(() =>
        classUnderTest.getSlotsFromLayoutConfiguration(
          layoutConfig,
          templateName,
          sectionName,
          BREAKPOINT.sm
        )
      ).toThrowError();
    });
  });
});<|MERGE_RESOLUTION|>--- conflicted
+++ resolved
@@ -7,19 +7,9 @@
   CartItemContext,
   OrderEntry,
   PromotionLocation,
-<<<<<<< HEAD
 } from '@spartacus/cart/main/root';
 import { OCC_USER_ID_ANONYMOUS, UserIdService } from '@spartacus/core';
-=======
-  UserIdService,
-} from '@spartacus/core';
-import {
-  BREAKPOINT,
-  CartItemContext,
-  CartItemContextSource,
-  LayoutConfig,
-} from '@spartacus/storefront';
->>>>>>> 0fe705ea
+import { BREAKPOINT, LayoutConfig } from '@spartacus/storefront';
 import { BehaviorSubject, Observable, of, ReplaySubject } from 'rxjs';
 import {
   CommonConfigurator,
