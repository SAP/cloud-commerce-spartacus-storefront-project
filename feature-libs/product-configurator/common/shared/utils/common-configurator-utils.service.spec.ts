--- conflicted
+++ resolved
@@ -1,28 +1,20 @@
 import { Type } from '@angular/core';
 import { TestBed, waitForAsync } from '@angular/core/testing';
 import { FormControl } from '@angular/forms';
-<<<<<<< HEAD
-import { CartItemContextSource } from '@spartacus/cart/main/components';
-=======
 import { CartItemContextSource } from '@spartacus/cart/base/components';
->>>>>>> a32dea3c
 import {
   Cart,
   CartItemContext,
   OrderEntry,
-  PromotionLocation,
-<<<<<<< HEAD
-} from '@spartacus/cart/main/root';
-=======
+  PromotionLocation
 } from '@spartacus/cart/base/root';
->>>>>>> a32dea3c
 import { OCC_USER_ID_ANONYMOUS, UserIdService } from '@spartacus/core';
 import { BREAKPOINT, LayoutConfig } from '@spartacus/storefront';
 import { BehaviorSubject, Observable, of, ReplaySubject } from 'rxjs';
 import {
   CommonConfigurator,
   ConfiguratorType,
-  OrderEntryStatus,
+  OrderEntryStatus
 } from '../../core/model/common-configurator.model';
 import { CommonConfiguratorUtilsService } from './common-configurator-utils.service';
 import { ConfiguratorModelUtils } from './configurator-model-utils';
