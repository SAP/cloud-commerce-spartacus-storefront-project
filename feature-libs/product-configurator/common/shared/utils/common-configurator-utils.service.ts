--- conflicted
+++ resolved
@@ -66,8 +66,7 @@
    * @param cart Cart
    * @returns Cart identifier
    */
-<<<<<<< HEAD
-  public getCartId(cart: Cart): string {
+  getCartId(cart: Cart): string {
     const cartId =
       cart.user?.uid === OCC_USER_ID_ANONYMOUS ? cart.guid : cart.code;
     if (!cartId) {
@@ -75,21 +74,6 @@
     }
     return cartId;
   }
-  /**
-   * Gets cart user
-   * @param cart Cart
-   * @returns User identifier
-   */
-  public getUserId(cart: Cart): string {
-    return cart.user?.uid === OCC_USER_ID_ANONYMOUS
-      ? cart.user?.uid
-      : OCC_USER_ID_CURRENT;
-  }
-=======
-  getCartId(cart: Cart): string {
-    return cart.user.uid === OCC_USER_ID_ANONYMOUS ? cart.guid : cart.code;
-  }
->>>>>>> 4371f32f
 
   /**
    * Verifies whether the item has any issues.
