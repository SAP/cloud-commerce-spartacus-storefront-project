import { Injectable } from '@angular/core';
import {
  Cart,
  OCC_USER_ID_ANONYMOUS,
  OrderEntry,
  UserIdService,
} from '@spartacus/core';
<<<<<<< HEAD
import { CommonConfigurator } from '../../core/model/common-configurator.model';
import { OrderEntryStatus } from './../../core/model/common-configurator.model';
import { getOwnerKey } from './common-configurator-model-utils';
=======
import {
  CommonConfigurator,
  ConfiguratorType,
  OrderEntryStatus,
} from '../../core/model/common-configurator.model';
>>>>>>> fa539cf3

/**
 * Utilities for generic configuration
 */
@Injectable({ providedIn: 'root' })
export class CommonConfiguratorUtilsService {
  constructor(protected userIdService: UserIdService) {}
  /**
   * Compiles a unique key for a configuration owner and sets it into the 'key'
   * attribute
   * @param {CommonConfigurator.Owner }owner - Specifies the owner of a product configuration
   */
  setOwnerKey(owner: CommonConfigurator.Owner) {
    owner.key = getOwnerKey(owner.type, owner.id);
  }

  /**
   * Composes owner ID from document ID and entry number
   * @param {string} documentId - ID of document the entry is part of, like the order or quote code
   * @param {string} entryNumber - Entry number
   * @returns {string} - owner ID
   */
  getComposedOwnerId(documentId: string, entryNumber: number): string {
    return documentId + '+' + entryNumber;
  }

  /**
   * Decomposes an owner ID into documentId and entryNumber
   * @param {string} ownerId - ID of owner
   * @returns {any} object containing documentId and entryNumber
   */
  decomposeOwnerId(ownerId: string): any {
    const parts: string[] = ownerId.split('+');
    if (parts.length !== 2) {
      throw new Error('We only expect 2 parts in ownerId, separated by +');
    }
    const result = { documentId: parts[0], entryNumber: parts[1] };
    return result;
  }
  /**
   * Gets cart ID (which can be either its guid or its code)
   * @param {Cart} cart - Cart
   * @returns {string} - Cart identifier
   */
  getCartId(cart: Cart): string {
    const cartId =
      cart.user?.uid === OCC_USER_ID_ANONYMOUS ? cart.guid : cart.code;
    if (!cartId) {
      throw new Error('Cart ID is not defined');
    }
    return cartId;
  }

  /**
   * Verifies whether the item has any issues.
   *
   * @param {OrderEntry} cartItem - Cart item
   * @returns {boolean} - whether there are any issues
   */
  hasIssues(cartItem: OrderEntry): boolean {
    return this.getNumberOfIssues(cartItem) > 0;
  }

  /**
   * Retrieves the number of issues at the cart item.
   *
   * @param {OrderEntry} cartItem - Cart item
   * @returns {number} - the number of issues at the cart item
   */
  getNumberOfIssues(cartItem: OrderEntry): number {
    let numberOfIssues = 0;
    cartItem?.statusSummaryList?.forEach((statusSummary) => {
      if (statusSummary.status === OrderEntryStatus.Error) {
        const numberOfIssuesFromStatus = statusSummary.numberOfIssues;
        numberOfIssues = numberOfIssuesFromStatus
          ? numberOfIssuesFromStatus
          : 0;
      }
    });
    return numberOfIssues;
  }

  /**
   * Verifies whether the configurator type is an attribute based one.
   *
   * @param {string} configuratorType - Configurator type
   * @returns {boolean} - 'True' if the expected configurator type, otherwise 'false'
   */
  isAttributeBasedConfigurator(configuratorType: string | undefined): boolean {
    if (configuratorType) {
      return (
        configuratorType === ConfiguratorType.VARIANT ||
        configuratorType === ConfiguratorType.TEXTFIELD
      );
    }
    return false;
  }

  /**
   * Verifies whether the configurator type is a bundle based one.
   *
   * @param {string} configuratorType - Configurator type
   * @returns {boolean} - 'True' if the expected configurator type, otherwise 'fasle'
   */
  isBundleBasedConfigurator(configuratorType: string | undefined): boolean {
    if (configuratorType) {
      return configuratorType === ConfiguratorType.CPQ;
    }
    return false;
  }
}<|MERGE_RESOLUTION|>--- conflicted
+++ resolved
@@ -5,17 +5,12 @@
   OrderEntry,
   UserIdService,
 } from '@spartacus/core';
-<<<<<<< HEAD
-import { CommonConfigurator } from '../../core/model/common-configurator.model';
-import { OrderEntryStatus } from './../../core/model/common-configurator.model';
-import { getOwnerKey } from './common-configurator-model-utils';
-=======
 import {
   CommonConfigurator,
   ConfiguratorType,
   OrderEntryStatus,
 } from '../../core/model/common-configurator.model';
->>>>>>> fa539cf3
+import { getOwnerKey } from './common-configurator-model-utils';
 
 /**
  * Utilities for generic configuration
