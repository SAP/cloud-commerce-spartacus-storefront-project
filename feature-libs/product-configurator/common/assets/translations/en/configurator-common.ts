export const configurator = {
  configurator: {
    header: {
      consistent: 'Consistent',
      complete: 'Complete',
      configId: 'Configuration ID',
      toconfig: 'Configure',
      editConfiguration: 'Edit Configuration',
      displayConfiguration: 'Display Configuration',
      resolveIssues: 'Resolve Issues',
      updateMessage: 'The configuration is being updated in the background',
      showMore: 'show more',
      showLess: 'show less',
      items: '{{count}} item',
      items_other: '{{count}} items',
      show: 'show',
      hide: 'hide',
      multipleWarnings: 'There are multiple warnings.',
      reviewWarnings: 'Review these warnings',
      multipleErrors: 'There are multiple errors.',
      reviewErrors: 'Review these errors',
    },
    tabBar: {
      configuration: 'Configuration',
      overview: 'Overview',
    },
    notificationBanner: {
      numberOfIssues: '{{count}} issue must be resolved before checkout.',
      numberOfIssues_other:
        '{{count}} issues must be resolved before checkout.',
    },
    attribute: {
      id: 'ID',
      quantity: 'Qty',
      caption: 'Attributes',
      notSupported: 'Attribute Type is not supported.',
      requiredAttribute: '{{param}} required',
      defaultRequiredMessage: 'Enter a value for the required field',
      singleSelectRequiredMessage: 'Select a value',
      multiSelectRequiredMessage: 'Select one or more values',
      wrongNumericFormat:
        'Wrong format, this numerical attribute should be entered according to pattern {{pattern}}',
      deselectionNotPossible:
        'Add a different product before removing this one',
      dropDownSelectMsg: 'Make a selection',
      noOptionSelectedMsg: 'No option selected',
    },
    button: {
      previous: 'Previous',
      next: 'Next',
      back: 'Back',
      more: 'more',
      less: 'less',
      deselect: 'Deselect',
      select: 'Select',
      add: 'Add',
      remove: 'Remove',
      exit: 'Exit Configuration',
      exitMobile: 'Exit',
      cancelConfiguration: 'Cancel Configuration',
      cancelConfigurationMobile: 'Cancel',
    },
    priceSummary: {
      basePrice: 'Base Price',
      selectedOptions: 'Selected Options',
      totalPrice: 'Total',
    },
    addToCart: {
      button: 'Add to Cart',
      buttonAfterAddToCart: 'Continue to Cart',
      buttonUpdateCart: 'Done',
      buttonDisplayOnly: 'Done',
      confirmation: 'Configuration has been added to the cart',
      confirmationUpdate: 'Cart has been updated with configuration',
    },
    overviewForm: {
      noAttributeHeader: 'No Results',
      noAttributeText: 'Remove filter(s) to see Overview content',
      itemPrice: 'Item Price',
    },
    group: {
      general: 'General',
      conflictHeader: 'Resolve conflicts',
      conflictGroup: 'Conflict for {{attribute}}',
    },
    conflict: {
      suggestionTitle: 'Suggestion {{number}}:',
      suggestionText: 'Change value for "{{ attribute }}"',
      viewConflictDetails: 'Conflict Detected - View Details',
      viewConfigurationDetails: 'View In Configuration',
    },
    a11y: {
      configureProduct: 'Configure product',
      cartEntryBundleInfo: 'There is an item ',
      cartEntryBundleInfo_other: 'There are {{items}} items ',
      cartEntryBundleName: 'Item {{ name }}',
      cartEntryBundleNameWithQuantity:
        'Item {{ name }} item quantity {{quantity}}',
      cartEntryBundleNameWithPrice: 'Item {{ name }} item price {{price}}',
      cartEntryBundle:
        'Item {{ name }} item price {{price}} item quantity {{quantity}}',
      cartEntryInfoIntro:
        'Product has the following attributes and selected values',
      cartEntryInfo: 'Attribute {{ attribute }} has selected value {{value}}',
      nameOfAttribute: 'Name of Attribute',
      valueOfAttribute: 'Value of attribute {{ attribute }}',
      forAttribute: '{{ value }} for attribute {{ attribute }}',
      valueOfAttributeFull: 'Value {{ value }} of attribute {{ attribute }}',
      valueOfAttributeFullWithPrice:
        'Value {{ value }} of attribute {{ attribute }}, Surcharge {{ price }}',
      selectedValueOfAttributeFull:
        'Selected value {{ value }} of attribute {{ attribute }}',
      selectedValueOfAttributeFullWithPrice:
        'Selected value {{ value }} of attribute {{ attribute }}, Surcharge {{ price }}',
      readOnlyValueOfAttributeFull:
        'Read-only value {{ value }} of attribute {{ attribute }}',
      valueOfAttributeBlank: 'Value of attribute {{ attribute }} is blank',
      value: 'Value {{ value }}',
      attribute: 'Attribute {{ attribute }}',
      requiredAttribute: 'Attribute {{param}} is required',
      listOfAttributesAndValues: 'List of attributes and their values:',
      editAttributesAndValues: 'Edit values of attributes:',
      group: '{{ group }} group of attributes',
      itemOfAttributeSelected:
        'Item {{ item }} of attribute {{ attribute }} is selected. {{ itemIndex }} of {{ itemCount }}',
      itemOfAttributeSelectedWithPrice:
        'Item {{ item }} of attribute {{ attribute }} is selected, Surcharge {{ price }}. {{ itemIndex }} of {{ itemCount }}',
      itemOfAttributeSelectedPressToUnselect:
        'Item {{ item }} of attribute {{ attribute }} is selected. Press button to unselect. {{ itemIndex }} of {{ itemCount }}',
      itemOfAttributeSelectedPressToUnselectWithPrice:
        'Item {{ item }} of attribute {{ attribute }} is selected, Surcharge {{ price }} Press button to unselect. {{ itemIndex }} of {{ itemCount }}',
      itemOfAttributeUnselected:
        'Item {{ item }} of attribute {{ attribute }} is unselected. Press button to select. {{ itemIndex }} of {{ itemCount }}',
      itemOfAttributeUnselectedWithPrice:
        'Item {{ item }} of attribute {{ attribute }} is unselected, Surcharge {{ price }}. Press button to select. {{ itemIndex }} of {{ itemCount }}',
      selectNoItemOfAttribute:
        'To select no item for attribute {{ attribute }} press button. {{ itemIndex }} of {{ itemCount }}',
      itemOfAttribute: 'Item of attribute {{ attribute }}',
      itemOfAttributeFull: 'Item {{ item }} of attribute {{ attribute }}',
      itemOfAttributeFullWithPrice:
        'Item {{ item }} of attribute {{ attribute }}, Surcharge {{ price }}',
      itemOfAttributeFullWithQuantity:
        'Item {{ item }} of attribute {{ attribute }}, Quantity {{ quantity }}',
      itemOfAttributeFullWithPriceAndQuantity:
        'Item {{ item }} of attribute {{ attribute }}, Quantity {{ quantity }}, Surcharge {{ price }}',
      itemDescription: 'Description for item {{ item }}',
      listbox: 'Listbox with {{ count }} values.',
      valueSurcharge: 'Value surcharge',
      conflictDetected:
        'Conflict detected! Check the conflicts at top of group list.',
      conflictsInConfiguration:
        'There are conflicts in your configuration. Number of conflicts: {{ numberOfConflicts }}, Select for more details.',
      listOfGroups: 'List of groups',
      inListOfGroups: 'You are in the group list',
      groupName: 'Group {{ group }}',
      groupBack: 'You are in a sub-group. Select to go back.',
      conflictBack:
        'You are in the conflict solver. Select to go back or select next tabs to solve conflicts.',
      iconConflict: 'Group has conflicts.',
      iconIncomplete: 'Group has required attributes without selected values.',
      iconComplete: 'Group is complete.',
      iconSubGroup: 'Group has a sub-group.',
      next: 'Navigate to next group.',
      previous: 'Navigate to previous group.',
      showMoreProductInfo:
        'Show more information for product {{ product }} or continue to configuration.',
      showLessProductInfo:
        'Show less information for product {{ product }} or continue to configuration.',
      productName: 'Product Name',
      productCode: 'Product Code',
      productDescription: 'Product description',
      configurationPage: 'You are on the configuration page.',
      configurationPageLink: 'Navigate to configuration  page.',
      overviewPage: 'You are on the overview page.',
      overviewPageLink: 'Navigate to configuration overview page.',
<<<<<<< HEAD
      navigateToConflict:
        'Follow link to get more details on conflict for attribute {{ attribute }}.',
=======
      numericIntervalStandard:
        'Enter a value between {{ minValue }} and {{ maxValue }}',
      numericIntervalStandardOpen: '(Endpoints are not included)',
      numericIntervalStandardLowerEndpointNotIncluded:
        '(The lower endpoint is not included)',
      numericIntervalStandardUpperEndpointNotIncluded:
        '(The upper endpoint is not included)',
      numericInfiniteIntervalMinValueIncluded:
        'Enter a value greater than or equal to {{ value }}',
      numericInfiniteIntervalMinValue: 'Enter a value greater than {{ value }}',
      numericInfiniteIntervalMaxValueIncluded:
        'Enter a value less than or equal to {{ value }}',
      numericInfiniteIntervalMaxValue: 'Enter a value less than {{ value }}',
      numericIntervalSingleValue: 'Enter {{ value }}',
      combinedIntervalsText: '{{ combinedInterval }} or {{ newInterval }}',
>>>>>>> a8296847
    },
  },
};<|MERGE_RESOLUTION|>--- conflicted
+++ resolved
@@ -173,10 +173,8 @@
       configurationPageLink: 'Navigate to configuration  page.',
       overviewPage: 'You are on the overview page.',
       overviewPageLink: 'Navigate to configuration overview page.',
-<<<<<<< HEAD
       navigateToConflict:
         'Follow link to get more details on conflict for attribute {{ attribute }}.',
-=======
       numericIntervalStandard:
         'Enter a value between {{ minValue }} and {{ maxValue }}',
       numericIntervalStandardOpen: '(Endpoints are not included)',
@@ -192,7 +190,7 @@
       numericInfiniteIntervalMaxValue: 'Enter a value less than {{ value }}',
       numericIntervalSingleValue: 'Enter {{ value }}',
       combinedIntervalsText: '{{ combinedInterval }} or {{ newInterval }}',
->>>>>>> a8296847
+
     },
   },
 };