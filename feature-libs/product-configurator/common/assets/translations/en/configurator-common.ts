--- conflicted
+++ resolved
@@ -104,17 +104,12 @@
       valueOfAttribute: 'Value of attribute {{ attribute }}',
       forAttribute: '{{ value }} for attribute {{ attribute }}',
       valueOfAttributeFull: 'Value {{ value }} of attribute {{ attribute }}',
-<<<<<<< HEAD
-      selectedValueOfAttributeFull:
-        'Selected value {{ value }} of attribute {{ attribute }}',
-=======
       valueOfAttributeFullWithPrice:
         'Value {{ value }} of attribute {{ attribute }}, Surcharge {{ price }}',
       selectedValueOfAttributeFull:
         'Selected value {{ value }} of attribute {{ attribute }}',
       selectedValueOfAttributeFullWithPrice:
         'Selected value {{ value }} of attribute {{ attribute }}, Surcharge {{ price }}',
->>>>>>> 5294b4f7
       readOnlyValueOfAttributeFull:
         'Read-only value {{ value }} of attribute {{ attribute }}',
       valueOfAttributeBlank: 'Value of attribute {{ attribute }} is blank',
@@ -126,12 +121,6 @@
       group: '{{ group }} group of attributes',
       itemOfAttributeSelected:
         'Item {{ item }} of attribute {{ attribute }} is selected. {{ itemIndex }} of {{ itemCount }}',
-<<<<<<< HEAD
-      itemOfAttributeSelectedPressToUnselect:
-        'Item {{ item }} of attribute {{ attribute }} is selected. Press button to unselect. {{ itemIndex }} of {{ itemCount }}',
-      itemOfAttributeUnselected:
-        'Item {{ item }} of attribute {{ attribute }} is unselected. Press button to select. {{ itemIndex }} of {{ itemCount }}',
-=======
       itemOfAttributeSelectedWithPrice:
         'Item {{ item }} of attribute {{ attribute }} is selected, Surcharge {{ price }}. {{ itemIndex }} of {{ itemCount }}',
       itemOfAttributeSelectedPressToUnselect:
@@ -142,16 +131,12 @@
         'Item {{ item }} of attribute {{ attribute }} is unselected. Press button to select. {{ itemIndex }} of {{ itemCount }}',
       itemOfAttributeUnselectedWithPrice:
         'Item {{ item }} of attribute {{ attribute }} is unselected, Surcharge {{ price }}. Press button to select. {{ itemIndex }} of {{ itemCount }}',
->>>>>>> 5294b4f7
       selectNoItemOfAttribute:
         'To select no item for attribute {{ attribute }} press button. {{ itemIndex }} of {{ itemCount }}',
       itemOfAttribute: 'Item of attribute {{ attribute }}',
       itemDescription: 'Description for item {{ item }}',
       listbox: 'Listbox with {{ count }} values.',
-<<<<<<< HEAD
-=======
       valueSurcharge: 'Value surcharge',
->>>>>>> 5294b4f7
     },
   },
 };