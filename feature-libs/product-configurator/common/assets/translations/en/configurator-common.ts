export const configurator = {
  configurator: {
    header: {
      consistent: 'Consistent',
      complete: 'Complete',
      configId: 'Configuration ID',
      toconfig: 'Configure',
      editConfiguration: 'Edit Configuration',
      displayConfiguration: 'Display Configuration',
      resolveIssues: 'Resolve Issues',
      resolveConflicts: 'Resolve Conflicts',
      updateMessage: 'The configuration is being updated in the background',
      showMore: 'show more',
      showLess: 'show less',
      items: '{{count}} item',
      items_other: '{{count}} items',
      show: 'show',
      hide: 'hide',
      multipleWarnings: 'There are multiple warnings.',
      reviewWarnings: 'Review these warnings',
      multipleErrors: 'There are multiple errors.',
      reviewErrors: 'Review these errors',
    },
    tabBar: {
      configuration: 'Configuration',
      overview: 'Overview',
    },
    notificationBanner: {
      numberOfIssues: '{{count}} issue must be resolved before checkout.',
      numberOfIssues_other:
        '{{count}} issues must be resolved before checkout.',
      numberOfConflicts: '{{count}} conflict must be resolved before checkout.',
      numberOfConflicts_other:
        '{{count}} conflicts must be resolved before checkout.',
    },
    attribute: {
      id: 'ID',
      quantity: 'Qty',
      caption: 'Attributes',
      notSupported: 'Attribute Type is not supported.',
      requiredAttribute: '{{param}} required',
      defaultRequiredMessage: 'Enter a value for the required field',
      singleSelectRequiredMessage: 'Select a value',
      singleSelectAdditionalRequiredMessage: 'Select or enter a value',
      multiSelectRequiredMessage: 'Select one or more values',
      wrongNumericFormat:
        'Wrong format, this numerical attribute should be entered according to pattern {{pattern}}',
      deselectionNotPossible:
        'Add a different product before removing this one',
      dropDownSelectMsg: 'Make a selection',
      noOptionSelectedMsg: 'No option selected',
    },
    button: {
      previous: 'Previous',
      next: 'Next',
      back: 'Back',
      more: 'more',
      less: 'less',
      deselect: 'Deselect',
      select: 'Select',
      add: 'Add',
      remove: 'Remove',
      exit: 'Exit Configuration',
      exitMobile: 'Exit',
      cancelConfiguration: 'Cancel Configuration',
      cancelConfigurationMobile: 'Cancel',
    },
    priceSummary: {
      basePrice: 'Base Price',
      selectedOptions: 'Selected Options',
      totalPrice: 'Total',
    },
    addToCart: {
      button: 'Add to Cart',
      buttonAfterAddToCart: 'Continue to Cart',
      buttonUpdateCart: 'Done',
      buttonDisplayOnly: 'Done',
      confirmation: 'Configuration has been added to the cart',
      confirmationUpdate: 'Cart has been updated with configuration',
    },
    overviewForm: {
      noAttributeHeader: 'No Results',
      noAttributeText: 'Remove filter(s) to see Overview content',
      itemPrice: 'Item Price',
    },
    group: {
      general: 'General',
      conflictHeader: 'Resolve conflicts',
      conflictGroup: 'Conflict for {{attribute}}',
    },
    conflict: {
      suggestionTitle: 'Suggestion {{number}}:',
      suggestionText: 'Change value for "{{ attribute }}"',
      viewConflictDetails: 'Conflict Detected - View Details',
      conflictDetected: 'Conflict Detected',
      viewConfigurationDetails: 'View In Configuration',
    },
    a11y: {
      configureProduct: 'Configure product',
      cartEntryBundleInfo: 'There is an item ',
      cartEntryBundleInfo_other: 'There are {{items}} items ',
      cartEntryBundleName: 'Item {{ name }}',
      cartEntryBundleNameWithQuantity:
        'Item {{ name }} item quantity {{quantity}}',
      cartEntryBundleNameWithPrice: 'Item {{ name }} item price {{price}}',
      cartEntryBundle:
        'Item {{ name }} item price {{price}} item quantity {{quantity}}',
      cartEntryInfoIntro:
        'Product has the following attributes and selected values',
      cartEntryInfo: 'Attribute {{ attribute }} has selected value {{value}}',
      nameOfAttribute: 'Name of Attribute',
      valueOfAttribute: 'Value of attribute {{ attribute }}',
      forAttribute: '{{ value }} for attribute {{ attribute }}',
      valueOfAttributeFull: 'Value {{ value }} of attribute {{ attribute }}',
      valueOfAttributeFullWithPrice:
        'Value {{ value }} of attribute {{ attribute }}, Surcharge {{ price }}',
      selectedValueOfAttributeFull:
        'Selected value {{ value }} of attribute {{ attribute }}',
      selectedValueOfAttributeFullWithPrice:
        'Selected value {{ value }} of attribute {{ attribute }}, Surcharge {{ price }}',
      readOnlyValueOfAttributeFull:
        'Read-only value {{ value }} of attribute {{ attribute }}',
      valueOfAttributeBlank: 'Value of attribute {{ attribute }} is blank',
      value: 'Value {{ value }}',
      attribute: 'Attribute {{ attribute }}',
      requiredAttribute: 'Attribute {{param}} is required',
      listOfAttributesAndValues: 'List of attributes and their values:',
      editAttributesAndValues: 'Edit values of attributes:',
      group: '{{ group }} group of attributes',
      itemOfAttributeSelected:
        'Item {{ item }} of attribute {{ attribute }} is selected. {{ itemIndex }} of {{ itemCount }}',
      itemOfAttributeSelectedWithPrice:
        'Item {{ item }} of attribute {{ attribute }} is selected, Surcharge {{ price }}. {{ itemIndex }} of {{ itemCount }}',
      itemOfAttributeSelectedPressToUnselect:
        'Item {{ item }} of attribute {{ attribute }} is selected. Press button to unselect. {{ itemIndex }} of {{ itemCount }}',
      itemOfAttributeSelectedPressToUnselectWithPrice:
        'Item {{ item }} of attribute {{ attribute }} is selected, Surcharge {{ price }} Press button to unselect. {{ itemIndex }} of {{ itemCount }}',
      itemOfAttributeUnselected:
        'Item {{ item }} of attribute {{ attribute }} is unselected. Press button to select. {{ itemIndex }} of {{ itemCount }}',
      itemOfAttributeUnselectedWithPrice:
        'Item {{ item }} of attribute {{ attribute }} is unselected, Surcharge {{ price }}. Press button to select. {{ itemIndex }} of {{ itemCount }}',
      selectNoItemOfAttribute:
        'To select no item for attribute {{ attribute }} press button. {{ itemIndex }} of {{ itemCount }}',
      itemOfAttribute: 'Item of attribute {{ attribute }}',
      itemOfAttributeFull: 'Item {{ item }} of attribute {{ attribute }}',
      itemOfAttributeFullWithPrice:
        'Item {{ item }} of attribute {{ attribute }}, Surcharge {{ price }}',
      itemOfAttributeFullWithQuantity:
        'Item {{ item }} of attribute {{ attribute }}, Quantity {{ quantity }}',
      itemOfAttributeFullWithPriceAndQuantity:
        'Item {{ item }} of attribute {{ attribute }}, Quantity {{ quantity }}, Surcharge {{ price }}',
      itemDescription: 'Description for item {{ item }}',
      listbox: 'Listbox with {{ count }} values.',
      valueSurcharge: 'Value surcharge',
      conflictDetected:
        'Conflict detected! Check the conflicts at top of group list.',
      conflictsInConfiguration:
        'There are conflicts in your configuration. Number of conflicts: {{ numberOfConflicts }}, Select for more details.',
      listOfGroups: 'List of groups',
      inListOfGroups: 'You are in the group list',
      groupName: 'Group {{ group }}',
      groupBack: 'You are in a sub-group. Select to go back.',
      conflictBack:
        'You are in the conflict solver. Select to go back or select next tabs to solve conflicts.',
      iconConflict: 'Group has conflicts.',
      iconIncomplete: 'Group has required attributes without selected values.',
      iconComplete: 'Group is complete.',
      iconSubGroup: 'Group has a sub-group.',
      next: 'Navigate to next group.',
      previous: 'Navigate to previous group.',
      showMoreProductInfo:
        'Show more information for product {{ product }} or continue to configuration.',
      showLessProductInfo:
        'Show less information for product {{ product }} or continue to configuration.',
      productName: 'Product Name',
      productCode: 'Product Code',
      productDescription: 'Product description',
      configurationPage: 'You are on the configuration page.',
      configurationPageLink: 'Navigate to configuration  page.',
      overviewPage:
        'You are on the overview page. Check attributes and their selected values with reading mode of your screen reader.',
      overviewPageLink: 'Navigate to configuration overview page.',
      navigateToConflict:
        'Follow link to get more details on conflict for attribute {{ attribute }}.',
      numericIntervalStandard:
        'Enter a value between {{ minValue }} and {{ maxValue }}',
      numericIntervalStandardOpen: '(Endpoints are not included)',
      numericIntervalStandardLowerEndpointNotIncluded:
        '(The lower endpoint is not included)',
      numericIntervalStandardUpperEndpointNotIncluded:
        '(The upper endpoint is not included)',
      numericInfiniteIntervalMinValueIncluded:
        'Enter a value greater than or equal to {{ value }}',
      numericInfiniteIntervalMinValue: 'Enter a value greater than {{ value }}',
      numericInfiniteIntervalMaxValueIncluded:
        'Enter a value less than or equal to {{ value }}',
      numericInfiniteIntervalMaxValue: 'Enter a value less than {{ value }}',
      numericIntervalSingleValue: 'Enter {{ value }}',
      combinedIntervalsText: '{{ combinedInterval }} or {{ newInterval }}',
<<<<<<< HEAD
      additionalValue: 'You can enter an additional value.',
=======
      addToCartPrices:
        'Base Price {{basePrice}}, Selected Options {{selectedOptions}}, Total Price {{totalPrice}}',
>>>>>>> 3fcd93ce
    },
  },
};<|MERGE_RESOLUTION|>--- conflicted
+++ resolved
@@ -197,12 +197,9 @@
       numericInfiniteIntervalMaxValue: 'Enter a value less than {{ value }}',
       numericIntervalSingleValue: 'Enter {{ value }}',
       combinedIntervalsText: '{{ combinedInterval }} or {{ newInterval }}',
-<<<<<<< HEAD
       additionalValue: 'You can enter an additional value.',
-=======
       addToCartPrices:
         'Base Price {{basePrice}}, Selected Options {{selectedOptions}}, Total Price {{totalPrice}}',
->>>>>>> 3fcd93ce
     },
   },
 };