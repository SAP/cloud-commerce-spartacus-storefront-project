/*
 * SPDX-FileCopyrightText: 2022 SAP Spartacus team <spartacus-team@sap.com>
 *
 * SPDX-License-Identifier: Apache-2.0
 */

export const configurator = {
  configurator: {
    header: {
      consistent: 'Consistent',
      complete: 'Complete',
      configId: 'Configuration ID',
      toconfig: 'Configure',
      editConfiguration: 'Edit Configuration',
      displayConfiguration: 'Display Configuration',
      resolveIssues: 'Resolve Issues',
      resolveConflicts: 'Resolve Conflicts',
      updateMessage: 'The configuration is being updated in the background',
      showMore: 'show more',
      showLess: 'show less',
      items: '{{count}} item',
      items_other: '{{count}} items',
      show: 'show',
      hide: 'hide',
      multipleWarnings: 'There are multiple warnings.',
      reviewWarnings: 'Review these warnings',
      multipleErrors: 'There are multiple errors.',
      reviewErrors: 'Review these errors',
      kbKeyName: 'Kb name',
      kbKeyLogsys: 'Kb logical system',
      kbKeyVersion: 'Kb version',
      kbKeyBuildNr: 'Kb build number',
    },
    tabBar: {
      configuration: 'Configuration',
      overview: 'Overview',
    },
    notificationBanner: {
      numberOfIssues: '{{count}} issue must be resolved before checkout.',
      numberOfIssues_other:
        '{{count}} issues must be resolved before checkout.',
      numberOfConflicts: '{{count}} conflict must be resolved before checkout.',
      numberOfConflicts_other:
        '{{count}} conflicts must be resolved before checkout.',
    },
    attribute: {
      id: 'ID',
      quantity: 'Qty',
      caption: 'Attributes',
      notSupported: 'Attribute Type is not supported.',
      requiredAttribute: '{{param}} required',
      defaultRequiredMessage: 'Enter a value for the required field',
      singleSelectRequiredMessage: 'Select a value',
      singleSelectAdditionalRequiredMessage: 'Select or enter a value',
      multiSelectRequiredMessage: 'Select one or more values',
      wrongNumericFormat:
        'Wrong format, this numerical attribute should be entered according to pattern {{pattern}}',
      deselectionNotPossible:
        'Add a different product before removing this one',
      dropDownSelectMsg: 'Make a selection',
      noOptionSelectedMsg: 'No option selected',
      notVisibleAttributeMsg: 'This attribute is not visible to the user',
    },
    button: {
      previous: 'Previous',
      next: 'Next',
      back: 'Back',
      more: 'more',
      less: 'less',
      deselect: 'Deselect',
      select: 'Select',
      add: 'Add',
      remove: 'Remove',
      exit: 'Exit Configuration',
      exitMobile: 'Exit',
      cancelConfiguration: 'Cancel Configuration',
      cancelConfigurationMobile: 'Cancel',
      filterOverview: 'Filter',
      filterOverviewWithCount: 'Filter ({{numAppliedFilters}})',
    },
    icon: {
      groupComplete: 'Complete',
      groupIncomplete: 'Incomplete',
      groupConflict: 'Conflict',
      subgroup: 'has sub-groups',
    },
    priceSummary: {
      basePrice: 'Base Price',
      selectedOptions: 'Selected Options',
      totalPrice: 'Total',
    },
    addToCart: {
      button: 'Add to Cart',
      buttonAfterAddToCart: 'Continue to Cart',
      buttonUpdateCart: 'Done',
      buttonDisplayOnly: 'Done',
      confirmation: 'Configuration has been added to the cart',
      confirmationUpdate: 'Cart has been updated with configuration',
    },
    overviewForm: {
      noAttributeHeader: 'No Results',
      noAttributeText: 'Remove filter(s) to see Overview content',
      itemPrice: 'Item Price',
    },
    overviewSidebar: {
      menu: 'Menu',
      filter: 'Filter',
    },
    overviewFilter: {
      title: 'Select Filters',
      byOption: 'Filter by Option',
      byGroup: 'Filter by Group',
      byPrice: 'Price-Relevant Options',
      mySelections: 'My Selections',
      removeAll: 'Remove All',
      removeAllFilters: 'Remove All Filters',
      removeByPrice: 'Remove Price-Relevant Filter',
      removeMySelections: 'Remove My Selections Filter',
      removeByGroup: 'Remove Group Filter for group {{group}}',
    },
    group: {
      general: 'General',
      conflictHeader: 'Resolve conflicts',
      conflictGroup: 'Conflict for {{attribute}}',
    },
    conflict: {
      suggestionTitle: 'Suggestion {{number}}:',
      suggestionText: 'Change value for "{{ attribute }}"',
      viewConflictDetails: 'Conflict Detected - View Details',
      conflictDetected: 'Conflict Detected',
      viewConfigurationDetails: 'View In Configuration',
    },
    a11y: {
      configureProduct: 'Configure product',
      cartEntryBundleInfo: 'There is an item ',
      cartEntryBundleInfo_other: 'There are {{items}} items ',
      cartEntryBundleName: 'Item {{ name }}',
      cartEntryBundleNameWithQuantity:
        'Item {{ name }} item quantity {{quantity}}',
      cartEntryBundleNameWithPrice: 'Item {{ name }} item price {{price}}',
      cartEntryBundle:
        'Item {{ name }} item price {{price}} item quantity {{quantity}}',
      cartEntryInfoIntro:
        'Product has the following attributes and selected values',
      cartEntryInfo: 'Attribute {{ attribute }} has selected value {{value}}',
      nameOfAttribute: 'Name of Attribute',
      valueOfAttribute: 'Value of attribute {{ attribute }}',
      forAttribute: '{{ value }} for attribute {{ attribute }}',
      valueOfAttributeFull: 'Value {{ value }} of attribute {{ attribute }}',
      valueOfAttributeFullWithPrice:
        'Value {{ value }} of attribute {{ attribute }}, Surcharge {{ price }}',
      selectedValueOfAttributeFull:
        'Selected value {{ value }} of attribute {{ attribute }}',
      selectedValueOfAttributeFullWithPrice:
        'Selected value {{ value }} of attribute {{ attribute }}, Surcharge {{ price }}',
      readOnlyValueOfAttributeFull:
        'Read-only value {{ value }} of attribute {{ attribute }}',
      valueOfAttributeBlank: 'Value of attribute {{ attribute }} is blank',
      value: 'Value {{ value }}',
      attribute: 'Attribute {{ attribute }}',
      requiredAttribute: 'Attribute {{param}} is required',
      listOfAttributesAndValues: 'List of attributes and their values:',
      editAttributesAndValues: 'Edit values of attributes:',
      group: '{{ group }} group of attributes',
      itemOfAttributeSelected:
        'Item {{ item }} of attribute {{ attribute }} is selected. {{ itemIndex }} of {{ itemCount }}',
      itemOfAttributeSelectedWithPrice:
        'Item {{ item }} of attribute {{ attribute }} is selected, Surcharge {{ price }}. {{ itemIndex }} of {{ itemCount }}',
      itemOfAttributeSelectedPressToUnselect:
        'Item {{ item }} of attribute {{ attribute }} is selected. Press button to unselect. {{ itemIndex }} of {{ itemCount }}',
      itemOfAttributeSelectedPressToUnselectWithPrice:
        'Item {{ item }} of attribute {{ attribute }} is selected, Surcharge {{ price }} Press button to unselect. {{ itemIndex }} of {{ itemCount }}',
      itemOfAttributeUnselected:
        'Item {{ item }} of attribute {{ attribute }} is unselected. Press button to select. {{ itemIndex }} of {{ itemCount }}',
      itemOfAttributeUnselectedWithPrice:
        'Item {{ item }} of attribute {{ attribute }} is unselected, Surcharge {{ price }}. Press button to select. {{ itemIndex }} of {{ itemCount }}',
      selectNoItemOfAttribute:
        'To select no item for attribute {{ attribute }} press button. {{ itemIndex }} of {{ itemCount }}',
      itemOfAttribute: 'Item of attribute {{ attribute }}',
      itemOfAttributeFull: 'Item {{ item }} of attribute {{ attribute }}',
      itemOfAttributeFullWithPrice:
        'Item {{ item }} of attribute {{ attribute }}, Surcharge {{ price }}',
      itemOfAttributeFullWithQuantity:
        'Item {{ item }} of attribute {{ attribute }}, Quantity {{ quantity }}',
      itemOfAttributeFullWithPriceAndQuantity:
        'Item {{ item }} of attribute {{ attribute }}, Quantity {{ quantity }}, Surcharge {{ price }}',
      itemDescription: 'Description for item {{ item }}',
      listbox: 'Listbox with {{ count }} values.',
      valueSurcharge: 'Value surcharge',
      conflictDetected:
        'Conflict detected! Check the conflicts at top of group list.',
      conflictsInConfiguration:
        'There are conflicts in your configuration. Number of conflicts: {{ numberOfConflicts }}, Select for more details.',
      listOfGroups: 'List of groups',
      inListOfGroups: 'You are in the group list',
      groupName: 'Group {{ group }}',
      groupBack: 'You are in a sub-group. Select to go back.',
      conflictBack:
        'You are in the conflict solver. Select to go back or select next tabs to solve conflicts.',
      iconConflict: 'Group has conflicts.',
      iconIncomplete: 'Group has required attributes without selected values.',
      iconComplete: 'Group is complete.',
      iconSubGroup: 'Group has a sub-group.',
      next: 'Navigate to next group.',
      previous: 'Navigate to previous group.',
      showMoreProductInfo:
        'Show more information for product {{ product }} or continue to configuration.',
      showLessProductInfo:
        'Show less information for product {{ product }} or continue to configuration.',
      productName: 'Product Name',
      productCode: 'Product Code',
      productDescription: 'Product description',
      kbKeyName: 'Kb name {{name}}',
      kbKeyLogsys: 'Kb logical system {{logsys}}',
      kbKeyVersion: 'Kb version {{version}}',
      kbKeyBuildNr: 'Kb build number {{number}}',
      configurationPage: 'You are on the configuration page.',
      configurationPageLink: 'Navigate to configuration  page.',
      overviewPage:
        'You are on the overview page. Check attributes and their selected values with reading mode of your screen reader.',
      overviewPageLink: 'Navigate to configuration overview page.',
      navigateToConflict:
        'Follow link to get more details on conflict for attribute {{ attribute }}.',
      numericIntervalStandard:
        'Enter a value between {{ minValue }} and {{ maxValue }}',
      numericIntervalStandardOpen: '(Endpoints are not included)',
      numericIntervalStandardLowerEndpointNotIncluded:
        '(The lower endpoint is not included)',
      numericIntervalStandardUpperEndpointNotIncluded:
        '(The upper endpoint is not included)',
      numericInfiniteIntervalMinValueIncluded:
        'Enter a value greater than or equal to {{ value }}',
      numericInfiniteIntervalMinValue: 'Enter a value greater than {{ value }}',
      numericInfiniteIntervalMaxValueIncluded:
        'Enter a value less than or equal to {{ value }}',
      numericInfiniteIntervalMaxValue: 'Enter a value less than {{ value }}',
      numericIntervalSingleValue: 'Enter {{ value }}',
      combinedIntervalsText: '{{ combinedInterval }} or {{ newInterval }}',
      additionalValue: 'You can also enter an additional value.',
      addToCartPrices:
        'Base Price {{basePrice}}, Selected Options {{selectedOptions}}, Total Price {{totalPrice}}',
<<<<<<< HEAD
      ovGroup: 'Scroll to corresponding group in overview form',
=======
      filterOverview: 'Open configuration overview filter menu',
      filterOverviewWithCount:
        'Open the configuration overview filter menu - {{numAppliedFilters}} active filters',
      closeFilterMenu:
        'Close the configuration overview filter menu and apply the selected filters',
      filterOverviewByPrice:
        'Filter configuration overview by price-relevant options',
      filterOverviewByMySelections:
        'Filter configuration overview by your selections',
      filterOverviewByGroup:
        'Filter configuration overview by group {{groupName}}',
>>>>>>> 5559234d
    },
    variantCarousel: {
      title: 'Pre-configured Versions',
    },
  },
};<|MERGE_RESOLUTION|>--- conflicted
+++ resolved
@@ -239,9 +239,7 @@
       additionalValue: 'You can also enter an additional value.',
       addToCartPrices:
         'Base Price {{basePrice}}, Selected Options {{selectedOptions}}, Total Price {{totalPrice}}',
-<<<<<<< HEAD
       ovGroup: 'Scroll to corresponding group in overview form',
-=======
       filterOverview: 'Open configuration overview filter menu',
       filterOverviewWithCount:
         'Open the configuration overview filter menu - {{numAppliedFilters}} active filters',
@@ -253,7 +251,6 @@
         'Filter configuration overview by your selections',
       filterOverviewByGroup:
         'Filter configuration overview by group {{groupName}}',
->>>>>>> 5559234d
     },
     variantCarousel: {
       title: 'Pre-configured Versions',
