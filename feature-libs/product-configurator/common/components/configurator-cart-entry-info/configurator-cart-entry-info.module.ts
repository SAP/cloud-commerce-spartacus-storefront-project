import { CommonModule } from '@angular/common';
import { NgModule } from '@angular/core';
<<<<<<< HEAD
import { CartOutlets } from '@spartacus/cart/main/root';
=======
import { CartOutlets } from '@spartacus/cart/base/root';
>>>>>>> a32dea3c
import { I18nModule, UrlModule } from '@spartacus/core';
import {
  IconModule,
  OutletPosition,
  provideOutlet,
} from '@spartacus/storefront';
import { ConfiguratorIssuesNotificationModule } from '../configurator-issues-notification/configurator-issues-notification.module';
import { ConfigureCartEntryModule } from '../configure-cart-entry/configure-cart-entry.module';
import { ConfiguratorCartEntryInfoComponent } from './configurator-cart-entry-info.component';

@NgModule({
  imports: [
    CommonModule,
    UrlModule,
    I18nModule,
    IconModule,
    ConfiguratorIssuesNotificationModule,
    ConfigureCartEntryModule,
  ],
  declarations: [ConfiguratorCartEntryInfoComponent],

  providers: [
    provideOutlet({
      id: CartOutlets.ITEM_DETAILS,
      position: OutletPosition.AFTER,
      component: ConfiguratorCartEntryInfoComponent,
    }),
  ],
})
export class ConfiguratorCartEntryInfoModule {}<|MERGE_RESOLUTION|>--- conflicted
+++ resolved
@@ -1,15 +1,11 @@
 import { CommonModule } from '@angular/common';
 import { NgModule } from '@angular/core';
-<<<<<<< HEAD
-import { CartOutlets } from '@spartacus/cart/main/root';
-=======
 import { CartOutlets } from '@spartacus/cart/base/root';
->>>>>>> a32dea3c
 import { I18nModule, UrlModule } from '@spartacus/core';
 import {
   IconModule,
   OutletPosition,
-  provideOutlet,
+  provideOutlet
 } from '@spartacus/storefront';
 import { ConfiguratorIssuesNotificationModule } from '../configurator-issues-notification/configurator-issues-notification.module';
 import { ConfigureCartEntryModule } from '../configure-cart-entry/configure-cart-entry.module';
