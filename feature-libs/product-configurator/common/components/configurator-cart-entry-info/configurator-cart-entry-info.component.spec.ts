import { Component, Input } from '@angular/core';
import { ComponentFixture, TestBed, waitForAsync } from '@angular/core/testing';
import {
  ControlContainer,
  FormControl,
  ReactiveFormsModule,
} from '@angular/forms';
import { RouterTestingModule } from '@angular/router/testing';
import {
  CartItemContext,
  OrderEntry,
  PromotionLocation,
<<<<<<< HEAD
} from '@spartacus/cart/main/root';
=======
} from '@spartacus/cart/base/root';
>>>>>>> a32dea3c
import { FeaturesConfigModule, I18nTestingModule } from '@spartacus/core';
import { BehaviorSubject, ReplaySubject } from 'rxjs';
import { take, toArray } from 'rxjs/operators';
import { CommonConfiguratorTestUtilsService } from '../../testing/common-configurator-test-utils.service';
import { ConfiguratorType } from './../../core/model/common-configurator.model';
import { ConfiguratorCartEntryInfoComponent } from './configurator-cart-entry-info.component';

class MockCartItemContext implements Partial<CartItemContext> {
  item$ = new ReplaySubject<OrderEntry>(1);
  readonly$ = new ReplaySubject<boolean>(1);
  quantityControl$ = new ReplaySubject<FormControl>(1);
  location$ = new BehaviorSubject<PromotionLocation>(
    PromotionLocation.SaveForLater
  );
}

@Component({
  selector: 'cx-configure-cart-entry',
  template: '',
})
class MockConfigureCartEntryComponent {
  @Input() cartEntry: OrderEntry;
  @Input() readOnly: boolean;
  @Input() msgBanner: boolean;
  @Input() disabled: boolean;
}
describe('ConfiguratorCartEntryInfoComponent', () => {
  let component: ConfiguratorCartEntryInfoComponent;
  let fixture: ComponentFixture<ConfiguratorCartEntryInfoComponent>;
  let htmlElem: HTMLElement;
  let mockCartItemContext: MockCartItemContext;

  beforeEach(
    waitForAsync(() => {
      TestBed.configureTestingModule({
        imports: [
          RouterTestingModule,
          ReactiveFormsModule,
          I18nTestingModule,
          FeaturesConfigModule,
        ],
        declarations: [
          ConfiguratorCartEntryInfoComponent,
          MockConfigureCartEntryComponent,
        ],
        providers: [
          { provide: CartItemContext, useClass: MockCartItemContext },
          {
            provide: ControlContainer,
          },
        ],
      }).compileComponents();
    })
  );

  beforeEach(() => {
    fixture = TestBed.createComponent(ConfiguratorCartEntryInfoComponent);
    component = fixture.componentInstance;
    htmlElem = fixture.nativeElement;
    mockCartItemContext = TestBed.inject(CartItemContext) as any;

    fixture.detectChanges();
  });

  it('should create', () => {
    expect(component).toBeTruthy();
  });

  it('should expose orderEntry$', (done) => {
    const orderEntry: OrderEntry = { orderCode: '123' };
    component.orderEntry$.pipe(take(1)).subscribe((value) => {
      expect(value).toBe(orderEntry);
      done();
    });

    mockCartItemContext.item$.next(orderEntry);
  });

  it('should expose quantityControl$', (done) => {
    const quantityControl = new FormControl();
    component.quantityControl$.pipe(take(1)).subscribe((value) => {
      expect(value).toBe(quantityControl);
      done();
    });

    mockCartItemContext.quantityControl$.next(quantityControl);
  });

  it('should expose readonly$', (done) => {
    component.readonly$.pipe(take(2), toArray()).subscribe((values) => {
      expect(values).toEqual([true, false]);
      done();
    });

    mockCartItemContext.readonly$.next(true);
    mockCartItemContext.readonly$.next(false);
  });

  describe('configuration infos', () => {
    it('should not be displayed if model provides empty array', () => {
      mockCartItemContext.item$.next({
        statusSummaryList: undefined,
        configurationInfos: undefined,
      });
      mockCartItemContext.readonly$.next(false);

      const htmlElem = fixture.nativeElement;
      expect(htmlElem.querySelectorAll('.cx-configuration-info').length).toBe(
        0
      );
    });

    it('should be displayed if model provides a success entry', () => {
      mockCartItemContext.item$.next({
        statusSummaryList: undefined,
        configurationInfos: [
          {
            configurationLabel: 'Color',
            configurationValue: 'Blue',
            configuratorType: ConfiguratorType.VARIANT,
            status: 'SUCCESS',
          },
        ],
      });
      mockCartItemContext.readonly$.next(false);

      fixture.detectChanges();
      const htmlElem = fixture.nativeElement;
      expect(htmlElem.querySelectorAll('.cx-configuration-info').length).toBe(
        1
      );
    });

    it('should be displayed if model provides a warning entry', () => {
      mockCartItemContext.item$.next({
        statusSummaryList: undefined,
        configurationInfos: [
          {
            configurationLabel: 'Pricing',
            configurationValue: 'could not be carried out',
            configuratorType: ConfiguratorType.VARIANT,
            status: 'WARNING',
          },
        ],
      });
      mockCartItemContext.readonly$.next(false);

      fixture.detectChanges();
      expect(htmlElem.querySelectorAll('.cx-configuration-info').length).toBe(
        1
      );
    });

    describe('hasStatus', () => {
      it('should be true if first entry of status summary is in error status and has a definition of the configurator type', () => {
        const entry: OrderEntry = {
          configurationInfos: [
            { status: 'ERROR', configuratorType: ConfiguratorType.VARIANT },
          ],
        };
        expect(component.hasStatus(entry)).toBe(true);
      });

      it('should be false if first entry of status summary carries no status', () => {
        const entry: OrderEntry = { configurationInfos: [{ status: 'NONE' }] };
        expect(component.hasStatus(entry)).toBe(false);
      });

      it('should be false if no configuration infos are present', () => {
        const entry: OrderEntry = {};
        expect(component.hasStatus(entry)).toBe(false);
      });

      it('should be false if configuration infos are empty', () => {
        const entry: OrderEntry = { configurationInfos: [] };
        expect(component.hasStatus(entry)).toBe(false);
      });
    });

    describe('isAttributeBasedConfigurator', () => {
      it('should return true if for CCP based configurator', () => {
        const entry: OrderEntry = {
          configurationInfos: [
            { status: 'ERROR', configuratorType: ConfiguratorType.VARIANT },
          ],
        };
        expect(component.isAttributeBasedConfigurator(entry)).toBe(true);
      });
      it('should return false if no configurationInfos are provided', () => {
        const entry: OrderEntry = {};
        expect(component.isAttributeBasedConfigurator(entry)).toBe(false);
      });
    });

    describe('shouldShowButton', () => {
      beforeEach(() => {
        const quantityControl = new FormControl();

        mockCartItemContext.quantityControl$.next(quantityControl);
        mockCartItemContext.item$.next({
          statusSummaryList: undefined,
          product: { configurable: true },
          configurationInfos: [
            {
              configuratorType: ConfiguratorType.VARIANT,
            },
          ],
        });
      });
      it('should prevent the rendering of "edit configuration" if context is SaveForLater', () => {
        mockCartItemContext.location$.next(PromotionLocation.SaveForLater);
        fixture.detectChanges();

        const htmlElem = fixture.nativeElement;
        expect(
          htmlElem.querySelectorAll('.cx-configure-cart-entry').length
        ).toBe(0);
      });

      it('should allow the rendering of "edit configuration" if context is active cart', () => {
        mockCartItemContext.location$.next(PromotionLocation.ActiveCart);
        fixture.detectChanges();

        const htmlElem = fixture.nativeElement;
        expect(
          htmlElem.querySelectorAll('cx-configure-cart-entry').length
        ).toBe(1);
      });
    });

    describe('Accessibility', () => {
      beforeEach(() => {
        mockCartItemContext.item$.next({
          statusSummaryList: undefined,
          configurationInfos: [
            {
              configurationLabel: 'Color',
              configurationValue: 'Blue',
              configuratorType: ConfiguratorType.VARIANT,
              status: 'WARNING',
            },
          ],
        });
        mockCartItemContext.readonly$.next(false);

        fixture.detectChanges();
      });

      it("should contain span element with class name 'cx-visually-hidden' that contains a hidden introduction", function () {
        CommonConfiguratorTestUtilsService.expectElementContainsA11y(
          expect,
          htmlElem,
          'span',
          'cx-visually-hidden',
          0,
          undefined,
          undefined,
          'configurator.a11y.cartEntryInfoIntro'
        );
      });

      it("should contain div element with 'cx-configuration-info' and aria-describedby attribute that refers to a corresponding attribute-value pair", () => {
        CommonConfiguratorTestUtilsService.expectElementContainsA11y(
          expect,
          htmlElem,
          'div',
          'cx-configuration-info',
          undefined,
          'aria-describedby',
          'cx-configuration-hidden-info-0'
        );
      });

      it("should contain span element with class name 'cx-visually-hidden' that refers to a corresponding attribute-value pair", () => {
        CommonConfiguratorTestUtilsService.expectElementContainsA11y(
          expect,
          htmlElem,
          'span',
          'cx-visually-hidden',
          1,
          undefined,
          undefined,
          'configurator.a11y.cartEntryInfo'
        );
      });

      it('should contain div elements for label and value with corresponding content', () => {
        CommonConfiguratorTestUtilsService.expectElementContainsA11y(
          expect,
          htmlElem,
          'div',
          'cx-label',
          undefined,
          'aria-hidden',
          'true',
          'Color'
        );

        CommonConfiguratorTestUtilsService.expectElementContainsA11y(
          expect,
          htmlElem,
          'div',
          'cx-value',
          undefined,
          'aria-hidden',
          'true',
          'Blue'
        );
      });
    });
  });
});<|MERGE_RESOLUTION|>--- conflicted
+++ resolved
@@ -3,18 +3,14 @@
 import {
   ControlContainer,
   FormControl,
-  ReactiveFormsModule,
+  ReactiveFormsModule
 } from '@angular/forms';
 import { RouterTestingModule } from '@angular/router/testing';
 import {
   CartItemContext,
   OrderEntry,
-  PromotionLocation,
-<<<<<<< HEAD
-} from '@spartacus/cart/main/root';
-=======
+  PromotionLocation
 } from '@spartacus/cart/base/root';
->>>>>>> a32dea3c
 import { FeaturesConfigModule, I18nTestingModule } from '@spartacus/core';
 import { BehaviorSubject, ReplaySubject } from 'rxjs';
 import { take, toArray } from 'rxjs/operators';
