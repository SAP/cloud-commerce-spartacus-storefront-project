--- conflicted
+++ resolved
@@ -2,12 +2,10 @@
 import { FormControl } from '@angular/forms';
 import { OrderEntry } from '@spartacus/core';
 import { CartItemContext } from '@spartacus/storefront';
-<<<<<<< HEAD
-import { EMPTY, Observable } from 'rxjs';
-import { map } from 'rxjs/operators';
-=======
+ 
 import { EMPTY, Observable, of } from 'rxjs';
->>>>>>> cc4cc5e5
+import { map } from 'rxjs/operators'; 
+ 
 import { CommonConfiguratorUtilsService } from '../../shared/utils/common-configurator-utils.service';
 
 @Component({
