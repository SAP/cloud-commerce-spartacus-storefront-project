--- conflicted
+++ resolved
@@ -17,11 +17,7 @@
           }
         } | cxUrl
       "
-<<<<<<< HEAD
-      [queryParams]="getQueryParams()"
-=======
       [queryParams]="queryParams$ | async"
->>>>>>> 669cdf58
       cxAutoFocus
       attr.aria-describedby="{{ getResolveIssuesA11yDescription() }}"
     >
@@ -30,28 +26,16 @@
   </ng-container>
 
   <ng-template #configureText>
-<<<<<<< HEAD
-    <ng-container *ngIf="readOnly">
-=======
     <ng-container *ngIf="getDisplayOnly()">
->>>>>>> 669cdf58
       {{
         'configurator.header.displayConfiguration' | cxTranslate
       }}</ng-container
     >
-<<<<<<< HEAD
-    <ng-container *ngIf="!readOnly && !msgBanner">
-      {{ 'configurator.header.editConfiguration' | cxTranslate }}
-    </ng-container>
-
-    <ng-container *ngIf="!readOnly && msgBanner">
-=======
     <ng-container *ngIf="!getDisplayOnly() && !msgBanner">
       {{ 'configurator.header.editConfiguration' | cxTranslate }}
     </ng-container>
 
     <ng-container *ngIf="!getDisplayOnly() && msgBanner">
->>>>>>> 669cdf58
       {{ 'configurator.header.resolveIssues' | cxTranslate }}
     </ng-container>
   </ng-template>
