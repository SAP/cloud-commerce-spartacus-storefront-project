--- conflicted
+++ resolved
@@ -73,6 +73,60 @@
     });
   });
 
+  it('should compile correct route for cart entry', () => {
+    component.cartEntry = {
+      entryNumber: 0,
+      product: { configuratorType: configuratorType },
+    };
+    expect(component.getRoute()).toBe('configure' + configuratorType);
+  });
+
+  it('should compile correct route for order entry', () => {
+    component.readOnly = true;
+    component.cartEntry = {
+      entryNumber: 0,
+      product: { configuratorType: configuratorType },
+    };
+    expect(component.getRoute()).toBe('configureOverview' + configuratorType);
+  });
+
+  describe('getDisplayOnly', () => {
+    it('should return true in case readOnly is true', () => {
+      component.readOnly = true;
+      expect(component.getDisplayOnly()).toBe(true);
+    });
+
+    it('should return true in case readOnly is false and product is undefined', () => {
+      component.readOnly = false;
+      component.cartEntry.product = {};
+      expect(component.getDisplayOnly()).toBe(true);
+    });
+
+    it('should return true in case readOnly is false and configurator type is undefined', () => {
+      component.readOnly = false;
+      component.cartEntry.product = {
+        configuratorType: undefined,
+      };
+      expect(component.getDisplayOnly()).toBe(true);
+    });
+
+    it('should return true in case readOnly is false and configurator type contains readOnly postfix', () => {
+      component.readOnly = false;
+      component.cartEntry.product = {
+        configuratorType: ConfiguratorType.VARIANT + ReadOnlyPostfix,
+      };
+      expect(component.getDisplayOnly()).toBe(true);
+    });
+
+    it('should return false in case readOnly is false and configurator type is CPQCONFIGURATOR', () => {
+      component.readOnly = false;
+      component.cartEntry.product = {
+        configuratorType: ConfiguratorType.VARIANT,
+      };
+      expect(component.getDisplayOnly()).toBe(false);
+    });
+  });
+
   describe('With abstract order context', () => {
     beforeEach(() => {
       configureTestingModule()
@@ -110,44 +164,6 @@
       });
     });
 
-<<<<<<< HEAD
-  describe('getDisplayOnly', () => {
-    it('should return true in case readOnly is true', () => {
-      component.readOnly = true;
-      expect(component.getDisplayOnly()).toBe(true);
-    });
-
-    it('should return true in case readOnly is false and product is undefined', () => {
-      component.readOnly = false;
-      component.cartEntry.product = {};
-      expect(component.getDisplayOnly()).toBe(true);
-    });
-
-    it('should return true in case readOnly is false and configurator type is undefined', () => {
-      component.readOnly = false;
-      component.cartEntry.product = {
-        configuratorType: undefined,
-      };
-      expect(component.getDisplayOnly()).toBe(true);
-    });
-
-    it('should return true in case readOnly is false and configurator type contains readOnly postfix', () => {
-      component.readOnly = false;
-      component.cartEntry.product = {
-        configuratorType: ConfiguratorType.VARIANT + ReadOnlyPostfix,
-      };
-      expect(component.getDisplayOnly()).toBe(true);
-    });
-
-    it('should return false in case readOnly is false and configurator type is CPQCONFIGURATOR', () => {
-      component.readOnly = false;
-      component.cartEntry.product = {
-        configuratorType: ConfiguratorType.VARIANT,
-      };
-      expect(component.getDisplayOnly()).toBe(false);
-    });
-  });
-=======
     describe('retrieveOwnerTypeFromAbstractOrderType', () => {
       it('should find correct owner type in case entry knows order', () => {
         component.readOnly = true;
@@ -187,7 +203,6 @@
         ).toBe(CommonConfigurator.OwnerType.SAVED_CART_ENTRY);
       });
     });
->>>>>>> 1cf1663c
 
     describe('retrieveEntityKey', () => {
       it('should take order code into account in case entry is owned by order', () => {
