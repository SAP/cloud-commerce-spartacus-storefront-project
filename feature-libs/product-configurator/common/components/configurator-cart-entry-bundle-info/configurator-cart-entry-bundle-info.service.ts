import { Injectable, isDevMode } from '@angular/core';
<<<<<<< HEAD
import { OrderEntry } from '@spartacus/cart/main/root';
=======
import { OrderEntry } from '@spartacus/cart/base/root';
>>>>>>> a32dea3c
import {
  ConfigurationInfo,
  ConfigurationInfoFields,
  ConfigurationInfoSpecialFields,
} from '../../core/model/common-configurator.model';
import { LineItem } from './configurator-cart-entry-bundle-info.model';

/**
 * Service for mapping of the CPQ line items from order entry
 */
@Injectable({ providedIn: 'root' })
export class ConfiguratorCartEntryBundleInfoService {
  /**
   * Retrieves the CPQ line items for an order entry
   *
   * @param {OrderEntry} entry - Order entry
   * @returns {LineItem[]} - Line item array
   */
  retrieveLineItems(entry: OrderEntry): LineItem[] {
    let lineItems: LineItem[] = [];
    if (entry.configurationInfos) {
      const configurationInfos: ConfigurationInfo[] =
        entry.configurationInfos.filter(
          (configurationInfo) =>
            configurationInfo &&
            (configurationInfo.configurationLabel ||
              configurationInfo.configurationValue)
        );
      const firstLabel = configurationInfos[0]?.configurationLabel;
      const firstValue = configurationInfos[0]?.configurationValue;

      if (firstLabel !== ConfigurationInfoSpecialFields.VERSION) {
        configurationInfos.forEach((configurationInfo) =>
          lineItems.push(this.prepareLineItem(configurationInfo))
        );
      } else if (
        firstLabel === ConfigurationInfoSpecialFields.VERSION &&
        Number(firstValue) >= 2
      ) {
        lineItems = this.processConfigurationInfos(configurationInfos);
      } else {
        this.logWarning('Wrong ConfigurationInfo version');
      }
    }
    return lineItems;
  }

  protected prepareLineItem(configurationInfo: ConfigurationInfo): LineItem {
    const quantityAndPrice: string[] = configurationInfo.configurationValue
      ? configurationInfo.configurationValue.split('x')
      : [];
    return {
      name: configurationInfo.configurationLabel
        ? this.removeDelimiter(configurationInfo.configurationLabel)
        : '',
      formattedQuantity:
        quantityAndPrice.length >= 1 ? quantityAndPrice[0].trim() : '',
      formattedPrice:
        quantityAndPrice.length >= 2 ? quantityAndPrice[1].trim() : '',
    };
  }

  protected removeDelimiter(label: string): string {
    let preparedLabel: string = label.trim();
    if (preparedLabel) {
      const lastCharacter: string = preparedLabel.charAt(
        preparedLabel.length - 1
      );
      if (lastCharacter === ':') {
        preparedLabel = preparedLabel.substr(0, preparedLabel.length - 1);
      }
    }
    return preparedLabel;
  }

  protected processConfigurationInfos(
    configurationInfos: ConfigurationInfo[]
  ): LineItem[] {
    const lineItemMap: Map<number, LineItem> = new Map();
    configurationInfos.forEach((configurationInfo) =>
      this.processConfigurationInfoEntry(lineItemMap, configurationInfo)
    );
    // sort
    const lineItemMapSorted: Map<number, LineItem> = new Map<number, LineItem>(
      Array.from(lineItemMap).sort((a, b) => {
        return a[0] - b[0];
      })
    );
    // convert to array
    const lineItems: LineItem[] = Array.from(lineItemMapSorted.values());
    return lineItems;
  }

  protected processConfigurationInfoEntry(
    lineItemMap: Map<number, LineItem>,
    configurationInfo: ConfigurationInfo
  ): void {
    if (configurationInfo.configurationLabel) {
      const configurationInfoSplit: string[] =
        configurationInfo.configurationLabel.split(
          ConfigurationInfoSpecialFields.LINE_ITEM_DELIMITER
        );
      if (
        configurationInfoSplit[0] === ConfigurationInfoSpecialFields.LINE_ITEM
      ) {
        const configurationInfoValue: string =
          configurationInfo.configurationValue
            ? configurationInfo.configurationValue
            : '';
        this.addLineItemData(
          lineItemMap,
          configurationInfoSplit,
          configurationInfoValue
        );
      }
    }
  }

  protected addLineItemData(
    lineItemMap: Map<number, LineItem>,
    configurationInfoSplit: string[],
    configurationInfoValue: string
  ): void {
    if (configurationInfoSplit.length === 3) {
      const lineItemNumber: number = Number(configurationInfoSplit[1]);
      let lineItem: LineItem;
      switch (configurationInfoSplit[2]) {
        case ConfigurationInfoFields.NAME:
          lineItem = this.getOrCreateLineItem(lineItemMap, lineItemNumber);
          lineItem.name = configurationInfoValue;
          break;
        case ConfigurationInfoFields.QTY:
          lineItem = this.getOrCreateLineItem(lineItemMap, lineItemNumber);
          lineItem.formattedQuantity = configurationInfoValue;
          break;
        case ConfigurationInfoFields.FORMATTED_PRICE:
          lineItem = this.getOrCreateLineItem(lineItemMap, lineItemNumber);
          lineItem.formattedPrice = configurationInfoValue;
          break;
        case ConfigurationInfoFields.KEY:
        case ConfigurationInfoFields.PRICE_VALUE:
          break;
        default: {
          this.logWarning('Wrong LineItem format');
        }
      }
    } else {
      this.logWarning('Wrong LineItem format');
    }
  }

  protected getOrCreateLineItem(
    lineItemMap: Map<number, LineItem>,
    lineItemNumber: number
  ): LineItem {
    const lineItem: LineItem = lineItemMap.get(lineItemNumber) ?? {
      name: '',
      formattedQuantity: '',
      formattedPrice: '',
    };
    if (!lineItemMap.get(lineItemNumber)) {
      lineItemMap.set(lineItemNumber, lineItem);
    }
    return lineItem;
  }

  protected logWarning(text: string): void {
    if (isDevMode()) {
      console.warn(text);
    }
  }
}<|MERGE_RESOLUTION|>--- conflicted
+++ resolved
@@ -1,13 +1,9 @@
 import { Injectable, isDevMode } from '@angular/core';
-<<<<<<< HEAD
-import { OrderEntry } from '@spartacus/cart/main/root';
-=======
 import { OrderEntry } from '@spartacus/cart/base/root';
->>>>>>> a32dea3c
 import {
   ConfigurationInfo,
   ConfigurationInfoFields,
-  ConfigurationInfoSpecialFields,
+  ConfigurationInfoSpecialFields
 } from '../../core/model/common-configurator.model';
 import { LineItem } from './configurator-cart-entry-bundle-info.model';
 
