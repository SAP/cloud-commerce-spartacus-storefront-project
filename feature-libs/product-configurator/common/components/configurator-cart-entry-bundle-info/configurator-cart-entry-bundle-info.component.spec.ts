--- conflicted
+++ resolved
@@ -1,4 +1,4 @@
-import { Type } from '@angular/core';
+import { Pipe, PipeTransform, Type } from '@angular/core';
 import { ComponentFixture, TestBed } from '@angular/core/testing';
 import { ControlContainer, FormControl } from '@angular/forms';
 import { I18nTestingModule, OrderEntry } from '@spartacus/core';
@@ -8,8 +8,10 @@
   ConfigurationInfo,
   ConfiguratorCartEntryBundleInfoService,
 } from '@spartacus/product-configurator/common';
-<<<<<<< HEAD
-import { Pipe, PipeTransform, Type } from '@angular/core';
+import { CartItemContext } from '@spartacus/storefront';
+import { ReplaySubject } from 'rxjs';
+import { take, toArray } from 'rxjs/operators';
+import { ConfiguratorCartEntryBundleInfoComponent } from './configurator-cart-entry-bundle-info.component';
 
 @Pipe({
   name: 'cxNumeric',
@@ -17,12 +19,6 @@
 class MockNumericPipe implements PipeTransform {
   transform(): any {}
 }
-=======
-import { CartItemContext } from '@spartacus/storefront';
-import { ReplaySubject } from 'rxjs';
-import { take, toArray } from 'rxjs/operators';
-import { ConfiguratorCartEntryBundleInfoComponent } from './configurator-cart-entry-bundle-info.component';
->>>>>>> 30d6d647
 
 class MockCartItemContext implements Partial<CartItemContext> {
   item$ = new ReplaySubject<OrderEntry>(1);
