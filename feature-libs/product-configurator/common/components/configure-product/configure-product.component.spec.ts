import { Pipe, PipeTransform, Type } from '@angular/core';
import { ComponentFixture, TestBed } from '@angular/core/testing';
import { RouterModule } from '@angular/router';
import { RouterTestingModule } from '@angular/router/testing';
import { StoreModule } from '@ngrx/store';
import {
  I18nTestingModule,
  Product,
  ProductScope,
  RoutingService,
} from '@spartacus/core';
import {
  CurrentProductService,
  ProductListItemContext,
} from '@spartacus/storefront';
import { Observable, of } from 'rxjs';
import { ConfiguratorProductScope } from '../../core/model/configurator-product-scope';
import { CommonConfiguratorTestUtilsService } from '../../testing/common-configurator-test-utils.service';
import {
  ConfiguratorType,
  ReadOnlyPostfix,
} from './../../core/model/common-configurator.model';
import { ConfigureProductComponent } from './configure-product.component';

const productCode = 'CONF_LAPTOP';
const configuratorType = ConfiguratorType.VARIANT;
const mockProduct: Product = {
  code: productCode,
  configurable: true,
  configuratorType: configuratorType,
};

const mockProductNotConfigurable: Product = {
  configurable: false,
};

const testProduct = { ...mockProduct };

class MockCurrentProductService implements Partial<CurrentProductService> {
  getProduct(): Observable<Product> {
    return of(mockProduct);
  }
}

class MockCurrentProductServiceReturnsNull
  implements Partial<CurrentProductService>
{
  getProduct(): Observable<Product | null> {
    return of(null);
  }
}

class MockProductListItemContext implements Partial<ProductListItemContext> {
  product$ = of(mockProduct);
}

@Pipe({
  name: 'cxUrl',
})
class MockUrlPipe implements PipeTransform {
  transform(): any {}
}

class MockRoutingService implements Partial<RoutingService> {
  go = () => Promise.resolve(true);
}

let component: ConfigureProductComponent;
let currentProductService: CurrentProductService;
let fixture: ComponentFixture<ConfigureProductComponent>;
let htmlElem: HTMLElement;

function setupWithCurrentProductService(
  useCurrentProductServiceOnly: boolean,
  currenProductServiceReturnsNull: boolean = false
) {
  if (useCurrentProductServiceOnly && currenProductServiceReturnsNull) {
    TestBed.configureTestingModule({
      imports: [I18nTestingModule, RouterModule],
      declarations: [ConfigureProductComponent, MockUrlPipe],
      providers: [
        {
          provide: CurrentProductService,
          useClass: MockCurrentProductServiceReturnsNull,
        },
        {
          provide: RoutingService,
          useClass: MockRoutingService,
        },
      ],
    }).compileComponents();
  } else if (useCurrentProductServiceOnly) {
    TestBed.configureTestingModule({
      imports: [
        I18nTestingModule,
        RouterTestingModule,
        StoreModule.forRoot({}),
      ],
      declarations: [ConfigureProductComponent, MockUrlPipe],
      providers: [
        {
          provide: CurrentProductService,
          useClass: MockCurrentProductService,
        },
      ],
    }).compileComponents();
  } else {
    TestBed.configureTestingModule({
      imports: [
        I18nTestingModule,
        RouterTestingModule,
        StoreModule.forRoot({}),
      ],
      declarations: [ConfigureProductComponent, MockUrlPipe],
      providers: [
        {
          provide: ProductListItemContext,
          useClass: MockProductListItemContext,
        },
        {
          provide: CurrentProductService,
          useClass: MockCurrentProductService,
        },
      ],
    }).compileComponents();
  }

  currentProductService = TestBed.inject(
    CurrentProductService as Type<CurrentProductService>
  );

  spyOn(currentProductService, 'getProduct').and.callThrough();

  fixture = TestBed.createComponent(ConfigureProductComponent);
  component = fixture.componentInstance;
  htmlElem = fixture.nativeElement;
}

describe('ConfigureProductComponent', () => {
  it('should create component', () => {
    setupWithCurrentProductService(true);
    expect(component).toBeDefined();
  });

  it('should call currentProductService with configurator scope only as we do not need more scopes', () => {
    setupWithCurrentProductService(true);
    expect(currentProductService.getProduct).toHaveBeenCalledWith([
      ProductScope.DETAILS,
      ConfiguratorProductScope.CONFIGURATOR,
    ]);
  });

  it('should show button', () => {
    setupWithCurrentProductService(true);
    fixture.detectChanges();
    CommonConfiguratorTestUtilsService.expectElementPresent(
      expect,
      htmlElem,
      '.btn'
    );
  });

  it('should display configure button text', () => {
    setupWithCurrentProductService(true);
    fixture.detectChanges();
    CommonConfiguratorTestUtilsService.expectElementToContainText(
      expect,
      htmlElem,
      '.btn',
      'configurator.header.toconfig'
    );
  });

  it('should emit product in case it was launched with current product service', (done) => {
    setupWithCurrentProductService(true);
    component.product$.subscribe((product) => {
      expect(product).toBe(mockProduct);
      done();
    });
  });

  it('should emit non-configurable dummy in case it was launched with product service which emits null', (done) => {
    setupWithCurrentProductService(true, true);
    component.product$.subscribe((product) => {
      expect(product).toEqual(mockProductNotConfigurable);
      done();
    });
  });

  it('should show button in case it was launched with product item context', () => {
    setupWithCurrentProductService(false);
    fixture.detectChanges();
    CommonConfiguratorTestUtilsService.expectElementPresent(
      expect,
      htmlElem,
      '.btn'
    );
  });

  it('should emit product in case it was launched with product item context', (done) => {
    setupWithCurrentProductService(false);
    component.product$.subscribe((product) => {
      expect(product).toBe(mockProduct);
      done();
    });
  });

  describe('getAriaLabelTranslationKey', () => {
    beforeEach(() => {
      setupWithCurrentProductService(true);
    });

    it('should return configurator.a11y.configureProduct in case configurator type is undefined', () => {
      expect(component.getAriaLabelTranslationKey(undefined)).toEqual(
        'configurator.a11y.configureProduct'
      );
    });

    it('should return configurator.a11y.configureProduct in case configurator type is CPQCONFIGURATOR', () => {
      expect(
        component.getAriaLabelTranslationKey(ConfiguratorType.VARIANT)
      ).toEqual('configurator.a11y.configureProduct');
    });

    it('should return configurator.a11y.showDetailsProduct in case configurator type has postfix read only', () => {
      expect(
        component.getAriaLabelTranslationKey(
          ConfiguratorType.VARIANT + ReadOnlyPostfix
        )
      ).toEqual('configurator.a11y.showDetailsProduct');
    });
  });

  describe('getTranslationKey', () => {
    beforeEach(() => {
      setupWithCurrentProductService(true);
    });

    it('should return configurator.header.toconfig in case configurator type is undefined', () => {
      expect(component.getTranslationKey(undefined)).toEqual(
        'configurator.header.toconfig'
      );
    });

    it('should return configurator.header.toconfig in case configurator type is CPQCONFIGURATOR', () => {
      expect(component.getTranslationKey(ConfiguratorType.VARIANT)).toEqual(
        'configurator.header.toconfig'
      );
    });

    it('should return configurator.header.toConfigReadOnly in case configurator type has postfix read only', () => {
      expect(
        component.getTranslationKey(ConfiguratorType.VARIANT + ReadOnlyPostfix)
      ).toEqual('configurator.header.toConfigReadOnly');
    });
  });

  describe('isDisplayRestartDialog', () => {
    beforeEach(() => {
      setupWithCurrentProductService(true);
    });

    it('should return true in case configurator type is CPQCONFIGURATOR', () => {
      expect(
        component.isDisplayRestartDialog(ConfiguratorType.VARIANT)
      ).toEqual('true');
    });

    it('should return false in case configurator type has postfix readOnly', () => {
      expect(
        component.isDisplayRestartDialog(
          ConfiguratorType.VARIANT + ReadOnlyPostfix
        )
      ).toEqual('false');
    });
  });

<<<<<<< HEAD
  describe('isReadOnlyBaseProduct', () => {
    it('should return `false` in case configurator type is CPQCONFIGURATOR', () => {
      expect(component.isReadOnlyBaseProduct(testProduct)).toEqual(false);
    });

    it('should return `false` in case configurator type has postfix readOnly in case ase product and product code are not equal', () => {
      testProduct.configuratorType = ConfiguratorType.VARIANT + ReadOnlyPostfix;
      testProduct.baseProduct = 'BASE_PRODUCT';
      expect(component.isReadOnlyBaseProduct(testProduct)).toEqual(false);
    });

    it('should return `true` in case configurator type has postfix readOnly and base product and product code are equal', () => {
      testProduct.configuratorType = ConfiguratorType.VARIANT + ReadOnlyPostfix;
      testProduct.baseProduct = testProduct.code;
      expect(component.isReadOnlyBaseProduct(testProduct)).toEqual(true);
    });

    it('should return `true` in case configurator type has postfix readOnly and a base product is defined', () => {
      testProduct.configuratorType = ConfiguratorType.VARIANT + ReadOnlyPostfix;
      testProduct.baseProduct = undefined;
      expect(component.isReadOnlyBaseProduct(testProduct)).toEqual(true);
    });
  });

  describe('isBaseProduct', () => {
    it('should return `false` in case base product and product code are not equal', () => {
      testProduct.baseProduct = 'BASE_PRODUCT';
      expect(component['isBaseProduct'](testProduct)).toEqual(false);
    });

    it('should return `true` in case base product and code are equal', () => {
      testProduct.baseProduct = testProduct.code;
      expect(component['isBaseProduct'](testProduct)).toEqual(true);
    });

    it('should return `true` in case a base product is undefined', () => {
      testProduct.baseProduct = undefined;
      expect(component['isBaseProduct'](testProduct)).toEqual(true);
    });
  });

  describe('isConfiguratorTypeReadOnly', () => {
=======
  describe('isConfiguratorTypeReadOnly', () => {
    beforeEach(() => {
      setupWithCurrentProductService(true);
    });

>>>>>>> 11540c32
    it('should return false in case configurator type is undefined', () => {
      expect(component['isConfiguratorTypeReadOnly'](undefined)).toBe(false);
    });

    it('should return false in case configurator type is null', () => {
      expect(component['isConfiguratorTypeReadOnly'](null)).toBe(false);
    });

    it('should return false in case configurator type is empty string', () => {
      expect(component['isConfiguratorTypeReadOnly']('')).toBe(false);
    });

    it('should return false in case configurator type is string with whitespace', () => {
      expect(component['isConfiguratorTypeReadOnly']('   ')).toBe(false);
    });

    it('should return false in case configurator type is CPQCONFIGURATOR', () => {
      expect(
        component['isConfiguratorTypeReadOnly'](ConfiguratorType.VARIANT)
      ).toBe(false);
    });

    it('should return false in case configurator type has prefix _READ_ONLY', () => {
      expect(
        component['isConfiguratorTypeReadOnly'](
          ReadOnlyPostfix + ConfiguratorType.VARIANT
        )
      ).toBe(false);
    });

    it('should return true in case configurator type has postfix _READ_ONLY', () => {
      expect(
        component['isConfiguratorTypeReadOnly'](
          ConfiguratorType.VARIANT + ReadOnlyPostfix
        )
      ).toBe(true);
    });
  });

  describe('Accessibility', () => {
    it('should contain a link element with aria-label attribute that contains a hidden link content', function () {
      setupWithCurrentProductService(true);
      fixture.detectChanges();

      CommonConfiguratorTestUtilsService.expectElementContainsA11y(
        expect,
        htmlElem,
        'a',
        'btn',
        undefined,
        'aria-label',
        'configurator.a11y.configureProduct',
        'configurator.header.toconfig'
      );
    });
  });
});<|MERGE_RESOLUTION|>--- conflicted
+++ resolved
@@ -275,7 +275,6 @@
     });
   });
 
-<<<<<<< HEAD
   describe('isReadOnlyBaseProduct', () => {
     it('should return `false` in case configurator type is CPQCONFIGURATOR', () => {
       expect(component.isReadOnlyBaseProduct(testProduct)).toEqual(false);
@@ -318,13 +317,10 @@
   });
 
   describe('isConfiguratorTypeReadOnly', () => {
-=======
-  describe('isConfiguratorTypeReadOnly', () => {
     beforeEach(() => {
       setupWithCurrentProductService(true);
     });
 
->>>>>>> 11540c32
     it('should return false in case configurator type is undefined', () => {
       expect(component['isConfiguratorTypeReadOnly'](undefined)).toBe(false);
     });
