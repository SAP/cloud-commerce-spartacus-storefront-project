--- conflicted
+++ resolved
@@ -1,12 +1,8 @@
 import { Pipe, PipeTransform, Type } from '@angular/core';
 import { ComponentFixture, TestBed } from '@angular/core/testing';
 import { RouterTestingModule } from '@angular/router/testing';
-<<<<<<< HEAD
-import { I18nTestingModule, Product, RoutingService } from '@spartacus/core';
-=======
 import { StoreModule } from '@ngrx/store';
 import { I18nTestingModule, Product } from '@spartacus/core';
->>>>>>> e8306f9c
 import {
   CurrentProductService,
   ProductListItemContext,
@@ -52,13 +48,8 @@
   transform(): any {}
 }
 
-class MockRoutingService implements Partial<RoutingService> {
-  go() {}
-}
-
 let component: ConfigureProductComponent;
 let currentProductService: CurrentProductService;
-let routingService: RoutingService;
 let fixture: ComponentFixture<ConfigureProductComponent>;
 let htmlElem: HTMLElement;
 
@@ -79,7 +70,6 @@
           provide: CurrentProductService,
           useClass: MockCurrentProductServiceReturnsNull,
         },
-        { provide: RoutingService, useClass: MockRoutingService },
       ],
     }).compileComponents();
   } else if (useCurrentProductServiceOnly) {
@@ -95,7 +85,6 @@
           provide: CurrentProductService,
           useClass: MockCurrentProductService,
         },
-        { provide: RoutingService, useClass: MockRoutingService },
       ],
     }).compileComponents();
   } else {
@@ -115,7 +104,6 @@
           provide: CurrentProductService,
           useClass: MockCurrentProductService,
         },
-        { provide: RoutingService, useClass: MockRoutingService },
       ],
     }).compileComponents();
   }
@@ -125,9 +113,6 @@
   );
 
   spyOn(currentProductService, 'getProduct').and.callThrough();
-
-  routingService = TestBed.inject(RoutingService);
-  spyOn(routingService, 'go').and.callThrough();
 
   fixture = TestBed.createComponent(ConfigureProductComponent);
   component = fixture.componentInstance;
