--- conflicted
+++ resolved
@@ -28,15 +28,15 @@
   }
 }
 
-<<<<<<< HEAD
-class MockCurrentProductServiceReturnsNull {
-  getProduct(): Observable<Product | null> {
+class MockCurrentProductServiceReturnsNull
+  implements Partial<CurrentProductService> {
+  getProduct(): Observable<Product> {
     return of(null);
   }
-=======
+}
+
 class MockProductListItemContext implements Partial<ProductListItemContext> {
   product$ = of(mockProduct);
->>>>>>> 4371f32f
 }
 
 @Pipe({
