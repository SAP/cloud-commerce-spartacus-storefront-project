<ng-container *ngIf="product$ | async as product">
<<<<<<< HEAD
  <ng-container *ngIf="product.configurable && !isReadOnlyBaseProduct(product)">
    <a
      [routerLink]="
        {
          cxRoute: 'configure' + product.configuratorType,
          params: {
            ownerType: ownerTypeProduct,
            entityKey: product.code
          }
        } | cxUrl
      "
      [queryParams]="{
        displayRestartDialog: isDisplayRestartDialog(product.configuratorType),
        productCode: product.code
      }"
      class="btn btn-primary btn-block"
      cxAutoFocus
      [attr.aria-label]="
        getAriaLabelTranslationKey(product.configuratorType) | cxTranslate
      "
      >{{ getTranslationKey(product.configuratorType) | cxTranslate }}</a
    >
=======
  <ng-container *ngIf="product.configurable">
    <!-- TODO: (CXSPA-7252) - Remove feature flag next major release -->
    <ng-container *cxFeature="'a11yUseButtonsForBtnLinks'">
      <button
        (click)="navigateToConfigurator(product)"
        class="btn btn-primary btn-block"
        cxAutoFocus
        [attr.aria-label]="
          getAriaLabelTranslationKey(product.configuratorType) | cxTranslate
        "
      >
        {{ getTranslationKey(product.configuratorType) | cxTranslate }}
      </button>
    </ng-container>
    <ng-container *cxFeature="'!a11yUseButtonsForBtnLinks'">
      <a
        [routerLink]="
          {
            cxRoute: 'configure' + product.configuratorType,
            params: {
              ownerType: ownerTypeProduct,
              entityKey: product.code
            }
          } | cxUrl
        "
        [queryParams]="{
          displayRestartDialog: isDisplayRestartDialog(
            product.configuratorType
          ),
          productCode: product.code
        }"
        class="btn btn-primary btn-block"
        cxAutoFocus
        [attr.aria-label]="
          getAriaLabelTranslationKey(product.configuratorType) | cxTranslate
        "
        >{{ getTranslationKey(product.configuratorType) | cxTranslate }}</a
      >
    </ng-container>
>>>>>>> 21b884de
  </ng-container>
</ng-container><|MERGE_RESOLUTION|>--- conflicted
+++ resolved
@@ -1,29 +1,5 @@
 <ng-container *ngIf="product$ | async as product">
-<<<<<<< HEAD
   <ng-container *ngIf="product.configurable && !isReadOnlyBaseProduct(product)">
-    <a
-      [routerLink]="
-        {
-          cxRoute: 'configure' + product.configuratorType,
-          params: {
-            ownerType: ownerTypeProduct,
-            entityKey: product.code
-          }
-        } | cxUrl
-      "
-      [queryParams]="{
-        displayRestartDialog: isDisplayRestartDialog(product.configuratorType),
-        productCode: product.code
-      }"
-      class="btn btn-primary btn-block"
-      cxAutoFocus
-      [attr.aria-label]="
-        getAriaLabelTranslationKey(product.configuratorType) | cxTranslate
-      "
-      >{{ getTranslationKey(product.configuratorType) | cxTranslate }}</a
-    >
-=======
-  <ng-container *ngIf="product.configurable">
     <!-- TODO: (CXSPA-7252) - Remove feature flag next major release -->
     <ng-container *cxFeature="'a11yUseButtonsForBtnLinks'">
       <button
@@ -62,6 +38,5 @@
         >{{ getTranslationKey(product.configuratorType) | cxTranslate }}</a
       >
     </ng-container>
->>>>>>> 21b884de
   </ng-container>
 </ng-container>