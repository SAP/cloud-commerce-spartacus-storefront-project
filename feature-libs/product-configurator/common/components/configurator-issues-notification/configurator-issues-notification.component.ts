--- conflicted
+++ resolved
@@ -4,18 +4,13 @@
  * SPDX-License-Identifier: Apache-2.0
  */
 
-import { Component, Optional } from '@angular/core';
-<<<<<<< HEAD
-import { FormControl } from '@angular/forms';
+import { Component, Optional } from '@angular/core'; 
 import {
   CartItemContext,
   OrderEntry,
   PromotionLocation,
 } from '@spartacus/cart/base/root';
-=======
-import { UntypedFormControl } from '@angular/forms';
-import { CartItemContext, OrderEntry } from '@spartacus/cart/base/root';
->>>>>>> 8e056e98
+import { UntypedFormControl } from '@angular/forms'; 
 import { ICON_TYPE } from '@spartacus/storefront';
 import { EMPTY, Observable } from 'rxjs';
 import { CommonConfiguratorUtilsService } from '../../shared/utils/common-configurator-utils.service';
