--- conflicted
+++ resolved
@@ -1,28 +1,19 @@
 import { Component, Input, Pipe, PipeTransform } from '@angular/core';
 import { ComponentFixture, TestBed, waitForAsync } from '@angular/core/testing';
 import { FormControl } from '@angular/forms';
-<<<<<<< HEAD
-import { CartItemContextSource } from '@spartacus/cart/main/components';
-=======
 import { CartItemContextSource } from '@spartacus/cart/base/components';
->>>>>>> a32dea3c
 import {
   CartItemContext,
   OrderEntry,
-  PromotionLocation,
-<<<<<<< HEAD
-} from '@spartacus/cart/main/root';
-import { BehaviorSubject, ReplaySubject } from 'rxjs';
-=======
+  PromotionLocation
 } from '@spartacus/cart/base/root';
 import { BehaviorSubject, EMPTY, ReplaySubject } from 'rxjs';
->>>>>>> a32dea3c
 import { take, toArray } from 'rxjs/operators';
 import { CommonConfiguratorTestUtilsService } from '../../testing/common-configurator-test-utils.service';
 import {
   ConfigurationInfo,
   OrderEntryStatus,
-  StatusSummary,
+  StatusSummary
 } from './../../core/model/common-configurator.model';
 import { ConfiguratorIssuesNotificationComponent } from './configurator-issues-notification.component';
 
