import { Component, Input, Pipe, PipeTransform } from '@angular/core';
import { ComponentFixture, TestBed, waitForAsync } from '@angular/core/testing';
import { FormControl } from '@angular/forms';
<<<<<<< HEAD
import { CartItemContextSource } from '@spartacus/cart/main/components';
import {
  CartItemContext,
  OrderEntry,
  PromotionLocation,
} from '@spartacus/cart/main/root';
import { BehaviorSubject, ReplaySubject } from 'rxjs';
=======
import { OrderEntry, PromotionLocation } from '@spartacus/core';
import { CartItemContext, CartItemContextSource } from '@spartacus/storefront';
import { BehaviorSubject, EMPTY, ReplaySubject } from 'rxjs';
>>>>>>> cd8c5fb8
import { take, toArray } from 'rxjs/operators';
import { CommonConfiguratorTestUtilsService } from '../../testing/common-configurator-test-utils.service';
import {
  ConfigurationInfo,
  OrderEntryStatus,
  StatusSummary,
} from './../../core/model/common-configurator.model';
import { ConfiguratorIssuesNotificationComponent } from './configurator-issues-notification.component';

@Pipe({
  name: 'cxTranslate',
})
class MockTranslatePipe implements PipeTransform {
  transform(): any {}
}

@Component({
  selector: 'cx-icon',
  template: '',
})
class MockCxIconComponent {
  @Input() type: any;
}

@Component({
  selector: 'cx-configure-cart-entry',
  template: '',
})
class MockConfigureCartEntryComponent {
  @Input() cartEntry: OrderEntry;
  @Input() readOnly: boolean;
  @Input() msgBanner: boolean;
  @Input() disabled: boolean;
}

class MockCartItemContext implements Partial<CartItemContext> {
  item$ = new ReplaySubject<OrderEntry>(1);
  readonly$ = new ReplaySubject<boolean>(1);
  quantityControl$ = new ReplaySubject<FormControl>(1);
  location$ = new BehaviorSubject<PromotionLocation>(
    PromotionLocation.ActiveCart
  );
}

describe('ConfigureIssuesNotificationComponent', () => {
  let component: ConfiguratorIssuesNotificationComponent;
  let fixture: ComponentFixture<ConfiguratorIssuesNotificationComponent>;
  let htmlElem: HTMLElement;
  let mockCartItemContext: Partial<CartItemContextSource>;

  function emitNewContextValue(testData: {
    statusSummary: StatusSummary[];
    configurationInfos: ConfigurationInfo[];
    readOnly: boolean;
    productConfigurable: boolean;
  }) {
    mockCartItemContext.item$?.next({
      statusSummaryList: testData.statusSummary,
      configurationInfos: testData.configurationInfos,
      product: { configurable: testData.productConfigurable ?? true },
      entryNumber: 0,
    });
    mockCartItemContext.readonly$?.next(testData.readOnly);
    mockCartItemContext.quantityControl$?.next(new FormControl());
  }
  describe('with cart item context', () => {
    beforeEach(
      waitForAsync(() => {
        TestBed.configureTestingModule({
          declarations: [
            ConfiguratorIssuesNotificationComponent,
            MockTranslatePipe,
            MockCxIconComponent,
            MockConfigureCartEntryComponent,
          ],
          providers: [
            { provide: CartItemContext, useClass: MockCartItemContext },
          ],
        }).compileComponents();
      })
    );

    beforeEach(() => {
      fixture = TestBed.createComponent(
        ConfiguratorIssuesNotificationComponent
      );
      component = fixture.componentInstance;
      htmlElem = fixture.nativeElement;
      mockCartItemContext = TestBed.inject(CartItemContext) as any;

      fixture.detectChanges();
    });

    it('should create', () => {
      expect(component).toBeTruthy();
    });

    it('should expose orderEntry$', (done) => {
      const orderEntry: OrderEntry = { orderCode: '123' };

      component.orderEntry$.pipe(take(1)).subscribe((value) => {
        expect(value).toBe(orderEntry);
        done();
      });

      mockCartItemContext.item$?.next(orderEntry);
    });

    it('should expose quantityControl$', (done) => {
      const quantityControl = new FormControl();
      component.quantityControl$.pipe(take(1)).subscribe((value) => {
        expect(value).toBe(quantityControl);
        done();
      });

      mockCartItemContext.quantityControl$?.next(quantityControl);
    });

    it('should expose readonly$', (done) => {
      component.readonly$.pipe(take(2), toArray()).subscribe((values) => {
        expect(values).toEqual([true, false]);
        done();
      });

      mockCartItemContext.readonly$?.next(true);
      mockCartItemContext.readonly$?.next(false);
    });

    it('should display configure from cart in case issues are present', () => {
      emitNewContextValue({
        statusSummary: [{ numberOfIssues: 2, status: OrderEntryStatus.Error }],
        configurationInfos: [],
        readOnly: false,
        productConfigurable: true,
      });

      fixture.detectChanges();

      expect(
        htmlElem.querySelectorAll('cx-configure-cart-entry').length
      ).toBeGreaterThan(0);
    });

    it('should not display configure from cart in case issues are present but product not configurable', () => {
      emitNewContextValue({
        statusSummary: [{ numberOfIssues: 2, status: OrderEntryStatus.Error }],
        configurationInfos: [],
        readOnly: false,
        productConfigurable: false,
      });

      fixture.detectChanges();

      expect(htmlElem.querySelectorAll('cx-configure-cart-entry').length).toBe(
        0
      );
    });

    it('should return false if number of issues of ERROR status is = 0', () => {
      emitNewContextValue({
        statusSummary: [
          { numberOfIssues: 2, status: OrderEntryStatus.Success },
        ],
        configurationInfos: [],
        readOnly: false,
        productConfigurable: true,
      });

      fixture.detectChanges();
      expect(htmlElem.querySelectorAll('cx-configure-cart-entry').length).toBe(
        0
      );
    });

    describe('shouldShowButton', () => {
      beforeEach(() => {
        const quantityControl = new FormControl();

        mockCartItemContext.quantityControl$?.next(quantityControl);
        mockCartItemContext.item$?.next({
          statusSummaryList: [
            { numberOfIssues: 2, status: OrderEntryStatus.Error },
          ],
          product: { configurable: true },
        });
      });
      it('should prevent the rendering of "edit configuration" if context is SaveForLater', () => {
        mockCartItemContext.location$?.next(PromotionLocation.SaveForLater);
        fixture.detectChanges();

        const htmlElem = fixture.nativeElement;
        expect(
          htmlElem.querySelectorAll('.cx-configure-cart-entry').length
        ).toBe(0);
      });

      it('should allow the rendering of "edit configuration" if context is active cart', () => {
        mockCartItemContext.location$?.next(PromotionLocation.ActiveCart);
        fixture.detectChanges();

        const htmlElem = fixture.nativeElement;
        expect(
          htmlElem.querySelectorAll('cx-configure-cart-entry').length
        ).toBe(1);
      });
    });

    describe('Notification banner', () => {
      it('should contain div element with ID for error message containing cart entry number', function () {
        emitNewContextValue({
          statusSummary: [
            { numberOfIssues: 2, status: OrderEntryStatus.Error },
          ],
          configurationInfos: [],
          readOnly: false,
          productConfigurable: true,
        });

        fixture.detectChanges();

        CommonConfiguratorTestUtilsService.expectElementPresent(
          expect,
          htmlElem,
          '#cx-error-msg-0'
        );
      });
    });
  });
  describe('without cart item context', () => {
    beforeEach(
      waitForAsync(() => {
        TestBed.configureTestingModule({
          declarations: [
            ConfiguratorIssuesNotificationComponent,
            MockTranslatePipe,
            MockCxIconComponent,
            MockConfigureCartEntryComponent,
          ],
          providers: [{ provide: CartItemContext, useValue: null }],
        }).compileComponents();
      })
    );

    beforeEach(() => {
      fixture = TestBed.createComponent(
        ConfiguratorIssuesNotificationComponent
      );
      component = fixture.componentInstance;
    });

    it('should create', () => {
      expect(component).toBeTruthy();
    });

    it('should initialize its members with EMPTY', () => {
      expect(component.orderEntry$).toBe(EMPTY);
      expect(component.quantityControl$).toBe(EMPTY);
      expect(component.readonly$).toBe(EMPTY);
    });
  });
});<|MERGE_RESOLUTION|>--- conflicted
+++ resolved
@@ -1,19 +1,13 @@
 import { Component, Input, Pipe, PipeTransform } from '@angular/core';
 import { ComponentFixture, TestBed, waitForAsync } from '@angular/core/testing';
 import { FormControl } from '@angular/forms';
-<<<<<<< HEAD
 import { CartItemContextSource } from '@spartacus/cart/main/components';
 import {
   CartItemContext,
   OrderEntry,
   PromotionLocation,
 } from '@spartacus/cart/main/root';
-import { BehaviorSubject, ReplaySubject } from 'rxjs';
-=======
-import { OrderEntry, PromotionLocation } from '@spartacus/core';
-import { CartItemContext, CartItemContextSource } from '@spartacus/storefront';
 import { BehaviorSubject, EMPTY, ReplaySubject } from 'rxjs';
->>>>>>> cd8c5fb8
 import { take, toArray } from 'rxjs/operators';
 import { CommonConfiguratorTestUtilsService } from '../../testing/common-configurator-test-utils.service';
 import {
