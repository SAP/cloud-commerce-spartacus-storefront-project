import { Injectable } from '@angular/core';
import { Converter, OccConfig, TranslationService } from '@spartacus/core';
import { ConfiguratorModelUtils } from '@spartacus/product-configurator/common';
import { take } from 'rxjs/operators';
import { ConfiguratorUISettingsConfig } from '../../../components/config/configurator-ui-settings.config';
import { OccConfigurator } from '../variant-configurator-occ.models';
import { Configurator } from './../../../core/model/configurator.model';

@Injectable({ providedIn: 'root' })
export class OccConfiguratorVariantNormalizer
  implements
    Converter<OccConfigurator.Configuration, Configurator.Configuration>
{
  static readonly RETRACT_VALUE_CODE = '###RETRACT_VALUE_CODE###';

  constructor(
    protected config: OccConfig,
    protected translation: TranslationService,
    protected uiSettingsConfig: ConfiguratorUISettingsConfig
  ) {}

  convert(
    source: OccConfigurator.Configuration,
    target?: Configurator.Configuration
  ): Configurator.Configuration {
    const resultTarget: Configurator.Configuration = {
      ...target,
      owner: target?.owner ?? ConfiguratorModelUtils.createInitialOwner(),
      interactionState: target?.interactionState ?? {},
      configId: source.configId,
      complete: source.complete,
      consistent: source.consistent,
      totalNumberOfIssues: source.totalNumberOfIssues,
      productCode: source.rootProduct,
      groups: [],
      flatGroups: [],
    };
    const flatGroups: Configurator.Group[] = [];
    source.groups?.forEach((group) =>
      this.convertGroup(group, resultTarget.groups, flatGroups)
    );
    resultTarget.flatGroups = flatGroups;

    return resultTarget;
  }

  convertGroup(
    source: OccConfigurator.Group,
    groupList: Configurator.Group[],
    flatGroupList: Configurator.Group[]
  ) {
    const attributes: Configurator.Attribute[] = [];
    if (source.attributes) {
      source.attributes.forEach((sourceAttribute) =>
        this.convertAttribute(sourceAttribute, attributes)
      );
    }

    const group: Configurator.Group = {
      description: source.description,
      configurable: source.configurable,
      complete: source.complete,
      consistent: source.consistent,
      groupType: this.convertGroupType(source.groupType),
      name: source.name,
      id: source.id,
      attributes: attributes,
      subGroups: [],
    };

    this.setGroupDescription(group);

    if (source.subGroups) {
      source.subGroups.forEach((sourceSubGroup) =>
        this.convertGroup(sourceSubGroup, group.subGroups, flatGroupList)
      );
    }

    if (
      group.groupType === Configurator.GroupType.ATTRIBUTE_GROUP ||
      group.groupType === Configurator.GroupType.CONFLICT_GROUP
    ) {
      flatGroupList.push(group);
    }

    groupList.push(group);
  }

  getGroupId(key: string, name: string): string {
    return key.replace('@' + name, '');
  }

  convertAttribute(
    sourceAttribute: OccConfigurator.Attribute,
    attributeList: Configurator.Attribute[]
  ): void {
    const numberOfConflicts = sourceAttribute?.conflicts
      ? sourceAttribute?.conflicts?.length
      : 0;

    const attributeImages: Configurator.Image[] = [];
    const attributeValues: Configurator.Value[] = [];

    if (sourceAttribute.images) {
      sourceAttribute.images.forEach((occImage) =>
        this.convertImage(occImage, attributeImages)
      );
    }

    this.addRetractValue(sourceAttribute, attributeValues);

    if (sourceAttribute.domainValues) {
      sourceAttribute.domainValues.forEach((value) =>
        this.convertValue(value, attributeValues)
      );
    }

    const attribute: Configurator.Attribute = {
      name: sourceAttribute.name,
      label: sourceAttribute.langDepName,
      required: sourceAttribute.required,
      uiType: this.convertAttributeType(
        sourceAttribute.type ?? OccConfigurator.UiType.NOT_IMPLEMENTED
      ),
      groupId: this.getGroupId(sourceAttribute.key, sourceAttribute.name),
      userInput: sourceAttribute.formattedValue,
      maxlength:
        (sourceAttribute.maxlength ?? 0) +
        (sourceAttribute.negativeAllowed ? 1 : 0),
      numDecimalPlaces: sourceAttribute.numberScale,
      negativeAllowed: sourceAttribute.negativeAllowed,
      numTotalLength: sourceAttribute.typeLength,
      selectedSingleValue: undefined,
      hasConflicts: numberOfConflicts > 0,
      images: attributeImages,
      values: attributeValues,
<<<<<<< HEAD
      intervalInDomain: sourceAttribute.intervalInDomain,
=======
      key: sourceAttribute.key,
>>>>>>> fb69efd5
    };

    this.setSelectedSingleValue(attribute);

    //Has to be called after setSelectedSingleValue because it depends on the value of this property
    this.compileAttributeIncomplete(attribute);
    attributeList.push(attribute);
  }

  setSelectedSingleValue(attribute: Configurator.Attribute) {
    if (attribute.values) {
      const selectedValues = attribute.values
        .map((entry) => entry)
        .filter((entry) => entry.selected);
      if (selectedValues && selectedValues.length === 1) {
        attribute.selectedSingleValue = selectedValues[0].valueCode;
      }
    }
  }

  protected isRetractValueSelected(
    sourceAttribute: OccConfigurator.Attribute
  ): boolean {
    return sourceAttribute.domainValues &&
      sourceAttribute.domainValues.filter((value) => value.selected).length
      ? false
      : true;
  }

  protected setRetractValueDisplay(
    attributeType: Configurator.UiType,
    value: Configurator.Value
  ) {
    if (
      attributeType === Configurator.UiType.DROPDOWN ||
      attributeType === Configurator.UiType.RADIOBUTTON
    ) {
      if (attributeType === Configurator.UiType.DROPDOWN && value.selected) {
        this.translation
          .translate('configurator.attribute.dropDownSelectMsg')
          .pipe(take(1))
          .subscribe((text) => (value.valueDisplay = text));
      } else {
        this.translation
          .translate('configurator.attribute.noOptionSelectedMsg')
          .pipe(take(1))
          .subscribe((text) => (value.valueDisplay = text));
      }
    }
  }

  protected addRetractValue(
    sourceAttribute: OccConfigurator.Attribute,
    values: Configurator.Value[]
  ) {
    if (this.uiSettingsConfig?.productConfigurator?.addRetractOption) {
      const attributeType = this.convertAttributeType(
        sourceAttribute.type ?? OccConfigurator.UiType.NOT_IMPLEMENTED
      );

      if (
        attributeType === Configurator.UiType.RADIOBUTTON ||
        attributeType === Configurator.UiType.DROPDOWN
      ) {
        const value: Configurator.Value = {
          valueCode: OccConfiguratorVariantNormalizer.RETRACT_VALUE_CODE,
          valueDisplay: '',
          selected: this.isRetractValueSelected(sourceAttribute),
        };

        this.setRetractValueDisplay(attributeType, value);

        values.push(value);
      }
    }
  }

  convertValue(
    occValue: OccConfigurator.Value,
    values: Configurator.Value[]
  ): void {
    const valueImages: Configurator.Image[] = [];
    if (occValue.images) {
      occValue.images.forEach((occImage) =>
        this.convertImage(occImage, valueImages)
      );
    }

    const value: Configurator.Value = {
      valueCode: occValue.key,
      valueDisplay: occValue.langDepName,
      name: occValue.name,
      selected: occValue.selected,
      images: valueImages,
    };

    values.push(value);
  }

  convertImage(
    occImage: OccConfigurator.Image,
    images: Configurator.Image[]
  ): void {
    const image: Configurator.Image = {
      /**
       * Traditionally, in an on-prem world, medias and other backend related calls
       * are hosted at the same platform, but in a cloud setup, applications are
       * typically distributed cross different environments. For media, we use the
       * `backend.media.baseUrl` by default, but fallback to `backend.occ.baseUrl`
       * if none provided.
       */
      url:
        (this.config?.backend?.media?.baseUrl ||
          this.config?.backend?.occ?.baseUrl ||
          '') + occImage.url,
      altText: occImage.altText,
      galleryIndex: occImage.galleryIndex,
      type: this.convertImageType(occImage.imageType),
      format: this.convertImageFormatType(occImage.format),
    };
    images.push(image);
  }

  convertAttributeType(type: OccConfigurator.UiType): Configurator.UiType {
    let uiType: Configurator.UiType;
    switch (type) {
      case OccConfigurator.UiType.RADIO_BUTTON: {
        uiType = Configurator.UiType.RADIOBUTTON;
        break;
      }
      case OccConfigurator.UiType.DROPDOWN: {
        uiType = Configurator.UiType.DROPDOWN;
        break;
      }
      case OccConfigurator.UiType.STRING: {
        uiType = Configurator.UiType.STRING;
        break;
      }
      case OccConfigurator.UiType.NUMERIC: {
        uiType = Configurator.UiType.NUMERIC;
        break;
      }
      case OccConfigurator.UiType.READ_ONLY: {
        uiType = Configurator.UiType.READ_ONLY;
        break;
      }
      case OccConfigurator.UiType.CHECK_BOX_LIST: {
        uiType = Configurator.UiType.CHECKBOXLIST;
        break;
      }
      case OccConfigurator.UiType.CHECK_BOX: {
        uiType = Configurator.UiType.CHECKBOX;
        break;
      }
      case OccConfigurator.UiType.MULTI_SELECTION_IMAGE: {
        uiType = Configurator.UiType.MULTI_SELECTION_IMAGE;
        break;
      }
      case OccConfigurator.UiType.SINGLE_SELECTION_IMAGE: {
        uiType = Configurator.UiType.SINGLE_SELECTION_IMAGE;
        break;
      }
      default: {
        uiType = Configurator.UiType.NOT_IMPLEMENTED;
      }
    }
    return uiType;
  }

  convertGroupType(
    groupType: OccConfigurator.GroupType
  ): Configurator.GroupType {
    switch (groupType) {
      case OccConfigurator.GroupType.CSTIC_GROUP:
        return Configurator.GroupType.ATTRIBUTE_GROUP;
      case OccConfigurator.GroupType.INSTANCE:
        return Configurator.GroupType.SUB_ITEM_GROUP;
      case OccConfigurator.GroupType.CONFLICT_HEADER:
        return Configurator.GroupType.CONFLICT_HEADER_GROUP;
      case OccConfigurator.GroupType.CONFLICT:
        return Configurator.GroupType.CONFLICT_GROUP;
    }
  }

  setGroupDescription(group: Configurator.Group): void {
    switch (group.groupType) {
      case Configurator.GroupType.CONFLICT_HEADER_GROUP:
        this.translation
          .translate('configurator.group.conflictHeader')
          .pipe(take(1))
          .subscribe(
            (conflictHeaderText) => (group.description = conflictHeaderText)
          );
        break;
      case Configurator.GroupType.CONFLICT_GROUP:
        const conflictDescription = group.description;
        this.translation
          .translate('configurator.group.conflictGroup', {
            attribute: group.name,
          })
          .pipe(take(1))
          .subscribe(
            (conflictGroupText) => (group.description = conflictGroupText)
          );
        group.name = conflictDescription;
        break;
      default:
        if (group.name !== '_GEN') {
          return;
        }
        this.translation
          .translate('configurator.group.general')
          .pipe(take(1))
          .subscribe((generalText) => (group.description = generalText));
    }
  }

  convertImageType(
    imageType: OccConfigurator.ImageType
  ): Configurator.ImageType {
    switch (imageType) {
      case OccConfigurator.ImageType.GALLERY:
        return Configurator.ImageType.GALLERY;
      case OccConfigurator.ImageType.PRIMARY:
        return Configurator.ImageType.PRIMARY;
    }
  }

  convertImageFormatType(
    formatType: OccConfigurator.ImageFormatType
  ): Configurator.ImageFormatType {
    switch (formatType) {
      case OccConfigurator.ImageFormatType.VALUE_IMAGE:
        return Configurator.ImageFormatType.VALUE_IMAGE;
      case OccConfigurator.ImageFormatType.CSTIC_IMAGE:
        return Configurator.ImageFormatType.ATTRIBUTE_IMAGE;
    }
  }

  compileAttributeIncomplete(attribute: Configurator.Attribute) {
    //Default value for incomplete is false
    attribute.incomplete = false;

    switch (attribute.uiType) {
      case Configurator.UiType.RADIOBUTTON:
      case Configurator.UiType.DROPDOWN: {
        if (
          !attribute.selectedSingleValue ||
          attribute.selectedSingleValue ===
            OccConfiguratorVariantNormalizer.RETRACT_VALUE_CODE
        ) {
          attribute.incomplete = true;
        }
        break;
      }
      case Configurator.UiType.SINGLE_SELECTION_IMAGE: {
        if (!attribute.selectedSingleValue) {
          attribute.incomplete = true;
        }
        break;
      }
      case Configurator.UiType.NUMERIC:
      case Configurator.UiType.STRING: {
        if (!attribute.userInput) {
          attribute.incomplete = true;
        }
        break;
      }

      case Configurator.UiType.CHECKBOXLIST:
      case Configurator.UiType.CHECKBOX:
      case Configurator.UiType.MULTI_SELECTION_IMAGE: {
        const isOneValueSelected =
          attribute.values?.find((value) => value.selected) !== undefined;
        attribute.incomplete = !isOneValueSelected;
        break;
      }
    }
  }
}<|MERGE_RESOLUTION|>--- conflicted
+++ resolved
@@ -134,11 +134,8 @@
       hasConflicts: numberOfConflicts > 0,
       images: attributeImages,
       values: attributeValues,
-<<<<<<< HEAD
       intervalInDomain: sourceAttribute.intervalInDomain,
-=======
       key: sourceAttribute.key,
->>>>>>> fb69efd5
     };
 
     this.setSelectedSingleValue(attribute);
