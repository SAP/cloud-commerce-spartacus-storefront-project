import { Injectable } from '@angular/core';
import { Converter } from '@spartacus/core';
import { OccConfigurator } from '../variant-configurator-occ.models';
import { Configurator } from './../../../core/model/configurator.model';

@Injectable({ providedIn: 'root' })
export class OccConfiguratorVariantSerializer
  implements
    Converter<Configurator.Configuration, OccConfigurator.Configuration> {
  convert(
    source: Configurator.Configuration,
    target?: OccConfigurator.Configuration
  ): OccConfigurator.Configuration {
    const resultGroups: OccConfigurator.Group[] = [];
    source.groups.forEach((group) => this.convertGroup(group, resultGroups));

    const resultTarget: OccConfigurator.Configuration = {
      ...target,
      configId: source.configId,
      complete: source.complete,
      groups: resultGroups,
    };

<<<<<<< HEAD
    source.groups.forEach((group) =>
      this.convertGroup(group, resultTarget.groups!)
    );

=======
>>>>>>> 1da0d2f4
    return resultTarget;
  }

  convertGroup(source: Configurator.Group, occGroups: OccConfigurator.Group[]) {
<<<<<<< HEAD
    const group: OccConfigurator.Group = {
      name: source.name,
      id: source.id,
      configurable: source.configurable,
      groupType: this.convertGroupType(
        source.groupType ?? Configurator.GroupType.ATTRIBUTE_GROUP
      ),
      description: source.description,
      attributes: [],
      subGroups: [],
    };
    if (source.attributes) {
      source.attributes.forEach((attribute) =>
        this.convertAttribute(attribute, group.attributes!)
=======
    const resultSubGroups: OccConfigurator.Group[] = [];
    const resultAttributes: OccConfigurator.Attribute[] = [];

    if (source.attributes) {
      source.attributes.forEach((attribute) =>
        this.convertAttribute(attribute, resultAttributes)
>>>>>>> 1da0d2f4
      );
    }
    if (source.subGroups) {
      source.subGroups.forEach((subGroup) =>
<<<<<<< HEAD
        this.convertGroup(subGroup, group.subGroups!)
=======
        this.convertGroup(subGroup, resultSubGroups)
>>>>>>> 1da0d2f4
      );
    }

    const group: OccConfigurator.Group = {
      name: source.name,
      id: source.id,
      configurable: source.configurable,
      groupType: this.convertGroupType(
        source.groupType ?? Configurator.GroupType.ATTRIBUTE_GROUP
      ),
      description: source.description,
      attributes: resultAttributes,
      subGroups: resultSubGroups,
    };

    occGroups.push(group);
  }

  convertAttribute(
    attribute: Configurator.Attribute,
    occAttributes: OccConfigurator.Attribute[]
  ): void {
    const targetAttribute: OccConfigurator.Attribute = {
      key: attribute.name,
      name: attribute.name,
      langDepName: attribute.label,
      required: attribute.required,
      retractTriggered: attribute.retractTriggered,
      type: this.convertCharacteristicType(
        attribute.uiType ?? Configurator.UiType.NOT_IMPLEMENTED
      ),
    };

    if (
      attribute.uiType === Configurator.UiType.DROPDOWN ||
      attribute.uiType === Configurator.UiType.RADIOBUTTON ||
      attribute.uiType === Configurator.UiType.SINGLE_SELECTION_IMAGE
    ) {
      targetAttribute.value = attribute.selectedSingleValue;
    } else if (attribute.uiType === Configurator.UiType.STRING) {
      targetAttribute.value = attribute.userInput;
    } else if (attribute.uiType === Configurator.UiType.NUMERIC) {
      targetAttribute.formattedValue = attribute.userInput;
    } else if (
      attribute.uiType === Configurator.UiType.CHECKBOXLIST ||
      attribute.uiType === Configurator.UiType.CHECKBOX ||
      attribute.uiType === Configurator.UiType.MULTI_SELECTION_IMAGE
    ) {
<<<<<<< HEAD
      targetAttribute.domainValues = [];
      if (attribute.values) {
        attribute.values.forEach((value) => {
          this.convertValue(value, targetAttribute.domainValues!);
        });
      }
=======
      const domainValues: OccConfigurator.Value[] = [];
      if (attribute.values) {
        attribute.values.forEach((value) => {
          this.convertValue(value, domainValues);
        });
      }
      targetAttribute.domainValues = domainValues;
>>>>>>> 1da0d2f4
    }

    occAttributes.push(targetAttribute);
  }

  convertValue(value: Configurator.Value, values: OccConfigurator.Value[]) {
    values.push({
      key: value.valueCode,
      langDepName: value.valueDisplay,
      name: value.name,
      selected: value.selected,
    });
  }

  convertCharacteristicType(type: Configurator.UiType): OccConfigurator.UiType {
    let uiType: OccConfigurator.UiType;
    switch (type) {
      case Configurator.UiType.RADIOBUTTON: {
        uiType = OccConfigurator.UiType.RADIO_BUTTON;
        break;
      }
      case Configurator.UiType.DROPDOWN: {
        uiType = OccConfigurator.UiType.DROPDOWN;
        break;
      }
      case Configurator.UiType.STRING: {
        uiType = OccConfigurator.UiType.STRING;
        break;
      }
      case Configurator.UiType.NUMERIC: {
        uiType = OccConfigurator.UiType.NUMERIC;
        break;
      }
      case Configurator.UiType.CHECKBOX: {
        uiType = OccConfigurator.UiType.CHECK_BOX;
        break;
      }
      case Configurator.UiType.CHECKBOXLIST: {
        uiType = OccConfigurator.UiType.CHECK_BOX_LIST;
        break;
      }
      case Configurator.UiType.MULTI_SELECTION_IMAGE: {
        uiType = OccConfigurator.UiType.MULTI_SELECTION_IMAGE;
        break;
      }
      case Configurator.UiType.SINGLE_SELECTION_IMAGE: {
        uiType = OccConfigurator.UiType.SINGLE_SELECTION_IMAGE;
        break;
      }
      default: {
        uiType = OccConfigurator.UiType.NOT_IMPLEMENTED;
      }
    }
    return uiType;
  }

  convertGroupType(
    groupType: Configurator.GroupType
  ): OccConfigurator.GroupType {
    switch (groupType) {
      case Configurator.GroupType.ATTRIBUTE_GROUP:
        return OccConfigurator.GroupType.CSTIC_GROUP;
      case Configurator.GroupType.SUB_ITEM_GROUP:
        return OccConfigurator.GroupType.INSTANCE;
      case Configurator.GroupType.CONFLICT_GROUP:
        return OccConfigurator.GroupType.CONFLICT;
      case Configurator.GroupType.CONFLICT_HEADER_GROUP:
        return OccConfigurator.GroupType.CONFLICT_HEADER;
    }
  }
}<|MERGE_RESOLUTION|>--- conflicted
+++ resolved
@@ -21,49 +21,21 @@
       groups: resultGroups,
     };
 
-<<<<<<< HEAD
-    source.groups.forEach((group) =>
-      this.convertGroup(group, resultTarget.groups!)
-    );
-
-=======
->>>>>>> 1da0d2f4
     return resultTarget;
   }
 
   convertGroup(source: Configurator.Group, occGroups: OccConfigurator.Group[]) {
-<<<<<<< HEAD
-    const group: OccConfigurator.Group = {
-      name: source.name,
-      id: source.id,
-      configurable: source.configurable,
-      groupType: this.convertGroupType(
-        source.groupType ?? Configurator.GroupType.ATTRIBUTE_GROUP
-      ),
-      description: source.description,
-      attributes: [],
-      subGroups: [],
-    };
-    if (source.attributes) {
-      source.attributes.forEach((attribute) =>
-        this.convertAttribute(attribute, group.attributes!)
-=======
     const resultSubGroups: OccConfigurator.Group[] = [];
     const resultAttributes: OccConfigurator.Attribute[] = [];
 
     if (source.attributes) {
       source.attributes.forEach((attribute) =>
         this.convertAttribute(attribute, resultAttributes)
->>>>>>> 1da0d2f4
       );
     }
     if (source.subGroups) {
       source.subGroups.forEach((subGroup) =>
-<<<<<<< HEAD
-        this.convertGroup(subGroup, group.subGroups!)
-=======
         this.convertGroup(subGroup, resultSubGroups)
->>>>>>> 1da0d2f4
       );
     }
 
@@ -112,14 +84,6 @@
       attribute.uiType === Configurator.UiType.CHECKBOX ||
       attribute.uiType === Configurator.UiType.MULTI_SELECTION_IMAGE
     ) {
-<<<<<<< HEAD
-      targetAttribute.domainValues = [];
-      if (attribute.values) {
-        attribute.values.forEach((value) => {
-          this.convertValue(value, targetAttribute.domainValues!);
-        });
-      }
-=======
       const domainValues: OccConfigurator.Value[] = [];
       if (attribute.values) {
         attribute.values.forEach((value) => {
@@ -127,7 +91,6 @@
         });
       }
       targetAttribute.domainValues = domainValues;
->>>>>>> 1da0d2f4
     }
 
     occAttributes.push(targetAttribute);
