import { HttpClient, HttpHeaders } from '@angular/common/http';
import { Injectable } from '@angular/core';
import {
  CartModification,
  CART_MODIFICATION_NORMALIZER,
  ConverterService,
  OccEndpointsService,
} from '@spartacus/core';
import {
  CommonConfigurator,
  ConfiguratorModelUtils,
  ConfiguratorType,
} from '@spartacus/product-configurator/common';
import { Observable } from 'rxjs';
import { map } from 'rxjs/operators';
import { RulebasedConfiguratorAdapter } from '../../core/connectors/rulebased-configurator.adapter';
import { Configurator } from '../../core/model/configurator.model';
import {
  VARIANT_CONFIGURATOR_ADD_TO_CART_SERIALIZER,
  VARIANT_CONFIGURATOR_NORMALIZER,
  VARIANT_CONFIGURATOR_OVERVIEW_NORMALIZER,
  VARIANT_CONFIGURATOR_PRICE_NORMALIZER,
  VARIANT_CONFIGURATOR_SERIALIZER,
  VARIANT_CONFIGURATOR_UPDATE_CART_ENTRY_SERIALIZER,
} from './variant-configurator-occ.converters';
import { OccConfigurator } from './variant-configurator-occ.models';

@Injectable()
export class VariantConfiguratorOccAdapter
  implements RulebasedConfiguratorAdapter {
  constructor(
    protected http: HttpClient,
    protected occEndpointsService: OccEndpointsService,
    protected converterService: ConverterService
  ) {}

  getConfiguratorType(): string {
    return ConfiguratorType.VARIANT;
  }

  createConfiguration(
    owner: CommonConfigurator.Owner
  ): Observable<Configurator.Configuration> {
    const productCode = owner.id;
    return this.http
      .get<OccConfigurator.Configuration>(
        this.occEndpointsService.buildUrl('createVariantConfiguration', {
          urlParams: { productCode },
        })
      )
      .pipe(
        this.converterService.pipeable(VARIANT_CONFIGURATOR_NORMALIZER),
        map((resultConfiguration) => {
          return {
            ...resultConfiguration,
            owner: owner,
          };
        })
      );
  }

  readConfiguration(
    configId: string,
    groupId: string,
    configurationOwner: CommonConfigurator.Owner
  ): Observable<Configurator.Configuration> {
    return this.http
      .get<OccConfigurator.Configuration>(
        this.occEndpointsService.buildUrl('readVariantConfiguration', {
          urlParams: { configId },
          queryParams: { groupId },
        })
      )
      .pipe(
        this.converterService.pipeable(VARIANT_CONFIGURATOR_NORMALIZER),
        map((resultConfiguration) => {
          return {
            ...resultConfiguration,
            owner: configurationOwner,
          };
        })
      );
  }

  updateConfiguration(
    configuration: Configurator.Configuration
  ): Observable<Configurator.Configuration> {
    const configId = configuration.configId;
    const url = this.occEndpointsService.buildUrl(
      'updateVariantConfiguration',
      {
        urlParams: { configId },
      }
    );
    const occConfiguration = this.converterService.convert(
      configuration,
      VARIANT_CONFIGURATOR_SERIALIZER
    );

    return this.http
      .patch<OccConfigurator.Configuration>(url, occConfiguration)
      .pipe(
        this.converterService.pipeable(VARIANT_CONFIGURATOR_NORMALIZER),
        map((resultConfiguration) => {
          return {
            ...resultConfiguration,
            owner: configuration.owner,
          };
        })
      );
  }

  addToCart(
    parameters: Configurator.AddToCartParameters
  ): Observable<CartModification> {
    const url = this.occEndpointsService.buildUrl(
      'addVariantConfigurationToCart',
      { urlParams: { userId: parameters.userId, cartId: parameters.cartId } }
    );

    const occAddToCartParameters = this.converterService.convert(
      parameters,
      VARIANT_CONFIGURATOR_ADD_TO_CART_SERIALIZER
    );

    const headers = new HttpHeaders({
      'Content-Type': 'application/json',
    });

    return this.http
      .post<CartModification>(url, occAddToCartParameters, { headers })
      .pipe(this.converterService.pipeable(CART_MODIFICATION_NORMALIZER));
  }

  readConfigurationForCartEntry(
    parameters: CommonConfigurator.ReadConfigurationFromCartEntryParameters
  ): Observable<Configurator.Configuration> {
    const url = this.occEndpointsService.buildUrl(
      'readVariantConfigurationForCartEntry',
      {
        urlParams: {
          userId: parameters.userId,
          cartId: parameters.cartId,
          cartEntryNumber: parameters.cartEntryNumber,
        },
      }
    );

    return this.http.get<OccConfigurator.Configuration>(url).pipe(
      this.converterService.pipeable(VARIANT_CONFIGURATOR_NORMALIZER),
      map((resultConfiguration) => {
        return {
          ...resultConfiguration,
          owner: parameters.owner,
        };
      })
    );
  }

  updateConfigurationForCartEntry(
    parameters: Configurator.UpdateConfigurationForCartEntryParameters
  ): Observable<CartModification> {
    const url = this.occEndpointsService.buildUrl(
      'updateVariantConfigurationForCartEntry',
      {
        urlParams: {
          userId: parameters.userId,
          cartId: parameters.cartId,
          cartEntryNumber: parameters.cartEntryNumber,
        },
      }
    );

    const headers = new HttpHeaders({
      'Content-Type': 'application/json',
    });

    const occUpdateCartEntryParameters = this.converterService.convert(
      parameters,
      VARIANT_CONFIGURATOR_UPDATE_CART_ENTRY_SERIALIZER
    );

    return this.http
      .put<CartModification>(url, occUpdateCartEntryParameters, { headers })
      .pipe(this.converterService.pipeable(CART_MODIFICATION_NORMALIZER));
  }

  readConfigurationForOrderEntry(
    parameters: CommonConfigurator.ReadConfigurationFromOrderEntryParameters
  ): Observable<Configurator.Configuration> {
    const url = this.occEndpointsService.buildUrl(
      'readVariantConfigurationOverviewForOrderEntry',
      {
        urlParams: {
          userId: parameters.userId,
          orderId: parameters.orderId,
          orderEntryNumber: parameters.orderEntryNumber,
        },
      }
    );

    return this.http.get<OccConfigurator.Overview>(url).pipe(
      this.converterService.pipeable(VARIANT_CONFIGURATOR_OVERVIEW_NORMALIZER),
      map((overview) => {
        const configuration: Configurator.Configuration = {
          configId: overview.configId,
          groups: [],
          flatGroups: [],
          interactionState: {},
          overview: overview,
          owner: ConfiguratorModelUtils.createInitialOwner(),
        };
        return configuration;
      }),
      map((resultConfiguration) => {
        return {
          ...resultConfiguration,
          owner: parameters.owner,
        };
      })
    );
  }

<<<<<<< HEAD
  updateValuePrice(
    configGroups: Configurator.Group[],
    groups: Configurator.Group[]
  ) {
    groups?.forEach((group) => {
      const configGroup = configGroups?.find(
        (configGroup) => configGroup?.id === group?.id
      );
      group?.attributes?.forEach((attribute) => {
        const configAttribute = configGroup?.attributes.find(
          (configAttribute) => configAttribute?.name === attribute?.name
        );
        attribute?.values?.forEach((value) => {
          let configValue = configAttribute?.values.find(
            (configValue) => configValue?.valueCode === value?.valueCode
          );
          if (configValue) {
            /**
            const result = Object.assign({valuePrice: value?.valuePrice}, configValue);
            configValue = {
              ...result
            };
            console.log(configValue);
             */

            configValue.valuePrice = value?.valuePrice;
            console.log(configValue);
          }
        });
      });
      this.updateValuePrice(configGroup?.subGroups, group?.subGroups);
    });
  }

=======
  //TODO: pricing  => this method should be renamed =>  readPrice
>>>>>>> 464bd4ae
  readPriceSummary(
    configuration: Configurator.Configuration
  ): Observable<Configurator.Configuration> {
    const url = this.occEndpointsService.buildUrl(
      'readVariantConfigurationPriceSummary',
      {
        urlParams: {
          configId: configuration.configId,
        },
        queryParams: { groupId: configuration.interactionState.currentGroup },
      }
    );

    return this.http.get(url).pipe(
      this.converterService.pipeable(VARIANT_CONFIGURATOR_PRICE_NORMALIZER),
      map((configResult) => {
<<<<<<< HEAD
        this.updateValuePrice(configuration.groups, configResult.groups);

        const result: Configurator.Configuration = {
          ...configuration,
          priceSummary: configResult.priceSummary,
=======
        const result: Configurator.Configuration = {
          ...configuration,
          priceSummary: configResult.priceSummary,
          priceSupplements: configResult.priceSupplements,
>>>>>>> 464bd4ae
        };
        return result;
      })
    );
  }

  getConfigurationOverview(
    configId: string
  ): Observable<Configurator.Overview> {
    const url = this.occEndpointsService.buildUrl(
      'getVariantConfigurationOverview',
      { urlParams: { configId } }
    );

    return this.http
      .get<OccConfigurator.Overview>(url)
      .pipe(
        this.converterService.pipeable(VARIANT_CONFIGURATOR_OVERVIEW_NORMALIZER)
      );
  }
}<|MERGE_RESOLUTION|>--- conflicted
+++ resolved
@@ -221,44 +221,7 @@
     );
   }
 
-<<<<<<< HEAD
-  updateValuePrice(
-    configGroups: Configurator.Group[],
-    groups: Configurator.Group[]
-  ) {
-    groups?.forEach((group) => {
-      const configGroup = configGroups?.find(
-        (configGroup) => configGroup?.id === group?.id
-      );
-      group?.attributes?.forEach((attribute) => {
-        const configAttribute = configGroup?.attributes.find(
-          (configAttribute) => configAttribute?.name === attribute?.name
-        );
-        attribute?.values?.forEach((value) => {
-          let configValue = configAttribute?.values.find(
-            (configValue) => configValue?.valueCode === value?.valueCode
-          );
-          if (configValue) {
-            /**
-            const result = Object.assign({valuePrice: value?.valuePrice}, configValue);
-            configValue = {
-              ...result
-            };
-            console.log(configValue);
-             */
-
-            configValue.valuePrice = value?.valuePrice;
-            console.log(configValue);
-          }
-        });
-      });
-      this.updateValuePrice(configGroup?.subGroups, group?.subGroups);
-    });
-  }
-
-=======
   //TODO: pricing  => this method should be renamed =>  readPrice
->>>>>>> 464bd4ae
   readPriceSummary(
     configuration: Configurator.Configuration
   ): Observable<Configurator.Configuration> {
@@ -275,18 +238,10 @@
     return this.http.get(url).pipe(
       this.converterService.pipeable(VARIANT_CONFIGURATOR_PRICE_NORMALIZER),
       map((configResult) => {
-<<<<<<< HEAD
-        this.updateValuePrice(configuration.groups, configResult.groups);
-
-        const result: Configurator.Configuration = {
-          ...configuration,
-          priceSummary: configResult.priceSummary,
-=======
         const result: Configurator.Configuration = {
           ...configuration,
           priceSummary: configResult.priceSummary,
           priceSupplements: configResult.priceSupplements,
->>>>>>> 464bd4ae
         };
         return result;
       })
