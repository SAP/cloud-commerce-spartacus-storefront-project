import { HttpClient, HttpHeaders } from '@angular/common/http';
import { Injectable } from '@angular/core';
import {
  CartModification,
  CART_MODIFICATION_NORMALIZER,
  ConverterService,
  OccEndpointsService,
} from '@spartacus/core';
import {
  CommonConfigurator,
  ConfiguratorModelUtils,
  ConfiguratorType,
} from '@spartacus/product-configurator/common';
import { Observable } from 'rxjs';
import { map } from 'rxjs/operators';
import { RulebasedConfiguratorAdapter } from '../../core/connectors/rulebased-configurator.adapter';
import { Configurator } from '../../core/model/configurator.model';
import {
  VARIANT_CONFIGURATOR_ADD_TO_CART_SERIALIZER,
  VARIANT_CONFIGURATOR_NORMALIZER,
  VARIANT_CONFIGURATOR_OVERVIEW_NORMALIZER,
  VARIANT_CONFIGURATOR_PRICE_NORMALIZER,
  VARIANT_CONFIGURATOR_SERIALIZER,
  VARIANT_CONFIGURATOR_UPDATE_CART_ENTRY_SERIALIZER,
} from './variant-configurator-occ.converters';
import { OccConfigurator } from './variant-configurator-occ.models';

@Injectable()
export class VariantConfiguratorOccAdapter
  implements RulebasedConfiguratorAdapter {
  constructor(
    protected http: HttpClient,
    protected occEndpointsService: OccEndpointsService,
    protected converterService: ConverterService
  ) {}

  getConfiguratorType(): string {
    return ConfiguratorType.VARIANT;
  }

  createConfiguration(
    owner: CommonConfigurator.Owner
  ): Observable<Configurator.Configuration> {
    const productCode = owner.id;
    return this.http
      .get<OccConfigurator.Configuration>(
        this.occEndpointsService.buildUrl('createVariantConfiguration', {
          urlParams: { productCode },
        })
      )
      .pipe(
        this.converterService.pipeable(VARIANT_CONFIGURATOR_NORMALIZER),
        map((resultConfiguration) => {
          return {
            ...resultConfiguration,
            owner: owner,
          };
        })
      );
  }

  readConfiguration(
    configId: string,
    groupId: string,
    configurationOwner: CommonConfigurator.Owner
  ): Observable<Configurator.Configuration> {
    return this.http
      .get<OccConfigurator.Configuration>(
        this.occEndpointsService.buildUrl('readVariantConfiguration', {
          urlParams: { configId },
          queryParams: { groupId },
        })
      )
      .pipe(
        this.converterService.pipeable(VARIANT_CONFIGURATOR_NORMALIZER),
        map((resultConfiguration) => {
          return {
            ...resultConfiguration,
            owner: configurationOwner,
          };
        })
      );
  }

  updateConfiguration(
    configuration: Configurator.Configuration
  ): Observable<Configurator.Configuration> {
    const configId = configuration.configId;
    const url = this.occEndpointsService.buildUrl(
      'updateVariantConfiguration',
      {
        urlParams: { configId },
      }
    );
    const occConfiguration = this.converterService.convert(
      configuration,
      VARIANT_CONFIGURATOR_SERIALIZER
    );

    return this.http
      .patch<OccConfigurator.Configuration>(url, occConfiguration)
      .pipe(
        this.converterService.pipeable(VARIANT_CONFIGURATOR_NORMALIZER),
        map((resultConfiguration) => {
          return {
            ...resultConfiguration,
            owner: configuration.owner,
          };
        })
      );
  }

  addToCart(
    parameters: Configurator.AddToCartParameters
  ): Observable<CartModification> {
    const url = this.occEndpointsService.buildUrl(
      'addVariantConfigurationToCart',
      { urlParams: { userId: parameters.userId, cartId: parameters.cartId } }
    );

    const occAddToCartParameters = this.converterService.convert(
      parameters,
      VARIANT_CONFIGURATOR_ADD_TO_CART_SERIALIZER
    );

    const headers = new HttpHeaders({
      'Content-Type': 'application/json',
    });

    return this.http
      .post<CartModification>(url, occAddToCartParameters, { headers })
      .pipe(this.converterService.pipeable(CART_MODIFICATION_NORMALIZER));
  }

  readConfigurationForCartEntry(
    parameters: CommonConfigurator.ReadConfigurationFromCartEntryParameters
  ): Observable<Configurator.Configuration> {
    const url = this.occEndpointsService.buildUrl(
      'readVariantConfigurationForCartEntry',
      {
        urlParams: {
          userId: parameters.userId,
          cartId: parameters.cartId,
          cartEntryNumber: parameters.cartEntryNumber,
        },
      }
    );

    return this.http.get<OccConfigurator.Configuration>(url).pipe(
      this.converterService.pipeable(VARIANT_CONFIGURATOR_NORMALIZER),
      map((resultConfiguration) => {
        return {
          ...resultConfiguration,
          owner: parameters.owner,
        };
      })
    );
  }

  updateConfigurationForCartEntry(
    parameters: Configurator.UpdateConfigurationForCartEntryParameters
  ): Observable<CartModification> {
    const url = this.occEndpointsService.buildUrl(
      'updateVariantConfigurationForCartEntry',
      {
        urlParams: {
          userId: parameters.userId,
          cartId: parameters.cartId,
          cartEntryNumber: parameters.cartEntryNumber,
        },
      }
    );

    const headers = new HttpHeaders({
      'Content-Type': 'application/json',
    });

    const occUpdateCartEntryParameters = this.converterService.convert(
      parameters,
      VARIANT_CONFIGURATOR_UPDATE_CART_ENTRY_SERIALIZER
    );

    return this.http
      .put<CartModification>(url, occUpdateCartEntryParameters, { headers })
      .pipe(this.converterService.pipeable(CART_MODIFICATION_NORMALIZER));
  }

  readConfigurationForOrderEntry(
    parameters: CommonConfigurator.ReadConfigurationFromOrderEntryParameters
  ): Observable<Configurator.Configuration> {
    const url = this.occEndpointsService.buildUrl(
      'readVariantConfigurationOverviewForOrderEntry',
      {
        urlParams: {
          userId: parameters.userId,
          orderId: parameters.orderId,
          orderEntryNumber: parameters.orderEntryNumber,
        },
      }
    );

    return this.http.get<OccConfigurator.Overview>(url).pipe(
      this.converterService.pipeable(VARIANT_CONFIGURATOR_OVERVIEW_NORMALIZER),
      map((overview) => {
        const configuration: Configurator.Configuration = {
          configId: overview.configId,
          groups: [],
          flatGroups: [],
          interactionState: {},
          overview: overview,
          owner: ConfiguratorModelUtils.createInitialOwner(),
        };
        return configuration;
      }),
      map((resultConfiguration) => {
        return {
          ...resultConfiguration,
          owner: parameters.owner,
        };
      })
    );
  }

  updateValuePrice(
    configGroups: Configurator.Group[],
    groups: Configurator.Group[]
  ) {
    groups?.forEach((group) => {
      const configGroup = configGroups?.find(
        (configGroup) => configGroup?.id === group?.id
      );
      group?.attributes?.forEach((attribute) => {
        const configAttribute = configGroup?.attributes.find(
          (configAttribute) => configAttribute?.name === attribute?.name
        );
        attribute?.values?.forEach((value) => {
          let configValue = configAttribute?.values.find(
            (configValue) => configValue?.valueCode === value?.valueCode
          );
          if (configValue) {
            /**
            const result = Object.assign({valuePrice: value?.valuePrice}, configValue);
            configValue = {
              ...result
            };
            console.log(configValue);
             */

            configValue.valuePrice = value?.valuePrice;
            console.log(configValue);
          }
        });
      });
      this.updateValuePrice(configGroup?.subGroups, group?.subGroups);
    });
  }

  readPriceSummary(
    configuration: Configurator.Configuration
  ): Observable<Configurator.Configuration> {
    const url = this.occEndpointsService.buildUrl(
      'readVariantConfigurationPriceSummary',
      {
        urlParams: {
          configId: configuration.configId,
        },
        queryParams: { groupId: configuration.interactionState.currentGroup },
      }
    );

    return this.http.get(url).pipe(
      this.converterService.pipeable(VARIANT_CONFIGURATOR_PRICE_NORMALIZER),
      map((configResult) => {
        this.updateValuePrice(configuration.groups, configResult.groups);

        const result: Configurator.Configuration = {
          ...configuration,
<<<<<<< HEAD
          priceSummary: configResult.priceSummary,
=======
          priceSummary: pricingResult,
>>>>>>> 99bca9a2
        };
        return result;
      })
    );
  }

  getConfigurationOverview(
    configId: string
  ): Observable<Configurator.Overview> {
    const url = this.occEndpointsService.buildUrl(
      'getVariantConfigurationOverview',
      { urlParams: { configId } }
    );

    return this.http
      .get<OccConfigurator.Overview>(url)
      .pipe(
        this.converterService.pipeable(VARIANT_CONFIGURATOR_OVERVIEW_NORMALIZER)
      );
  }
}<|MERGE_RESOLUTION|>--- conflicted
+++ resolved
@@ -275,11 +275,7 @@
 
         const result: Configurator.Configuration = {
           ...configuration,
-<<<<<<< HEAD
           priceSummary: configResult.priceSummary,
-=======
-          priceSummary: pricingResult,
->>>>>>> 99bca9a2
         };
         return result;
       })
