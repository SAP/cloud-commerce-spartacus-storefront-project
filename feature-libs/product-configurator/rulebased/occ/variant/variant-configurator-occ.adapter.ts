--- conflicted
+++ resolved
@@ -8,11 +8,8 @@
 } from '@spartacus/core';
 import {
   CommonConfigurator,
-<<<<<<< HEAD
+  ConfiguratorType,
   ModelUtils,
-=======
-  ConfiguratorType,
->>>>>>> fa539cf3
 } from '@spartacus/product-configurator/common';
 import { Observable } from 'rxjs';
 import { map } from 'rxjs/operators';
