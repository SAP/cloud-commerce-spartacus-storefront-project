--- conflicted
+++ resolved
@@ -13,11 +13,8 @@
 import {
   CommonConfigurator,
   CommonConfiguratorUtilsService,
-<<<<<<< HEAD
+  ConfiguratorType,
   ModelUtils,
-=======
-  ConfiguratorType,
->>>>>>> fa539cf3
 } from '@spartacus/product-configurator/common';
 import { CART_MODIFICATION_NORMALIZER } from 'projects/core/src/cart';
 import { of } from 'rxjs';
