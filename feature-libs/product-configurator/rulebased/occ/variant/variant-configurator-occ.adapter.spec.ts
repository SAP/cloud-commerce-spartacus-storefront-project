import {
  HttpClientTestingModule,
  HttpTestingController,
} from '@angular/common/http/testing';
import { Type } from '@angular/core';
import { TestBed } from '@angular/core/testing';
import {
  CartModification,
  CART_MODIFICATION_NORMALIZER,
<<<<<<< HEAD
} from '@spartacus/cart/main/root';
=======
} from '@spartacus/cart/base/root';
>>>>>>> a32dea3c
import {
  BaseOccUrlProperties,
  ConverterService,
  DynamicAttributes,
  OccEndpointsService,
  TranslationService,
} from '@spartacus/core';
import {
  CommonConfigurator,
  CommonConfiguratorUtilsService,
  ConfiguratorModelUtils,
  ConfiguratorType,
} from '@spartacus/product-configurator/common';
import { of } from 'rxjs';
import {
  VariantConfiguratorOccAdapter,
  VARIANT_CONFIGURATOR_PRICE_NORMALIZER,
} from '.';
import { Configurator } from '../../core/model/configurator.model';
import { ConfiguratorTestUtils } from '../../testing/configurator-test-utils';
import { OccConfiguratorTestUtils } from '../../testing/occ-configurator-test-utils';
import { OccConfiguratorVariantNormalizer } from './converters/occ-configurator-variant-normalizer';
import { OccConfiguratorVariantOverviewNormalizer } from './converters/occ-configurator-variant-overview-normalizer';
import { OccConfiguratorVariantPriceNormalizer } from './converters/occ-configurator-variant-price-normalizer';
import {
  VARIANT_CONFIGURATOR_NORMALIZER,
  VARIANT_CONFIGURATOR_OVERVIEW_NORMALIZER,
  VARIANT_CONFIGURATOR_SERIALIZER,
} from './variant-configurator-occ.converters';
import { OccConfigurator } from './variant-configurator-occ.models';

class MockOccEndpointsService {
  buildUrl(
    endpoint: string,
    _attributes?: DynamicAttributes,
    _propertiesToOmit?: BaseOccUrlProperties
  ) {
    return this.getEndpoint(endpoint);
  }

  getEndpoint(url: string) {
    return url;
  }
}

class MockTranslationService {
  translate(text: string) {
    return text;
  }
}

const productCode = 'CONF_LAPTOP';
const cartEntryNo = '1';
const configId = '1234-56-7890';
const groupId = 'GROUP1';
const documentEntryNumber = '3';
const userId = 'Anony';
const documentId = '82736353';

//const mockProductConfiguration: Configurator.Configuration = productConfiguration;

const configuration: Configurator.Configuration = {
  ...ConfiguratorTestUtils.createConfiguration(
    configId,
    ConfiguratorModelUtils.createOwner(
      CommonConfigurator.OwnerType.PRODUCT,
      productCode
    )
  ),
  productCode: productCode,
};

const productConfigurationOcc: OccConfigurator.Configuration = {
  configId: configId,
  rootProduct: productCode,
};

const pricesOcc: OccConfigurator.Prices =
  OccConfiguratorTestUtils.createOccConfiguratorPrices(false, 1, 0, 3, 3);

const productConfigurationForCartEntry: Configurator.Configuration = {
  ...ConfiguratorTestUtils.createConfiguration(
    configId,
    ConfiguratorModelUtils.createOwner(
      CommonConfigurator.OwnerType.CART_ENTRY,
      cartEntryNo
    )
  ),
  productCode: productCode,
};

const overviewOcc: OccConfigurator.Overview = {
  id: configId,
  productCode: productCode,
};

const cartModification: CartModification = { quantity: 1 };

describe('OccConfigurationVariantAdapter', () => {
  let occConfiguratorVariantAdapter: VariantConfiguratorOccAdapter;
  let httpMock: HttpTestingController;
  let converterService: ConverterService;
  let occEndpointsService: OccEndpointsService;
  let configuratorUtils: CommonConfiguratorUtilsService;

  beforeEach(() => {
    TestBed.configureTestingModule({
      imports: [HttpClientTestingModule],
      providers: [
        VariantConfiguratorOccAdapter,
        { provide: OccEndpointsService, useClass: MockOccEndpointsService },
        { provide: TranslationService, useClass: MockTranslationService },
        {
          provide: VARIANT_CONFIGURATOR_NORMALIZER,
          useExisting: OccConfiguratorVariantNormalizer,
          multi: true,
        },
        {
          provide: VARIANT_CONFIGURATOR_OVERVIEW_NORMALIZER,
          useExisting: OccConfiguratorVariantOverviewNormalizer,
          multi: true,
        },
        {
          provide: VARIANT_CONFIGURATOR_PRICE_NORMALIZER,
          useExisting: OccConfiguratorVariantPriceNormalizer,
          multi: true,
        },
      ],
    });

    httpMock = TestBed.inject(
      HttpTestingController as Type<HttpTestingController>
    );
    converterService = TestBed.inject(
      ConverterService as Type<ConverterService>
    );
    occEndpointsService = TestBed.inject(
      OccEndpointsService as Type<OccEndpointsService>
    );

    occConfiguratorVariantAdapter = TestBed.inject(
      VariantConfiguratorOccAdapter as Type<VariantConfiguratorOccAdapter>
    );
    configuratorUtils = TestBed.inject(
      CommonConfiguratorUtilsService as Type<CommonConfiguratorUtilsService>
    );
    configuratorUtils.setOwnerKey(configuration.owner);

    spyOn(converterService, 'convert').and.callThrough();
    spyOn(occEndpointsService, 'buildUrl').and.callThrough();
  });

  afterEach(() => {
    httpMock.verify();
  });

  it('should call createConfiguration endpoint', (done) => {
    spyOn(converterService, 'pipeable').and.callThrough();

    occConfiguratorVariantAdapter
      .createConfiguration(configuration.owner)
      .subscribe((resultConfiguration) => {
        expect(resultConfiguration.configId).toEqual(configId);
        done();
      });

    //this call doesn't do the actual mapping but retrieves the map function,
    //therefore expectation is valid here outside the subscribe
    expect(converterService.pipeable).toHaveBeenCalledWith(
      VARIANT_CONFIGURATOR_NORMALIZER
    );
    const mockReq = httpMock.expectOne((req) => {
      return req.method === 'GET' && req.url === 'createVariantConfiguration';
    });

    expect(occEndpointsService.buildUrl).toHaveBeenCalledWith(
      'createVariantConfiguration',
      {
        urlParams: {
          productCode,
        },
      }
    );

    expect(mockReq.cancelled).toBeFalsy();
    expect(mockReq.request.responseType).toEqual('json');
    mockReq.flush(productConfigurationOcc);
  });

  it('should call readConfiguration endpoint', (done) => {
    spyOn(converterService, 'pipeable').and.callThrough();
    occConfiguratorVariantAdapter
      .readConfiguration(configId, groupId, configuration.owner)
      .subscribe((resultConfiguration) => {
        expect(resultConfiguration.configId).toEqual(configId);
        done();
      });

    const mockReq = httpMock.expectOne((req) => {
      return req.method === 'GET' && req.url === 'readVariantConfiguration';
    });

    expect(occEndpointsService.buildUrl).toHaveBeenCalledWith(
      'readVariantConfiguration',
      {
        urlParams: { configId },
        queryParams: { groupId },
      }
    );

    expect(mockReq.cancelled).toBeFalsy();
    expect(mockReq.request.responseType).toEqual('json');
    expect(converterService.pipeable).toHaveBeenCalledWith(
      VARIANT_CONFIGURATOR_NORMALIZER
    );
    mockReq.flush(productConfigurationOcc);
  });

  it('should call updateConfiguration endpoint', (done) => {
    spyOn(converterService, 'pipeable').and.callThrough();
    occConfiguratorVariantAdapter
      .updateConfiguration(configuration)
      .subscribe((resultConfiguration) => {
        expect(resultConfiguration.configId).toEqual(configId);
        done();
      });

    const mockReq = httpMock.expectOne((req) => {
      return req.method === 'PATCH' && req.url === 'updateVariantConfiguration';
    });

    expect(occEndpointsService.buildUrl).toHaveBeenCalledWith(
      'updateVariantConfiguration',
      {
        urlParams: {
          configId,
        },
      }
    );

    expect(mockReq.cancelled).toBeFalsy();
    expect(mockReq.request.responseType).toEqual('json');
    expect(converterService.pipeable).toHaveBeenCalledWith(
      VARIANT_CONFIGURATOR_NORMALIZER
    );
    expect(converterService.convert).toHaveBeenCalledWith(
      configuration,
      VARIANT_CONFIGURATOR_SERIALIZER
    );
    mockReq.flush(productConfigurationOcc);
  });

  it('should call readPriceSummary endpoint', (done) => {
    spyOn(converterService, 'pipeable').and.callThrough();
    occConfiguratorVariantAdapter
      .readPriceSummary(configuration)
      .subscribe((resultConfiguration) => {
        expect(resultConfiguration.priceSummary?.basePrice?.currencyIso).toBe(
          pricesOcc.priceSummary?.basePrice?.currencyIso
        );
        expect(resultConfiguration.priceSupplements.length).toBe(3);
        expect(resultConfiguration.priceSupplements[0].attributeUiKey).toBe(
          'group1@attribute_1_1'
        );
        expect(
          resultConfiguration.priceSupplements[0].valueSupplements.length
        ).toBe(3);
        expect(
          resultConfiguration.priceSupplements[0].valueSupplements[0]
            .attributeValueKey
        ).toBe('value_1_1');
        expect(
          resultConfiguration.priceSupplements[0].valueSupplements[1]
            .attributeValueKey
        ).toBe('value_1_2');
        expect(
          resultConfiguration.priceSupplements[0].valueSupplements[2]
            .attributeValueKey
        ).toBe('value_1_3');

        expect(resultConfiguration.priceSupplements[1].attributeUiKey).toBe(
          'group1@attribute_1_2'
        );
        expect(
          resultConfiguration.priceSupplements[1].valueSupplements.length
        ).toBe(3);
        expect(
          resultConfiguration.priceSupplements[1].valueSupplements[0]
            .attributeValueKey
        ).toBe('value_2_1');
        expect(
          resultConfiguration.priceSupplements[1].valueSupplements[1]
            .attributeValueKey
        ).toBe('value_2_2');
        expect(
          resultConfiguration.priceSupplements[1].valueSupplements[2]
            .attributeValueKey
        ).toBe('value_2_3');

        expect(resultConfiguration.priceSupplements[2].attributeUiKey).toBe(
          'group1@attribute_1_3'
        );
        expect(
          resultConfiguration.priceSupplements[2].valueSupplements.length
        ).toBe(3);
        expect(
          resultConfiguration.priceSupplements[2].valueSupplements[0]
            .attributeValueKey
        ).toBe('value_3_1');
        expect(
          resultConfiguration.priceSupplements[2].valueSupplements[1]
            .attributeValueKey
        ).toBe('value_3_2');
        expect(
          resultConfiguration.priceSupplements[2].valueSupplements[2]
            .attributeValueKey
        ).toBe('value_3_3');
        done();
      });

    const mockReq = httpMock.expectOne((req) => {
      return (
        req.method === 'GET' &&
        req.url === 'readVariantConfigurationPriceSummary'
      );
    });

    expect(occEndpointsService.buildUrl).toHaveBeenCalledWith(
      'readVariantConfigurationPriceSummary',
      {
        urlParams: {
          configId,
        },
        queryParams: { groupId: configuration?.interactionState?.currentGroup },
      }
    );

    expect(mockReq.cancelled).toBeFalsy();
    expect(mockReq.request.responseType).toEqual('json');
    expect(converterService.pipeable).toHaveBeenCalledWith(
      VARIANT_CONFIGURATOR_PRICE_NORMALIZER
    );

    mockReq.flush(pricesOcc);
  });

  it('should call readConfigurationForCartEntry endpoint', (done) => {
    spyOn(converterService, 'pipeable').and.callThrough();
    const params: CommonConfigurator.ReadConfigurationFromCartEntryParameters =
      {
        owner: configuration.owner,
        userId: userId,
        cartId: documentId,
        cartEntryNumber: documentEntryNumber,
      };
    occConfiguratorVariantAdapter
      .readConfigurationForCartEntry(params)
      .subscribe((resultConfiguration) => {
        expect(resultConfiguration.configId).toEqual(configId);
        done();
      });

    const mockReq = httpMock.expectOne((req) => {
      return (
        req.method === 'GET' &&
        req.url === 'readVariantConfigurationForCartEntry'
      );
    });

    expect(occEndpointsService.buildUrl).toHaveBeenCalledWith(
      'readVariantConfigurationForCartEntry',
      {
        urlParams: {
          userId,
          cartId: documentId,
          cartEntryNumber: documentEntryNumber,
        },
      }
    );

    expect(mockReq.cancelled).toBeFalsy();
    expect(mockReq.request.responseType).toEqual('json');
    expect(converterService.pipeable).toHaveBeenCalledWith(
      VARIANT_CONFIGURATOR_NORMALIZER
    );
    mockReq.flush(productConfigurationOcc);
  });

  it('should call readVariantConfigurationOverviewForOrderEntry endpoint', (done) => {
    spyOn(converterService, 'pipeable').and.callThrough();
    const params: CommonConfigurator.ReadConfigurationFromOrderEntryParameters =
      {
        owner: configuration.owner,
        userId: userId,
        orderId: documentId,
        orderEntryNumber: documentEntryNumber,
      };
    occConfiguratorVariantAdapter
      .readConfigurationForOrderEntry(params)
      .subscribe((resultConfiguration) => {
        expect(resultConfiguration.configId).toEqual(configId);
        done();
      });

    const mockReq = httpMock.expectOne((req) => {
      return (
        req.method === 'GET' &&
        req.url === 'readVariantConfigurationOverviewForOrderEntry'
      );
    });

    expect(occEndpointsService.buildUrl).toHaveBeenCalledWith(
      'readVariantConfigurationOverviewForOrderEntry',
      {
        urlParams: {
          userId,
          orderId: documentId,
          orderEntryNumber: documentEntryNumber,
        },
      }
    );

    expect(mockReq.cancelled).toBeFalsy();
    expect(mockReq.request.responseType).toEqual('json');
    expect(converterService.pipeable).toHaveBeenCalledWith(
      VARIANT_CONFIGURATOR_OVERVIEW_NORMALIZER
    );
    mockReq.flush(overviewOcc);
  });

  it('should call updateVariantConfigurationForCartEntry endpoint', (done) => {
    spyOn(converterService, 'pipeable').and.callThrough();
    const params: Configurator.UpdateConfigurationForCartEntryParameters = {
      configuration: configuration,
      userId: userId,
      cartId: documentId,
      cartEntryNumber: documentEntryNumber,
    };
    occConfiguratorVariantAdapter
      .updateConfigurationForCartEntry(params)
      .subscribe((cartModificationResult) => {
        expect(cartModificationResult.quantity).toEqual(
          cartModification.quantity
        );
        done();
      });

    const mockReq = httpMock.expectOne((req) => {
      return (
        req.method === 'PUT' &&
        req.url === 'updateVariantConfigurationForCartEntry'
      );
    });

    expect(occEndpointsService.buildUrl).toHaveBeenCalledWith(
      'updateVariantConfigurationForCartEntry',
      {
        urlParams: {
          userId,
          cartId: documentId,
          cartEntryNumber: documentEntryNumber,
        },
      }
    );

    expect(mockReq.cancelled).toBeFalsy();
    expect(mockReq.request.responseType).toEqual('json');
    expect(converterService.pipeable).toHaveBeenCalledWith(
      CART_MODIFICATION_NORMALIZER
    );
    mockReq.flush(cartModification);
  });

  it('should call addToCart endpoint', (done) => {
    spyOn(converterService, 'pipeable').and.callThrough();
    const params: Configurator.AddToCartParameters = {
      productCode: 'Product',
      quantity: 1,
      configId: configId,
      owner: configuration.owner,
      userId: userId,
      cartId: documentId,
    };
    occConfiguratorVariantAdapter
      .addToCart(params)
      .subscribe((cartModificationResult) => {
        expect(cartModificationResult.quantity).toEqual(
          cartModification.quantity
        );
        done();
      });

    const mockReq = httpMock.expectOne((req) => {
      return (
        req.method === 'POST' && req.url === 'addVariantConfigurationToCart'
      );
    });

    expect(mockReq.cancelled).toBeFalsy();
    expect(mockReq.request.responseType).toEqual('json');
    expect(converterService.pipeable).toHaveBeenCalledWith(
      CART_MODIFICATION_NORMALIZER
    );
    mockReq.flush(cartModification);
  });

  it('should set owner on readVariantConfigurationForCartEntry according to parameters', (done) => {
    const params: CommonConfigurator.ReadConfigurationFromCartEntryParameters =
      {
        owner: productConfigurationForCartEntry.owner,
        userId: userId,
        cartId: documentId,
        cartEntryNumber: documentEntryNumber,
      };
    spyOn(converterService, 'pipeable').and.returnValue(() =>
      of(configuration)
    );
    occConfiguratorVariantAdapter
      .readConfigurationForCartEntry(params)
      .subscribe((result) => {
        const owner = result.owner;
        expect(owner).toBeDefined();
        expect(owner.type).toBe(CommonConfigurator.OwnerType.CART_ENTRY);
        expect(owner.id).toBe(cartEntryNo);
        done();
      });
  });

  it('should call getVariantConfigurationOverview endpoint', (done) => {
    spyOn(converterService, 'pipeable').and.callThrough();
    occConfiguratorVariantAdapter
      .getConfigurationOverview(configuration.configId)
      .subscribe((productConfigurationResult) => {
        expect(productConfigurationResult.configId).toBe(configId);
        done();
      });

    const mockReq = httpMock.expectOne((req) => {
      return (
        req.method === 'GET' && req.url === 'getVariantConfigurationOverview'
      );
    });

    expect(occEndpointsService.buildUrl).toHaveBeenCalledWith(
      'getVariantConfigurationOverview',
      {
        urlParams: {
          configId,
        },
      }
    );

    expect(mockReq.cancelled).toBeFalsy();
    expect(mockReq.request.responseType).toEqual('json');
    expect(converterService.pipeable).toHaveBeenCalledWith(
      VARIANT_CONFIGURATOR_OVERVIEW_NORMALIZER
    );
    mockReq.flush(overviewOcc);
  });

  it('should return configurator type', () => {
    expect(occConfiguratorVariantAdapter.getConfiguratorType()).toEqual(
      ConfiguratorType.VARIANT
    );
  });
});<|MERGE_RESOLUTION|>--- conflicted
+++ resolved
@@ -1,34 +1,30 @@
 import {
   HttpClientTestingModule,
-  HttpTestingController,
+  HttpTestingController
 } from '@angular/common/http/testing';
 import { Type } from '@angular/core';
 import { TestBed } from '@angular/core/testing';
 import {
   CartModification,
-  CART_MODIFICATION_NORMALIZER,
-<<<<<<< HEAD
-} from '@spartacus/cart/main/root';
-=======
+  CART_MODIFICATION_NORMALIZER
 } from '@spartacus/cart/base/root';
->>>>>>> a32dea3c
 import {
   BaseOccUrlProperties,
   ConverterService,
   DynamicAttributes,
   OccEndpointsService,
-  TranslationService,
+  TranslationService
 } from '@spartacus/core';
 import {
   CommonConfigurator,
   CommonConfiguratorUtilsService,
   ConfiguratorModelUtils,
-  ConfiguratorType,
+  ConfiguratorType
 } from '@spartacus/product-configurator/common';
 import { of } from 'rxjs';
 import {
   VariantConfiguratorOccAdapter,
-  VARIANT_CONFIGURATOR_PRICE_NORMALIZER,
+  VARIANT_CONFIGURATOR_PRICE_NORMALIZER
 } from '.';
 import { Configurator } from '../../core/model/configurator.model';
 import { ConfiguratorTestUtils } from '../../testing/configurator-test-utils';
@@ -39,7 +35,7 @@
 import {
   VARIANT_CONFIGURATOR_NORMALIZER,
   VARIANT_CONFIGURATOR_OVERVIEW_NORMALIZER,
-  VARIANT_CONFIGURATOR_SERIALIZER,
+  VARIANT_CONFIGURATOR_SERIALIZER
 } from './variant-configurator-occ.converters';
 import { OccConfigurator } from './variant-configurator-occ.models';
 
