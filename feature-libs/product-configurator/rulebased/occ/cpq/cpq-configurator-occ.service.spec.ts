import {
  HttpClientTestingModule,
  HttpTestingController,
} from '@angular/common/http/testing';
import { Type } from '@angular/core';
import { TestBed } from '@angular/core/testing';
import {
  CartModification,
  CART_MODIFICATION_NORMALIZER,
  ConverterService,
  OccEndpointsService,
} from '@spartacus/core';
import { CommonConfigurator } from '@spartacus/product-configurator/common';
import { Configurator } from '../../core/model/configurator.model';
<<<<<<< HEAD
import {
  CPQ_CONFIGURATOR_ADD_TO_CART_SERIALIZER,
  CPQ_CONFIGURATOR_UPDATE_CART_ENTRY_SERIALIZER,
} from './converters/cpq-configurator-occ.converters';
=======
import { CPQ_CONFIGURATOR_ADD_TO_CART_SERIALIZER } from './converters/cpq-configurator-occ.converters';
>>>>>>> 90113abf
import { CpqConfiguratorOccService } from './cpq-configurator-occ.service';

describe('CpqConfigurationOccService', () => {
  const configId = '1234-56-7890';
  const userId = 'Anony';
  const documentId = '82736353';
  const productCode = 'Product';
<<<<<<< HEAD
  const cartResponse: CartModification = {
=======
  const addToCartResponse: CartModification = {
>>>>>>> 90113abf
    quantityAdded: 1,
    entry: { entryNumber: 3 },
    statusCode: '201',
  };
  const addToCartParams: Configurator.AddToCartParameters = {
    productCode: productCode,
    quantity: 1,
    configId: configId,
    owner: {
      type: CommonConfigurator.OwnerType.PRODUCT,
      id: productCode,
    },
<<<<<<< HEAD
    userId: userId,
    cartId: documentId,
  };
  const updateCartParams: Configurator.UpdateConfigurationForCartEntryParameters = {
=======
>>>>>>> 90113abf
    userId: userId,
    cartId: documentId,
    cartEntryNumber: '3',
    configuration: {
      configId: configId,
    },
  };
  const readConfigCartParams: CommonConfigurator.ReadConfigurationFromCartEntryParameters = {
    userId: userId,
    cartId: documentId,
    cartEntryNumber: '3',
    owner: {
      type: CommonConfigurator.OwnerType.PRODUCT,
      id: productCode,
    },
  };
  const readConfigCartParams: CommonConfigurator.ReadConfigurationFromCartEntryParameters = {
    userId: userId,
    cartId: documentId,
    cartEntryNumber: '3',
    owner: {
      type: CommonConfigurator.OwnerType.PRODUCT,
      id: productCode,
    },
  };

  class MockOccEndpointsService {
    getUrl(endpoint: string, _urlParams?: object, _queryParams?: object) {
      return this.getEndpoint(endpoint);
    }
    getEndpoint(url: string) {
      return url;
    }
  }

  let serviceUnderTest: CpqConfiguratorOccService;
  let httpMock: HttpTestingController;
  let converterService: ConverterService;
  let occEnpointsService: OccEndpointsService;

  beforeEach(() => {
    TestBed.configureTestingModule({
      imports: [HttpClientTestingModule],
      providers: [
        CpqConfiguratorOccService,
        { provide: OccEndpointsService, useClass: MockOccEndpointsService },
      ],
    });

    httpMock = TestBed.inject(
      HttpTestingController as Type<HttpTestingController>
    );
    converterService = TestBed.inject(
      ConverterService as Type<ConverterService>
    );
    occEnpointsService = TestBed.inject(
      OccEndpointsService as Type<OccEndpointsService>
    );

    serviceUnderTest = TestBed.inject(
      CpqConfiguratorOccService as Type<CpqConfiguratorOccService>
    );

    spyOn(converterService, 'convert').and.callThrough();
    spyOn(occEnpointsService, 'getUrl').and.callThrough();
    spyOn(converterService, 'pipeable').and.callThrough();
  });

  afterEach(() => {
    httpMock.verify();
  });

  it('should call addToCart endpoint', () => {
    serviceUnderTest.addToCart(addToCartParams).subscribe((response) => {
      expect(response).toBe(cartResponse);
    });
    expect(converterService.convert).toHaveBeenCalledWith(
      addToCartParams,
      CPQ_CONFIGURATOR_ADD_TO_CART_SERIALIZER
    );

    const mockReq = httpMock.expectOne((req) => {
      return req.method === 'POST' && req.url === 'addCpqConfigurationToCart';
    });
<<<<<<< HEAD
    mockReq.flush(cartResponse);

    expect(converterService.pipeable).toHaveBeenCalledWith(
      CART_MODIFICATION_NORMALIZER
    );

    expect(occEnpointsService.getUrl).toHaveBeenCalledWith(
      'addCpqConfigurationToCart',
      {
        userId: userId,
        cartId: documentId,
      }
    );
  });

  it('should call readCpqConfigurationForCartEntry endpoint', () => {
    serviceUnderTest
      .getConfigIdForCartEntry(readConfigCartParams)
      .subscribe((response) => {
        expect(response).toBe(configId);
      });

    const mockReq = httpMock.expectOne((req) => {
      return (
        req.method === 'GET' && req.url === 'readCpqConfigurationForCartEntry'
      );
    });
    mockReq.flush({ configId: configId });

    expect(occEnpointsService.getUrl).toHaveBeenCalledWith(
      'readCpqConfigurationForCartEntry',
      {
        userId: userId,
        cartId: documentId,
        cartEntryNumber: '3',
      }
    );
  });

  it('should call upateCart endpoint', () => {
    serviceUnderTest.updateCartEntry(updateCartParams).subscribe((response) => {
      expect(response).toBe(cartResponse);
    });
    expect(converterService.convert).toHaveBeenCalledWith(
      updateCartParams,
      CPQ_CONFIGURATOR_UPDATE_CART_ENTRY_SERIALIZER
    );

    const mockReq = httpMock.expectOne((req) => {
      return (
        req.method === 'PUT' && req.url === 'updateCpqConfigurationForCartEntry'
      );
    });
    mockReq.flush(cartResponse);
=======
    mockReq.flush(addToCartResponse);
>>>>>>> 90113abf

    expect(converterService.pipeable).toHaveBeenCalledWith(
      CART_MODIFICATION_NORMALIZER
    );

    expect(occEnpointsService.getUrl).toHaveBeenCalledWith(
<<<<<<< HEAD
      'updateCpqConfigurationForCartEntry',
=======
      'addCpqConfigurationToCart',
      {
        userId: userId,
        cartId: documentId,
      }
    );
  });

  it('should call readCpqConfigurationForCartEntry endpoint', () => {
    serviceUnderTest
      .getConfigIdForCartEntry(readConfigCartParams)
      .subscribe((response) => {
        expect(response).toBe(configId);
      });

    const mockReq = httpMock.expectOne((req) => {
      return (
        req.method === 'GET' && req.url === 'readCpqConfigurationForCartEntry'
      );
    });
    mockReq.flush({ configId: configId });

    expect(occEnpointsService.getUrl).toHaveBeenCalledWith(
      'readCpqConfigurationForCartEntry',
>>>>>>> 90113abf
      {
        userId: userId,
        cartId: documentId,
        cartEntryNumber: '3',
      }
    );
  });
});<|MERGE_RESOLUTION|>--- conflicted
+++ resolved
@@ -12,14 +12,10 @@
 } from '@spartacus/core';
 import { CommonConfigurator } from '@spartacus/product-configurator/common';
 import { Configurator } from '../../core/model/configurator.model';
-<<<<<<< HEAD
 import {
   CPQ_CONFIGURATOR_ADD_TO_CART_SERIALIZER,
   CPQ_CONFIGURATOR_UPDATE_CART_ENTRY_SERIALIZER,
 } from './converters/cpq-configurator-occ.converters';
-=======
-import { CPQ_CONFIGURATOR_ADD_TO_CART_SERIALIZER } from './converters/cpq-configurator-occ.converters';
->>>>>>> 90113abf
 import { CpqConfiguratorOccService } from './cpq-configurator-occ.service';
 
 describe('CpqConfigurationOccService', () => {
@@ -27,11 +23,7 @@
   const userId = 'Anony';
   const documentId = '82736353';
   const productCode = 'Product';
-<<<<<<< HEAD
   const cartResponse: CartModification = {
-=======
-  const addToCartResponse: CartModification = {
->>>>>>> 90113abf
     quantityAdded: 1,
     entry: { entryNumber: 3 },
     statusCode: '201',
@@ -44,13 +36,10 @@
       type: CommonConfigurator.OwnerType.PRODUCT,
       id: productCode,
     },
-<<<<<<< HEAD
     userId: userId,
     cartId: documentId,
   };
   const updateCartParams: Configurator.UpdateConfigurationForCartEntryParameters = {
-=======
->>>>>>> 90113abf
     userId: userId,
     cartId: documentId,
     cartEntryNumber: '3',
@@ -58,15 +47,7 @@
       configId: configId,
     },
   };
-  const readConfigCartParams: CommonConfigurator.ReadConfigurationFromCartEntryParameters = {
-    userId: userId,
-    cartId: documentId,
-    cartEntryNumber: '3',
-    owner: {
-      type: CommonConfigurator.OwnerType.PRODUCT,
-      id: productCode,
-    },
-  };
+
   const readConfigCartParams: CommonConfigurator.ReadConfigurationFromCartEntryParameters = {
     userId: userId,
     cartId: documentId,
@@ -135,7 +116,6 @@
     const mockReq = httpMock.expectOne((req) => {
       return req.method === 'POST' && req.url === 'addCpqConfigurationToCart';
     });
-<<<<<<< HEAD
     mockReq.flush(cartResponse);
 
     expect(converterService.pipeable).toHaveBeenCalledWith(
@@ -190,43 +170,13 @@
       );
     });
     mockReq.flush(cartResponse);
-=======
-    mockReq.flush(addToCartResponse);
->>>>>>> 90113abf
 
     expect(converterService.pipeable).toHaveBeenCalledWith(
       CART_MODIFICATION_NORMALIZER
     );
 
     expect(occEnpointsService.getUrl).toHaveBeenCalledWith(
-<<<<<<< HEAD
       'updateCpqConfigurationForCartEntry',
-=======
-      'addCpqConfigurationToCart',
-      {
-        userId: userId,
-        cartId: documentId,
-      }
-    );
-  });
-
-  it('should call readCpqConfigurationForCartEntry endpoint', () => {
-    serviceUnderTest
-      .getConfigIdForCartEntry(readConfigCartParams)
-      .subscribe((response) => {
-        expect(response).toBe(configId);
-      });
-
-    const mockReq = httpMock.expectOne((req) => {
-      return (
-        req.method === 'GET' && req.url === 'readCpqConfigurationForCartEntry'
-      );
-    });
-    mockReq.flush({ configId: configId });
-
-    expect(occEnpointsService.getUrl).toHaveBeenCalledWith(
-      'readCpqConfigurationForCartEntry',
->>>>>>> 90113abf
       {
         userId: userId,
         cartId: documentId,
