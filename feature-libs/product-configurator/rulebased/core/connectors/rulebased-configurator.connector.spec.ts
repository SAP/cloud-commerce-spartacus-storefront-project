--- conflicted
+++ resolved
@@ -1,14 +1,10 @@
 import { Type } from '@angular/core';
 import { TestBed } from '@angular/core/testing';
-<<<<<<< HEAD
-import { CartModification } from '@spartacus/cart/main/root';
-=======
 import { CartModification } from '@spartacus/cart/base/root';
->>>>>>> a32dea3c
 import {
   CommonConfigurator,
   CommonConfiguratorUtilsService,
-  ConfiguratorModelUtils,
+  ConfiguratorModelUtils
 } from '@spartacus/product-configurator/common';
 import { of } from 'rxjs';
 import { ConfiguratorTestUtils } from '../../testing/configurator-test-utils';
