--- conflicted
+++ resolved
@@ -1,8 +1,4 @@
-<<<<<<< HEAD
-import { CartModification } from '@spartacus/cart/main/root';
-=======
 import { CartModification } from '@spartacus/cart/base/root';
->>>>>>> a32dea3c
 import { CommonConfigurator } from '@spartacus/product-configurator/common';
 import { Observable } from 'rxjs';
 import { Configurator } from '../model/configurator.model';
