import { CommonConfigurator } from '@spartacus/product-configurator/common';

// Note that this namespace should be augmentable, therefore it's exposed in the 'public_api.ts'
// of the rulebased entry point, and there is no index.ts file in this folder

export namespace Configurator {
  export interface Attribute {
    attrCode?: number;
    name: string;
    label?: string;
    description?: string;
    required?: boolean;
    incomplete?: boolean;
    uiType?: UiType;
    dataType?: DataType;
    quantity?: number;
    values?: Value[];
    groupId?: string;
    selectedSingleValue?: string;
    userInput?: string;
    isLineItem?: boolean;
    maxlength?: number;
    images?: Image[];
    numDecimalPlaces?: number;
    numTotalLength?: number;
    negativeAllowed?: boolean;
    hasConflicts?: boolean;
    retractTriggered?: boolean;
    attributePriceTotal?: PriceDetails;
<<<<<<< HEAD
    intervalInDomain?: boolean;
=======
    key?: string;
>>>>>>> fb69efd5
  }

  export interface Value {
    valueCode: string;
    name?: string;
    valueDisplay?: string;
    description?: string;
    selected?: boolean;
    quantity?: number;
    valuePrice?: PriceDetails;
    valuePriceTotal?: PriceDetails;
    productSystemId?: string;
    isCommerceProduct?: boolean;
    images?: Image[];
  }

  export interface Group {
    attributes?: Attribute[];
    id: string;
    name?: string;
    description?: string;
    groupType?: GroupType;
    configurable?: boolean;
    complete?: boolean;
    consistent?: boolean;
    subGroups: Group[];
  }

  export interface ValueSupplement {
    attributeValueKey: string;
    priceValue: PriceDetails;
    obsoletePriceValue: PriceDetails;
  }

  export interface AttributeSupplement {
    attributeUiKey: string;
    valueSupplements: ValueSupplement[];
  }

  export interface Configuration {
    configId: string;
    consistent?: boolean;
    complete?: boolean;
    totalNumberOfIssues?: number;
    productCode: string;
    groups: Group[];
    flatGroups: Group[];
    priceSupplements?: AttributeSupplement[];
    priceSummary?: PriceSummary;
    overview?: Overview;
    owner: CommonConfigurator.Owner;
    nextOwner?: CommonConfigurator.Owner;
    isCartEntryUpdateRequired?: boolean;
    interactionState: InteractionState;
    updateType?: UpdateType;
    errorMessages?: string[];
    warningMessages?: string[];
  }

  export interface InteractionState {
    currentGroup?: string;
    menuParentGroup?: string;
    groupsVisited?: {
      [id: string]: boolean;
    };
    issueNavigationDone?: boolean;
  }

  export interface Overview {
    configId: string;
    totalNumberOfIssues?: number;
    groups?: GroupOverview[];
    priceSummary?: PriceSummary;
    productCode: string;
  }

  export interface GroupOverview {
    id: string;
    groupDescription?: string;
    attributes?: AttributeOverview[];
    subGroups?: GroupOverview[];
  }

  export interface AttributeOverview {
    attribute: string;
    attributeId?: string;
    value: string;
    valueId?: string;
    productCode?: string;
    type?: AttributeOverviewType;
    quantity?: number;
    valuePrice?: PriceDetails;
    valuePriceTotal?: PriceDetails;
  }

  export interface PriceSummary {
    basePrice?: PriceDetails;
    currentTotal?: PriceDetails;
    currentTotalSavings?: PriceSavingDetails;
    selectedOptions?: PriceDetails;
  }

  export interface PriceDetails {
    currencyIso: string;
    formattedValue?: string;
    value: number;
  }

  export interface PriceSavingDetails extends PriceDetails {
    maxQuantity?: number;
    minQuantity?: number;
  }

  export interface AddToCartParameters {
    userId: string;
    cartId: string;
    productCode: string;
    quantity: number;
    configId: string;
    owner: CommonConfigurator.Owner;
  }

  export interface UpdateConfigurationForCartEntryParameters {
    userId: string;
    cartId: string;
    cartEntryNumber: string;
    configuration: Configurator.Configuration;
  }

  export interface Image {
    type?: ImageType;
    format?: ImageFormatType;
    url?: string;
    altText?: string;
    galleryIndex?: number;
  }

  export enum GroupType {
    ATTRIBUTE_GROUP = 'AttributeGroup',
    SUB_ITEM_GROUP = 'SubItemGroup',
    CONFLICT_HEADER_GROUP = 'ConflictHeaderGroup',
    CONFLICT_GROUP = 'ConflictGroup',
  }

  export enum UiType {
    NOT_IMPLEMENTED = 'not_implemented',
    RADIOBUTTON = 'radioGroup',
    CHECKBOX = 'checkBox',
    CHECKBOXLIST = 'checkBoxList',
    DROPDOWN = 'dropdown',
    LISTBOX = 'listbox',
    LISTBOX_MULTI = 'listboxmulti',
    READ_ONLY = 'readonly',
    STRING = 'string',
    NUMERIC = 'numeric',
    AUTO_COMPLETE_CUSTOM = 'input_autocomplete',
    MULTI_SELECTION_IMAGE = 'multi_selection_image',
    SINGLE_SELECTION_IMAGE = 'single_selection_image',

    //introduced with CPQ

    CHECKBOXLIST_PRODUCT = 'checkBoxListProduct',
    DROPDOWN_PRODUCT = 'dropdownProduct',
    RADIOBUTTON_PRODUCT = 'radioGroupProduct',
  }

  export enum ImageFormatType {
    VALUE_IMAGE = 'VALUE_IMAGE',
    ATTRIBUTE_IMAGE = 'ATTRIBUTE_IMAGE',
  }

  export enum ImageType {
    PRIMARY = 'PRIMARY',
    GALLERY = 'GALLERY',
  }

  export enum DataType {
    INPUT_STRING = 'String',
    INPUT_NUMBER = 'Number',
    USER_SELECTION_QTY_ATTRIBUTE_LEVEL = 'UserSelectionWithAttributeQuantity',
    USER_SELECTION_QTY_VALUE_LEVEL = 'UserSelectionWithValueQuantity',
    USER_SELECTION_NO_QTY = 'UserSelectionWithoutQuantity',
    NOT_IMPLEMENTED = 'not_implemented',
  }
  export enum UpdateType {
    ATTRIBUTE = 'Attribute',
    ATTRIBUTE_QUANTITY = 'AttributeQuantity',
    VALUE_QUANTITY = 'ValueQuantity',
  }

  export enum AttributeOverviewType {
    GENERAL = 'general',
    BUNDLE = 'bundle',
  }
}<|MERGE_RESOLUTION|>--- conflicted
+++ resolved
@@ -27,11 +27,8 @@
     hasConflicts?: boolean;
     retractTriggered?: boolean;
     attributePriceTotal?: PriceDetails;
-<<<<<<< HEAD
     intervalInDomain?: boolean;
-=======
     key?: string;
->>>>>>> fb69efd5
   }
 
   export interface Value {
