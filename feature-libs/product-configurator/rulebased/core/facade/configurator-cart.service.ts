import { Injectable } from '@angular/core';
import { select, Store } from '@ngrx/store';
<<<<<<< HEAD
import { ActiveCartFacade } from '@spartacus/cart/main/root';
import { CheckoutQueryFacade } from '@spartacus/checkout/base/root';
=======
import { ActiveCartFacade } from '@spartacus/cart/base/root';
import { CheckoutFacade } from '@spartacus/checkout/root';
>>>>>>> a32dea3c
import {
  OCC_USER_ID_CURRENT,
  StateUtils,
  UserIdService,
} from '@spartacus/core';
import {
  CommonConfigurator,
  CommonConfiguratorUtilsService,
} from '@spartacus/product-configurator/common';
import { Observable } from 'rxjs';
import { delayWhen, filter, map, take, tap } from 'rxjs/operators';
import { Configurator } from '../model/configurator.model';
import { ConfiguratorActions } from '../state/actions/index';
import { StateWithConfigurator } from '../state/configurator-state';
import { ConfiguratorSelectors } from '../state/selectors/index';
import { ConfiguratorUtilsService } from './utils/configurator-utils.service';

@Injectable({ providedIn: 'root' })
export class ConfiguratorCartService {
  constructor(
    protected store: Store<StateWithConfigurator>,
    protected activeCartService: ActiveCartFacade,
    protected commonConfigUtilsService: CommonConfiguratorUtilsService,
    // TODO:#checkout - handle the breaking changes
    protected checkoutQueryFacade: CheckoutQueryFacade,
    protected userIdService: UserIdService,
    protected configuratorUtilsService: ConfiguratorUtilsService
  ) {}

  /**
   * Reads a configuratiom that is attached to a cart entry, dispatching the respective action
   * @param owner Configuration owner
   * @returns Observable of product configurations
   */
  readConfigurationForCartEntry(
    owner: CommonConfigurator.Owner
  ): Observable<Configurator.Configuration> {
    return this.store.pipe(
      select(
        ConfiguratorSelectors.getConfigurationProcessLoaderStateFactory(
          owner.key
        )
      ),
      //needed as we cannot read the cart in general and for the OV
      //in parallel, this can lead to cache issues with promotions
      delayWhen(() =>
        this.activeCartService.isStable().pipe(filter((stable) => stable))
      ),
      delayWhen(() =>
        this.checkoutQueryFacade.getCheckoutDetailsState().pipe(
          map((state) => state.loading),
          filter((loading) => !loading)
        )
      ),
      tap((configurationState) => {
        if (this.configurationNeedsReading(configurationState)) {
          this.activeCartService
            .requireLoadedCart()
            .pipe(take(1))
            .subscribe((cart) => {
              this.userIdService
                .getUserId()
                .pipe(take(1))
                .subscribe((userId) => {
                  const readFromCartEntryParameters: CommonConfigurator.ReadConfigurationFromCartEntryParameters =
                    {
                      userId: userId,
                      cartId: this.commonConfigUtilsService.getCartId(cart),
                      cartEntryNumber: owner.id,
                      owner: owner,
                    };
                  this.store.dispatch(
                    new ConfiguratorActions.ReadCartEntryConfiguration(
                      readFromCartEntryParameters
                    )
                  );
                });
            });
        }
      }),
      filter(
        (configurationState) =>
          configurationState.value !== undefined &&
          this.isConfigurationCreated(configurationState.value)
      ),
      //save to assume configuration is defined after previous filter
      map((configurationState) =>
        this.configuratorUtilsService.getConfigurationFromState(
          configurationState
        )
      )
    );
  }
  /**
   * Reads a configuratiom that is attached to an order entry, dispatching the respective action
   * @param owner Configuration owner
   * @returns Observable of product configurations
   */
  readConfigurationForOrderEntry(
    owner: CommonConfigurator.Owner
  ): Observable<Configurator.Configuration> {
    return this.store.pipe(
      select(
        ConfiguratorSelectors.getConfigurationProcessLoaderStateFactory(
          owner.key
        )
      ),
      tap((configurationState) => {
        if (this.configurationNeedsReading(configurationState)) {
          const ownerIdParts = this.commonConfigUtilsService.decomposeOwnerId(
            owner.id
          );
          const readFromOrderEntryParameters: CommonConfigurator.ReadConfigurationFromOrderEntryParameters =
            {
              userId: OCC_USER_ID_CURRENT,
              orderId: ownerIdParts.documentId,
              orderEntryNumber: ownerIdParts.entryNumber,
              owner: owner,
            };
          this.store.dispatch(
            new ConfiguratorActions.ReadOrderEntryConfiguration(
              readFromOrderEntryParameters
            )
          );
        }
      }),
      filter(
        (configurationState) =>
          configurationState.value !== undefined &&
          this.isConfigurationCreated(configurationState.value)
      ),
      //save to assume configuration is defined after previous filter
      map((configurationState) =>
        this.configuratorUtilsService.getConfigurationFromState(
          configurationState
        )
      )
    );
  }

  /**
   * Adds a configuration to the cart, specified by the product code, a configuration ID and configuration owner key.
   *
   * @param productCode - Product code
   * @param configId - Configuration ID
   * @param owner Configuration owner
   */
  addToCart(
    productCode: string,
    configId: string,
    owner: CommonConfigurator.Owner
  ): void {
    this.activeCartService
      .requireLoadedCart()
      .pipe(take(1))
      .subscribe((cart) => {
        this.userIdService
          .getUserId()
          .pipe(take(1))
          .subscribe((userId) => {
            const addToCartParameters: Configurator.AddToCartParameters = {
              userId: userId,
              cartId: this.commonConfigUtilsService.getCartId(cart),
              productCode: productCode,
              quantity: 1,
              configId: configId,
              owner: owner,
            };
            this.store.dispatch(
              new ConfiguratorActions.AddToCart(addToCartParameters)
            );
          });
      });
  }

  /**
   * Updates a cart entry, specified by the configuration.
   * The cart entry number for the entry that owns the configuration can be told
   * from the configuration's owner ID
   *
   * @param configuration - Configuration
   */
  updateCartEntry(configuration: Configurator.Configuration): void {
    this.activeCartService
      .requireLoadedCart()
      .pipe(take(1))
      .subscribe((cart) => {
        this.userIdService
          .getUserId()
          .pipe(take(1))
          .subscribe((userId) => {
            const parameters: Configurator.UpdateConfigurationForCartEntryParameters =
              {
                userId: userId,
                cartId: this.commonConfigUtilsService.getCartId(cart),
                cartEntryNumber: configuration.owner.id,
                configuration: configuration,
              };

            this.store.dispatch(
              new ConfiguratorActions.UpdateCartEntry(parameters)
            );
          });
      });
  }
  /**
   * Can be used to check if the active cart has any product configuration issues.
   * @returns True if and only if there is at least one cart entry with product configuration issues
   */
  activeCartHasIssues(): Observable<boolean> {
    return this.activeCartService.requireLoadedCart().pipe(
      map((cart) => {
        return cart ? cart.entries : [];
      }),
      map((entries) =>
        entries
          ? entries.filter((entry) =>
              this.commonConfigUtilsService.getNumberOfIssues(entry)
            )
          : []
      ),
      map((entries) => entries.length > 0)
    );
  }

  /**
   * Remove all configurations that are linked to cart entries
   */
  removeCartBoundConfigurations(): void {
    this.store.dispatch(
      new ConfiguratorActions.RemoveCartBoundConfigurations()
    );
  }

  protected isConfigurationCreated(
    configuration: Configurator.Configuration
  ): boolean {
    const configId: String = configuration.configId;
    return configId.length !== 0;
  }

  protected configurationNeedsReading(
    configurationState: StateUtils.LoaderState<Configurator.Configuration>
  ): boolean {
    const configuration = configurationState.value;
    return (
      configuration === undefined ||
      (!this.isConfigurationCreated(configuration) &&
        !configurationState.loading &&
        !configurationState.error)
    );
  }
}<|MERGE_RESOLUTION|>--- conflicted
+++ resolved
@@ -1,20 +1,15 @@
 import { Injectable } from '@angular/core';
 import { select, Store } from '@ngrx/store';
-<<<<<<< HEAD
-import { ActiveCartFacade } from '@spartacus/cart/main/root';
+import { ActiveCartFacade } from '@spartacus/cart/base/root';
 import { CheckoutQueryFacade } from '@spartacus/checkout/base/root';
-=======
-import { ActiveCartFacade } from '@spartacus/cart/base/root';
-import { CheckoutFacade } from '@spartacus/checkout/root';
->>>>>>> a32dea3c
 import {
   OCC_USER_ID_CURRENT,
   StateUtils,
-  UserIdService,
+  UserIdService
 } from '@spartacus/core';
 import {
   CommonConfigurator,
-  CommonConfiguratorUtilsService,
+  CommonConfiguratorUtilsService
 } from '@spartacus/product-configurator/common';
 import { Observable } from 'rxjs';
 import { delayWhen, filter, map, take, tap } from 'rxjs/operators';
