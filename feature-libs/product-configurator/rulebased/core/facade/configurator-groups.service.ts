/*
 * SPDX-FileCopyrightText: 2023 SAP Spartacus team <spartacus-team@sap.com>
 *
 * SPDX-License-Identifier: Apache-2.0
 */

import { Injectable } from '@angular/core';
import { Store } from '@ngrx/store';
import { CommonConfigurator } from '@spartacus/product-configurator/common';
import { Observable } from 'rxjs';
import { map, switchMap, take } from 'rxjs/operators';
import { Configurator } from '../model/configurator.model';
import { ConfiguratorActions } from '../state/actions/index';
import { StateWithConfigurator } from '../state/configurator-state';
import { ConfiguratorCommonsService } from './configurator-commons.service';
import { ConfiguratorGroupStatusService } from './configurator-group-status.service';
import { ConfiguratorUtilsService } from './utils/configurator-utils.service';

/**
 * Service for handling configuration groups
 */
@Injectable({ providedIn: 'root' })
export class ConfiguratorGroupsService {
  constructor(
    protected store: Store<StateWithConfigurator>,
    protected configuratorCommonsService: ConfiguratorCommonsService,
    protected configuratorUtilsService: ConfiguratorUtilsService,
    protected configuratorGroupStatusService: ConfiguratorGroupStatusService
  ) {}

  /**
   * Returns the current group Id.
   * In case no group Id is being set before returns the first group of the configuration.
   * Return null when configuration contains no groups.
   *
   * @param {CommonConfigurator.Owner} owner configuration owner
   * @returns {Observable<string>} Group ID
   */
  getCurrentGroupId(owner: CommonConfigurator.Owner): Observable<string> {
    return this.configuratorCommonsService.getConfiguration(owner).pipe(
      map((configuration) => {
        if (configuration.interactionState.currentGroup) {
          return configuration.interactionState.currentGroup;
        } else {
          return configuration.groups[0]?.id;
        }
      })
    );
  }

  /**
   * Return the first conflict group of a configuration or undefined
   * if not present
   *
   * @param {Configurator.Configuration} configuration - Configuration
   * @returns {Configurator.Group} Conflict group
   */
  getFirstConflictGroup(
    configuration: Configurator.Configuration
  ): Configurator.Group | undefined {
    return configuration.flatGroups.find(
      (group) => group.groupType === Configurator.GroupType.CONFLICT_GROUP
    );
  }

  /**
   * Navigates to the first non-conflict group of the configuration which is not completed.
   * This method assumes that the configuration has incomplete groups,
   * the caller has to verify this prior to calling this method. In case no incomplete group is
   * present, nothing will happen
   *
   * @param {CommonConfigurator.Owner} owner - Configuration owner
   */
  navigateToFirstIncompleteGroup(owner: CommonConfigurator.Owner): void {
    this.configuratorCommonsService
      .getConfiguration(owner)
      .pipe(take(1))
      .subscribe((configuration) => {
        const groupId =
          this.configuratorGroupStatusService.getFirstIncompleteGroup(
            configuration
          )?.id;
        if (groupId) {
          this.navigateToGroup(configuration, groupId, true);
        }
      });
  }

  /**
   * Navigates to the first conflict group and sets the conflict header as parent group.
   * This method assumes that the configuration has conflicts,
   * the caller has to verify this prior to calling this method. In case no conflict group
   * is present, nothing will happen
   *
   * @param {CommonConfigurator.Owner} owner Configuration Owner
   */
  navigateToConflictSolver(owner: CommonConfigurator.Owner): void {
    this.configuratorCommonsService
      .getConfiguration(owner)
      .pipe(take(1))
      .subscribe((configuration) => {
        const groupId = this.getFirstConflictGroup(configuration)?.id;
        if (groupId) {
          this.navigateToGroup(configuration, groupId, true, true);
        }
      });
  }

  /**
   * Returns the parent group of the subgroup that is displayed in the group menu.
   *
   * @param {CommonConfigurator.Owner} owner - Configuration owner
   * @returns {Observable<Configurator.Group>} Group
   */
  getMenuParentGroup(
    owner: CommonConfigurator.Owner
  ): Observable<Configurator.Group | undefined> {
    return this.configuratorCommonsService.getConfiguration(owner).pipe(
      map((configuration) => {
        const menuParentGroup = configuration.interactionState.menuParentGroup;
        return menuParentGroup
          ? this.configuratorUtilsService.getOptionalGroupById(
              configuration.groups,
              menuParentGroup
            )
          : undefined;
      })
    );
  }

  /**
   * Set the parent group, specified by the group ID, which is displayed in the group menu.
   *
   * @param {CommonConfigurator.Owner} owner - Configuration owner
   * @param {string} groupId - Group ID. Can be ommitted, in this case parent group will be cleared, in case we are on root level
   */
  setMenuParentGroup(owner: CommonConfigurator.Owner, groupId?: string): void {
    this.store.dispatch(
      new ConfiguratorActions.SetMenuParentGroup({
        entityKey: owner.key,
        menuParentGroup: groupId,
      })
    );
  }

  /**
   * Returns the group that is currently visited.
   *
   * @param {CommonConfigurator.Owner} owner - Configuration owner
   * @return {Observable<Configurator.Group>} Current group
   */
  getCurrentGroup(
    owner: CommonConfigurator.Owner
  ): Observable<Configurator.Group> {
    return this.getCurrentGroupId(owner).pipe(
      switchMap((currentGroupId) => {
        return this.configuratorCommonsService
          .getConfiguration(owner)
          .pipe(
            map((configuration) =>
              this.configuratorUtilsService.getGroupById(
                configuration.groups,
                currentGroupId
              )
            )
          );
      })
    );
  }

  /**
   * Retrieves a list of conflict groups for immediate conflict resolution.
   *
   * @param {CommonConfigurator.Owner} owner - Configuration owner
   * @return {Observable<Configurator.Group[]} - A list of conflict groups
   */
  getConflictGroupsForImmediateConflictResolution(
    owner: CommonConfigurator.Owner
  ): Observable<Configurator.Group[]> {
    return this.configuratorCommonsService.getConfiguration(owner).pipe(
      map((configuration) => {
        let conflictGroups: Configurator.Group[] = [];
        if (configuration.immediateConflictResolution) {
          conflictGroups = configuration.flatGroups.filter(
            (group) => group.groupType === Configurator.GroupType.CONFLICT_GROUP
          );
        }
        return conflictGroups;
      })
    );
  }

  /**
   * Determines whether the group has been visited or not.
   *
   * @param {CommonConfigurator.Owner} owner - Owner
   * @param {string} groupId - Group ID
   */
  setGroupStatusVisited(
    owner: CommonConfigurator.Owner,
    groupId: string
  ): void {
    this.configuratorCommonsService
      .getConfiguration(owner)
      .pipe(
        map((configuration) =>
          this.configuratorGroupStatusService.setGroupStatusVisited(
            configuration,
            groupId
          )
        ),
        take(1)
      )
      .subscribe();
  }

  /**
   * Navigates to the group, specified by its group ID.
   *
   * @param {Configurator.Configuration}configuration - Configuration
   * @param {string} groupId - Group ID
   * @param {boolean} setStatus - Group status will be set for previous group, default true
   * @param {boolean} conflictResolutionMode - Parameter with default (false). If set to true, we enter the conflict resolution mode, i.e.
   *  if a conflict is solved, the system will navigate to the next conflict present
   */
  navigateToGroup(
    configuration: Configurator.Configuration,
    groupId: string,
    setStatus = true,
    conflictResolutionMode = false
  ): void {
    if (setStatus) {
      //Set Group status for current group
      this.getCurrentGroup(configuration.owner)
        .pipe(take(1))
        .subscribe((currentGroup) => {
          this.configuratorGroupStatusService.setGroupStatusVisited(
            configuration,
            currentGroup.id
          );
        });
    }

    const parentGroup = this.configuratorUtilsService.getParentGroup(
      configuration.groups,
      this.configuratorUtilsService.getGroupById(configuration.groups, groupId)
    );

    this.store.dispatch(
      new ConfiguratorActions.ChangeGroup({
        configuration: configuration,
        groupId: groupId,
        parentGroupId: parentGroup ? parentGroup.id : undefined,
        conflictResolutionMode: conflictResolutionMode,
      })
    );
  }

  /**
   * Returns the group ID of the group that is coming after the current one in a sequential order.
   *
   * @param {CommonConfigurator.Owner} owner - Configuration owner
   * @return {Observable<string> | undefined} ID of next group
   */
  getNextGroupId(
    owner: CommonConfigurator.Owner
  ): Observable<string | undefined> {
    return this.getNeighboringGroupId(owner, 1);
  }

  /**
   * Returns the group ID of the group that is preceding the current one in a sequential order.
   *
   * @param {CommonConfigurator.Owner} owner - Configuration owner
   * @return {Observable<string | undefined >} ID of previous group
   */
  getPreviousGroupId(
    owner: CommonConfigurator.Owner
  ): Observable<string | undefined> {
    return this.getNeighboringGroupId(owner, -1);
  }

  /**
   * Verifies whether the group has been visited
   *
   * @param {CommonConfigurator.Owner} owner - Configuration owner
   * @param {string} groupId - Group ID
   * @return {Observable<boolean>} Has been visited?
   */
  isGroupVisited(
    owner: CommonConfigurator.Owner,
    groupId: string
  ): Observable<boolean> {
    return this.configuratorGroupStatusService.isGroupVisited(owner, groupId);
  }

  /**
   * Returns a parent group for the given group.
   *
   * @param {Configurator.Group[]} groups - List of groups where we search for the parent group
   * @param {Configurator.Group} group - Given group
   * @return {Configurator.Group} Parent group or undefined if group is a top-level group
   */
  getParentGroup(
    groups: Configurator.Group[],
    group: Configurator.Group
  ): Configurator.Group | undefined {
    return this.configuratorUtilsService.getParentGroup(groups, group);
  }

  /**
   * Verifies whether the given group has sub groups.
   *
   * @param {Configurator.Group} group - Given group
   * @return {boolean} Sub groups available?
   */
  hasSubGroups(group: Configurator.Group): boolean {
    return this.configuratorUtilsService.hasSubGroups(group);
  }

  protected isConflictGroupInImmediateConflictResolutionMode(
    groupType: Configurator.GroupType | undefined,
    immediateConflictResolution = false
  ): boolean {
    if (groupType) {
      return (
        groupType === Configurator.GroupType.CONFLICT_GROUP &&
        immediateConflictResolution
      );
    }
    return false;
  }

  /**
   * Retrieves a group ID of the neighboring group.
   *
   * @param {CommonConfigurator.Owner} owner - Configuration owner
   * @param {number} neighboringIndex - Index of neighboring group
   * @return {Observable<string>} group ID of the neighboring group
   */
  protected getNeighboringGroupId(
    owner: CommonConfigurator.Owner,
    neighboringIndex: number
  ): Observable<string | undefined> {
    return this.getCurrentGroupId(owner).pipe(
      switchMap((currentGroupId) => {
        return this.configuratorCommonsService.getConfiguration(owner).pipe(
          map((configuration) => {
            let nextGroup;
            configuration.flatGroups.forEach((group, index) => {
              if (
                group.id === currentGroupId &&
<<<<<<< HEAD
                configuration?.flatGroups &&
                configuration?.flatGroups[index + neighboringIndex] && //Check if neighboring group exists
                !this.isConflictGroupInImmediateConflictResolutionMode(
                  configuration?.flatGroups[index + neighboringIndex]
                    ?.groupType,
                  configuration?.immediateConflictResolution
                )
=======
                configuration.flatGroups &&
                configuration.flatGroups[index + neighboringIndex] //Check if neighboring group exists
>>>>>>> ed04ce34
              ) {
                nextGroup =
                  configuration.flatGroups[index + neighboringIndex].id;
              }
            });
            return nextGroup;
          }),
          take(1)
        );
      })
    );
  }

  /**
   * Verifies whether the current group is conflict one.
   *
   * @param {Configurator.GroupType} groupType - Group type
   * @return {boolean} - 'True' if the current group is conflict one, otherwise 'false'.
   */
  isConflictGroupType(groupType: Configurator.GroupType): boolean {
    return (
      groupType === Configurator.GroupType.CONFLICT_HEADER_GROUP ||
      groupType === Configurator.GroupType.CONFLICT_GROUP
    );
  }
}<|MERGE_RESOLUTION|>--- conflicted
+++ resolved
@@ -350,18 +350,13 @@
             configuration.flatGroups.forEach((group, index) => {
               if (
                 group.id === currentGroupId &&
-<<<<<<< HEAD
-                configuration?.flatGroups &&
-                configuration?.flatGroups[index + neighboringIndex] && //Check if neighboring group exists
+                configuration.flatGroups &&
+                configuration.flatGroups[index + neighboringIndex] && //Check if neighboring group exists
                 !this.isConflictGroupInImmediateConflictResolutionMode(
-                  configuration?.flatGroups[index + neighboringIndex]
+                  configuration.flatGroups[index + neighboringIndex]
                     ?.groupType,
-                  configuration?.immediateConflictResolution
+                  configuration.immediateConflictResolution
                 )
-=======
-                configuration.flatGroups &&
-                configuration.flatGroups[index + neighboringIndex] //Check if neighboring group exists
->>>>>>> ed04ce34
               ) {
                 nextGroup =
                   configuration.flatGroups[index + neighboringIndex].id;
