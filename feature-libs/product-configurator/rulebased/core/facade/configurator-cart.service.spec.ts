--- conflicted
+++ resolved
@@ -2,15 +2,11 @@
 import { TestBed, waitForAsync } from '@angular/core/testing';
 import * as ngrxStore from '@ngrx/store';
 import { Store, StoreModule } from '@ngrx/store';
-<<<<<<< HEAD
+import { ActiveCartFacade, Cart } from '@spartacus/cart/main/root';
 import {
   CheckoutQueryFacade,
   CheckoutState,
 } from '@spartacus/checkout/base/root';
-=======
-import { ActiveCartFacade, Cart } from '@spartacus/cart/main/root';
-import { CheckoutFacade } from '@spartacus/checkout/root';
->>>>>>> d75d62f1
 import {
   OCC_USER_ID_ANONYMOUS,
   OCC_USER_ID_CURRENT,
