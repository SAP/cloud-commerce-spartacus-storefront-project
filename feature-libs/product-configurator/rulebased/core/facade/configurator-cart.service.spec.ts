import { Type } from '@angular/core';
import { TestBed, waitForAsync } from '@angular/core/testing';
import * as ngrxStore from '@ngrx/store';
import { Store, StoreModule } from '@ngrx/store';
<<<<<<< HEAD
import { Cart } from '@spartacus/cart/main/root';
import { CheckoutFacade } from '@spartacus/checkout/root';
import {
  ActiveCartService,
=======
import { ActiveCartFacade } from '@spartacus/cart/main/root';
import { CheckoutFacade } from '@spartacus/checkout/root';
import {
  Cart,
>>>>>>> d10dcbb8
  OCC_USER_ID_ANONYMOUS,
  OCC_USER_ID_CURRENT,
  StateUtils,
  UserIdService,
} from '@spartacus/core';
import {
  CommonConfigurator,
  CommonConfiguratorUtilsService,
  ConfiguratorModelUtils,
  ConfiguratorType,
  OrderEntryStatus,
} from '@spartacus/product-configurator/common';
import { cold } from 'jasmine-marbles';
import { Observable, of } from 'rxjs';
import { ConfiguratorTestUtils } from '../../testing/configurator-test-utils';
import { Configurator } from '../model/configurator.model';
import { ConfiguratorActions } from '../state/actions/index';
import {
  CONFIGURATOR_FEATURE,
  StateWithConfigurator,
} from '../state/configurator-state';
import { getConfiguratorReducers } from '../state/reducers/index';
import { ConfiguratorCartService } from './configurator-cart.service';

let OWNER_CART_ENTRY = ConfiguratorModelUtils.createInitialOwner();
let OWNER_ORDER_ENTRY = ConfiguratorModelUtils.createInitialOwner();
let OWNER_PRODUCT = ConfiguratorModelUtils.createInitialOwner();
const CART_CODE = '0000009336';
const CART_ENTRY_ID = '3';
const CART_GUID = 'e767605d-7336-48fd-b156-ad50d004ca10';
const ORDER_ID = '0000011';
const ORDER_ENTRY_NUMBER = 2;
const PRODUCT_CODE = 'CONF_LAPTOP';
const CONFIG_ID = '1234-56-7890';

const cart: Cart = {
  code: CART_CODE,
  guid: CART_GUID,
  user: { uid: OCC_USER_ID_ANONYMOUS },
  entries: [
    {
      statusSummaryList: [
        { status: OrderEntryStatus.Success, numberOfIssues: 1 },
      ],
    },
    {
      statusSummaryList: [
        { status: OrderEntryStatus.Error, numberOfIssues: 0 },
      ],
    },
    {
      statusSummaryList: [{ status: OrderEntryStatus.Info, numberOfIssues: 3 }],
    },
  ],
};

const productConfiguration: Configurator.Configuration = {
  ...ConfiguratorTestUtils.createConfiguration(CONFIG_ID, OWNER_CART_ENTRY),
};

const cartState: StateUtils.ProcessesLoaderState<Cart> = {
  value: cart,
};
let cartStateObs: Observable<StateUtils.ProcessesLoaderState<Cart>>;
let isStableObs: Observable<boolean>;
let checkoutLoadingObs: Observable<boolean>;
class MockActiveCartService {
  requireLoadedCart(): Observable<StateUtils.ProcessesLoaderState<Cart>> {
    return cartStateObs;
  }
  isStable(): Observable<boolean> {
    return isStableObs;
  }
}

class MockCheckoutFacade {
  isLoading(): Observable<boolean> {
    return checkoutLoadingObs;
  }
}

class MockUserIdService {
  getUserId(): Observable<string> {
    return of(OCC_USER_ID_ANONYMOUS);
  }
}

describe('ConfiguratorCartService', () => {
  let serviceUnderTest: ConfiguratorCartService;
  let store: Store<StateWithConfigurator>;
  let configuratorUtils: CommonConfiguratorUtilsService;

  beforeEach(
    waitForAsync(() => {
      cartStateObs = of(cartState);
      isStableObs = of(true);
      checkoutLoadingObs = of(true);
      TestBed.configureTestingModule({
        imports: [
          StoreModule.forRoot({}),
          StoreModule.forFeature(CONFIGURATOR_FEATURE, getConfiguratorReducers),
        ],
        providers: [
          ConfiguratorCartService,

          {
            provide: ActiveCartFacade,
            useClass: MockActiveCartService,
          },
          {
            provide: CheckoutFacade,
            useClass: MockCheckoutFacade,
          },
          {
            provide: UserIdService,
            useClass: MockUserIdService,
          },
        ],
      }).compileComponents();
    })
  );
  beforeEach(() => {
    serviceUnderTest = TestBed.inject(
      ConfiguratorCartService as Type<ConfiguratorCartService>
    );
    store = TestBed.inject(Store as Type<Store<StateWithConfigurator>>);
    configuratorUtils = TestBed.inject(
      CommonConfiguratorUtilsService as Type<CommonConfiguratorUtilsService>
    );
    OWNER_CART_ENTRY = {
      id: CART_ENTRY_ID,
      type: CommonConfigurator.OwnerType.CART_ENTRY,
      key: CommonConfigurator.OwnerType.CART_ENTRY + '/' + CART_ENTRY_ID,
      configuratorType: ConfiguratorType.VARIANT,
    };
    OWNER_ORDER_ENTRY = {
      id: configuratorUtils.getComposedOwnerId(ORDER_ID, ORDER_ENTRY_NUMBER),
      type: CommonConfigurator.OwnerType.ORDER_ENTRY,
      key: CommonConfigurator.OwnerType.ORDER_ENTRY + '/1000+' + CART_ENTRY_ID,
      configuratorType: ConfiguratorType.VARIANT,
    };
    OWNER_PRODUCT = {
      id: PRODUCT_CODE,
      type: CommonConfigurator.OwnerType.PRODUCT,
      key: CommonConfigurator.OwnerType.PRODUCT + '/' + PRODUCT_CODE,
      configuratorType: ConfiguratorType.VARIANT,
    };
  });

  it('should create service', () => {
    expect(serviceUnderTest).toBeDefined();
  });

  describe('readConfigurationForCartEntry', () => {
    it('should not dispatch ReadCartEntryConfiguration action in case configuration is present', () => {
      const productConfigurationLoaderState: StateUtils.LoaderState<Configurator.Configuration> =
        {
          value: productConfiguration,
        };

      spyOnProperty(ngrxStore, 'select').and.returnValue(
        () => () => of(productConfigurationLoaderState)
      );
      spyOn(store, 'dispatch').and.callThrough();

      serviceUnderTest
        .readConfigurationForCartEntry(OWNER_CART_ENTRY)
        .subscribe()
        .unsubscribe();

      expect(store.dispatch).toHaveBeenCalledTimes(0);
    });

    it('should dispatch ReadCartEntryConfiguration action in case configuration is not present so far', () => {
      const params: CommonConfigurator.ReadConfigurationFromCartEntryParameters =
        {
          owner: OWNER_CART_ENTRY,
          cartEntryNumber: OWNER_CART_ENTRY.id,
          cartId: CART_GUID,
          userId: OCC_USER_ID_ANONYMOUS,
        };
      const productConfigurationLoaderState: StateUtils.LoaderState<Configurator.Configuration> =
        {
          value: {
            ...ConfiguratorTestUtils.createConfiguration(
              '',
              ConfiguratorModelUtils.createInitialOwner()
            ),
          },
        };

      spyOnProperty(ngrxStore, 'select').and.returnValue(
        () => () => of(productConfigurationLoaderState)
      );
      spyOn(store, 'dispatch').and.callThrough();

      serviceUnderTest
        .readConfigurationForCartEntry(OWNER_CART_ENTRY)
        .subscribe()
        .unsubscribe();

      expect(store.dispatch).toHaveBeenCalledWith(
        new ConfiguratorActions.ReadCartEntryConfiguration(params)
      );
    });

    it('should only proceed when cart is ready', () => {
      isStableObs = cold('x-xx-y', {
        x: false,
        y: true,
      });
      checkoutLoadingObs = cold('a', {
        a: false,
      });

      const productConfigurationLoaderState: StateUtils.LoaderState<Configurator.Configuration> =
        {
          value: {
            ...ConfiguratorTestUtils.createConfiguration(
              '',
              ConfiguratorModelUtils.createInitialOwner()
            ),
          },
        };

      spyOnProperty(ngrxStore, 'select').and.returnValue(
        () => () => of(productConfigurationLoaderState)
      );

      expect(
        serviceUnderTest.readConfigurationForCartEntry(OWNER_CART_ENTRY)
      ).toBeObservable(cold('-----|', {}));
    });

    it('should only proceed when checkout data has been loaded', () => {
      isStableObs = cold('a', {
        a: true,
      });
      checkoutLoadingObs = cold('xxy', {
        x: true,
        y: false,
      });

      const productConfigurationLoaderState: StateUtils.LoaderState<Configurator.Configuration> =
        {
          value: {
            ...ConfiguratorTestUtils.createConfiguration(
              '',
              ConfiguratorModelUtils.createInitialOwner()
            ),
          },
        };

      spyOnProperty(ngrxStore, 'select').and.returnValue(
        () => () => of(productConfigurationLoaderState)
      );

      expect(
        serviceUnderTest.readConfigurationForCartEntry(OWNER_CART_ENTRY)
      ).toBeObservable(cold('--|'));
    });
  });

  describe('readConfigurationForOrderEntry', () => {
    it('should not dispatch ReadOrderEntryConfiguration action in case configuration is present', () => {
      const productConfigurationLoaderState: StateUtils.LoaderState<Configurator.Configuration> =
        {
          value: productConfiguration,
        };

      spyOnProperty(ngrxStore, 'select').and.returnValue(
        () => () => of(productConfigurationLoaderState)
      );
      spyOn(store, 'dispatch').and.callThrough();

      serviceUnderTest
        .readConfigurationForOrderEntry(OWNER_ORDER_ENTRY)
        .subscribe()
        .unsubscribe();

      expect(store.dispatch).toHaveBeenCalledTimes(0);
    });

    it('should dispatch ReadOrderEntryConfiguration action in case configuration is not present so far', () => {
      const params: CommonConfigurator.ReadConfigurationFromOrderEntryParameters =
        {
          owner: OWNER_ORDER_ENTRY,
          orderEntryNumber: '' + ORDER_ENTRY_NUMBER,
          orderId: ORDER_ID,
          userId: OCC_USER_ID_CURRENT,
        };
      const productConfigurationLoaderState: StateUtils.LoaderState<Configurator.Configuration> =
        {
          value: {
            ...ConfiguratorTestUtils.createConfiguration(
              '',
              ConfiguratorModelUtils.createInitialOwner()
            ),
          },
        };

      spyOnProperty(ngrxStore, 'select').and.returnValue(
        () => () => of(productConfigurationLoaderState)
      );
      spyOn(store, 'dispatch').and.callThrough();
      serviceUnderTest
        .readConfigurationForOrderEntry(OWNER_ORDER_ENTRY)
        .subscribe()
        .unsubscribe();

      expect(store.dispatch).toHaveBeenCalledWith(
        new ConfiguratorActions.ReadOrderEntryConfiguration(params)
      );
    });
  });
  describe('addToCart', () => {
    it('should get cart, create addToCartParameters and call addToCart action', () => {
      const addToCartParams: Configurator.AddToCartParameters = {
        cartId: CART_GUID,
        userId: OCC_USER_ID_ANONYMOUS,
        productCode: PRODUCT_CODE,
        quantity: 1,
        configId: CONFIG_ID,
        owner: OWNER_PRODUCT,
      };

      spyOn(store, 'dispatch').and.callThrough();

      serviceUnderTest.addToCart(PRODUCT_CODE, CONFIG_ID, OWNER_PRODUCT);

      expect(store.dispatch).toHaveBeenCalledWith(
        new ConfiguratorActions.AddToCart(addToCartParams)
      );
    });
  });
  describe('updateCartEntry', () => {
    it('should create updateParameters and call updateCartEntry action', () => {
      const params: Configurator.UpdateConfigurationForCartEntryParameters = {
        cartId: CART_GUID,
        userId: OCC_USER_ID_ANONYMOUS,
        cartEntryNumber: productConfiguration.owner.id,
        configuration: productConfiguration,
      };

      spyOn(store, 'dispatch').and.callThrough();
      const obs = cold('|');
      spyOnProperty(ngrxStore, 'select').and.returnValue(() => () => obs);
      serviceUnderTest.updateCartEntry(productConfiguration);

      expect(store.dispatch).toHaveBeenCalledWith(
        new ConfiguratorActions.UpdateCartEntry(params)
      );
    });
  });

  describe('activeCartHasIssues', () => {
    it('should tell that cart has no issues in case status summary contain no errors for all cart entries', () => {
      cartStateObs = cold('xx', {
        x: cartState,
      });
      expect(serviceUnderTest.activeCartHasIssues()).toBeObservable(
        cold('aa', { a: false })
      );
    });

    it('should tell that cart has issues in case status summary contain at least one entry with an error', () => {
      const cartIssues: Cart = {
        ...cart,
        entries: [
          {
            statusSummaryList: [
              { status: OrderEntryStatus.Error, numberOfIssues: 1 },
            ],
          },
        ],
      };
      const cartStateIssues: StateUtils.ProcessesLoaderState<Cart> = {
        value: cartIssues,
      };
      cartStateObs = cold('xy', {
        x: cartState,
        y: cartStateIssues,
      });
      expect(serviceUnderTest.activeCartHasIssues()).toBeObservable(
        cold('ab', { a: false, b: true })
      );
    });
    it('should handle cart with no entries', () => {
      const cartEmpty: Cart = {
        ...cart,
        entries: undefined,
      };
      const cartStateEmpty: StateUtils.ProcessesLoaderState<Cart> = {
        value: cartEmpty,
      };
      cartStateObs = cold('xy', {
        x: cartState,
        y: cartStateEmpty,
      });
      expect(serviceUnderTest.activeCartHasIssues()).toBeObservable(
        cold('aa', { a: false })
      );
    });
  });

  describe('removeCartBoundConfigurations', () => {
    it('should fire respective action', () => {
      spyOn(store, 'dispatch').and.callThrough();
      serviceUnderTest.removeCartBoundConfigurations();

      expect(store.dispatch).toHaveBeenCalledWith(
        new ConfiguratorActions.RemoveCartBoundConfigurations()
      );
    });
  });
});<|MERGE_RESOLUTION|>--- conflicted
+++ resolved
@@ -2,17 +2,9 @@
 import { TestBed, waitForAsync } from '@angular/core/testing';
 import * as ngrxStore from '@ngrx/store';
 import { Store, StoreModule } from '@ngrx/store';
-<<<<<<< HEAD
-import { Cart } from '@spartacus/cart/main/root';
+import { ActiveCartFacade, Cart } from '@spartacus/cart/main/root';
 import { CheckoutFacade } from '@spartacus/checkout/root';
 import {
-  ActiveCartService,
-=======
-import { ActiveCartFacade } from '@spartacus/cart/main/root';
-import { CheckoutFacade } from '@spartacus/checkout/root';
-import {
-  Cart,
->>>>>>> d10dcbb8
   OCC_USER_ID_ANONYMOUS,
   OCC_USER_ID_CURRENT,
   StateUtils,
