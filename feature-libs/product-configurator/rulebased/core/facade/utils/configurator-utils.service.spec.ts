--- conflicted
+++ resolved
@@ -187,7 +187,6 @@
       };
       expect(classUnderTest.isConfigurationCreated(configuration)).toBe(false);
     });
-<<<<<<< HEAD
     it('should know that config is created in case the groups are not defined but the overview aspect exists due to an order history read', () => {
       const configuration: Configurator.Configuration = {
         configId: 'a',
@@ -196,8 +195,6 @@
       };
       expect(classUnderTest.isConfigurationCreated(configuration)).toBe(true);
     });
-=======
->>>>>>> fa539cf3
   });
 
   describe('buildGroupPath', () => {
