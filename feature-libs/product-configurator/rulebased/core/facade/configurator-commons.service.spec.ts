--- conflicted
+++ resolved
@@ -2,16 +2,12 @@
 import { TestBed, waitForAsync } from '@angular/core/testing';
 import * as ngrxStore from '@ngrx/store';
 import { Store, StoreModule } from '@ngrx/store';
-<<<<<<< HEAD
-import { ActiveCartFacade, Cart } from '@spartacus/cart/main/root';
-=======
 import { ActiveCartFacade, Cart } from '@spartacus/cart/base/root';
->>>>>>> a32dea3c
 import { StateUtils } from '@spartacus/core';
 import {
   CommonConfigurator,
   CommonConfiguratorUtilsService,
-  ConfiguratorModelUtils,
+  ConfiguratorModelUtils
 } from '@spartacus/product-configurator/common';
 import { cold } from 'jasmine-marbles';
 import { Observable, of } from 'rxjs';
@@ -22,7 +18,7 @@
 import {
   ConfiguratorState,
   CONFIGURATOR_FEATURE,
-  StateWithConfigurator,
+  StateWithConfigurator
 } from '../state/configurator-state';
 import { getConfiguratorReducers } from '../state/reducers/index';
 import { ConfiguratorCartService } from './configurator-cart.service';
