--- conflicted
+++ resolved
@@ -2,13 +2,8 @@
 import { TestBed, waitForAsync } from '@angular/core/testing';
 import * as ngrxStore from '@ngrx/store';
 import { Store, StoreModule } from '@ngrx/store';
-<<<<<<< HEAD
-import { Cart } from '@spartacus/cart/main/root';
-import { ActiveCartService, StateUtils } from '@spartacus/core';
-=======
-import { ActiveCartFacade } from '@spartacus/cart/main/root';
-import { Cart, StateUtils } from '@spartacus/core';
->>>>>>> d10dcbb8
+import { ActiveCartFacade, Cart } from '@spartacus/cart/main/root';
+import { StateUtils } from '@spartacus/core';
 import {
   CommonConfigurator,
   CommonConfiguratorUtilsService,
