import { Type } from '@angular/core';
import { TestBed, waitForAsync } from '@angular/core/testing';
import { Store, StoreModule } from '@ngrx/store';
<<<<<<< HEAD
import { ActiveCartFacade } from '@spartacus/cart/main/root';
=======
import { ActiveCartFacade } from '@spartacus/cart/base/root';
>>>>>>> a32dea3c
import { ConfiguratorModelUtils } from '@spartacus/product-configurator/common';
import { Observable, of } from 'rxjs';
import {
  CONFIG_ID,
  GROUP_ID_1,
  GROUP_ID_2,
  GROUP_ID_4,
  productConfiguration,
  productConfigurationWithConflicts,
} from '../../testing/configurator-test-data';
import { ConfiguratorTestUtils } from '../../testing/configurator-test-utils';
import { ConfiguratorActions } from '../state/actions/index';
import { StateWithConfigurator } from '../state/configurator-state';
import { Configurator } from './../model/configurator.model';
import { ConfiguratorCartService } from './configurator-cart.service';
import { ConfiguratorCommonsService } from './configurator-commons.service';
import { ConfiguratorGroupStatusService } from './configurator-group-status.service';
import { ConfiguratorGroupsService } from './configurator-groups.service';
import { ConfiguratorUtilsService } from './utils/configurator-utils.service';

class MockActiveCartService {}
class MockConfiguratorCartService {
  checkForActiveCartUpdateDone(): Observable<boolean> {
    return of(true);
  }
}

describe('ConfiguratorGroupsService', () => {
  let classUnderTest: ConfiguratorGroupsService;
  let store: Store<StateWithConfigurator>;
  let configuratorCommonsService: ConfiguratorCommonsService;
  let configGroupStatusService: ConfiguratorGroupStatusService;
  let configFacadeUtilsService: ConfiguratorUtilsService;

  beforeEach(
    waitForAsync(() => {
      TestBed.configureTestingModule({
        imports: [StoreModule.forRoot({})],
        providers: [
          ConfiguratorGroupsService,
          ConfiguratorCommonsService,
          ConfiguratorGroupStatusService,
          ConfiguratorUtilsService,
          {
            provide: ActiveCartFacade,
            useClass: MockActiveCartService,
          },
          {
            provide: ConfiguratorCartService,
            useClass: MockConfiguratorCartService,
          },
        ],
      }).compileComponents();
    })
  );
  beforeEach(() => {
    classUnderTest = TestBed.inject(
      ConfiguratorGroupsService as Type<ConfiguratorGroupsService>
    );
    store = TestBed.inject(Store as Type<Store<StateWithConfigurator>>);
    configuratorCommonsService = TestBed.inject(
      ConfiguratorCommonsService as Type<ConfiguratorCommonsService>
    );
    configGroupStatusService = TestBed.inject(
      ConfiguratorGroupStatusService as Type<ConfiguratorGroupStatusService>
    );
    configFacadeUtilsService = TestBed.inject(
      ConfiguratorUtilsService as Type<ConfiguratorUtilsService>
    );

    spyOn(store, 'dispatch').and.stub();
    spyOn(store, 'pipe').and.returnValue(of(productConfiguration));

    spyOn(configGroupStatusService, 'setGroupStatusVisited').and.callThrough();
    spyOn(configGroupStatusService, 'isGroupVisited').and.callThrough();
    spyOn(configFacadeUtilsService, 'getParentGroup').and.callThrough();
    spyOn(configFacadeUtilsService, 'hasSubGroups').and.callThrough();
    spyOn(configFacadeUtilsService, 'getGroupById').and.callThrough();
  });

  it('should create service', () => {
    spyOn(configuratorCommonsService, 'getConfiguration').and.returnValue(
      of(productConfiguration)
    );
    expect(classUnderTest).toBeDefined();
  });

  describe('getCurrentGroupId', () => {
    it('should return a current group ID from state', (done) => {
      spyOn(configuratorCommonsService, 'getConfiguration').and.returnValue(
        of(productConfiguration)
      );
      const currentGroup = classUnderTest.getCurrentGroupId(
        productConfiguration.owner
      );

      expect(currentGroup).toBeDefined();
      currentGroup.subscribe((groupId) => {
        expect(groupId).toBe(GROUP_ID_2);
        done();
      });
    });

    it('should return a current group ID from configuration', (done) => {
      spyOn(configuratorCommonsService, 'getConfiguration').and.returnValue(
        of({
          ...productConfiguration,
          interactionState: { currentGroup: null },
        })
      );
      const currentGroup = classUnderTest.getCurrentGroupId(
        productConfiguration.owner
      );

      expect(currentGroup).toBeDefined();
      currentGroup.subscribe((groupId) => {
        expect(groupId).toBe(GROUP_ID_1);
        done();
      });
    });

    it('should return undefined if no group exist', (done) => {
      const configNoGroups: Configurator.Configuration = {
        ...ConfiguratorTestUtils.createConfiguration(
          'abc',
          ConfiguratorModelUtils.createInitialOwner()
        ),
      };
      spyOn(configuratorCommonsService, 'getConfiguration').and.returnValue(
        of(configNoGroups)
      );

      const currentGroupId = classUnderTest.getCurrentGroupId(
        productConfiguration.owner
      );
      currentGroupId.subscribe((groupId) => {
        expect(groupId).toBeUndefined();
        done();
      });
    });
  });

  describe('getMenuParentGroup', () => {
    it('should get the parentGroup from uiState', (done) => {
      spyOn(configuratorCommonsService, 'getConfiguration').and.returnValue(
        of(productConfiguration)
      );
      const parentGroup = classUnderTest.getMenuParentGroup(
        productConfiguration.owner
      );

      expect(parentGroup).toBeDefined();
      parentGroup.subscribe((group) => {
        expect(group).toBe(productConfiguration.groups[2]);
        done();
      });
    });

    it('should return undefined if menu parent group is not availaible in uiState', (done) => {
      const configurationWoMenuParentGroup =
        ConfiguratorTestUtils.createConfiguration(
          CONFIG_ID,
          ConfiguratorModelUtils.createInitialOwner()
        );
      spyOn(configuratorCommonsService, 'getConfiguration').and.returnValue(
        of(configurationWoMenuParentGroup)
      );
      const parentGroup = classUnderTest.getMenuParentGroup(
        productConfiguration.owner
      );

      expect(parentGroup).toBeDefined();
      parentGroup.subscribe((group) => {
        expect(group).toBeUndefined();
        done();
      });
    });

    it('should return undefined if menu parent group cannot be found', (done) => {
      const configurationWoMenuParentGroup: Configurator.Configuration = {
        ...ConfiguratorTestUtils.createConfiguration(
          CONFIG_ID,
          ConfiguratorModelUtils.createInitialOwner()
        ),
        interactionState: {
          menuParentGroup: 'Conflict header group that is gone',
        },
      };
      spyOn(configuratorCommonsService, 'getConfiguration').and.returnValue(
        of(configurationWoMenuParentGroup)
      );
      const parentGroup = classUnderTest.getMenuParentGroup(
        productConfiguration.owner
      );

      expect(parentGroup).toBeDefined();
      parentGroup.subscribe((group) => {
        expect(group).toBeUndefined();
        done();
      });
    });
  });

  describe('getNextGroupId', () => {
    it('should return a next group', (done) => {
      spyOn(configuratorCommonsService, 'getConfiguration').and.returnValue(
        of(productConfiguration)
      );
      const currentGroup = classUnderTest.getNextGroupId(
        productConfiguration.owner
      );

      expect(currentGroup).toBeDefined();
      currentGroup.subscribe((groupId) => {
        expect(groupId).toBe(GROUP_ID_4);
        done();
      });
    });
  });

  describe('getPreviousGroupId', () => {
    it('should return null in case commons service returns an undefined configuration', (done) => {
      spyOn(configuratorCommonsService, 'getConfiguration').and.returnValue(
        of(undefined)
      );
      const currentGroup = classUnderTest.getPreviousGroupId(
        productConfiguration.owner
      );

      expect(currentGroup).toBeDefined();
      currentGroup.subscribe((groupId) => {
        expect(groupId).toBeUndefined();
        done();
      });
    });

    it('should return a previous group ID', (done) => {
      spyOn(configuratorCommonsService, 'getConfiguration').and.returnValue(
        of(productConfiguration)
      );
      const currentGroup = classUnderTest.getPreviousGroupId(
        productConfiguration.owner
      );

      expect(currentGroup).toBeDefined();
      currentGroup.subscribe((groupId) => {
        expect(groupId).toBe(GROUP_ID_1);
        done();
      });
    });
  });

  describe('setGroupStatusVisited', () => {
    it('should call setGroupStatusVisited of groupStatusService', () => {
      spyOn(configuratorCommonsService, 'getConfiguration').and.returnValue(
        of(productConfiguration)
      );
      classUnderTest.setGroupStatusVisited(
        productConfiguration.owner,
        productConfiguration.groups[0].id
      );

      expect(configGroupStatusService.setGroupStatusVisited).toHaveBeenCalled();
    });
  });

  it('should delegate setting the parent group to the store', () => {
    spyOn(configuratorCommonsService, 'getConfiguration').and.returnValue(
      of(productConfiguration)
    );
    classUnderTest.setMenuParentGroup(productConfiguration.owner, GROUP_ID_1);
    const expectedAction = new ConfiguratorActions.SetMenuParentGroup({
      entityKey: productConfiguration.owner.key,
      menuParentGroup: GROUP_ID_1,
    });
    expect(store.dispatch).toHaveBeenCalledWith(expectedAction);
  });

  it('should call group status in navigate to different group', () => {
    spyOn(configuratorCommonsService, 'getConfiguration').and.returnValue(
      of(productConfiguration)
    );
    classUnderTest.navigateToGroup(
      productConfiguration,
      productConfiguration.groups[2].id
    );

    expect(configGroupStatusService.setGroupStatusVisited).toHaveBeenCalled();
  });

  it('should check whether isGroupVisited has been called by the configuration group utils service', () => {
    classUnderTest.isGroupVisited(productConfiguration.owner, GROUP_ID_4);
    expect(configGroupStatusService.isGroupVisited).toHaveBeenCalledWith(
      productConfiguration.owner,
      GROUP_ID_4
    );
    expect(configGroupStatusService.isGroupVisited).toHaveBeenCalled();
  });

  it('should get first conflict group from configuration, no conflicts', () => {
    expect(classUnderTest.getFirstConflictGroup(productConfiguration)).toBe(
      undefined
    );
  });

  it('should get first conflict group from configuration', () => {
    expect(
      classUnderTest.getFirstConflictGroup(productConfigurationWithConflicts)
    ).toBe(productConfigurationWithConflicts.flatGroups[0]);
  });

  describe('navigateToConflictSolver', () => {
    it('should go to conflict solver', () => {
      spyOn(configuratorCommonsService, 'getConfiguration').and.returnValue(
        of(productConfigurationWithConflicts)
      );
      classUnderTest.navigateToConflictSolver(
        productConfigurationWithConflicts.owner
      );

      expect(store.dispatch).toHaveBeenCalledWith(
        new ConfiguratorActions.ChangeGroup({
          configuration: productConfigurationWithConflicts,
          groupId: productConfigurationWithConflicts.flatGroups[0].id,
          parentGroupId: productConfigurationWithConflicts.groups[0].id,
        })
      );
    });
    it('should not navigate in case no conflict group is present', () => {
      const consistentConfiguration =
        ConfiguratorTestUtils.createConfiguration('1');
      spyOn(configuratorCommonsService, 'getConfiguration').and.returnValue(
        of(consistentConfiguration)
      );
      classUnderTest.navigateToConflictSolver(consistentConfiguration.owner);
      expect(store.dispatch).toHaveBeenCalledTimes(0);
    });
  });

  describe('navigateToFirstIncompleteGroup', () => {
    it('should go to first incomplete group', () => {
      spyOn(configuratorCommonsService, 'getConfiguration').and.returnValue(
        of(productConfiguration)
      );
      classUnderTest.navigateToFirstIncompleteGroup(productConfiguration.owner);

      expect(store.dispatch).toHaveBeenCalledWith(
        new ConfiguratorActions.ChangeGroup({
          configuration: productConfiguration,
          groupId: productConfiguration.flatGroups[0].id,
          parentGroupId: undefined,
        })
      );
    });
    it('should not navigate in case no incomplete group is present', () => {
      const completeConfiguration =
        ConfiguratorTestUtils.createConfiguration('1');
      spyOn(configuratorCommonsService, 'getConfiguration').and.returnValue(
        of(completeConfiguration)
      );
      classUnderTest.navigateToFirstIncompleteGroup(productConfiguration.owner);

      expect(store.dispatch).toHaveBeenCalledTimes(0);
    });
  });

  it('should delegate calls for parent group to the facade utils service', () => {
    classUnderTest.getParentGroup(
      productConfiguration.groups,
      productConfiguration.groups[2].subGroups[0]
    );
    expect(configFacadeUtilsService.getParentGroup).toHaveBeenCalledWith(
      productConfiguration.groups,
      productConfiguration.groups[2].subGroups[0]
    );
  });

  it('should delegate calls for sub groups to the facade utils service', () => {
    classUnderTest.hasSubGroups(productConfiguration.groups[2]);
    expect(configFacadeUtilsService.hasSubGroups).toHaveBeenCalledWith(
      productConfiguration.groups[2]
    );
    expect(configFacadeUtilsService.hasSubGroups).toHaveBeenCalled();
  });

  it('should return true if groupType is a conflict group type otherwise false', () => {
    expect(
      classUnderTest.isConflictGroupType(
        Configurator.GroupType.CONFLICT_HEADER_GROUP
      )
    ).toBe(true);
    expect(
      classUnderTest.isConflictGroupType(Configurator.GroupType.CONFLICT_GROUP)
    ).toBe(true);
    expect(
      classUnderTest.isConflictGroupType(Configurator.GroupType.ATTRIBUTE_GROUP)
    ).toBe(false);
  });
});<|MERGE_RESOLUTION|>--- conflicted
+++ resolved
@@ -1,11 +1,7 @@
 import { Type } from '@angular/core';
 import { TestBed, waitForAsync } from '@angular/core/testing';
 import { Store, StoreModule } from '@ngrx/store';
-<<<<<<< HEAD
-import { ActiveCartFacade } from '@spartacus/cart/main/root';
-=======
 import { ActiveCartFacade } from '@spartacus/cart/base/root';
->>>>>>> a32dea3c
 import { ConfiguratorModelUtils } from '@spartacus/product-configurator/common';
 import { Observable, of } from 'rxjs';
 import {
@@ -14,7 +10,7 @@
   GROUP_ID_2,
   GROUP_ID_4,
   productConfiguration,
-  productConfigurationWithConflicts,
+  productConfigurationWithConflicts
 } from '../../testing/configurator-test-data';
 import { ConfiguratorTestUtils } from '../../testing/configurator-test-utils';
 import { ConfiguratorActions } from '../state/actions/index';
