--- conflicted
+++ resolved
@@ -28,7 +28,7 @@
   interactionState: {
     ...productConfigurationWithConflicts.interactionState,
     currentGroup: GROUP_ID_CONFLICT_3,
-    isConflictResolutionMode:true
+    isConflictResolutionMode: true,
   },
 };
 
@@ -354,10 +354,7 @@
           configuration: PRODUCT_CONFIG_CURRENT_GROUP_IS_CONFLICT,
           groupId: PRODUCT_CONFIG_CURRENT_GROUP_IS_CONFLICT.flatGroups[0].id,
           parentGroupId: PRODUCT_CONFIG_CURRENT_GROUP_IS_CONFLICT.groups[0].id,
-<<<<<<< HEAD
-          conflictResolutionMode:true
-=======
->>>>>>> bcee6b80
+          conflictResolutionMode: true,
         })
       );
     });
