--- conflicted
+++ resolved
@@ -1,9 +1,5 @@
 export * from './connectors/index';
 export * from './events/index';
 export * from './facade/index';
-<<<<<<< HEAD
-//export * from './model/index';
-=======
->>>>>>> 9c74c424
 export * from './rulebased-configurator-core.module';
 export * from './state/index';