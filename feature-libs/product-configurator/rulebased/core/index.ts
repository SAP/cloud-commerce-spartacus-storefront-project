--- conflicted
+++ resolved
@@ -4,13 +4,7 @@
  * SPDX-License-Identifier: Apache-2.0
  */
 
-<<<<<<< HEAD
-export * from './config/index';
-=======
->>>>>>> 2abeaf78
 export * from './connectors/index';
 export * from './facade/index';
 export * from './rulebased-configurator-core.module';
-export * from './services/index';
-export * from './state/index';
-export * from './events/index';+export * from './state/index';