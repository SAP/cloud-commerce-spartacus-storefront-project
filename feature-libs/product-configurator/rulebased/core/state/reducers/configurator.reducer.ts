import {
  CommonConfigurator,
  ModelUtils,
} from '@spartacus/product-configurator/common';
import { Configurator } from '../../model/configurator.model';
import { ConfiguratorActions } from '../actions/index';

export const initialState: Configurator.Configuration = {
  configId: '',
  interactionState: {
    currentGroup: null,
    groupsVisited: {},
    menuParentGroup: null,
  },
  owner: ModelUtils.createInitialOwner(),
};
export const initialStatePendingChanges = 0;

export function configuratorReducer(
  state = initialState,
  action:
    | ConfiguratorActions.ConfiguratorAction
    | ConfiguratorActions.ConfiguratorCartAction
): Configurator.Configuration {
  switch (action.type) {
    case ConfiguratorActions.UPDATE_CONFIGURATION_FINALIZE_SUCCESS: {
      const result: Configurator.Configuration = takeOverChanges(action, state);
      result.isCartEntryUpdateRequired = true;
      result.overview = undefined;
      return result;
    }
    case ConfiguratorActions.UPDATE_CART_ENTRY: {
      const result = { ...state };
      result.isCartEntryUpdateRequired = false;
      return result;
    }
    case ConfiguratorActions.CREATE_CONFIGURATION_SUCCESS:
    case ConfiguratorActions.READ_CONFIGURATION_SUCCESS:
    case ConfiguratorActions.READ_CART_ENTRY_CONFIGURATION_SUCCESS:
    case ConfiguratorActions.UPDATE_PRICE_SUMMARY_SUCCESS: {
      return setInitialCurrentGroup(takeOverChanges(action, state));
    }

    case ConfiguratorActions.GET_CONFIGURATION_OVERVIEW_SUCCESS: {
      const content = { ...action.payload.overview };

      const result: Configurator.Configuration = {
        ...state,
        overview: content,
        priceSummary: content.priceSummary,
        interactionState: {
          ...state.interactionState,
          issueNavigationDone: false,
        },
      };

      return result;
    }
    case ConfiguratorActions.READ_ORDER_ENTRY_CONFIGURATION_SUCCESS: {
      const configuration = { ...action.payload };

      const result: Configurator.Configuration = {
        ...state,
        ...configuration,
        priceSummary: configuration.overview?.priceSummary,
      };

      return result;
    }
    case ConfiguratorActions.SET_NEXT_OWNER_CART_ENTRY: {
      const content = { ...action.payload.configuration };
<<<<<<< HEAD
      content.nextOwner = ModelUtils.createOwner(
        CommonConfigurator.OwnerType.CART_ENTRY,
        action.payload.cartEntryNo
      );
=======
      content.nextOwner = {
        type: CommonConfigurator.OwnerType.CART_ENTRY,
        id: action.payload.cartEntryNo,
        key:
          CommonConfigurator.OwnerType.CART_ENTRY +
          '/' +
          action.payload.cartEntryNo,
      };
>>>>>>> fa539cf3
      const result = {
        ...state,
        ...content,
      };

      return result;
    }
    case ConfiguratorActions.SET_INTERACTION_STATE: {
      const newInteractionState: Configurator.InteractionState =
        action.payload.interactionState;

      return {
        ...state,
        interactionState: newInteractionState,
      };
    }
    case ConfiguratorActions.SET_CURRENT_GROUP: {
      const newCurrentGroup: string = action.payload.currentGroup;

      return {
        ...state,
        interactionState: {
          ...state.interactionState,
          currentGroup: newCurrentGroup,
        },
      };
    }
    case ConfiguratorActions.SET_MENU_PARENT_GROUP: {
      const newMenuParentGroup: string = action.payload.menuParentGroup;

      return {
        ...state,
        interactionState: {
          ...state.interactionState,
          menuParentGroup: newMenuParentGroup,
        },
      };
    }
    case ConfiguratorActions.SET_GROUPS_VISITED: {
      const groupIds: string[] = action.payload.visitedGroups;

      const changedInteractionState: Configurator.InteractionState = {
        groupsVisited: {},
      };

      //Set Current state items
      Object.keys(state.interactionState.groupsVisited).forEach(
        (groupId) => (changedInteractionState.groupsVisited[groupId] = true)
      );

      //Add new Groups
      groupIds.forEach(
        (groupId) => (changedInteractionState.groupsVisited[groupId] = true)
      );

      return {
        ...state,
        interactionState: {
          ...state.interactionState,
          groupsVisited: changedInteractionState.groupsVisited,
        },
      };
    }
  }
  return state;
}

function setInitialCurrentGroup(
  state: Configurator.Configuration
): Configurator.Configuration {
  if (state.interactionState.currentGroup) {
    return state;
  }
  let initialCurrentGroup = null;

  if (state?.flatGroups?.length > 0) {
    initialCurrentGroup = state?.flatGroups[0]?.id;
  }

  const result = {
    ...state,
    interactionState: {
      ...state.interactionState,
      currentGroup: initialCurrentGroup,
    },
  };

  return result;
}

function takeOverChanges(
  action:
    | ConfiguratorActions.CreateConfigurationSuccess
    | ConfiguratorActions.ReadConfigurationSuccess
    | ConfiguratorActions.UpdatePriceSummarySuccess
    | ConfiguratorActions.UpdateConfigurationFinalizeSuccess
    | ConfiguratorActions.ReadCartEntryConfigurationSuccess
    | ConfiguratorActions.ReadOrderEntryConfigurationSuccess,
  state: Configurator.Configuration
): Configurator.Configuration {
  const content = { ...action.payload };
  const result = {
    ...state,
    ...content,
    interactionState: {
      ...state.interactionState,
      ...content.interactionState,
      issueNavigationDone: true,
    },
  };
  return result;
}<|MERGE_RESOLUTION|>--- conflicted
+++ resolved
@@ -69,21 +69,10 @@
     }
     case ConfiguratorActions.SET_NEXT_OWNER_CART_ENTRY: {
       const content = { ...action.payload.configuration };
-<<<<<<< HEAD
       content.nextOwner = ModelUtils.createOwner(
         CommonConfigurator.OwnerType.CART_ENTRY,
         action.payload.cartEntryNo
       );
-=======
-      content.nextOwner = {
-        type: CommonConfigurator.OwnerType.CART_ENTRY,
-        id: action.payload.cartEntryNo,
-        key:
-          CommonConfigurator.OwnerType.CART_ENTRY +
-          '/' +
-          action.payload.cartEntryNo,
-      };
->>>>>>> fa539cf3
       const result = {
         ...state,
         ...content,
