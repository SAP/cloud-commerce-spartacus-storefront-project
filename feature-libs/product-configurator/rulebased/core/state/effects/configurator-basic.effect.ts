/*
 * SPDX-FileCopyrightText: 2024 SAP Spartacus team <spartacus-team@sap.com>
 *
 * SPDX-License-Identifier: Apache-2.0
 */

import { Injectable, inject } from '@angular/core';
import { Actions, createEffect, ofType } from '@ngrx/effects';
import { Store, select } from '@ngrx/store';
<<<<<<< HEAD
import { LoggerService, tryNormalizeHttpError } from '@spartacus/core';
=======
import {
  FeatureConfigService,
  LoggerService,
  normalizeHttpError,
} from '@spartacus/core';
>>>>>>> e968054b
import {
  CommonConfigurator,
  CommonConfiguratorUtilsService,
} from '@spartacus/product-configurator/common';
import { Observable } from 'rxjs';
import {
  catchError,
  filter,
  map,
  mergeMap,
  switchMap,
  take,
} from 'rxjs/operators';
import { RulebasedConfiguratorConnector } from '../../connectors/rulebased-configurator.connector';
import { ConfiguratorGroupStatusService } from '../../facade/configurator-group-status.service';
import { ConfiguratorUtilsService } from '../../facade/utils/configurator-utils.service';
import { Configurator } from '../../model/configurator.model';
import { ConfiguratorActions } from '../actions/index';
import { StateWithConfigurator } from '../configurator-state';
import { ConfiguratorSelectors } from '../selectors/index';
import { ConfiguratorBasicEffectService } from './configurator-basic-effect.service';

type updateConfigurationSuccessResultType =
  | ConfiguratorActions.UpdateConfigurationFinalizeSuccess
  | ConfiguratorActions.UpdatePriceSummary
  | ConfiguratorActions.SearchVariants
  | ConfiguratorActions.ChangeGroup;

@Injectable()
/**
 * Common configurator effects, used for complex configurators like variant configurator
 * and CPQ
 */
export class ConfiguratorBasicEffects {
  protected logger = inject(LoggerService);
  private featureConfigService = inject(FeatureConfigService);

  createConfiguration$: Observable<
    | ConfiguratorActions.CreateConfigurationSuccess
    | ConfiguratorActions.SearchVariants
    | ConfiguratorActions.CreateConfigurationFail
  > = createEffect(() =>
    this.actions$.pipe(
      ofType(ConfiguratorActions.CREATE_CONFIGURATION),
      mergeMap((action: ConfiguratorActions.CreateConfiguration) => {
        return this.configuratorCommonsConnector
          .createConfiguration(
            action.payload.owner,
            action.payload.configIdTemplate,
            action.payload.forceReset
          )
          .pipe(
            switchMap((configuration: Configurator.Configuration) => {
              const currentGroup =
                this.configuratorBasicEffectService.getFirstGroupWithAttributes(
                  configuration
                );
              this.store.dispatch(
                new ConfiguratorActions.UpdatePriceSummary({
                  ...configuration,
                  interactionState: { currentGroup: currentGroup },
                })
              );

              return [
                new ConfiguratorActions.CreateConfigurationSuccess(
                  configuration
                ),
                new ConfiguratorActions.SearchVariants(configuration),
              ];
            }),
            catchError((error) => [
              new ConfiguratorActions.CreateConfigurationFail({
                ownerKey: action.payload.owner.key,
                error: tryNormalizeHttpError(error, this.logger),
              }),
            ])
          );
      })
    )
  );

  readConfiguration$: Observable<
    | ConfiguratorActions.ReadConfigurationSuccess
    | ConfiguratorActions.ReadConfigurationFail
  > = createEffect(() =>
    this.actions$.pipe(
      ofType(ConfiguratorActions.READ_CONFIGURATION),

      mergeMap((action: ConfiguratorActions.ReadConfiguration) => {
        return this.configuratorCommonsConnector
          .readConfiguration(
            action.payload.configuration.configId,
            action.payload.groupId,
            action.payload.configuration.owner
          )
          .pipe(
            switchMap((configuration: Configurator.Configuration) => [
              new ConfiguratorActions.ReadConfigurationSuccess(configuration),
            ]),
            catchError((error) => [
              new ConfiguratorActions.ReadConfigurationFail({
                ownerKey: action.payload.configuration.owner.key,
                error: tryNormalizeHttpError(error, this.logger),
              }),
            ])
          );
      })
    )
  );

  updateConfiguration$: Observable<
    | ConfiguratorActions.UpdateConfigurationSuccess
    | ConfiguratorActions.UpdateConfigurationFail
  > = createEffect(() =>
    this.actions$.pipe(
      ofType(ConfiguratorActions.UPDATE_CONFIGURATION),
      map((action: ConfiguratorActions.UpdateConfiguration) => action.payload),
      //mergeMap here as we need to process each update
      //(which only sends one changed attribute at a time),
      //so we must not cancel inner emissions
      mergeMap((payload: Configurator.Configuration) => {
        return this.configuratorCommonsConnector
          .updateConfiguration(payload)
          .pipe(
            map((configuration: Configurator.Configuration) => {
              return new ConfiguratorActions.UpdateConfigurationSuccess({
                ...configuration,
                interactionState: {
                  isConflictResolutionMode:
                    payload.interactionState.isConflictResolutionMode,
                },
              });
            }),
            catchError((error) => {
              const errorPayload = tryNormalizeHttpError(error, this.logger);
              return [
                new ConfiguratorActions.UpdateConfigurationFail({
                  configuration: payload,
                  error: errorPayload,
                }),
              ];
            })
          );
      })
    )
  );

  updatePriceSummary$: Observable<
    | ConfiguratorActions.UpdatePriceSummarySuccess
    | ConfiguratorActions.UpdatePriceSummaryFail
  > = createEffect(() =>
    this.actions$.pipe(
      ofType(ConfiguratorActions.UPDATE_PRICE_SUMMARY),
      map(
        (action: { type: string; payload: Configurator.Configuration }) =>
          action.payload
      ),
      filter((configuration) => configuration.pricingEnabled === true),
      mergeMap((payload) => {
        return this.configuratorCommonsConnector.readPriceSummary(payload).pipe(
          map((configuration: Configurator.Configuration) => {
            return new ConfiguratorActions.UpdatePriceSummarySuccess(
              configuration,
              {
                isDeltaRendering: this.featureConfigService.isEnabled(
                  'productConfiguratorDeltaRendering'
                ),
              }
            );
          }),
          catchError((error) => {
            const errorPayload = tryNormalizeHttpError(error, this.logger);
            return [
              new ConfiguratorActions.UpdatePriceSummaryFail({
                ownerKey: payload.owner.key,
                error: errorPayload,
              }),
            ];
          })
        );
      })
    )
  );

  getOverview$: Observable<
    | ConfiguratorActions.GetConfigurationOverviewSuccess
    | ConfiguratorActions.GetConfigurationOverviewFail
  > = createEffect(() =>
    this.actions$.pipe(
      ofType(ConfiguratorActions.GET_CONFIGURATION_OVERVIEW),
      map(
        (action: ConfiguratorActions.GetConfigurationOverview) => action.payload
      ),
      mergeMap((payload) => {
        return this.configuratorCommonsConnector
          .getConfigurationOverview(payload)
          .pipe(
            map((overview: Configurator.Overview) => {
              return new ConfiguratorActions.GetConfigurationOverviewSuccess({
                ownerKey: payload.owner.key,
                overview: overview,
              });
            }),
            catchError((error) => {
              const errorPayload = tryNormalizeHttpError(error, this.logger);
              return [
                new ConfiguratorActions.GetConfigurationOverviewFail({
                  ownerKey: payload.owner.key,
                  error: errorPayload,
                }),
              ];
            })
          );
      })
    )
  );

  updateOverview$: Observable<
    | ConfiguratorActions.UpdateConfigurationOverviewSuccess
    | ConfiguratorActions.UpdateConfigurationOverviewFail
  > = createEffect(() =>
    this.actions$.pipe(
      ofType(ConfiguratorActions.UPDATE_CONFIGURATION_OVERVIEW),
      map(
        (action: ConfiguratorActions.UpdateConfigurationOverview) =>
          action.payload
      ),
      mergeMap((payload) => {
        return this.configuratorCommonsConnector
          .updateConfigurationOverview(payload)
          .pipe(
            map((overview: Configurator.Overview) => {
              return new ConfiguratorActions.UpdateConfigurationOverviewSuccess(
                {
                  ownerKey: payload.owner.key,
                  overview: overview,
                }
              );
            }),
            catchError((error) => {
              const errorPayload = tryNormalizeHttpError(error, this.logger);
              return [
                new ConfiguratorActions.UpdateConfigurationOverviewFail({
                  ownerKey: payload.owner.key,
                  error: errorPayload,
                }),
              ];
            })
          );
      })
    )
  );

  updateConfigurationSuccess$: Observable<updateConfigurationSuccessResultType> =
    createEffect(() =>
      this.actions$.pipe(
        ofType(ConfiguratorActions.UPDATE_CONFIGURATION_SUCCESS),
        map(
          (action: ConfiguratorActions.UpdateConfigurationSuccess) =>
            action.payload
        ),
        mergeMap((payload: Configurator.Configuration) => {
          return this.store.pipe(
            select(ConfiguratorSelectors.hasPendingChanges(payload.owner.key)),
            take(1),
            filter((hasPendingChanges) => hasPendingChanges === false),
            switchMap(() =>
              this.store.pipe(
                select(
                  ConfiguratorSelectors.getCurrentGroup(payload.owner.key)
                ),
                take(1),
                map((currentGroupId) => {
                  // Group ids of conflict groups (Configurator.GroupType.CONFLICT_GROUP) always start with 'CONFLICT'
                  const groupIdFromPayload =
                    this.configuratorBasicEffectService.getFirstGroupWithAttributes(
                      payload,
                      payload.interactionState.isConflictResolutionMode
                    );
                  const parentGroupFromPayload =
                    this.configuratorGroupUtilsService.getParentGroup(
                      payload.groups,
                      this.configuratorGroupUtilsService.getGroupById(
                        payload.groups,
                        groupIdFromPayload
                      ),
                      undefined
                    );
                  return {
                    currentGroupId,
                    groupIdFromPayload,
                    parentGroupFromPayload,
                  };
                }),
                switchMap((container) => {
                  //changeGroup because in cases where a queue of updates exists with a group navigation in between,
                  //we need to ensure that the last update determines the current group.
                  const updateFinalizeSuccessAction =
                    new ConfiguratorActions.UpdateConfigurationFinalizeSuccess(
                      payload
                    );
                  const updatePriceSummaryAction =
                    new ConfiguratorActions.UpdatePriceSummary({
                      ...payload,
                      interactionState: {
                        currentGroup: container.groupIdFromPayload,
                      },
                    });
                  const searchVariantsAction =
                    new ConfiguratorActions.SearchVariants(payload);
                  return container.currentGroupId ===
                    container.groupIdFromPayload
                    ? [
                        updateFinalizeSuccessAction,
                        updatePriceSummaryAction,
                        searchVariantsAction,
                      ]
                    : [
                        updateFinalizeSuccessAction,
                        updatePriceSummaryAction,
                        searchVariantsAction,
                        new ConfiguratorActions.ChangeGroup({
                          configuration: payload,
                          groupId: container.groupIdFromPayload,
                          parentGroupId: container.parentGroupFromPayload?.id,
                        }),
                      ];
                })
              )
            )
          );
        })
      )
    );

  updateConfigurationFail$: Observable<ConfiguratorActions.UpdateConfigurationFinalizeFail> =
    createEffect(() =>
      this.actions$.pipe(
        ofType(ConfiguratorActions.UPDATE_CONFIGURATION_FAIL),
        map(
          (action: ConfiguratorActions.UpdateConfigurationFail) =>
            action.payload
        ),
        mergeMap((payload) => {
          return this.store.pipe(
            select(
              ConfiguratorSelectors.hasPendingChanges(
                payload.configuration.owner.key
              )
            ),
            take(1),
            filter((hasPendingChanges) => hasPendingChanges === false),
            map(
              () =>
                new ConfiguratorActions.UpdateConfigurationFinalizeFail(
                  payload.configuration
                )
            )
          );
        })
      )
    );

  handleErrorOnUpdate$: Observable<ConfiguratorActions.ReadConfiguration> =
    createEffect(() =>
      this.actions$.pipe(
        ofType(ConfiguratorActions.UPDATE_CONFIGURATION_FINALIZE_FAIL),
        map(
          (action: ConfiguratorActions.UpdateConfigurationFinalizeFail) =>
            action.payload
        ),
        map(
          (payload) =>
            new ConfiguratorActions.ReadConfiguration({
              configuration: payload,
              groupId:
                this.configuratorBasicEffectService.getFirstGroupWithAttributes(
                  payload
                ),
            })
        )
      )
    );

  groupChange$: Observable<
    | ConfiguratorActions.SetCurrentGroup
    | ConfiguratorActions.SetMenuParentGroup
    | ConfiguratorActions.ReadConfigurationFail
    | ConfiguratorActions.ReadConfigurationSuccess
    | ConfiguratorActions.UpdatePriceSummary
  > = createEffect(() =>
    this.actions$.pipe(
      ofType(ConfiguratorActions.CHANGE_GROUP),
      switchMap((action: ConfiguratorActions.ChangeGroup) => {
        return this.store.pipe(
          select(
            ConfiguratorSelectors.hasPendingChanges(
              action.payload.configuration.owner.key
            )
          ),
          take(1),
          filter((hasPendingChanges) => hasPendingChanges === false),
          switchMap(() => {
            return this.configuratorCommonsConnector
              .readConfiguration(
                action.payload.configuration.configId,
                action.payload.groupId,
                action.payload.configuration.owner
              )
              .pipe(
                switchMap((configuration: Configurator.Configuration) => {
                  return [
                    new ConfiguratorActions.SetCurrentGroup({
                      entityKey: action.payload.configuration.owner.key,
                      currentGroup: action.payload.groupId,
                    }),
                    new ConfiguratorActions.SetMenuParentGroup({
                      entityKey: action.payload.configuration.owner.key,
                      menuParentGroup: action.payload.parentGroupId,
                    }),
                    new ConfiguratorActions.ReadConfigurationSuccess(
                      configuration
                    ),
                    new ConfiguratorActions.UpdatePriceSummary({
                      ...configuration,
                      interactionState: {
                        currentGroup: action.payload.groupId,
                      },
                    }),
                  ];
                }),
                catchError((error) => [
                  new ConfiguratorActions.ReadConfigurationFail({
                    ownerKey: action.payload.configuration.owner.key,
                    error: tryNormalizeHttpError(error, this.logger),
                  }),
                ])
              );
          })
        );
      })
    )
  );

  removeProductBoundConfigurations$: Observable<ConfiguratorActions.RemoveConfiguration> =
    createEffect(() =>
      this.actions$.pipe(
        ofType(ConfiguratorActions.REMOVE_PRODUCT_BOUND_CONFIGURATIONS),
        switchMap(() => {
          return this.store.pipe(
            select(ConfiguratorSelectors.getConfigurationsState),
            take(1),
            map((configuratorState) => {
              const entities = configuratorState.configurations.entities;

              const ownerKeysToRemove: string[] = [];
              for (const ownerKey in entities) {
                if (ownerKey.includes(CommonConfigurator.OwnerType.PRODUCT)) {
                  ownerKeysToRemove.push(ownerKey);
                }
              }

              return new ConfiguratorActions.RemoveConfiguration({
                ownerKey: ownerKeysToRemove,
              });
            })
          );
        })
      )
    );

  constructor(
    protected actions$: Actions,
    protected configuratorCommonsConnector: RulebasedConfiguratorConnector,
    protected commonConfigUtilsService: CommonConfiguratorUtilsService,
    protected configuratorGroupUtilsService: ConfiguratorUtilsService,
    protected configuratorGroupStatusService: ConfiguratorGroupStatusService,
    protected store: Store<StateWithConfigurator>,
    protected configuratorBasicEffectService: ConfiguratorBasicEffectService
  ) {}
}<|MERGE_RESOLUTION|>--- conflicted
+++ resolved
@@ -7,15 +7,11 @@
 import { Injectable, inject } from '@angular/core';
 import { Actions, createEffect, ofType } from '@ngrx/effects';
 import { Store, select } from '@ngrx/store';
-<<<<<<< HEAD
-import { LoggerService, tryNormalizeHttpError } from '@spartacus/core';
-=======
 import {
   FeatureConfigService,
   LoggerService,
-  normalizeHttpError,
+  tryNormalizeHttpError,
 } from '@spartacus/core';
->>>>>>> e968054b
 import {
   CommonConfigurator,
   CommonConfiguratorUtilsService,
