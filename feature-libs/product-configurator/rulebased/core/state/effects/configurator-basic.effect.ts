--- conflicted
+++ resolved
@@ -84,18 +84,9 @@
             action.payload.configuration.owner
           )
           .pipe(
-<<<<<<< HEAD
-            switchMap((configuration: Configurator.Configuration) => {
-              console.log('CHHI read');
-              return [
-                new ConfiguratorActions.ReadConfigurationSuccess(configuration),
-              ];
-            }),
-=======
             switchMap((configuration: Configurator.Configuration) => [
               new ConfiguratorActions.ReadConfigurationSuccess(configuration),
             ]),
->>>>>>> 8ec2fcf7
             catchError((error) => [
               new ConfiguratorActions.ReadConfigurationFail({
                 ownerKey: action.payload.configuration.owner.key,
