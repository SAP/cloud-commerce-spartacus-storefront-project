import { HttpErrorResponse } from '@angular/common/http';
import { HttpClientTestingModule } from '@angular/common/http/testing';
import { Type } from '@angular/core';
import { TestBed } from '@angular/core/testing';
import { provideMockActions } from '@ngrx/effects/testing';
import * as ngrxStore from '@ngrx/store';
import { StoreModule } from '@ngrx/store';
<<<<<<< HEAD
import { CartActions } from '@spartacus/cart/main/core';
import { CartModification } from '@spartacus/cart/main/root';
=======
import { CartActions } from '@spartacus/cart/base/core';
import { CartModification } from '@spartacus/cart/base/root';
>>>>>>> a32dea3c
import { normalizeHttpError } from '@spartacus/core';
import {
  CommonConfigurator,
  ConfiguratorModelUtils,
  ConfiguratorType,
} from '@spartacus/product-configurator/common';
import { cold } from 'jasmine-marbles';
import { Observable, of, throwError } from 'rxjs';
import { CONFIG_ID } from '../../../testing/configurator-test-data';
import { ConfiguratorTestUtils } from '../../../testing/configurator-test-utils';
import { RulebasedConfiguratorConnector } from '../../connectors/rulebased-configurator.connector';
import { ConfiguratorUtilsService } from '../../facade/utils/configurator-utils.service';
import { Configurator } from '../../model/configurator.model';
import { ConfiguratorActions } from '../actions/index';
import { CONFIGURATOR_FEATURE } from '../configurator-state';
import { getConfiguratorReducers } from './../reducers/index';
import * as fromEffects from './configurator-cart.effect';

const productCode = 'CONF_LAPTOP';
const configId = '1234-56-7890';
const groupId = 'GROUP-1';
const cartId = 'CART-1234';
const userId = 'theUser';
const quantity = 1;
const entryNumber = 0;
const emptyStatus = '';
const errorResponse: HttpErrorResponse = new HttpErrorResponse({
  error: 'notFound',
  status: 404,
});
const owner: CommonConfigurator.Owner = {
  type: CommonConfigurator.OwnerType.PRODUCT,
  id: productCode,
  key: 'product/CONF_LAPTOP',
  configuratorType: ConfiguratorType.VARIANT,
};
const ownerCartEntry: CommonConfigurator.Owner = {
  type: CommonConfigurator.OwnerType.CART_ENTRY,
  id: entryNumber.toString(),
  key: 'cartEntry/1',
  configuratorType: ConfiguratorType.VARIANT,
};

const ownerOrderEntry: CommonConfigurator.Owner = {
  type: CommonConfigurator.OwnerType.ORDER_ENTRY,
  id: entryNumber.toString(),
  key: 'orderEntryKey',
  configuratorType: ConfiguratorType.VARIANT,
};

const productConfiguration: Configurator.Configuration = {
  ...ConfiguratorTestUtils.createConfiguration('a', owner),
  productCode: productCode,
  complete: true,
  consistent: true,
  overview: {
    configId: CONFIG_ID,
    productCode: productCode,
    groups: [
      {
        id: 'a',
        groupDescription: 'a',
        attributes: [
          {
            attribute: 'a',
            value: 'A',
          },
        ],
      },
    ],
  },
  groups: [{ id: groupId, attributes: [{ name: 'attrName' }], subGroups: [] }],
};
ConfiguratorTestUtils.freezeProductConfiguration(productConfiguration);

let payloadInputUpdateConfiguration: Configurator.UpdateConfigurationForCartEntryParameters;

const entry = {
  product: { code: productCode },
  quantity: 1,
  entryNumber: entryNumber,
};

const cartModification: CartModification = {
  quantity: 1,
  quantityAdded: 1,
  deliveryModeChanged: true,
  entry: entry,
  statusCode: emptyStatus,
  statusMessage: emptyStatus,
};

const cartModificationWithoutEntry: CartModification = {};
let entitiesInConfigurationState: {
  [id: string]: any;
} = {};
let configurationState: any;

describe('ConfiguratorCartEffect', () => {
  let addToCartMock: jasmine.Spy;
  let updateCartEntryMock: jasmine.Spy;
  let readConfigurationForCartEntryMock: jasmine.Spy;
  let readConfigurationForOrderEntryMock: jasmine.Spy;
  let configCartEffects: fromEffects.ConfiguratorCartEffects;

  let actions$: Observable<any>;

  beforeEach(() => {
    addToCartMock = jasmine.createSpy().and.returnValue(of(cartModification));
    updateCartEntryMock = jasmine
      .createSpy()
      .and.returnValue(of(cartModification));
    readConfigurationForCartEntryMock = jasmine
      .createSpy()
      .and.returnValue(of(productConfiguration));
    readConfigurationForOrderEntryMock = jasmine
      .createSpy()
      .and.returnValue(of(productConfiguration));

    class MockConnector {
      addToCart = addToCartMock;
      updateConfigurationForCartEntry = updateCartEntryMock;
      readConfigurationForCartEntry = readConfigurationForCartEntryMock;
      readConfigurationForOrderEntry = readConfigurationForOrderEntryMock;
    }
    TestBed.configureTestingModule({
      imports: [
        HttpClientTestingModule,
        StoreModule.forRoot({}),
        StoreModule.forFeature(CONFIGURATOR_FEATURE, getConfiguratorReducers),
      ],

      providers: [
        fromEffects.ConfiguratorCartEffects,
        provideMockActions(() => actions$),
        {
          provide: RulebasedConfiguratorConnector,
          useClass: MockConnector,
        },
        {
          provide: ConfiguratorUtilsService,
          useClass: ConfiguratorUtilsService,
        },
      ],
    });

    configCartEffects = TestBed.inject(
      fromEffects.ConfiguratorCartEffects as Type<fromEffects.ConfiguratorCartEffects>
    );

    payloadInputUpdateConfiguration = {
      userId: userId,
      cartId: cartId,
      configuration: productConfiguration,
      cartEntryNumber: entryNumber.toString(),
    };

    entitiesInConfigurationState = {};
    configurationState = {
      configurations: { entities: entitiesInConfigurationState },
    };
  });

  it('should provide configuration effects', () => {
    expect(configCartEffects).toBeTruthy();
  });

  describe('Effect addOwner', () => {
    it('should emit 2 result actions', () => {
      spyOnProperty(ngrxStore, 'select').and.returnValue(
        () => () => of(productConfiguration)
      );
      const addOwnerAction = new ConfiguratorActions.AddNextOwner({
        ownerKey: productConfiguration.owner.key,
        cartEntryNo: entryNumber.toString(),
      });

      const setNextOwnerAction = new ConfiguratorActions.SetNextOwnerCartEntry({
        configuration: productConfiguration,
        cartEntryNo: entryNumber.toString(),
      });
      const newCartEntryOwner = ConfiguratorModelUtils.createOwner(
        CommonConfigurator.OwnerType.CART_ENTRY,
        entryNumber.toString()
      );

      const setInteractionStateAction =
        new ConfiguratorActions.SetInteractionState({
          entityKey: newCartEntryOwner.key,
          interactionState: productConfiguration.interactionState,
        });
      actions$ = cold('-a', { a: addOwnerAction });
      const expected = cold('-(bc)', {
        b: setNextOwnerAction,
        c: setInteractionStateAction,
      });

      expect(configCartEffects.addOwner$).toBeObservable(expected);
    });
  });

  describe('Effect removeCartBoundConfigurations', () => {
    it('should emit remove configuration action for configurations that belong to cart entries', () => {
      spyOnProperty(ngrxStore, 'select').and.returnValue(
        () => () => of(configurationState)
      );

      const configurationCartBound: Configurator.Configuration =
        ConfiguratorTestUtils.createConfiguration('6514', ownerCartEntry);

      entitiesInConfigurationState[productConfiguration.owner.key] =
        productConfiguration.owner.key;
      entitiesInConfigurationState[configurationCartBound.owner.key] =
        configurationCartBound.owner.key;

      const removeCartBoundConfigurationsAction =
        new ConfiguratorActions.RemoveCartBoundConfigurations();
      const removeConfigurationAction =
        new ConfiguratorActions.RemoveConfiguration({
          ownerKey: [configurationCartBound.owner.key],
        });

      actions$ = cold('-a', { a: removeCartBoundConfigurationsAction });
      const expected = cold('-(b)', {
        b: removeConfigurationAction,
      });

      expect(configCartEffects.removeCartBoundConfigurations$).toBeObservable(
        expected
      );
    });

    it('should emit remove configuration action for configurations that have been turned into cart configurations', () => {
      spyOnProperty(ngrxStore, 'select').and.returnValue(
        () => () => of(configurationState)
      );
      const configurationProductBoundObsolete: Configurator.Configuration =
        ConfiguratorTestUtils.createConfiguration('6514', owner);

      configurationProductBoundObsolete.nextOwner = ownerCartEntry;

      entitiesInConfigurationState[
        configurationProductBoundObsolete.owner.key
      ] = {
        value: configurationProductBoundObsolete,
      };

      const removeCartBoundConfigurationsAction =
        new ConfiguratorActions.RemoveCartBoundConfigurations();
      const removeConfigurationAction =
        new ConfiguratorActions.RemoveConfiguration({
          ownerKey: [configurationProductBoundObsolete.owner.key],
        });

      actions$ = cold('-a', { a: removeCartBoundConfigurationsAction });
      const expected = cold('-(b)', {
        b: removeConfigurationAction,
      });

      expect(configCartEffects.removeCartBoundConfigurations$).toBeObservable(
        expected
      );
    });

    it('should not emit remove configuration action for configurations that are purely product bound or order bound', () => {
      spyOnProperty(ngrxStore, 'select').and.returnValue(
        () => () => of(configurationState)
      );
      const configurationProductBound: Configurator.Configuration =
        ConfiguratorTestUtils.createConfiguration('6514', owner);

      const configurationOrderBound: Configurator.Configuration =
        ConfiguratorTestUtils.createConfiguration('6513', ownerOrderEntry);

      entitiesInConfigurationState[configurationProductBound.owner.key] = {
        value: configurationProductBound,
      };

      entitiesInConfigurationState[configurationOrderBound.owner.key] = {
        value: configurationOrderBound,
      };

      const removeCartBoundConfigurationsAction =
        new ConfiguratorActions.RemoveCartBoundConfigurations();
      const removeConfigurationAction =
        new ConfiguratorActions.RemoveConfiguration({
          ownerKey: [],
        });

      actions$ = cold('-a', { a: removeCartBoundConfigurationsAction });
      const expected = cold('-(b)', {
        b: removeConfigurationAction,
      });

      expect(configCartEffects.removeCartBoundConfigurations$).toBeObservable(
        expected
      );
    });
  });

  describe('Effect readConfigurationForCartEntry', () => {
    it('should emit a success action with content for an action of type readConfigurationForCartEntry', () => {
      const readFromCartEntry: CommonConfigurator.ReadConfigurationFromCartEntryParameters =
        {
          owner: owner,
        };
      const action = new ConfiguratorActions.ReadCartEntryConfiguration(
        readFromCartEntry
      );

      const readCartEntrySuccessAction =
        new ConfiguratorActions.ReadCartEntryConfigurationSuccess(
          productConfiguration
        );

      const updatePriceAction = new ConfiguratorActions.UpdatePriceSummary(
        productConfiguration
      );

      actions$ = cold('-a', { a: action });
      const expected = cold('-(bc)', {
        b: readCartEntrySuccessAction,
        c: updatePriceAction,
      });

      expect(configCartEffects.readConfigurationForCartEntry$).toBeObservable(
        expected
      );
    });

    it('should emit a fail action if something goes wrong', () => {
      readConfigurationForCartEntryMock.and.returnValue(
        throwError(errorResponse)
      );
      const readFromCartEntry: CommonConfigurator.ReadConfigurationFromCartEntryParameters =
        {
          owner: owner,
        };
      const action = new ConfiguratorActions.ReadCartEntryConfiguration(
        readFromCartEntry
      );

      const completion = new ConfiguratorActions.ReadCartEntryConfigurationFail(
        {
          ownerKey: productConfiguration.owner.key,
          error: normalizeHttpError(errorResponse),
        }
      );
      actions$ = cold('-a', { a: action });
      const expected = cold('-b', { b: completion });

      expect(configCartEffects.readConfigurationForCartEntry$).toBeObservable(
        expected
      );
    });
  });

  describe('Effect readConfigurationForOrderEntry', () => {
    it('should emit a success action with content in case call is successful', () => {
      const readFromOrderEntry: CommonConfigurator.ReadConfigurationFromCartEntryParameters =
        {
          owner: owner,
        };
      const action = new ConfiguratorActions.ReadOrderEntryConfiguration(
        readFromOrderEntry
      );

      const readOrderEntrySuccessAction =
        new ConfiguratorActions.ReadOrderEntryConfigurationSuccess(
          productConfiguration
        );

      actions$ = cold('-a', { a: action });
      const expected = cold('-b', {
        b: readOrderEntrySuccessAction,
      });

      expect(configCartEffects.readConfigurationForOrderEntry$).toBeObservable(
        expected
      );
    });

    it('should emit a fail action if something goes wrong', () => {
      readConfigurationForOrderEntryMock.and.returnValue(
        throwError(errorResponse)
      );
      const readFromOrderEntry: CommonConfigurator.ReadConfigurationFromOrderEntryParameters =
        {
          owner: owner,
        };
      const action = new ConfiguratorActions.ReadOrderEntryConfiguration(
        readFromOrderEntry
      );

      const completion =
        new ConfiguratorActions.ReadOrderEntryConfigurationFail({
          ownerKey: productConfiguration.owner.key,
          error: normalizeHttpError(errorResponse),
        });
      actions$ = cold('-a', { a: action });
      const expected = cold('-b', { b: completion });

      expect(configCartEffects.readConfigurationForOrderEntry$).toBeObservable(
        expected
      );
    });
  });

  describe('Effect addToCart', () => {
    it('should emit AddToCartSuccess, AddOwner on addToCart in case no changes are pending', () => {
      const payloadInput: Configurator.AddToCartParameters = {
        userId: userId,
        cartId: cartId,
        productCode: productCode,
        quantity: quantity,
        configId: configId,
        owner: owner,
      };
      const action = new ConfiguratorActions.AddToCart(payloadInput);
      const cartAddEntrySuccess = new CartActions.CartAddEntrySuccess({
        ...cartModification,
        userId: userId,
        cartId: cartId,
        productCode: payloadInput.productCode,
        quantity: 1,
        deliveryModeChanged: true,
        entry: entry,
        quantityAdded: 1,
        statusCode: emptyStatus,
        statusMessage: emptyStatus,
      });

      const addNextOwner = new ConfiguratorActions.AddNextOwner({
        ownerKey: owner.key,
        cartEntryNo: '' + entryNumber,
      });
      actions$ = cold('-a', { a: action });
      const expected = cold('-(cd)', {
        c: addNextOwner,
        d: cartAddEntrySuccess,
      });
      expect(configCartEffects.addToCart$).toBeObservable(expected);
    });

    it('should emit CartAddEntryFail in case add to cart call does not return entry', () => {
      addToCartMock.and.returnValue(of(cartModificationWithoutEntry));
      const payloadInput: Configurator.AddToCartParameters = {
        userId: userId,
        cartId: cartId,
        productCode: productCode,
        quantity: quantity,
        configId: configId,
        owner: owner,
      };
      const action = new ConfiguratorActions.AddToCart(payloadInput);

      actions$ = cold('-a', { a: action });
      const cartAddEntryFail = new CartActions.CartAddEntryFail({
        userId,
        cartId,
        productCode,
        quantity,
        error: Error(fromEffects.ERROR_MESSAGE_NO_ENTRY_NUMBER_FOUND),
      });

      actions$ = cold('-a', { a: action });
      const expected = cold('-b', {
        b: cartAddEntryFail,
      });
      expect(configCartEffects.addToCart$).toBeObservable(expected);
    });

    it('should emit CartAddEntryFail in case add to cart call is not successful', () => {
      addToCartMock.and.returnValue(throwError(errorResponse));
      const payloadInput: Configurator.AddToCartParameters = {
        userId: userId,
        cartId: cartId,
        productCode: productCode,
        quantity: quantity,
        configId: configId,
        owner: owner,
      };
      const action = new ConfiguratorActions.AddToCart(payloadInput);
      const cartAddEntryFail = new CartActions.CartAddEntryFail({
        userId,
        cartId,
        productCode,
        quantity,
        error: normalizeHttpError(errorResponse),
      });

      actions$ = cold('-a', { a: action });

      const expected = cold('-b', {
        b: cartAddEntryFail,
      });
      expect(configCartEffects.addToCart$).toBeObservable(expected);
    });
  });

  describe('Effect updateCartEntry', () => {
    it('should emit updateCartEntrySuccess on updateCartEntry in case no changes are pending', () => {
      const action = new ConfiguratorActions.UpdateCartEntry(
        payloadInputUpdateConfiguration
      );
      const cartUpdateEntrySuccess = new CartActions.CartUpdateEntrySuccess({
        userId: userId,
        cartId: cartId,
        entryNumber: entryNumber.toString(),
        quantity: 1,
      });

      actions$ = cold('-a', { a: action });
      const expected = cold('-d)', {
        d: cartUpdateEntrySuccess,
      });
      expect(configCartEffects.updateCartEntry$).toBeObservable(expected);
    });

    it('should emit AddToCartFail in case update cart entry call is not successful', () => {
      updateCartEntryMock.and.returnValue(throwError(errorResponse));

      const action = new ConfiguratorActions.UpdateCartEntry(
        payloadInputUpdateConfiguration
      );
      const cartAddEntryFail = new CartActions.CartUpdateEntryFail({
        userId,
        cartId,
        entryNumber: entryNumber.toString(),
        error: normalizeHttpError(errorResponse),
      });

      actions$ = cold('-a', { a: action });

      const expected = cold('-b', {
        b: cartAddEntryFail,
      });
      expect(configCartEffects.updateCartEntry$).toBeObservable(expected);
    });
  });
});<|MERGE_RESOLUTION|>--- conflicted
+++ resolved
@@ -5,18 +5,13 @@
 import { provideMockActions } from '@ngrx/effects/testing';
 import * as ngrxStore from '@ngrx/store';
 import { StoreModule } from '@ngrx/store';
-<<<<<<< HEAD
-import { CartActions } from '@spartacus/cart/main/core';
-import { CartModification } from '@spartacus/cart/main/root';
-=======
 import { CartActions } from '@spartacus/cart/base/core';
 import { CartModification } from '@spartacus/cart/base/root';
->>>>>>> a32dea3c
 import { normalizeHttpError } from '@spartacus/core';
 import {
   CommonConfigurator,
   ConfiguratorModelUtils,
-  ConfiguratorType,
+  ConfiguratorType
 } from '@spartacus/product-configurator/common';
 import { cold } from 'jasmine-marbles';
 import { Observable, of, throwError } from 'rxjs';
