import { Action } from '@ngrx/store';
<<<<<<< HEAD
import { MULTI_CART_DATA } from '@spartacus/cart/main/core';
=======
import { MULTI_CART_DATA } from '@spartacus/cart/base/core';
>>>>>>> a32dea3c
import { StateUtils } from '@spartacus/core';
import { CommonConfigurator } from '@spartacus/product-configurator/common';
import { Configurator } from '../../model/configurator.model';
import { CONFIGURATOR_DATA } from '../configurator-state';

export const READ_CART_ENTRY_CONFIGURATION =
  '[Configurator] Read Cart Entry Configuration';
export const READ_CART_ENTRY_CONFIGURATION_SUCCESS =
  '[Configurator] Read Cart Entry Configuration Success';
export const READ_CART_ENTRY_CONFIGURATION_FAIL =
  '[Configurator] Read Cart Entry Configuration Fail';
export const READ_ORDER_ENTRY_CONFIGURATION =
  '[Configurator] Read Order Entry Configuration';
export const READ_ORDER_ENTRY_CONFIGURATION_SUCCESS =
  '[Configurator] Read Order Entry Configuration Success';
export const READ_ORDER_ENTRY_CONFIGURATION_FAIL =
  '[Configurator] Read Order Entry Configuration Fail';

export const ADD_TO_CART = '[Configurator] Add to cart';
export const UPDATE_CART_ENTRY = '[Configurator] Update cart entry';
export const UPDATE_CART_ENTRY_SUCCESS =
  '[Configurator] Update cart entry success';

export const ADD_NEXT_OWNER = '[Configurator] Add next owner';
export const SET_NEXT_OWNER_CART_ENTRY =
  '[Configurator] Set next owner cart entry';

export const REMOVE_CART_BOUND_CONFIGURATIONS =
  '[Configurator] Remove cart bound configurations';

export class ReadCartEntryConfiguration extends StateUtils.EntityLoadAction {
  readonly type = READ_CART_ENTRY_CONFIGURATION;
  constructor(
    public payload: CommonConfigurator.ReadConfigurationFromCartEntryParameters
  ) {
    super(CONFIGURATOR_DATA, payload.owner.key);
  }
}

export class ReadCartEntryConfigurationSuccess extends StateUtils.EntitySuccessAction {
  readonly type = READ_CART_ENTRY_CONFIGURATION_SUCCESS;
  constructor(public payload: Configurator.Configuration) {
    super(CONFIGURATOR_DATA, payload.owner.key);
  }
}

export class ReadCartEntryConfigurationFail extends StateUtils.EntityFailAction {
  readonly type = READ_CART_ENTRY_CONFIGURATION_FAIL;
  constructor(public payload: { ownerKey: string; error: any }) {
    super(CONFIGURATOR_DATA, payload.ownerKey, payload.error);
  }
}

export class ReadOrderEntryConfiguration extends StateUtils.EntityLoadAction {
  readonly type = READ_ORDER_ENTRY_CONFIGURATION;
  constructor(
    public payload: CommonConfigurator.ReadConfigurationFromOrderEntryParameters
  ) {
    super(CONFIGURATOR_DATA, payload.owner.key);
  }
}

export class ReadOrderEntryConfigurationSuccess extends StateUtils.EntitySuccessAction {
  readonly type = READ_ORDER_ENTRY_CONFIGURATION_SUCCESS;
  constructor(public payload: Configurator.Configuration) {
    super(CONFIGURATOR_DATA, payload.owner.key);
  }
}

export class ReadOrderEntryConfigurationFail extends StateUtils.EntityFailAction {
  readonly type = READ_ORDER_ENTRY_CONFIGURATION_FAIL;
  constructor(public payload: { ownerKey: string; error: any }) {
    super(CONFIGURATOR_DATA, payload.ownerKey, payload.error);
  }
}

export class AddToCart extends StateUtils.EntityProcessesIncrementAction {
  readonly type = ADD_TO_CART;
  constructor(public payload: Configurator.AddToCartParameters) {
    super(MULTI_CART_DATA, payload.cartId);
  }
}

export class UpdateCartEntry extends StateUtils.EntityProcessesIncrementAction {
  readonly type = UPDATE_CART_ENTRY;
  constructor(
    public payload: Configurator.UpdateConfigurationForCartEntryParameters
  ) {
    super(MULTI_CART_DATA, payload.cartId);
  }
}

export class AddNextOwner implements Action {
  readonly type = ADD_NEXT_OWNER;
  constructor(public payload: { ownerKey: string; cartEntryNo: string }) {}
}

export class RemoveCartBoundConfigurations implements Action {
  readonly type = REMOVE_CART_BOUND_CONFIGURATIONS;
  constructor() {}
}

export class SetNextOwnerCartEntry extends StateUtils.EntitySuccessAction {
  readonly type = SET_NEXT_OWNER_CART_ENTRY;

  constructor(
    public payload: {
      configuration: Configurator.Configuration;
      cartEntryNo: string;
    }
  ) {
    super(CONFIGURATOR_DATA, payload.configuration.owner.key);
  }
}

export type ConfiguratorCartAction =
  | AddNextOwner
  | SetNextOwnerCartEntry
  | ReadCartEntryConfiguration
  | ReadCartEntryConfigurationSuccess
  | ReadCartEntryConfigurationFail
  | ReadOrderEntryConfiguration
  | ReadOrderEntryConfigurationSuccess
  | ReadOrderEntryConfigurationFail
  | RemoveCartBoundConfigurations
  | UpdateCartEntry;<|MERGE_RESOLUTION|>--- conflicted
+++ resolved
@@ -1,9 +1,5 @@
 import { Action } from '@ngrx/store';
-<<<<<<< HEAD
-import { MULTI_CART_DATA } from '@spartacus/cart/main/core';
-=======
 import { MULTI_CART_DATA } from '@spartacus/cart/base/core';
->>>>>>> a32dea3c
 import { StateUtils } from '@spartacus/core';
 import { CommonConfigurator } from '@spartacus/product-configurator/common';
 import { Configurator } from '../../model/configurator.model';
