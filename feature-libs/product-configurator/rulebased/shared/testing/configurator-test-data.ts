import {
  CommonConfigurator,
  ConfiguratorModelUtils,
  ConfiguratorType,
} from '@spartacus/product-configurator/common';
import { Configurator } from '../../../rulebased/core/model/configurator.model';
import { ConfiguratorTestUtils } from './configurator-test-utils';

export const PRODUCT_CODE = 'CONF_LAPTOP';
export const CONFIGURATOR_TYPE = ConfiguratorType.VARIANT;
export const CONFIG_ID = '1234-56-7890';

export const GROUP_ID_1 = '1234-56-7891';
export const GROUP_ID_2 = '1234-56-7892';
export const GROUP_ID_3 = '1234-56-7893';
export const GROUP_ID_4 = '1234-56-7894';
export const GROUP_ID_5 = '1234-56-7895';
export const GROUP_ID_6 = '1234-56-7896';
export const GROUP_ID_7 = '1234-56-7897';
export const GROUP_ID_8 = '1234-56-7898';
export const GROUP_ID_9 = '1234-56-7899';
export const GROUP_ID_10 = '1234-56-7900';

export const GROUP_ID_CONFLICT_HEADER = '9999-99-0000';
export const GROUP_ID_CONFLICT_1 = '9999-99-0001';
export const GROUP_ID_CONFLICT_2 = '9999-99-0002';
export const GROUP_ID_CONFLICT_3 = '9999-99-0003';
export const ATTRIBUTE_1_CHECKBOX = 'ATTRIBUTE_1_CHECKBOX';

export const VALUE_01 = 'VALUE_01';
export const VALUE_02 = 'VALUE_02';
export const VALUE_03 = 'VALUE_03';

export const CONFIGURATOR_ROUTE = 'configureCPQCONFIGURATOR';

export const mockRouterState: any = {
  state: {
    params: {
      entityKey: PRODUCT_CODE,
      ownerType: CommonConfigurator.OwnerType.PRODUCT,
    },
    queryParams: {},
    semanticRoute: CONFIGURATOR_ROUTE,
  },
};

const groupsWithoutIssues: Configurator.Group = {
  id: GROUP_ID_1,
  groupType: Configurator.GroupType.ATTRIBUTE_GROUP,
  attributes: [
    {
      name: ATTRIBUTE_1_CHECKBOX,
      uiType: Configurator.UiType.CHECKBOXLIST,
      required: true,
      incomplete: false,
    },
  ],
  subGroups: [],
};

export const subGroupWith2Attributes: Configurator.Group = {
  id: GROUP_ID_4,
  configurable: true,
  subGroups: [],
  groupType: Configurator.GroupType.ATTRIBUTE_GROUP,
  attributes: [
    {
      name: 'ATTRIBUTE_5_STRING',
      uiType: Configurator.UiType.STRING,
      required: true,
      incomplete: false,
    },
    {
      name: 'ATTRIBUTE_5_DROPDOWN',
      uiType: Configurator.UiType.DROPDOWN,
      required: true,
      incomplete: true,
    },
  ],
};

export const productConfigurationWithoutIssues: Configurator.Configuration = {
  ...ConfiguratorTestUtils.createConfiguration(
    CONFIG_ID,
    ConfiguratorModelUtils.createOwner(
      CommonConfigurator.OwnerType.PRODUCT,
      PRODUCT_CODE
    )
  ),
  productCode: PRODUCT_CODE,
  totalNumberOfIssues: 0,
  groups: [groupsWithoutIssues],
  flatGroups: [groupsWithoutIssues],
};

export const productConfiguration: Configurator.Configuration = {
  configId: CONFIG_ID,
  productCode: PRODUCT_CODE,
  groups: [
    {
      id: GROUP_ID_1,
      configurable: true,
      groupType: Configurator.GroupType.ATTRIBUTE_GROUP,
      attributes: [
        {
          name: ATTRIBUTE_1_CHECKBOX,
          uiType: Configurator.UiType.CHECKBOXLIST,
          required: true,
          incomplete: true,
          values: [
            {
              name: VALUE_01,
              valueCode: VALUE_01,
              valueDisplay: 'Value 01',
              images: [],
            },
            {
              name: VALUE_02,
              valueCode: VALUE_02,
              valueDisplay: 'Value 02',
              images: [],
            },
            {
              name: VALUE_03,
              valueCode: VALUE_03,
              valueDisplay: 'Value 03',
              images: [],
            },
          ],
        },
      ],
      subGroups: [],
    },
    {
      id: GROUP_ID_2,
      configurable: true,
      attributes: [
        {
          name: 'ATTRIBUTE_2_RADIOBUTTON',
          uiType: Configurator.UiType.RADIOBUTTON,
          required: false,
          incomplete: false,
          values: [
            {
              name: VALUE_01,
              valueCode: VALUE_01,
              valueDisplay: 'Value 01',
              images: [],
            },
            {
              name: VALUE_02,
              valueCode: VALUE_02,
              valueDisplay: 'Value 02',
              images: [],
            },
            {
              name: VALUE_03,
              valueCode: VALUE_03,
              valueDisplay: 'Value 03',
              images: [],
            },
          ],
        },
      ],
      subGroups: [],
    },
    {
      id: GROUP_ID_3,
      configurable: true,
      attributes: [
        {
          name: 'ATTRIBUTE_3_SINGLESELECTIONIMAGE',
          uiType: Configurator.UiType.SINGLE_SELECTION_IMAGE,
          required: true,
          incomplete: true,
        },
      ],
<<<<<<< HEAD
      subGroups: [
        {
          id: GROUP_ID_4,
          configurable: true,
          subGroups: [],
          groupType: Configurator.GroupType.ATTRIBUTE_GROUP,
          attributes: [
            {
              name: 'ATTRIBUTE_5_STRING',
              uiType: Configurator.UiType.STRING,
              required: true,
              incomplete: false,
            },
            {
              name: 'ATTRIBUTE_5_DROPDOWN',
              uiType: Configurator.UiType.DROPDOWN,
              required: true,
              incomplete: true,
              values: [
                {
                  name: VALUE_01,
                  valueCode: VALUE_01,
                  valueDisplay: 'Value 01',
                  images: [],
                },
                {
                  name: VALUE_02,
                  valueCode: VALUE_02,
                  valueDisplay: 'Value 02',
                  images: [],
                },
                {
                  name: VALUE_03,
                  valueCode: VALUE_03,
                  valueDisplay: 'Value 03',
                  images: [],
                },
              ],
            },
          ],
        },
      ],
=======
      subGroups: [subGroupWith2Attributes],
>>>>>>> 99bca9a2
    },
    {
      id: GROUP_ID_5,
      configurable: true,
      attributes: [
        {
          name: 'ATTRIBUTE_5_STRING',
          uiType: Configurator.UiType.STRING,
          required: true,
          incomplete: false,
        },
        {
          name: 'ATTRIBUTE_5_DROPDOWN',
          uiType: Configurator.UiType.DROPDOWN,
          required: true,
          incomplete: true,
        },
      ],

      subGroups: [
        {
          id: GROUP_ID_6,
          configurable: true,
          groupType: Configurator.GroupType.ATTRIBUTE_GROUP,
          subGroups: [],
          attributes: [
            {
              name: 'ATTRIBUTE_3_SINGLESELECTIONIMAGE',
              uiType: Configurator.UiType.SINGLE_SELECTION_IMAGE,
              required: true,
              incomplete: true,
            },
          ],
        },
        {
          id: GROUP_ID_7,
          subGroups: [
            {
              id: GROUP_ID_8,
              configurable: false,
              subGroups: [],
              attributes: [],
            },
          ],
          attributes: [],
        },
      ],
    },

    {
      id: GROUP_ID_9,
      configurable: true,
      subGroups: [
        {
          id: GROUP_ID_10,
          configurable: true,
          attributes: [
            {
              name: 'ATTRIBUTE_10_DROPDOWN',
              uiType: Configurator.UiType.DROPDOWN,
              required: true,
              incomplete: false,
            },
          ],
          subGroups: [],
        },
      ],
    },
  ],
  flatGroups: [
    {
      id: GROUP_ID_1,
      groupType: Configurator.GroupType.ATTRIBUTE_GROUP,
      subGroups: [],
      attributes: [
        {
          name: ATTRIBUTE_1_CHECKBOX,
          uiType: Configurator.UiType.CHECKBOXLIST,
          required: true,
          incomplete: true,
        },
      ],
    },
    ConfiguratorTestUtils.createGroup(GROUP_ID_2),
    ConfiguratorTestUtils.createGroup(GROUP_ID_4),
    ConfiguratorTestUtils.createGroup(GROUP_ID_6),
    ConfiguratorTestUtils.createGroup(GROUP_ID_7),
    ConfiguratorTestUtils.createGroup(GROUP_ID_10),
  ],
  owner: ConfiguratorModelUtils.createOwner(
    CommonConfigurator.OwnerType.PRODUCT,
    PRODUCT_CODE,
    CONFIGURATOR_TYPE
  ),
  nextOwner: ConfiguratorModelUtils.createInitialOwner(),
  interactionState: {
    currentGroup: GROUP_ID_2,
    menuParentGroup: GROUP_ID_3,
    groupsVisited: {},
    issueNavigationDone: true,
  },
  overview: {
    configId: CONFIG_ID,
    groups: [
      {
        id: '1',
        groupDescription: 'Group 1',
        attributes: [
          {
            attribute: 'C1',
            value: 'V1',
          },
        ],
      },
      {
        id: '2',
        groupDescription: 'Group 2',
        attributes: [
          {
            attribute: 'C2',
            value: 'V2',
          },
          {
            attribute: 'C3',
            value: 'V3',
          },
        ],
      },
    ],
  },
};

export const productConfigurationWithConflicts: Configurator.Configuration = {
  configId: CONFIG_ID,
  productCode: PRODUCT_CODE,
  totalNumberOfIssues: 3,
  groups: [
    {
      id: GROUP_ID_CONFLICT_HEADER,
      groupType: Configurator.GroupType.CONFLICT_HEADER_GROUP,
      attributes: [],
      subGroups: [
        {
          id: GROUP_ID_CONFLICT_1,
          groupType: Configurator.GroupType.CONFLICT_GROUP,
          subGroups: [],
          attributes: [],
        },
        {
          id: GROUP_ID_CONFLICT_2,
          groupType: Configurator.GroupType.CONFLICT_GROUP,
          subGroups: [],
          attributes: [],
        },
        {
          id: GROUP_ID_CONFLICT_3,
          groupType: Configurator.GroupType.CONFLICT_GROUP,
          subGroups: [],
          attributes: [],
        },
      ],
    },
    {
      id: GROUP_ID_1,
      groupType: Configurator.GroupType.ATTRIBUTE_GROUP,
      attributes: [
        {
          name: 'ATTRIBUTE_1_CHECKBOX',
          uiType: Configurator.UiType.CHECKBOXLIST,
          required: true,
          incomplete: true,
        },
      ],
      subGroups: [],
    },

    {
      id: GROUP_ID_2,
      groupType: Configurator.GroupType.ATTRIBUTE_GROUP,
      attributes: [
        {
          name: 'ATTRIBUTE_2_RADIOBUTTON',
          uiType: Configurator.UiType.RADIOBUTTON,
          required: false,
          incomplete: false,
        },
      ],
      subGroups: [],
    },
    {
      id: GROUP_ID_3,
      groupType: Configurator.GroupType.SUB_ITEM_GROUP,
      attributes: [],
      subGroups: [
        {
          id: GROUP_ID_4,
          subGroups: [],
          groupType: Configurator.GroupType.ATTRIBUTE_GROUP,
          attributes: [
            {
              name: 'ATTRIBUTE_5_STRING',
              uiType: Configurator.UiType.STRING,
              required: true,
              incomplete: false,
            },
            {
              name: 'ATTRIBUTE_5_DROPDOWN',
              uiType: Configurator.UiType.DROPDOWN,
              required: true,
              incomplete: true,
            },
          ],
        },
      ],
    },
    {
      id: GROUP_ID_5,
      attributes: [],
      groupType: Configurator.GroupType.SUB_ITEM_GROUP,
      subGroups: [
        {
          id: GROUP_ID_6,
          groupType: Configurator.GroupType.ATTRIBUTE_GROUP,
          subGroups: [],
          attributes: [
            {
              name: 'ATTRIBUTE_3_SINGLESELECTIONIMAGE',
              uiType: Configurator.UiType.SINGLE_SELECTION_IMAGE,
              required: true,
              incomplete: true,
            },
          ],
        },
        {
          id: GROUP_ID_7,
          groupType: Configurator.GroupType.SUB_ITEM_GROUP,
          subGroups: [
            {
              id: GROUP_ID_8,
              groupType: Configurator.GroupType.ATTRIBUTE_GROUP,
              subGroups: [],
              attributes: [],
            },
          ],
          attributes: [],
        },
      ],
    },

    {
      id: GROUP_ID_9,
      attributes: [],
      groupType: Configurator.GroupType.SUB_ITEM_GROUP,
      subGroups: [
        {
          id: GROUP_ID_10,
          groupType: Configurator.GroupType.ATTRIBUTE_GROUP,
          attributes: [
            {
              name: 'ATTRIBUTE_10_DROPDOWN',
              uiType: Configurator.UiType.DROPDOWN,
              required: true,
              incomplete: false,
              hasConflicts: true,
            },
          ],
          subGroups: [],
        },
      ],
    },
  ],
  flatGroups: [
    {
      id: GROUP_ID_CONFLICT_1,
      groupType: Configurator.GroupType.CONFLICT_GROUP,
      subGroups: [],
      attributes: [],
    },
    {
      id: GROUP_ID_CONFLICT_2,
      groupType: Configurator.GroupType.CONFLICT_GROUP,
      subGroups: [],
      attributes: [],
    },
    {
      id: GROUP_ID_CONFLICT_3,
      groupType: Configurator.GroupType.CONFLICT_GROUP,
      subGroups: [],
      attributes: [],
    },
    {
      id: GROUP_ID_1,
      groupType: Configurator.GroupType.ATTRIBUTE_GROUP,
      subGroups: [],
      attributes: [
        {
          name: 'ATTRIBUTE_1_CHECKBOX',
          uiType: Configurator.UiType.CHECKBOXLIST,
          required: true,
          incomplete: true,
        },
      ],
    },
    {
      id: GROUP_ID_2,
      groupType: Configurator.GroupType.ATTRIBUTE_GROUP,
      subGroups: [],
      attributes: [
        {
          name: 'ATTRIBUTE_2_RADIOBUTTON',
          uiType: Configurator.UiType.RADIOBUTTON,
          required: false,
          incomplete: false,
        },
      ],
    },
    {
      id: GROUP_ID_4,
      subGroups: [],
      groupType: Configurator.GroupType.ATTRIBUTE_GROUP,
      attributes: [
        {
          name: 'ATTRIBUTE_5_STRING',
          uiType: Configurator.UiType.STRING,
          required: true,
          incomplete: false,
        },
        {
          name: 'ATTRIBUTE_5_DROPDOWN',
          uiType: Configurator.UiType.DROPDOWN,
          required: true,
          incomplete: true,
        },
      ],
    },
    {
      id: GROUP_ID_6,
      groupType: Configurator.GroupType.ATTRIBUTE_GROUP,
      subGroups: [],
      attributes: [
        {
          name: 'ATTRIBUTE_3_SINGLESELECTIONIMAGE',
          uiType: Configurator.UiType.SINGLE_SELECTION_IMAGE,
          required: true,
          incomplete: true,
        },
      ],
    },
    {
      id: GROUP_ID_7,
      groupType: Configurator.GroupType.ATTRIBUTE_GROUP,
      subGroups: [],
      attributes: [],
    },
    {
      id: GROUP_ID_8,
      groupType: Configurator.GroupType.ATTRIBUTE_GROUP,
      subGroups: [],
      attributes: [],
    },
    {
      id: GROUP_ID_10,
      groupType: Configurator.GroupType.ATTRIBUTE_GROUP,
      subGroups: [],
      attributes: [
        {
          name: 'ATTRIBUTE_10_DROPDOWN',
          uiType: Configurator.UiType.DROPDOWN,
          required: true,
          incomplete: false,
          hasConflicts: true,
        },
      ],
    },
  ],
  owner: {
    id: PRODUCT_CODE,
    type: CommonConfigurator.OwnerType.PRODUCT,
    key: CommonConfigurator.OwnerType.PRODUCT + '/' + PRODUCT_CODE,
    configuratorType: ConfiguratorType.VARIANT,
  },
  interactionState: {
    currentGroup: GROUP_ID_2,
    menuParentGroup: GROUP_ID_3,
    groupsVisited: {},
  },
};<|MERGE_RESOLUTION|>--- conflicted
+++ resolved
@@ -75,6 +75,26 @@
       uiType: Configurator.UiType.DROPDOWN,
       required: true,
       incomplete: true,
+      values: [
+        {
+          name: VALUE_01,
+          valueCode: VALUE_01,
+          valueDisplay: 'Value 01',
+          images: [],
+        },
+        {
+          name: VALUE_02,
+          valueCode: VALUE_02,
+          valueDisplay: 'Value 02',
+          images: [],
+        },
+        {
+          name: VALUE_03,
+          valueCode: VALUE_03,
+          valueDisplay: 'Value 03',
+          images: [],
+        },
+      ],
     },
   ],
 };
@@ -175,52 +195,7 @@
           incomplete: true,
         },
       ],
-<<<<<<< HEAD
-      subGroups: [
-        {
-          id: GROUP_ID_4,
-          configurable: true,
-          subGroups: [],
-          groupType: Configurator.GroupType.ATTRIBUTE_GROUP,
-          attributes: [
-            {
-              name: 'ATTRIBUTE_5_STRING',
-              uiType: Configurator.UiType.STRING,
-              required: true,
-              incomplete: false,
-            },
-            {
-              name: 'ATTRIBUTE_5_DROPDOWN',
-              uiType: Configurator.UiType.DROPDOWN,
-              required: true,
-              incomplete: true,
-              values: [
-                {
-                  name: VALUE_01,
-                  valueCode: VALUE_01,
-                  valueDisplay: 'Value 01',
-                  images: [],
-                },
-                {
-                  name: VALUE_02,
-                  valueCode: VALUE_02,
-                  valueDisplay: 'Value 02',
-                  images: [],
-                },
-                {
-                  name: VALUE_03,
-                  valueCode: VALUE_03,
-                  valueDisplay: 'Value 03',
-                  images: [],
-                },
-              ],
-            },
-          ],
-        },
-      ],
-=======
       subGroups: [subGroupWith2Attributes],
->>>>>>> 99bca9a2
     },
     {
       id: GROUP_ID_5,
