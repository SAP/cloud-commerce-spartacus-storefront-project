--- conflicted
+++ resolved
@@ -1,5 +1,4 @@
 .cx-product-card {
-<<<<<<< HEAD
   border-block-start: 1px solid var(--cx-color-light);
   padding-block-start: 16px;
   padding-block-end: 16px;
@@ -12,35 +11,18 @@
   @include media-breakpoint-down(sm) {
     padding-inline-start: 16px;
     padding-inline-end: 16px;
-=======
-  border-block-end: 1px solid var(--cx-color-background);
-  margin-block-end: 1rem;
-  padding-block-start: 1rem;
-  padding-block-end: 1rem;
-  width: 100%;
-
-  @include media-breakpoint-down(sm) {
-    padding-inline-start: 1rem;
-    padding-inline-end: 1rem;
->>>>>>> 13b6851c
   }
 
   @include media-breakpoint-up(md) {
     display: flex;
     flex-direction: row;
-<<<<<<< HEAD
     justify-content: space-between;
-=======
->>>>>>> 13b6851c
   }
 
   .cx-product-card-rows {
     display: flex;
     flex-wrap: wrap;
-<<<<<<< HEAD
     width: 50%;
-=======
->>>>>>> 13b6851c
 
     @include media-breakpoint-up(md) {
       padding-inline-start: 16px;
