%cx-configurator-overview-attribute {
  display: flex;
  flex-direction: row;
  flex-wrap: wrap;
  align-items: flex-start;
  justify-content: space-between;

  .cx-attribute-value {
    width: 50%;
    font-weight: 600;
    line-break: anywhere;
    padding-inline-end: 10px;

    @include media-breakpoint-up(md) {
      width: 40%;
    }
  }

<<<<<<< HEAD
  .cx-attribute-price-container {
    display: flex;
    flex-direction: row;
    flex-wrap: wrap;
    justify-content: space-between;
    align-items: flex-start;
    color: var(--cx-color-secondary);
    width: 60%;

    @include media-breakpoint-down(sm) {
      width: 100%;
      align-items: flex-start;
      padding-block-start: 5px;
    }

    .cx-attribute-label {
      padding-inline-end: 10px;
=======
  .cx-attribute-label {
    width: 100%;
    padding-inline-end: 10px;
    line-break: anywhere;
    color: var(--cx-color-secondary);

    @include media-breakpoint-up(md) {
      width: 30%;
    }
  }

  .cx-attribute-price {
    align-self: flex-start;
    color: var(--cx-color-secondary);
    width: 50%;

    @include media-breakpoint-up(md) {
      width: 30%;
      padding-block-start: 5px;
>>>>>>> a9e14972
    }
  }
}<|MERGE_RESOLUTION|>--- conflicted
+++ resolved
@@ -16,25 +16,6 @@
     }
   }
 
-<<<<<<< HEAD
-  .cx-attribute-price-container {
-    display: flex;
-    flex-direction: row;
-    flex-wrap: wrap;
-    justify-content: space-between;
-    align-items: flex-start;
-    color: var(--cx-color-secondary);
-    width: 60%;
-
-    @include media-breakpoint-down(sm) {
-      width: 100%;
-      align-items: flex-start;
-      padding-block-start: 5px;
-    }
-
-    .cx-attribute-label {
-      padding-inline-end: 10px;
-=======
   .cx-attribute-label {
     width: 100%;
     padding-inline-end: 10px;
@@ -54,7 +35,6 @@
     @include media-breakpoint-up(md) {
       width: 30%;
       padding-block-start: 5px;
->>>>>>> a9e14972
     }
   }
 }