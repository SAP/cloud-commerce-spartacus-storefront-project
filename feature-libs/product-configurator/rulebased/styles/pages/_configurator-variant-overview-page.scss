--- conflicted
+++ resolved
@@ -1,40 +1,6 @@
 %VariantConfigurationOverviewTemplate {
   @include cx-configurator-template();
 }
-<<<<<<< HEAD
-$splitConfiguratorOvPage: true !default;
-
-@include forVersion(5.1) {
-  @if $splitConfiguratorOvPage {
-    %VariantConfigurationOverviewTemplate {
-      cx-page-slot.VariantConfigOverviewContent,
-      cx-page-slot.VariantConfigOverviewSidebar {
-        height: fit-content;
-      }
-
-      @include media-breakpoint-up(lg) {
-        cx-page-slot.VariantConfigOverviewSidebar {
-          max-inline-size: 30%;
-          position: -webkit-sticky;
-          position: sticky;
-          top: 0;
-          margin-block-end: 50px;
-        }
-
-        cx-page-slot.VariantConfigOverviewContent {
-          max-inline-size: 70%;
-        }
-      }
-
-      @include media-breakpoint-up(xl) {
-        cx-page-slot.VariantConfigOverviewSidebar {
-          max-inline-size: calc(1140px * 0.3);
-        }
-
-        cx-page-slot.VariantConfigOverviewContent {
-          max-inline-size: calc(1140px * 0.7);
-        }
-=======
 
 @include forVersion(5.1) {
   %VariantConfigurationOverviewTemplate {
@@ -64,7 +30,6 @@
 
       cx-page-slot.VariantConfigOverviewContent {
         max-inline-size: calc(1140px * 0.7);
->>>>>>> 596a3695
       }
     }
   }
