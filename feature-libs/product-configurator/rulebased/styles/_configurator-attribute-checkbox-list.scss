--- conflicted
+++ resolved
@@ -1,13 +1,8 @@
 %cx-configurator-attribute-checkbox-list {
   @include cx-configurator-attribute-type();
 
-<<<<<<< HEAD
-  .attribute-quantity {
-    padding: 1rem 0;
-=======
   .cx-quantity {
     padding-block-end: 1rem;
->>>>>>> 46b7f5ff
   }
 
   .form-check input:disabled + .form-check-label {
