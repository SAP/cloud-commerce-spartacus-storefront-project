%cx-configurator-attribute-single-selection-bundle {
  &:not(:empty) {
    width: 100%;

    .cx-quantity {
      padding-block-start: 1rem;
      padding-block-end: 1rem;
      padding-inline-start: 1rem;
      padding-inline-end: 1rem;
    }
<<<<<<< HEAD

    .cx-single-selection-bundle-quantity {
      display: flex;
      justify-content: space-between;
      align-items: center;
      margin-block-start: 2rem;
      margin-inline-end: 1rem;
      margin-block-end: 2rem;
      margin-inline-start: 1rem;
    }
=======
>>>>>>> 9a82cbac
  }
}<|MERGE_RESOLUTION|>--- conflicted
+++ resolved
@@ -8,7 +8,6 @@
       padding-inline-start: 1rem;
       padding-inline-end: 1rem;
     }
-<<<<<<< HEAD
 
     .cx-single-selection-bundle-quantity {
       display: flex;
@@ -19,7 +18,5 @@
       margin-block-end: 2rem;
       margin-inline-start: 1rem;
     }
-=======
->>>>>>> 9a82cbac
   }
 }