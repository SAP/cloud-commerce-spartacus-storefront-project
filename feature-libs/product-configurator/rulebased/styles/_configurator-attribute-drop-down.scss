%cx-configurator-attribute-drop-down {
  @include cx-configurator-attribute-type();
  flex-direction: column;
  @include cx-configurator-form-group();
  @include cx-configurator-attribute-level-quantity-price();

<<<<<<< HEAD
=======
  @include media-breakpoint-down(sm) {
    .cx-value-price {
      margin-block-start: 32px;
    }
  }

>>>>>>> a9e14972
  .cx-attribute-level-quantity-price {
    margin-block-start: 32px;
  }
}<|MERGE_RESOLUTION|>--- conflicted
+++ resolved
@@ -4,15 +4,12 @@
   @include cx-configurator-form-group();
   @include cx-configurator-attribute-level-quantity-price();
 
-<<<<<<< HEAD
-=======
   @include media-breakpoint-down(sm) {
     .cx-value-price {
       margin-block-start: 32px;
     }
   }
 
->>>>>>> a9e14972
   .cx-attribute-level-quantity-price {
     margin-block-start: 32px;
   }
