import { Component, Input, OnInit } from '@angular/core';
import { ImageGroup, Product, ProductService } from '@spartacus/core';
import { Observable } from 'rxjs';
import { Configurator } from '../../../core/model/index';

@Component({
  selector: 'cx-configurator-cpq-overview-attribute',
  templateUrl: './configurator-cpq-overview-attribute.component.html',
})
export class ConfiguratorCPQOverviewAttributeComponent implements OnInit {
  product$: Observable<Product>;

  @Input() attributeOverview: Configurator.AttributeOverview;

  constructor(protected productService: ProductService) {}

  ngOnInit() {
    this.product$ = this.productService.get(
      this.attributeOverview?.productCode
    );
  }

  /**
   * Returns primary image from product object
   *
   * @param {Product} product
   * @returns {(ImageGroup | ImageGroup[])} - primary image
   */
  getProductPrimaryImage(product: Product): ImageGroup | ImageGroup[] {
    return product?.images?.PRIMARY;
  }

<<<<<<< HEAD
  setFormula(
    quantity?: number,
    price?: Configurator.PriceDetails,
    priceTotal?: Configurator.PriceDetails
  ) {
    return {
      quantity: quantity,
      price: price,
      priceTotal: priceTotal,
=======
  extractPriceFormulaParameters() {
    return {
      quantity: this.attributeOverview?.quantity,
      price: this.attributeOverview?.valuePrice,
      priceTotal: this.attributeOverview?.valuePriceTotal,
>>>>>>> fb54e0a2
      isLightedUp: true,
      isOverview: true,
    };
  }
}<|MERGE_RESOLUTION|>--- conflicted
+++ resolved
@@ -30,23 +30,11 @@
     return product?.images?.PRIMARY;
   }
 
-<<<<<<< HEAD
-  setFormula(
-    quantity?: number,
-    price?: Configurator.PriceDetails,
-    priceTotal?: Configurator.PriceDetails
-  ) {
-    return {
-      quantity: quantity,
-      price: price,
-      priceTotal: priceTotal,
-=======
   extractPriceFormulaParameters() {
     return {
       quantity: this.attributeOverview?.quantity,
       price: this.attributeOverview?.valuePrice,
       priceTotal: this.attributeOverview?.valuePriceTotal,
->>>>>>> fb54e0a2
       isLightedUp: true,
       isOverview: true,
     };
