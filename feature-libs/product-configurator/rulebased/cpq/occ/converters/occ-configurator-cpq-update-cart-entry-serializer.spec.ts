import { Type } from '@angular/core';
import { TestBed } from '@angular/core/testing';
<<<<<<< HEAD
import { ConfiguratorModelUtils } from '@spartacus/product-configurator/common';
import {
  Configurator,
  ConfiguratorComponentTestUtilsService,
} from '@spartacus/product-configurator/rulebased';
=======
import { Configurator } from '@spartacus/product-configurator/rulebased';
import { ConfiguratorType } from 'feature-libs/product-configurator/common';
>>>>>>> 72cda233
import { OccConfiguratorCpqUpdateCartEntrySerializer } from './occ-configurator-cpq-update-cart-entry-serializer';

describe('OccConfiguratorVariantUpdateCartEntrySerializer', () => {
  let converterUnderTest: OccConfiguratorCpqUpdateCartEntrySerializer;

  const USER_ID = 'theUser';
  const CART_ID = '98876';
  const CONFIG_ID = '12314';
  const ENTRY_NUMBER = '12314';

  const sourceParameters: Configurator.UpdateConfigurationForCartEntryParameters = {
    userId: USER_ID,
    cartId: CART_ID,
    configuration: {
<<<<<<< HEAD
      ...ConfiguratorComponentTestUtilsService.createConfiguration(
        CONFIG_ID,
        ConfiguratorModelUtils.createInitialOwner()
      ),
      configId: CONFIG_ID,
=======
      configId: CONFIG_ID,
      owner: { key: 'B', configuratorType: ConfiguratorType.CPQ },
>>>>>>> 72cda233
    },
    cartEntryNumber: ENTRY_NUMBER,
  };

  beforeEach(() => {
    TestBed.configureTestingModule({
      providers: [OccConfiguratorCpqUpdateCartEntrySerializer],
    });

    converterUnderTest = TestBed.inject(
      OccConfiguratorCpqUpdateCartEntrySerializer as Type<OccConfiguratorCpqUpdateCartEntrySerializer>
    );
  });

  it('should convert updateCartEntry parameters to occ updateConfigurationForCartEntryParameters', () => {
    const convertedParameters = converterUnderTest.convert(sourceParameters);
    expect(convertedParameters.cartId).toEqual(CART_ID);
    expect(convertedParameters.userId).toEqual(USER_ID);
    expect(convertedParameters.configId).toEqual(CONFIG_ID);
    expect(convertedParameters.entryNumber).toEqual(ENTRY_NUMBER);
  });
});<|MERGE_RESOLUTION|>--- conflicted
+++ resolved
@@ -1,15 +1,10 @@
 import { Type } from '@angular/core';
 import { TestBed } from '@angular/core/testing';
-<<<<<<< HEAD
 import { ConfiguratorModelUtils } from '@spartacus/product-configurator/common';
 import {
   Configurator,
   ConfiguratorComponentTestUtilsService,
 } from '@spartacus/product-configurator/rulebased';
-=======
-import { Configurator } from '@spartacus/product-configurator/rulebased';
-import { ConfiguratorType } from 'feature-libs/product-configurator/common';
->>>>>>> 72cda233
 import { OccConfiguratorCpqUpdateCartEntrySerializer } from './occ-configurator-cpq-update-cart-entry-serializer';
 
 describe('OccConfiguratorVariantUpdateCartEntrySerializer', () => {
@@ -24,16 +19,10 @@
     userId: USER_ID,
     cartId: CART_ID,
     configuration: {
-<<<<<<< HEAD
       ...ConfiguratorComponentTestUtilsService.createConfiguration(
         CONFIG_ID,
         ConfiguratorModelUtils.createInitialOwner()
       ),
-      configId: CONFIG_ID,
-=======
-      configId: CONFIG_ID,
-      owner: { key: 'B', configuratorType: ConfiguratorType.CPQ },
->>>>>>> 72cda233
     },
     cartEntryNumber: ENTRY_NUMBER,
   };
