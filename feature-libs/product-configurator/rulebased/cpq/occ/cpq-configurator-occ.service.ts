/*
 * SPDX-FileCopyrightText: 2023 SAP Spartacus team <spartacus-team@sap.com>
 *
 * SPDX-License-Identifier: Apache-2.0
 */

import { HttpClient } from '@angular/common/http';
import { Injectable } from '@angular/core';
import {
  CartModification,
  CART_MODIFICATION_NORMALIZER,
} from '@spartacus/cart/base/root';
import { ConverterService, OccEndpointsService } from '@spartacus/core';
import { CommonConfigurator } from '@spartacus/product-configurator/common';
import { Configurator } from '@spartacus/product-configurator/rulebased';
import { Observable } from 'rxjs';
import { map } from 'rxjs/operators';
import {
  CPQ_CONFIGURATOR_ADD_TO_CART_SERIALIZER,
  CPQ_CONFIGURATOR_UPDATE_CART_ENTRY_SERIALIZER,
} from './converters/cpq-configurator-occ.converters';
import {
  CPQ_CONFIGURATOR_NORMALIZER,
  CPQ_CONFIGURATOR_OVERVIEW_NORMALIZER,
  CPQ_CONFIGURATOR_QUANTITY_SERIALIZER,
  CPQ_CONFIGURATOR_SERIALIZER,
} from '../common/converters/cpq-configurator.converters';
import { Cpq } from '../common/cpq.models';

@Injectable({ providedIn: 'root' })
export class CpqConfiguratorOccService {
  constructor(
    protected http: HttpClient,
    protected occEndpointsService: OccEndpointsService,
    protected converterService: ConverterService
  ) {}

  addToCart(
    parameters: Configurator.AddToCartParameters
  ): Observable<CartModification> {
    const url = this.occEndpointsService.buildUrl('addCpqConfigurationToCart', {
      urlParams: {
        userId: parameters.userId,
        cartId: parameters.cartId,
      },
    });

    const occAddToCartParameters = this.converterService.convert(
      parameters,
      CPQ_CONFIGURATOR_ADD_TO_CART_SERIALIZER
    );

    return this.http
      .post<CartModification>(url, occAddToCartParameters)
      .pipe(this.converterService.pipeable(CART_MODIFICATION_NORMALIZER));
  }

  updateCartEntry(
    parameters: Configurator.UpdateConfigurationForCartEntryParameters
  ): Observable<CartModification> {
    const url = this.occEndpointsService.buildUrl(
      'updateCpqConfigurationForCartEntry',
      {
        urlParams: {
          userId: parameters.userId,
          cartId: parameters.cartId,
          cartEntryNumber: parameters.cartEntryNumber,
        },
      }
    );

    const occUpdateCartEntryParameters = this.converterService.convert(
      parameters,
      CPQ_CONFIGURATOR_UPDATE_CART_ENTRY_SERIALIZER
    );

    return this.http
      .put<CartModification>(url, occUpdateCartEntryParameters)
      .pipe(this.converterService.pipeable(CART_MODIFICATION_NORMALIZER));
  }

  getConfigIdForCartEntry(
    parameters: CommonConfigurator.ReadConfigurationFromCartEntryParameters
  ): Observable<string> {
    const url = this.occEndpointsService.buildUrl(
      'readCpqConfigurationForCartEntry',
      {
        urlParams: {
          userId: parameters.userId,
          cartId: parameters.cartId,
          cartEntryNumber: parameters.cartEntryNumber,
        },
      }
    );

    return this.http.get<{ configId: string }>(url).pipe(
      map((response) => {
        return response.configId;
      })
    );
  }

  getConfigIdForOrderEntry(
    parameters: CommonConfigurator.ReadConfigurationFromOrderEntryParameters
  ): Observable<string> {
    const url = this.occEndpointsService.buildUrl(
      'readCpqConfigurationForOrderEntry',
      {
        urlParams: {
          userId: parameters.userId,
          orderId: parameters.orderId,
          orderEntryNumber: parameters.orderEntryNumber,
        },
      }
    );

    return this.http.get<{ configId: string }>(url).pipe(
      map((response) => {
        return response.configId;
      })
    );
  }

<<<<<<< HEAD
  getConfigIdForQuoteEntry(
    parameters: CommonConfigurator.ReadConfigurationFromQuoteEntryParameters
  ): Observable<string> {
    const url = this.occEndpointsService.buildUrl(
      'readCpqConfigurationForQuoteEntry',
      {
        urlParams: {
          userId: parameters.userId,
          quoteId: parameters.quoteId,
          quoteEntryNumber: parameters.quoteEntryNumber,
        },
      }
    );

    return this.http.get<{ configId: string }>(url).pipe(
      map((response) => {
        return response.configId;
      })
    );
=======
  /**
   * Creates a new default runtime configuration for the given product id
   * and read it from the CPQ system over OCC.
   *
   * @param {string} productSystemId - Product system ID
   * @returns {Observable<Configurator.Configuration>} - Created configuration
   */
  createConfiguration(
    productSystemId: string
  ): Observable<Configurator.Configuration> {
    return this.callCreateConfiguration(productSystemId).pipe(
      this.converterService.pipeable(CPQ_CONFIGURATOR_NORMALIZER)
    );
  }

  /**
   * Retrieves a configuration from the CPQ system over OCC by its configuration ID and for a certain tab.
   *
   * @param {string} configId - Configuration ID
   * @param {string} tabId - Tab ID
   * @returns {Observable<Configurator.Configuration>} - Retrieved configuration
   */
  readConfiguration(
    configId: string,
    tabId?: string
  ): Observable<Configurator.Configuration> {
    return this.callReadConfiguration(configId, tabId).pipe(
      this.converterService.pipeable(CPQ_CONFIGURATOR_NORMALIZER)
    );
  }

  /**
   * Retrieves a configuration overview from the CPQ system over OCC by its configuration ID.
   *
   * @param {string} configId - Configuration ID
   * @returns {Observable<Configurator.Overview>} - Retrieved overview
   */
  readConfigurationOverview(
    configId: string
  ): Observable<Configurator.Overview> {
    return this.callReadConfigurationOverview(configId).pipe(
      this.converterService.pipeable(CPQ_CONFIGURATOR_OVERVIEW_NORMALIZER)
    );
  }

  /**
   * Updates an attribute of the runtime configuration for the given configuration id and attribute code
   * and read the desired configuration tab from the CPQ system over OCC.
   *
   * @param {Configurator.Configuration} configuration - Configuration
   * @returns {Observable<Configurator.Configuration>} - Updated configuration
   */
  updateAttribute(
    configuration: Configurator.Configuration
  ): Observable<Configurator.Configuration> {
    const updateAttribute: Cpq.UpdateAttribute = this.converterService.convert(
      configuration,
      CPQ_CONFIGURATOR_SERIALIZER
    );
    return this.callUpdateAttribute(updateAttribute).pipe(
      this.converterService.pipeable(CPQ_CONFIGURATOR_NORMALIZER)
    );
  }

  /**
   * Updates a quantity for an attribute of the runtime configuration for the given configuration id and attribute code
   * and read the desired configuration tab from the CPQ system over OCC.
   *
   * @param {Configurator.Configuration} configuration - Configuration
   * @returns {Observable<Configurator.Configuration>} - Updated configuration
   */
  updateValueQuantity(
    configuration: Configurator.Configuration
  ): Observable<Configurator.Configuration> {
    const updateValue: Cpq.UpdateValue = this.converterService.convert(
      configuration,
      CPQ_CONFIGURATOR_QUANTITY_SERIALIZER
    );
    return this.callUpdateValue(updateValue).pipe(
      this.converterService.pipeable(CPQ_CONFIGURATOR_NORMALIZER)
    );
  }

  /**
   * Retrieves a configuration assigned to a cart entry.
   *
   * @param {CommonConfigurator.ReadConfigurationFromCartEntryParameters} parameters - Cart entry parameters
   * @returns {Observable<Configurator.Configuration>} - Retrieved configuration
   */
  readConfigurationForCartEntry(
    parameters: CommonConfigurator.ReadConfigurationFromCartEntryParameters
  ): Observable<Configurator.Configuration> {
    return this.callReadConfigurationForCartEntry(parameters).pipe(
      this.converterService.pipeable(CPQ_CONFIGURATOR_NORMALIZER)
    );
  }

  /**
   * Retrieves a configuration assigned to an order entry.
   *
   * @param {CommonConfigurator.ReadConfigurationFromOrderEntryParameters} parameters - Order entry parameters
   * @returns {Observable<Configurator.Configuration>} - Retrieved configuration
   */
  readConfigurationForOrderEntry(
    parameters: CommonConfigurator.ReadConfigurationFromOrderEntryParameters
  ): Observable<Configurator.Configuration> {
    return this.callReadConfigurationForOrderEntry(parameters).pipe(
      this.converterService.pipeable(CPQ_CONFIGURATOR_NORMALIZER)
    );
  }

  protected callCreateConfiguration(
    productSystemId: string
  ): Observable<Cpq.Configuration> {
    const url = this.occEndpointsService.buildUrl('createCpqConfiguration', {
      urlParams: {
        productCode: productSystemId,
      },
    });
    return this.http.get<Cpq.Configuration>(url);
  }

  protected callReadConfiguration(
    configId: string,
    tabId?: string
  ): Observable<Cpq.Configuration> {
    const url = this.occEndpointsService.buildUrl('readCpqConfiguration', {
      urlParams: {
        configurationId: configId,
      },
      queryParams: tabId ? { tabId: tabId } : undefined,
    });
    return this.http.get<Cpq.Configuration>(url);
  }

  protected callReadConfigurationOverview(
    configId: string
  ): Observable<Cpq.Configuration> {
    const url = this.occEndpointsService.buildUrl(
      'readCpqConfigurationOverview',
      {
        urlParams: {
          configurationId: configId,
        },
      }
    );
    return this.http.get<Cpq.Configuration>(url);
  }

  protected callUpdateAttribute(
    updateAttribute: Cpq.UpdateAttribute
  ): Observable<Cpq.Configuration> {
    const url = this.occEndpointsService.buildUrl('updateCpqAttribute', {
      urlParams: {
        configurationId: updateAttribute.configurationId,
        attributeCode: updateAttribute.standardAttributeCode,
      },
      queryParams: { tabId: updateAttribute.tabId },
    });
    return this.http.patch<Cpq.Configuration>(
      url,
      updateAttribute.changeAttributeValue
    );
  }

  protected callUpdateValue(
    updateValue: Cpq.UpdateValue
  ): Observable<Cpq.Configuration> {
    const url = this.occEndpointsService.buildUrl(
      'updateCpqAttributeValueQuantity',
      {
        urlParams: {
          configurationId: updateValue.configurationId,
          attributeCode: updateValue.standardAttributeCode,
          attributeValueId: updateValue.attributeValueId,
        },
        queryParams: { tabId: updateValue.tabId },
      }
    );
    return this.http.patch<Cpq.Configuration>(url, {
      quantity: updateValue.quantity,
    });
  }

  protected callReadConfigurationForCartEntry(
    parameters: CommonConfigurator.ReadConfigurationFromCartEntryParameters
  ): Observable<Cpq.Configuration> {
    const url = this.occEndpointsService.buildUrl(
      'readCpqConfigurationForCartEntryFull',
      {
        urlParams: {
          userId: parameters.userId,
          cartId: parameters.cartId,
          cartEntryNumber: parameters.cartEntryNumber,
        },
      }
    );
    return this.http.get<Cpq.Configuration>(url);
  }

  protected callReadConfigurationForOrderEntry(
    parameters: CommonConfigurator.ReadConfigurationFromOrderEntryParameters
  ): Observable<Cpq.Configuration> {
    const url = this.occEndpointsService.buildUrl(
      'readCpqConfigurationForOrderEntryFull',
      {
        urlParams: {
          userId: parameters.userId,
          orderId: parameters.orderId,
          orderEntryNumber: parameters.orderEntryNumber,
        },
      }
    );
    return this.http.get<Cpq.Configuration>(url);
>>>>>>> 43f1faf2
  }
}<|MERGE_RESOLUTION|>--- conflicted
+++ resolved
@@ -121,7 +121,6 @@
     );
   }
 
-<<<<<<< HEAD
   getConfigIdForQuoteEntry(
     parameters: CommonConfigurator.ReadConfigurationFromQuoteEntryParameters
   ): Observable<string> {
@@ -141,7 +140,7 @@
         return response.configId;
       })
     );
-=======
+  }
   /**
    * Creates a new default runtime configuration for the given product id
    * and read it from the CPQ system over OCC.
@@ -356,6 +355,5 @@
       }
     );
     return this.http.get<Cpq.Configuration>(url);
->>>>>>> 43f1faf2
   }
 }