/*
 * SPDX-FileCopyrightText: 2023 SAP Spartacus team <spartacus-team@sap.com>
 *
 * SPDX-License-Identifier: Apache-2.0
 */

import { OccEndpoint } from '@spartacus/core';
declare module '@spartacus/core' {
  interface OccEndpoints {
    /**
     * Endpoint to get Cpq token
     *
     * @member {string}
     */
    getCpqAccessData?: string | OccEndpoint;
    /**
     * Endpoint to add a cpq configuration to the current cart
     *
     * @member {string}
     */
    addCpqConfigurationToCart?: string | OccEndpoint;
    /**
     * Endpoint for updating a cpq configuration attached to the given cart entry
     */
    updateCpqConfigurationForCartEntry?: string | OccEndpoint;
    /**
     * Endpoint for reading the Id of a CPQ configuration attached to the given cart entry
     */
    readCpqConfigurationForCartEntry?: string | OccEndpoint;
    /**
     * Endpoint for reading the Id of a CPQ configuration attached to the given order entry
     */
    readCpqConfigurationForOrderEntry?: string | OccEndpoint;
    /**
<<<<<<< HEAD
     * Endpoint for reading a CPQ configuration attached to a given quote entry
     */
    readCpqConfigurationForQuoteEntry?: string | OccEndpoint;
=======
     * Endpoint for creation a CPQ configuration over OCC
     */
    createCpqConfiguration?: string | OccEndpoint;
    /**
     * Endpoint for retrieving a CPQ configuration over OCC
     */
    readCpqConfiguration?: string | OccEndpoint;
    /**
     * Endpoint for retrieving a CPQ configuration overview over OCC
     */
    readCpqConfigurationOverview?: string | OccEndpoint;
    /**
     * Endpoint for update a CPQ attribute over OCC
     */
    updateCpqAttribute?: string | OccEndpoint;
    /**
     * Endpoint for update a CPQ attribute value quantity over OCC
     */
    updateCpqAttributeValueQuantity?: string | OccEndpoint;
    /**
     * Endpoint for reading a CPQ configuration attached to the given cart entry over OCC
     */
    readCpqConfigurationForCartEntryFull?: string | OccEndpoint;
    /**
     * Endpoint for reading a CPQ configuration attached to a given order entry over OCC
     */
    readCpqConfigurationForOrderEntryFull?: string | OccEndpoint;
>>>>>>> 43f1faf2
  }
}<|MERGE_RESOLUTION|>--- conflicted
+++ resolved
@@ -32,11 +32,10 @@
      */
     readCpqConfigurationForOrderEntry?: string | OccEndpoint;
     /**
-<<<<<<< HEAD
      * Endpoint for reading a CPQ configuration attached to a given quote entry
      */
     readCpqConfigurationForQuoteEntry?: string | OccEndpoint;
-=======
+    /**
      * Endpoint for creation a CPQ configuration over OCC
      */
     createCpqConfiguration?: string | OccEndpoint;
@@ -64,6 +63,5 @@
      * Endpoint for reading a CPQ configuration attached to a given order entry over OCC
      */
     readCpqConfigurationForOrderEntryFull?: string | OccEndpoint;
->>>>>>> 43f1faf2
   }
 }