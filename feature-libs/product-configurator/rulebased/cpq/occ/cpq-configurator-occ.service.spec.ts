--- conflicted
+++ resolved
@@ -111,7 +111,6 @@
       },
     };
 
-<<<<<<< HEAD
   const readConfigQuoteEntryParams: CommonConfigurator.ReadConfigurationFromQuoteEntryParameters =
     {
       userId: userId,
@@ -127,7 +126,6 @@
         configuratorType: ConfiguratorType.CPQ,
       },
     };
-=======
   const errorMessages = ['error message 1', 'error message 2'];
   const numberOfConflicts = 2;
   const attributeCode = '111';
@@ -166,7 +164,6 @@
     quantity: 5,
     tabId: tabId,
   };
->>>>>>> 43f1faf2
 
   class MockOccEndpointsService {
     buildUrl(
