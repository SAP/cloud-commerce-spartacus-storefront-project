import {
  HttpClientTestingModule,
  HttpTestingController,
} from '@angular/common/http/testing';
import { Type } from '@angular/core';
import { TestBed } from '@angular/core/testing';
import {
  CartModification,
  CART_MODIFICATION_NORMALIZER,
<<<<<<< HEAD
} from '@spartacus/cart/main/root';
=======
} from '@spartacus/cart/base/root';
>>>>>>> a32dea3c
import {
  BaseOccUrlProperties,
  ConverterService,
  DynamicAttributes,
  OccEndpointsService,
} from '@spartacus/core';
import {
  CommonConfigurator,
  ConfiguratorModelUtils,
  ConfiguratorType,
} from '@spartacus/product-configurator/common';
import { Configurator } from '@spartacus/product-configurator/rulebased';
import { ConfiguratorTestUtils } from '../../testing/configurator-test-utils';
import {
  CPQ_CONFIGURATOR_ADD_TO_CART_SERIALIZER,
  CPQ_CONFIGURATOR_UPDATE_CART_ENTRY_SERIALIZER,
} from './converters/cpq-configurator-occ.converters';
import { CpqConfiguratorOccService } from './cpq-configurator-occ.service';

describe('CpqConfigurationOccService', () => {
  const configId = '1234-56-7890';
  const userId = 'Anony';
  const documentId = '82736353';
  const entryNumber = 3;
  const productCode = 'Product';
  const cartResponse: CartModification = {
    quantityAdded: 1,
    entry: { entryNumber: entryNumber },
    statusCode: '201',
  };
  const addToCartParams: Configurator.AddToCartParameters = {
    productCode: productCode,
    quantity: 1,
    configId: configId,
    owner: {
      type: CommonConfigurator.OwnerType.PRODUCT,
      id: productCode,
      key: ConfiguratorModelUtils.getOwnerKey(
        CommonConfigurator.OwnerType.PRODUCT,
        productCode
      ),
      configuratorType: ConfiguratorType.CPQ,
    },
    userId: userId,
    cartId: documentId,
  };
  const updateCartParams: Configurator.UpdateConfigurationForCartEntryParameters =
    {
      userId: userId,
      cartId: documentId,
      cartEntryNumber: entryNumber.toString(),
      configuration: {
        ...ConfiguratorTestUtils.createConfiguration(configId, {
          type: CommonConfigurator.OwnerType.CART_ENTRY,
          id: entryNumber.toString(),
          key: ConfiguratorModelUtils.getOwnerKey(
            CommonConfigurator.OwnerType.PRODUCT,
            entryNumber.toString()
          ),
          configuratorType: ConfiguratorType.CPQ,
        }),
      },
    };

  const readConfigCartParams: CommonConfigurator.ReadConfigurationFromCartEntryParameters =
    {
      userId: userId,
      cartId: documentId,
      cartEntryNumber: '3',
      owner: {
        type: CommonConfigurator.OwnerType.CART_ENTRY,
        id: productCode,
        key: ConfiguratorModelUtils.getOwnerKey(
          CommonConfigurator.OwnerType.CART_ENTRY,
          productCode
        ),
        configuratorType: ConfiguratorType.CPQ,
      },
    };

  const readConfigOrderEntryParams: CommonConfigurator.ReadConfigurationFromOrderEntryParameters =
    {
      userId: userId,
      orderId: documentId,
      orderEntryNumber: '3',
      owner: {
        type: CommonConfigurator.OwnerType.ORDER_ENTRY,
        id: productCode,
        key: ConfiguratorModelUtils.getOwnerKey(
          CommonConfigurator.OwnerType.ORDER_ENTRY,
          productCode
        ),
        configuratorType: ConfiguratorType.CPQ,
      },
    };

  class MockOccEndpointsService {
    buildUrl(
      endpoint: string,
      _attributes?: DynamicAttributes,
      _propertiesToOmit?: BaseOccUrlProperties
    ) {
      return this.getEndpoint(endpoint);
    }
    getEndpoint(url: string) {
      return url;
    }
  }

  let serviceUnderTest: CpqConfiguratorOccService;
  let httpMock: HttpTestingController;
  let converterService: ConverterService;
  let occEnpointsService: OccEndpointsService;

  beforeEach(() => {
    TestBed.configureTestingModule({
      imports: [HttpClientTestingModule],
      providers: [
        CpqConfiguratorOccService,
        { provide: OccEndpointsService, useClass: MockOccEndpointsService },
      ],
    });

    httpMock = TestBed.inject(
      HttpTestingController as Type<HttpTestingController>
    );
    converterService = TestBed.inject(
      ConverterService as Type<ConverterService>
    );
    occEnpointsService = TestBed.inject(
      OccEndpointsService as Type<OccEndpointsService>
    );

    serviceUnderTest = TestBed.inject(
      CpqConfiguratorOccService as Type<CpqConfiguratorOccService>
    );

    spyOn(converterService, 'convert').and.callThrough();
    spyOn(occEnpointsService, 'buildUrl').and.callThrough();
    spyOn(converterService, 'pipeable').and.callThrough();
  });

  afterEach(() => {
    httpMock.verify();
  });

  it('should call addToCart endpoint', () => {
    serviceUnderTest.addToCart(addToCartParams).subscribe((response) => {
      expect(response).toBe(cartResponse);
    });
    expect(converterService.convert).toHaveBeenCalledWith(
      addToCartParams,
      CPQ_CONFIGURATOR_ADD_TO_CART_SERIALIZER
    );

    const mockReq = httpMock.expectOne((req) => {
      return req.method === 'POST' && req.url === 'addCpqConfigurationToCart';
    });
    mockReq.flush(cartResponse);

    expect(converterService.pipeable).toHaveBeenCalledWith(
      CART_MODIFICATION_NORMALIZER
    );

    expect(occEnpointsService.buildUrl).toHaveBeenCalledWith(
      'addCpqConfigurationToCart',
      {
        urlParams: {
          userId: userId,
          cartId: documentId,
        },
      }
    );
  });

  it('should call readCpqConfigurationForCartEntry endpoint', () => {
    serviceUnderTest
      .getConfigIdForCartEntry(readConfigCartParams)
      .subscribe((response) => {
        expect(response).toBe(configId);
      });

    const mockReq = httpMock.expectOne((req) => {
      return (
        req.method === 'GET' && req.url === 'readCpqConfigurationForCartEntry'
      );
    });
    mockReq.flush({ configId: configId });

    expect(occEnpointsService.buildUrl).toHaveBeenCalledWith(
      'readCpqConfigurationForCartEntry',
      {
        urlParams: {
          userId: userId,
          cartId: documentId,
          cartEntryNumber: '3',
        },
      }
    );
  });

  it('should call readCpqConfigurationForOrderEntry endpoint', () => {
    serviceUnderTest
      .getConfigIdForOrderEntry(readConfigOrderEntryParams)
      .subscribe((response) => {
        expect(response).toBe(configId);
      });

    const mockReq = httpMock.expectOne((req) => {
      return (
        req.method === 'GET' && req.url === 'readCpqConfigurationForOrderEntry'
      );
    });
    mockReq.flush({ configId: configId });

    expect(occEnpointsService.buildUrl).toHaveBeenCalledWith(
      'readCpqConfigurationForOrderEntry',
      {
        urlParams: {
          userId: userId,
          orderId: documentId,
          orderEntryNumber: '3',
        },
      }
    );
  });

  it('should call upateCart endpoint', () => {
    serviceUnderTest.updateCartEntry(updateCartParams).subscribe((response) => {
      expect(response).toBe(cartResponse);
    });
    expect(converterService.convert).toHaveBeenCalledWith(
      updateCartParams,
      CPQ_CONFIGURATOR_UPDATE_CART_ENTRY_SERIALIZER
    );

    const mockReq = httpMock.expectOne((req) => {
      return (
        req.method === 'PUT' && req.url === 'updateCpqConfigurationForCartEntry'
      );
    });
    mockReq.flush(cartResponse);

    expect(converterService.pipeable).toHaveBeenCalledWith(
      CART_MODIFICATION_NORMALIZER
    );

    expect(occEnpointsService.buildUrl).toHaveBeenCalledWith(
      'updateCpqConfigurationForCartEntry',
      {
        urlParams: {
          userId: userId,
          cartId: documentId,
          cartEntryNumber: '3',
        },
      }
    );
  });
});<|MERGE_RESOLUTION|>--- conflicted
+++ resolved
@@ -1,33 +1,29 @@
 import {
   HttpClientTestingModule,
-  HttpTestingController,
+  HttpTestingController
 } from '@angular/common/http/testing';
 import { Type } from '@angular/core';
 import { TestBed } from '@angular/core/testing';
 import {
   CartModification,
-  CART_MODIFICATION_NORMALIZER,
-<<<<<<< HEAD
-} from '@spartacus/cart/main/root';
-=======
+  CART_MODIFICATION_NORMALIZER
 } from '@spartacus/cart/base/root';
->>>>>>> a32dea3c
 import {
   BaseOccUrlProperties,
   ConverterService,
   DynamicAttributes,
-  OccEndpointsService,
+  OccEndpointsService
 } from '@spartacus/core';
 import {
   CommonConfigurator,
   ConfiguratorModelUtils,
-  ConfiguratorType,
+  ConfiguratorType
 } from '@spartacus/product-configurator/common';
 import { Configurator } from '@spartacus/product-configurator/rulebased';
 import { ConfiguratorTestUtils } from '../../testing/configurator-test-utils';
 import {
   CPQ_CONFIGURATOR_ADD_TO_CART_SERIALIZER,
-  CPQ_CONFIGURATOR_UPDATE_CART_ENTRY_SERIALIZER,
+  CPQ_CONFIGURATOR_UPDATE_CART_ENTRY_SERIALIZER
 } from './converters/cpq-configurator-occ.converters';
 import { CpqConfiguratorOccService } from './cpq-configurator-occ.service';
 
