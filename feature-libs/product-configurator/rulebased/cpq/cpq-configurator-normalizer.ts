--- conflicted
+++ resolved
@@ -3,12 +3,7 @@
 import { take } from 'rxjs/operators';
 import { Configurator } from './../core/model/configurator.model';
 import { CpqConfiguratorUtilitiesService } from './cpq-configurator-utilities.service';
-<<<<<<< HEAD
-import { take } from 'rxjs/operators';
-import { Observable, of } from 'rxjs';
-=======
 import { Cpq } from './cpq.models';
->>>>>>> dffa8c95
 
 @Injectable()
 export class CpqConfiguratorNormalizer
