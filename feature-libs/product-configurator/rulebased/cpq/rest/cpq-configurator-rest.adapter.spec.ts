import { HttpClientTestingModule } from '@angular/common/http/testing';
import { Type } from '@angular/core';
import { TestBed } from '@angular/core/testing';
<<<<<<< HEAD
import { CartModification } from '@spartacus/cart/main/root';
=======
import { CartModification } from '@spartacus/cart/base/root';
>>>>>>> a32dea3c
import {
  CommonConfigurator,
  ConfiguratorModelUtils,
  ConfiguratorType,
} from '@spartacus/product-configurator/common';
import { Configurator } from '@spartacus/product-configurator/rulebased';
import { of } from 'rxjs';
import { ConfiguratorTestUtils } from '../../testing/configurator-test-utils';
import { CpqConfiguratorOccService } from './../occ/cpq-configurator-occ.service';
import { CpqConfiguratorRestAdapter } from './cpq-configurator-rest.adapter';
import { CpqConfiguratorRestService } from './cpq-configurator-rest.service';

const productCode = 'CONF_LAPTOP';
const configId = '1234-56-7890';
const userId = 'Anony';
const documentId = '82736353';

const owner: CommonConfigurator.Owner = {
  type: CommonConfigurator.OwnerType.PRODUCT,
  id: productCode,
  key: ConfiguratorModelUtils.getOwnerKey(
    CommonConfigurator.OwnerType.PRODUCT,
    productCode
  ),
  configuratorType: ConfiguratorType.CPQ,
};

const productConfiguration: Configurator.Configuration = {
  ...ConfiguratorTestUtils.createConfiguration(configId, owner),
  productCode: productCode,
};

const groupId = '123';

const inputForUpdateConfiguration: Configurator.Configuration = {
  ...ConfiguratorTestUtils.createConfiguration(configId, owner),
  productCode: productCode,
};

const addToCartParams: Configurator.AddToCartParameters = {
  productCode: productCode,
  quantity: 1,
  configId: configId,
  owner: owner,
  userId: userId,
  cartId: documentId,
};

const updateCartParams: Configurator.UpdateConfigurationForCartEntryParameters =
  {
    userId: userId,
    cartId: documentId,
    cartEntryNumber: '3',
    configuration: ConfiguratorTestUtils.createConfiguration(configId, owner),
  };

const cartResponse: CartModification = {
  quantityAdded: 1,
  entry: { entryNumber: 3 },
  statusCode: '201',
};

const readConfigCartParams: CommonConfigurator.ReadConfigurationFromCartEntryParameters =
  {
    userId: userId,
    cartId: documentId,
    cartEntryNumber: '3',
    owner: owner,
  };

const readConfigOrderEntryParams: CommonConfigurator.ReadConfigurationFromOrderEntryParameters =
  {
    userId: userId,
    orderId: documentId,
    orderEntryNumber: '3',
    owner: owner,
  };

const asSpy = (f: any) => <jasmine.Spy>f;

describe('CpqConfiguratorRestAdapter', () => {
  let adapterUnderTest: CpqConfiguratorRestAdapter;
  let mockedRestService: CpqConfiguratorRestService;
  let mockedOccService: CpqConfiguratorOccService;

  beforeEach(() => {
    mockedRestService = jasmine.createSpyObj('mockedRestService', [
      'createConfiguration',
      'readConfiguration',
      'updateAttribute',
      'updateValueQuantity',
      'readConfigurationOverview',
    ]);
    mockedOccService = jasmine.createSpyObj('mockedOccService', [
      'addToCart',
      'getConfigIdForCartEntry',
      'getConfigIdForOrderEntry',
      'updateCartEntry',
    ]);

    asSpy(mockedRestService.createConfiguration).and.callFake(() => {
      return of(productConfiguration);
    });

    asSpy(mockedRestService.readConfiguration).and.callFake(() => {
      return of(productConfiguration);
    });

    asSpy(mockedRestService.updateAttribute).and.callFake(() => {
      return of(productConfiguration);
    });
    asSpy(mockedRestService.updateValueQuantity).and.callFake(() => {
      return of(productConfiguration);
    });
    asSpy(mockedRestService.readConfigurationOverview).and.callFake(() => {
      return of(productConfiguration);
    });
    asSpy(mockedOccService.addToCart).and.callFake(() => {
      return of(cartResponse);
    });
    asSpy(mockedOccService.getConfigIdForCartEntry).and.callFake(() => {
      return of(productConfiguration.configId);
    });
    asSpy(mockedOccService.getConfigIdForOrderEntry).and.callFake(() => {
      return of(productConfiguration.configId);
    });
    asSpy(mockedOccService.updateCartEntry).and.callFake(() => {
      return of(cartResponse);
    });
    asSpy(mockedOccService.getConfigIdForCartEntry).and.callFake(() => {
      return of(productConfiguration.configId);
    });

    TestBed.configureTestingModule({
      imports: [HttpClientTestingModule],
      providers: [
        CpqConfiguratorRestAdapter,
        {
          provide: CpqConfiguratorRestService,
          useValue: mockedRestService,
        },
        {
          provide: CpqConfiguratorOccService,
          useValue: mockedOccService,
        },
      ],
    });

    adapterUnderTest = TestBed.inject(
      CpqConfiguratorRestAdapter as Type<CpqConfiguratorRestAdapter>
    );

    inputForUpdateConfiguration.updateType = Configurator.UpdateType.ATTRIBUTE;
  });

  it('should return correct configurator type', () => {
    expect(adapterUnderTest.getConfiguratorType()).toEqual(
      ConfiguratorType.CPQ
    );
  });

  it('should delegate create configuration to rest service and map owner', () => {
    adapterUnderTest.createConfiguration(owner).subscribe((config) => {
      expect(config.owner).toEqual(owner);
      expect(mockedRestService.createConfiguration).toHaveBeenCalledWith(
        productCode
      );
    });
  });

  it('should delegate read configuration to rest service and map owner', () => {
    adapterUnderTest
      .readConfiguration(productConfiguration.configId, groupId, owner)
      .subscribe((config) => {
        expect(config.owner).toEqual(owner);
        expect(mockedRestService.readConfiguration).toHaveBeenCalledWith(
          productConfiguration.configId,
          groupId
        );
      });
  });

  // this ensures that there is a dummy response until the API is implemented,
  // otherwise this leads to an NPE on the UI
  it('should always return same configuration for price summary', () => {
    adapterUnderTest
      .readPriceSummary(productConfiguration)
      .subscribe((config) => {
        expect(config).toBe(productConfiguration);
      });
  });

  it('should delegate update configuration to rest service and map owner', () => {
    adapterUnderTest
      .updateConfiguration(inputForUpdateConfiguration)
      .subscribe((config) => {
        expect(config.owner).toEqual(owner);
        expect(mockedRestService.updateAttribute).toHaveBeenCalledWith(
          inputForUpdateConfiguration
        );
      });
  });

  it('should delegate update quantity configuration to rest service and map owner', () => {
    inputForUpdateConfiguration.updateType =
      Configurator.UpdateType.VALUE_QUANTITY;
    adapterUnderTest
      .updateConfiguration(inputForUpdateConfiguration)
      .subscribe((config) => {
        expect(config.owner).toEqual(owner);
        expect(mockedRestService.updateValueQuantity).toHaveBeenCalledWith(
          inputForUpdateConfiguration
        );
      });
  });

  it('should delegate read configuration overview to rest service', () => {
    adapterUnderTest
      .getConfigurationOverview(productConfiguration.configId)
      .subscribe((config) => {
        expect(config.configId).toEqual(configId);
        expect(
          mockedRestService.readConfigurationOverview
        ).toHaveBeenCalledWith(productConfiguration.configId);
      });
  });

  it('should delegate addToCart to OCC service', () => {
    adapterUnderTest.addToCart(addToCartParams).subscribe((response) => {
      expect(response).toEqual(cartResponse);
      expect(mockedOccService.addToCart).toHaveBeenCalledWith(addToCartParams);
    });
  });

  it('should delegate readConfigurationForCartEntry to both OCC and rest service', () => {
    adapterUnderTest
      .readConfigurationForCartEntry(readConfigCartParams)
      .subscribe((response) => {
        expect(response).toBe(productConfiguration);
        expect(response.owner).toBe(readConfigCartParams.owner);
        expect(mockedOccService.getConfigIdForCartEntry).toHaveBeenCalledWith(
          readConfigCartParams
        );
        expect(mockedRestService.readConfiguration).toHaveBeenCalledWith(
          configId
        );
      });
  });

  it('should delegate readConfigurationForOrderEntry to both OCC and rest service', () => {
    adapterUnderTest
      .readConfigurationForOrderEntry(readConfigOrderEntryParams)
      .subscribe((response) => {
        expect(response).toBe(productConfiguration);
        expect(response.owner).toBe(readConfigOrderEntryParams.owner);
        expect(mockedOccService.getConfigIdForOrderEntry).toHaveBeenCalledWith(
          readConfigOrderEntryParams
        );
        expect(mockedRestService.readConfiguration).toHaveBeenCalledWith(
          configId
        );
      });
  });

  it('should delegate updateCart to OCC service', () => {
    adapterUnderTest
      .updateConfigurationForCartEntry(updateCartParams)
      .subscribe((response) => {
        expect(response).toEqual(cartResponse);
        expect(mockedOccService.updateCartEntry).toHaveBeenCalledWith(
          updateCartParams
        );
      });
  });
});<|MERGE_RESOLUTION|>--- conflicted
+++ resolved
@@ -1,15 +1,11 @@
 import { HttpClientTestingModule } from '@angular/common/http/testing';
 import { Type } from '@angular/core';
 import { TestBed } from '@angular/core/testing';
-<<<<<<< HEAD
-import { CartModification } from '@spartacus/cart/main/root';
-=======
 import { CartModification } from '@spartacus/cart/base/root';
->>>>>>> a32dea3c
 import {
   CommonConfigurator,
   ConfiguratorModelUtils,
-  ConfiguratorType,
+  ConfiguratorType
 } from '@spartacus/product-configurator/common';
 import { Configurator } from '@spartacus/product-configurator/rulebased';
 import { of } from 'rxjs';
