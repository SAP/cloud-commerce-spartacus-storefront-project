--- conflicted
+++ resolved
@@ -1,14 +1,9 @@
 import { Type } from '@angular/core';
 import { TestBed } from '@angular/core/testing';
-<<<<<<< HEAD
 import {
   Configurator,
   ConfiguratorComponentTestUtilsService,
 } from '@spartacus/product-configurator/rulebased';
-=======
-import { Configurator } from '@spartacus/product-configurator/rulebased';
-import { ConfiguratorType } from 'feature-libs/product-configurator/common';
->>>>>>> 72cda233
 import { Cpq } from '../cpq.models';
 import { CpqConfiguratorValueSerializer } from './cpq-configurator-value-serializer';
 
@@ -19,14 +14,7 @@
 const groupIdOfChangedAttribute = '1';
 
 const configuration: Configurator.Configuration = {
-<<<<<<< HEAD
-  ...ConfiguratorComponentTestUtilsService.createConfiguration(configId, {
-    key: 'A',
-  }),
-=======
-  configId: configId,
-  owner: { key: 'A', configuratorType: ConfiguratorType.CPQ },
->>>>>>> 72cda233
+  ...ConfiguratorComponentTestUtilsService.createConfiguration(configId),
   groups: [
     {
       attributes: [
