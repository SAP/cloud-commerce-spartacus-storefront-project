--- conflicted
+++ resolved
@@ -1,14 +1,10 @@
 import { Type } from '@angular/core';
 import { TestBed } from '@angular/core/testing';
-<<<<<<< HEAD
 import {
   Configurator,
   ConfiguratorComponentTestUtilsService,
 } from '@spartacus/product-configurator/rulebased';
-=======
-import { Configurator } from '@spartacus/product-configurator/rulebased';
-import { ConfiguratorType } from 'feature-libs/product-configurator/common';
->>>>>>> 72cda233
+import { ConfiguratorModelUtils } from 'feature-libs/product-configurator/common';
 import { Cpq } from '../cpq.models';
 import { CpqConfiguratorSerializer } from './cpq-configurator-serializer';
 
@@ -133,14 +129,11 @@
 ];
 
 const configuration: Configurator.Configuration = {
-  ...ConfiguratorComponentTestUtilsService.createConfiguration(configId, {
-    key: 'A',
-  }),
+  ...ConfiguratorComponentTestUtilsService.createConfiguration(
+    configId,
+    ConfiguratorModelUtils.createInitialOwner()
+  ),
   groups: groups,
-<<<<<<< HEAD
-=======
-  owner: { key: 'A', configuratorType: ConfiguratorType.CPQ },
->>>>>>> 72cda233
 };
 
 describe('CpqConfiguratorSerializer', () => {
