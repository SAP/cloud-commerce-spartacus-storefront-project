import { Injectable } from '@angular/core';
<<<<<<< HEAD
import { CartModification } from '@spartacus/cart/main/root';
=======
import { CartModification } from '@spartacus/cart/base/root';
>>>>>>> a32dea3c
import {
  CommonConfigurator,
  ConfiguratorType,
} from '@spartacus/product-configurator/common';
import {
  Configurator,
  RulebasedConfiguratorAdapter,
} from '@spartacus/product-configurator/rulebased';
import { Observable, of } from 'rxjs';
import { map, switchMap } from 'rxjs/operators';
import { CpqConfiguratorOccService } from './../occ/cpq-configurator-occ.service';
import { CpqConfiguratorRestService } from './cpq-configurator-rest.service';

@Injectable()
export class CpqConfiguratorRestAdapter
  implements RulebasedConfiguratorAdapter
{
  constructor(
    protected cpqRestService: CpqConfiguratorRestService,
    protected cpqOccService: CpqConfiguratorOccService
  ) {}

  getConfiguratorType(): string {
    return ConfiguratorType.CPQ;
  }

  createConfiguration(
    owner: CommonConfigurator.Owner
  ): Observable<Configurator.Configuration> {
    // no error handling for missing owner id needed, as it's a
    // mandatory attribute in owner
    return this.cpqRestService.createConfiguration(owner.id).pipe(
      map((configResponse) => {
        configResponse.owner = owner;
        return configResponse;
      })
    );
  }

  readConfiguration(
    configId: string,
    groupId: string,
    owner: CommonConfigurator.Owner
  ): Observable<Configurator.Configuration> {
    return this.cpqRestService.readConfiguration(configId, groupId).pipe(
      map((configResponse) => {
        configResponse.owner = owner;
        return configResponse;
      })
    );
  }

  updateConfiguration(
    configuration: Configurator.Configuration
  ): Observable<Configurator.Configuration> {
    const updateMethod =
      configuration.updateType === Configurator.UpdateType.VALUE_QUANTITY
        ? this.cpqRestService.updateValueQuantity
        : this.cpqRestService.updateAttribute;
    return updateMethod.call(this.cpqRestService, configuration).pipe(
      map((configResponse: Configurator.Configuration) => {
        configResponse.owner = configuration.owner;
        return configResponse;
      })
    );
  }

  addToCart(
    parameters: Configurator.AddToCartParameters
  ): Observable<CartModification> {
    return this.cpqOccService.addToCart(parameters);
  }

  readConfigurationForCartEntry(
    parameters: CommonConfigurator.ReadConfigurationFromCartEntryParameters
  ): Observable<Configurator.Configuration> {
    return this.cpqOccService.getConfigIdForCartEntry(parameters).pipe(
      switchMap((configId) => {
        return this.cpqRestService.readConfiguration(configId).pipe(
          map((configResponse) => {
            configResponse.owner = parameters.owner;
            return configResponse;
          })
        );
      })
    );
  }

  updateConfigurationForCartEntry(
    parameters: Configurator.UpdateConfigurationForCartEntryParameters
  ): Observable<CartModification> {
    return this.cpqOccService.updateCartEntry(parameters);
  }

  readConfigurationForOrderEntry(
    parameters: CommonConfigurator.ReadConfigurationFromOrderEntryParameters
  ): Observable<Configurator.Configuration> {
    return this.cpqOccService.getConfigIdForOrderEntry(parameters).pipe(
      switchMap((configId) => {
        return this.cpqRestService.readConfiguration(configId).pipe(
          map((configResponse) => {
            configResponse.owner = parameters.owner;
            return configResponse;
          })
        );
      })
    );
  }

  readPriceSummary(
    configuration: Configurator.Configuration
  ): Observable<Configurator.Configuration> {
    return of(configuration); // so that UI does not run into exception
  }

  getConfigurationOverview(
    configId: string
  ): Observable<Configurator.Overview> {
    return this.cpqRestService.readConfigurationOverview(configId);
  }
}<|MERGE_RESOLUTION|>--- conflicted
+++ resolved
@@ -1,16 +1,12 @@
 import { Injectable } from '@angular/core';
-<<<<<<< HEAD
-import { CartModification } from '@spartacus/cart/main/root';
-=======
 import { CartModification } from '@spartacus/cart/base/root';
->>>>>>> a32dea3c
 import {
   CommonConfigurator,
-  ConfiguratorType,
+  ConfiguratorType
 } from '@spartacus/product-configurator/common';
 import {
   Configurator,
-  RulebasedConfiguratorAdapter,
+  RulebasedConfiguratorAdapter
 } from '@spartacus/product-configurator/rulebased';
 import { Observable, of } from 'rxjs';
 import { map, switchMap } from 'rxjs/operators';
