--- conflicted
+++ resolved
@@ -2,13 +2,8 @@
 import { Injectable } from '@angular/core';
 import { ConverterService } from '@spartacus/core';
 import { Configurator } from '@spartacus/product-configurator/rulebased';
-import { CPQ_CONFIGURATOR_VIRTUAL_ENDPOINT } from '@spartacus/product-configurator/rulebased/root';
 import { forkJoin, Observable, of } from 'rxjs';
 import { map, switchMap } from 'rxjs/operators';
-<<<<<<< HEAD
-=======
-import { Configurator } from '../core/model/configurator.model';
->>>>>>> 082189dc
 import {
   CPQ_CONFIGURATOR_NORMALIZER,
   CPQ_CONFIGURATOR_OVERVIEW_NORMALIZER,
