--- conflicted
+++ resolved
@@ -1,18 +1,14 @@
 import { Injectable } from '@angular/core';
 import { CartModification } from '@spartacus/core';
-<<<<<<< HEAD
-import { CommonConfigurator } from '@spartacus/product-configurator/common';
+import {
+  CommonConfigurator,
+  ConfiguratorType,
+} from '@spartacus/product-configurator/common';
 import {
   Configurator,
   CpqConfiguratorOccService,
   RulebasedConfiguratorAdapter,
 } from '@spartacus/product-configurator/rulebased';
-=======
-import {
-  CommonConfigurator,
-  ConfiguratorType,
-} from '@spartacus/product-configurator/common';
->>>>>>> 93c2c22c
 import { Observable, of, throwError } from 'rxjs';
 import { map, switchMap } from 'rxjs/operators';
 import { CpqConfiguratorRestService } from './cpq-configurator-rest.service';
