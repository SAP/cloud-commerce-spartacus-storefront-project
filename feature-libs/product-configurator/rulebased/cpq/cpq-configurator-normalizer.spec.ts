import { Type } from '@angular/core';
import { TestBed } from '@angular/core/testing';
import { LanguageService, TranslationService } from '@spartacus/core';
import { Observable, of } from 'rxjs';
import { Configurator } from './../core/model/configurator.model';
import { CpqConfiguratorNormalizer } from './cpq-configurator-normalizer';
import { CpqConfiguratorUtilitiesService } from './cpq-configurator-utilities.service';
import { Cpq } from './cpq.models';

const cpqProductSystemId = 'PRODUCT_SYSTEM_ID';

const cpqValuePavId = 1;
const cpqValueCode = 'VALUE_CODE';
const cpqValueDisplay = 'VALUE_DISPLAY';
const cpqValueDescription = 'VALUE_DESCRIPTION';
const cpqValueProductSystemId = 'VALUE_PRODUCT_SYSTEM_ID';

const cpqAttributePaId = 11;
const cpqAttributeStdAttrCode = 1;
const cpqAttributeDescription = 'VALUE_DESCRIPTION';
const cpqAttributeLabel = 'VALUE_LABEL';
const cpqAttributeRequired = true;
const cpqAttributeIsLineItem = true;
const cpqAttributeHasConflict = true;
const cpqAttributeUserInput = '';
const cpqAttributeQuantity = '1';

const cpqAttributePaId2 = 22;
const cpqAttributeStdAttrCode2 = 2;
const cpqAttributeDescription2 = 'VALUE_DESCRIPTION_2';
const cpqAttributeLabel2 = 'VALUE_LABEL_2';
const cpqAttributeRequired2 = false;
const cpqAttributeIsLineItem2 = false;
const cpqAttributeHasConflict2 = false;
const cpqAttributeUserInput2 = 'USER_INPUT_2';

const cpqGroupId = 1;
const cpqGroupName = 'GROUP_NAME';
const cpqGroupDisplayName = 'GROUP_DISPLAY_NAME';
const cpqGroupIsIncomplete = false;

const cpqGroupId2 = 2;

const configuratorAttributeQuantity = Number(cpqAttributeQuantity);
const configuratorAttributeDataType =
  Configurator.DataType.USER_SELECTION_QTY_ATTRIBUTE_LEVEL;

const CURRENCY = 'USD';

const cpqValue: Cpq.Value = {
  paV_ID: cpqValuePavId,
  valueCode: cpqValueCode,
  valueDisplay: cpqValueDisplay,
  description: cpqValueDescription,
  productSystemId: cpqValueProductSystemId,
  selected: true,
  quantity: '2',
  price: '123.45',
};

const cpqValue2: Cpq.Value = {
  paV_ID: 2,
  valueCode: 'VALUE_CODE_2',
  valueDisplay: 'VALUE_DISPLAY_2',
  description: 'VALUE_DESCRIPTION_2',
  productSystemId: 'VALUE_PRODUCT_SYSTEM_ID_2',
  selected: false,
};

const cpqAttribute: Cpq.Attribute = {
  pA_ID: cpqAttributePaId,
  stdAttrCode: cpqAttributeStdAttrCode,
  description: cpqAttributeDescription,
  label: cpqAttributeLabel,
  displayAs: Cpq.DisplayAs.RADIO_BUTTON,
  required: cpqAttributeRequired,
  isEnabled: true,
  incomplete: true,
  isLineItem: cpqAttributeIsLineItem,
  hasConflict: cpqAttributeHasConflict,
  userInput: cpqAttributeUserInput,
  quantity: cpqAttributeQuantity,
  dataType: Cpq.DataType.QTY_ATTRIBUTE_LEVEL,
  values: [cpqValue, cpqValue2],
};

const cpqAttribute2: Cpq.Attribute = {
  pA_ID: cpqAttributePaId2,
  stdAttrCode: cpqAttributeStdAttrCode2,
  description: cpqAttributeDescription2,
  label: cpqAttributeLabel2,
  displayAs: Cpq.DisplayAs.INPUT,
  dataType: Cpq.DataType.INPUT_STRING,
  required: cpqAttributeRequired2,
  isEnabled: true,
  incomplete: false,
  isLineItem: cpqAttributeIsLineItem2,
  hasConflict: cpqAttributeHasConflict2,
  userInput: cpqAttributeUserInput2,
  values: [],
};

const cpqAttributes: Cpq.Attribute[] = [cpqAttribute];

const cpqTab: Cpq.Tab = {
  id: cpqGroupId,
  name: cpqGroupName,
  displayName: cpqGroupDisplayName,
  isIncomplete: cpqGroupIsIncomplete,
  isSelected: true,
};

const cpqTab2: Cpq.Tab = {
  id: cpqGroupId2,
  name: 'GROUP_NAME2',
  displayName: 'GROUP_DISPLAY_NAME2',
  isIncomplete: false,
  isSelected: false,
};
const TEST_ATTR_NAME = 'testattr';

const cpqConfiguration: Cpq.Configuration = {
  productSystemId: cpqProductSystemId,
  incompleteMessages: [],
  incompleteAttributes: [],
  invalidMessages: [],
  failedValidations: [],
  errorMessages: [],
  conflictMessages: [],
  numberOfConflicts: 0,
  tabs: [cpqTab, cpqTab2],
  attributes: [cpqAttribute],
  currencyISOCode: 'USD',
  currencySign: '$',
  responder: { totalPrice: '$3333.33', baseProductPrice: '1000' },
};

const ERROR_MSG = 'This is an error message';
const CONFLICT_MSG = 'conflict message';
const VALIDATION_MSG = 'this is a failed validation';
const INVALID_MSG = 'This is an invalid message';
const INCOMPLETE_ATTR_1 = 'Attribute1';
const INCOMPLETE_ATTR_2 = 'Attribute2';
const INCOMPLETE_MSG = 'incomplete message';
const cpqConfigurationIncompleteInconsistent: Cpq.Configuration = {
  productSystemId: cpqProductSystemId,
  incompleteMessages: [INCOMPLETE_MSG],
  incompleteAttributes: [INCOMPLETE_ATTR_1, INCOMPLETE_ATTR_2],
  invalidMessages: [INVALID_MSG],
  failedValidations: [VALIDATION_MSG],
  errorMessages: [ERROR_MSG],
  conflictMessages: [CONFLICT_MSG],
  numberOfConflicts: 1,
  tabs: [],
  attributes: [],
};

const cpqConfigurationIncompleteConsistent: Cpq.Configuration = {
  productSystemId: cpqProductSystemId,
  incompleteMessages: [],
  incompleteAttributes: [TEST_ATTR_NAME],
  invalidMessages: [],
  failedValidations: [],
  errorMessages: [],
  conflictMessages: [],
  numberOfConflicts: 0,
  tabs: [],
  attributes: [],
};

class MockLanguageService {
  getActive(): Observable<string> {
    return of('en-US');
  }
}

class MockTranslationService {
  translate(key: string, options: any): Observable<string> {
    if (key.endsWith('incomplete')) {
      return of(TEST_MESSAGE + options.attribute);
    } else {
      return of('General');
    }
  }
}

const TEST_MESSAGE = 'This is test test message for attribute ';

describe('CpqConfiguratorNormalizer', () => {
  let cpqConfiguratorNormalizer: CpqConfiguratorNormalizer;

  beforeEach(() => {
    TestBed.configureTestingModule({
      providers: [
        CpqConfiguratorNormalizer,
        CpqConfiguratorUtilitiesService,
        {
          provide: LanguageService,
          useClass: MockLanguageService,
        },
        {
          provide: TranslationService,
          useClass: MockTranslationService,
        },
      ],
    });

    cpqConfiguratorNormalizer = TestBed.inject(
      CpqConfiguratorNormalizer as Type<CpqConfiguratorNormalizer>
    );
  });

  it('should be created', () => {
    expect(cpqConfiguratorNormalizer).toBeTruthy();
  });

  it('should convert a configuration', () => {
    const result = cpqConfiguratorNormalizer.convert(cpqConfiguration);
    expect(result.productCode).toBe(cpqProductSystemId);
    expect(result.complete).toBe(true);
    expect(result.consistent).toBe(true);
    expect(result.totalNumberOfIssues).toBe(0);
    expect(result.groups.length).toBe(2);
    expect(result.groups[0].id).toBe(cpqGroupId.toString());
    expect(result.groups[0].attributes.length).toBe(1);
    expect(result.groups[1].id).toBe(cpqGroupId2.toString());
    expect(result.groups[1].attributes.length).toBe(0);
    expect(result.priceSummary?.currentTotal?.formattedValue).toBe('$3,333.33');
    expect(result.priceSummary?.basePrice?.formattedValue).toBe('$1,000.00');
    expect(result.priceSummary?.selectedOptions?.formattedValue).toBe(
      '$2,333.33'
    );
  });

  it('should convert an incomplete inconsistent configuration', () => {
    const result = cpqConfiguratorNormalizer.convert(
      cpqConfigurationIncompleteInconsistent
    );
    expect(result.productCode).toBe(cpqProductSystemId);
    expect(result.complete).toBe(false);
    expect(result.consistent).toBe(false);
    expect(result.totalNumberOfIssues).toBe(6);
  });

  it('should convert values', () => {
    const cpqAttr: Cpq.Attribute = {
      pA_ID: 1,
      stdAttrCode: 2,
      dataType: Cpq.DataType.QTY_ATTRIBUTE_LEVEL,
      quantity: '3',
      values: [cpqValue],
    };
    const values: Configurator.Value[] = [];
    cpqConfiguratorNormalizer.convertValue(cpqValue, cpqAttr, CURRENCY, values);
    expect(values.length).toBe(1);
    const value: Configurator.Value = values[0];
    expect(value.valueCode).toBe(cpqValuePavId.toString());
    expect(value.name).toBe(cpqValueCode);
    expect(value.valueDisplay).toBe(cpqValueDisplay);
    expect(value.description).toBe(cpqValueDescription);
    expect(value.productSystemId).toBe(cpqValueProductSystemId);
    expect(value.selected).toBe(true);
    expect(value.quantity).toBe(3);
  });

  it('should map prices during value convertion', () => {
    const cpqAttr: Cpq.Attribute = {
      pA_ID: 1,
      stdAttrCode: 2,
      dataType: Cpq.DataType.QTY_ATTRIBUTE_LEVEL,
      quantity: '3',
      values: [cpqValue],
    };
    const values: Configurator.Value[] = [];
    cpqConfiguratorNormalizer.convertValue(cpqValue, cpqAttr, CURRENCY, values);
    expect(values.length).toBe(1);
    const value: Configurator.Value = values[0];
    expect(value.valuePrice).toEqual({
      currencyIso: 'USD',
      value: 123.45,
      formattedValue: '$123.45',
    });
    expect(value.valuePriceTotal).toEqual({
      currencyIso: 'USD',
      value: 370.35,
      formattedValue: '$370.35',
    });
  });

  it('should remove value "No option selected" for required DDLB when a "real" value already selected', () => {
    const cpqValueA: Cpq.Value = { paV_ID: 0, selected: false };
    const cpqValueB: Cpq.Value = { paV_ID: 1, selected: true };
    const cpqAttr: Cpq.Attribute = {
      pA_ID: 1,
      stdAttrCode: 2,
      displayAs: Cpq.DisplayAs.DROPDOWN,
      required: true,
      values: [cpqValueA, cpqValueB],
    };
    const values: Configurator.Value[] = [];
    cpqConfiguratorNormalizer.convertValue(
      cpqValueA,
      cpqAttr,
      CURRENCY,
      values
    );
    expect(values.length).toBe(0);
  });

  it('should not remove value "No option selected" for non required DDLB when a "real" value already selected', () => {
    const cpqValueA: Cpq.Value = { paV_ID: 0, selected: false };
    const cpqValueB: Cpq.Value = { paV_ID: 1, selected: true };
    const cpqAttr: Cpq.Attribute = {
      pA_ID: 1,
      stdAttrCode: 2,
      displayAs: Cpq.DisplayAs.DROPDOWN,
      required: false,
      values: [cpqValueA, cpqValueB],
    };
    const values: Configurator.Value[] = [];
    cpqConfiguratorNormalizer.convertValue(
      cpqValueA,
      cpqAttr,
      CURRENCY,
      values
    );
    expect(values.length).toBe(1);
    expect(values[0].valueCode).toBe('0');
  });

  it('should convert attributes with values - no sysId', () => {
    const attributeList: Configurator.Attribute[] = [];

    const cpqValueNoSysId1: Cpq.Value = { ...cpqValue };
    delete cpqValueNoSysId1.productSystemId;

    const cpqValueNoSysId2: Cpq.Value = { ...cpqValue2 };
    delete cpqValueNoSysId2.productSystemId;

    const cpqAttributeNoSysId: Cpq.Attribute = {
      ...cpqAttribute,
      values: [cpqValueNoSysId1, cpqValueNoSysId2],
    };

    cpqConfiguratorNormalizer.convertAttribute(
      cpqAttributeNoSysId,
      cpqGroupId,
      CURRENCY,
      attributeList
    );

    const attribute: Configurator.Attribute = attributeList[0];

    expect(attributeList.length).toBe(1);
    expect(attribute.attrCode).toBe(cpqAttributeStdAttrCode);
    expect(attribute.name).toBe(cpqAttributePaId.toString());
    expect(attribute.description).toBe(cpqAttributeDescription);
    expect(attribute.label).toBe(cpqAttributeLabel);
    expect(attribute.required).toBe(cpqAttributeRequired);
    expect(attribute.isLineItem).toBe(cpqAttributeIsLineItem);
    expect(attribute.uiType).toBe(Configurator.UiType.RADIOBUTTON);
    expect(attribute.selectedSingleValue).toBe(cpqValuePavId.toString());
    expect(attribute.groupId).toBe(cpqGroupId.toString());
    expect(attribute.userInput).toBe(cpqAttributeUserInput);
    expect(attribute.hasConflicts).toBe(cpqAttributeHasConflict);
    expect(attribute.incomplete).toBe(false);
    expect(attribute.quantity).toBe(configuratorAttributeQuantity);
    expect(attribute.dataType).toBe(configuratorAttributeDataType);

    const values = attribute.values;
    expect(values.length).toBe(2);
  });

  it('should convert attributes with values - with many sysId', () => {
    const attributeList: Configurator.Attribute[] = [];

    cpqConfiguratorNormalizer.convertAttribute(
      cpqAttribute,
      cpqGroupId,
      CURRENCY,
      attributeList
    );

    const attribute: Configurator.Attribute = attributeList[0];

    expect(attributeList.length).toBe(1);
    expect(attribute.attrCode).toBe(cpqAttributeStdAttrCode);
    expect(attribute.name).toBe(cpqAttributePaId.toString());
    expect(attribute.description).toBe(cpqAttributeDescription);
    expect(attribute.label).toBe(cpqAttributeLabel);
    expect(attribute.required).toBe(cpqAttributeRequired);
    expect(attribute.isLineItem).toBe(cpqAttributeIsLineItem);
    expect(attribute.uiType).toBe(Configurator.UiType.RADIOBUTTON_PRODUCT);
    expect(attribute.selectedSingleValue).toBe(cpqValuePavId.toString());
    expect(attribute.groupId).toBe(cpqGroupId.toString());
    expect(attribute.userInput).toBe(cpqAttributeUserInput);
    expect(attribute.hasConflicts).toBe(cpqAttributeHasConflict);
    expect(attribute.incomplete).toBe(false);
    expect(attribute.quantity).toBe(configuratorAttributeQuantity);
    expect(attribute.dataType).toBe(configuratorAttributeDataType);
    expect(attribute.attributePriceTotal).toEqual({
      currencyIso: 'USD',
      value: 123.45,
      formattedValue: '$123.45',
    });

    const values = attribute.values;
    expect(values.length).toBe(2);
  });

  it('should convert attributes with values - with only 1 sysId', () => {
    const attributeList: Configurator.Attribute[] = [];

    const cpqValueNoSysId: Cpq.Value = { ...cpqValue };
    delete cpqValueNoSysId.productSystemId;

    const cpqAttributeOnlyOneSysId: Cpq.Attribute = {
      ...cpqAttribute,
      values: [cpqValueNoSysId, cpqValue2],
    };

    cpqConfiguratorNormalizer.convertAttribute(
      cpqAttributeOnlyOneSysId,
      cpqGroupId,
      CURRENCY,
      attributeList
    );

    const attribute: Configurator.Attribute = attributeList[0];

    expect(attributeList.length).toBe(1);
    expect(attribute.attrCode).toBe(cpqAttributeStdAttrCode);
    expect(attribute.name).toBe(cpqAttributePaId.toString());
    expect(attribute.description).toBe(cpqAttributeDescription);
    expect(attribute.label).toBe(cpqAttributeLabel);
    expect(attribute.required).toBe(cpqAttributeRequired);
    expect(attribute.isLineItem).toBe(cpqAttributeIsLineItem);
    expect(attribute.uiType).toBe(Configurator.UiType.RADIOBUTTON_PRODUCT);
    expect(attribute.selectedSingleValue).toBe(cpqValuePavId.toString());
    expect(attribute.groupId).toBe(cpqGroupId.toString());
    expect(attribute.userInput).toBe(cpqAttributeUserInput);
    expect(attribute.hasConflicts).toBe(cpqAttributeHasConflict);
    expect(attribute.incomplete).toBe(false);
    expect(attribute.quantity).toBe(configuratorAttributeQuantity);
    expect(attribute.dataType).toBe(configuratorAttributeDataType);

    const values = attribute.values;
    expect(values.length).toBe(2);
  });

  it('should convert attributes without values', () => {
    const attributeList: Configurator.Attribute[] = [];

    cpqConfiguratorNormalizer.convertAttribute(
      cpqAttribute2,
      cpqGroupId,
      CURRENCY,
      attributeList
    );

    const attribute: Configurator.Attribute = attributeList[0];

    expect(attributeList.length).toBe(1);
    expect(attribute.attrCode).toBe(cpqAttributeStdAttrCode2);
    expect(attribute.name).toBe(cpqAttributePaId2.toString());
    expect(attribute.description).toBe(cpqAttributeDescription2);
    expect(attribute.label).toBe(cpqAttributeLabel2);
    expect(attribute.required).toBe(cpqAttributeRequired2);
    expect(attribute.isLineItem).toBe(cpqAttributeIsLineItem2);
    expect(attribute.uiType).toBe(Configurator.UiType.STRING);
    expect(attribute.selectedSingleValue).toBeNull();
    expect(attribute.groupId).toBe(cpqGroupId.toString());
    expect(attribute.userInput).toBe(cpqAttributeUserInput2);
    expect(attribute.hasConflicts).toBe(cpqAttributeHasConflict2);
    expect(attribute.incomplete).toBe(false);

    const values = attribute.values;
    expect(values.length).toBe(0);
  });

  it('should use attribute name when attribute label is not available', () => {
    const attributeList: Configurator.Attribute[] = [];
    const cpqAttributeWithoutLabel: Cpq.Attribute = {
      ...cpqAttribute,
      label: undefined,
      name: 'AttributeName',
    };
    cpqConfiguratorNormalizer.convertAttribute(
      cpqAttributeWithoutLabel,
      cpqGroupId,
      CURRENCY,
      attributeList
    );
    const attribute: Configurator.Attribute = attributeList[0];
    expect(attributeList.length).toBe(1);
    expect(attribute.label).toBe('AttributeName');
  });

  it('should convert a group', () => {
    const groups: Configurator.Group[] = [];
    const flatGroups: Configurator.Group[] = [];
    cpqConfiguratorNormalizer.convertGroup(
      cpqTab,
      cpqAttributes,
      CURRENCY,
      groups,
      flatGroups
    );
    expect(groups.length).toBe(1);
    expect(flatGroups.length).toBe(1);
    const group: Configurator.Group = groups[0];
    expect(group.id).toBe(cpqGroupId.toString());
    expect(group.name).toBe(cpqGroupName);
    expect(group.description).toBe(cpqGroupDisplayName);
    expect(group.configurable).toBe(true);
    expect(group.complete).toBe(!cpqGroupIsIncomplete);
    expect(group.consistent).toBe(true);
    expect(group.groupType).toBe(Configurator.GroupType.ATTRIBUTE_GROUP);
    expect(group.subGroups.length).toBe(0);
    expect(group.attributes.length).toBe(1);
    expect(group.attributes[0].attrCode).toBe(cpqAttributeStdAttrCode);
  });

  it('should convert a generic group', () => {
    const groups: Configurator.Group[] = [];
    const flatGroups: Configurator.Group[] = [];
    const incompleteAttributes: string[] = ['Attribute1', 'Attribute2'];
    cpqConfiguratorNormalizer.convertGenericGroup(
      cpqAttributes,
      incompleteAttributes,
      CURRENCY,
      groups,
      flatGroups
    );
    expect(groups.length).toBe(1);
    expect(flatGroups.length).toBe(1);
    const group: Configurator.Group = groups[0];
    expect(group.id).toBe('0');
    expect(group.name).toBe('_GEN');
    expect(group.description).toBe('General');
    expect(group.configurable).toBe(true);
    expect(group.complete).toBe(!false);
    expect(group.consistent).toBe(true);
    expect(group.groupType).toBe(Configurator.GroupType.ATTRIBUTE_GROUP);
    expect(group.subGroups.length).toBe(0);
    expect(group.attributes.length).toBe(1);
    expect(group.attributes[0].attrCode).toBe(cpqAttributeStdAttrCode);
  });

  describe('attribute with at least one value containing sysId', () => {
    it('should return UIType RADIOBUTTON_PRODUCT for CPQ DisplayAs RADIO_BUTTON', () => {
      const cpqAttr: Cpq.Attribute = {
        pA_ID: 1,
        stdAttrCode: 2,
        displayAs: Cpq.DisplayAs.RADIO_BUTTON,
        isEnabled: true,
        values: [{ paV_ID: 1, productSystemId: 'System_Id' }],
      };
      expect(cpqConfiguratorNormalizer.convertAttributeType(cpqAttr)).toBe(
        Configurator.UiType.RADIOBUTTON_PRODUCT
      );
    });

    it('should return UIType DROPDOWN_PRODUCT for CPQ DisplayAs DROPDOWN', () => {
      const cpqAttr: Cpq.Attribute = {
        pA_ID: 1,
        stdAttrCode: 2,
        displayAs: Cpq.DisplayAs.DROPDOWN,
        isEnabled: true,
        values: [{ paV_ID: 1, productSystemId: 'System_Id' }],
      };
      expect(cpqConfiguratorNormalizer.convertAttributeType(cpqAttr)).toBe(
        Configurator.UiType.DROPDOWN_PRODUCT
      );
    });

    it('should return UIType CHECKBOXLIST_PRODUCT for CPQ DisplayAs CHECK_BOX', () => {
      const cpqAttr: Cpq.Attribute = {
        pA_ID: 1,
        stdAttrCode: 2,
        displayAs: Cpq.DisplayAs.CHECK_BOX,
        isEnabled: true,
        values: [{ paV_ID: 1, productSystemId: 'System_Id' }],
      };
      expect(cpqConfiguratorNormalizer.convertAttributeType(cpqAttr)).toBe(
        Configurator.UiType.CHECKBOXLIST_PRODUCT
      );
    });
  });

  describe('attribute with no values containing sysId', () => {
    it('should return UIType RADIOBUTTON for CPQ DisplayAs RADIO_BUTTON', () => {
      const cpqAttr: Cpq.Attribute = {
        pA_ID: 1,
        stdAttrCode: 2,
        displayAs: Cpq.DisplayAs.RADIO_BUTTON,
        isEnabled: true,
        values: [{ paV_ID: 1 }],
      };
      expect(cpqConfiguratorNormalizer.convertAttributeType(cpqAttr)).toBe(
        Configurator.UiType.RADIOBUTTON
      );
    });

    it('should return UIType DROPDOWN for CPQ DisplayAs DROPDOWN', () => {
      const cpqAttr: Cpq.Attribute = {
        pA_ID: 1,
        stdAttrCode: 2,
        displayAs: Cpq.DisplayAs.DROPDOWN,
        isEnabled: true,
        values: [{ paV_ID: 1 }],
      };
      expect(cpqConfiguratorNormalizer.convertAttributeType(cpqAttr)).toBe(
        Configurator.UiType.DROPDOWN
      );
    });

    it('should return UIType CHECKBOXLIST for CPQ DisplayAs CHECK_BOX', () => {
      const cpqAttr: Cpq.Attribute = {
        pA_ID: 1,
        stdAttrCode: 2,
        displayAs: Cpq.DisplayAs.CHECK_BOX,
        isEnabled: true,
        values: [{ paV_ID: 1 }],
      };
      expect(cpqConfiguratorNormalizer.convertAttributeType(cpqAttr)).toBe(
        Configurator.UiType.CHECKBOXLIST
      );
    });

    it('should return UIType STRING for CPQ DisplayAs INPUT and DataType INPUT_STRING', () => {
      const cpqAttr: Cpq.Attribute = {
        pA_ID: 1,
        stdAttrCode: 2,
        displayAs: Cpq.DisplayAs.INPUT,
        dataType: Cpq.DataType.INPUT_STRING,
        isEnabled: true,
        values: [],
      };
      expect(cpqConfiguratorNormalizer.convertAttributeType(cpqAttr)).toBe(
        Configurator.UiType.STRING
      );
    });

    it('should return UIType NOT_IMPLEMENTED for CPQ DisplayAs INPUT and DataType differt from INPUT_STRING', () => {
      const cpqAttr: Cpq.Attribute = {
        pA_ID: 1,
        stdAttrCode: 2,
        displayAs: Cpq.DisplayAs.INPUT,
        dataType: Cpq.DataType.INPUT_NUMBER,
        isEnabled: true,
        values: [],
      };
      expect(cpqConfiguratorNormalizer.convertAttributeType(cpqAttr)).toBe(
        Configurator.UiType.NOT_IMPLEMENTED
      );
    });

    it('should return UIType NOT_IMPLEMENTED for CPQ DisplayAs READ_ONLY', () => {
      const cpqAttr: Cpq.Attribute = {
        pA_ID: 1,
        stdAttrCode: 2,
        displayAs: Cpq.DisplayAs.READ_ONLY,
        isEnabled: true,
        values: [],
      };
      expect(cpqConfiguratorNormalizer.convertAttributeType(cpqAttr)).toBe(
        Configurator.UiType.NOT_IMPLEMENTED
      );
    });

    it('should return UIType NOT_IMPLEMENTED for unknown (not supported) CPQ DisplayAs', () => {
      const cpqAttr: Cpq.Attribute = {
        pA_ID: 1,
        stdAttrCode: 2,
        displayAs: Cpq.DisplayAs.LIST_BOX,
        isEnabled: true,
        values: [],
      };
      expect(cpqConfiguratorNormalizer.convertAttributeType(cpqAttr)).toBe(
        Configurator.UiType.NOT_IMPLEMENTED
      );
    });

    it('should return UIType READ_ONLY for supported CPQ DisplayAs when attribute is not enabled', () => {
      const cpqAttr: Cpq.Attribute = {
        pA_ID: 1,
        stdAttrCode: 2,
        displayAs: Cpq.DisplayAs.RADIO_BUTTON,
        isEnabled: false,
        values: [{ paV_ID: 1 }],
      };
      expect(cpqConfiguratorNormalizer.convertAttributeType(cpqAttr)).toBe(
        Configurator.UiType.READ_ONLY
      );
    });

    it('should return UIType NOT_IMPLEMENTED for not supported CPQ DisplayAs when attribute is not enabled', () => {
      const cpqAttr: Cpq.Attribute = {
        pA_ID: 1,
        stdAttrCode: 2,
        displayAs: Cpq.DisplayAs.LIST_BOX,
        isEnabled: false,
        values: [{ paV_ID: 1 }],
      };
      expect(cpqConfiguratorNormalizer.convertAttributeType(cpqAttr)).toBe(
        Configurator.UiType.NOT_IMPLEMENTED
      );
    });
  });

  it('should set selectedSingleValue', () => {
    const configAttribute: Configurator.Attribute = {
      name: 'ATTRIBUTE_NAME',
      values: [{ valueCode: 'VK1' }, { valueCode: 'VK2', selected: true }],
    };
    cpqConfiguratorNormalizer.setSelectedSingleValue(configAttribute);
    expect(configAttribute.selectedSingleValue).toBe('VK2');
  });

  it('should not set selectedSingleValue for multi-valued attributes', () => {
    const configAttribute: Configurator.Attribute = {
      name: 'ATTRIBUTE_NAME',
      values: [
        { valueCode: 'VK1', selected: true },
        { valueCode: 'VK2', selected: true },
      ],
    };
    cpqConfiguratorNormalizer.setSelectedSingleValue(configAttribute);
    expect(configAttribute.selectedSingleValue).toBeUndefined();
  });

  it('should set incomplete by radio button, dropdown and single-selection-image type correctly', () => {
    const attributeRBWithValues: Configurator.Attribute = {
      name: 'ATTRIBUTE_NAME',
      uiType: Configurator.UiType.RADIOBUTTON,
      selectedSingleValue: 'SomeValue',
    };
    const attributeRBWoValues: Configurator.Attribute = {
      name: 'ATTRIBUTE_NAME',
      uiType: Configurator.UiType.RADIOBUTTON,
      selectedSingleValue: '',
    };
    const attributeDDWithValues: Configurator.Attribute = {
      name: 'ATTRIBUTE_NAME',
      uiType: Configurator.UiType.DROPDOWN,
      selectedSingleValue: 'SomeValue',
    };
    const attributeDDWoValues: Configurator.Attribute = {
      name: 'ATTRIBUTE_NAME',
      uiType: Configurator.UiType.DROPDOWN,
      selectedSingleValue: '',
    };
    const attributeSSIWithValues: Configurator.Attribute = {
      name: 'ATTRIBUTE_NAME',
      uiType: Configurator.UiType.SINGLE_SELECTION_IMAGE,
      selectedSingleValue: 'SomeValue',
    };
    const attributeSSIWoValues: Configurator.Attribute = {
      name: 'ATTRIBUTE_NAME',
      uiType: Configurator.UiType.SINGLE_SELECTION_IMAGE,
      selectedSingleValue: '',
    };

    cpqConfiguratorNormalizer.compileAttributeIncomplete(attributeRBWoValues);
    cpqConfiguratorNormalizer.compileAttributeIncomplete(attributeRBWithValues);
    cpqConfiguratorNormalizer.compileAttributeIncomplete(attributeDDWoValues);
    cpqConfiguratorNormalizer.compileAttributeIncomplete(attributeDDWithValues);
    cpqConfiguratorNormalizer.compileAttributeIncomplete(attributeSSIWoValues);
    cpqConfiguratorNormalizer.compileAttributeIncomplete(
      attributeSSIWithValues
    );

    expect(attributeRBWoValues.incomplete).toBe(true);
    expect(attributeRBWithValues.incomplete).toBe(false);
    expect(attributeDDWoValues.incomplete).toBe(true);
    expect(attributeDDWithValues.incomplete).toBe(false);
    expect(attributeSSIWoValues.incomplete).toBe(true);
    expect(attributeSSIWithValues.incomplete).toBe(false);
  });

  it('should set incomplete by input type correctly', () => {
    const attributeStringWithValues: Configurator.Attribute = {
      name: 'ATTRIBUTE_NAME',
      uiType: Configurator.UiType.STRING,
      userInput: 'User Input',
    };
    const attributeStringWoValues: Configurator.Attribute = {
      name: 'ATTRIBUTE_NAME',
      uiType: Configurator.UiType.STRING,
      userInput: '',
    };
    const attributeNumericWithValues: Configurator.Attribute = {
      name: 'ATTRIBUTE_NAME',
      uiType: Configurator.UiType.NUMERIC,
      userInput: '123',
    };
    const attributeNumericWoValues: Configurator.Attribute = {
      name: 'ATTRIBUTE_NAME',
      uiType: Configurator.UiType.NUMERIC,
      userInput: '',
    };

    cpqConfiguratorNormalizer.compileAttributeIncomplete(
      attributeStringWithValues
    );
    cpqConfiguratorNormalizer.compileAttributeIncomplete(
      attributeStringWoValues
    );
    cpqConfiguratorNormalizer.compileAttributeIncomplete(
      attributeNumericWithValues
    );
    cpqConfiguratorNormalizer.compileAttributeIncomplete(
      attributeNumericWoValues
    );

    expect(attributeStringWithValues.incomplete).toBe(false);
    expect(attributeStringWoValues.incomplete).toBe(true);
    expect(attributeNumericWithValues.incomplete).toBe(false);
    expect(attributeNumericWoValues.incomplete).toBe(true);
  });

  it('should set incomplete by checkbox, checkboxlist and multi-selection-image type correctly', () => {
    const valuesWOSelectedOne: Configurator.Value[] = [
      { name: 'name1', selected: false },
      { name: 'name2', selected: false },
    ];
    const valuesWithSelectedOne: Configurator.Value[] = [
      { name: 'name1', selected: true },
      { name: 'name2', selected: false },
    ];
    const attributeCheckboxWOValue: Configurator.Attribute = {
      name: 'ATTRIBUTE_NAME',
      uiType: Configurator.UiType.CHECKBOX,
      values: valuesWOSelectedOne,
    };
    const attributeCheckboxWithValue: Configurator.Attribute = {
      name: 'ATTRIBUTE_NAME',
      uiType: Configurator.UiType.CHECKBOX,
      values: valuesWithSelectedOne,
    };
    const attributeCheckboxlistWOValue: Configurator.Attribute = {
      name: 'ATTRIBUTE_NAME',
      uiType: Configurator.UiType.CHECKBOXLIST,
      values: valuesWOSelectedOne,
    };
    const attributeCheckboxlistWithValue: Configurator.Attribute = {
      name: 'ATTRIBUTE_NAME',
      uiType: Configurator.UiType.CHECKBOXLIST,
      values: valuesWithSelectedOne,
    };
    const attributeMSIWOValue: Configurator.Attribute = {
      name: 'ATTRIBUTE_NAME',
      uiType: Configurator.UiType.MULTI_SELECTION_IMAGE,
      values: valuesWOSelectedOne,
    };
    const attributeMSIWithValue: Configurator.Attribute = {
      name: 'ATTRIBUTE_NAME',
      uiType: Configurator.UiType.MULTI_SELECTION_IMAGE,
      values: valuesWithSelectedOne,
    };

    cpqConfiguratorNormalizer.compileAttributeIncomplete(
      attributeCheckboxWOValue
    );
    cpqConfiguratorNormalizer.compileAttributeIncomplete(
      attributeCheckboxWithValue
    );
    cpqConfiguratorNormalizer.compileAttributeIncomplete(
      attributeCheckboxlistWOValue
    );
    cpqConfiguratorNormalizer.compileAttributeIncomplete(
      attributeCheckboxlistWithValue
    );
    cpqConfiguratorNormalizer.compileAttributeIncomplete(attributeMSIWOValue);
    cpqConfiguratorNormalizer.compileAttributeIncomplete(attributeMSIWithValue);

    expect(attributeCheckboxWOValue.incomplete).toBe(true);
    expect(attributeCheckboxWithValue.incomplete).toBe(false);
    expect(attributeCheckboxlistWOValue.incomplete).toBe(true);
    expect(attributeCheckboxlistWithValue.incomplete).toBe(false);
    expect(attributeMSIWOValue.incomplete).toBe(true);
    expect(attributeMSIWithValue.incomplete).toBe(false);
  });

  it('should determine the "No option selected" value for required DDLB as "to be ignored" when a "real" value already selected', () => {
    const cpqValueA: Cpq.Value = { paV_ID: 0, selected: false };
    const cpqValueB: Cpq.Value = { paV_ID: 1, selected: true };
    const cpqAttr: Cpq.Attribute = {
      pA_ID: 1,
      stdAttrCode: 2,
      displayAs: Cpq.DisplayAs.DROPDOWN,
      required: true,
      values: [cpqValueA, cpqValueB],
    };
    expect(
      cpqConfiguratorNormalizer['hasValueToBeIgnored'](cpqAttr, cpqValueA)
    ).toBe(true);
  });

  it('should determine the "No option selected" value for non required DDLB as not "to be ignored" when a "real" value already selected', () => {
    const cpqValueA: Cpq.Value = { paV_ID: 0, selected: false };
    const cpqValueB: Cpq.Value = { paV_ID: 1, selected: true };
    const cpqAttr: Cpq.Attribute = {
      pA_ID: 1,
      stdAttrCode: 2,
      displayAs: Cpq.DisplayAs.DROPDOWN,
      required: false,
      values: [cpqValueA, cpqValueB],
    };
    expect(
      cpqConfiguratorNormalizer['hasValueToBeIgnored'](cpqAttr, cpqValueA)
    ).toBe(false);
  });

  it('should determine the "No option selected" value for not DDLB as not "to be ignored" when a "real" value already selected', () => {
    const cpqValueA: Cpq.Value = { paV_ID: 0, selected: false };
    const cpqValueB: Cpq.Value = { paV_ID: 1, selected: true };
    const cpqAttr: Cpq.Attribute = {
      pA_ID: 1,
      stdAttrCode: 2,
      displayAs: Cpq.DisplayAs.RADIO_BUTTON,
      required: true,
      values: [cpqValueA, cpqValueB],
    };
    expect(
      cpqConfiguratorNormalizer['hasValueToBeIgnored'](cpqAttr, cpqValueA)
    ).toBe(false);
  });

  it('should determine the "No option selected" value for required DDLB as not "to be ignored" when no "real" value already selected', () => {
    const cpqValueA: Cpq.Value = { paV_ID: 0, selected: true };
    const cpqValueB: Cpq.Value = { paV_ID: 1, selected: false };
    const cpqAttr: Cpq.Attribute = {
      pA_ID: 1,
      stdAttrCode: 2,
      displayAs: Cpq.DisplayAs.DROPDOWN,
      required: true,
      values: [cpqValueA, cpqValueB],
    };
    expect(
      cpqConfiguratorNormalizer['hasValueToBeIgnored'](cpqAttr, cpqValueA)
    ).toBe(false);
  });

  it('should determine the "real" value for required DDLB as not "to be ignored" when another "real" value already selected', () => {
    const cpqValueA: Cpq.Value = { paV_ID: 2, selected: false };
    const cpqValueB: Cpq.Value = { paV_ID: 1, selected: true };
    const cpqAttr: Cpq.Attribute = {
      pA_ID: 1,
      stdAttrCode: 2,
      displayAs: Cpq.DisplayAs.DROPDOWN,
      required: true,
      values: [cpqValueA, cpqValueB],
    };
    expect(
      cpqConfiguratorNormalizer['hasValueToBeIgnored'](cpqAttr, cpqValueA)
    ).toBe(false);
  });

<<<<<<< HEAD
  it('should create message for incomplete attribute', () => {
    const messageObs = cpqConfiguratorNormalizer.generateErrorMessages(
      cpqConfigurationIncompleteConsistent
    );
    expect(messageObs.length).toBe(1);
    messageObs[0].subscribe((message) => {
      expect(message).toContain(TEST_ATTR_NAME);
    });
  });

  it('should create proper error message for incomplete attribute', () => {
    const messageObs = cpqConfiguratorNormalizer.generateErrorMessages(
      cpqConfigurationIncompleteConsistent
    );
    expect(messageObs.length).toBe(1);
    messageObs[0].subscribe((message) => {
      expect(message).toContain(TEST_MESSAGE);
    });
=======
  it('should create no error message for incomplete attribute', () => {
    const messageObs = cpqConfiguratorNormalizer.generateErrorMessages(
      cpqConfigurationIncompleteConsistent
    );
    expect(messageObs.length).toBe(0);
>>>>>>> dffa8c95
  });

  it('should map error message from conflict, errror and invalid messages and incomplete attributes', () => {
    const mappedConfiguration = cpqConfiguratorNormalizer.convert(
      cpqConfigurationIncompleteInconsistent
    );
<<<<<<< HEAD
    expect(mappedConfiguration.errorMessages.length).toBe(6);

    checkMessagePresent(mappedConfiguration.errorMessages, INCOMPLETE_MSG);
    checkMessagePresent(mappedConfiguration.errorMessages, INCOMPLETE_ATTR_1);
    checkMessagePresent(mappedConfiguration.errorMessages, INCOMPLETE_ATTR_2);
=======
    expect(mappedConfiguration.errorMessages.length).toBe(4);

    checkMessagePresent(mappedConfiguration.errorMessages, INCOMPLETE_MSG);
>>>>>>> dffa8c95
    checkMessagePresent(mappedConfiguration.errorMessages, ERROR_MSG);
    checkMessagePresent(mappedConfiguration.errorMessages, INVALID_MSG);
    checkMessagePresent(mappedConfiguration.errorMessages, CONFLICT_MSG);
  });

  it('should map warning message from failed validations', () => {
    const mappedConfiguration = cpqConfiguratorNormalizer.convert(
      cpqConfigurationIncompleteInconsistent
    );
    expect(mappedConfiguration.warningMessages.length).toBe(1);
    checkMessagePresent(mappedConfiguration.warningMessages, VALIDATION_MSG);
  });

<<<<<<< HEAD
  function checkMessagePresent(
    messages: Observable<string>[],
    expectedMsg: string
  ) {
    let found: boolean = false;
    messages.forEach((msgObs) => {
      msgObs.subscribe((msg) => {
        found = found || msg.includes(expectedMsg);
      });
    });
    // mock uses of to emit obs immediately, hance all subscriptions are processed before this line
    expect(found).toBeTruthy(
      `message '${expectedMsg}' not found in message list`
    );
  }
  it('should show the right number of issues', () => {
    const mappedConfiguration = cpqConfiguratorNormalizer.convert(
      cpqConfigurationIncompleteInconsistent
    );
    expect(mappedConfiguration.totalNumberOfIssues).toBe(6);
  });
=======
  function checkMessagePresent(messages: string[], expectedMsg: string) {
    expect(messages.includes(expectedMsg)).toBeTruthy(
      `message '${expectedMsg}' not found in message list '${messages}'`
    );
  }
>>>>>>> dffa8c95
});<|MERGE_RESOLUTION|>--- conflicted
+++ resolved
@@ -958,49 +958,20 @@
     ).toBe(false);
   });
 
-<<<<<<< HEAD
-  it('should create message for incomplete attribute', () => {
-    const messageObs = cpqConfiguratorNormalizer.generateErrorMessages(
-      cpqConfigurationIncompleteConsistent
-    );
-    expect(messageObs.length).toBe(1);
-    messageObs[0].subscribe((message) => {
-      expect(message).toContain(TEST_ATTR_NAME);
-    });
-  });
-
-  it('should create proper error message for incomplete attribute', () => {
-    const messageObs = cpqConfiguratorNormalizer.generateErrorMessages(
-      cpqConfigurationIncompleteConsistent
-    );
-    expect(messageObs.length).toBe(1);
-    messageObs[0].subscribe((message) => {
-      expect(message).toContain(TEST_MESSAGE);
-    });
-=======
   it('should create no error message for incomplete attribute', () => {
     const messageObs = cpqConfiguratorNormalizer.generateErrorMessages(
       cpqConfigurationIncompleteConsistent
     );
     expect(messageObs.length).toBe(0);
->>>>>>> dffa8c95
   });
 
   it('should map error message from conflict, errror and invalid messages and incomplete attributes', () => {
     const mappedConfiguration = cpqConfiguratorNormalizer.convert(
       cpqConfigurationIncompleteInconsistent
     );
-<<<<<<< HEAD
-    expect(mappedConfiguration.errorMessages.length).toBe(6);
+    expect(mappedConfiguration.errorMessages.length).toBe(4);
 
     checkMessagePresent(mappedConfiguration.errorMessages, INCOMPLETE_MSG);
-    checkMessagePresent(mappedConfiguration.errorMessages, INCOMPLETE_ATTR_1);
-    checkMessagePresent(mappedConfiguration.errorMessages, INCOMPLETE_ATTR_2);
-=======
-    expect(mappedConfiguration.errorMessages.length).toBe(4);
-
-    checkMessagePresent(mappedConfiguration.errorMessages, INCOMPLETE_MSG);
->>>>>>> dffa8c95
     checkMessagePresent(mappedConfiguration.errorMessages, ERROR_MSG);
     checkMessagePresent(mappedConfiguration.errorMessages, INVALID_MSG);
     checkMessagePresent(mappedConfiguration.errorMessages, CONFLICT_MSG);
@@ -1014,33 +985,9 @@
     checkMessagePresent(mappedConfiguration.warningMessages, VALIDATION_MSG);
   });
 
-<<<<<<< HEAD
-  function checkMessagePresent(
-    messages: Observable<string>[],
-    expectedMsg: string
-  ) {
-    let found: boolean = false;
-    messages.forEach((msgObs) => {
-      msgObs.subscribe((msg) => {
-        found = found || msg.includes(expectedMsg);
-      });
-    });
-    // mock uses of to emit obs immediately, hance all subscriptions are processed before this line
-    expect(found).toBeTruthy(
-      `message '${expectedMsg}' not found in message list`
-    );
-  }
-  it('should show the right number of issues', () => {
-    const mappedConfiguration = cpqConfiguratorNormalizer.convert(
-      cpqConfigurationIncompleteInconsistent
-    );
-    expect(mappedConfiguration.totalNumberOfIssues).toBe(6);
-  });
-=======
   function checkMessagePresent(messages: string[], expectedMsg: string) {
     expect(messages.includes(expectedMsg)).toBeTruthy(
       `message '${expectedMsg}' not found in message list '${messages}'`
     );
   }
->>>>>>> dffa8c95
 });