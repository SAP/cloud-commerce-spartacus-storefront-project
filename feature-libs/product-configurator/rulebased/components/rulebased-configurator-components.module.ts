/*
 * SPDX-FileCopyrightText: 2024 SAP Spartacus team <spartacus-team@sap.com>
 *
 * SPDX-License-Identifier: Apache-2.0
 */

import { NgModule } from '@angular/core';
import { FeaturesConfig, provideDefaultConfig } from '@spartacus/core';
import { ConfiguratorAddToCartButtonModule } from './add-to-cart-button/configurator-add-to-cart-button.module';
import { ConfiguratorAttributeCompositionModule } from './attribute/composition/configurator-attribute-composition.module';
import { ConfiguratorConflictAndErrorMessagesModule } from './configurator-conflict-and-error-messages/configurator-conflict-and-error-messages.module';
import { ConfiguratorConflictSolverDialogModule } from './conflict-solver-dialog/configurator-conflict-solver-dialog.module';
import { ConfiguratorExitButtonModule } from './exit-button/configurator-exit-button.module';
import { ConfiguratorFormModule } from './form/configurator-form.module';
import { ConfiguratorGroupMenuModule } from './group-menu/configurator-group-menu.module';
import { ConfiguratorGroupTitleModule } from './group-title/configurator-group-title.module';
import { ConfiguratorGroupModule } from './group/configurator-group.module';
import { ConfiguratorOverviewAttributeModule } from './overview-attribute/configurator-overview-attribute.module';
import { ConfiguratorOverviewFilterButtonModule } from './overview-filter-button/configurator-overview-filter-button.module';
import { ConfiguratorOverviewFilterDialogModule } from './overview-filter-dialog/configurator-overview-filter-dialog.module';
import { ConfiguratorOverviewFilterModule } from './overview-filter/configurator-overview-filter.module';
import { ConfiguratorOverviewFormModule } from './overview-form/configurator-overview-form.module';
import { ConfiguratorOverviewMenuModule } from './overview-menu/configurator-overview-menu.module';
import { ConfiguratorOverviewNotificationBannerModule } from './overview-notification-banner/configurator-overview-notification-banner.module';
import { ConfiguratorOverviewSidebarModule } from './overview-sidebar/configurator-overview-sidebar.module';
import { ConfiguratorPreviousNextButtonsModule } from './previous-next-buttons/configurator-previous-next-buttons.module';
import { ConfiguratorPriceSummaryModule } from './price-summary/configurator-price-summary.module';
import { ConfiguratorProductTitleModule } from './product-title/configurator-product-title.module';
import { ConfiguratorRestartDialogModule } from './restart-dialog/configurator-restart-dialog.module';
import { ConfiguratorTabBarModule } from './tab-bar/configurator-tab-bar.module';
import { ConfiguratorUpdateMessageModule } from './update-message/configurator-update-message.module';
import { ConfiguratorVariantCarouselModule } from './variant-carousel/configurator-variant-carousel.module';

@NgModule({
  imports: [
    ConfiguratorPriceSummaryModule,
    ConfiguratorAddToCartButtonModule,
    ConfiguratorGroupMenuModule,
    ConfiguratorProductTitleModule,
    ConfiguratorTabBarModule,
    ConfiguratorGroupModule,
    ConfiguratorFormModule,
    ConfiguratorGroupTitleModule,
    ConfiguratorUpdateMessageModule,
    ConfiguratorPreviousNextButtonsModule,
    ConfiguratorOverviewAttributeModule,
    ConfiguratorOverviewFormModule,
    ConfiguratorOverviewMenuModule,
    ConfiguratorOverviewNotificationBannerModule,
    ConfiguratorConflictAndErrorMessagesModule,
    ConfiguratorExitButtonModule,
    ConfiguratorAttributeCompositionModule,
    ConfiguratorVariantCarouselModule,
    ConfiguratorOverviewFilterModule,
    ConfiguratorOverviewFilterButtonModule,
    ConfiguratorOverviewFilterDialogModule,
    ConfiguratorOverviewSidebarModule,
    ConfiguratorConflictSolverDialogModule,
    ConfiguratorRestartDialogModule,
  ],
  providers: [
    provideDefaultConfig(<FeaturesConfig>{
      features: {
<<<<<<< HEAD
        attributeTypesV2: true,
=======
        attributeTypesV2: false,
>>>>>>> 2bb90c72
      },
    }),
  ],
})
export class RulebasedConfiguratorComponentsModule {}<|MERGE_RESOLUTION|>--- conflicted
+++ resolved
@@ -61,11 +61,7 @@
   providers: [
     provideDefaultConfig(<FeaturesConfig>{
       features: {
-<<<<<<< HEAD
-        attributeTypesV2: true,
-=======
         attributeTypesV2: false,
->>>>>>> 2bb90c72
       },
     }),
   ],
