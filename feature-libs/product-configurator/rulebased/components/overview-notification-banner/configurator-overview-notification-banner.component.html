--- conflicted
+++ resolved
@@ -2,21 +2,14 @@
   <ng-container *ngIf="configurationOverview$ | async">
     <ng-container *ngIf="numberOfIssues$ | async as numberOfIssues">
       <cx-icon [type]="iconTypes.ERROR"></cx-icon>
-<<<<<<< HEAD
-      <div class="cx-error-msg">
-=======
       <div class="cx-error-msg" id="cx-configurator-overview-error-msg">
->>>>>>> 3e1002af
         {{
           'configurator.notificationBanner.numberOfIssues'
             | cxTranslate: { count: numberOfIssues }
         }}
         <button
           class="link cx-action-link"
-<<<<<<< HEAD
-=======
           aria-describedby="cx-configurator-overview-error-msg"
->>>>>>> 3e1002af
           [routerLink]="
             {
               cxRoute: 'configure' + routerData.owner.configuratorType,
