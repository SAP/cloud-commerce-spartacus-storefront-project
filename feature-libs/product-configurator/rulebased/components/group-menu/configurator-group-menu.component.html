--- conflicted
+++ resolved
@@ -1,7 +1,12 @@
 <ng-container *ngIf="configuration$ | async as configuration">
   <div class="cx-group-menu" role="tablist">
-<<<<<<< HEAD
     <ng-container *ngIf="configuration.configId !== GHOST_ID; else ghostGroups">
+      <span id="listOfGroups" class="cx-visually-hidden">
+        {{ 'configurator.a11y.listOfGroups' | cxTranslate }}
+      </span>
+      <span id="inListOfGroups" class="cx-visually-hidden" aria-hidden="true">
+        {{ 'configurator.a11y.inListOfGroups' | cxTranslate }}
+      </span>
       <ng-container *ngIf="displayedGroups$ | async as groups">
         <ng-container *ngIf="currentGroup$ | async as currentGroup">
           <ng-container *ngFor="let group of groups; let groupIndex = index">
@@ -12,6 +17,12 @@
                 class="cx-menu-back"
                 role="tab"
                 [attr.aria-selected]="false"
+                [attr.aria-label]="
+                  isConflictGroupType(parentGroup.groupType)
+                    ? ('configurator.a11y.conflictBack' | cxTranslate)
+                    : ('configurator.a11y.groupBack' | cxTranslate)
+                "
+                aria-describedby="listOfGroups"
                 [cxFocus]="{ key: 'cx-menu-back' }"
                 (click)="navigateUp()"
                 (keydown)="
@@ -27,51 +38,30 @@
                 {{ 'configurator.button.back' | cxTranslate }}
               </button>
             </ng-container>
-=======
-    <span id="listOfGroups" class="cx-visually-hidden">
-      {{ 'configurator.a11y.listOfGroups' | cxTranslate }}
-    </span>
-    <span id="inListOfGroups" class="cx-visually-hidden" aria-hidden="true">
-      {{ 'configurator.a11y.inListOfGroups' | cxTranslate }}
-    </span>
-    <ng-container *ngIf="displayedGroups$ | async as groups">
-      <ng-container *ngIf="currentGroup$ | async as currentGroup">
-        <ng-container *ngFor="let group of groups; let groupIndex = index">
-          <ng-container *ngIf="displayedParentGroup$ | async as parentGroup">
->>>>>>> 95a2f661
             <button
               #groupItem
               id="{{ group.id }}"
               ngClass="{{ getGroupStatusStyles(group, configuration) | async }}"
               role="tab"
-<<<<<<< HEAD
               [class.DISABLED]="!group.configurable"
               [class.cx-menu-conflict]="isConflictGroupType(group.groupType)"
               [class.active]="isGroupSelected(group.id, currentGroup.id)"
               [class.disable]="!group.configurable"
+              [attr.aria-describedby]="
+                getAriaDescribedby(group, configuration) | async
+              "
               [attr.aria-selected]="isGroupSelected(group.id, currentGroup.id)"
               [attr.aria-controls]="createAriaControls(group.id)"
+              [attr.aria-label]="getAriaLabel(group)"
               [cxFocus]="{
                 key: group.id
               }"
               (click)="click(group)"
               [tabindex]="getTabIndex(group, currentGroup.id)"
-=======
-              [attr.aria-selected]="false"
-              [attr.aria-label]="
-                isConflictGroupType(parentGroup.groupType)
-                  ? ('configurator.a11y.conflictBack' | cxTranslate)
-                  : ('configurator.a11y.groupBack' | cxTranslate)
-              "
-              aria-describedby="listOfGroups"
-              [cxFocus]="{ key: 'cx-menu-back' }"
-              (click)="navigateUp()"
->>>>>>> 95a2f661
               (keydown)="
                 switchGroupOnArrowPress($event, groupIndex, group, currentGroup)
               "
             >
-<<<<<<< HEAD
               <span title="{{ group.description }}">{{
                 group.description
               }}</span>
@@ -80,106 +70,51 @@
                   {{ getConflictNumber(group) }}
                 </div>
                 <div class="groupStatusIndicator">
-                  <cx-icon class="WARNING" [type]="iconTypes.WARNING"></cx-icon>
+                  <cx-icon
+                    class="WARNING"
+                    [type]="iconTypes.WARNING"
+                    id="{{ createIconId(iconTypes.WARNING, group.id) }}"
+                    [attr.aria-label]="
+                      'configurator.a11y.iconConflict' | cxTranslate
+                    "
+                  ></cx-icon>
                 </div>
                 <div class="groupStatusIndicator">
-                  <cx-icon class="ERROR" [type]="iconTypes.ERROR"></cx-icon>
+                  <cx-icon
+                    class="ERROR"
+                    [type]="iconTypes.ERROR"
+                    id="{{ createIconId(iconTypes.ERROR, group.id) }}"
+                    [attr.aria-label]="
+                      'configurator.a11y.iconIncomplete' | cxTranslate
+                    "
+                  ></cx-icon>
                   <cx-icon
                     class="COMPLETE"
                     [type]="iconTypes.SUCCESS"
+                    id="{{ createIconId(iconTypes.SUCCESS, group.id) }}"
+                    [attr.aria-label]="
+                      'configurator.a11y.iconComplete' | cxTranslate
+                    "
                   ></cx-icon>
                 </div>
                 <div class="subGroupIndicator">
                   <cx-icon
                     *ngIf="hasSubGroups(group)"
                     [type]="iconTypes.CARET_RIGHT"
+                    id="{{ createIconId(iconTypes.CARET_RIGHT, group.id) }}"
+                    [attr.aria-label]="
+                      'configurator.a11y.iconSubGroup' | cxTranslate
+                    "
                   ></cx-icon>
                 </div>
               </div>
             </button>
-          </ng-container> </ng-container
-      ></ng-container>
-=======
-              <cx-icon [type]="iconTypes.CARET_LEFT"></cx-icon>
-              {{ 'configurator.button.back' | cxTranslate }}
-            </button>
           </ng-container>
-          <button
-            #groupItem
-            id="{{ group.id }}"
-            ngClass="{{ getGroupStatusStyles(group, configuration) | async }}"
-            role="tab"
-            [class.DISABLED]="!group.configurable"
-            [class.cx-menu-conflict]="isConflictGroupType(group.groupType)"
-            [class.active]="isGroupSelected(group.id, currentGroup.id)"
-            [class.disable]="!group.configurable"
-            [attr.aria-describedby]="
-              getAriaDescribedby(group, configuration) | async
-            "
-            [attr.aria-selected]="isGroupSelected(group.id, currentGroup.id)"
-            [attr.aria-controls]="createAriaControls(group.id)"
-            [attr.aria-label]="getAriaLabel(group)"
-            [cxFocus]="{
-              key: group.id
-            }"
-            (click)="click(group)"
-            [tabindex]="getTabIndex(group, currentGroup.id)"
-            (keydown)="
-              switchGroupOnArrowPress($event, groupIndex, group, currentGroup)
-            "
-          >
-            <span title="{{ group.description }}">{{ group.description }}</span>
-            <div class="groupIndicators">
-              <div class="conflictNumberIndicator">
-                {{ getConflictNumber(group) }}
-              </div>
-              <div class="groupStatusIndicator">
-                <cx-icon
-                  class="WARNING"
-                  [type]="iconTypes.WARNING"
-                  id="{{ createIconId(iconTypes.WARNING, group.id) }}"
-                  [attr.aria-label]="
-                    'configurator.a11y.iconConflict' | cxTranslate
-                  "
-                ></cx-icon>
-              </div>
-              <div class="groupStatusIndicator">
-                <cx-icon
-                  class="ERROR"
-                  [type]="iconTypes.ERROR"
-                  id="{{ createIconId(iconTypes.ERROR, group.id) }}"
-                  [attr.aria-label]="
-                    'configurator.a11y.iconIncomplete' | cxTranslate
-                  "
-                ></cx-icon>
-                <cx-icon
-                  class="COMPLETE"
-                  [type]="iconTypes.SUCCESS"
-                  id="{{ createIconId(iconTypes.SUCCESS, group.id) }}"
-                  [attr.aria-label]="
-                    'configurator.a11y.iconComplete' | cxTranslate
-                  "
-                ></cx-icon>
-              </div>
-              <div class="subGroupIndicator">
-                <cx-icon
-                  *ngIf="hasSubGroups(group)"
-                  [type]="iconTypes.CARET_RIGHT"
-                  id="{{ createIconId(iconTypes.CARET_RIGHT, group.id) }}"
-                  [attr.aria-label]="
-                    'configurator.a11y.iconSubGroup' | cxTranslate
-                  "
-                ></cx-icon>
-              </div>
-            </div>
-          </button>
         </ng-container>
       </ng-container>
->>>>>>> 95a2f661
     </ng-container>
   </div>
 </ng-container>
-
 <ng-template #ghostGroups>
   <div
     *ngFor="let number of [0, 1, 2, 3, 4, 5, 6, 7, 8, 9]"
