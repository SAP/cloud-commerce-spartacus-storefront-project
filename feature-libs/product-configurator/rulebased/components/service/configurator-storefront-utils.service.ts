/*
 * SPDX-FileCopyrightText: 2023 SAP Spartacus team <spartacus-team@sap.com>
 *
 * SPDX-License-Identifier: Apache-2.0
 */

import { Injectable, isDevMode } from '@angular/core';
import { UntypedFormControl } from '@angular/forms';
import { WindowRef } from '@spartacus/core';
import { CommonConfigurator } from '@spartacus/product-configurator/common';
import { KeyboardFocusService } from '@spartacus/storefront';
import { Observable } from 'rxjs';
import { map, take } from 'rxjs/operators';
import { ConfiguratorGroupsService } from '../../core/facade/configurator-groups.service';
import { Configurator } from '../../core/model/configurator.model';

@Injectable({
  providedIn: 'root',
})
export class ConfiguratorStorefrontUtilsService {
<<<<<<< HEAD
=======
  /**
   * 'CX' prefix is used to generate an alphanumeric prefix ID.
   */
>>>>>>> 8b5b3e31
  protected readonly CX_PREFIX = 'cx';
  protected readonly SEPARATOR = '--';
  /**
   * Height of a CSS box model of an 'add-to-cart' button
   * See _configurator-add-to-cart-button.scss
   */
  protected readonly ADD_TO_CART_BUTTON_HEIGHT = 82;

  constructor(
    protected configuratorGroupsService: ConfiguratorGroupsService,
    protected windowRef: WindowRef,
    protected keyboardFocusService: KeyboardFocusService
  ) {}

  /**
   * Does the configuration belong to a cart entry, or has the group been visited already?
   * In both cases we need to render indications for mandatory attributes.
   * This method emits only once and then stops further emissions.
   *
   * @param {CommonConfigurator.Owner} owner -
   * @param {string} groupId - Group ID
   * @return {Observable<boolean>} - Returns 'Observable<true>' if the cart entry or group are visited, otherwise 'Observable<false>'
   */
  isCartEntryOrGroupVisited(
    owner: CommonConfigurator.Owner,
    groupId: string
  ): Observable<boolean> {
    return this.configuratorGroupsService.isGroupVisited(owner, groupId).pipe(
      take(1),
      map((result) =>
        result ? true : owner.type === CommonConfigurator.OwnerType.CART_ENTRY
      )
    );
  }

  /**
   * Assemble an attribute value with the currently selected values from a checkbox list.
   *
   * @param {UntypedFormControl[]} controlArray - Control array
   * @param {Configurator.Attribute} attribute -  Configuration attribute
   * @return {Configurator.Value[]} - list of configurator values
   */
  assembleValuesForMultiSelectAttributes(
    controlArray: UntypedFormControl[],
    attribute: Configurator.Attribute
  ): Configurator.Value[] {
    const localAssembledValues: Configurator.Value[] = [];

    for (let i = 0; i < controlArray.length; i++) {
      const value = attribute.values ? attribute.values[i] : undefined;
      if (value) {
        const localAttributeValue: Configurator.Value = {
          valueCode: value.valueCode,
        };
        localAttributeValue.name = value.name;
        localAttributeValue.quantity = value.quantity;
        localAttributeValue.selected = controlArray[i].value;

        localAssembledValues.push(localAttributeValue);
      } else {
        if (isDevMode()) {
          console.warn(
            'ControlArray does not match values, at least one value could not been found'
          );
        }
      }
    }
    return localAssembledValues;
  }

  /**
   * Scrolls to the corresponding HTML element.
   *
   * @param {Element | HTMLElement} element - HTML element
   */
  protected scroll(element: Element | HTMLElement): void {
    let topOffset = 0;
    if (element instanceof HTMLElement) {
      topOffset = element.offsetTop;
    }
    this.windowRef.nativeWindow?.scroll(0, topOffset);
  }

  /**
   * Scrolls to the corresponding configuration element in the HTML tree.
   *
   * @param {string} selector - Selector of the HTML element
   */
  scrollToConfigurationElement(selector: string): void {
    if (this.windowRef.isBrowser()) {
      // we don't want to run this logic when doing SSR
      const element = this.getElement(selector);
      if (element) {
        this.scroll(element);
      }
    }
  }

  /**
   * Focus the first attribute in the form.
   */
  focusFirstAttribute(): void {
    if (!this.windowRef.isBrowser()) {
      return;
    }
    const form = this.getElement('cx-configurator-form');
    if (form) {
      const focusableElements: HTMLElement[] =
        this.keyboardFocusService.findFocusable(form);
      if (focusableElements && focusableElements.length > 0) {
        focusableElements[0].focus();
      }
    }
  }

  protected getFocusableElementById(
    focusableElements: HTMLElement[],
    id?: string
  ): HTMLElement | undefined {
    return focusableElements.find((focusableElement) => {
      if (id) {
        if (
          focusableElement.nodeName.toLocaleLowerCase().indexOf(id) !== -1 ||
          focusableElement.id.indexOf(id) !== -1
        ) {
          return focusableElement;
        }
      }
    });
  }

  protected getFocusableConflictDescription(
    focusableElements: HTMLElement[]
  ): HTMLElement | undefined {
    return this.getFocusableElementById(
      focusableElements,
      'cx-configurator-conflict-description'
    );
  }

  protected getFocusableElementByValueUiKey(
    focusableElements: HTMLElement[],
    valueUiKey?: string
  ): HTMLElement | undefined {
    return this.getFocusableElementById(focusableElements, valueUiKey);
  }

  protected getFocusableElementByAttributeId(
    focusableElements: HTMLElement[],
    attributeName: string
  ): HTMLElement | undefined {
    return this.getFocusableElementById(focusableElements, attributeName);
  }

  protected createAttributeValueUiKey(
    attributeId: string,
    valueId: string
  ): string {
    return attributeId + this.SEPARATOR + valueId;
  }

  /**
   * Focus a value in the form.
   *
   * @param {Configurator.Attribute} attribute - Attribute
   */
  focusValue(attribute: Configurator.Attribute): void {
    if (!this.windowRef.isBrowser()) {
      return;
    }
    const form = this.getElement('cx-configurator-form');
    if (form) {
      const focusableElements: HTMLElement[] =
        this.keyboardFocusService.findFocusable(form);
      if (focusableElements.length > 0) {
        this.focusOnElements(focusableElements, attribute);
      }
    }
  }

  protected focusOnElements(
    focusableElements: HTMLElement[],
    attribute: Configurator.Attribute
  ) {
    let foundFocusableElement =
      this.getFocusableConflictDescription(focusableElements);
    if (!foundFocusableElement) {
      foundFocusableElement = this.focusOnElementForConflicting(
        attribute,
        foundFocusableElement,
        focusableElements
      );
    }
    if (foundFocusableElement) {
      foundFocusableElement.focus();
    }
  }

  protected focusOnElementForConflicting(
    attribute: Configurator.Attribute,
    foundFocusableElement: HTMLElement | undefined,
    focusableElements: HTMLElement[]
  ) {
    const selectedValue = attribute.values?.find((value) => value.selected);
    if (selectedValue) {
      const valueUiKey = this.createAttributeValueUiKey(
        attribute.name,
        selectedValue.valueCode
      );
      foundFocusableElement = this.getFocusableElementByValueUiKey(
        focusableElements,
        valueUiKey
      );
    }
    if (!foundFocusableElement) {
      foundFocusableElement = this.getFocusableElementByAttributeId(
        focusableElements,
        attribute.name
      );
    }
    return foundFocusableElement;
  }

  /**
   * Retrieves a unique prefix ID.
   *
   * @param {string | undefined} prefix - prefix that we need to make the ID unique
   * @param {string} groupId - group ID
   * @returns {string} - prefix ID
   */
  getPrefixId(idPrefix: string | undefined, groupId: string): string {
    return idPrefix
      ? idPrefix + this.SEPARATOR + groupId
      : this.CX_PREFIX + this.SEPARATOR + groupId;
  }

  /**
   * Generates a group ID.
   *
   * @param {string} groupId - group ID
   * @returns {string | undefined} - generated group ID
   */
  createGroupId(groupId?: string): string | undefined {
    if (groupId) {
      return groupId + '-group';
    }
  }

  /**
   * Generates a unique overview group ID from the local group ID
   * and a prefix that reflects the parent groups in the group hierarchy
   *
   * @param {string} prefix - prefix that we need to make the ID unique
   * @param {string} groupId - group ID
   * @returns {string} - generated group ID
   */
  createOvGroupId(prefix: string, groupId: string): string {
    return this.getPrefixId(prefix, groupId) + '-ovGroup';
  }

  /**
   * Generates a unique overview menu item ID from the local group ID
   * and a prefix that reflects the parent groups in the group hierarchy
   *
   * @param {string} prefix - prefix that we need to make the ID unique
   * @param {string} groupId - group ID
   * @returns {string} - generated group ID
   */
  createOvMenuItemId(prefix: string, groupId: string): string {
    return this.getPrefixId(prefix, groupId) + '-ovMenuItem';
  }

  /**
   * Persist the keyboard focus state for the given key.
   * The focus is stored globally or for the given group.
   *
   * @param {string} key - key
   * @param {string} group? - Group
   */
  setFocus(key?: string, group?: string): void {
    if (key) {
      this.keyboardFocusService.set(key, group);
    }
  }

  /**
   * Change styling of element
   *
   * @param querySelector - querySelector
   * @param property - CSS property
   * @param value - CSS value
   */
  changeStyling(querySelector: string, property: string, value: string): void {
    const element = this.getElement(querySelector);
    if (element) {
      element.style.setProperty(property, value);
    }
  }

  /**
   * Get HTML element based on querySelector when running in browser
   *
   * @param querySelector - querySelector
   * @returns selected HTML element
   */
  getElement(querySelector: string): HTMLElement | undefined {
    if (this.windowRef.isBrowser()) {
      return this.windowRef.document.querySelector(
        querySelector
      ) as HTMLElement;
    }
  }

  /**
   * Retrieves a list of HTML elements based on querySelector when running in browser
   *
   * @param {string} querySelector - querySelector
   * @returns {HTMLElement[] | undefined} - List of HTML elements
   */
  getElements(querySelector: string): HTMLElement[] | undefined {
    if (this.windowRef.isBrowser()) {
      return Array.from(
        this.windowRef.document.querySelectorAll(querySelector)
      );
    }
  }

  /**
   * Retrieves a number of pixels that the document is currently scrolled vertically.
   *
   * @returns {number | undefined} - Number of pixels that the document is currently scrolled vertically.
   */
  getVerticallyScrolledPixels(): number | undefined {
    if (this.windowRef.isBrowser()) {
      return this.windowRef.nativeWindow?.scrollY;
    }
    return undefined;
  }

  /**
   * Verifies whether the element has a scrollbar.
   *
   * @param {string} querySelector - Element query selector
   * @returns {boolean} - 'True', if the element has a scrollbar, otherwise 'false'
   */
  hasScrollbar(querySelector: string): boolean {
    const element = this.getElement(querySelector);
    if (element) {
      return element.scrollHeight > element.clientHeight;
    }
    return false;
  }

  protected isInViewport(element: HTMLElement | undefined): boolean {
    if (element) {
      const bounding = element.getBoundingClientRect();
      const height = element.offsetHeight;
      const width = element.offsetWidth;

      return (
        bounding.top >= -height &&
        bounding.left >= -width &&
        bounding.right <=
          (this.windowRef.nativeWindow?.innerWidth || element.clientWidth) +
            width &&
        bounding.bottom <=
          (this.windowRef.nativeWindow?.innerHeight || element.clientHeight) +
            height
      );
    }
    return false;
  }

  public getHeight(querySelector: string): number {
    const element = this.getElement(querySelector);
    const isElementInViewport = this.isInViewport(element);
    if (isElementInViewport && element?.offsetHeight) {
      return element?.offsetHeight;
    }
    return 0;
  }

  /**
   * Retrieves the actual height of the spare viewport.
   *
   * SPA header, variant configuration overview header and "Add to cart" button occupy certain height of the viewport, that's why
   * if SPA header, variant configuration overview header and "Add to cart" button are in the viewport,
   * they will be subtracted from the actual viewport height.
   *
   * @returns {number} - Height of the spare viewport.
   */
  getSpareViewportHeight(): number {
    if (this.windowRef.isBrowser()) {
      const spaHeaderHeight = this.getHeight('header');
      const ovHeaderHeight = this.getHeight('.VariantConfigOverviewHeader');
      const addToCartHeight =
        this.getHeight('cx-configurator-add-to-cart-button') !== 0
          ? this.getHeight('cx-configurator-add-to-cart-button')
          : this.ADD_TO_CART_BUTTON_HEIGHT;

      const occupiedHeight =
        spaHeaderHeight + ovHeaderHeight + addToCartHeight * 2;

      return this.windowRef.nativeWindow
        ? this.windowRef.nativeWindow.innerHeight - occupiedHeight
        : 0;
    }
    return 0;
  }

  /**
   * Ensure that the element is always visible.
   *
   * @param {string} querySelector - Element query selector
   * @param {HTMLElement | undefined} element - Element that should be visible within the scrollable element.
   */
  ensureElementVisible(
    querySelector: string,
    element: HTMLElement | undefined
  ): void {
    const container = this.getElement(querySelector);
    if (element && container) {
      if (element.offsetTop > container.scrollTop) {
        const offsetBottom = element.offsetTop + element.offsetHeight;
        const containerBottom = container.scrollTop + container.offsetHeight;
        if (offsetBottom > containerBottom) {
          container.scrollTop = offsetBottom - container.offsetHeight;
        }
      } else {
        container.scrollTop = element.getBoundingClientRect()?.top - 10;
      }
    }
  }
}<|MERGE_RESOLUTION|>--- conflicted
+++ resolved
@@ -18,12 +18,9 @@
   providedIn: 'root',
 })
 export class ConfiguratorStorefrontUtilsService {
-<<<<<<< HEAD
-=======
   /**
    * 'CX' prefix is used to generate an alphanumeric prefix ID.
    */
->>>>>>> 8b5b3e31
   protected readonly CX_PREFIX = 'cx';
   protected readonly SEPARATOR = '--';
   /**
