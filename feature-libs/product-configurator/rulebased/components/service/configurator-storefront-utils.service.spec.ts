import { Component, CUSTOM_ELEMENTS_SCHEMA, Type } from '@angular/core';
import { ComponentFixture, TestBed } from '@angular/core/testing';
import { UntypedFormControl } from '@angular/forms';
import { By } from '@angular/platform-browser';
import { WindowRef } from '@spartacus/core';
import {
  CommonConfigurator,
  ConfiguratorModelUtils,
} from '@spartacus/product-configurator/common';
import { KeyboardFocusService } from '@spartacus/storefront';
import { Observable, of } from 'rxjs';
import { ConfiguratorGroupsService } from '../../core/facade/configurator-groups.service';
import { Configurator } from '../../core/model/configurator.model';
import { ConfiguratorStorefrontUtilsService } from './configurator-storefront-utils.service';

let isGroupVisited: Observable<boolean> = of(false);

class MockConfiguratorGroupsService {
  isGroupVisited(): Observable<boolean> {
    return isGroupVisited;
  }
}

class MockKeyboardFocusService {
  findFocusable() {}
  set() {}
}

function createElement(id: string): HTMLElement {
  const element = document.createElement('label');
  element.id = id;
  return element;
}

function createNode(name: string): HTMLElement {
  const element = document.createElement(name);
  return element;
}

function createFocusedElements(
  attribute: string,
  amountOfAttributes: number,
  amountOfValues: number
): HTMLElement[] {
  const focusedElements: HTMLElement[] = [];
  for (let i = 1; i <= amountOfAttributes; i++) {
    let attrId = attribute + '_' + i;
    for (let j = 1; j <= amountOfValues; j++) {
      let valueId = 'value_' + j;
      const value = createElement(attrId + '--' + valueId);
      focusedElements.push(value);
    }
  }
  return focusedElements;
}

@Component({
  selector: 'cx-configurator',
  template: `
    <cx-configurator-form>
      <label id="ATTR_1--value_1">value_1</label>
      <label id="ATTR_1--value_2">value_2</label>
      <label id="ATTR_1--value_3">value_3</label>
    </cx-configurator-form>
  `,
})
class MockComponent {}

describe('ConfigUtilsService', () => {
  let classUnderTest: ConfiguratorStorefrontUtilsService;
  let fixture: ComponentFixture<MockComponent>;
  let focusedElements: any;
  const owner = ConfiguratorModelUtils.createOwner(
    CommonConfigurator.OwnerType.PRODUCT,
    'testProduct'
  );
  let windowRef: WindowRef;
  let keyboardFocusService: KeyboardFocusService;
  let querySelectorOriginal: any;

  beforeEach(() => {
    TestBed.configureTestingModule({
      declarations: [MockComponent],
      providers: [
        {
          provide: ConfiguratorGroupsService,
          useClass: MockConfiguratorGroupsService,
        },
        {
          provide: KeyboardFocusService,
          useClass: MockKeyboardFocusService,
        },
      ],
      schemas: [CUSTOM_ELEMENTS_SCHEMA],
    });
    classUnderTest = TestBed.inject(ConfiguratorStorefrontUtilsService);
    fixture = TestBed.createComponent(MockComponent);
    windowRef = TestBed.inject(WindowRef as Type<WindowRef>);
    keyboardFocusService = TestBed.inject(
      KeyboardFocusService as Type<KeyboardFocusService>
    );
    querySelectorOriginal = document.querySelector;
  });

  afterEach(() => {
    document.querySelector = querySelectorOriginal;
  });

  it('should be created', () => {
    expect(classUnderTest).toBeTruthy();
  });

  function getCurrentResult() {
    let result = false;
    classUnderTest
      .isCartEntryOrGroupVisited(owner, 'group_01')
      .subscribe((data) => (result = data))
      .unsubscribe();
    return result;
  }

  it('should scroll to element', () => {
    const theElement = document.createElement('div');
    document.querySelector = jasmine
      .createSpy('HTML Element')
      .and.returnValue(theElement);
    spyOn(theElement, 'getBoundingClientRect').and.returnValue(
      new DOMRect(100, 2000, 100, 100)
    );
    spyOn(windowRef, 'isBrowser').and.returnValue(true);
    const nativeWindow = windowRef.nativeWindow;
    if (nativeWindow) {
      spyOn(nativeWindow, 'scroll').and.callThrough();
      classUnderTest.scrollToConfigurationElement(
        '.VariantConfigurationTemplate'
      );

      expect(nativeWindow.scroll).toHaveBeenCalledWith(0, 0);
    }
  });

  it('should return false because the product has not been added to the cart and the current group was not visited', () => {
    isGroupVisited = of(false);
    owner.type = CommonConfigurator.OwnerType.PRODUCT;
    expect(getCurrentResult()).toBe(false);
  });

  it('should return true because the product has been added to the cart', () => {
    isGroupVisited = of(false);
    owner.type = CommonConfigurator.OwnerType.CART_ENTRY;
    expect(getCurrentResult()).toBe(true);
  });

  it('should return true because the current group was visited', () => {
    isGroupVisited = of(true);
    expect(getCurrentResult()).toBe(true);
  });

  it('should assemble values from a checkbox list into an attribute value', () => {
    const controlArray = new Array<UntypedFormControl>();
    const control1 = new UntypedFormControl(true);
    const control2 = new UntypedFormControl(false);
    controlArray.push(control1, control2);
    const attribute: Configurator.Attribute = {
      name: 'attr',
      values: [{ valueCode: 'b' }, { name: 'blue', valueCode: 'a' }],
    };

    const values: Configurator.Value[] =
      classUnderTest.assembleValuesForMultiSelectAttributes(
        controlArray,
        attribute
      );
    if (attribute.values) {
      expect(values.length).toBe(2);
      expect(values[0].valueCode).toBe(attribute.values[0].valueCode);
      expect(values[0].selected).toBe(true);
      expect(values[1].name).toBe(attribute.values[1].name);
      expect(values[1].selected).toBe(false);
    } else fail();
  });

  it('should gracefully handle situation that control array has values not present in attribute', () => {
    const controlArray = new Array<UntypedFormControl>();
    const control1 = new UntypedFormControl(true);
    const control2 = new UntypedFormControl(false);
    controlArray.push(control1, control2);
    const attribute: Configurator.Attribute = {
      name: 'attr',
      values: [{ name: 'blue', valueCode: 'a' }],
    };

    const values: Configurator.Value[] =
      classUnderTest.assembleValuesForMultiSelectAttributes(
        controlArray,
        attribute
      );
    expect(values.length).toBe(1);
  });

  it('should gracefully handle situation that no values are present: an empty array should be returned', () => {
    const controlArray = new Array<UntypedFormControl>();
    const control1 = new UntypedFormControl(true);
    controlArray.push(control1);
    const attribute: Configurator.Attribute = {
      name: 'attr',
    };

    const values: Configurator.Value[] =
      classUnderTest.assembleValuesForMultiSelectAttributes(
        controlArray,
        attribute
      );
    expect(values.length).toBe(0);
  });

  describe('scroll', () => {
    it('should handle situation that we are not in browser environment', () => {
      spyOn(windowRef, 'isBrowser').and.returnValue(false);
      classUnderTest['scroll'](fixture.debugElement.nativeElement);
      expect(windowRef.nativeWindow).toBeUndefined();
    });
  });

  describe('createOvGroupId', () => {
    it('should create a group id from its 2 parameters', () => {
<<<<<<< HEAD
      expect(classUnderTest.createOvGroupId('A', 'B')).toBe('AB-ovGroup');
=======
      expect(classUnderTest.createOvGroupId('A', 'B')).toBe('idAB-ovGroup');
>>>>>>> 1fde18a3
    });
  });

  describe('focusOnElementForConflicting', () => {
    it('should return focusable element if provided and attribute carries no values', () => {
      const attribute: Configurator.Attribute = { name: 'Name' };
      const foundFocusableElement = fixture.debugElement.nativeElement;
      expect(
        classUnderTest['focusOnElementForConflicting'](
          attribute,
          foundFocusableElement,
          []
        )
      ).toBe(foundFocusableElement);
    });
  });

  describe('Focused elements', () => {
    describe('focusFirstAttribute', () => {
      it('should delegate to keyboard focus service', () => {
        spyOn(windowRef, 'isBrowser').and.returnValue(true);
        const focusedElements = createFocusedElements('ATTR', 2, 3);
        document.querySelector = jasmine
          .createSpy('HTML Element')
          .and.returnValue(focusedElements);
        spyOn(keyboardFocusService, 'findFocusable').and.returnValue(
          focusedElements
        );
        classUnderTest.focusFirstAttribute();
        expect(keyboardFocusService.findFocusable).toHaveBeenCalledTimes(1);
      });

      it('should not delegate to keyboard focus service because form is undefined', () => {
        spyOn(windowRef, 'isBrowser').and.returnValue(true);
        document.querySelector = jasmine
          .createSpy('HTML Element')
          .and.returnValue(undefined);
        spyOn(keyboardFocusService, 'findFocusable').and.returnValue([]);
        classUnderTest.focusFirstAttribute();
        expect(keyboardFocusService.findFocusable).toHaveBeenCalledTimes(0);
      });

      it('should not delegate to keyboard focus service because there are no focused elements in form', () => {
        spyOn(windowRef, 'isBrowser').and.returnValue(false);
        spyOn(keyboardFocusService, 'findFocusable').and.callThrough();
        classUnderTest.focusFirstAttribute();
        expect(keyboardFocusService.findFocusable).toHaveBeenCalledTimes(0);
      });

      it('should not delegate to keyboard focus service because keyboard focus service returns no focusable elements', () => {
        spyOn(windowRef, 'isBrowser').and.returnValue(true);
        const focusedElements = createFocusedElements('ATTR', 2, 3);
        document.querySelector = jasmine
          .createSpy('HTML Element')
          .and.returnValue(focusedElements);
        spyOn(keyboardFocusService, 'findFocusable').and.returnValue([]);
        classUnderTest.focusFirstAttribute();
        expect(keyboardFocusService.findFocusable).toHaveBeenCalledTimes(1);
      });
    });

    describe('focusValue', () => {
      function createValue(name: string, isSelected: boolean) {
        const value: Configurator.Value = {
          valueCode: name,
          valueDisplay: name,
          name: name,
          selected: isSelected,
        };
        return value;
      }

      function spyFocusForFocusedElements(focusedElements: any) {
        focusedElements.forEach((focusedElement: any) => {
          spyOn(focusedElement, 'focus').and.callThrough();
        });
      }

      let attribute: Configurator.Attribute = {
        name: 'ATTR_1',
        uiType: Configurator.UiType.RADIOBUTTON,
        values: [],
      };

      beforeEach(() => {
        focusedElements = fixture.debugElement
          .queryAll(By.css('label'))
          .map((el) => el.nativeNode);

        document.querySelector = jasmine
          .createSpy('HTML Element')
          .and.returnValue(focusedElements);
      });

      it('should not set focus because attribute does not contain any values', () => {
        spyOn(windowRef, 'isBrowser').and.returnValue(true);
        spyFocusForFocusedElements(focusedElements);
        spyOn(keyboardFocusService, 'findFocusable').and.returnValue(
          focusedElements
        );

        classUnderTest.focusValue(attribute);
        expect(keyboardFocusService.findFocusable).toHaveBeenCalledTimes(1);

        expect(focusedElements[0].focus).toHaveBeenCalled();
        expect(focusedElements[1].focus).not.toHaveBeenCalled();
        expect(focusedElements[2].focus).not.toHaveBeenCalled();
      });

      it('should set focus because attribute contains selected value', () => {
        spyOn(windowRef, 'isBrowser').and.returnValue(true);
        spyFocusForFocusedElements(focusedElements);
        spyOn(keyboardFocusService, 'findFocusable').and.returnValue(
          focusedElements
        );

        const value1 = createValue('value_1', false);
        const value2 = createValue('value_2', true);
        const value3 = createValue('value_3', false);
        attribute.values = [value1, value2, value3];

        classUnderTest.focusValue(attribute);
        expect(keyboardFocusService.findFocusable).toHaveBeenCalledTimes(1);
        expect(focusedElements[0].focus).not.toHaveBeenCalled();
        expect(focusedElements[1].focus).toHaveBeenCalled();
        expect(focusedElements[2].focus).not.toHaveBeenCalled();
      });

      it('should set focus because on conflict description', () => {
        spyOn(windowRef, 'isBrowser').and.returnValue(true);
        focusedElements = [
          createNode('cx-configurator-conflict-description'),
        ].concat(focusedElements);
        spyFocusForFocusedElements(focusedElements);
        spyOn(keyboardFocusService, 'findFocusable').and.returnValue(
          focusedElements
        );

        const value1 = createValue('value_1', false);
        const value2 = createValue('value_2', true);
        const value3 = createValue('value_3', false);
        attribute.values = [value1, value2, value3];

        classUnderTest.focusValue(attribute);
        expect(keyboardFocusService.findFocusable).toHaveBeenCalledTimes(1);
        expect(focusedElements[0].focus).toHaveBeenCalled();
        expect(focusedElements[1].focus).not.toHaveBeenCalled();
        expect(focusedElements[2].focus).not.toHaveBeenCalled();
        expect(focusedElements[3].focus).not.toHaveBeenCalled();
      });

      it('should not set focus because no focused element is found', () => {
        spyOn(windowRef, 'isBrowser').and.returnValue(true);
        spyFocusForFocusedElements(focusedElements);
        spyOn(keyboardFocusService, 'findFocusable').and.returnValue(
          focusedElements
        );
        attribute.name = 'NO_ATTR_2';

        classUnderTest.focusValue(attribute);
        expect(keyboardFocusService.findFocusable).toHaveBeenCalledTimes(1);
        expect(focusedElements[0].focus).not.toHaveBeenCalled();
        expect(focusedElements[1].focus).not.toHaveBeenCalled();
        expect(focusedElements[2].focus).not.toHaveBeenCalled();
      });

      it('should not set focus because form is not defined', () => {
        spyOn(windowRef, 'isBrowser').and.returnValue(true);
        spyFocusForFocusedElements(focusedElements);
        spyOn(keyboardFocusService, 'findFocusable').and.returnValue(
          focusedElements
        );
        document.querySelector = jasmine
          .createSpy('HTML Element')
          .and.returnValue(undefined);

        classUnderTest.focusValue(attribute);
        expect(keyboardFocusService.findFocusable).toHaveBeenCalledTimes(0);
        expect(focusedElements[0].focus).not.toHaveBeenCalled();
        expect(focusedElements[1].focus).not.toHaveBeenCalled();
        expect(focusedElements[2].focus).not.toHaveBeenCalled();
      });

      it('should not set focus because browser context is not defined', () => {
        spyOn(windowRef, 'isBrowser').and.returnValue(false);
        spyFocusForFocusedElements(focusedElements);
        spyOn(keyboardFocusService, 'findFocusable').and.returnValue(
          focusedElements
        );

        classUnderTest.focusValue(attribute);
        expect(keyboardFocusService.findFocusable).toHaveBeenCalledTimes(0);
        expect(focusedElements[0].focus).not.toHaveBeenCalled();
        expect(focusedElements[1].focus).not.toHaveBeenCalled();
        expect(focusedElements[2].focus).not.toHaveBeenCalled();
      });
    });
  });

  describe('createGroupId', () => {
    it('should return empty string because group ID is undefined', () => {
      expect(classUnderTest.createGroupId(undefined)).toBeUndefined();
    });

    it('should return group ID string', () => {
      expect(classUnderTest.createGroupId('1234')).toBe('1234-group');
    });
  });

  describe('setFocus', () => {
    it('should not call keyboard focus service to set focus because no parameters are defined', () => {
      spyOn(keyboardFocusService, 'set').and.callThrough();
      classUnderTest.setFocus();
      expect(keyboardFocusService.set).toHaveBeenCalledTimes(0);
    });

    it('should not call keyboard focus service to set focus because key is not defined', () => {
      spyOn(keyboardFocusService, 'set').and.callThrough();
      classUnderTest.setFocus(undefined, 'GR_01');
      expect(keyboardFocusService.set).toHaveBeenCalledTimes(0);
    });

    it('should call keyboard focus service to set focus because key is defined', () => {
      spyOn(keyboardFocusService, 'set').and.callThrough();
      classUnderTest.setFocus('key');
      expect(keyboardFocusService.set).toHaveBeenCalledTimes(1);
    });
  });

  describe('change styling of selected element', () => {
    it('should not get HTML element based on query selector', () => {
      spyOn(windowRef, 'isBrowser').and.returnValue(false);
      expect(classUnderTest.getElement('elementMock')).toBeUndefined();
    });

    it('should get HTML element based on query selector', () => {
      spyOn(windowRef, 'isBrowser').and.returnValue(true);
      const theElement = document.createElement('elementMock');
      document.querySelector = jasmine
        .createSpy('HTML Element')
        .and.returnValue(theElement);

      expect(classUnderTest.getElement('elementMock')).toEqual(theElement);
    });

    it('should change styling of HTML element', () => {
      const theElement = document.createElement('elementMock');
      document.querySelector = jasmine
        .createSpy('HTML Element')
        .and.returnValue(undefined);

      classUnderTest.changeStyling('elementMock', 'position', 'sticky');
      expect(theElement.style.position).not.toEqual('sticky');
    });

    it('should change styling of HTML element', () => {
      const theElement = document.createElement('elementMock');
      document.querySelector = jasmine
        .createSpy('HTML Element')
        .and.returnValue(theElement);

      classUnderTest.changeStyling('elementMock', 'position', 'sticky');
      expect(theElement.style.position).toEqual('sticky');
    });
  });
});<|MERGE_RESOLUTION|>--- conflicted
+++ resolved
@@ -224,11 +224,7 @@
 
   describe('createOvGroupId', () => {
     it('should create a group id from its 2 parameters', () => {
-<<<<<<< HEAD
-      expect(classUnderTest.createOvGroupId('A', 'B')).toBe('AB-ovGroup');
-=======
       expect(classUnderTest.createOvGroupId('A', 'B')).toBe('idAB-ovGroup');
->>>>>>> 1fde18a3
     });
   });
 
