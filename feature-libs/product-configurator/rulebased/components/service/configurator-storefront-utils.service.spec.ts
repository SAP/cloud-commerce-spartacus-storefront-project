--- conflicted
+++ resolved
@@ -1,14 +1,10 @@
 import { TestBed } from '@angular/core/testing';
 import { FormControl } from '@angular/forms';
-<<<<<<< HEAD
 import {
   CommonConfigurator,
   ModelUtils,
 } from '@spartacus/product-configurator/common';
-=======
-import { CommonConfigurator } from '@spartacus/product-configurator/common';
 import { KeyboardFocusService } from '@spartacus/storefront';
->>>>>>> fa539cf3
 import { Observable, of } from 'rxjs';
 import { ConfiguratorGroupsService } from '../../core/facade/configurator-groups.service';
 import { Configurator } from '../../core/model/configurator.model';
