--- conflicted
+++ resolved
@@ -18,27 +18,7 @@
 import { ConfiguratorGroupsService } from '../../core/facade/configurator-groups.service';
 import { Configurator } from '../../core/model/configurator.model';
 import { ConfiguratorTestUtils } from '../../testing/configurator-test-utils';
-import { ConfiguratorStorefrontUtilsService } from './configurator-storefront-utils.service';
-<<<<<<< HEAD
-=======
-
-let mockedWindow: {
-  innerWidth?: number;
-  innerHeight?: number;
-  scrollY?: number;
-  scroll(): void;
-} = {
-  innerWidth: 1000,
-  innerHeight: 1000,
-  scrollY: 1000,
-  scroll() {},
-};
-class MockedWindowRef extends WindowRef {
-  get nativeWindow(): Window | undefined {
-    return this.isBrowser() ? <any>mockedWindow : undefined;
-  }
-}
->>>>>>> 3289605d
+import { ConfiguratorStorefrontUtilsService } from './configurator-storefront-utdeils.service';
 
 let isGroupVisited: Observable<boolean> = of(false);
 const testSelector = 'test-configurator-overview-menu';
