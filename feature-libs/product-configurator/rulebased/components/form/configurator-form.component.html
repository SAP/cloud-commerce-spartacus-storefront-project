--- conflicted
+++ resolved
@@ -25,7 +25,6 @@
           [owner]="configuration.owner"
           [groupId]="currentGroup.id"
           [groupType]="currentGroup.groupType"
-<<<<<<< HEAD
         ></cx-configurator-attribute-header>
 
         <div
@@ -35,17 +34,6 @@
             group: currentGroup
           }"
         ></div>
-=======
-        >
-        </cx-configurator-attribute-header>
-        <!-- Single Selection Radio Button -->
-        <cx-configurator-attribute-radio-button
-          *ngIf="attribute.uiType === uiType.RADIOBUTTON"
-          [attribute]="attribute"
-          [ownerKey]="configuration.owner.key"
-          (selectionChange)="updateConfiguration($event)"
-        ></cx-configurator-attribute-radio-button>
->>>>>>> c1f71222
 
         <!-- Single Selection Product Bundle -->
         <cx-configurator-attribute-single-selection-bundle
