import { ChangeDetectionStrategy, Component, Input, Type } from '@angular/core';
import { ComponentFixture, TestBed, waitForAsync } from '@angular/core/testing';
import { ReactiveFormsModule } from '@angular/forms';
import { RouterState } from '@angular/router';
import { NgSelectModule } from '@ng-select/ng-select';
import { I18nTestingModule, RoutingService } from '@spartacus/core';
import {
  CommonConfigurator,
  ConfiguratorModelUtils,
} from '@spartacus/product-configurator/common';
import { cold } from 'jasmine-marbles';
import { EMPTY, Observable, of } from 'rxjs';
import { CommonConfiguratorTestUtilsService } from '../../../common/testing/common-configurator-test-utils.service';
import { ConfiguratorCommonsService } from '../../core/facade/configurator-commons.service';
import { ConfiguratorGroupsService } from '../../core/facade/configurator-groups.service';
import { Configurator } from '../../core/model/configurator.model';
import * as ConfigurationTestData from '../../testing/configurator-test-data';
import { ConfiguratorTestUtils } from '../../testing/configurator-test-utils';
import { ConfiguratorAttributeHeaderComponent } from '../attribute/header/configurator-attribute-header.component';
import { ConfiguratorFormComponent } from './configurator-form.component';
import { productConfiguration } from '../../testing/configurator-test-data';
import { ConfiguratorExpertModeService } from '../../core/services/configurator-expert-mode.service';

@Component({
  selector: 'cx-configurator-group',
  template: '',
})
class MockConfiguratorDefaultFormComponent {
  @Input() group: Configurator.Group;
  @Input() owner: CommonConfigurator.Owner;
  @Input() isNavigationToGroupEnabled = true;
}

const PRODUCT_CODE = 'CONF_LAPTOP';
const CONFIGURATOR_ROUTE = 'configureCPQCONFIGURATOR';
const CONFIG_ID_TEMPLATE = 'abcd';

const mockRouterState: any = {
  state: {
    params: {
      entityKey: PRODUCT_CODE,
      ownerType: CommonConfigurator.OwnerType.PRODUCT,
    },
    semanticRoute: CONFIGURATOR_ROUTE,
    queryParams: {},
  },
};

const MOCK_ROUTER_STATE_WITH_TEMPLATE: any = {
  state: {
    ...mockRouterState.state,
    queryParams: { configIdTemplate: CONFIG_ID_TEMPLATE },
  },
};

const OWNER = ConfiguratorModelUtils.createOwner(
  CommonConfigurator.OwnerType.PRODUCT,
  PRODUCT_CODE
);

const groups = ConfigurationTestData.productConfiguration.groups;

const configRead: Configurator.Configuration = {
  ...ConfiguratorTestUtils.createConfiguration('a', OWNER),
  consistent: true,
  complete: true,
  productCode: PRODUCT_CODE,
  groups: groups,
};

const configRead2: Configurator.Configuration = {
  ...ConfiguratorTestUtils.createConfiguration('b', OWNER),
  consistent: true,
  complete: true,
  productCode: PRODUCT_CODE,
  groups: groups,
};
const configWithActiveConflictDialog: Configurator.Configuration = {
  ...configRead,
  interactionState: {
    showConflictSolverDialog: true,
    currentGroup: 'CONFLICT12234',
  },
};

let routerStateObservable: Observable<RouterState> = EMPTY;
let configurationCreateObservable: Observable<Configurator.Configuration> =
  EMPTY;
let currentGroupObservable: Observable<string> = EMPTY;
let isConfigurationLoadingObservable: Observable<boolean> = EMPTY;

class MockRoutingService {
  getRouterState(): Observable<RouterState> {
    return routerStateObservable;
  }
}

class MockConfiguratorCommonsService {
  getOrCreateConfiguration(): Observable<Configurator.Configuration> {
    return configurationCreateObservable;
  }

  getConfiguration(): Observable<Configurator.Configuration> {
    return configurationCreateObservable;
  }

  removeConfiguration(): void {}

  updateConfiguration(): void {}

  isConfigurationLoading(): Observable<boolean> {
    return isConfigurationLoadingObservable;
  }

  hasConflicts(): Observable<boolean> {
    return hasConfigurationConflictsObservable;
  }
  checkConflictSolverDialog(): void {}
}

class MockConfiguratorGroupsService {
  getCurrentGroup(): Observable<string> {
    return currentGroupObservable;
  }

  getNextGroup(): Observable<string> {
    return of('');
  }

  getPreviousGroup(): Observable<string> {
    return of('');
  }

  isGroupVisited(): Observable<boolean> {
    return of(true);
  }

  subscribeToUpdateConfiguration() {}

  setGroupStatusVisited(): void {}

  navigateToConflictSolver(): void {}

  navigateToFirstAttributeGroup(): void {}

  navigateToFirstIncompleteGroup(): void {}

  isConflictGroupType() {}
}

class MockConfiguratorExpertModeService {
  setExpModeRequested(): void {}

  getExpModeRequested() {}

  setExpModeActive(): void {}

  getExpModeActive() {}
}

function checkConfigurationObs(
  routerMarbels: string,
  configurationServiceMarbels: string,
  expectedMarbels: string
) {
  routerStateObservable = cold(routerMarbels, {
    a: mockRouterState,
    b: MOCK_ROUTER_STATE_WITH_TEMPLATE,
  });
  configurationCreateObservable = cold(configurationServiceMarbels, {
    x: configRead,
    y: configRead2,
  });

  const fixture = TestBed.createComponent(ConfiguratorFormComponent);
  const component = fixture.componentInstance;
  expect(component.configuration$).toBeObservable(
    cold(expectedMarbels, { x: configRead, y: configRead2 })
  );
}

function checkCurrentGroupObs(
  routerMarbels: string,
  groupMarbels: string,
  expectedMarbels: string
) {
  routerStateObservable = cold(routerMarbels, {
    a: mockRouterState,
  });
  currentGroupObservable = cold(groupMarbels, {
    u: groups[0],
    v: groups[1],
  });
  const fixture = TestBed.createComponent(ConfiguratorFormComponent);
  const component = fixture.componentInstance;
  expect(component.currentGroup$).toBeObservable(
    cold(expectedMarbels, {
      u: groups[0],
      v: groups[1],
    })
  );
}

function createComponentWithoutData(): ConfiguratorFormComponent {
  fixture = TestBed.createComponent(ConfiguratorFormComponent);
  component = fixture.componentInstance;
  htmlElem = fixture.nativeElement;
  fixture.detectChanges();
  return component;
}

const configuration: Configurator.Configuration =
  structuredClone(productConfiguration);

const group: Configurator.Group = structuredClone(
  productConfiguration.groups[0]
);

function createComponentWithData(): ConfiguratorFormComponent {
  fixture = TestBed.createComponent(ConfiguratorFormComponent);
  component = fixture.componentInstance;
  htmlElem = fixture.nativeElement;
  component.currentGroup$ = of(group);
  component.configuration$ = of(configuration);
  fixture.detectChanges();
  return component;
}

let configuratorCommonsService: ConfiguratorCommonsService;
let configuratorGroupsService: ConfiguratorGroupsService;
let fixture: ComponentFixture<ConfiguratorFormComponent>;
let component: ConfiguratorFormComponent;
let htmlElem: HTMLElement;
let configExpertModeService: ConfiguratorExpertModeService;
let hasConfigurationConflictsObservable: Observable<boolean> = EMPTY;

describe('ConfigurationFormComponent', () => {
  beforeEach(
    waitForAsync(() => {
      TestBed.configureTestingModule({
        imports: [I18nTestingModule, ReactiveFormsModule, NgSelectModule],
        declarations: [
          MockConfiguratorDefaultFormComponent,
          ConfiguratorFormComponent,
        ],
        providers: [
          {
            provide: RoutingService,
            useClass: MockRoutingService,
          },

          {
            provide: ConfiguratorCommonsService,
            useClass: MockConfiguratorCommonsService,
          },
          {
            provide: ConfiguratorGroupsService,
            useClass: MockConfiguratorGroupsService,
          },
          {
            provide: ConfiguratorExpertModeService,
            useClass: MockConfiguratorExpertModeService,
          },
        ],
      })
        .overrideComponent(ConfiguratorAttributeHeaderComponent, {
          set: {
            changeDetection: ChangeDetectionStrategy.Default,
          },
        })
        .compileComponents();
    })
  );

  beforeEach(() => {
    configuratorGroupsService = TestBed.inject(
      ConfiguratorGroupsService as Type<ConfiguratorGroupsService>
    );

    spyOn(configuratorGroupsService, 'setGroupStatusVisited').and.callThrough();

    configuratorCommonsService = TestBed.inject(
      ConfiguratorCommonsService as Type<ConfiguratorCommonsService>
    );
    spyOn(
      configuratorCommonsService,
      'isConfigurationLoading'
    ).and.callThrough();

    isConfigurationLoadingObservable = of(false);

    configExpertModeService = TestBed.inject(
      ConfiguratorExpertModeService as Type<ConfiguratorExpertModeService>
    );
    spyOn(configExpertModeService, 'setExpModeRequested').and.callThrough();

    hasConfigurationConflictsObservable = of(false);
  });

  describe('resolve issues navigation', () => {
    it('should go to neither conflict solver nor first incomplete group', () => {
      spyOn(
        configuratorGroupsService,
        'navigateToConflictSolver'
      ).and.callThrough();
      spyOn(
        configuratorGroupsService,
        'navigateToFirstIncompleteGroup'
      ).and.callThrough();
      routerStateObservable = of({
        ...mockRouterState,
      });

      createComponentWithData().ngOnInit();

      expect(
        configuratorGroupsService.navigateToConflictSolver
      ).toHaveBeenCalledTimes(0);
      expect(
        configuratorGroupsService.navigateToFirstIncompleteGroup
      ).toHaveBeenCalledTimes(0);
    });

    it('should go to conflict solver in case the router requires this - has conflicts', () => {
      spyOn(
        configuratorGroupsService,
        'navigateToConflictSolver'
      ).and.callThrough();

      spyOn(
        configuratorGroupsService,
        'navigateToFirstIncompleteGroup'
      ).and.callThrough();

      routerStateObservable = of({
        ...mockRouterState,
        state: {
          ...mockRouterState.state,
          queryParams: { resolveIssues: 'true' },
        },
      });

      hasConfigurationConflictsObservable = of(true);
      createComponentWithData();

      expect(
        configuratorGroupsService.navigateToConflictSolver
      ).toHaveBeenCalledTimes(1);
      expect(
        configuratorGroupsService.navigateToFirstIncompleteGroup
      ).toHaveBeenCalledTimes(0);
    });

    it('should go to first incomplete group in case the router requires this - has conflicts, but should be skipped', () => {
      spyOn(
        configuratorGroupsService,
        'navigateToConflictSolver'
      ).and.callThrough();
      spyOn(
        configuratorGroupsService,
        'navigateToFirstIncompleteGroup'
      ).and.callThrough();
      routerStateObservable = of({
        ...mockRouterState,
        state: {
          ...mockRouterState.state,
          queryParams: { resolveIssues: 'true', skipConflicts: 'true' },
        },
      });
      hasConfigurationConflictsObservable = of(true);
      createComponentWithData();
      expect(
        configuratorGroupsService.navigateToConflictSolver
      ).toHaveBeenCalledTimes(0);
      expect(
        configuratorGroupsService.navigateToFirstIncompleteGroup
      ).toHaveBeenCalledTimes(1);
    });

    it('should go to first incomplete group in case the router requires this - has no conflicts', () => {
      spyOn(
        configuratorGroupsService,
        'navigateToConflictSolver'
      ).and.callThrough();
      spyOn(
        configuratorGroupsService,
        'navigateToFirstIncompleteGroup'
      ).and.callThrough();
      routerStateObservable = of({
        ...mockRouterState,
        state: {
          ...mockRouterState.state,
          queryParams: { resolveIssues: 'true' },
        },
      });
      createComponentWithData();

      expect(
        configuratorGroupsService.navigateToConflictSolver
      ).toHaveBeenCalledTimes(0);
      expect(
        configuratorGroupsService.navigateToFirstIncompleteGroup
      ).toHaveBeenCalledTimes(1);
    });

    it('should not call setExpMode method', () => {
      routerStateObservable = of({
        ...mockRouterState,
        state: {
          ...mockRouterState.state,
          queryParams: { expMode: 'false' },
        },
      });
      createComponentWithData().ngOnInit();
      expect(configExpertModeService.setExpModeRequested).toHaveBeenCalledTimes(
        0
      );
    });
  });

  describe('Rendering', () => {
    it('should render ghost view if no data is present', () => {
      createComponentWithoutData();

      CommonConfiguratorTestUtilsService.expectNumberOfElements(
        expect,
        htmlElem,
        '.cx-ghost-attribute',
        6
      );
      CommonConfiguratorTestUtilsService.expectElementNotPresent(
        expect,
        htmlElem,
        'cx-configurator-group'
      );
    });

    it('should render configuration form', () => {
      createComponentWithData();

      CommonConfiguratorTestUtilsService.expectElementPresent(
        expect,
        htmlElem,
        'cx-configurator-group'
      );
      CommonConfiguratorTestUtilsService.expectElementNotPresent(
        expect,
        htmlElem,
        '.cx-ghost-attribute'
      );
    });
  });

  describe('configuration$ observable', () => {
    it('should emit twice if router emits faster than commons service', () => {
      checkConfigurationObs('aa', '---xy', '----xy');
    });

    it('should emit 3 times if both services emit fast', () => {
      checkConfigurationObs('aa', 'xy', 'xxy');
    });

    it('should emit 4 times if router pauses between emissions', () => {
      checkConfigurationObs('a---a', 'xy', 'xy--xy');
    });

    it('should forward configuration template ID to facade service', () => {
      spyOn(
        configuratorCommonsService,
        'getOrCreateConfiguration'
      ).and.callThrough();
      checkConfigurationObs('b', 'x', 'x');
      expect(
        configuratorCommonsService.getOrCreateConfiguration
      ).toHaveBeenCalledWith(OWNER, CONFIG_ID_TEMPLATE);
    });
  });

  describe('currentGroup$ observable', () => {
    it('should only get the minimum needed 2 emissions of current groups if group service emits slowly', () => {
      checkCurrentGroupObs('aa', '---uv', '----uv');
    });

    it('should get 4 emissions of current groups if configurations service emits fast', () => {
      checkCurrentGroupObs('a---a', '--uv', '--uv--uv');
    });

    it('should get the maximum 8 emissions of current groups if router and config service emit slowly', () => {
      checkCurrentGroupObs('a-----a', 'uv', 'uv----uv');
    });
  });

  describe('isNavigationToGroupEnabled()', () => {
    it('should return true in case immediateConflictResolution is set to false', (done) => {
      createComponentWithData();
      component.isNavigationToGroupEnabled().subscribe((value) => {
        expect(value).toBe(true);
        done();
      });
    });

    it('should return false in case immediateConflictResolution is set to true', (done) => {
      configuration.immediateConflictResolution = true;
      createComponentWithData();
      component.isNavigationToGroupEnabled().subscribe((value) => {
        expect(value).toBe(false);
        done();
      });
    });
  });

  describe('ngOnInit()', () => {
    it('should call getConfiguration in order to prepare conflict check', () => {
      routerStateObservable = of({
        ...mockRouterState,
      });
      spyOn(configuratorCommonsService, 'getConfiguration').and.callThrough();
      createComponentWithData();
      expect(configuratorCommonsService.getConfiguration).toHaveBeenCalledTimes(
        2
      );
    });

    it('should call checkConflictSolverDialog on facade in order to launch conflict check', () => {
      routerStateObservable = of({
        ...mockRouterState,
      });
      configurationCreateObservable = of(configRead);
      spyOn(
        configuratorCommonsService,
        'checkConflictSolverDialog'
      ).and.callThrough();
      createComponentWithData();
      expect(
        configuratorCommonsService.checkConflictSolverDialog
      ).toHaveBeenCalledTimes(1);
    });

<<<<<<< HEAD
    it('should call navigateToFirstAttributeGroup on groups service if conflict solver dialog is active and the current group is a conflict group', () => {
      routerStateObservable = of({
        ...mockRouterState,
      });
      configurationCreateObservable = of(configWithActiveConflictDialog);
      spyOn(
        configuratorGroupsService,
        'navigateToFirstAttributeGroup'
      ).and.callThrough();
      createComponentWithData();
      expect(
        configuratorGroupsService.navigateToFirstAttributeGroup
      ).toHaveBeenCalledTimes(1);
    });

    it('should call navigateToFirstAttributeGroup once even if configuration service emits multiple times', () => {
      routerStateObservable = of({
        ...mockRouterState,
      });
      configurationCreateObservable = of(
        configWithActiveConflictDialog,
        configWithActiveConflictDialog
      );
      spyOn(
        configuratorGroupsService,
        'navigateToFirstAttributeGroup'
      ).and.callThrough();
      createComponentWithData();
      expect(
        configuratorGroupsService.navigateToFirstAttributeGroup
      ).toHaveBeenCalledTimes(1);
    });

    it('should not call navigateToFirstAttributeGroup in case first group is no conflict group', () => {
      routerStateObservable = of({
        ...mockRouterState,
      });
      configurationCreateObservable = of({
        ...configWithActiveConflictDialog,
        interactionState: { currentGroup: 'GROUP' },
      });
      spyOn(
        configuratorGroupsService,
        'navigateToFirstAttributeGroup'
      ).and.callThrough();
      createComponentWithData();
      expect(
        configuratorGroupsService.navigateToFirstAttributeGroup
      ).toHaveBeenCalledTimes(0);
=======
    it('should subscribe to handle conflict solver mode', () => {
      createComponentWithoutData();
      expect(component['conflictSolverSubscription']).toBeDefined();
    });

    it('should detach view from change detection if conflict solver opens', () => {
      configuration.interactionState.showConflictSolverDialog = true;
      routerStateObservable = of({
        ...mockRouterState,
      });
      configurationCreateObservable = of(configuration);
      createComponentWithoutData();
      // change detector ref can't be accessed via TestBed DI, instead use property of component
      spyOn(component['cdr'], 'detach').and.callThrough();
      // hence repeat ngOnInit as first execution was without spy installed
      component.ngOnInit();
      expect(component['cdr'].detach).toHaveBeenCalled();
    });

    it('should reattach view to change detection if conflict solver closes', () => {
      configuration.interactionState.showConflictSolverDialog = false;
      routerStateObservable = of({
        ...mockRouterState,
      });
      configurationCreateObservable = of(configuration);
      createComponentWithoutData();
      // change detector ref can't be accessed via TestBed DI, instead use property of component
      spyOn(component['cdr'], 'reattach').and.callThrough();
      // hence repeat ngOnInit as first execution was without spy installed
      component.ngOnInit();
      expect(component['cdr'].reattach).toHaveBeenCalled();
    });
  });

  describe('ngOnDestroy ', () => {
    it('should remove subscriptions', () => {
      createComponentWithoutData();
      const spyUnsubscribe = spyOn(
        component['conflictSolverSubscription'],
        'unsubscribe'
      );
      component.ngOnDestroy();
      expect(spyUnsubscribe).toHaveBeenCalled();
    });

    it('should not fail if there are no subscriptions', () => {
      createComponentWithoutData();
      (component['conflictSolverSubscription'] as any) = null;
      component.ngOnDestroy();
>>>>>>> b3491247
    });
  });
});<|MERGE_RESOLUTION|>--- conflicted
+++ resolved
@@ -536,7 +536,6 @@
       ).toHaveBeenCalledTimes(1);
     });
 
-<<<<<<< HEAD
     it('should call navigateToFirstAttributeGroup on groups service if conflict solver dialog is active and the current group is a conflict group', () => {
       routerStateObservable = of({
         ...mockRouterState,
@@ -586,7 +585,7 @@
       expect(
         configuratorGroupsService.navigateToFirstAttributeGroup
       ).toHaveBeenCalledTimes(0);
-=======
+    });
     it('should subscribe to handle conflict solver mode', () => {
       createComponentWithoutData();
       expect(component['conflictSolverSubscription']).toBeDefined();
@@ -636,7 +635,6 @@
       createComponentWithoutData();
       (component['conflictSolverSubscription'] as any) = null;
       component.ngOnDestroy();
->>>>>>> b3491247
     });
   });
 });