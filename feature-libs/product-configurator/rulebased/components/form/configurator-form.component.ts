/*
 * SPDX-FileCopyrightText: 2023 SAP Spartacus team <spartacus-team@sap.com>
 *
 * SPDX-License-Identifier: Apache-2.0
 */

import { ChangeDetectionStrategy, Component, OnInit } from '@angular/core';
import {
  ConfiguratorRouter,
  ConfiguratorRouterExtractorService,
} from '@spartacus/product-configurator/common';
import { Observable } from 'rxjs';
import { map, filter, switchMap, take } from 'rxjs/operators';
import { ConfiguratorCommonsService } from '../../core/facade/configurator-commons.service';
import { ConfiguratorGroupsService } from '../../core/facade/configurator-groups.service';
import { Configurator } from '../../core/model/configurator.model';
import { ConfiguratorExpertModeService } from '../../core/services/configurator-expert-mode.service';

@Component({
  selector: 'cx-configurator-form',
  templateUrl: './configurator-form.component.html',
  changeDetection: ChangeDetectionStrategy.OnPush,
})
export class ConfiguratorFormComponent implements OnInit {
<<<<<<< HEAD
=======
  routerData$: Observable<ConfiguratorRouter.Data> =
    this.configRouterExtractorService.extractRouterData();

>>>>>>> 2a7cb66f
  configuration$: Observable<Configurator.Configuration> =
    this.routerData$.pipe(
      filter(
        (routerData) =>
          routerData.pageType === ConfiguratorRouter.PageType.CONFIGURATION
      ),
      switchMap((routerData) => {
        return this.configuratorCommonsService.getOrCreateConfiguration(
          routerData.owner,
          routerData.configIdTemplate
        );
      })
    );

  currentGroup$: Observable<Configurator.Group> = this.routerData$.pipe(
    switchMap((routerData) =>
      this.configuratorGroupsService.getCurrentGroup(routerData.owner)
    )
  );

  constructor(
    protected configuratorCommonsService: ConfiguratorCommonsService,
    protected configuratorGroupsService: ConfiguratorGroupsService,
    protected configRouterExtractorService: ConfiguratorRouterExtractorService,
    protected configExpertModeService: ConfiguratorExpertModeService
  ) {}

  ngOnInit(): void {
<<<<<<< HEAD
    this.configuration$.pipe(
      take(1)).subscribe((configuration)=>{
        if (configuration.immediateConflictResolution){
          this.configuratorCommonsService.checkConflictSolverDialogue(configuration.owner);
        }
      })
  }

=======
    this.routerData$.pipe(take(1)).subscribe((routingData) => {
      //In case of resolving issues, check if the configuration contains conflicts,
      //if not, check if the configuration contains missing mandatory fields and show the group
      if (routingData.resolveIssues) {
        this.configuratorCommonsService
          .hasConflicts(routingData.owner)
          .pipe(take(1))
          .subscribe((hasConflicts) => {
            if (hasConflicts && !routingData.skipConflicts) {
              this.configuratorGroupsService.navigateToConflictSolver(
                routingData.owner
              );

              //Only check for Incomplete group when there are no conflicts or conflicts should be skipped
            } else {
              this.configuratorGroupsService.navigateToFirstIncompleteGroup(
                routingData.owner
              );
            }
          });
      }
      if (routingData.expMode) {
        this.configExpertModeService?.setExpModeRequested(routingData.expMode);
      }
    });
  }

  /**
   * Verifies whether the navigation to a conflict group is enabled.
   *
   * @returns {Observable<boolean>} Returns 'true' if the navigation to a conflict group is enabled, otherwise 'false'.
   */
>>>>>>> 2a7cb66f
  isNavigationToGroupEnabled(): Observable<boolean> {
    return this.configuration$.pipe(
      map((configuration) => {
        return !configuration.immediateConflictResolution;
      })
    );
  }
}<|MERGE_RESOLUTION|>--- conflicted
+++ resolved
@@ -22,12 +22,9 @@
   changeDetection: ChangeDetectionStrategy.OnPush,
 })
 export class ConfiguratorFormComponent implements OnInit {
-<<<<<<< HEAD
-=======
   routerData$: Observable<ConfiguratorRouter.Data> =
     this.configRouterExtractorService.extractRouterData();
 
->>>>>>> 2a7cb66f
   configuration$: Observable<Configurator.Configuration> =
     this.routerData$.pipe(
       filter(
@@ -56,16 +53,6 @@
   ) {}
 
   ngOnInit(): void {
-<<<<<<< HEAD
-    this.configuration$.pipe(
-      take(1)).subscribe((configuration)=>{
-        if (configuration.immediateConflictResolution){
-          this.configuratorCommonsService.checkConflictSolverDialogue(configuration.owner);
-        }
-      })
-  }
-
-=======
     this.routerData$.pipe(take(1)).subscribe((routingData) => {
       //In case of resolving issues, check if the configuration contains conflicts,
       //if not, check if the configuration contains missing mandatory fields and show the group
@@ -98,7 +85,6 @@
    *
    * @returns {Observable<boolean>} Returns 'true' if the navigation to a conflict group is enabled, otherwise 'false'.
    */
->>>>>>> 2a7cb66f
   isNavigationToGroupEnabled(): Observable<boolean> {
     return this.configuration$.pipe(
       map((configuration) => {
