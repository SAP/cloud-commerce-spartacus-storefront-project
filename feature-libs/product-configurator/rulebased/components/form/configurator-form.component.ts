import {
  ChangeDetectionStrategy,
  Component,
  OnDestroy,
  OnInit,
} from '@angular/core';
import {
  GlobalMessageService,
  GlobalMessageType,
  LanguageService,
} from '@spartacus/core';
import {
  ConfiguratorRouter,
  ConfiguratorRouterExtractorService,
} from '@spartacus/product-configurator/common';
import { Observable, Subscription } from 'rxjs';
import { filter, switchMap, take } from 'rxjs/operators';
import { ConfiguratorCommonsService } from '../../core/facade/configurator-commons.service';
import { ConfiguratorGroupsService } from '../../core/facade/configurator-groups.service';
import { Configurator } from '../../core/model/configurator.model';
import { ConfigFormUpdateEvent } from './configurator-form.event';

@Component({
  selector: 'cx-configurator-form',
  templateUrl: './configurator-form.component.html',
  changeDetection: ChangeDetectionStrategy.OnPush,
})
<<<<<<< HEAD
export class ConfiguratorFormComponent implements OnInit, OnDestroy {
  configuration$: Observable<
    Configurator.Configuration
  > = this.configRouterExtractorService.extractRouterData().pipe(
    filter(
      (routerData) =>
        routerData.pageType === ConfiguratorRouter.PageType.CONFIGURATION
    ),
    switchMap((routerData) => {
      return this.configuratorCommonsService.getOrCreateConfiguration(
        routerData.owner
      );
    })
  );
  currentGroup$: Observable<
    Configurator.Group
  > = this.configRouterExtractorService
=======
export class ConfiguratorFormComponent implements OnInit {
  configuration$: Observable<Configurator.Configuration> = this.configRouterExtractorService
    .extractRouterData()
    .pipe(
      filter(
        (routerData) =>
          routerData.pageType === ConfiguratorRouter.PageType.CONFIGURATION
      ),
      switchMap((routerData) => {
        return this.configuratorCommonsService.getOrCreateConfiguration(
          routerData.owner
        );
      })
    );
  currentGroup$: Observable<Configurator.Group> = this.configRouterExtractorService
>>>>>>> acf1081d
    .extractRouterData()
    .pipe(
      switchMap((routerData) =>
        this.configuratorGroupsService.getCurrentGroup(routerData.owner)
      )
    );

  activeLanguage$: Observable<string> = this.languageService.getActive();

  uiType = Configurator.UiType;
  msgSubscription: Subscription;

  constructor(
    protected configuratorCommonsService: ConfiguratorCommonsService,
    protected configuratorGroupsService: ConfiguratorGroupsService,
    protected configRouterExtractorService: ConfiguratorRouterExtractorService,
    protected languageService: LanguageService,
    protected messageService: GlobalMessageService
  ) {}

  publishUiMessages(configuration: Configurator.Configuration) {
    configuration.errorMessages?.forEach((msg) => {
      this.messageService.add(msg, GlobalMessageType.MSG_TYPE_ERROR, 2000);
    });
    configuration.warningMessages?.forEach((msg) => {
      this.messageService.add(msg, GlobalMessageType.MSG_TYPE_WARNING, 2000);
    });
  }

  ngOnInit(): void {
    this.msgSubscription = this.configuration$?.subscribe((configuration) => {
      this.publishUiMessages(configuration);
    });

    this.configRouterExtractorService
      .extractRouterData()
      .pipe(take(1))
      .subscribe((routingData) => {
        //In case the 'forceReload' is set (means the page is launched from the cart),
        //we need to initialise the cart configuration
        if (routingData.forceReload) {
          this.configuratorCommonsService.removeConfiguration(
            routingData.owner
          );
        }

        //In case of resolving issues, check if the configuration contains conflicts,
        //if not, check if the configuration contains missing mandatory fields and show the group
        if (routingData.resolveIssues) {
          this.configuratorCommonsService
            .hasConflicts(routingData.owner)
            .pipe(take(1))
            .subscribe((hasConflicts) => {
              if (hasConflicts) {
                this.configuratorGroupsService.navigateToConflictSolver(
                  routingData.owner
                );

                //Only check for Incomplete group when there are no conflicts
              } else {
                this.configuratorGroupsService.navigateToFirstIncompleteGroup(
                  routingData.owner
                );
              }
            });
        }
      });
  }

  ngOnDestroy(): void {
    this.msgSubscription?.unsubscribe();
  }

  updateConfiguration(event: ConfigFormUpdateEvent): void {
    this.configuratorCommonsService.updateConfiguration(
      event.changedAttribute,
      event.ownerKey,
      event.updateType
    );
  }

  isConflictGroupType(groupType: Configurator.GroupType): boolean {
    return this.configuratorGroupsService.isConflictGroupType(groupType);
  }
}<|MERGE_RESOLUTION|>--- conflicted
+++ resolved
@@ -25,26 +25,7 @@
   templateUrl: './configurator-form.component.html',
   changeDetection: ChangeDetectionStrategy.OnPush,
 })
-<<<<<<< HEAD
 export class ConfiguratorFormComponent implements OnInit, OnDestroy {
-  configuration$: Observable<
-    Configurator.Configuration
-  > = this.configRouterExtractorService.extractRouterData().pipe(
-    filter(
-      (routerData) =>
-        routerData.pageType === ConfiguratorRouter.PageType.CONFIGURATION
-    ),
-    switchMap((routerData) => {
-      return this.configuratorCommonsService.getOrCreateConfiguration(
-        routerData.owner
-      );
-    })
-  );
-  currentGroup$: Observable<
-    Configurator.Group
-  > = this.configRouterExtractorService
-=======
-export class ConfiguratorFormComponent implements OnInit {
   configuration$: Observable<Configurator.Configuration> = this.configRouterExtractorService
     .extractRouterData()
     .pipe(
@@ -59,7 +40,6 @@
       })
     );
   currentGroup$: Observable<Configurator.Group> = this.configRouterExtractorService
->>>>>>> acf1081d
     .extractRouterData()
     .pipe(
       switchMap((routerData) =>
