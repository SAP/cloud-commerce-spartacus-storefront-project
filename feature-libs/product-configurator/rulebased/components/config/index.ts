--- conflicted
+++ resolved
@@ -1,8 +1,2 @@
-<<<<<<< HEAD
 export * from './configurator-ui-settings';
-export { DefaultMessageConfig as ɵDefaultMessageConfig } from './default-message-config';
-export * from './message-config';
-=======
-export * from './message-config';
-export * from './quantity-config';
->>>>>>> 63f3adb1
+export * from './message-config';