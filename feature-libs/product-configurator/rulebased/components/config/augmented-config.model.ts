--- conflicted
+++ resolved
@@ -18,10 +18,7 @@
 
 declare module '@spartacus/storefront' {
   const enum LAUNCH_CALLER {
-<<<<<<< HEAD
     CONFLICT_SOLVER = 'CONFLICT_SOLVER',
-=======
     CONFIGURATOR_OV_FILTER = 'CONFIGURATOR_OV_FILTER',
->>>>>>> 5153feec
   }
 }