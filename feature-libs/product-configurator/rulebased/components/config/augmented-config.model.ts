/*
 * SPDX-FileCopyrightText: 2023 SAP Spartacus team <spartacus-team@sap.com>
 *
 * SPDX-License-Identifier: Apache-2.0
 */

import '@spartacus/product-configurator/common';
<<<<<<< HEAD
import { ConfiguratorAttributeComposition } from '../composition/configurator-attribute-composition.config';
=======
import { ProductConfiguratorCoreConfig } from './../../core/config/configurator-core.config';
>>>>>>> 952a2578
import { ProductConfiguratorMessageConfig } from './configurator-message.config';
import { ProductConfiguratorUISettingsConfig } from './configurator-ui-settings.config';

declare module '@spartacus/product-configurator/common' {
  interface ProductConfiguratorConfig
    extends ProductConfiguratorUISettingsConfig,
      ProductConfiguratorMessageConfig,
<<<<<<< HEAD
      ConfiguratorAttributeComposition {}
=======
      ProductConfiguratorCoreConfig {}
}

declare module '@spartacus/storefront' {
  const enum LAUNCH_CALLER {
    CONFLICT_SOLVER = 'CONFLICT_SOLVER',
    CONFIGURATOR_OV_FILTER = 'CONFIGURATOR_OV_FILTER',
  }
>>>>>>> 952a2578
}<|MERGE_RESOLUTION|>--- conflicted
+++ resolved
@@ -5,11 +5,8 @@
  */
 
 import '@spartacus/product-configurator/common';
-<<<<<<< HEAD
 import { ConfiguratorAttributeComposition } from '../composition/configurator-attribute-composition.config';
-=======
 import { ProductConfiguratorCoreConfig } from './../../core/config/configurator-core.config';
->>>>>>> 952a2578
 import { ProductConfiguratorMessageConfig } from './configurator-message.config';
 import { ProductConfiguratorUISettingsConfig } from './configurator-ui-settings.config';
 
@@ -17,9 +14,7 @@
   interface ProductConfiguratorConfig
     extends ProductConfiguratorUISettingsConfig,
       ProductConfiguratorMessageConfig,
-<<<<<<< HEAD
-      ConfiguratorAttributeComposition {}
-=======
+      ConfiguratorAttributeComposition,
       ProductConfiguratorCoreConfig {}
 }
 
@@ -28,5 +23,4 @@
     CONFLICT_SOLVER = 'CONFLICT_SOLVER',
     CONFIGURATOR_OV_FILTER = 'CONFIGURATOR_OV_FILTER',
   }
->>>>>>> 952a2578
 }