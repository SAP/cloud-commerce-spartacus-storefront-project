/*
 * SPDX-FileCopyrightText: 2024 SAP Spartacus team <spartacus-team@sap.com>
 *
 * SPDX-License-Identifier: Apache-2.0
 */

import { ConfiguratorUISettingsConfig } from './configurator-ui-settings.config';

export const defaultConfiguratorUISettingsConfig: ConfiguratorUISettingsConfig =
  {
    productConfigurator: {
      updateDebounceTime: {
        quantity: 750,
        input: 500,
      },
      addRetractOption: false,
<<<<<<< HEAD
      enableNavigationToConflict: false,
      descriptions: {
        addDescriptions: false,
        attributeDescriptionLength: 100,
        valueDescriptionLength: 70,
      },
=======
      enableNavigationToConflict: true,
>>>>>>> dab7bc92
    },
  };<|MERGE_RESOLUTION|>--- conflicted
+++ resolved
@@ -14,15 +14,11 @@
         input: 500,
       },
       addRetractOption: false,
-<<<<<<< HEAD
-      enableNavigationToConflict: false,
+      enableNavigationToConflict: true,
       descriptions: {
         addDescriptions: false,
         attributeDescriptionLength: 100,
         valueDescriptionLength: 70,
       },
-=======
-      enableNavigationToConflict: true,
->>>>>>> dab7bc92
     },
   };