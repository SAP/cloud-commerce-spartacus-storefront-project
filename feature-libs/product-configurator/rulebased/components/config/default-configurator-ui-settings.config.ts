--- conflicted
+++ resolved
@@ -15,12 +15,9 @@
       },
       addRetractOption: false,
       enableNavigationToConflict: true,
-<<<<<<< HEAD
-=======
       descriptions: {
         attributeDescriptionLength: 100,
         valueDescriptionLength: 70,
       },
->>>>>>> 669cdf58
     },
   };