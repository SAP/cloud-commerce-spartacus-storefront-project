--- conflicted
+++ resolved
@@ -17,9 +17,9 @@
   <div class="cx-modal-content" [cxFocus]="focusConfig">
     <!-- Modal Header -->
     <div class="cx-dialog-header modal-header">
-<<<<<<< HEAD
       <h3
         *cxFeature="'a11yDialogsHeading'"
+        id="dialogTitle"
         class="cx-dialog-title modal-title"
         tabindex="0"
       >
@@ -27,12 +27,10 @@
       </h3>
       <div
         *cxFeature="'!a11yDialogsHeading'"
+        id="dialogTitle"
         class="cx-dialog-title modal-title"
         tabindex="0"
       >
-=======
-      <div id="dialogTitle" class="cx-dialog-title modal-title" tabindex="0">
->>>>>>> 31c3de9e
         {{ 'configurator.header.resolveIssue' | cxTranslate }}
       </div>
       <button
