<div class="cx-modal-container">
  <div class="cx-modal-content" [cxFocus]="focusConfig">
    <!-- Modal Header -->
    <div class="cx-dialog-header modal-header">
      <div class="cx-dialog-title modal-title">
        {{ 'configurator.header.resolveIssue' | cxTranslate }}
      </div>
      <button
        type="button"
        class="close"
        (click)="dismissModal('Close conflict solver dialog')"
      >
        <span aria-hidden="true">
          <cx-icon [type]="iconTypes.CLOSE"></cx-icon>
        </span>
      </button>
    </div>

    <!-- Modal Body -->
    <div class="cx-dialog-body modal-body">
      <div class="cx-msg-warning">
        <cx-icon [type]="iconTypes.ERROR"></cx-icon>
        {{ 'configurator.header.conflictWarning' | cxTranslate }}
      </div>
<<<<<<< HEAD

      <ng-container
        *ngIf="
          (conflictGroups$ | async)?.length > 0 &&
          (conflictGroups$ | async) as conflictGroups
        "
      >
        <cx-configurator-group
          [group]="conflictGroups[0]"
=======
      <ng-container *ngIf="conflictGroup$ | async as conflictGroup">
        <cx-configurator-default-form
          [group]="conflictGroup"
>>>>>>> 15d3db23
          [owner]="(routerData$ | async)?.owner"
          [isNavigationToGroupEnabled]="false"
          [uiContextKey]="'conflict'"
        >
        </cx-configurator-group>
      </ng-container>
    </div>
  </div>
</div><|MERGE_RESOLUTION|>--- conflicted
+++ resolved
@@ -22,21 +22,9 @@
         <cx-icon [type]="iconTypes.ERROR"></cx-icon>
         {{ 'configurator.header.conflictWarning' | cxTranslate }}
       </div>
-<<<<<<< HEAD
-
-      <ng-container
-        *ngIf="
-          (conflictGroups$ | async)?.length > 0 &&
-          (conflictGroups$ | async) as conflictGroups
-        "
-      >
+      <ng-container *ngIf="conflictGroup$ | async as conflictGroup">
         <cx-configurator-group
-          [group]="conflictGroups[0]"
-=======
-      <ng-container *ngIf="conflictGroup$ | async as conflictGroup">
-        <cx-configurator-default-form
           [group]="conflictGroup"
->>>>>>> 15d3db23
           [owner]="(routerData$ | async)?.owner"
           [isNavigationToGroupEnabled]="false"
           [uiContextKey]="'conflict'"
