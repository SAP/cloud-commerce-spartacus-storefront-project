import { ChangeDetectionStrategy, Component, Input } from '@angular/core';
import { BREAKPOINT, BreakpointService } from '@spartacus/storefront';
import { Configurator } from '../../core/model/configurator.model';
import { ConfiguratorPriceComponentOptions } from '../price/configurator-price.component';
<<<<<<< HEAD
=======
import { Observable } from 'rxjs';
>>>>>>> a9e14972

@Component({
  selector: 'cx-configurator-overview-attribute',
  templateUrl: './configurator-overview-attribute.component.html',
  changeDetection: ChangeDetectionStrategy.OnPush,
})
export class ConfiguratorOverviewAttributeComponent {
  @Input() attributeOverview: Configurator.AttributeOverview;

<<<<<<< HEAD
  extractPriceFormulaParameters(): ConfiguratorPriceComponentOptions {
    return {
      quantity: this.attributeOverview?.quantity,
      price: this.attributeOverview?.valuePrice,
      priceTotal: this.attributeOverview?.valuePriceTotal,
      isLightedUp: true,
    };
  }
=======
  constructor(protected breakpointService: BreakpointService) {}

  extractPriceFormulaParameters(): ConfiguratorPriceComponentOptions {
    return {
      quantity: this.attributeOverview.quantity,
      price: this.attributeOverview.valuePrice,
      priceTotal: this.attributeOverview.valuePriceTotal,
      isLightedUp: true,
    };
  }

  /**
   * Verifies whether the current screen size equals or is larger than breakpoint `BREAKPOINT.md`.
   *
   * @returns {Observable<boolean>} - If the given breakpoint equals or is larger than`BREAKPOINT.md` returns `true`, otherwise `false`.
   */
  isDesktop(): Observable<boolean> {
    return this.breakpointService?.isUp(BREAKPOINT.md);
  }
>>>>>>> a9e14972
}<|MERGE_RESOLUTION|>--- conflicted
+++ resolved
@@ -2,10 +2,7 @@
 import { BREAKPOINT, BreakpointService } from '@spartacus/storefront';
 import { Configurator } from '../../core/model/configurator.model';
 import { ConfiguratorPriceComponentOptions } from '../price/configurator-price.component';
-<<<<<<< HEAD
-=======
 import { Observable } from 'rxjs';
->>>>>>> a9e14972
 
 @Component({
   selector: 'cx-configurator-overview-attribute',
@@ -15,16 +12,6 @@
 export class ConfiguratorOverviewAttributeComponent {
   @Input() attributeOverview: Configurator.AttributeOverview;
 
-<<<<<<< HEAD
-  extractPriceFormulaParameters(): ConfiguratorPriceComponentOptions {
-    return {
-      quantity: this.attributeOverview?.quantity,
-      price: this.attributeOverview?.valuePrice,
-      priceTotal: this.attributeOverview?.valuePriceTotal,
-      isLightedUp: true,
-    };
-  }
-=======
   constructor(protected breakpointService: BreakpointService) {}
 
   extractPriceFormulaParameters(): ConfiguratorPriceComponentOptions {
@@ -44,5 +31,4 @@
   isDesktop(): Observable<boolean> {
     return this.breakpointService?.isUp(BREAKPOINT.md);
   }
->>>>>>> a9e14972
 }