<div class="cx-attribute-value">{{ attributeOverview.value }}</div>
<<<<<<< HEAD
<div class="cx-attribute-price-container">
=======
<ng-container *ngIf="isDesktop() | async; else mobile">
>>>>>>> a9e14972
  <div
    class="cx-attribute-label"
    [attr.aria-label]="attributeOverview.attribute"
  >
    {{ attributeOverview.attribute }}
  </div>
<<<<<<< HEAD
  <cx-configurator-price
    [formula]="extractPriceFormulaParameters()"
  ></cx-configurator-price>
</div>
=======
  <div class="cx-attribute-price">
    <cx-configurator-price
      [formula]="extractPriceFormulaParameters()"
    ></cx-configurator-price>
  </div>
</ng-container>
<ng-template #mobile>
  <div class="cx-attribute-price">
    <cx-configurator-price
      [formula]="extractPriceFormulaParameters()"
    ></cx-configurator-price>
  </div>
  <div
    class="cx-attribute-label"
    [attr.aria-label]="attributeOverview.attribute"
  >
    {{ attributeOverview.attribute }}
  </div>
</ng-template>
>>>>>>> a9e14972
<|MERGE_RESOLUTION|>--- conflicted
+++ resolved
@@ -1,21 +1,11 @@
 <div class="cx-attribute-value">{{ attributeOverview.value }}</div>
-<<<<<<< HEAD
-<div class="cx-attribute-price-container">
-=======
 <ng-container *ngIf="isDesktop() | async; else mobile">
->>>>>>> a9e14972
   <div
     class="cx-attribute-label"
     [attr.aria-label]="attributeOverview.attribute"
   >
     {{ attributeOverview.attribute }}
   </div>
-<<<<<<< HEAD
-  <cx-configurator-price
-    [formula]="extractPriceFormulaParameters()"
-  ></cx-configurator-price>
-</div>
-=======
   <div class="cx-attribute-price">
     <cx-configurator-price
       [formula]="extractPriceFormulaParameters()"
@@ -34,5 +24,4 @@
   >
     {{ attributeOverview.attribute }}
   </div>
-</ng-template>
->>>>>>> a9e14972
+</ng-template>