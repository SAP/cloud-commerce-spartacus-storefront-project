--- conflicted
+++ resolved
@@ -1,8 +1,6 @@
 import { ChangeDetectionStrategy, Component, Input } from '@angular/core';
-import { Configurator } from '../../core';
+import { Configurator } from '../../core/model/configurator.model';
 
-<<<<<<< HEAD
-=======
 export interface ConfiguratorPriceComponentOptions {
   quantity?: number;
   price?: Configurator.PriceDetails;
@@ -11,101 +9,19 @@
   isOverview?: boolean;
 }
 
->>>>>>> fb54e0a2
 @Component({
   selector: 'cx-configurator-price',
   templateUrl: './configurator-price.component.html',
   changeDetection: ChangeDetectionStrategy.OnPush,
 })
 export class ConfiguratorPriceComponent {
-<<<<<<< HEAD
-  @Input() formula: any = {
-=======
   @Input() formula: ConfiguratorPriceComponentOptions = {
->>>>>>> fb54e0a2
     quantity: 0,
     price: null,
     priceTotal: null,
     isLightedUp: false,
     isOverview: false,
   };
-<<<<<<< HEAD
-
-  /**
-   * Verifies whether only quantity should be displayed.
-   */
-  displayQuantityOnly() {
-    return (
-      this.formula?.quantity &&
-      this.formula?.quantity >= 1 &&
-      this.formula.isOverview &&
-      this.formula?.price?.value === 0
-    );
-  }
-
-  /**
-   * Retrieves the quantity.
-   */
-  get quantity(): string {
-    return this.formula?.quantity?.toString();
-  }
-
-  get price(): string {
-    if (this.formula?.priceTotal) {
-      return this.priceTotal;
-    } else {
-      return '+ ' + this.formula?.price?.formattedValue;
-    }
-  }
-
-  /**
-   * Verifies whether quantity with price should be displayed.
-   */
-  displayQuantityAndPrice() {
-    return this.formula?.price?.value !== 0 && this.formula?.quantity >= 1;
-  }
-
-  /**
-   * Retrieves formula for quantity with price.
-   */
-  get quantityWihPrice(): string {
-    return this.quantity + 'x(' + this.formula?.price?.formattedValue + ')';
-  }
-
-  /**
-   * Retrieves the total price.
-   */
-  get priceTotal(): string {
-    return '+ ' + this.formula?.priceTotal?.formattedValue;
-  }
-
-  /**
-   * Verifies whether only price should be displayed.
-   */
-  displayPriceOnly() {
-    return (
-      (this.formula?.price?.value || this.formula?.priceTotal?.value) &&
-      !this.displayQuantityAndPrice()
-    );
-  }
-
-  /**
-   * Verifies whether the price is lighted up.
-   */
-  isPriceLightedUp() {
-    return this.formula.isLightedUp;
-  }
-
-  /**
-   * Retrieves the styling for the corresponding element.
-   */
-  get styleClass() {
-    let styleClass = 'cx-price';
-    if (!this.isPriceLightedUp()) {
-      styleClass += ' cx-greyed-out';
-    }
-
-=======
 
   /**
    * Verifies whether only quantity should be displayed.
@@ -184,7 +100,6 @@
       styleClass += ' cx-greyed-out';
     }
 
->>>>>>> fb54e0a2
     return styleClass;
   }
 
