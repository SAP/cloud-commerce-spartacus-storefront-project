import { ComponentFixture, TestBed, waitForAsync } from '@angular/core/testing';
import { ReactiveFormsModule } from '@angular/forms';
import { RouterState } from '@angular/router';
import { NgSelectModule } from '@ng-select/ng-select';
import { I18nTestingModule, RoutingService } from '@spartacus/core';
import {
  CommonConfigurator,
  ConfiguratorRouter,
  ConfiguratorRouterExtractorService,
<<<<<<< HEAD
  ModelUtils,
=======
  ConfiguratorType,
>>>>>>> fa539cf3
} from '@spartacus/product-configurator/common';
import { cold } from 'jasmine-marbles';
import { Observable, of } from 'rxjs';
import { ConfiguratorCommonsService } from '../../core/facade/configurator-commons.service';
import { Configurator } from '../../core/model/configurator.model';
import * as ConfigurationTestData from '../../shared/testing/configurator-test-data';
import { ConfiguratorOverviewAttributeComponent } from '../overview-attribute/configurator-overview-attribute.component';
import { ConfiguratorOverviewFormComponent } from './configurator-overview-form.component';

const owner: CommonConfigurator.Owner =
  ConfigurationTestData.productConfiguration.owner;
const mockRouterState: any = ConfigurationTestData.mockRouterState;
const configId = '1234-56-7890';

const configCreate: Configurator.Configuration = {
  configId: configId,
  owner: owner,
  overview: ConfigurationTestData.productConfiguration.overview,
};
const configCreate2: Configurator.Configuration = {
  configId: '1234-11111',
  owner: owner,
  overview: ConfigurationTestData.productConfiguration.overview,
};
const configInitial: Configurator.Configuration = {
  configId: configId,
  owner: owner,
  overview: {
    groups: [],
  },
};

let routerStateObservable;
let configurationObservable;
let overviewObservable;
let defaultConfigObservable;
let defaultRouterStateObservable;
let defaultRouterDataObservable;
let component: ConfiguratorOverviewFormComponent;
let fixture: ComponentFixture<ConfiguratorOverviewFormComponent>;
let htmlElem: HTMLElement;

class MockRoutingService {
  getRouterState(): Observable<RouterState> {
    const obs: Observable<RouterState> = routerStateObservable
      ? routerStateObservable
      : defaultRouterStateObservable;
    return obs;
  }
}

class MockRouterExtractorService {
  extractRouterData(): Observable<ConfiguratorRouter.Data> {
    return of(defaultRouterDataObservable);
  }
}

class MockConfiguratorCommonsService {
  getOrCreateConfiguration(
    productCode: string
  ): Observable<Configurator.Configuration> {
    configCreate.productCode = productCode;
    const obs: Observable<Configurator.Configuration> = configurationObservable
      ? configurationObservable
      : defaultConfigObservable;
    return obs;
  }

  getConfigurationWithOverview(
    configuration: Configurator.Configuration
  ): Observable<Configurator.Configuration> {
    const obs: Observable<Configurator.Configuration> = overviewObservable
      ? overviewObservable
      : of(configuration);
    return obs;
  }

  removeConfiguration(): void {}
}

function initialize() {
  fixture = TestBed.createComponent(ConfiguratorOverviewFormComponent);
  htmlElem = fixture.nativeElement;
  component = fixture.componentInstance;
  fixture.detectChanges();
}

function checkConfigurationOverviewObs(
  routerMarbels: string,
  configurationMarbels: string,
  overviewMarbels: string,
  expectedMarbels: string
) {
  routerStateObservable = cold(routerMarbels, {
    a: mockRouterState,
  });
  configurationObservable = cold(configurationMarbels, {
    x: configCreate,
    y: configCreate2,
  });
  overviewObservable = cold(overviewMarbels, {
    u: configCreate,
    v: configCreate2,
  });
  initialize();
  expect(component.configuration$).toBeObservable(
    cold(expectedMarbels, { u: configCreate, v: configCreate2 })
  );
}

describe('ConfigurationOverviewFormComponent', () => {
  beforeEach(
    waitForAsync(() => {
      TestBed.configureTestingModule({
        imports: [I18nTestingModule, ReactiveFormsModule, NgSelectModule],
        declarations: [
          ConfiguratorOverviewFormComponent,
          ConfiguratorOverviewAttributeComponent,
        ],
        providers: [
          {
            provide: RoutingService,
            useClass: MockRoutingService,
          },
          {
            provide: ConfiguratorCommonsService,
            useClass: MockConfiguratorCommonsService,
          },
        ],
      }).compileComponents();
    })
  );
  beforeEach(() => {
    routerStateObservable = null;
    configurationObservable = null;
    overviewObservable = null;
    defaultRouterStateObservable = of(mockRouterState);
    defaultConfigObservable = of(configCreate2);
  });

  it('should create component', () => {
    initialize();
    expect(component).toBeDefined();
  });

  it('should display configuration overview', () => {
    defaultConfigObservable = of(configCreate2);
    initialize();

    expect(htmlElem.querySelectorAll('.cx-group').length).toBe(2);

    expect(htmlElem.querySelectorAll('.cx-attribute-value-pair').length).toBe(
      3
    );
  });

  it('should display no result text in case of empty configuration', () => {
    defaultConfigObservable = of(configInitial);
    initialize();

    expect(htmlElem.querySelectorAll('.cx-group').length).toBe(0);

    expect(htmlElem.querySelectorAll('.cx-attribute-value-pair').length).toBe(
      0
    );

    expect(
      htmlElem.querySelectorAll('.cx-no-attribute-value-pairs').length
    ).toBe(1);
  });

  it('should only get the minimum needed 2 emissions of overview if overview emits slowly', () => {
    checkConfigurationOverviewObs('aa', '---xy', '---uv', '--------uv');
  });

  it('should get 4 emissions of overview if configurations service emits fast', () => {
    checkConfigurationOverviewObs('a---a', 'xy', '--uv', '---uv--uv');
  });

  it('should know if a configuration OV has attributes', () => {
    initialize();
    expect(component.hasAttributes(configCreate)).toBe(true);
  });

  it('should detect that a configuration w/o groups has no attributes', () => {
    initialize();
    const configWOOverviewGroups: Configurator.Configuration = {
      configId: configId,
      overview: {},
      owner: ModelUtils.createInitialOwner(),
    };
    expect(component.hasAttributes(configWOOverviewGroups)).toBe(false);
  });

  it('should detect that a configuration w/o groups that carry attributes does not provide OV attributes', () => {
    initialize();
    const configWOOverviewAttributes: Configurator.Configuration = {
      configId: configId,
      overview: { groups: [{ id: 'GROUP1' }] },
      owner: ModelUtils.createInitialOwner(),
    };
    expect(component.hasAttributes(configWOOverviewAttributes)).toBe(false);
  });

  describe('isSameAttribute', () => {
    it("should return 'false' because the attributes array is empty", () => {
      initialize();
      const attributes: Configurator.AttributeOverview[] = [];
      const result = component.isSameAttribute(attributes, 0);
      expect(result).toBe(false);
    });

    it("should return 'false' because it is not the same attribute", () => {
      initialize();
      const attributes: Configurator.AttributeOverview[] = [
        {
          attribute: 'C2',
          value: 'V2',
        },
      ];
      const result = component.isSameAttribute(attributes, 0);
      expect(result).toBe(false);
    });

    it("should return 'true' because it is the same attribute", () => {
      initialize();
      const attributes: Configurator.AttributeOverview[] = [
        {
          attribute: 'C2',
          value: 'V2',
        },
        {
          attribute: 'C2',
          value: 'V3',
        },
      ];
      let result = component.isSameAttribute(attributes, 0);
      expect(result).toBe(true);
      result = component.isSameAttribute(attributes, 1);
      expect(result).toBe(true);
    });
  });

  describe('getStyleClasses', () => {
    const generalAttributes: Configurator.AttributeOverview[] = [
      {
        attribute: 'C1',
        value: 'V1',
        type: Configurator.AttributeOverviewType.GENERAL,
      },
      {
        attribute: 'C1',
        value: 'V2',
        type: Configurator.AttributeOverviewType.GENERAL,
      },
      {
        attribute: 'C1',
        value: 'V4',
      },
    ];

    const bundleAttribute: Configurator.AttributeOverview[] = [
      {
        attribute: 'C1',
        value: 'V1',
        type: Configurator.AttributeOverviewType.BUNDLE,
      },
      {
        attribute: 'C1',
        value: 'V2',
        type: Configurator.AttributeOverviewType.BUNDLE,
      },
      {
        attribute: 'C1',
        value: 'V4',
      },
    ];

    it('should return general and margin classes for general attribute type', () => {
      initialize();
      const result = component.getStyleClasses(generalAttributes, 0);
      expect(result.includes('general')).toBe(true);
      expect(result.includes('bundle')).toBe(false);
      expect(result.includes('margin')).toBe(true);
      expect(result.includes('last-value-pair')).toBe(false);
    });

    it('should return only general class for general attribute type', () => {
      initialize();
      const result = component.getStyleClasses(generalAttributes, 1);
      expect(result.includes('general')).toBe(true);
      expect(result.includes('bundle')).toBe(false);
      expect(result.includes('margin')).toBe(false);
      expect(result.includes('last-value-pair')).toBe(false);
    });

    it('should return only last-value-pair class for general attribute type', () => {
      initialize();
      const result = component.getStyleClasses(generalAttributes, 2);
      expect(result.includes('general')).toBe(false);
      expect(result.includes('bundle')).toBe(false);
      expect(result.includes('margin')).toBe(false);
      expect(result.includes('last-value-pair')).toBe(true);
    });

    it('should return bundle and margin classes for bundle attribute type', () => {
      initialize();
      const result = component.getStyleClasses(bundleAttribute, 0);
      expect(result.includes('bundle')).toBe(true);
      expect(result.includes('general')).toBe(false);
      expect(result.includes('margin')).toBe(true);
      expect(result.includes('last-value-pair')).toBe(false);
    });

    it('should return only bundle class for bundle attribute type', () => {
      initialize();
      const result = component.getStyleClasses(bundleAttribute, 1);
      expect(result.includes('bundle')).toBe(true);
      expect(result.includes('general')).toBe(false);
      expect(result.includes('margin')).toBe(false);
      expect(result.includes('last-value-pair')).toBe(false);
    });

    it('should return only last-value-pair class for bundle attribute type', () => {
      initialize();
      const result = component.getStyleClasses(bundleAttribute, 2);
      expect(result.includes('bundle')).toBe(false);
      expect(result.includes('general')).toBe(false);
      expect(result.includes('margin')).toBe(false);
      expect(result.includes('last-value-pair')).toBe(true);
    });
  });
});

describe('ConfigurationOverviewFormComponent with forceReload', () => {
  let configuratorCommonsServiceMock: ConfiguratorCommonsService;
<<<<<<< HEAD
  const theOwner = ModelUtils.createOwner(
    CommonConfigurator.OwnerType.CART_ENTRY,
    '1',
    'cpqconfigurator'
  );

=======
  const theOwner = {
    id: '1',
    type: CommonConfigurator.OwnerType.CART_ENTRY,
    configuratorType: ConfiguratorType.VARIANT,
  };
>>>>>>> fa539cf3
  beforeEach(
    waitForAsync(() => {
      const bed = TestBed.configureTestingModule({
        imports: [I18nTestingModule, ReactiveFormsModule, NgSelectModule],
        declarations: [
          ConfiguratorOverviewFormComponent,
          ConfiguratorOverviewAttributeComponent,
        ],
        providers: [
          {
            provide: RoutingService,
            useClass: MockRoutingService,
          },
          {
            provide: ConfiguratorCommonsService,
            useClass: MockConfiguratorCommonsService,
          },
          {
            provide: ConfiguratorRouterExtractorService,
            useClass: MockRouterExtractorService,
          },
        ],
      });
      configuratorCommonsServiceMock = bed.inject(ConfiguratorCommonsService);
      bed.compileComponents();
    })
  );
  beforeEach(() => {
    routerStateObservable = null;
    configurationObservable = null;
    overviewObservable = null;
    defaultRouterStateObservable = of(mockRouterState);
    defaultConfigObservable = of(configCreate2);
    defaultRouterDataObservable = {
      forceReload: true,
      owner: theOwner,
    };
  });

  it('should create component and call removeConfiguration', () => {
    spyOn(
      configuratorCommonsServiceMock,
      'removeConfiguration'
    ).and.callThrough();
    initialize();
    expect(component).toBeDefined();
    expect(
      configuratorCommonsServiceMock.removeConfiguration
    ).toHaveBeenCalledWith(theOwner);
  });
});<|MERGE_RESOLUTION|>--- conflicted
+++ resolved
@@ -7,11 +7,7 @@
   CommonConfigurator,
   ConfiguratorRouter,
   ConfiguratorRouterExtractorService,
-<<<<<<< HEAD
   ModelUtils,
-=======
-  ConfiguratorType,
->>>>>>> fa539cf3
 } from '@spartacus/product-configurator/common';
 import { cold } from 'jasmine-marbles';
 import { Observable, of } from 'rxjs';
@@ -348,20 +344,12 @@
 
 describe('ConfigurationOverviewFormComponent with forceReload', () => {
   let configuratorCommonsServiceMock: ConfiguratorCommonsService;
-<<<<<<< HEAD
   const theOwner = ModelUtils.createOwner(
     CommonConfigurator.OwnerType.CART_ENTRY,
     '1',
     'cpqconfigurator'
   );
 
-=======
-  const theOwner = {
-    id: '1',
-    type: CommonConfigurator.OwnerType.CART_ENTRY,
-    configuratorType: ConfiguratorType.VARIANT,
-  };
->>>>>>> fa539cf3
   beforeEach(
     waitForAsync(() => {
       const bed = TestBed.configureTestingModule({
