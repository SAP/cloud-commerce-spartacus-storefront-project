--- conflicted
+++ resolved
@@ -8,11 +8,7 @@
         <div
           *ngFor="let attributeOverview of group.attributes; let i = index"
           class="cx-attribute-value-pair"
-<<<<<<< HEAD
-          [ngClass]="getStyleClass(group.attributes, i)"
-=======
           [ngClass]="getStyleClasses(group.attributes, i)"
->>>>>>> 8173a32e
         >
           <ng-container [ngSwitch]="attributeOverview?.type">
             <ng-container *ngSwitchCase="attributeOverviewType.GENERAL">
