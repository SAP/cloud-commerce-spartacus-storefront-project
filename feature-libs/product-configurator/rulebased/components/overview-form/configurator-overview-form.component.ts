--- conflicted
+++ resolved
@@ -175,22 +175,9 @@
    * @return {string} - unique group id
    */
   getGroupId(idPrefix: string, groupId: string): string {
-<<<<<<< HEAD
-    return this.configuratorStorefrontUtilsService
-      ? this.configuratorStorefrontUtilsService.createOvGroupId(
-          idPrefix,
-          groupId
-        )
-      : this.createOvGroupId(idPrefix, groupId);
-  }
-
-  protected createOvGroupId(prefix: string, groupId: string): string {
-    return prefix ? prefix + '--' + groupId + '-ovGroup' : groupId + '-ovGroup';
-=======
     return this.configuratorStorefrontUtilsService.createOvGroupId(
       idPrefix,
       groupId
     );
->>>>>>> ba79a61e
   }
 }