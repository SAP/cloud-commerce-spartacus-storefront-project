import { ChangeDetectionStrategy, Type } from '@angular/core';
import { ComponentFixture, TestBed, waitForAsync } from '@angular/core/testing';
import {
  GlobalMessageService,
  I18nTestingModule,
  RouterState,
  RoutingService,
} from '@spartacus/core';
import { Order } from '@spartacus/order/root';
import {
  CommonConfigurator,
  CommonConfiguratorUtilsService,
  ConfiguratorRouter,
  ConfiguratorRouterExtractorService,
  ConfiguratorType,
} from '@spartacus/product-configurator/common';
import { IntersectionService } from '@spartacus/storefront';
import { OrderHistoryFacade } from 'feature-libs/order/root';
import { CommonConfiguratorTestUtilsService } from 'feature-libs/product-configurator/common/testing/common-configurator-test-utils.service';
import { Observable, of } from 'rxjs';
import { delay, take } from 'rxjs/operators';
import { ConfiguratorCartService } from '../../core/facade/configurator-cart.service';
import { ConfiguratorCommonsService } from '../../core/facade/configurator-commons.service';
import { ConfiguratorGroupsService } from '../../core/facade/configurator-groups.service';
import { Configurator } from '../../core/model/configurator.model';
import * as ConfigurationTestData from '../../testing/configurator-test-data';
import { ConfiguratorStorefrontUtilsService } from '../service';
import { ConfiguratorAddToCartButtonComponent } from './configurator-add-to-cart-button.component';

const CART_ENTRY_KEY = '001+1';
const ORDER_ENTRY_KEY = '001+1';

const configuratorType = ConfiguratorType.VARIANT;

const ROUTE_OVERVIEW = 'configureOverviewCPQCONFIGURATOR';

const mockProductConfiguration = ConfigurationTestData.productConfiguration;

const mockProductConfigurationWithoutPriceSummary =
  ConfigurationTestData.productConfigurationWithConflicts;

const navParamsOverview: any = {
  cxRoute: 'configureOverview' + configuratorType,
  params: { ownerType: 'cartEntry', entityKey: CART_ENTRY_KEY },
};

const mockOwner = mockProductConfiguration.owner;
const parts: string[] = mockOwner.id.split('+');

const mockRouterData: ConfiguratorRouter.Data = {
  pageType: ConfiguratorRouter.PageType.CONFIGURATION,
  isOwnerCartEntry: false,
  owner: mockOwner,
};

const mockOrder: Order = {
  code: '1',
};

let component: ConfiguratorAddToCartButtonComponent;
let fixture: ComponentFixture<ConfiguratorAddToCartButtonComponent>;
let htmlElem: HTMLElement;
let routerStateObservable: Observable<any>;
let productConfigurationObservable: Observable<any>;
let pendingChangesObservable: Observable<any>;
let elementMock: { style: any };

function initialize() {
  routerStateObservable = of(mockRouterState);
  productConfigurationObservable = of(mockProductConfiguration);
  fixture = TestBed.createComponent(ConfiguratorAddToCartButtonComponent);
  component = fixture.componentInstance;
  htmlElem = fixture.nativeElement;
  fixture.detectChanges();
}

class MockGlobalMessageService {
  add(): void {}
}

class MockConfiguratorCommonsService {
  getConfiguration(): Observable<Configurator.Configuration> {
    return productConfigurationObservable;
  }
  removeConfiguration() {}
  removeUiState() {}
  hasPendingChanges() {
    return pendingChangesObservable;
  }
}

class MockConfiguratorCartService {
  updateCartEntry() {}
  addToCart() {}
}

class MockConfiguratorGroupsService {
  setGroupStatusVisited() {}
}

class MockCommonConfiguratorUtilsService {
  decomposeOwnerId(): any {
    return { documentId: parts[0], entryNumber: parts[1] };
  }
}

class MockOrderHistoryFacade implements Partial<OrderHistoryFacade> {
  loadOrderDetails() {}
  getOrderDetails(): Observable<Order> {
    return of(mockOrder);
  }
}

class MockConfiguratorRouterExtractorService {
  extractRouterData(): Observable<ConfiguratorRouter.Data> {
    return of(mockRouterData);
  }
}

class MockIntersectionService {
  isIntersecting(): Observable<boolean> {
    return of(false);
  }
}

function setRouterTestDataCartBoundAndConfigPage() {
  mockRouterState.state.params = {
    entityKey: CART_ENTRY_KEY,
    ownerType: CommonConfigurator.OwnerType.CART_ENTRY,
  };
  mockRouterState.state.semanticRoute = ROUTE_CONFIGURATION;
  mockRouterData.isOwnerCartEntry = true;
  mockRouterData.owner.type = CommonConfigurator.OwnerType.CART_ENTRY;
  mockRouterData.owner.id = CART_ENTRY_KEY;
  mockRouterData.pageType = ConfiguratorRouter.PageType.CONFIGURATION;
}

function setRouterTestDataProductBoundAndConfigPage() {
  mockRouterState.state.params = {
    entityKey: ConfigurationTestData.PRODUCT_CODE,
    ownerType: CommonConfigurator.OwnerType.PRODUCT,
  };
  mockRouterState.state.semanticRoute = ROUTE_CONFIGURATION;
  mockRouterData.isOwnerCartEntry = false;
  mockRouterData.owner.type = CommonConfigurator.OwnerType.PRODUCT;
  mockRouterData.owner.id = ConfigurationTestData.PRODUCT_CODE;
  mockRouterData.pageType = ConfiguratorRouter.PageType.CONFIGURATION;
}

function setRouterTestDataReadOnlyCart() {
  mockRouterState.state.params = {
    entityKey: CART_ENTRY_KEY,
    ownerType: CommonConfigurator.OwnerType.CART_ENTRY,
  };
  mockRouterState.state.semanticRoute = ROUTE_OVERVIEW;
  mockRouterData.isOwnerCartEntry = true;
  mockRouterData.owner.type = CommonConfigurator.OwnerType.CART_ENTRY;
  mockRouterData.owner.id = CART_ENTRY_KEY;
  mockRouterData.pageType = ConfiguratorRouter.PageType.OVERVIEW;
}

function setRouterTestDataReadOnlyOrder() {
  mockRouterState.state.params = {
    entityKey: ORDER_ENTRY_KEY,
    ownerType: CommonConfigurator.OwnerType.ORDER_ENTRY,
  };
  mockRouterState.state.semanticRoute = ROUTE_OVERVIEW;
  mockRouterData.isOwnerCartEntry = false;
  mockRouterData.owner.type = CommonConfigurator.OwnerType.ORDER_ENTRY;
  mockRouterData.owner.id = ORDER_ENTRY_KEY;
  mockRouterData.pageType = ConfiguratorRouter.PageType.OVERVIEW;
}

function performAddToCartOnOverview() {
  setRouterTestDataProductBoundAndConfigPage();
  mockRouterState.state.semanticRoute = ROUTE_OVERVIEW;
  mockRouterData.pageType = ConfiguratorRouter.PageType.OVERVIEW;
  initialize();
  component.onAddToCart(mockProductConfiguration, mockRouterData);
}

function performUpdateCart() {
  ensureCartBound();
  component.onAddToCart(mockProductConfiguration, mockRouterData);
}

function ensureCartBound() {
  setRouterTestDataCartBoundAndConfigPage();
  mockOwner.id = CART_ENTRY_KEY;
  initialize();
}

function ensureCartBoundAndOnOverview() {
  setRouterTestDataCartBoundAndConfigPage();
  mockRouterState.state.semanticRoute = ROUTE_OVERVIEW;
  mockRouterData.pageType = ConfiguratorRouter.PageType.OVERVIEW;
  initialize();
}

function ensureProductBound() {
  setRouterTestDataProductBoundAndConfigPage();
  if (mockProductConfiguration.nextOwner) {
    mockProductConfiguration.nextOwner.id = CART_ENTRY_KEY;
  }
  initialize();
}

function performUpdateOnOV() {
  ensureCartBoundAndOnOverview();
  component.onAddToCart(mockProductConfiguration, mockRouterData);
}
const ROUTE_CONFIGURATION = 'configureCPQCONFIGURATOR';
const mockRouterState: any = {
  state: {
    semanticRoute: ROUTE_CONFIGURATION,
    params: {
      entityKey: ConfigurationTestData.PRODUCT_CODE,
      ownerType: CommonConfigurator.OwnerType.PRODUCT,
    },
    queryParams: {},
  },
};
class MockRoutingService {
  getRouterState(): Observable<RouterState> {
    return routerStateObservable;
  }
  go() {}
}
class MockConfiguratorAddToCartButtonComponent {
  goToOrderDetails() {}
}

describe('ConfigAddToCartButtonComponent', () => {
  let routingService: RoutingService;
  let globalMessageService: GlobalMessageService;
  let configuratorCommonsService: ConfiguratorCommonsService;
  let configuratorGroupsService: ConfiguratorGroupsService;
  let configuratorStorefrontUtilsService: ConfiguratorStorefrontUtilsService;
  let intersectionService: IntersectionService;
  beforeEach(
    waitForAsync(() => {
      TestBed.configureTestingModule({
        imports: [I18nTestingModule],
        declarations: [ConfiguratorAddToCartButtonComponent],
        providers: [
          {
            provide: RoutingService,
            useClass: MockRoutingService,
          },
          {
            provide: ConfiguratorCommonsService,
            useClass: MockConfiguratorCommonsService,
          },
          {
            provide: ConfiguratorCartService,
            useClass: MockConfiguratorCartService,
          },
          {
            provide: ConfiguratorGroupsService,
            useClass: MockConfiguratorGroupsService,
          },
          { provide: GlobalMessageService, useClass: MockGlobalMessageService },
          {
            provide: OrderHistoryFacade,
            useClass: MockOrderHistoryFacade,
          },
          {
            provide: CommonConfiguratorUtilsService,
            useClass: MockCommonConfiguratorUtilsService,
          },
          {
            provide: ConfiguratorRouterExtractorService,
            useClass: MockConfiguratorRouterExtractorService,
          },
          {
            provide: ConfiguratorAddToCartButtonComponent,
            useClass: MockConfiguratorAddToCartButtonComponent,
          },
          {
            provide: ConfiguratorStorefrontUtilsService,
          },
          {
            provide: IntersectionService,
            useClass: MockIntersectionService,
          },
        ],
      })
        .overrideComponent(ConfiguratorAddToCartButtonComponent, {
          set: {
            changeDetection: ChangeDetectionStrategy.Default,
          },
        })
        .compileComponents();
    })
  );

  beforeEach(() => {
    elementMock = {
      style: {
        position: '',
      },
    };
    pendingChangesObservable = of(false);
    initialize();
    routingService = TestBed.inject(RoutingService as Type<RoutingService>);
    configuratorCommonsService = TestBed.inject(
      ConfiguratorCommonsService as Type<ConfiguratorCommonsService>
    );
    globalMessageService = TestBed.inject(
      GlobalMessageService as Type<GlobalMessageService>
    );
    configuratorGroupsService = TestBed.inject(
      ConfiguratorGroupsService as Type<ConfiguratorGroupsService>
    );
    configuratorStorefrontUtilsService = TestBed.inject(
      ConfiguratorStorefrontUtilsService as Type<ConfiguratorStorefrontUtilsService>
    );
    intersectionService = TestBed.inject(
      IntersectionService as Type<IntersectionService>
    );
    spyOn(configuratorGroupsService, 'setGroupStatusVisited').and.callThrough();
    spyOn(routingService, 'go').and.callThrough();
    spyOn(globalMessageService, 'add').and.callThrough();
    spyOn(configuratorCommonsService, 'removeConfiguration').and.callThrough();
    spyOn(configuratorStorefrontUtilsService, 'getElement').and.returnValue(
      elementMock as unknown as HTMLElement
    );
    spyOn(configuratorStorefrontUtilsService, 'changeStyling').and.stub();
  });

  it('should create', () => {
    initialize();
    expect(component).toBeTruthy();
  });

  it('should render button that is not disabled in case there are no pending changes', () => {
    initialize();
    const selector = htmlElem.querySelector('button');
    if (selector) {
      expect(selector.disabled).toBe(false);
    } else {
      fail();
    }
  });

  it('should not disable button in case there are pending changes', () => {
    pendingChangesObservable = of(true);
    initialize();
    const selector = htmlElem.querySelector('button');
    if (selector) {
      expect(selector.disabled).toBe(false);
    } else {
      fail();
    }
  });

  describe('onAddToCart', () => {
    it('should navigate to OV in case configuration is cart bound and we are on product config page', () => {
      mockRouterData.pageType = ConfiguratorRouter.PageType.CONFIGURATION;
      performUpdateCart();
      expect(routingService.go).toHaveBeenCalledWith(navParamsOverview);

      expect(
        configuratorGroupsService.setGroupStatusVisited
      ).toHaveBeenCalled();
    });

    it('should navigate to cart in case configuration is cart bound and we are on OV config page', () => {
      performUpdateOnOV();
      expect(routingService.go).toHaveBeenCalledWith('cart');
    });

    it('should not remove configuration for cart entry owner in case configuration is cart bound and we are on OV page and no changes happened', () => {
      //not needed to remove the configuration here, as clean up is done in router listener
      mockProductConfiguration.isCartEntryUpdateRequired = false;
      performUpdateOnOV();
      expect(
        configuratorCommonsService.removeConfiguration
      ).toHaveBeenCalledTimes(0);
    });

    it('should not remove configuration and display no message in case continue to cart is triggered on config page', () => {
      mockProductConfiguration.isCartEntryUpdateRequired = false;
      mockRouterData.pageType = ConfiguratorRouter.PageType.CONFIGURATION;
      performUpdateCart();
      expect(
        configuratorCommonsService.removeConfiguration
      ).toHaveBeenCalledTimes(0);
      expect(globalMessageService.add).toHaveBeenCalledTimes(0);
    });

    it('should display a message in case done is triggered on config page which means that there are pending changes', () => {
      mockProductConfiguration.isCartEntryUpdateRequired = true;
      performUpdateCart();
      expect(globalMessageService.add).toHaveBeenCalledTimes(1);
    });

    it('should display updateCart message if configuration has already been added', () => {
      ensureCartBound();
      mockProductConfiguration.isCartEntryUpdateRequired = true;
      component.onAddToCart(mockProductConfiguration, mockRouterData);
      expect(globalMessageService.add).toHaveBeenCalledTimes(1);
    });

    it('should navigate to overview in case configuration has not been added yet and we are on configuration page', () => {
      ensureProductBound();
      component.onAddToCart(mockProductConfiguration, mockRouterData);
      expect(routingService.go).toHaveBeenCalledWith(navParamsOverview);
    });

    it('should remove one configuration (cart bound) in case configuration has not yet been added and we are on configuration page', () => {
      ensureProductBound();
      component.onAddToCart(mockProductConfiguration, mockRouterData);
      expect(
        configuratorCommonsService.removeConfiguration
      ).toHaveBeenCalledTimes(1);
    });

    it('should display addToCart message in case configuration has not been added yet', () => {
      ensureProductBound();
      component.onAddToCart(mockProductConfiguration, mockRouterData);
      expect(globalMessageService.add).toHaveBeenCalledTimes(1);
    });

    it('should not display addToCart message in case configuration has not been added yet but there are pending changes', () => {
      pendingChangesObservable = of(true);
      ensureProductBound();
      component.onAddToCart(mockProductConfiguration, mockRouterData);
      expect(globalMessageService.add).toHaveBeenCalledTimes(0);
    });

    it('should navigate to cart in case configuration has not yet been added and process was triggered from overview', () => {
      mockRouterData.pageType = ConfiguratorRouter.PageType.OVERVIEW;
      performAddToCartOnOverview();
      expect(routingService.go).toHaveBeenCalledWith('cart');
    });

    it('should remove one (cart bound) configurations in case configuration has not yet been added and process was triggered from overview', () => {
      //not needed to remove the configuration here, as clean up is done in router listener
      performAddToCartOnOverview();
      expect(
        configuratorCommonsService.removeConfiguration
      ).toHaveBeenCalledTimes(0);
    });
  });

  describe('performNavigation', () => {
    it('should display message on addToCart ', () => {
      //TODO this TS strict mode issue will be fixed when we have set owner to mandatory with #11217
      component.performNavigation(
        configuratorType,
        mockProductConfiguration.owner,
        true,
        true,
        true
      );
      expect(globalMessageService.add).toHaveBeenCalledTimes(1);
    });
    it('should display no message on addToCart in case this is not desired', () => {
      //TODO this TS strict mode issue will be fixed when we have set owner to mandatory with #11217
      component.performNavigation(
        configuratorType,
        mockProductConfiguration.owner,
        true,
        true,
        false
      );
      expect(globalMessageService.add).toHaveBeenCalledTimes(0);
    });
  });

  describe('displayOnlyButton', () => {
    it('should navigate to review order', () => {
      setRouterTestDataReadOnlyCart();
      initialize();
      component.leaveConfigurationOverview();
      expect(routingService.go).toHaveBeenCalledWith({
        cxRoute: 'checkoutReviewOrder',
      });
    });

    it('should navigate to order details', () => {
      setRouterTestDataReadOnlyOrder();
      initialize();
      component.leaveConfigurationOverview();
      expect(routingService.go).toHaveBeenCalledWith({
        cxRoute: 'orderDetails',
        params: mockOrder,
      });
    });
  });
  describe('Floating button', () => {
    it('should make button sticky', (done) => {
      spyOn(intersectionService, 'isIntersecting').and.returnValue(of(true));
      component.ngOnInit();
      component.container$.pipe(take(1), delay(0)).subscribe(() => {
        expect(
          configuratorStorefrontUtilsService.changeStyling
        ).toHaveBeenCalledWith(
          'cx-configurator-add-to-cart-button',
          'position',
          'sticky'
        );
        done();
      });
    });

    it('should make button fixed when not intersecting', (done) => {
      component.ngOnInit();
      component.container$.pipe(take(1), delay(0)).subscribe(() => {
        spyOn(intersectionService, 'isIntersecting').and.callThrough();
        expect(
          configuratorStorefrontUtilsService.changeStyling
        ).toHaveBeenCalledWith(
          'cx-configurator-add-to-cart-button',
          'position',
          'fixed'
        );
        done();
      });
    });
  });
<<<<<<< HEAD
});

// test e2e spec tags
=======
  describe('Accessibility', () => {
    it('should return base price, selected option price and total price', () => {
      let result = {
        basePrice: '$123.56',
        selectedOptions: '$500',
        totalPrice: '$623.56',
      };
      expect(component.extractConfigPrices(mockProductConfiguration)).toEqual(
        result
      );
    });

    it('should return undefined in case there is no price summary in the configuration', () => {
      expect(
        component.extractConfigPrices(
          mockProductConfigurationWithoutPriceSummary
        )
      ).toBeUndefined;
    });

    it("should contain add to cart button element with 'aria-label' attribute that contains prices of the configuration", () => {
      let basePrice =
        mockProductConfiguration.priceSummary?.basePrice?.formattedValue;
      let selectedOptions =
        mockProductConfiguration.priceSummary?.selectedOptions?.formattedValue;
      let totalPrice =
        mockProductConfiguration.priceSummary?.currentTotal?.formattedValue;
      let expectedA11YString =
        'configurator.a11y.addToCartPrices' +
        ' ' +
        'basePrice:' +
        basePrice +
        ' ' +
        'selectedOptions:' +
        selectedOptions +
        ' ' +
        'totalPrice:' +
        totalPrice;

      CommonConfiguratorTestUtilsService.expectElementContainsA11y(
        expect,
        htmlElem,
        'button',
        undefined,
        0,
        'aria-label',
        component.getButtonResourceKey(
          mockRouterData,
          mockProductConfiguration
        ) +
          ' ' +
          expectedA11YString
      );
    });
  });
});
>>>>>>> e6facdd4
<|MERGE_RESOLUTION|>--- conflicted
+++ resolved
@@ -520,11 +520,6 @@
       });
     });
   });
-<<<<<<< HEAD
-});
-
-// test e2e spec tags
-=======
   describe('Accessibility', () => {
     it('should return base price, selected option price and total price', () => {
       let result = {
@@ -581,4 +576,5 @@
     });
   });
 });
->>>>>>> e6facdd4
+
+// test e2e spec tags