import { ChangeDetectionStrategy, Component, Input, Type } from '@angular/core';
import {
  ComponentFixture,
  TestBed,
<<<<<<< HEAD
  waitForAsync,
  fakeAsync,
  tick,
=======
  fakeAsync,
  tick,
  waitForAsync,
>>>>>>> 669cdf58
} from '@angular/core/testing';
import { UntypedFormControl } from '@angular/forms';
import { Cart, MultiCartFacade, OrderEntry } from '@spartacus/cart/base/root';
import {
  GlobalMessageService,
  I18nTestingModule,
  RouterState,
  RoutingService,
} from '@spartacus/core';
import { Order, OrderHistoryFacade } from '@spartacus/order/root';
import {
  CommonConfigurator,
  CommonConfiguratorUtilsService,
  ConfiguratorRouter,
  ConfiguratorRouterExtractorService,
  ConfiguratorType,
} from '@spartacus/product-configurator/common';
<<<<<<< HEAD
import { ICON_TYPE, IntersectionService } from '@spartacus/storefront';
=======
import {
  ICON_TYPE,
  IntersectionService,
  KeyboardFocusService,
} from '@spartacus/storefront';
>>>>>>> 669cdf58
import { MockFeatureLevelDirective } from 'projects/storefrontlib/shared/test/mock-feature-level-directive';
import { Observable, of } from 'rxjs';
import { delay, take } from 'rxjs/operators';
import { CommonConfiguratorTestUtilsService } from '../../../common/testing/common-configurator-test-utils.service';
import { ConfiguratorCartService } from '../../core/facade/configurator-cart.service';
import { ConfiguratorCommonsService } from '../../core/facade/configurator-commons.service';
import { ConfiguratorGroupsService } from '../../core/facade/configurator-groups.service';
import { Configurator } from '../../core/model/configurator.model';
import { ConfiguratorQuantityService } from '../../core/services/configurator-quantity.service';
import * as ConfigurationTestData from '../../testing/configurator-test-data';
import { ConfiguratorStorefrontUtilsService } from '../service/configurator-storefront-utils.service';
import { ConfiguratorAddToCartButtonComponent } from './configurator-add-to-cart-button.component';

const CART_ENTRY_KEY = '001+1';
const ORDER_ENTRY_KEY = '001+1';
<<<<<<< HEAD
=======
const PRODUCT_ENTRY_KEY = '001+1';
>>>>>>> 669cdf58
const QUOTE_CODE = '003';
const QUOTE_ENTRY_KEY = QUOTE_CODE + '+1';
const QUANTITY = 99;
const QUANTITY_CHANGED = 7;

const configuratorType = ConfiguratorType.VARIANT;

const ROUTE_OVERVIEW = 'configureOverviewCPQCONFIGURATOR';

const mockProductConfiguration = ConfigurationTestData.productConfiguration;

const mockProductConfigurationWithoutPriceSummary =
  ConfigurationTestData.productConfigurationWithConflicts;

const mockProductConfigurationWithoutBasePrice =
  ConfigurationTestData.productConfigurationWithoutBasePrice;

const mockProductConfigurationWithoutSelectedOptions =
  ConfigurationTestData.productConfigurationWithoutSelectedOptions;

const mockProductConfigurationWithoutTotalPrice =
  ConfigurationTestData.mockProductConfigurationWithoutTotalPrice;

const mockProductConfigurationWithPriceSummaryButNoPrices =
  ConfigurationTestData.mockProductConfigurationWithPriceSummaryButNoPrices;

const navParamsOverview: any = {
  cxRoute: 'configureOverview' + configuratorType,
  params: { ownerType: 'cartEntry', entityKey: CART_ENTRY_KEY },
};

<<<<<<< HEAD
=======
const queryParams: any = {
  queryParams: { productCode: mockProductConfiguration.productCode },
};

>>>>>>> 669cdf58
const mockOwner = mockProductConfiguration.owner;
const mockRouterData: ConfiguratorRouter.Data = {
  pageType: ConfiguratorRouter.PageType.CONFIGURATION,
  isOwnerCartEntry: false,
  owner: mockOwner,
};

const mockOrder: Order = {
  code: '1',
};

@Component({
  selector: 'cx-icon',
  template: '',
})
class MockCxIconComponent {
  @Input() type: ICON_TYPE;
}

@Component({
  template: '',
  selector: 'cx-item-counter',
})
class MockItemCounterComponent {
  @Input() min: number;
  @Input() max: number;
  @Input() step: any;
  @Input() control: any;
  @Input() allowZero: boolean;
}

let component: ConfiguratorAddToCartButtonComponent;
let fixture: ComponentFixture<ConfiguratorAddToCartButtonComponent>;
let htmlElem: HTMLElement;
let routerStateObservable: Observable<any>;
let productConfigurationObservable: Observable<any>;
let pendingChangesObservable: Observable<any>;
let elementMock: { style: any };
let orderEntryObservable: Observable<any>;

function initialize() {
  routerStateObservable = of(mockRouterState);
  productConfigurationObservable = of(mockProductConfiguration);
  orderEntryObservable = of(mockOrderEntry);
  fixture = TestBed.createComponent(ConfiguratorAddToCartButtonComponent);
  component = fixture.componentInstance;
  htmlElem = fixture.nativeElement;
  component.quantityControl = new UntypedFormControl(1);
  fixture.detectChanges();
}

class MockGlobalMessageService {
  add(): void {}
}

class MockConfiguratorQuantityService {
  getQuantity(): Observable<number> {
    return of(QUANTITY);
  }

  setQuantity(): void {}
}

class MockConfiguratorCommonsService {
  getConfiguration(): Observable<Configurator.Configuration> {
    return productConfigurationObservable;
  }

  getOrCreateConfiguration(): Observable<Configurator.Configuration> {
    return productConfigurationObservable;
  }

  getConfigurationWithOverview(): Observable<Configurator.Configuration> {
    return productConfigurationObservable;
  }

  removeConfiguration() {}

  removeUiState() {}

  hasPendingChanges() {
    return pendingChangesObservable;
  }
}

const mockOrderEntry: OrderEntry = { orderCode: '123' };

class MockConfiguratorCartService {
  updateCartEntry() {}

  addToCart() {}

  getEntry() {
    return orderEntryObservable;
  }
}

class MockConfiguratorGroupsService {
  setGroupStatusVisited() {}
}

class MockCommonConfiguratorUtilsService {
  decomposeOwnerId(ownerId: string): any {
    const parts: string[] = ownerId.split('+');
    const result = { documentId: parts[0], entryNumber: parts[1] };
    return result;
  }
}

class MockOrderHistoryFacade implements Partial<OrderHistoryFacade> {
  loadOrderDetails() {}

  getOrderDetails(): Observable<Order> {
    return of(mockOrder);
  }
}

class MockConfiguratorRouterExtractorService {
  extractRouterData(): Observable<ConfiguratorRouter.Data> {
    return of(mockRouterData);
  }
}

class MockIntersectionService {
  isIntersecting(): Observable<boolean> {
    return of(false);
  }
}
const cart: Cart = { quoteCode: QUOTE_CODE };
class MockMultiCartFacade implements Partial<MultiCartFacade> {
  getCart(): Observable<Cart> {
    return of(cart);
  }
}

const cart: Cart = { quoteCode: QUOTE_CODE };

class MockMultiCartFacade implements Partial<MultiCartFacade> {
  getCart(): Observable<Cart> {
    return of(cart);
  }
}

function setRouterTestDataCartBoundAndConfigPage() {
  mockRouterState.state.params = {
    entityKey: CART_ENTRY_KEY,
    ownerType: CommonConfigurator.OwnerType.CART_ENTRY,
  };
  mockRouterState.state.semanticRoute = ROUTE_CONFIGURATION;
  mockRouterData.isOwnerCartEntry = true;
  mockRouterData.owner.type = CommonConfigurator.OwnerType.CART_ENTRY;
  mockRouterData.owner.id = CART_ENTRY_KEY;
  mockRouterData.pageType = ConfiguratorRouter.PageType.CONFIGURATION;
}

function setRouterTestDataProductBoundAndConfigPage() {
  mockRouterState.state.params = {
    entityKey: ConfigurationTestData.PRODUCT_CODE,
    ownerType: CommonConfigurator.OwnerType.PRODUCT,
  };
  mockRouterState.state.semanticRoute = ROUTE_CONFIGURATION;
  mockRouterData.isOwnerCartEntry = false;
  mockRouterData.owner.type = CommonConfigurator.OwnerType.PRODUCT;
  mockRouterData.owner.id = ConfigurationTestData.PRODUCT_CODE;
  mockRouterData.pageType = ConfiguratorRouter.PageType.CONFIGURATION;
}

function setRouterTestDataReadOnlyOrder() {
  mockRouterState.state.params = {
    entityKey: ORDER_ENTRY_KEY,
    ownerType: CommonConfigurator.OwnerType.ORDER_ENTRY,
  };
  mockRouterState.state.semanticRoute = ROUTE_OVERVIEW;
  mockRouterData.isOwnerCartEntry = false;
  mockRouterData.owner.type = CommonConfigurator.OwnerType.ORDER_ENTRY;
  mockRouterData.owner.id = ORDER_ENTRY_KEY;
  mockRouterData.pageType = ConfiguratorRouter.PageType.OVERVIEW;
  mockRouterData.displayOnly = true;
}

function setRouterTestDataReadOnlyQuote() {
  mockRouterState.state.params = {
    entityKey: QUOTE_ENTRY_KEY,
    ownerType: CommonConfigurator.OwnerType.QUOTE_ENTRY,
  };
  mockRouterState.state.semanticRoute = ROUTE_OVERVIEW;
  mockRouterData.isOwnerCartEntry = false;
  mockRouterData.owner.type = CommonConfigurator.OwnerType.QUOTE_ENTRY;
  mockRouterData.owner.id = QUOTE_ENTRY_KEY;
  mockRouterData.pageType = ConfiguratorRouter.PageType.OVERVIEW;
  mockRouterData.displayOnly = true;
}

function setRouterTestDataReadOnlyCart() {
  mockRouterState.state.params = {
    entityKey: QUOTE_ENTRY_KEY,
    ownerType: CommonConfigurator.OwnerType.CART_ENTRY,
  };
  mockRouterState.state.semanticRoute = ROUTE_OVERVIEW;
  mockRouterData.isOwnerCartEntry = false;
  mockRouterData.owner.type = CommonConfigurator.OwnerType.CART_ENTRY;
  mockRouterData.owner.id = QUOTE_ENTRY_KEY;
  mockRouterData.pageType = ConfiguratorRouter.PageType.OVERVIEW;
  mockRouterData.displayOnly = true;
  mockRouterData.navigateToCheckout = false;
}

function setRouterTestDataReadOnlyCheckout() {
  mockRouterState.state.params = {
    entityKey: QUOTE_ENTRY_KEY,
    ownerType: CommonConfigurator.OwnerType.CART_ENTRY,
  };
  mockRouterState.state.semanticRoute = ROUTE_OVERVIEW;
  mockRouterData.isOwnerCartEntry = false;
  mockRouterData.owner.type = CommonConfigurator.OwnerType.CART_ENTRY;
  mockRouterData.owner.id = QUOTE_ENTRY_KEY;
  mockRouterData.pageType = ConfiguratorRouter.PageType.OVERVIEW;
  mockRouterData.displayOnly = true;
  mockRouterData.navigateToCheckout = true;
}

function setRouterTestDataReadOnlySavedCart() {
  mockRouterState.state.params = {
    entityKey: QUOTE_ENTRY_KEY,
    ownerType: CommonConfigurator.OwnerType.SAVED_CART_ENTRY,
  };
  mockRouterState.state.semanticRoute = ROUTE_OVERVIEW;
  mockRouterData.isOwnerCartEntry = false;
  mockRouterData.owner.type = CommonConfigurator.OwnerType.SAVED_CART_ENTRY;
  mockRouterData.owner.id = QUOTE_ENTRY_KEY;
  mockRouterData.pageType = ConfiguratorRouter.PageType.OVERVIEW;
  mockRouterData.displayOnly = true;
}

function setRouterTestDataReadOnlyProduct() {
  mockRouterState.state.params = {
    entityKey: ORDER_ENTRY_KEY,
    ownerType: CommonConfigurator.OwnerType.PRODUCT,
  };
  mockRouterState.state.semanticRoute = ROUTE_OVERVIEW;
  mockRouterData.isOwnerCartEntry = false;
  mockRouterData.owner.type = CommonConfigurator.OwnerType.PRODUCT;
  mockRouterData.owner.id = PRODUCT_ENTRY_KEY;
  mockRouterData.pageType = ConfiguratorRouter.PageType.OVERVIEW;
  mockRouterData.displayOnly = true;
}

function setRouterTestDataReadOnlyQuote() {
  mockRouterState.state.params = {
    entityKey: QUOTE_ENTRY_KEY,
    ownerType: CommonConfigurator.OwnerType.QUOTE_ENTRY,
  };
  mockRouterState.state.semanticRoute = ROUTE_OVERVIEW;
  mockRouterData.isOwnerCartEntry = false;
  mockRouterData.owner.type = CommonConfigurator.OwnerType.QUOTE_ENTRY;
  mockRouterData.owner.id = QUOTE_ENTRY_KEY;
  mockRouterData.pageType = ConfiguratorRouter.PageType.OVERVIEW;
  mockRouterData.displayOnly = true;
}

function setRouterTestDataReadOnlySavedCart() {
  mockRouterState.state.params = {
    entityKey: QUOTE_ENTRY_KEY,
    ownerType: CommonConfigurator.OwnerType.SAVED_CART_ENTRY,
  };
  mockRouterState.state.semanticRoute = ROUTE_OVERVIEW;
  mockRouterData.isOwnerCartEntry = false;
  mockRouterData.owner.type = CommonConfigurator.OwnerType.SAVED_CART_ENTRY;
  mockRouterData.owner.id = QUOTE_ENTRY_KEY;
  mockRouterData.pageType = ConfiguratorRouter.PageType.OVERVIEW;
  mockRouterData.displayOnly = true;
}

function performAddToCartOnOverview() {
  setRouterTestDataProductBoundAndConfigPage();
  mockRouterState.state.semanticRoute = ROUTE_OVERVIEW;
  mockRouterData.pageType = ConfiguratorRouter.PageType.OVERVIEW;
  initialize();
  component.onAddToCart(mockProductConfiguration, mockRouterData);
}

function performUpdateCart() {
  ensureCartBound();
  component.onAddToCart(mockProductConfiguration, mockRouterData);
}

function ensureCartBound() {
  setRouterTestDataCartBoundAndConfigPage();
  mockOwner.id = CART_ENTRY_KEY;
  initialize();
}

function ensureCartBoundAndOnOverview() {
  setRouterTestDataCartBoundAndConfigPage();
  mockRouterState.state.semanticRoute = ROUTE_OVERVIEW;
  mockRouterData.pageType = ConfiguratorRouter.PageType.OVERVIEW;
  initialize();
}

function ensureProductBound() {
  setRouterTestDataProductBoundAndConfigPage();
  if (mockProductConfiguration.nextOwner) {
    mockProductConfiguration.nextOwner.id = CART_ENTRY_KEY;
  }
  initialize();
}

function performUpdateOnOV() {
  ensureCartBoundAndOnOverview();
  component.onAddToCart(mockProductConfiguration, mockRouterData);
}

const ROUTE_CONFIGURATION = 'configureCPQCONFIGURATOR';
const mockRouterState: any = {
  state: {
    semanticRoute: ROUTE_CONFIGURATION,
    params: {
      entityKey: ConfigurationTestData.PRODUCT_CODE,
      ownerType: CommonConfigurator.OwnerType.PRODUCT,
    },
    queryParams: {},
  },
};

class MockRoutingService {
  getRouterState(): Observable<RouterState> {
    return routerStateObservable;
  }

  go = () => Promise.resolve(true);
}

class MockConfiguratorAddToCartButtonComponent {
  goToOrderDetails() {}
}

describe('ConfigAddToCartButtonComponent', () => {
  let routingService: RoutingService;
  let globalMessageService: GlobalMessageService;
  let configuratorCommonsService: ConfiguratorCommonsService;
  let configuratorCartService: ConfiguratorCartService;
  let configuratorGroupsService: ConfiguratorGroupsService;
  let configuratorStorefrontUtilsService: ConfiguratorStorefrontUtilsService;
  let intersectionService: IntersectionService;
  let configuratorQuantityService: ConfiguratorQuantityService;
  let keyboardFocusService: KeyboardFocusService;
  beforeEach(
    waitForAsync(() => {
      TestBed.configureTestingModule({
        imports: [I18nTestingModule],
        declarations: [
          ConfiguratorAddToCartButtonComponent,
          MockItemCounterComponent,
          MockCxIconComponent,
          MockFeatureLevelDirective,
        ],
        providers: [
          {
            provide: RoutingService,
            useClass: MockRoutingService,
          },
          {
            provide: ConfiguratorQuantityService,
            useClass: MockConfiguratorQuantityService,
          },
          {
            provide: ConfiguratorCommonsService,
            useClass: MockConfiguratorCommonsService,
          },
          {
            provide: ConfiguratorCartService,
            useClass: MockConfiguratorCartService,
          },
          {
            provide: ConfiguratorGroupsService,
            useClass: MockConfiguratorGroupsService,
          },
          { provide: GlobalMessageService, useClass: MockGlobalMessageService },
          {
            provide: OrderHistoryFacade,
            useClass: MockOrderHistoryFacade,
          },
          {
            provide: CommonConfiguratorUtilsService,
            useClass: MockCommonConfiguratorUtilsService,
          },
          {
            provide: ConfiguratorRouterExtractorService,
            useClass: MockConfiguratorRouterExtractorService,
          },
          {
            provide: ConfiguratorAddToCartButtonComponent,
            useClass: MockConfiguratorAddToCartButtonComponent,
          },
          {
            provide: ConfiguratorStorefrontUtilsService,
          },
          {
            provide: IntersectionService,
            useClass: MockIntersectionService,
          },
          {
            provide: MultiCartFacade,
            useClass: MockMultiCartFacade,
          },
        ],
      })
        .overrideComponent(ConfiguratorAddToCartButtonComponent, {
          set: {
            changeDetection: ChangeDetectionStrategy.Default,
          },
        })
        .compileComponents();
    })
  );

  beforeEach(() => {
    elementMock = {
      style: {
        position: '',
      },
    };
    pendingChangesObservable = of(false);
    initialize();
    routingService = TestBed.inject(RoutingService as Type<RoutingService>);
    configuratorCommonsService = TestBed.inject(
      ConfiguratorCommonsService as Type<ConfiguratorCommonsService>
    );

    globalMessageService = TestBed.inject(
      GlobalMessageService as Type<GlobalMessageService>
    );

    configuratorQuantityService = TestBed.inject(
      ConfiguratorQuantityService as Type<ConfiguratorQuantityService>
    );

    configuratorGroupsService = TestBed.inject(
      ConfiguratorGroupsService as Type<ConfiguratorGroupsService>
    );

    configuratorStorefrontUtilsService = TestBed.inject(
      ConfiguratorStorefrontUtilsService as Type<ConfiguratorStorefrontUtilsService>
    );

    intersectionService = TestBed.inject(
      IntersectionService as Type<IntersectionService>
    );

    keyboardFocusService = TestBed.inject(
      KeyboardFocusService as Type<KeyboardFocusService>
    );

    spyOn(configuratorGroupsService, 'setGroupStatusVisited').and.callThrough();
    spyOn(routingService, 'go').and.callThrough();
    spyOn(globalMessageService, 'add').and.callThrough();
    spyOn(configuratorCommonsService, 'removeConfiguration').and.callThrough();
    spyOn(configuratorQuantityService, 'setQuantity').and.callThrough();
    configuratorCartService = TestBed.inject(
      ConfiguratorCartService as Type<ConfiguratorCartService>
    );
    spyOn(configuratorCartService, 'getEntry').and.callThrough();
    spyOn(configuratorStorefrontUtilsService, 'changeStyling').and.stub();
    spyOn(
      configuratorStorefrontUtilsService,
      'focusFirstActiveElement'
    ).and.callThrough();
<<<<<<< HEAD
=======
    spyOn(keyboardFocusService, 'clear').and.callThrough();
>>>>>>> 669cdf58
  });

  afterEach(() => {
    fixture.destroy();
    mockRouterData.displayOnly = false;
  });

  it('should create cart-btn-container', () => {
    initialize();
    expect(component).toBeTruthy();
    CommonConfiguratorTestUtilsService.expectElementPresent(
      expect,
      htmlElem,
      '.cx-add-to-cart-btn-container'
    );

    CommonConfiguratorTestUtilsService.expectElementPresent(
      expect,
      htmlElem,
      '.cx-quantity-add-to-cart-container'
    );

    CommonConfiguratorTestUtilsService.expectElementPresent(
      expect,
      htmlElem,
      '.cx-quantity'
    );

    CommonConfiguratorTestUtilsService.expectElementPresent(
      expect,
      htmlElem,
      'button.cx-add-to-cart-btn'
    );
  });

  it('should create display-only-btn-container', () => {
    setRouterTestDataReadOnlyOrder();
    initialize();
    expect(component).toBeTruthy();
    CommonConfiguratorTestUtilsService.expectElementPresent(
      expect,
      htmlElem,
      '.cx-display-only-btn-container'
    );

    CommonConfiguratorTestUtilsService.expectElementPresent(
      expect,
      htmlElem,
      'button.btn-secondary.cx-display-only-btn'
    );

    CommonConfiguratorTestUtilsService.expectElementToContainText(
      expect,
      htmlElem,
      'button.btn-secondary.cx-display-only-btn',
      'configurator.addToCart.buttonClose'
    );
  });

  it('should render button that is not disabled in case there are no pending changes', () => {
    initialize();
    const selector = htmlElem.querySelector('button');
    if (selector) {
      expect(selector.disabled).toBe(false);
    } else {
      fail();
    }
  });

  it('should not disable button in case there are pending changes', () => {
    pendingChangesObservable = of(true);
    initialize();
    const selector = htmlElem.querySelector('button');
    if (selector) {
      expect(selector.disabled).toBe(false);
    } else {
      fail();
    }
  });

  describe('ngOnInit', () => {
    it('should set quantity that was retrieved from quantity service', () => {
      initialize();
      expect(component.quantityControl.value).toBe(QUANTITY);
    });
  });

  describe('quantityChange', () => {
    it('should push current quantity to qty service', () => {
      initialize();
      component.quantityControl.setValue(QUANTITY_CHANGED);
      expect(configuratorQuantityService.setQuantity).toHaveBeenCalledWith(
        QUANTITY_CHANGED
      );
    });
  });

  describe('onAddToCart', () => {
    it('should navigate to OV in case configuration is cart bound and we are on product config page', () => {
      mockRouterData.pageType = ConfiguratorRouter.PageType.CONFIGURATION;
      performUpdateCart();
      expect(routingService.go).toHaveBeenCalledWith(
        navParamsOverview,
        queryParams
      );
      expect(
        configuratorGroupsService.setGroupStatusVisited
      ).toHaveBeenCalled();
    });

    it('should navigate to cart in case configuration is cart bound and we are on OV config page', () => {
      performUpdateOnOV();
      expect(routingService.go).toHaveBeenCalledWith('cart');
    });

    it('should not remove configuration for cart entry owner in case configuration is cart bound and we are on OV page and no changes happened', () => {
      //not needed to remove the configuration here, as clean up is done in router listener
      mockProductConfiguration.isCartEntryUpdateRequired = false;
      performUpdateOnOV();
      expect(
        configuratorCommonsService.removeConfiguration
      ).toHaveBeenCalledTimes(0);
    });

    it('should not remove configuration and display no message in case continue to cart is triggered on config page', () => {
      mockProductConfiguration.isCartEntryUpdateRequired = false;
      mockRouterData.pageType = ConfiguratorRouter.PageType.CONFIGURATION;
      performUpdateCart();
      expect(
        configuratorCommonsService.removeConfiguration
      ).toHaveBeenCalledTimes(0);
      expect(globalMessageService.add).toHaveBeenCalledTimes(0);
    });

    it('should display a message in case done is triggered on config page which means that there are pending changes', () => {
      mockProductConfiguration.isCartEntryUpdateRequired = true;
      performUpdateCart();
      expect(globalMessageService.add).toHaveBeenCalledTimes(1);
    });

    it('should display updateCart message if configuration has already been added', () => {
      ensureCartBound();
      mockProductConfiguration.isCartEntryUpdateRequired = true;
      component.onAddToCart(mockProductConfiguration, mockRouterData);
      expect(globalMessageService.add).toHaveBeenCalledTimes(1);
    });

    it('should navigate to overview in case configuration has not been added yet and we are on configuration page', () => {
      ensureProductBound();
      component.onAddToCart(mockProductConfiguration, mockRouterData);
      expect(routingService.go).toHaveBeenCalledWith(
        navParamsOverview,
        queryParams
      );
    });

    it('should remove one configuration (cart bound) in case configuration has not yet been added and we are on configuration page', () => {
      ensureProductBound();
      component.onAddToCart(mockProductConfiguration, mockRouterData);
      expect(
        configuratorCommonsService.removeConfiguration
      ).toHaveBeenCalledTimes(1);
    });

    it('should display addToCart message in case configuration has not been added yet', () => {
      ensureProductBound();
      component.onAddToCart(mockProductConfiguration, mockRouterData);
      expect(globalMessageService.add).toHaveBeenCalledTimes(1);
    });

    it('should not display addToCart message in case configuration has not been added yet but there are pending changes', () => {
      pendingChangesObservable = of(true);
      ensureProductBound();
      component.onAddToCart(mockProductConfiguration, mockRouterData);
      expect(globalMessageService.add).toHaveBeenCalledTimes(0);
    });

    it('should navigate to cart in case configuration has not yet been added and process was triggered from overview', () => {
      mockRouterData.pageType = ConfiguratorRouter.PageType.OVERVIEW;
      performAddToCartOnOverview();
      expect(routingService.go).toHaveBeenCalledWith('cart');
    });

    it('should remove one (cart bound) configurations in case configuration has not yet been added and process was triggered from overview', () => {
      //not needed to remove the configuration here, as clean up is done in router listener
      performAddToCartOnOverview();
      expect(
        configuratorCommonsService.removeConfiguration
      ).toHaveBeenCalledTimes(0);
    });
  });

  describe('navigateForProductBound', () => {
    it('should navigate to OV in case configuration is product bound and we are on product config page', () => {
      mockRouterData.pageType = ConfiguratorRouter.PageType.CONFIGURATION;
      ensureProductBound();

      component['navigateForProductBound'](
        mockProductConfiguration,
        mockOwner.configuratorType,
        false,
        mockProductConfiguration.productCode
      );
      expect(routingService.go).toHaveBeenCalledWith(
        navParamsOverview,
        queryParams
      );
    });

    it('should handle case that next owner is not defined', () => {
      mockRouterData.pageType = ConfiguratorRouter.PageType.CONFIGURATION;
      ensureProductBound();

      component['navigateForProductBound'](
        { ...mockProductConfiguration, nextOwner: undefined },
        mockOwner.configuratorType,
        false,
        mockProductConfiguration.productCode
      );
      expect(routingService.go).toHaveBeenCalledWith(
        {
          ...navParamsOverview,
          params: { ...navParamsOverview.params, entityKey: 'INITIAL' },
        },
        queryParams
      );
    });
  });

  describe('performNavigation', () => {
    it('should display message on addToCart ', () => {
      component.performNavigation(
        configuratorType,
        mockProductConfiguration.owner,
        true,
        true,
        true
      );
      expect(globalMessageService.add).toHaveBeenCalledTimes(1);
    });
    it('should display no message on addToCart in case this is not desired', () => {
      component.performNavigation(
        configuratorType,
        mockProductConfiguration.owner,
        true,
        true,
        false
      );
      expect(globalMessageService.add).toHaveBeenCalledTimes(0);
    });
  });

  describe('leaveConfigurationOverview', () => {
    it('should navigate to order details', () => {
      setRouterTestDataReadOnlyOrder();
      initialize();
      component.leaveConfigurationOverview();
      expect(routingService.go).toHaveBeenCalledWith({
        cxRoute: 'orderDetails',
        params: mockOrder,
      });
    });

    it('should navigate to quote details in case owner is quote entry', () => {
      setRouterTestDataReadOnlySavedCart();
      initialize();
      component.leaveConfigurationOverview();
      expect(routingService.go).toHaveBeenCalledWith({
        cxRoute: 'quoteDetails',
        params: { quoteId: QUOTE_CODE },
      });
    });

    it('should navigate to quote details in case owner is saved cart entry and saved cart is bound to a quote', () => {
      setRouterTestDataReadOnlyQuote();
      initialize();
      component.leaveConfigurationOverview();
      expect(routingService.go).toHaveBeenCalledWith({
        cxRoute: 'quoteDetails',
        params: { quoteId: QUOTE_CODE },
      });
    });

    it('should navigate to product details', () => {
      setRouterTestDataReadOnlyProduct();
      initialize();
      component.leaveConfigurationOverview();
      expect(routingService.go).toHaveBeenCalledWith({
        cxRoute: 'product',
        params: {
          code: PRODUCT_ENTRY_KEY,
        },
      });
    });

    it('should navigate to cart', () => {
      setRouterTestDataReadOnlyCart();
      initialize();
      component.leaveConfigurationOverview();
      expect(routingService.go).toHaveBeenCalledWith({
        cxRoute: 'cart',
      });
    });

    it('should navigate to checkout review order', () => {
      setRouterTestDataReadOnlyCheckout();
      initialize();
      component.leaveConfigurationOverview();
      expect(routingService.go).toHaveBeenCalledWith({
        cxRoute: 'checkoutReviewOrder',
      });
    });

    it('should navigate to quote details in case owner is quote entry', () => {
      setRouterTestDataReadOnlySavedCart();
      initialize();
      component.leaveConfigurationOverview();
      expect(routingService.go).toHaveBeenCalledWith({
        cxRoute: 'quoteDetails',
        params: { quoteId: QUOTE_CODE },
      });
    });

    it('should navigate to quote details in case owner is saved cart entry and saved cart is bound to a quote', () => {
      setRouterTestDataReadOnlyQuote();
      initialize();
      component.leaveConfigurationOverview();
      expect(routingService.go).toHaveBeenCalledWith({
        cxRoute: 'quoteDetails',
        params: { quoteId: QUOTE_CODE },
      });
    });
  });

  describe('Floating button', () => {
    it('should make button sticky', (done) => {
      spyOn(configuratorStorefrontUtilsService, 'getElement').and.returnValue(
        elementMock as unknown as HTMLElement
      );
      spyOn(intersectionService, 'isIntersecting').and.returnValue(of(true));
      component.ngOnInit();
      component.container$.pipe(take(1), delay(0)).subscribe(() => {
        expect(
          configuratorStorefrontUtilsService.changeStyling
        ).toHaveBeenCalledWith(
          'cx-configurator-add-to-cart-button',
          'position',
          'sticky'
        );
        done();
      });
    });

    it('should make button fixed when not intersecting', (done) => {
      spyOn(configuratorStorefrontUtilsService, 'getElement').and.returnValue(
        elementMock as unknown as HTMLElement
      );
      component.ngOnInit();
      component.container$.pipe(take(1), delay(0)).subscribe(() => {
        spyOn(intersectionService, 'isIntersecting').and.callThrough();
        expect(
          configuratorStorefrontUtilsService.changeStyling
        ).toHaveBeenCalledWith(
          'cx-configurator-add-to-cart-button',
          'position',
          'fixed'
        );
        done();
      });
    });
  });

  describe('Accessibility', () => {
    it('should return base price, selected option price and total price', () => {
      let result = {
        basePrice: '$123.56',
        selectedOptions: '$500',
        totalPrice: '$623.56',
      };
      expect(component.extractConfigPrices(mockProductConfiguration)).toEqual(
        result
      );
    });

    it('should return "0" in case there is no price summary in the configuration', () => {
      let result = {
        basePrice: '0',
        selectedOptions: '0',
        totalPrice: '0',
      };
      expect(
        component.extractConfigPrices(
          mockProductConfigurationWithoutPriceSummary
        )
      ).toEqual(result);
    });

    it('should return "0" for basePrice in case basePrice is undefined', () => {
      let result = {
        basePrice: '0',
        selectedOptions: '$500',
        totalPrice: '$623.56',
      };
      expect(
        component.extractConfigPrices(mockProductConfigurationWithoutBasePrice)
      ).toEqual(result);
    });

    it('should return "0" for basePrice in case basePrice is undefined', () => {
      let result = {
        basePrice: '0',
        selectedOptions: '$500',
        totalPrice: '$623.56',
      };
      expect(
        component.extractConfigPrices(mockProductConfigurationWithoutBasePrice)
      ).toEqual(result);
    });

    it('should return "0" for selectedOption in case selectedOption is undefined', () => {
      let result = {
        basePrice: '$123.56',
        selectedOptions: '0',
        totalPrice: '$623.56',
      };
      expect(
        component.extractConfigPrices(
          mockProductConfigurationWithoutSelectedOptions
        )
      ).toEqual(result);
    });

    it('should return "0" for totalPrice in case totalPrice  is undefined', () => {
      let result = {
        basePrice: '$123.56',
        selectedOptions: '$500',
        totalPrice: '0',
      };
      expect(
        component.extractConfigPrices(mockProductConfigurationWithoutTotalPrice)
      ).toEqual(result);
    });

    it('should return "0" for prices in case they are not available', () => {
      let result = {
        basePrice: '0',
        selectedOptions: '0',
        totalPrice: '0',
      };
      expect(
        component.extractConfigPrices(
          mockProductConfigurationWithPriceSummaryButNoPrices
        )
      ).toEqual(result);
    });

    it("should contain add to cart button element with 'aria-label' attribute that contains prices of the configuration", () => {
      let basePrice =
        mockProductConfiguration.priceSummary?.basePrice?.formattedValue;
      let selectedOptions =
        mockProductConfiguration.priceSummary?.selectedOptions?.formattedValue;
      let totalPrice =
        mockProductConfiguration.priceSummary?.currentTotal?.formattedValue;
      let expectedA11YString =
        `configurator.a11y.addToCartPrices basePrice:${basePrice}` +
        ` selectedOptions:${selectedOptions} totalPrice:${totalPrice}`;
      CommonConfiguratorTestUtilsService.expectElementContainsA11y(
        expect,
        htmlElem,
        'button',
        undefined,
        0,
        'aria-label',
        component.getButtonResourceKey(
          mockRouterData,
          mockProductConfiguration
        ) +
          ' ' +
          expectedA11YString
      );
    });
  });

  describe('getButtonResourceKey', () => {
    let routerData: ConfiguratorRouter.Data;
    let config: Configurator.Configuration;

    function prepareTestData(
      isOwnerCartEntry: boolean,
      isCartEntryUpdateRequired: boolean
    ) {
      routerData = {
        pageType: ConfiguratorRouter.PageType.CONFIGURATION,
        isOwnerCartEntry: isOwnerCartEntry,
        owner: mockOwner,
      };

      config = structuredClone(mockProductConfiguration);
      config.isCartEntryUpdateRequired = isCartEntryUpdateRequired;
    }

    it('should return configurator.addToCart.buttonUpdateCart', () => {
      prepareTestData(true, true);
      expect(component.getButtonResourceKey(routerData, config)).toBe(
        'configurator.addToCart.buttonUpdateCart'
      );
    });

    it('should return configurator.addToCart.buttonAfterAddToCart', () => {
      prepareTestData(true, false);
      expect(component.getButtonResourceKey(routerData, config)).toBe(
        'configurator.addToCart.buttonAfterAddToCart'
      );
    });

    it('should return configurator.addToCart.button', () => {
      prepareTestData(false, false);

      expect(component.getButtonResourceKey(routerData, config)).toBe(
        'configurator.addToCart.button'
      );
    });
  });

  describe('isCartEntry', () => {
    it("should return 'false' because isOwnerCartEntry is undefined", () => {
      const routerData: ConfiguratorRouter.Data = {
        pageType: ConfiguratorRouter.PageType.CONFIGURATION,
        owner: mockOwner,
      };

      expect(component.isCartEntry(routerData)).toBe(false);
    });

    it("should return 'false' because it is not a cart entry", () => {
      const routerData: ConfiguratorRouter.Data = {
        pageType: ConfiguratorRouter.PageType.CONFIGURATION,
        owner: mockOwner,
        isOwnerCartEntry: false,
      };

      expect(component.isCartEntry(routerData)).toBe(false);
    });

    it("should return 'true' because it is a cart entry", () => {
      const routerData: ConfiguratorRouter.Data = {
        pageType: ConfiguratorRouter.PageType.OVERVIEW,
        owner: mockOwner,
        isOwnerCartEntry: true,
      };

      expect(component.isCartEntry(routerData)).toBe(true);
    });
  });

  describe('Focus handling on navigation', () => {
<<<<<<< HEAD
    it('focusOverviewInTabBar should call focusFirstActiveElement', fakeAsync(() => {
      component['focusOverviewInTabBar']();
      tick(1); // needed because of delay(0) in focusOverviewInTabBar
=======
    it('focusOverviewInTabBar should call clear and focusFirstActiveElement', fakeAsync(() => {
      component['focusOverviewInTabBar']();
      tick(1); // needed because of delay(0) in focusOverviewInTabBar
      expect(keyboardFocusService.clear).toHaveBeenCalledTimes(1);
>>>>>>> 669cdf58
      expect(
        configuratorStorefrontUtilsService.focusFirstActiveElement
      ).toHaveBeenCalledTimes(1);
    }));

<<<<<<< HEAD
    it('focusOverviewInTabBar should not call focusFirstActiveElement if overview data is not present in configuration', fakeAsync(() => {
      spyOn(
        configuratorCommonsService,
        'getConfigurationWithOverview'
      ).and.returnValue(of(mockProductConfigurationWithoutBasePrice));
      component['focusOverviewInTabBar']();
      tick(1); // needed because of delay(0) in focusOverviewInTabBar
=======
    it('focusOverviewInTabBar should not call clear and focusFirstActiveElement if overview data is not present in configuration', fakeAsync(() => {
      spyOn(configuratorCommonsService, 'getConfiguration').and.returnValue(
        of(mockProductConfigurationWithoutBasePrice)
      );
      component['focusOverviewInTabBar']();
      tick(1); // needed because of delay(0) in focusOverviewInTabBar
      expect(keyboardFocusService.clear).toHaveBeenCalledTimes(0);
>>>>>>> 669cdf58
      expect(
        configuratorStorefrontUtilsService.focusFirstActiveElement
      ).toHaveBeenCalledTimes(0);
    }));

    it('navigateToOverview should navigate to overview page and should call focusFirstActiveElement inside focusOverviewInTabBar', fakeAsync(() => {
      component['navigateToOverview'](
        mockRouterData.owner.configuratorType,
<<<<<<< HEAD
        mockRouterData.owner
      );
      tick(1); // needed because of delay(0) in focusOverviewInTabBar
      expect(routingService.go).toHaveBeenCalledWith({
        cxRoute: 'configureOverview' + mockRouterData.owner.configuratorType,
        params: {
          ownerType: 'cartEntry',
          entityKey: mockRouterData.owner.id,
        },
      });
=======
        mockRouterData.owner,
        mockProductConfiguration.productCode
      );
      tick(1); // needed because of delay(0) in focusOverviewInTabBar
      expect(routingService.go).toHaveBeenCalledWith(
        {
          cxRoute: 'configureOverview' + mockRouterData.owner.configuratorType,
          params: {
            ownerType: 'cartEntry',
            entityKey: mockRouterData.owner.id,
          },
        },
        queryParams
      );
>>>>>>> 669cdf58
      expect(
        configuratorStorefrontUtilsService.focusFirstActiveElement
      ).toHaveBeenCalledTimes(1);
    }));
  });
});<|MERGE_RESOLUTION|>--- conflicted
+++ resolved
@@ -2,15 +2,9 @@
 import {
   ComponentFixture,
   TestBed,
-<<<<<<< HEAD
-  waitForAsync,
-  fakeAsync,
-  tick,
-=======
   fakeAsync,
   tick,
   waitForAsync,
->>>>>>> 669cdf58
 } from '@angular/core/testing';
 import { UntypedFormControl } from '@angular/forms';
 import { Cart, MultiCartFacade, OrderEntry } from '@spartacus/cart/base/root';
@@ -28,15 +22,11 @@
   ConfiguratorRouterExtractorService,
   ConfiguratorType,
 } from '@spartacus/product-configurator/common';
-<<<<<<< HEAD
-import { ICON_TYPE, IntersectionService } from '@spartacus/storefront';
-=======
 import {
   ICON_TYPE,
   IntersectionService,
   KeyboardFocusService,
 } from '@spartacus/storefront';
->>>>>>> 669cdf58
 import { MockFeatureLevelDirective } from 'projects/storefrontlib/shared/test/mock-feature-level-directive';
 import { Observable, of } from 'rxjs';
 import { delay, take } from 'rxjs/operators';
@@ -52,10 +42,7 @@
 
 const CART_ENTRY_KEY = '001+1';
 const ORDER_ENTRY_KEY = '001+1';
-<<<<<<< HEAD
-=======
 const PRODUCT_ENTRY_KEY = '001+1';
->>>>>>> 669cdf58
 const QUOTE_CODE = '003';
 const QUOTE_ENTRY_KEY = QUOTE_CODE + '+1';
 const QUANTITY = 99;
@@ -87,13 +74,10 @@
   params: { ownerType: 'cartEntry', entityKey: CART_ENTRY_KEY },
 };
 
-<<<<<<< HEAD
-=======
 const queryParams: any = {
   queryParams: { productCode: mockProductConfiguration.productCode },
 };
 
->>>>>>> 669cdf58
 const mockOwner = mockProductConfiguration.owner;
 const mockRouterData: ConfiguratorRouter.Data = {
   pageType: ConfiguratorRouter.PageType.CONFIGURATION,
@@ -337,32 +321,6 @@
   mockRouterData.isOwnerCartEntry = false;
   mockRouterData.owner.type = CommonConfigurator.OwnerType.PRODUCT;
   mockRouterData.owner.id = PRODUCT_ENTRY_KEY;
-  mockRouterData.pageType = ConfiguratorRouter.PageType.OVERVIEW;
-  mockRouterData.displayOnly = true;
-}
-
-function setRouterTestDataReadOnlyQuote() {
-  mockRouterState.state.params = {
-    entityKey: QUOTE_ENTRY_KEY,
-    ownerType: CommonConfigurator.OwnerType.QUOTE_ENTRY,
-  };
-  mockRouterState.state.semanticRoute = ROUTE_OVERVIEW;
-  mockRouterData.isOwnerCartEntry = false;
-  mockRouterData.owner.type = CommonConfigurator.OwnerType.QUOTE_ENTRY;
-  mockRouterData.owner.id = QUOTE_ENTRY_KEY;
-  mockRouterData.pageType = ConfiguratorRouter.PageType.OVERVIEW;
-  mockRouterData.displayOnly = true;
-}
-
-function setRouterTestDataReadOnlySavedCart() {
-  mockRouterState.state.params = {
-    entityKey: QUOTE_ENTRY_KEY,
-    ownerType: CommonConfigurator.OwnerType.SAVED_CART_ENTRY,
-  };
-  mockRouterState.state.semanticRoute = ROUTE_OVERVIEW;
-  mockRouterData.isOwnerCartEntry = false;
-  mockRouterData.owner.type = CommonConfigurator.OwnerType.SAVED_CART_ENTRY;
-  mockRouterData.owner.id = QUOTE_ENTRY_KEY;
   mockRouterData.pageType = ConfiguratorRouter.PageType.OVERVIEW;
   mockRouterData.displayOnly = true;
 }
@@ -561,10 +519,7 @@
       configuratorStorefrontUtilsService,
       'focusFirstActiveElement'
     ).and.callThrough();
-<<<<<<< HEAD
-=======
     spyOn(keyboardFocusService, 'clear').and.callThrough();
->>>>>>> 669cdf58
   });
 
   afterEach(() => {
@@ -875,26 +830,6 @@
       component.leaveConfigurationOverview();
       expect(routingService.go).toHaveBeenCalledWith({
         cxRoute: 'checkoutReviewOrder',
-      });
-    });
-
-    it('should navigate to quote details in case owner is quote entry', () => {
-      setRouterTestDataReadOnlySavedCart();
-      initialize();
-      component.leaveConfigurationOverview();
-      expect(routingService.go).toHaveBeenCalledWith({
-        cxRoute: 'quoteDetails',
-        params: { quoteId: QUOTE_CODE },
-      });
-    });
-
-    it('should navigate to quote details in case owner is saved cart entry and saved cart is bound to a quote', () => {
-      setRouterTestDataReadOnlyQuote();
-      initialize();
-      component.leaveConfigurationOverview();
-      expect(routingService.go).toHaveBeenCalledWith({
-        cxRoute: 'quoteDetails',
-        params: { quoteId: QUOTE_CODE },
       });
     });
   });
@@ -1121,30 +1056,15 @@
   });
 
   describe('Focus handling on navigation', () => {
-<<<<<<< HEAD
-    it('focusOverviewInTabBar should call focusFirstActiveElement', fakeAsync(() => {
-      component['focusOverviewInTabBar']();
-      tick(1); // needed because of delay(0) in focusOverviewInTabBar
-=======
     it('focusOverviewInTabBar should call clear and focusFirstActiveElement', fakeAsync(() => {
       component['focusOverviewInTabBar']();
       tick(1); // needed because of delay(0) in focusOverviewInTabBar
       expect(keyboardFocusService.clear).toHaveBeenCalledTimes(1);
->>>>>>> 669cdf58
       expect(
         configuratorStorefrontUtilsService.focusFirstActiveElement
       ).toHaveBeenCalledTimes(1);
     }));
 
-<<<<<<< HEAD
-    it('focusOverviewInTabBar should not call focusFirstActiveElement if overview data is not present in configuration', fakeAsync(() => {
-      spyOn(
-        configuratorCommonsService,
-        'getConfigurationWithOverview'
-      ).and.returnValue(of(mockProductConfigurationWithoutBasePrice));
-      component['focusOverviewInTabBar']();
-      tick(1); // needed because of delay(0) in focusOverviewInTabBar
-=======
     it('focusOverviewInTabBar should not call clear and focusFirstActiveElement if overview data is not present in configuration', fakeAsync(() => {
       spyOn(configuratorCommonsService, 'getConfiguration').and.returnValue(
         of(mockProductConfigurationWithoutBasePrice)
@@ -1152,7 +1072,6 @@
       component['focusOverviewInTabBar']();
       tick(1); // needed because of delay(0) in focusOverviewInTabBar
       expect(keyboardFocusService.clear).toHaveBeenCalledTimes(0);
->>>>>>> 669cdf58
       expect(
         configuratorStorefrontUtilsService.focusFirstActiveElement
       ).toHaveBeenCalledTimes(0);
@@ -1161,18 +1080,6 @@
     it('navigateToOverview should navigate to overview page and should call focusFirstActiveElement inside focusOverviewInTabBar', fakeAsync(() => {
       component['navigateToOverview'](
         mockRouterData.owner.configuratorType,
-<<<<<<< HEAD
-        mockRouterData.owner
-      );
-      tick(1); // needed because of delay(0) in focusOverviewInTabBar
-      expect(routingService.go).toHaveBeenCalledWith({
-        cxRoute: 'configureOverview' + mockRouterData.owner.configuratorType,
-        params: {
-          ownerType: 'cartEntry',
-          entityKey: mockRouterData.owner.id,
-        },
-      });
-=======
         mockRouterData.owner,
         mockProductConfiguration.productCode
       );
@@ -1187,7 +1094,6 @@
         },
         queryParams
       );
->>>>>>> 669cdf58
       expect(
         configuratorStorefrontUtilsService.focusFirstActiveElement
       ).toHaveBeenCalledTimes(1);
