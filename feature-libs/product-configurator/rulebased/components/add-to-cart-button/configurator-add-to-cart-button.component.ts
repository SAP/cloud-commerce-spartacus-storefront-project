--- conflicted
+++ resolved
@@ -340,7 +340,6 @@
         this.goToOrderDetails(container.routerData.owner);
       } else if (
         container.routerData.owner.type ===
-<<<<<<< HEAD
         CommonConfigurator.OwnerType.CART_ENTRY
       ) {
         this.routingService.go({ cxRoute: 'cart' });
@@ -351,7 +350,8 @@
           cxRoute: 'product',
           params: { code: container.routerData.owner.id },
         });
-=======
+      } else if (
+        container.routerData.owner.type ===
         CommonConfigurator.OwnerType.QUOTE_ENTRY
       ) {
         this.goToQuoteDetails(container.routerData.owner);
@@ -360,7 +360,6 @@
         CommonConfigurator.OwnerType.SAVED_CART_ENTRY
       ) {
         this.goToSavedCartDetails(container.routerData.owner);
->>>>>>> 1cf1663c
       } else {
         this.routingService.go({ cxRoute: 'checkoutReviewOrder' });
       }
