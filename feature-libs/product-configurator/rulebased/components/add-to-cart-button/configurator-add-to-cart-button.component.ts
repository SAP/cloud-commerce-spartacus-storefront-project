--- conflicted
+++ resolved
@@ -10,16 +10,10 @@
   Component,
   OnDestroy,
   OnInit,
-<<<<<<< HEAD
-  Optional,
   inject,
 } from '@angular/core';
 import { UntypedFormControl } from '@angular/forms';
 import { MultiCartFacade } from '@spartacus/cart/base/root';
-=======
-} from '@angular/core';
-import { UntypedFormControl } from '@angular/forms';
->>>>>>> 37b6a5fc
 import {
   GlobalMessageService,
   GlobalMessageType,
