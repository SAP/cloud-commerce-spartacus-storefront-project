import { ChangeDetectionStrategy } from '@angular/core';
import { ComponentFixture, TestBed, waitForAsync } from '@angular/core/testing';
import { I18nTestingModule } from '@spartacus/core';
import {
  CommonConfigurator,
  ConfiguratorModelUtils,
} from '@spartacus/product-configurator/common';
import {
  ICON_TYPE,
  IconLoaderService,
  IconModule,
} from '@spartacus/storefront';
import { MockFeatureLevelDirective } from 'projects/storefrontlib/shared/test/mock-feature-level-directive';
import { Observable, of } from 'rxjs';
import { CommonConfiguratorTestUtilsService } from '../../../../common/testing/common-configurator-test-utils.service';
import { Configurator } from '../../../core/model/configurator.model';
import { ConfiguratorTestUtils } from '../../../testing/configurator-test-utils';
import { ConfiguratorStorefrontUtilsService } from '../../service/configurator-storefront-utils.service';
import { ConfiguratorAttributeCompositionContext } from '../composition/configurator-attribute-composition.model';
import { ConfiguratorAttributeFooterComponent } from './configurator-attribute-footer.component';

export class MockIconFontLoaderService {
  useSvg(_iconType: ICON_TYPE) {
    return false;
  }

  getStyleClasses(_iconType: ICON_TYPE): string {
    return 'fas fa-exclamation-circle';
  }

  addLinkResource() {}
  getHtml(_iconType: ICON_TYPE) {}
  getFlipDirection(): void {}
}

let showRequiredMessageForUserInput: boolean;
class MockConfigUtilsService {
  isCartEntryOrGroupVisited(): Observable<boolean> {
    return of(showRequiredMessageForUserInput);
  }
}

function createComponentWithData(
  isCartEntryOrGroupVisited: boolean = true
): ConfiguratorAttributeFooterComponent {
  showRequiredMessageForUserInput = isCartEntryOrGroupVisited;

  fixture = TestBed.createComponent(ConfiguratorAttributeFooterComponent);
  component = fixture.componentInstance;
  htmlElem = fixture.nativeElement;
  component.attribute = currentAttribute;

  component.owner = owner;
  component.groupId = 'testGroup';
  component.attribute.required = true;
  component.attribute.incomplete = true;
  component.attribute.uiType = Configurator.UiType.STRING;
  component.attribute.userInput = '';

  fixture.detectChanges();
  return component;
}

let component: ConfiguratorAttributeFooterComponent;
let fixture: ComponentFixture<ConfiguratorAttributeFooterComponent>;
let htmlElem: HTMLElement;
const attributeName = '123';
const attrLabel = 'attLabel';

const currentAttribute: Configurator.Attribute = {
  name: attributeName,
  label: attrLabel,
  uiType: Configurator.UiType.RADIOBUTTON,
};

const owner = ConfiguratorModelUtils.createOwner(
  CommonConfigurator.OwnerType.CART_ENTRY,
  'PRODUCT_CODE'
);

describe('ConfigAttributeFooterComponent', () => {
  beforeEach(
    waitForAsync(() => {
      TestBed.configureTestingModule({
<<<<<<< HEAD
        imports: [, I18nTestingModule, IconModule],
=======
        imports: [I18nTestingModule, IconModule],
>>>>>>> 80273695
        declarations: [
          ConfiguratorAttributeFooterComponent,
          MockFeatureLevelDirective,
        ],
        providers: [
          { provide: IconLoaderService, useClass: MockIconFontLoaderService },
          {
            provide: ConfiguratorStorefrontUtilsService,
            useClass: MockConfigUtilsService,
          },

          {
            provide: ConfiguratorAttributeCompositionContext,
            useValue: ConfiguratorTestUtils.getAttributeContext(),
          },
        ],
      })
        .overrideComponent(ConfiguratorAttributeFooterComponent, {
          set: {
            changeDetection: ChangeDetectionStrategy.Default,
          },
        })
        .compileComponents();
    })
  );

  it('should render an empty component because showRequiredMessageForUserInput$ is `false`', () => {
    createComponentWithData(false).ngOnInit();
    CommonConfiguratorTestUtilsService.expectElementNotPresent(
      expect,
      htmlElem,
      '.cx-required-error-msg'
    );
  });

  it('should render a required message for release version less than 6.2', () => {
    createComponentWithData().ngOnInit();
    expect(component).toBeTruthy();
    CommonConfiguratorTestUtilsService.expectElementPresent(
      expect,
      htmlElem,
      '.cx-required-error-msg'
    );
  });

  it('should render a required message if attribute has no value, yet.', () => {
    createComponentWithData();
    CommonConfiguratorTestUtilsService.expectElementPresent(
      expect,
      htmlElem,
      '.cx-required-error-msg'
    );
  });

  it('should render a required message because the group has already been visited.', () => {
    createComponentWithData();
    component.owner.type = CommonConfigurator.OwnerType.PRODUCT;
    fixture.detectChanges();
    CommonConfiguratorTestUtilsService.expectElementPresent(
      expect,
      htmlElem,
      '.cx-required-error-msg'
    );
  });

  it('should render a required message because user input is an empty string.', () => {
    createComponentWithData();
    currentAttribute.userInput = '  ';
    component.ngOnInit();
    fixture.detectChanges();
    CommonConfiguratorTestUtilsService.expectElementPresent(
      expect,
      htmlElem,
      '.cx-required-error-msg'
    );
  });

  it("shouldn't render a required message if attribute is not required.", () => {
    createComponentWithData();
    currentAttribute.required = false;
    component.ngOnInit();
    fixture.detectChanges();
    CommonConfiguratorTestUtilsService.expectElementNotPresent(
      expect,
      htmlElem,
      'cx-required-error-msg'
    );
  });

  it("shouldn't render a required message if attribute is complete.", () => {
    createComponentWithData();
    currentAttribute.incomplete = false;
    component.ngOnInit();
    fixture.detectChanges();
    CommonConfiguratorTestUtilsService.expectElementNotPresent(
      expect,
      htmlElem,
      'cx-required-error-msg'
    );
  });

  it("shouldn't render a required message if UI type is another.", () => {
    createComponentWithData();
    currentAttribute.uiType = Configurator.UiType.CHECKBOX;
    component.ngOnInit();
    fixture.detectChanges();
    CommonConfiguratorTestUtilsService.expectElementNotPresent(
      expect,
      htmlElem,
      'cx-required-error-msg'
    );
  });

  it("shouldn't render a required message because user input is set.", () => {
    createComponentWithData();
    currentAttribute.userInput = 'test';
    component.ngOnInit();
    fixture.detectChanges();
    CommonConfiguratorTestUtilsService.expectElementNotPresent(
      expect,
      htmlElem,
      'cx-required-error-msg'
    );
  });

  describe('needsDropDownMsg', () => {
    beforeEach(() => {
      createComponentWithData();
    });

    it('should not display drop-down message because attribute is not required', () => {
      component.attribute.required = false;
      fixture.detectChanges();
      expect(component['needsDropDownMsg']()).toBe(false);
    });

    it('should not display drop-down message because attribute is complete', () => {
      component.attribute.incomplete = false;
      fixture.detectChanges();
      expect(component['needsDropDownMsg']()).toBe(false);
    });

    it('should not display drop-down message for another UI type', () => {
      component.attribute.uiType = Configurator.UiType.CHECKBOX;
      fixture.detectChanges();
      expect(component['needsDropDownMsg']()).toBe(false);
    });

    it('should not display drop-down message because the list of values is undefined', () => {
      component.attribute.values = undefined;
      fixture.detectChanges();
      expect(component['needsDropDownMsg']()).toBe(false);
    });

    it('should not display drop-down message for UI type `DROPDOWN` because there is a selected value', () => {
      component.attribute.uiType = Configurator.UiType.DROPDOWN;
      component.attribute.values = [
        ConfiguratorTestUtils.createValue(
          Configurator.RetractValueCode,
          undefined
        ),
        ConfiguratorTestUtils.createValue('123', 10, true),
        ConfiguratorTestUtils.createValue('456', 15),
        ConfiguratorTestUtils.createValue('789', 20),
      ];
      fixture.detectChanges();
      expect(component['needsDropDownMsg']()).toBe(false);
      component.attribute.values = undefined;
      fixture.detectChanges();
    });

    it('should display drop-down message for UI type `DROPDOWN`', () => {
      component.attribute.uiType = Configurator.UiType.DROPDOWN;
      fixture.detectChanges();
      expect(component['needsDropDownMsg']()).toBe(true);
    });

    it('should display drop-down message for UI type `DROPDOWN_PRODUCT`', () => {
      component.attribute.uiType = Configurator.UiType.DROPDOWN_PRODUCT;
      fixture.detectChanges();
      expect(component['needsDropDownMsg']()).toBe(true);
    });

    it('should display drop-down message for UI type `DROPDOWN` because the selected value has a code `###RETRACT_VALUE_CODE###`', () => {
      component.attribute.uiType = Configurator.UiType.DROPDOWN;
      component.attribute.values = [
        ConfiguratorTestUtils.createValue(
          Configurator.RetractValueCode,
          undefined,
          true
        ),
        ConfiguratorTestUtils.createValue('123', 10),
        ConfiguratorTestUtils.createValue('456', 15),
        ConfiguratorTestUtils.createValue('789', 20),
      ];
      fixture.detectChanges();
      expect(component['needsDropDownMsg']()).toBe(true);
      component.attribute.values = undefined;
      fixture.detectChanges();
    });
  });

  describe('isUserInputEmpty', () => {
    beforeEach(() => {
      createComponentWithData();
    });

    it('should return false because user input is undefined', () => {
      currentAttribute.userInput = undefined;
      expect(component.isUserInputEmpty(component.attribute.userInput)).toBe(
        false
      );
    });

    it('should return true because user input contains a number of whitespaces', () => {
      currentAttribute.userInput = '   ';
      expect(component.isUserInputEmpty(component.attribute.userInput)).toBe(
        true
      );
    });

    it('should return true because user input contains an empty string', () => {
      currentAttribute.userInput = '';
      expect(component.isUserInputEmpty(component.attribute.userInput)).toBe(
        true
      );
    });

    it('should return false because user input is defined and contains a string', () => {
      currentAttribute.userInput = 'user input string';
      expect(component.isUserInputEmpty(component.attribute.userInput)).toBe(
        false
      );
    });
  });

  describe('needsUserInputMsg', () => {
    beforeEach(() => {
      createComponentWithData();
    });

    it('should not display user input message because attribute is not required', () => {
      component.attribute.required = false;
      fixture.detectChanges();
      expect(component['needsUserInputMsg']()).toBe(false);
    });

    it('should not display user input message because attribute is complete', () => {
      component.attribute.incomplete = false;
      fixture.detectChanges();
      expect(component['needsUserInputMsg']()).toBe(false);
    });

    it('should not display user input message because attribute user input is not empty', () => {
      component.attribute.userInput = ' test ';
      fixture.detectChanges();
      expect(component['needsUserInputMsg']()).toBe(false);
    });

    it('should not display user input message for another UI type', () => {
      component.attribute.uiType = Configurator.UiType.CHECKBOX;
      fixture.detectChanges();
      expect(component['needsUserInputMsg']()).toBe(false);
    });

    it('should display user input message for UI type `STRING`', () => {
      expect(component['needsUserInputMsg']()).toBe(true);
    });

    it('should display user input message for UI type `NUMERIC`', () => {
      component.attribute.uiType = Configurator.UiType.NUMERIC;
      fixture.detectChanges();
      expect(component['needsUserInputMsg']()).toBe(true);
    });
  });

  describe('Accessibility', () => {
    beforeEach(() => {
      createComponentWithData(true);
    });

    it("should contain div element with class name 'cx-required-error-msg' and 'aria-label' attribute that defines an accessible name to label the current element", () => {
      CommonConfiguratorTestUtilsService.expectElementContainsA11y(
        expect,
        htmlElem,
        'div',
        'cx-required-error-msg',
        0,
        'aria-label',
        'configurator.attribute.defaultRequiredMessage'
      );
    });

    it("should contain div element with class name 'cx-required-error-msg' and 'aria-live' attribute that indicates that an element will be updated, and describes the types of updates a user can expect from the live region", () => {
      CommonConfiguratorTestUtilsService.expectElementContainsA11y(
        expect,
        htmlElem,
        'div',
        'cx-required-error-msg',
        0,
        'aria-live',
        'assertive'
      );
    });

    it("should contain div element with class name 'cx-required-error-msg' and 'aria-atomic' attribute that indicates whether a screen reader will present a changed region based on the change notifications defined by the aria-relevant attribute", () => {
      CommonConfiguratorTestUtilsService.expectElementContainsA11y(
        expect,
        htmlElem,
        'div',
        'cx-required-error-msg',
        0,
        'aria-atomic',
        'true'
      );
    });
  });
});<|MERGE_RESOLUTION|>--- conflicted
+++ resolved
@@ -82,11 +82,7 @@
   beforeEach(
     waitForAsync(() => {
       TestBed.configureTestingModule({
-<<<<<<< HEAD
-        imports: [, I18nTestingModule, IconModule],
-=======
         imports: [I18nTestingModule, IconModule],
->>>>>>> 80273695
         declarations: [
           ConfiguratorAttributeFooterComponent,
           MockFeatureLevelDirective,
