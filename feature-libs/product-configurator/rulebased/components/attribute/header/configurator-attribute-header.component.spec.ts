import { ChangeDetectionStrategy, Type } from '@angular/core';
import { ComponentFixture, TestBed, waitForAsync } from '@angular/core/testing';
import { I18nTestingModule } from '@spartacus/core';
import {
  CommonConfigurator,
  ConfiguratorModelUtils,
} from '@spartacus/product-configurator/common';
import {
  ConfiguratorCommonsService,
  ConfiguratorGroupsService,
  ConfiguratorUISettingsConfig,
} from '@spartacus/product-configurator/rulebased';
import {
  IconLoaderService,
  IconModule,
  ICON_TYPE,
} from '@spartacus/storefront';
import { cold } from 'jasmine-marbles';
import { Observable, of } from 'rxjs';
import { TestScheduler } from 'rxjs/testing';
import { CommonConfiguratorTestUtilsService } from '../../../../common/testing/common-configurator-test-utils.service';
import { Configurator } from '../../../core/model/configurator.model';
import * as ConfigurationTestData from '../../../testing/configurator-test-data';
import { ConfiguratorStorefrontUtilsService } from '../../service/configurator-storefront-utils.service';
import { ConfiguratorAttributeHeaderComponent } from './configurator-attribute-header.component';

export class MockIconFontLoaderService {
  useSvg(_iconType: ICON_TYPE) {
    return false;
  }
  getStyleClasses(_iconType: ICON_TYPE): string {
    return 'fas fa-exclamation-circle';
  }
  addLinkResource() {}
  getHtml(_iconType: ICON_TYPE) {}
  getFlipDirection(): void {}
}

let isCartEntryOrGroupVisited = true;
class MockConfigUtilsService {
  isCartEntryOrGroupVisited(): Observable<boolean> {
    return of(isCartEntryOrGroupVisited);
  }

  focusValue(): void {}
  scrollToConfigurationElement(): void {}
}

const configWithoutConflicts: Configurator.Configuration =
  ConfigurationTestData.productConfiguration;

const configConflict: Configurator.Configuration =
  ConfigurationTestData.productConfigurationWithConflicts;

let config: Configurator.Configuration;

class MockConfiguratorCommonsService {
  getConfiguration(): Observable<Configurator.Configuration> {
    return of(config);
  }

  isConfigurationLoading(): Observable<boolean> {
    return of(true);
  }
}

class MockConfiguratorGroupsService {
  navigateToGroup(): void {}
}

describe('ConfigAttributeHeaderComponent', () => {
  let component: ConfiguratorAttributeHeaderComponent;
  let fixture: ComponentFixture<ConfiguratorAttributeHeaderComponent>;
  let configurationGroupsService: ConfiguratorGroupsService;
  let configuratorStorefrontUtilsService: ConfiguratorStorefrontUtilsService;
  let configuratorCommonsService: ConfiguratorCommonsService;
  let uiConfig: ConfiguratorUISettingsConfig;

  const owner = ConfiguratorModelUtils.createOwner(
    CommonConfigurator.OwnerType.CART_ENTRY,
    'PRODUCT_CODE'
  );

  const image = {
    url: 'someImageURL',
  };

  const image2 = {
    url: 'someOtherImageURL',
  };

  const images = [image, image2];

  const currentAttribute: Configurator.Attribute = {
    name: 'attributeId',
    uiType: Configurator.UiType.RADIOBUTTON,
    images: images,
    key: 'ATTRIBUTE_1',
  };

  let htmlElem: HTMLElement;

  const TestConfiguratorUISettings: ConfiguratorUISettingsConfig = {
    productConfigurator: {
      enableNavigationToConflict: false,
    },
  };

  beforeEach(
    waitForAsync(() => {
      TestBed.configureTestingModule({
        imports: [I18nTestingModule, IconModule],
        declarations: [ConfiguratorAttributeHeaderComponent],
        providers: [
          { provide: IconLoaderService, useClass: MockIconFontLoaderService },
          {
            provide: ConfiguratorStorefrontUtilsService,
            useClass: MockConfigUtilsService,
          },
          {
            provide: ConfiguratorCommonsService,
            useClass: MockConfiguratorCommonsService,
          },
          {
            provide: ConfiguratorGroupsService,
            useClass: MockConfiguratorGroupsService,
          },
          {
            provide: ConfiguratorUISettingsConfig,
            useValue: TestConfiguratorUISettings,
          },
        ],
      })
        .overrideComponent(ConfiguratorAttributeHeaderComponent, {
          set: {
            changeDetection: ChangeDetectionStrategy.Default,
          },
        })
        .compileComponents();
    })
  );

  beforeEach(() => {
    config = configWithoutConflicts;
    fixture = TestBed.createComponent(ConfiguratorAttributeHeaderComponent);
    component = fixture.componentInstance;
    htmlElem = fixture.nativeElement;
    component.attribute = currentAttribute;
    component.attribute.label = 'label of attribute';
    component.attribute.name = '123';
    component.owner = owner;
    component.groupId = 'testGroup';
    component.attribute.required = false;
    component.attribute.incomplete = true;
    component.attribute.uiType = Configurator.UiType.RADIOBUTTON;
    component.groupType = Configurator.GroupType.ATTRIBUTE_GROUP;
    fixture.detectChanges();

    configurationGroupsService = TestBed.inject(
      ConfiguratorGroupsService as Type<ConfiguratorGroupsService>
    );
    configuratorStorefrontUtilsService = TestBed.inject(
      ConfiguratorStorefrontUtilsService as Type<ConfiguratorStorefrontUtilsService>
    );
    configuratorCommonsService = TestBed.inject(
      ConfiguratorCommonsService as Type<ConfiguratorCommonsService>
    );
    uiConfig = TestBed.inject(
      ConfiguratorUISettingsConfig as Type<ConfiguratorUISettingsConfig>
    );
  });

  it('should create', () => {
    expect(component).toBeTruthy();
  });

  describe('getImage', () => {
    it('should return first image', () => {
      expect(component.image).toBe(image);
    });

    it('should return undefined if images are undefined', () => {
      currentAttribute.images = undefined;
      expect(component.image).toBeUndefined();
      currentAttribute.images = images;
    });

    it('should return undefined if no images are available', () => {
      currentAttribute.images = [];
      expect(component.image).toBeUndefined();
      currentAttribute.images = images;
    });
  });

  describe('isSingleSelection', () => {
<<<<<<< HEAD
    it('should know which attribute type represent single selection attributes', () => {
      expect(component['isSingleSelection']()).toBe(true);
      component.attribute.uiType =
        Configurator.UiType.DROPDOWN_ADDITIONAL_INPUT;
      expect(component['isSingleSelection']()).toBe(true);
      component.attribute.uiType =
        Configurator.UiType.RADIOBUTTON_ADDITIONAL_INPUT;
      expect(component['isSingleSelection']()).toBe(true);
      component.attribute.uiType = Configurator.UiType.MULTI_SELECTION_IMAGE;
      expect(component['isSingleSelection']()).toBe(false);
    });
  });

  describe('isWithAdditionalValues', () => {
    it('should know which attribute types allows for additional values', () => {
      expect(component['isWithAdditionalValues']).toBe(false);
      component.attribute.uiType =
        Configurator.UiType.DROPDOWN_ADDITIONAL_INPUT;
      expect(component['isWithAdditionalValues']).toBe(true);

      component.attribute.uiType =
        Configurator.UiType.RADIOBUTTON_ADDITIONAL_INPUT;
      expect(component['isWithAdditionalValues']).toBe(true);
=======
    it('should know that DROPDOWN_ADDITIONAL_INPUT is a single selection attributes', () => {
      component.attribute.uiType =
        Configurator.UiType.DROPDOWN_ADDITIONAL_INPUT;
      expect(component['isSingleSelection']()).toBe(true);
    });

    it('should know that RADIOBUTTON_ADDITIONAL_INPUT is a single selection attributes', () => {
      component.attribute.uiType =
        Configurator.UiType.RADIOBUTTON_ADDITIONAL_INPUT;
      expect(component['isSingleSelection']()).toBe(true);
    });

    it('should know that CHECKBOX is a single selection attributes from the users point of view', () => {
      component.attribute.uiType = Configurator.UiType.CHECKBOX;
      expect(component['isSingleSelection']()).toBe(true);
    });

    it('should know that MULTI_SELECTION_IMAGE is not a single selection attributes', () => {
      component.attribute.uiType = Configurator.UiType.MULTI_SELECTION_IMAGE;
      expect(component['isSingleSelection']()).toBe(false);
>>>>>>> d5f4963d
    });
  });

  describe('hasImage', () => {
    it('should return true if image available', () => {
      expect(component.hasImage).toBe(true);
    });

    it('should return false if images are undefined', () => {
      currentAttribute.images = undefined;
      expect(component.hasImage).toBe(false);
      currentAttribute.images = images;
    });

    it('should return undefined if no images are available', () => {
      currentAttribute.images = [];
      expect(component.hasImage).toBe(false);
      currentAttribute.images = images;
    });
  });

  describe('Render corresponding part of the component', () => {
    it('should render a label', () => {
      CommonConfiguratorTestUtilsService.expectElementPresent(
        expect,
        htmlElem,
        'label'
      );
      CommonConfiguratorTestUtilsService.expectElementToContainText(
        expect,
        htmlElem,
        'span',
        'label of attribute'
      );
      const id = htmlElem.querySelector('label')?.getAttribute('id');
      expect((id ? id : '').indexOf('123')).toBeGreaterThan(0);
      expect(
        htmlElem.querySelector('label')?.getAttribute('aria-label')
      ).toEqual(
        'configurator.a11y.attribute attribute:' + component.attribute.label
      );
      CommonConfiguratorTestUtilsService.expectElementNotPresent(
        expect,
        htmlElem,
        '.cx-required-icon'
      );
    });

    it('should render a label as required', () => {
      component.attribute.required = true;
      fixture.detectChanges();
      CommonConfiguratorTestUtilsService.expectElementPresent(
        expect,
        htmlElem,
        '.cx-required-icon'
      );
    });

    it('should render an image', () => {
      CommonConfiguratorTestUtilsService.expectElementPresent(
        expect,
        htmlElem,
        '.cx-attribute-img'
      );
    });
  });

  describe('getRequiredMessageKey', () => {
    it('should return a single-select message key for radio button attribute type', () => {
      expect(component.getRequiredMessageKey()).toContain(
        'singleSelectRequiredMessage'
      );
    });

    it('should return a single-select message key for simple radio buttons attribute type', () => {
      component.attribute.uiType = Configurator.UiType.RADIOBUTTON;
      expect(component.getRequiredMessageKey()).toContain(
        'singleSelectRequiredMessage'
      );
    });

    it('should return a single-select message key for simple radio buttons - product attribute type', () => {
      component.attribute.uiType = Configurator.UiType.RADIOBUTTON_PRODUCT;
      expect(component.getRequiredMessageKey()).toContain(
        'singleSelectRequiredMessage'
      );
    });

    it('should return a single-select message key for simple checkbox attribute type', () => {
      component.attribute.uiType = Configurator.UiType.CHECKBOX;
      expect(component.getRequiredMessageKey()).toContain(
        'singleSelectRequiredMessage'
      );
    });

    it('should return a single-select message key for ddlb attribute type', () => {
      component.attribute.uiType = Configurator.UiType.DROPDOWN;
      expect(component.getRequiredMessageKey()).toContain(
        'singleSelectRequiredMessage'
      );
    });

    it('should return a single-select message key for ddlb-product attribute type', () => {
      component.attribute.uiType = Configurator.UiType.DROPDOWN_PRODUCT;
      expect(component.getRequiredMessageKey()).toContain(
        'singleSelectRequiredMessage'
      );
    });

    it('should return a single-select message key for single-selection-image attribute type', () => {
      component.attribute.uiType = Configurator.UiType.SINGLE_SELECTION_IMAGE;
      expect(component.getRequiredMessageKey()).toContain(
        'singleSelectRequiredMessage'
      );
    });

    it('should return a multi-select message key for checkbox list attribute type', () => {
      component.attribute.uiType = Configurator.UiType.CHECKBOXLIST;
      expect(component.getRequiredMessageKey()).toContain(
        'multiSelectRequiredMessage'
      );
    });

    it('should return a multi-select message key for checkbox-product list attribute type', () => {
      component.attribute.uiType = Configurator.UiType.CHECKBOXLIST_PRODUCT;
      expect(component.getRequiredMessageKey()).toContain(
        'multiSelectRequiredMessage'
      );
    });

    it('should return a multi-select message key for multi-selection-image list attribute type', () => {
      component.attribute.uiType = Configurator.UiType.MULTI_SELECTION_IMAGE;
      expect(component.getRequiredMessageKey()).toContain(
        'multiSelectRequiredMessage'
      );
    });

    it('should return no key for not implemented attribute type', () => {
      component.attribute.uiType = Configurator.UiType.NOT_IMPLEMENTED;
      expect(component.getRequiredMessageKey()).toContain(
        'singleSelectRequiredMessage'
      );
    });

    it('should return no key for read only attribute type', () => {
      component.attribute.uiType = Configurator.UiType.READ_ONLY;
      expect(component.getRequiredMessageKey()).toContain(
        'singleSelectRequiredMessage'
      );
    });

    it('should return proper key for attribute types with additional values', () => {
      component.attribute.uiType =
        Configurator.UiType.RADIOBUTTON_ADDITIONAL_INPUT;
      expect(component.getRequiredMessageKey()).toContain(
        'singleSelectAdditionalRequiredMessage'
      );
    });
  });

  describe('Required message at the attribute level', () => {
    it('should render a required message if attribute has been set, yet.', () => {
      component.attribute.required = true;
      component.attribute.uiType = Configurator.UiType.RADIOBUTTON;
      component.ngOnInit();
      fixture.detectChanges();
      CommonConfiguratorTestUtilsService.expectElementPresent(
        expect,
        htmlElem,
        '.cx-required-error-msg'
      );
    });

    it('should render a required message if the group has already been visited.', () => {
      component.owner.type = CommonConfigurator.OwnerType.PRODUCT;
      isCartEntryOrGroupVisited = true;
      fixture.detectChanges();
      CommonConfiguratorTestUtilsService.expectElementNotPresent(
        expect,
        htmlElem,
        '.cx-required-error-msg'
      );
    });

    it("shouldn't render a required message if attribute has not been added to the cart yet.", () => {
      component.owner.type = CommonConfigurator.OwnerType.PRODUCT;
      fixture.detectChanges();
      CommonConfiguratorTestUtilsService.expectElementNotPresent(
        expect,
        htmlElem,
        '.cx-required-error-msg'
      );
    });

    it("shouldn't render a required message if attribute is not required.", () => {
      component.attribute.required = false;
      fixture.detectChanges();
      CommonConfiguratorTestUtilsService.expectElementNotPresent(
        expect,
        htmlElem,
        '.cx-required-error-msg'
      );
    });

    it("shouldn't render a required message if attribute is complete.", () => {
      component.attribute.incomplete = true;
      fixture.detectChanges();
      CommonConfiguratorTestUtilsService.expectElementNotPresent(
        expect,
        htmlElem,
        '.cx-required-error-msg'
      );
    });

    it("shouldn't render a required message if ui type is string.", () => {
      component.attribute.uiType = Configurator.UiType.STRING;
      fixture.detectChanges();
      CommonConfiguratorTestUtilsService.expectElementNotPresent(
        expect,
        htmlElem,
        '.cx-required-error-msg'
      );
    });
  });

  describe('Conflict text in a conflict group and in configuration', () => {
    it('should display a conflict text as a link to a configuration group that contains an attribute involved in conflict', () => {
      component.attribute.hasConflicts = true;
      component.groupType = Configurator.GroupType.CONFLICT_GROUP;
      fixture.detectChanges();

      CommonConfiguratorTestUtilsService.expectElementPresent(
        expect,
        htmlElem,
        'a.cx-conflict-msg'
      );
    });

    it('should display a simple conflict text without link to conflict group', () => {
      component.attribute.hasConflicts = true;
      component.groupType = Configurator.GroupType.ATTRIBUTE_GROUP;
      fixture.detectChanges();

      CommonConfiguratorTestUtilsService.expectElementPresent(
        expect,
        htmlElem,
        'div .cx-conflict-msg'
      );
    });
  });

  describe('Conflict text at the attribute level', () => {
    it('should render conflict icon with corresponding message and corresponding aria-attributes if attribute has conflicts.', () => {
      component.attribute.hasConflicts = true;
      component.groupType = Configurator.GroupType.ATTRIBUTE_GROUP;
      fixture.detectChanges();

      CommonConfiguratorTestUtilsService.expectElementPresent(
        expect,
        htmlElem,
        '.cx-conflict-msg'
      );

      CommonConfiguratorTestUtilsService.expectElementPresent(
        expect,
        htmlElem,
        'cx-icon'
      );

      CommonConfiguratorTestUtilsService.expectElementContainsA11y(
        expect,
        htmlElem,
        'div',
        'cx-conflict-msg',
        0,
        'aria-live',
        'assertive'
      );

      CommonConfiguratorTestUtilsService.expectElementContainsA11y(
        expect,
        htmlElem,
        'div',
        'cx-conflict-msg',
        0,
        'aria-atomic',
        'true'
      );

      CommonConfiguratorTestUtilsService.expectElementContainsA11y(
        expect,
        htmlElem,
        'div',
        'cx-conflict-msg',
        0,
        'aria-label',
        'configurator.a11y.conflictDetected'
      );
    });

    it('should render conflict message without icon container if conflict message is not displayed in the configuration.', () => {
      component.attribute.hasConflicts = true;
      component.groupType = Configurator.GroupType.CONFLICT_GROUP;
      fixture.detectChanges();

      CommonConfiguratorTestUtilsService.expectElementPresent(
        expect,
        htmlElem,
        '.cx-conflict-msg'
      );

      CommonConfiguratorTestUtilsService.expectElementNotPresent(
        expect,
        htmlElem,
        'cx-icon'
      );

      CommonConfiguratorTestUtilsService.expectElementContainsA11y(
        expect,
        htmlElem,
        'div',
        'cx-conflict-msg',
        0,
        'aria-live',
        'off'
      );

      CommonConfiguratorTestUtilsService.expectElementContainsA11y(
        expect,
        htmlElem,
        'div',
        'cx-conflict-msg',
        0,
        'aria-atomic',
        'false'
      );

      CommonConfiguratorTestUtilsService.expectElementContainsA11y(
        expect,
        htmlElem,
        'div',
        'cx-conflict-msg',
        0,
        'aria-label',
        ''
      );
    });

    it("shouldn't render conflict message if attribute has no conflicts.", () => {
      component.attribute.hasConflicts = false;
      fixture.detectChanges();

      CommonConfiguratorTestUtilsService.expectElementNotPresent(
        expect,
        htmlElem,
        '.cx-conflict-container'
      );
    });
  });

  describe('Verify attribute type', () => {
    it("should return 'true'", () => {
      component.groupType = Configurator.GroupType.ATTRIBUTE_GROUP;
      fixture.detectChanges();
      expect(component.isAttributeGroup()).toBe(true);
    });

    it("should return 'false'", () => {
      component.groupType = Configurator.GroupType.CONFLICT_GROUP;
      fixture.detectChanges();
      expect(component.isAttributeGroup()).toBe(false);
    });
  });

  describe('Get conflict message key', () => {
    it("should return 'configurator.conflict.conflictDetected' conflict message key", () => {
      component.groupType = Configurator.GroupType.ATTRIBUTE_GROUP;
      (uiConfig.productConfigurator ??= {}).enableNavigationToConflict = false;
      fixture.detectChanges();
      expect(component.getConflictMessageKey()).toEqual(
        'configurator.conflict.conflictDetected'
      );
    });

    it("should return 'configurator.conflict.viewConflictDetails' conflict message key", () => {
      component.groupType = Configurator.GroupType.ATTRIBUTE_GROUP;
      (uiConfig.productConfigurator ??= {}).enableNavigationToConflict = true;
      fixture.detectChanges();
      expect(component.getConflictMessageKey()).toEqual(
        'configurator.conflict.viewConflictDetails'
      );
    });

    it("should return 'configurator.conflict.viewConfigurationDetails' conflict message key", () => {
      component.groupType = Configurator.GroupType.CONFLICT_GROUP;
      fixture.detectChanges();
      expect(component.getConflictMessageKey()).toEqual(
        'configurator.conflict.viewConfigurationDetails'
      );
    });
  });

  describe('Accessibility', () => {
    it("should contain label element with 'aria-label' attribute that defines an accessible name to label the current element", () => {
      CommonConfiguratorTestUtilsService.expectElementContainsA11y(
        expect,
        htmlElem,
        'label',
        undefined,
        0,
        'aria-label',
        'configurator.a11y.attribute attribute:label of attribute'
      );
    });

    it("should contain label element with 'aria-label' attribute for required attribute type that defines an accessible name to label the current element", () => {
      component.attribute.required = true;
      fixture.detectChanges();
      CommonConfiguratorTestUtilsService.expectElementContainsA11y(
        expect,
        htmlElem,
        'label',
        undefined,
        0,
        'aria-label',
        'configurator.a11y.requiredAttribute param:label of attribute'
      );
    });

    it("should contain span element with 'aria-describedby' attribute for required attribute type that indicates the IDs of the elements that describe the elements", () => {
      component.attribute.required = true;
      fixture.detectChanges();
      CommonConfiguratorTestUtilsService.expectElementContainsA11y(
        expect,
        htmlElem,
        'span',
        'cx-required-icon',
        0,
        'aria-describedby',
        'cx-configurator--label--123',
        'label of attribute'
      );
    });

    describe('Conflict message', () => {
      beforeEach(() => {
        component.attribute.hasConflicts = true;
        fixture.detectChanges();
      });

      it("should contain label element for not required attribute with 'aria-label' attribute that defines an accessible name to label the current element", () => {
        CommonConfiguratorTestUtilsService.expectElementContainsA11y(
          expect,
          htmlElem,
          'label',
          undefined,
          0,
          'aria-label',
          'configurator.a11y.attribute attribute:' + component.attribute.label
        );
      });

      it("should contain label element for required attribute with 'aria-label' attribute that defines an accessible name to label the current element", () => {
        component.attribute.required = true;
        fixture.detectChanges();
        CommonConfiguratorTestUtilsService.expectElementContainsA11y(
          expect,
          htmlElem,
          'label',
          undefined,
          0,
          'aria-label',
          'configurator.a11y.requiredAttribute param:' +
            component.attribute.label
        );
      });

      it("should contain span element for required attribute with 'aria-describedby' attribute that indicates the IDs of the elements that describe the elements", () => {
        component.attribute.required = true;
        fixture.detectChanges();
        CommonConfiguratorTestUtilsService.expectElementContainsA11y(
          expect,
          htmlElem,
          'span',
          'cx-required-icon',
          0,
          'aria-describedby',
          'cx-configurator--label--123',
          component.attribute.label
        );
      });

      it("should contain div element with 'role' attribute that is set to notify as soon as a conflict message occurs", () => {
        CommonConfiguratorTestUtilsService.expectElementContainsA11y(
          expect,
          htmlElem,
          'div',
          'cx-conflict-msg',
          0,
          'role',
          'alert'
        );
      });

      it("should contain div element with class name 'cx-conflict-msg' and 'aria-live' attribute that enables the screen reader to read out a conflict message as soon as it occurs", () => {
        CommonConfiguratorTestUtilsService.expectElementContainsA11y(
          expect,
          htmlElem,
          'div',
          'cx-conflict-msg',
          0,
          'aria-live',
          'assertive'
        );
      });

      it("should contain div element with class name 'cx-conflict-msg' and 'aria-atomic' attribute that indicates whether a screen reader will present a changed region based on the change notifications defined by the aria-relevant attribute", () => {
        CommonConfiguratorTestUtilsService.expectElementContainsA11y(
          expect,
          htmlElem,
          'div',
          'cx-conflict-msg',
          0,
          'aria-atomic',
          'true'
        );
      });

      it("should contain div element with class name 'cx-conflict-msg' and 'aria-label' attribute for a conflicted attribute type that defines an accessible name to label the current element", () => {
        CommonConfiguratorTestUtilsService.expectElementContainsA11y(
          expect,
          htmlElem,
          'div',
          'cx-conflict-msg',
          0,
          'aria-label',
          'configurator.a11y.conflictDetected'
        );
      });

      it("should contain cx-icon element with 'aria-hidden' attribute that removes an element from the accessibility tree", () => {
        CommonConfiguratorTestUtilsService.expectElementContainsA11y(
          expect,
          htmlElem,
          'cx-icon',
          undefined,
          0,
          'aria-hidden',
          'true'
        );
      });
    });

    it("should contain div element with 'aria-label' attribute for required error message that defines an accessible name to label the current element", () => {
      component.showRequiredMessageForDomainAttribute$ = of(true);
      fixture.detectChanges();
      CommonConfiguratorTestUtilsService.expectElementContainsA11y(
        expect,
        htmlElem,
        'div',
        'cx-required-error-msg',
        undefined,
        'aria-label',
        'configurator.attribute.singleSelectRequiredMessage'
      );
    });
  });

  describe('Navigate to corresponding group', () => {
    it('should navigate nowhere because conflict group is not found/available', () => {
      config = configWithoutConflicts;
      component.groupType = Configurator.GroupType.ATTRIBUTE_GROUP;
      component.attribute.groupId = ConfigurationTestData.GROUP_ID_1;

      spyOn(configurationGroupsService, 'navigateToGroup');
      fixture.detectChanges();

      component.navigateToGroup();
      expect(configurationGroupsService.navigateToGroup).toHaveBeenCalledTimes(
        0
      );
    });

    it("should navigate to conflict group because group type is 'ATTRIBUTE_GROUP'", () => {
      config = configConflict;
      component.groupType = Configurator.GroupType.ATTRIBUTE_GROUP;
      component.attribute.groupId = ConfigurationTestData.GROUP_ID_1;

      spyOn(configurationGroupsService, 'navigateToGroup');
      fixture.detectChanges();

      component.navigateToGroup();
      expect(configurationGroupsService.navigateToGroup).toHaveBeenCalledTimes(
        1
      );
    });

    it('should navigate from conflict group to regular group that contains attribute which is involved in conflict', () => {
      component.groupType = Configurator.GroupType.CONFLICT_GROUP;
      component.attribute.groupId = ConfigurationTestData.GROUP_ID_2;

      spyOn(configurationGroupsService, 'navigateToGroup');
      fixture.detectChanges();

      component.navigateToGroup();
      expect(configurationGroupsService.navigateToGroup).toHaveBeenCalledTimes(
        1
      );
    });

    it('should not navigate from conflict group to regular group because no group ID is defined', () => {
      component.groupType = Configurator.GroupType.CONFLICT_GROUP;
      component.attribute.groupId = undefined;

      spyOn(configurationGroupsService, 'navigateToGroup');
      spyOn<any>(component, 'logWarning');
      fixture.detectChanges();

      component.navigateToGroup();
      expect(configurationGroupsService.navigateToGroup).toHaveBeenCalledTimes(
        0
      );
      expect(component['logWarning']).toHaveBeenCalled();
    });
  });

  describe('Focus selected value', () => {
    it('should call focusValue with attribute', () => {
      const testScheduler = new TestScheduler((actual, expected) => {
        expect(actual).toEqual(expected);
      });
      //we need to run the test in a test scheduler
      //because of the delay() in method focusAttribute
      testScheduler.run(() => {
        component.groupType = Configurator.GroupType.CONFLICT_GROUP;
        component.attribute.groupId = ConfigurationTestData.GROUP_ID_2;
        const configurationLoading = cold('-a-b', {
          a: true,
          b: false,
        });
        spyOn(
          configuratorCommonsService,
          'isConfigurationLoading'
        ).and.returnValue(configurationLoading);

        spyOn(configuratorStorefrontUtilsService, 'focusValue');

        fixture.detectChanges();
        component['focusValue'](component.attribute);
      });

      expect(
        configuratorStorefrontUtilsService.focusValue
      ).toHaveBeenCalledTimes(1);
    });
  });

  describe('Scroll to configuration element', () => {
    it('should call scrollToConfigurationElement', () => {
      const testScheduler = new TestScheduler((actual, expected) => {
        expect(actual).toEqual(expected);
      });
      //we need to run the test in a test scheduler
      //because of the delay() in method focusAttribute
      testScheduler.run(() => {
        component.groupType = Configurator.GroupType.CONFLICT_GROUP;
        component.attribute.groupId = ConfigurationTestData.GROUP_ID_2;

        const configurationLoading = cold('-a-b', {
          a: true,
          b: false,
        });
        spyOn(
          configuratorCommonsService,
          'isConfigurationLoading'
        ).and.returnValue(configurationLoading);

        spyOn(
          configuratorStorefrontUtilsService,
          'scrollToConfigurationElement'
        );

        fixture.detectChanges();

        component['scrollToAttribute'](ConfigurationTestData.GROUP_ID_2);
      });

      expect(
        configuratorStorefrontUtilsService.scrollToConfigurationElement
      ).toHaveBeenCalledTimes(1);
    });
  });

  describe('Find conflict group ID', () => {
    it('should not find the conflicting group key when there is no conflict', () => {
      expect(
        component.findConflictGroupId(configWithoutConflicts, currentAttribute)
      ).toBe(undefined);
    });

    it('should find the conflicting group key', () => {
      expect(
        component.findConflictGroupId(configConflict, currentAttribute)
      ).toBe(ConfigurationTestData.GROUP_ID_CONFLICT_1);
    });
  });

  describe('isNavigationToConflictEnabled', () => {
    it('should return false if productConfigurator setting is not provided', () => {
      uiConfig.productConfigurator = undefined;
      expect(component.isNavigationToConflictEnabled()).toBeFalsy();
    });
    it('should return false if enableNavigationToConflict setting is not provided', () => {
      (uiConfig.productConfigurator ??= {}).enableNavigationToConflict =
        undefined;
      expect(component.isNavigationToConflictEnabled()).toBeFalsy();
    });
    it('should return true if enableNavigationToConflict setting is true', () => {
      (uiConfig.productConfigurator ??= {}).enableNavigationToConflict = true;
      expect(component.isNavigationToConflictEnabled()).toBeTruthy();
    });
    it('should return false if enableNavigationToConflict setting is false', () => {
      (uiConfig.productConfigurator ??= {}).enableNavigationToConflict = false;
      expect(component.isNavigationToConflictEnabled()).toBeFalsy();
    });
  });
});<|MERGE_RESOLUTION|>--- conflicted
+++ resolved
@@ -3,17 +3,17 @@
 import { I18nTestingModule } from '@spartacus/core';
 import {
   CommonConfigurator,
-  ConfiguratorModelUtils,
+  ConfiguratorModelUtils
 } from '@spartacus/product-configurator/common';
 import {
   ConfiguratorCommonsService,
   ConfiguratorGroupsService,
-  ConfiguratorUISettingsConfig,
+  ConfiguratorUISettingsConfig
 } from '@spartacus/product-configurator/rulebased';
 import {
   IconLoaderService,
   IconModule,
-  ICON_TYPE,
+  ICON_TYPE
 } from '@spartacus/storefront';
 import { cold } from 'jasmine-marbles';
 import { Observable, of } from 'rxjs';
@@ -193,31 +193,6 @@
   });
 
   describe('isSingleSelection', () => {
-<<<<<<< HEAD
-    it('should know which attribute type represent single selection attributes', () => {
-      expect(component['isSingleSelection']()).toBe(true);
-      component.attribute.uiType =
-        Configurator.UiType.DROPDOWN_ADDITIONAL_INPUT;
-      expect(component['isSingleSelection']()).toBe(true);
-      component.attribute.uiType =
-        Configurator.UiType.RADIOBUTTON_ADDITIONAL_INPUT;
-      expect(component['isSingleSelection']()).toBe(true);
-      component.attribute.uiType = Configurator.UiType.MULTI_SELECTION_IMAGE;
-      expect(component['isSingleSelection']()).toBe(false);
-    });
-  });
-
-  describe('isWithAdditionalValues', () => {
-    it('should know which attribute types allows for additional values', () => {
-      expect(component['isWithAdditionalValues']).toBe(false);
-      component.attribute.uiType =
-        Configurator.UiType.DROPDOWN_ADDITIONAL_INPUT;
-      expect(component['isWithAdditionalValues']).toBe(true);
-
-      component.attribute.uiType =
-        Configurator.UiType.RADIOBUTTON_ADDITIONAL_INPUT;
-      expect(component['isWithAdditionalValues']).toBe(true);
-=======
     it('should know that DROPDOWN_ADDITIONAL_INPUT is a single selection attributes', () => {
       component.attribute.uiType =
         Configurator.UiType.DROPDOWN_ADDITIONAL_INPUT;
@@ -238,7 +213,6 @@
     it('should know that MULTI_SELECTION_IMAGE is not a single selection attributes', () => {
       component.attribute.uiType = Configurator.UiType.MULTI_SELECTION_IMAGE;
       expect(component['isSingleSelection']()).toBe(false);
->>>>>>> d5f4963d
     });
   });
 
