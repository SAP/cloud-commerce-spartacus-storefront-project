import { ChangeDetectionStrategy, Component, Input, Type } from '@angular/core';
import { ComponentFixture, TestBed, waitForAsync } from '@angular/core/testing';
import { FeaturesConfig, I18nTestingModule } from '@spartacus/core';
import {
  CommonConfigurator,
  ConfiguratorModelUtils,
} from '@spartacus/product-configurator/common';
import {
  ICON_TYPE,
  IconLoaderService,
  IconModule,
} from '@spartacus/storefront';
import { getTestScheduler } from 'jasmine-marbles';
import { Observable, of } from 'rxjs';
import { CommonConfiguratorTestUtilsService } from '../../../../common/testing/common-configurator-test-utils.service';
import { ConfiguratorCommonsService } from '../../../core/facade/configurator-commons.service';
import { ConfiguratorGroupsService } from '../../../core/facade/configurator-groups.service';
import { Configurator } from '../../../core/model/configurator.model';
import * as ConfigurationTestData from '../../../testing/configurator-test-data';
import { ConfiguratorTestUtils } from '../../../testing/configurator-test-utils';
import { ConfiguratorUISettingsConfig } from '../../config/configurator-ui-settings.config';
import { ConfiguratorStorefrontUtilsService } from '../../service/configurator-storefront-utils.service';
import { ConfiguratorAttributeCompositionContext } from '../composition/configurator-attribute-composition.model';
import { ConfiguratorAttributeHeaderComponent } from './configurator-attribute-header.component';

@Component({
  selector: 'cx-configurator-show-more',
  template: '',
})
class MockConfiguratorShowMoreComponent {
  @Input() text: string;
  @Input() textSize = 60;
  @Input() productName: string;
}

export class MockIconFontLoaderService {
  useSvg(_iconType: ICON_TYPE) {
    return false;
  }

  getStyleClasses(_iconType: ICON_TYPE): string {
    return 'fas fa-exclamation-circle';
  }

  addLinkResource() {}

  getHtml(_iconType: ICON_TYPE) {}

  getFlipDirection(): void {}
}

let isCartEntryOrGroupVisited = true;

class MockConfigUtilsService {
  isCartEntryOrGroupVisited(): Observable<boolean> {
    return of(isCartEntryOrGroupVisited);
  }

  focusValue(): void {}

  scrollToConfigurationElement(): void {}
}

const configWithoutConflicts: Configurator.Configuration =
  ConfigurationTestData.productConfiguration;

const configConflict: Configurator.Configuration =
  ConfigurationTestData.productConfigurationWithConflicts;

let config: Configurator.Configuration;

class MockConfiguratorCommonsService {
  getConfiguration(): Observable<Configurator.Configuration> {
    return of(config);
  }

  isConfigurationLoading(): Observable<boolean> {
    return of(true);
  }
}

class MockConfiguratorGroupsService {
  navigateToGroup(): void {}
}

describe('ConfigAttributeHeaderComponent', () => {
  let component: ConfiguratorAttributeHeaderComponent;
  let fixture: ComponentFixture<ConfiguratorAttributeHeaderComponent>;
  let configurationGroupsService: ConfiguratorGroupsService;
  let configuratorStorefrontUtilsService: ConfiguratorStorefrontUtilsService;
  let configuratorCommonsService: ConfiguratorCommonsService;
  let configuratorUISettingsConfig: ConfiguratorUISettingsConfig;

  const owner = ConfiguratorModelUtils.createOwner(
    CommonConfigurator.OwnerType.CART_ENTRY,
    'PRODUCT_CODE'
  );

  const image = {
    url: 'someImageURL',
  };

  const image2 = {
    url: 'someOtherImageURL',
  };

  const images = [image, image2];

  const currentAttribute: Configurator.Attribute = {
    name: 'attributeId',
    uiType: Configurator.UiType.RADIOBUTTON,
    images: images,
    key: 'ATTRIBUTE_1',
  };

  let htmlElem: HTMLElement;

  const TestConfiguratorUISettings: ConfiguratorUISettingsConfig = {
    productConfigurator: {
      enableNavigationToConflict: false,
      descriptions: {
        addDescriptions: true,
        attributeDescriptionLength: 100,
        valueDescriptionLength: 70,
      },
    },
  };

  beforeEach(
    waitForAsync(() => {
      TestBed.configureTestingModule({
<<<<<<< HEAD
        imports: [FeaturesConfigModule, I18nTestingModule, IconModule],
        declarations: [
          ConfiguratorAttributeHeaderComponent,
          MockFeatureLevelDirective,
          MockConfiguratorShowMoreComponent,
        ],
=======
        imports: [I18nTestingModule, IconModule],
        declarations: [ConfiguratorAttributeHeaderComponent],
>>>>>>> 08a1d676
        providers: [
          { provide: IconLoaderService, useClass: MockIconFontLoaderService },
          {
            provide: ConfiguratorStorefrontUtilsService,
            useClass: MockConfigUtilsService,
          },
          {
            provide: ConfiguratorCommonsService,
            useClass: MockConfiguratorCommonsService,
          },
          {
            provide: ConfiguratorGroupsService,
            useClass: MockConfiguratorGroupsService,
          },
          {
            provide: ConfiguratorUISettingsConfig,
            useValue: TestConfiguratorUISettings,
          },

          {
            provide: ConfiguratorAttributeCompositionContext,
            useValue: ConfiguratorTestUtils.getAttributeContext(),
          },
          {
            provide: FeaturesConfig,
            useValue: {
              features: { level: '*' },
            },
          },
        ],
      })
        .overrideComponent(ConfiguratorAttributeHeaderComponent, {
          set: {
            changeDetection: ChangeDetectionStrategy.Default,
          },
        })
        .compileComponents();
    })
  );

  beforeEach(() => {
    config = configWithoutConflicts;
    fixture = TestBed.createComponent(ConfiguratorAttributeHeaderComponent);
    component = fixture.componentInstance;
    htmlElem = fixture.nativeElement;
    component.attribute = currentAttribute;
    component.attribute.label = 'label of attribute';
    component.attribute.name = '123';
    component.attribute.visible = true;
    component.owner = owner;
    component.groupId = 'testGroup';
    component.attribute.required = false;
    component.attribute.incomplete = true;
    component.attribute.uiType = Configurator.UiType.RADIOBUTTON;
    component.groupType = Configurator.GroupType.ATTRIBUTE_GROUP;
    component.isNavigationToGroupEnabled = true;
    component['logError'] = () => {};
    fixture.detectChanges();

    configurationGroupsService = TestBed.inject(
      ConfiguratorGroupsService as Type<ConfiguratorGroupsService>
    );
    configuratorStorefrontUtilsService = TestBed.inject(
      ConfiguratorStorefrontUtilsService as Type<ConfiguratorStorefrontUtilsService>
    );
    configuratorCommonsService = TestBed.inject(
      ConfiguratorCommonsService as Type<ConfiguratorCommonsService>
    );
    configuratorUISettingsConfig = TestBed.inject(
      ConfiguratorUISettingsConfig as Type<ConfiguratorUISettingsConfig>
    );
  });

  it('should create', () => {
    expect(component).toBeTruthy();
  });

  describe('getImage', () => {
    it('should return first image', () => {
      expect(component.image).toBe(image);
    });

    it('should return undefined if images are undefined', () => {
      currentAttribute.images = undefined;
      expect(component.image).toBeUndefined();
      currentAttribute.images = images;
    });

    it('should return undefined if no images are available', () => {
      currentAttribute.images = [];
      expect(component.image).toBeUndefined();
      currentAttribute.images = images;
    });
  });

  describe('isSingleSelection', () => {
    it('should know that DROPDOWN_ADDITIONAL_INPUT is a single selection attributes', () => {
      component.attribute.uiType =
        Configurator.UiType.DROPDOWN_ADDITIONAL_INPUT;
      expect(component['isSingleSelection']()).toBe(true);
    });

    it('should know that RADIOBUTTON_ADDITIONAL_INPUT is a single selection attributes', () => {
      component.attribute.uiType =
        Configurator.UiType.RADIOBUTTON_ADDITIONAL_INPUT;
      expect(component['isSingleSelection']()).toBe(true);
    });

    it('should know that CHECKBOX is a single selection attributes from the users point of view', () => {
      component.attribute.uiType = Configurator.UiType.CHECKBOX;
      expect(component['isSingleSelection']()).toBe(true);
    });

    it('should know that MULTI_SELECTION_IMAGE is not a single selection attributes', () => {
      component.attribute.uiType = Configurator.UiType.MULTI_SELECTION_IMAGE;
      expect(component['isSingleSelection']()).toBe(false);
    });
  });

  describe('hasImage', () => {
    it('should return true if image available', () => {
      expect(component.hasImage).toBe(true);
    });

    it('should return false if images are undefined', () => {
      currentAttribute.images = undefined;
      expect(component.hasImage).toBe(false);
      currentAttribute.images = images;
    });

    it('should return undefined if no images are available', () => {
      currentAttribute.images = [];
      expect(component.hasImage).toBe(false);
      currentAttribute.images = images;
    });
  });

  describe('Render corresponding part of the component', () => {
    it('should not render message for not visible attribute', () => {
      CommonConfiguratorTestUtilsService.expectElementNotPresent(
        expect,
        htmlElem,
        'div.cx-hidden-msg'
      );
    });

    it('should render message for not visible attribute', () => {
      component.attribute.visible = false;
      fixture.detectChanges();
      CommonConfiguratorTestUtilsService.expectElementPresent(
        expect,
        htmlElem,
        'div.cx-hidden-msg'
      );

      CommonConfiguratorTestUtilsService.expectElementToContainText(
        expect,
        htmlElem,
        'div.cx-hidden-msg',
        'configurator.attribute.notVisibleAttributeMsg'
      );
    });

    it('should render a label', () => {
      CommonConfiguratorTestUtilsService.expectElementPresent(
        expect,
        htmlElem,
        'label'
      );
      CommonConfiguratorTestUtilsService.expectElementToContainText(
        expect,
        htmlElem,
        'span',
        'label of attribute'
      );
      const id = htmlElem.querySelector('label')?.getAttribute('id');
      expect((id ? id : '').indexOf('123')).toBeGreaterThan(0);
      expect(
        htmlElem.querySelector('label')?.getAttribute('aria-label')
      ).toEqual(
        'configurator.a11y.attribute attribute:' + component.attribute.label
      );
      CommonConfiguratorTestUtilsService.expectElementNotPresent(
        expect,
        htmlElem,
        '.cx-required-icon'
      );
    });

    it('should render a label as required', () => {
      component.attribute.required = true;
      fixture.detectChanges();
      CommonConfiguratorTestUtilsService.expectElementPresent(
        expect,
        htmlElem,
        '.cx-required-icon'
      );
    });

    it('should render an image', () => {
      CommonConfiguratorTestUtilsService.expectElementPresent(
        expect,
        htmlElem,
        '.cx-attribute-img'
      );
    });

    it('should render a label without description', () => {
      component.attribute.description = undefined;
      fixture.detectChanges();
      CommonConfiguratorTestUtilsService.expectElementNotPresent(
        expect,
        htmlElem,
        'cx-configurator-show-more'
      );
    });

    it('should render a label with description', () => {
      component.attribute.description =
        'Here is a description for the attribute.';
      fixture.detectChanges();
      CommonConfiguratorTestUtilsService.expectElementPresent(
        expect,
        htmlElem,
        'cx-configurator-show-more'
      );
    });
  });

  describe('getRequiredMessageKey', () => {
    it('should return a single-select message key for radio button attribute type', () => {
      expect(component.getRequiredMessageKey()).toContain(
        'singleSelectRequiredMessage'
      );
    });

    it('should return a single-select message key for simple radio buttons attribute type', () => {
      component.attribute.uiType = Configurator.UiType.RADIOBUTTON;
      expect(component.getRequiredMessageKey()).toContain(
        'singleSelectRequiredMessage'
      );
    });

    it('should return a single-select message key for simple radio buttons - product attribute type', () => {
      component.attribute.uiType = Configurator.UiType.RADIOBUTTON_PRODUCT;
      expect(component.getRequiredMessageKey()).toContain(
        'singleSelectRequiredMessage'
      );
    });

    it('should return a single-select message key for simple checkbox attribute type', () => {
      component.attribute.uiType = Configurator.UiType.CHECKBOX;
      expect(component.getRequiredMessageKey()).toContain(
        'singleSelectRequiredMessage'
      );
    });

    it('should return a single-select message key for single-selection-image attribute type', () => {
      component.attribute.uiType = Configurator.UiType.SINGLE_SELECTION_IMAGE;
      expect(component.getRequiredMessageKey()).toContain(
        'singleSelectRequiredMessage'
      );
    });

    it('should return a multi-select message key for checkbox list attribute type', () => {
      component.attribute.uiType = Configurator.UiType.CHECKBOXLIST;
      expect(component.getRequiredMessageKey()).toContain(
        'multiSelectRequiredMessage'
      );
    });

    it('should return a multi-select message key for checkbox-product list attribute type', () => {
      component.attribute.uiType = Configurator.UiType.CHECKBOXLIST_PRODUCT;
      expect(component.getRequiredMessageKey()).toContain(
        'multiSelectRequiredMessage'
      );
    });

    it('should return a multi-select message key for multi-selection-image list attribute type', () => {
      component.attribute.uiType = Configurator.UiType.MULTI_SELECTION_IMAGE;
      expect(component.getRequiredMessageKey()).toContain(
        'multiSelectRequiredMessage'
      );
    });

    it('should return no key for not implemented attribute type', () => {
      component.attribute.uiType = Configurator.UiType.NOT_IMPLEMENTED;
      expect(component.getRequiredMessageKey()).toContain(
        'singleSelectRequiredMessage'
      );
    });

    it('should return no key for read only attribute type', () => {
      component.attribute.uiType = Configurator.UiType.READ_ONLY;
      expect(component.getRequiredMessageKey()).toContain(
        'singleSelectRequiredMessage'
      );
    });

    it('should return proper key for attribute types with additional values', () => {
      component.attribute.uiType =
        Configurator.UiType.RADIOBUTTON_ADDITIONAL_INPUT;
      expect(component.getRequiredMessageKey()).toContain(
        'singleSelectAdditionalRequiredMessage'
      );
    });
  });

  describe('Required message at the attribute level', () => {
    it('should render a required message if attribute has been set, yet.', () => {
      component.attribute.required = true;
      component.attribute.uiType = Configurator.UiType.RADIOBUTTON;
      component.ngOnInit();
      fixture.detectChanges();
      CommonConfiguratorTestUtilsService.expectElementPresent(
        expect,
        htmlElem,
        '.cx-required-error-msg'
      );
    });

    it('should render a required message if the group has already been visited.', () => {
      component.owner.type = CommonConfigurator.OwnerType.PRODUCT;
      isCartEntryOrGroupVisited = true;
      fixture.detectChanges();
      CommonConfiguratorTestUtilsService.expectElementNotPresent(
        expect,
        htmlElem,
        '.cx-required-error-msg'
      );
    });

    it("shouldn't render a required message if attribute has not been added to the cart yet.", () => {
      component.owner.type = CommonConfigurator.OwnerType.PRODUCT;
      fixture.detectChanges();
      CommonConfiguratorTestUtilsService.expectElementNotPresent(
        expect,
        htmlElem,
        '.cx-required-error-msg'
      );
    });

    it("shouldn't render a required message if attribute is not required.", () => {
      component.attribute.required = false;
      fixture.detectChanges();
      CommonConfiguratorTestUtilsService.expectElementNotPresent(
        expect,
        htmlElem,
        '.cx-required-error-msg'
      );
    });

    it("shouldn't render a required message if attribute is complete.", () => {
      component.attribute.incomplete = true;
      fixture.detectChanges();
      CommonConfiguratorTestUtilsService.expectElementNotPresent(
        expect,
        htmlElem,
        '.cx-required-error-msg'
      );
    });

    it("shouldn't render a required message if ui type is string.", () => {
      component.attribute.uiType = Configurator.UiType.STRING;
      fixture.detectChanges();
      CommonConfiguratorTestUtilsService.expectElementNotPresent(
        expect,
        htmlElem,
        '.cx-required-error-msg'
      );
    });
  });

  describe('Conflict text in a conflict group and in configuration', () => {
    it('should display a conflict text as a link to a configuration group that contains an attribute involved in conflict', () => {
      component.attribute.hasConflicts = true;
      component.groupType = Configurator.GroupType.CONFLICT_GROUP;
      fixture.detectChanges();

      CommonConfiguratorTestUtilsService.expectElementPresent(
        expect,
        htmlElem,
        'div.cx-conflict-msg a.link.cx-action-link'
      );
    });

    it('should not display a conflict text as a link to a configuration group if this is disabled', () => {
      component.attribute.hasConflicts = true;
      component.groupType = Configurator.GroupType.CONFLICT_GROUP;
      component.isNavigationToGroupEnabled = false;
      fixture.detectChanges();

      CommonConfiguratorTestUtilsService.expectElementNotPresent(
        expect,
        htmlElem,
        'div.cx-conflict-msg a.link.cx-action-link'
      );
    });

    it('should display a simple conflict text without link to conflict group', () => {
      component.attribute.hasConflicts = true;
      component.groupType = Configurator.GroupType.ATTRIBUTE_GROUP;
      fixture.detectChanges();

      CommonConfiguratorTestUtilsService.expectElementPresent(
        expect,
        htmlElem,
        'div.cx-conflict-msg'
      );
    });
  });

  describe('Conflict text at the attribute level', () => {
    it('should render conflict icon with corresponding message and corresponding aria-attributes if attribute has conflicts.', () => {
      component.attribute.hasConflicts = true;
      component.groupType = Configurator.GroupType.ATTRIBUTE_GROUP;
      fixture.detectChanges();

      CommonConfiguratorTestUtilsService.expectElementPresent(
        expect,
        htmlElem,
        'div.cx-conflict-msg'
      );

      CommonConfiguratorTestUtilsService.expectElementPresent(
        expect,
        htmlElem,
        'cx-icon'
      );

      CommonConfiguratorTestUtilsService.expectElementContainsA11y(
        expect,
        htmlElem,
        'div',
        'cx-conflict-msg',
        0,
        'aria-live',
        'assertive'
      );

      CommonConfiguratorTestUtilsService.expectElementContainsA11y(
        expect,
        htmlElem,
        'div',
        'cx-conflict-msg',
        0,
        'aria-atomic',
        'true'
      );

      CommonConfiguratorTestUtilsService.expectElementContainsA11y(
        expect,
        htmlElem,
        'div',
        'cx-conflict-msg',
        0,
        'aria-label',
        'configurator.a11y.conflictDetected'
      );
    });

    it('should render conflict message without icon container if conflict message is not displayed in the configuration.', () => {
      component.attribute.hasConflicts = true;
      component.groupType = Configurator.GroupType.CONFLICT_GROUP;
      fixture.detectChanges();

      CommonConfiguratorTestUtilsService.expectElementPresent(
        expect,
        htmlElem,
        '.cx-conflict-msg'
      );

      CommonConfiguratorTestUtilsService.expectElementNotPresent(
        expect,
        htmlElem,
        'cx-icon'
      );

      CommonConfiguratorTestUtilsService.expectElementContainsA11y(
        expect,
        htmlElem,
        'div',
        'cx-conflict-msg',
        0,
        'aria-live',
        'off'
      );

      CommonConfiguratorTestUtilsService.expectElementContainsA11y(
        expect,
        htmlElem,
        'div',
        'cx-conflict-msg',
        0,
        'aria-atomic',
        'false'
      );

      CommonConfiguratorTestUtilsService.expectElementContainsA11y(
        expect,
        htmlElem,
        'div',
        'cx-conflict-msg',
        0,
        'aria-label',
        ''
      );
    });

    it("shouldn't render conflict message if attribute has no conflicts.", () => {
      component.attribute.hasConflicts = false;
      fixture.detectChanges();

      CommonConfiguratorTestUtilsService.expectElementNotPresent(
        expect,
        htmlElem,
        '.cx-conflict-container'
      );
    });
  });

  describe('Verify attribute type', () => {
    it("should return 'true'", () => {
      component.groupType = Configurator.GroupType.ATTRIBUTE_GROUP;
      fixture.detectChanges();
      expect(component.isAttributeGroup()).toBe(true);
    });

    it("should return 'false'", () => {
      component.groupType = Configurator.GroupType.CONFLICT_GROUP;
      fixture.detectChanges();
      expect(component.isAttributeGroup()).toBe(false);
    });
  });

  describe('isConflictResolutionActive', () => {
    it("should return 'false' because the navigation to the group is not enabled", () => {
      component.groupType = Configurator.GroupType.ATTRIBUTE_GROUP;
      component.isNavigationToGroupEnabled = false;
      fixture.detectChanges();
      expect(component.isConflictResolutionActive()).toBe(false);
    });

    it("should return 'false' because the group type is a conflict group", () => {
      component.groupType = Configurator.GroupType.CONFLICT_GROUP;
      component.isNavigationToGroupEnabled = false;
      fixture.detectChanges();
      expect(component.isConflictResolutionActive()).toBe(false);
    });

    it("should return 'true'", () => {
      component.groupType = Configurator.GroupType.ATTRIBUTE_GROUP;
      component.isNavigationToGroupEnabled = true;
      fixture.detectChanges();
      expect(component.isConflictResolutionActive()).toBe(true);
    });
  });

  describe('Get conflict message key', () => {
    it("should return 'configurator.conflict.conflictDetected' conflict message key", () => {
      component.groupType = Configurator.GroupType.ATTRIBUTE_GROUP;
      (configuratorUISettingsConfig.productConfigurator ??=
        {}).enableNavigationToConflict = false;
      fixture.detectChanges();
      expect(component.getConflictMessageKey()).toEqual(
        'configurator.conflict.conflictDetected'
      );
    });

    it("should return 'configurator.conflict.viewConflictDetails' conflict message key", () => {
      component.groupType = Configurator.GroupType.ATTRIBUTE_GROUP;
      (configuratorUISettingsConfig.productConfigurator ??=
        {}).enableNavigationToConflict = true;
      fixture.detectChanges();
      expect(component.getConflictMessageKey()).toEqual(
        'configurator.conflict.viewConflictDetails'
      );
    });

    it("should return 'configurator.conflict.viewConfigurationDetails' conflict message key", () => {
      component.groupType = Configurator.GroupType.CONFLICT_GROUP;
      fixture.detectChanges();
      expect(component.getConflictMessageKey()).toEqual(
        'configurator.conflict.viewConfigurationDetails'
      );
    });
  });

  describe('Accessibility', () => {
    it("should contain label element with 'aria-label' attribute that defines an accessible name to label the current element", () => {
      CommonConfiguratorTestUtilsService.expectElementContainsA11y(
        expect,
        htmlElem,
        'label',
        undefined,
        0,
        'aria-label',
        'configurator.a11y.attribute attribute:label of attribute'
      );
    });

    it("should contain label element with 'aria-label' attribute for required attribute type that defines an accessible name to label the current element", () => {
      component.attribute.required = true;
      fixture.detectChanges();
      CommonConfiguratorTestUtilsService.expectElementContainsA11y(
        expect,
        htmlElem,
        'label',
        undefined,
        0,
        'aria-label',
        'configurator.a11y.requiredAttribute param:label of attribute'
      );
    });

    it("should contain span element with 'aria-describedby' attribute for required attribute type that indicates the IDs of the elements that describe the elements", () => {
      component.attribute.required = true;
      fixture.detectChanges();
      CommonConfiguratorTestUtilsService.expectElementContainsA11y(
        expect,
        htmlElem,
        'span',
        'cx-required-icon',
        0,
        'aria-describedby',
        'cx-configurator--label--123',
        'label of attribute'
      );
    });

    describe('Conflict message', () => {
      beforeEach(() => {
        component.attribute.hasConflicts = true;
        fixture.detectChanges();
      });

      it("should contain label element for not required attribute with 'aria-label' attribute that defines an accessible name to label the current element", () => {
        CommonConfiguratorTestUtilsService.expectElementContainsA11y(
          expect,
          htmlElem,
          'label',
          undefined,
          0,
          'aria-label',
          'configurator.a11y.attribute attribute:' + component.attribute.label
        );
      });

      it("should contain label element for required attribute with 'aria-label' attribute that defines an accessible name to label the current element", () => {
        component.attribute.required = true;
        fixture.detectChanges();
        CommonConfiguratorTestUtilsService.expectElementContainsA11y(
          expect,
          htmlElem,
          'label',
          undefined,
          0,
          'aria-label',
          'configurator.a11y.requiredAttribute param:' +
            component.attribute.label
        );
      });

      it("should contain span element for required attribute with 'aria-describedby' attribute that indicates the IDs of the elements that describe the elements", () => {
        component.attribute.required = true;
        fixture.detectChanges();
        CommonConfiguratorTestUtilsService.expectElementContainsA11y(
          expect,
          htmlElem,
          'span',
          'cx-required-icon',
          0,
          'aria-describedby',
          'cx-configurator--label--123',
          component.attribute.label
        );
      });

      describe('Conflict resolution', () => {
        describe('Enabled', () => {
          beforeEach(() => {
            component.groupType = Configurator.GroupType.ATTRIBUTE_GROUP;
            component.isNavigationToGroupEnabled = true;
            fixture.detectChanges();
          });

          it("should contain div element with 'role' attribute that is set to notify as soon as a conflict message occurs", () => {
            CommonConfiguratorTestUtilsService.expectElementContainsA11y(
              expect,
              htmlElem,
              'div',
              'cx-conflict-msg',
              0,
              'role',
              'alert'
            );
          });

          it("should contain div element with class name 'cx-conflict-msg' and 'aria-live' attribute that enables the screen reader to read out a conflict message as soon as it occurs", () => {
            CommonConfiguratorTestUtilsService.expectElementContainsA11y(
              expect,
              htmlElem,
              'div',
              'cx-conflict-msg',
              0,
              'aria-live',
              'assertive'
            );
          });

          it("should contain div element with class name 'cx-conflict-msg' and 'aria-atomic' attribute that indicates whether a screen reader will present a changed region based on the change notifications defined by the aria-relevant attribute", () => {
            CommonConfiguratorTestUtilsService.expectElementContainsA11y(
              expect,
              htmlElem,
              'div',
              'cx-conflict-msg',
              0,
              'aria-atomic',
              'true'
            );
          });

          it("should contain div element with class name 'cx-conflict-msg' and 'aria-label' attribute for a conflicted attribute type that defines an accessible name to label the current element", () => {
            CommonConfiguratorTestUtilsService.expectElementContainsA11y(
              expect,
              htmlElem,
              'div',
              'cx-conflict-msg',
              0,
              'aria-label',
              'configurator.a11y.conflictDetected'
            );
          });
        });

        describe('Disabled', () => {
          beforeEach(() => {
            component.groupType = Configurator.GroupType.ATTRIBUTE_GROUP;
            component.isNavigationToGroupEnabled = false;
            fixture.detectChanges();
          });

          it("should contain div element with class name 'cx-conflict-msg' and 'aria-live' attribute that is set to off", () => {
            CommonConfiguratorTestUtilsService.expectElementContainsA11y(
              expect,
              htmlElem,
              'div',
              'cx-conflict-msg',
              0,
              'aria-live',
              'off'
            );
          });

          it("should contain div element with class name 'cx-conflict-msg' and 'aria-atomic' attribute that is set to false", () => {
            CommonConfiguratorTestUtilsService.expectElementContainsA11y(
              expect,
              htmlElem,
              'div',
              'cx-conflict-msg',
              0,
              'aria-atomic',
              'false'
            );
          });

          it("should contain div element with class name 'cx-conflict-msg' and 'aria-label' attribute for a conflicted attribute type that is not defined", () => {
            CommonConfiguratorTestUtilsService.expectElementContainsA11y(
              expect,
              htmlElem,
              'div',
              'cx-conflict-msg',
              0,
              'aria-label'
            );
          });
        });
      });

      it("should contain cx-icon element with 'aria-hidden' attribute that removes an element from the accessibility tree", () => {
        CommonConfiguratorTestUtilsService.expectElementContainsA11y(
          expect,
          htmlElem,
          'cx-icon',
          undefined,
          0,
          'aria-hidden',
          'true'
        );
      });
    });

    it("should contain div element with 'aria-label' attribute for required error message that defines an accessible name to label the current element", () => {
      component.showRequiredMessageForDomainAttribute$ = of(true);
      fixture.detectChanges();
      CommonConfiguratorTestUtilsService.expectElementContainsA11y(
        expect,
        htmlElem,
        'div',
        'cx-required-error-msg',
        undefined,
        'aria-label',
        'configurator.attribute.singleSelectRequiredMessage'
      );
    });
  });

  describe('Navigate to corresponding group', () => {
    it('should navigate nowhere because conflict group is not found/available', () => {
      config = configWithoutConflicts;
      component.groupType = Configurator.GroupType.ATTRIBUTE_GROUP;
      component.attribute.groupId = ConfigurationTestData.GROUP_ID_1;

      spyOn(configurationGroupsService, 'navigateToGroup');
      fixture.detectChanges();

      component.navigateToGroup();
      expect(configurationGroupsService.navigateToGroup).toHaveBeenCalledTimes(
        0
      );
    });

    it("should navigate to conflict group because group type is 'ATTRIBUTE_GROUP'", () => {
      config = configConflict;
      component.groupType = Configurator.GroupType.ATTRIBUTE_GROUP;
      component.attribute.groupId = ConfigurationTestData.GROUP_ID_1;

      spyOn(configurationGroupsService, 'navigateToGroup');
      fixture.detectChanges();

      component.navigateToGroup();
      expect(configurationGroupsService.navigateToGroup).toHaveBeenCalledTimes(
        1
      );
    });

    it('should navigate from conflict group to regular group that contains attribute which is involved in conflict', () => {
      component.groupType = Configurator.GroupType.CONFLICT_GROUP;
      component.attribute.groupId = ConfigurationTestData.GROUP_ID_2;

      spyOn(configurationGroupsService, 'navigateToGroup');
      fixture.detectChanges();

      component.navigateToGroup();
      expect(configurationGroupsService.navigateToGroup).toHaveBeenCalledTimes(
        1
      );
    });

    it('should not navigate from conflict group to regular group because no group ID is defined', () => {
      component.groupType = Configurator.GroupType.CONFLICT_GROUP;
      component.attribute.groupId = undefined;

      spyOn(configurationGroupsService, 'navigateToGroup');
      spyOn<any>(component, 'logError');
      fixture.detectChanges();

      component.navigateToGroup();
      expect(configurationGroupsService.navigateToGroup).toHaveBeenCalledTimes(
        0
      );
      expect(component['logError']).toHaveBeenCalled();
    });
  });

  describe('Focus selected value', () => {
    it('should call focusValue with attribute', () => {
      //we need to run the test in a test scheduler
      //because of the delay() in method focusAttribute
      getTestScheduler().run(({ cold, flush }) => {
        component.groupType = Configurator.GroupType.CONFLICT_GROUP;
        component.attribute.groupId = ConfigurationTestData.GROUP_ID_2;
        const configurationLoading = cold('-a-b', {
          a: true,
          b: false,
        });
        spyOn(
          configuratorCommonsService,
          'isConfigurationLoading'
        ).and.returnValue(configurationLoading);

        spyOn(configuratorStorefrontUtilsService, 'focusValue');

        fixture.detectChanges();
        component['focusValue'](component.attribute);

        flush();

        expect(
          configuratorStorefrontUtilsService.focusValue
        ).toHaveBeenCalledTimes(1);
      });
    });
  });

  describe('Scroll to configuration element', () => {
    it('should call scrollToConfigurationElement', () => {
      //we need to run the test in a test scheduler
      //because of the delay() in method focusAttribute
      getTestScheduler().run(({ cold, flush }) => {
        component.groupType = Configurator.GroupType.CONFLICT_GROUP;
        component.attribute.groupId = ConfigurationTestData.GROUP_ID_2;

        const configurationLoading = cold('-a-b', {
          a: true,
          b: false,
        });
        spyOn(
          configuratorCommonsService,
          'isConfigurationLoading'
        ).and.returnValue(configurationLoading);

        spyOn(
          configuratorStorefrontUtilsService,
          'scrollToConfigurationElement'
        );

        fixture.detectChanges();

        component['scrollToAttribute'](ConfigurationTestData.GROUP_ID_2);

        flush();

        expect(
          configuratorStorefrontUtilsService.scrollToConfigurationElement
        ).toHaveBeenCalledTimes(1);
      });
    });
  });

  describe('Find conflict group ID', () => {
    it('should not find the conflicting group key when there is no conflict', () => {
      expect(
        component.findConflictGroupId(configWithoutConflicts, currentAttribute)
      ).toBe(undefined);
    });

    it('should find the conflicting group key', () => {
      expect(
        component.findConflictGroupId(configConflict, currentAttribute)
      ).toBe(ConfigurationTestData.GROUP_ID_CONFLICT_1);
    });
  });

  describe('isNavigationToConflictEnabled', () => {
    it('should return false if productConfigurator setting is not provided', () => {
      configuratorUISettingsConfig.productConfigurator = undefined;
      expect(component.isNavigationToConflictEnabled()).toBeFalsy();
    });

    it('should return false if enableNavigationToConflict setting is not provided', () => {
      (configuratorUISettingsConfig.productConfigurator ??=
        {}).enableNavigationToConflict = undefined;
      expect(component.isNavigationToConflictEnabled()).toBeFalsy();
    });

    it('should return true if enableNavigationToConflict setting is true', () => {
      (configuratorUISettingsConfig.productConfigurator ??=
        {}).enableNavigationToConflict = true;
      expect(component.isNavigationToConflictEnabled()).toBe(true);
    });

    it('should return false if enableNavigationToConflict setting is false', () => {
      (configuratorUISettingsConfig.productConfigurator ??=
        {}).enableNavigationToConflict = false;
      expect(component.isNavigationToConflictEnabled()).toBe(false);
    });

    it('should return false if enableNavigationToConflict setting is true and isNavigationToGroupEnabled is false', () => {
      (configuratorUISettingsConfig.productConfigurator ??=
        {}).enableNavigationToConflict = true;
      component.isNavigationToGroupEnabled = false;
      fixture.detectChanges();
      expect(component.isNavigationToConflictEnabled()).toBe(false);
    });
  });

  describe('getAttributeDescriptionLength', () => {
    it('should return default value if productConfigurator setting is not provided', () => {
      configuratorUISettingsConfig.productConfigurator = undefined;
      expect(component.getAttributeDescriptionLength()).toEqual(100);
    });

    it('should return default value if descriptions setting is not provided', () => {
      (configuratorUISettingsConfig.productConfigurator ??= {}).descriptions ??=
        {};
      expect(component.getAttributeDescriptionLength()).toEqual(100);
    });

    it('should return default value if attributeDescriptionLength setting is not provided', () => {
      (configuratorUISettingsConfig.productConfigurator.descriptions ??=
        {}).attributeDescriptionLength = undefined;
      expect(component.getAttributeDescriptionLength()).toEqual(100);
    });

    it('should return set value if attributeDescriptionLength setting is 110', () => {
      (configuratorUISettingsConfig.productConfigurator.descriptions ??=
        {}).attributeDescriptionLength = 110;
      expect(component.getAttributeDescriptionLength()).toEqual(110);
    });
  });

  describe('isAttributeWithoutErrorMsg', () => {
    it('should return `false` because attribute UI type is `Configurator.UiType.NOT_IMPLEMENTED`', () => {
      component.attribute.uiType = Configurator.UiType.NOT_IMPLEMENTED;
      fixture.detectChanges();
      expect(
        component['isAttributeWithoutErrorMsg'](component.attribute.uiType)
      ).toBe(false);
    });

    it('should return `false` because attribute UI type is `Configurator.UiType.STRING`', () => {
      component.attribute.uiType = Configurator.UiType.STRING;
      fixture.detectChanges();
      expect(
        component['isAttributeWithoutErrorMsg'](component.attribute.uiType)
      ).toBe(false);
    });

    it('should return `false` because attribute UI type is `Configurator.UiType.NUMERIC`', () => {
      component.attribute.uiType = Configurator.UiType.NUMERIC;
      fixture.detectChanges();
      expect(
        component['isAttributeWithoutErrorMsg'](component.attribute.uiType)
      ).toBe(false);
    });

    it('should return `false` because attribute UI type is `Configurator.UiType.DROPDOWN`', () => {
      component.attribute.uiType = Configurator.UiType.DROPDOWN;
      fixture.detectChanges();
      expect(
        component['isAttributeWithoutErrorMsg'](component.attribute.uiType)
      ).toBe(false);
    });

    it('should return `false` because attribute UI type is `Configurator.UiType.DROPDOWN_PRODUCT`', () => {
      component.attribute.uiType = Configurator.UiType.DROPDOWN_PRODUCT;
      fixture.detectChanges();
      expect(
        component['isAttributeWithoutErrorMsg'](component.attribute.uiType)
      ).toBe(false);
    });

    it('should return `true` because attribute UI type is `RADIOBUTTON`', () => {
      expect(
        component['isAttributeWithoutErrorMsg'](component.attribute.uiType)
      ).toBe(true);
    });
  });

  describe('isRequiredAttributeWithoutErrorMsg', () => {
    it('should return `false` because because required attribute is `undefined`', () => {
      component.attribute.required = undefined;
      fixture.detectChanges();
      expect(component['isRequiredAttributeWithoutErrorMsg']()).toBe(false);
    });

    it('should return `false` because definition of attribute incompleteness is `undefined`', () => {
      component.attribute.incomplete = undefined;
      fixture.detectChanges();
      expect(component['isRequiredAttributeWithoutErrorMsg']()).toBe(false);
    });

    it('should return `false` because attribute attribute UI type is `Configurator.UiType.DROPDOWN`', () => {
      component.attribute.required = true;
      component.attribute.uiType = Configurator.UiType.DROPDOWN;
      fixture.detectChanges();
      expect(component['isRequiredAttributeWithoutErrorMsg']()).toBe(false);
    });

    it('should return `true` because attribute attribute UI type is `Configurator.UiType.RADIOBUTTON`', () => {
      component.attribute.required = true;
      component.attribute.uiType = Configurator.UiType.RADIOBUTTON;
      fixture.detectChanges();
      expect(component['isRequiredAttributeWithoutErrorMsg']()).toBe(true);
    });
  });

  describe('needsRequiredAttributeErrorMsg', () => {
    it('should return `true` because the newest release is active', () => {
      component.attribute.required = true;
      component.attribute.uiType = Configurator.UiType.RADIOBUTTON;
      fixture.detectChanges();
      expect(component['needsRequiredAttributeErrorMsg']()).toBe(true);
    });
  });
});<|MERGE_RESOLUTION|>--- conflicted
+++ resolved
@@ -129,17 +129,11 @@
   beforeEach(
     waitForAsync(() => {
       TestBed.configureTestingModule({
-<<<<<<< HEAD
-        imports: [FeaturesConfigModule, I18nTestingModule, IconModule],
+        imports: [I18nTestingModule, IconModule],
         declarations: [
           ConfiguratorAttributeHeaderComponent,
-          MockFeatureLevelDirective,
           MockConfiguratorShowMoreComponent,
         ],
-=======
-        imports: [I18nTestingModule, IconModule],
-        declarations: [ConfiguratorAttributeHeaderComponent],
->>>>>>> 08a1d676
         providers: [
           { provide: IconLoaderService, useClass: MockIconFontLoaderService },
           {
