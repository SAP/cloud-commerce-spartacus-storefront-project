import { ChangeDetectionStrategy, Component, Input, Type } from '@angular/core';
import { ComponentFixture, TestBed, waitForAsync } from '@angular/core/testing';
import { FeaturesConfig, I18nTestingModule } from '@spartacus/core';
import {
  CommonConfigurator,
  ConfiguratorModelUtils,
} from '@spartacus/product-configurator/common';
import {
  ICON_TYPE,
  IconLoaderService,
  IconModule,
} from '@spartacus/storefront';
import { getTestScheduler } from 'jasmine-marbles';
import { Observable, of } from 'rxjs';
import { CommonConfiguratorTestUtilsService } from '../../../../common/testing/common-configurator-test-utils.service';
import { ConfiguratorCommonsService } from '../../../core/facade/configurator-commons.service';
import { ConfiguratorGroupsService } from '../../../core/facade/configurator-groups.service';
import { Configurator } from '../../../core/model/configurator.model';
import * as ConfigurationTestData from '../../../testing/configurator-test-data';
import { ConfiguratorTestUtils } from '../../../testing/configurator-test-utils';
import { ConfiguratorUISettingsConfig } from '../../config/configurator-ui-settings.config';
import { ConfiguratorStorefrontUtilsService } from '../../service/configurator-storefront-utils.service';
import { ConfiguratorAttributeCompositionContext } from '../composition/configurator-attribute-composition.model';
import { ConfiguratorAttributeHeaderComponent } from './configurator-attribute-header.component';

@Component({
  selector: 'cx-configurator-show-more',
  template: '',
})
class MockConfiguratorShowMoreComponent {
  @Input() text: string;
  @Input() textSize = 60;
  @Input() productName: string;
}

export class MockIconFontLoaderService {
  useSvg(_iconType: ICON_TYPE) {
    return false;
  }

  getStyleClasses(_iconType: ICON_TYPE): string {
    return 'fas fa-exclamation-circle';
  }

  addLinkResource() {}

  getHtml(_iconType: ICON_TYPE) {}

  getFlipDirection(): void {}
}

let isCartEntryOrGroupVisited = true;

class MockConfigUtilsService {
  isCartEntryOrGroupVisited(): Observable<boolean> {
    return of(isCartEntryOrGroupVisited);
  }

  focusValue(): void {}

  scrollToConfigurationElement(): void {}
}

const configWithoutConflicts: Configurator.Configuration =
  ConfigurationTestData.productConfiguration;

const configConflict: Configurator.Configuration =
  ConfigurationTestData.productConfigurationWithConflicts;

let config: Configurator.Configuration;

class MockConfiguratorCommonsService {
  getConfiguration(): Observable<Configurator.Configuration> {
    return of(config);
  }

  isConfigurationLoading(): Observable<boolean> {
    return of(true);
  }
}

class MockConfiguratorGroupsService {
  navigateToGroup(): void {}
}

describe('ConfigAttributeHeaderComponent', () => {
  let component: ConfiguratorAttributeHeaderComponent;
  let fixture: ComponentFixture<ConfiguratorAttributeHeaderComponent>;
  let configurationGroupsService: ConfiguratorGroupsService;
  let configuratorStorefrontUtilsService: ConfiguratorStorefrontUtilsService;
  let configuratorCommonsService: ConfiguratorCommonsService;
  let configuratorUISettingsConfig: ConfiguratorUISettingsConfig;

  const owner = ConfiguratorModelUtils.createOwner(
    CommonConfigurator.OwnerType.CART_ENTRY,
    'PRODUCT_CODE'
  );

  const image = {
    url: 'someImageURL',
  };

  const image2 = {
    url: 'someOtherImageURL',
  };

  const images = [image, image2];

  const currentAttribute: Configurator.Attribute = {
    name: 'attributeId',
    uiType: Configurator.UiType.RADIOBUTTON,
    images: images,
    key: 'ATTRIBUTE_1',
  };

  let htmlElem: HTMLElement;

  const TestConfiguratorUISettings: ConfiguratorUISettingsConfig = {
    productConfigurator: {
      enableNavigationToConflict: false,
      descriptions: {
        attributeDescriptionLength: 100,
        valueDescriptionLength: 70,
      },
    },
  };

  beforeEach(
    waitForAsync(() => {
      TestBed.configureTestingModule({
        imports: [I18nTestingModule, IconModule],
<<<<<<< HEAD
        declarations: [ConfiguratorAttributeHeaderComponent],
=======
        declarations: [
          ConfiguratorAttributeHeaderComponent,
          MockConfiguratorShowMoreComponent,
        ],
>>>>>>> 669cdf58
        providers: [
          { provide: IconLoaderService, useClass: MockIconFontLoaderService },
          {
            provide: ConfiguratorStorefrontUtilsService,
            useClass: MockConfigUtilsService,
          },
          {
            provide: ConfiguratorCommonsService,
            useClass: MockConfiguratorCommonsService,
          },
          {
            provide: ConfiguratorGroupsService,
            useClass: MockConfiguratorGroupsService,
          },
          {
            provide: ConfiguratorUISettingsConfig,
            useValue: TestConfiguratorUISettings,
          },

          {
            provide: ConfiguratorAttributeCompositionContext,
            useValue: ConfiguratorTestUtils.getAttributeContext(),
          },
          {
            provide: FeaturesConfig,
            useValue: {
              features: { level: '*' },
            },
          },
        ],
      })
        .overrideComponent(ConfiguratorAttributeHeaderComponent, {
          set: {
            changeDetection: ChangeDetectionStrategy.Default,
          },
        })
        .compileComponents();
    })
  );

  beforeEach(() => {
    config = configWithoutConflicts;
    fixture = TestBed.createComponent(ConfiguratorAttributeHeaderComponent);
    component = fixture.componentInstance;
    htmlElem = fixture.nativeElement;
    component.attribute = currentAttribute;
    component.attribute.label = 'label of attribute';
    component.attribute.name = '123';
    component.attribute.visible = true;
    component.owner = owner;
    component.groupId = 'testGroup';
    component.attribute.required = false;
    component.attribute.incomplete = true;
    component.attribute.uiType = Configurator.UiType.RADIOBUTTON;
    component.groupType = Configurator.GroupType.ATTRIBUTE_GROUP;
    component.isNavigationToGroupEnabled = true;
    component['logError'] = () => {};
    fixture.detectChanges();

    configurationGroupsService = TestBed.inject(
      ConfiguratorGroupsService as Type<ConfiguratorGroupsService>
    );
    configuratorStorefrontUtilsService = TestBed.inject(
      ConfiguratorStorefrontUtilsService as Type<ConfiguratorStorefrontUtilsService>
    );
    configuratorCommonsService = TestBed.inject(
      ConfiguratorCommonsService as Type<ConfiguratorCommonsService>
    );
    configuratorUISettingsConfig = TestBed.inject(
      ConfiguratorUISettingsConfig as Type<ConfiguratorUISettingsConfig>
    );
  });

  it('should create', () => {
    expect(component).toBeTruthy();
  });

  describe('getImage', () => {
    it('should return first image', () => {
      expect(component.image).toBe(image);
    });

    it('should return undefined if images are undefined', () => {
      currentAttribute.images = undefined;
      expect(component.image).toBeUndefined();
      currentAttribute.images = images;
    });

    it('should return undefined if no images are available', () => {
      currentAttribute.images = [];
      expect(component.image).toBeUndefined();
      currentAttribute.images = images;
    });
  });

  describe('isSingleSelection', () => {
    it('should know that DROPDOWN_ADDITIONAL_INPUT is a single selection attributes', () => {
      component.attribute.uiType =
        Configurator.UiType.DROPDOWN_ADDITIONAL_INPUT;
      expect(component['isSingleSelection']()).toBe(true);
    });

    it('should know that RADIOBUTTON_ADDITIONAL_INPUT is a single selection attributes', () => {
      component.attribute.uiType =
        Configurator.UiType.RADIOBUTTON_ADDITIONAL_INPUT;
      expect(component['isSingleSelection']()).toBe(true);
    });

    it('should know that CHECKBOX is a single selection attributes from the users point of view', () => {
      component.attribute.uiType = Configurator.UiType.CHECKBOX;
      expect(component['isSingleSelection']()).toBe(true);
    });

    it('should know that MULTI_SELECTION_IMAGE is not a single selection attributes', () => {
      component.attribute.uiType = Configurator.UiType.MULTI_SELECTION_IMAGE;
      expect(component['isSingleSelection']()).toBe(false);
    });
  });

  describe('hasImage', () => {
    it('should return true if image available', () => {
      expect(component.hasImage).toBe(true);
    });

    it('should return false if images are undefined', () => {
      currentAttribute.images = undefined;
      expect(component.hasImage).toBe(false);
      currentAttribute.images = images;
    });

    it('should return undefined if no images are available', () => {
      currentAttribute.images = [];
      expect(component.hasImage).toBe(false);
      currentAttribute.images = images;
    });
  });

  describe('Render corresponding part of the component', () => {
    it('should not render message for not visible attribute', () => {
      CommonConfiguratorTestUtilsService.expectElementNotPresent(
        expect,
        htmlElem,
        'div.cx-hidden-msg'
      );
    });

    it('should render message for not visible attribute', () => {
      component.attribute.visible = false;
      fixture.detectChanges();
      CommonConfiguratorTestUtilsService.expectElementPresent(
        expect,
        htmlElem,
        'div.cx-hidden-msg'
      );

      CommonConfiguratorTestUtilsService.expectElementToContainText(
        expect,
        htmlElem,
        'div.cx-hidden-msg',
        'configurator.attribute.notVisibleAttributeMsg'
      );
    });

    it('should render a label', () => {
      CommonConfiguratorTestUtilsService.expectElementPresent(
        expect,
        htmlElem,
        'label'
      );
      CommonConfiguratorTestUtilsService.expectElementToContainText(
        expect,
        htmlElem,
        'span',
        'label of attribute'
      );
      const id = htmlElem.querySelector('label')?.getAttribute('id');
      expect((id ? id : '').indexOf('123')).toBeGreaterThan(0);
      expect(
        htmlElem.querySelector('label')?.getAttribute('aria-label')
      ).toEqual(
        'configurator.a11y.attribute attribute:' + component.attribute.label
      );
      CommonConfiguratorTestUtilsService.expectElementNotPresent(
        expect,
        htmlElem,
        '.cx-required-icon'
      );
    });

    it('should render a label as required', () => {
      component.attribute.required = true;
      fixture.detectChanges();
      CommonConfiguratorTestUtilsService.expectElementPresent(
        expect,
        htmlElem,
        '.cx-required-icon'
      );
    });

    it('should render an image', () => {
      CommonConfiguratorTestUtilsService.expectElementPresent(
        expect,
        htmlElem,
        '.cx-attribute-img'
      );
    });

    it('should render a label without description', () => {
      component.attribute.description = undefined;
      fixture.detectChanges();
      CommonConfiguratorTestUtilsService.expectElementNotPresent(
        expect,
        htmlElem,
        'cx-configurator-show-more'
      );
    });

    it('should render a label with description', () => {
      component.attribute.description =
        'Here is a description for the attribute.';
      fixture.detectChanges();
      CommonConfiguratorTestUtilsService.expectElementPresent(
        expect,
        htmlElem,
        'cx-configurator-show-more'
      );
    });
  });

  describe('getRequiredMessageKey', () => {
    it('should return a single-select message key for radio button attribute type', () => {
      expect(component.getRequiredMessageKey()).toContain(
        'singleSelectRequiredMessage'
      );
    });

    it('should return a single-select message key for simple radio buttons attribute type', () => {
      component.attribute.uiType = Configurator.UiType.RADIOBUTTON;
      expect(component.getRequiredMessageKey()).toContain(
        'singleSelectRequiredMessage'
      );
    });

    it('should return a single-select message key for simple radio buttons - product attribute type', () => {
      component.attribute.uiType = Configurator.UiType.RADIOBUTTON_PRODUCT;
      expect(component.getRequiredMessageKey()).toContain(
        'singleSelectRequiredMessage'
      );
    });

    it('should return a single-select message key for simple checkbox attribute type', () => {
      component.attribute.uiType = Configurator.UiType.CHECKBOX;
      expect(component.getRequiredMessageKey()).toContain(
        'singleSelectRequiredMessage'
      );
    });

    it('should return a single-select message key for single-selection-image attribute type', () => {
      component.attribute.uiType = Configurator.UiType.SINGLE_SELECTION_IMAGE;
      expect(component.getRequiredMessageKey()).toContain(
        'singleSelectRequiredMessage'
      );
    });

    it('should return a multi-select message key for checkbox list attribute type', () => {
      component.attribute.uiType = Configurator.UiType.CHECKBOXLIST;
      expect(component.getRequiredMessageKey()).toContain(
        'multiSelectRequiredMessage'
      );
    });

    it('should return a multi-select message key for checkbox-product list attribute type', () => {
      component.attribute.uiType = Configurator.UiType.CHECKBOXLIST_PRODUCT;
      expect(component.getRequiredMessageKey()).toContain(
        'multiSelectRequiredMessage'
      );
    });

    it('should return a multi-select message key for multi-selection-image list attribute type', () => {
      component.attribute.uiType = Configurator.UiType.MULTI_SELECTION_IMAGE;
      expect(component.getRequiredMessageKey()).toContain(
        'multiSelectRequiredMessage'
      );
    });

    it('should return no key for not implemented attribute type', () => {
      component.attribute.uiType = Configurator.UiType.NOT_IMPLEMENTED;
      expect(component.getRequiredMessageKey()).toContain(
        'singleSelectRequiredMessage'
      );
    });

    it('should return no key for read only attribute type', () => {
      component.attribute.uiType = Configurator.UiType.READ_ONLY;
      expect(component.getRequiredMessageKey()).toContain(
        'singleSelectRequiredMessage'
      );
    });

    it('should return proper key for attribute types with additional values', () => {
      component.attribute.uiType =
        Configurator.UiType.RADIOBUTTON_ADDITIONAL_INPUT;
      expect(component.getRequiredMessageKey()).toContain(
        'singleSelectAdditionalRequiredMessage'
      );
    });
  });

  describe('Required message at the attribute level', () => {
    it('should render a required message if attribute has been set, yet.', () => {
      component.attribute.required = true;
      component.attribute.uiType = Configurator.UiType.RADIOBUTTON;
      component.ngOnInit();
      fixture.detectChanges();
      CommonConfiguratorTestUtilsService.expectElementPresent(
        expect,
        htmlElem,
        '.cx-required-error-msg'
      );
    });

    it('should render a required message if the group has already been visited.', () => {
      component.owner.type = CommonConfigurator.OwnerType.PRODUCT;
      isCartEntryOrGroupVisited = true;
      fixture.detectChanges();
      CommonConfiguratorTestUtilsService.expectElementNotPresent(
        expect,
        htmlElem,
        '.cx-required-error-msg'
      );
    });

    it("shouldn't render a required message if attribute has not been added to the cart yet.", () => {
      component.owner.type = CommonConfigurator.OwnerType.PRODUCT;
      fixture.detectChanges();
      CommonConfiguratorTestUtilsService.expectElementNotPresent(
        expect,
        htmlElem,
        '.cx-required-error-msg'
      );
    });

    it("shouldn't render a required message if attribute is not required.", () => {
      component.attribute.required = false;
      fixture.detectChanges();
      CommonConfiguratorTestUtilsService.expectElementNotPresent(
        expect,
        htmlElem,
        '.cx-required-error-msg'
      );
    });

    it("shouldn't render a required message if attribute is complete.", () => {
      component.attribute.incomplete = true;
      fixture.detectChanges();
      CommonConfiguratorTestUtilsService.expectElementNotPresent(
        expect,
        htmlElem,
        '.cx-required-error-msg'
      );
    });

    it("shouldn't render a required message if ui type is string.", () => {
      component.attribute.uiType = Configurator.UiType.STRING;
      fixture.detectChanges();
      CommonConfiguratorTestUtilsService.expectElementNotPresent(
        expect,
        htmlElem,
        '.cx-required-error-msg'
      );
    });
  });

  describe('Conflict text in a conflict group and in configuration', () => {
    it('should display a conflict text as a link to a configuration group that contains an attribute involved in conflict', () => {
      component.attribute.hasConflicts = true;
      component.groupType = Configurator.GroupType.CONFLICT_GROUP;
      fixture.detectChanges();

      CommonConfiguratorTestUtilsService.expectElementPresent(
        expect,
        htmlElem,
        'div.cx-conflict-msg a.link.cx-action-link'
      );
    });

    it('should not display a conflict text as a link to a configuration group if this is disabled', () => {
      component.attribute.hasConflicts = true;
      component.groupType = Configurator.GroupType.CONFLICT_GROUP;
      component.isNavigationToGroupEnabled = false;
      fixture.detectChanges();

      CommonConfiguratorTestUtilsService.expectElementNotPresent(
        expect,
        htmlElem,
        'div.cx-conflict-msg a.link.cx-action-link'
      );
    });

    it('should display a simple conflict text without link to conflict group', () => {
      component.attribute.hasConflicts = true;
      component.groupType = Configurator.GroupType.ATTRIBUTE_GROUP;
      fixture.detectChanges();

      CommonConfiguratorTestUtilsService.expectElementPresent(
        expect,
        htmlElem,
        'div.cx-conflict-msg'
      );
    });
  });

  describe('Conflict text at the attribute level', () => {
    it('should render conflict icon with corresponding message and corresponding aria-attributes if attribute has conflicts.', () => {
      component.attribute.hasConflicts = true;
      component.groupType = Configurator.GroupType.ATTRIBUTE_GROUP;
      fixture.detectChanges();

      CommonConfiguratorTestUtilsService.expectElementPresent(
        expect,
        htmlElem,
        'div.cx-conflict-msg'
      );

      CommonConfiguratorTestUtilsService.expectElementPresent(
        expect,
        htmlElem,
        'cx-icon'
      );

      CommonConfiguratorTestUtilsService.expectElementContainsA11y(
        expect,
        htmlElem,
        'div',
        'cx-conflict-msg',
        0,
        'aria-live',
        'assertive'
      );

      CommonConfiguratorTestUtilsService.expectElementContainsA11y(
        expect,
        htmlElem,
        'div',
        'cx-conflict-msg',
        0,
        'aria-atomic',
        'true'
      );

      CommonConfiguratorTestUtilsService.expectElementContainsA11y(
        expect,
        htmlElem,
        'div',
        'cx-conflict-msg',
        0,
        'aria-label',
        'configurator.a11y.conflictDetected'
      );
    });

    it('should render conflict message without icon container if conflict message is not displayed in the configuration.', () => {
      component.attribute.hasConflicts = true;
      component.groupType = Configurator.GroupType.CONFLICT_GROUP;
      fixture.detectChanges();

      CommonConfiguratorTestUtilsService.expectElementPresent(
        expect,
        htmlElem,
        '.cx-conflict-msg'
      );

      CommonConfiguratorTestUtilsService.expectElementNotPresent(
        expect,
        htmlElem,
        'cx-icon'
      );

      CommonConfiguratorTestUtilsService.expectElementContainsA11y(
        expect,
        htmlElem,
        'div',
        'cx-conflict-msg',
        0,
        'aria-live',
        'off'
      );

      CommonConfiguratorTestUtilsService.expectElementContainsA11y(
        expect,
        htmlElem,
        'div',
        'cx-conflict-msg',
        0,
        'aria-atomic',
        'false'
      );

      CommonConfiguratorTestUtilsService.expectElementContainsA11y(
        expect,
        htmlElem,
        'div',
        'cx-conflict-msg',
        0,
        'aria-label',
        ''
      );
    });

    it("shouldn't render conflict message if attribute has no conflicts.", () => {
      component.attribute.hasConflicts = false;
      fixture.detectChanges();

      CommonConfiguratorTestUtilsService.expectElementNotPresent(
        expect,
        htmlElem,
        '.cx-conflict-container'
      );
    });
  });

  describe('Verify attribute type', () => {
    it("should return 'true'", () => {
      component.groupType = Configurator.GroupType.ATTRIBUTE_GROUP;
      fixture.detectChanges();
      expect(component.isAttributeGroup()).toBe(true);
    });

    it("should return 'false'", () => {
      component.groupType = Configurator.GroupType.CONFLICT_GROUP;
      fixture.detectChanges();
      expect(component.isAttributeGroup()).toBe(false);
    });
  });

  describe('isConflictResolutionActive', () => {
    it("should return 'false' because the navigation to the group is not enabled", () => {
      component.groupType = Configurator.GroupType.ATTRIBUTE_GROUP;
      component.isNavigationToGroupEnabled = false;
      fixture.detectChanges();
      expect(component.isConflictResolutionActive()).toBe(false);
    });

    it("should return 'false' because the group type is a conflict group", () => {
      component.groupType = Configurator.GroupType.CONFLICT_GROUP;
      component.isNavigationToGroupEnabled = false;
      fixture.detectChanges();
      expect(component.isConflictResolutionActive()).toBe(false);
    });

    it("should return 'true'", () => {
      component.groupType = Configurator.GroupType.ATTRIBUTE_GROUP;
      component.isNavigationToGroupEnabled = true;
      fixture.detectChanges();
      expect(component.isConflictResolutionActive()).toBe(true);
    });
  });

  describe('Get conflict message key', () => {
    it("should return 'configurator.conflict.conflictDetected' conflict message key", () => {
      component.groupType = Configurator.GroupType.ATTRIBUTE_GROUP;
      (configuratorUISettingsConfig.productConfigurator ??=
        {}).enableNavigationToConflict = false;
      fixture.detectChanges();
      expect(component.getConflictMessageKey()).toEqual(
        'configurator.conflict.conflictDetected'
      );
    });

    it("should return 'configurator.conflict.viewConflictDetails' conflict message key", () => {
      component.groupType = Configurator.GroupType.ATTRIBUTE_GROUP;
      (configuratorUISettingsConfig.productConfigurator ??=
        {}).enableNavigationToConflict = true;
      fixture.detectChanges();
      expect(component.getConflictMessageKey()).toEqual(
        'configurator.conflict.viewConflictDetails'
      );
    });

    it("should return 'configurator.conflict.viewConfigurationDetails' conflict message key", () => {
      component.groupType = Configurator.GroupType.CONFLICT_GROUP;
      fixture.detectChanges();
      expect(component.getConflictMessageKey()).toEqual(
        'configurator.conflict.viewConfigurationDetails'
      );
    });
  });

  describe('Accessibility', () => {
    it("should contain label element with 'aria-label' attribute that defines an accessible name to label the current element", () => {
      CommonConfiguratorTestUtilsService.expectElementContainsA11y(
        expect,
        htmlElem,
        'label',
        undefined,
        0,
        'aria-label',
        'configurator.a11y.attribute attribute:label of attribute'
      );
    });

    it("should contain label element with 'aria-label' attribute for required attribute type that defines an accessible name to label the current element", () => {
      component.attribute.required = true;
      fixture.detectChanges();
      CommonConfiguratorTestUtilsService.expectElementContainsA11y(
        expect,
        htmlElem,
        'label',
        undefined,
        0,
        'aria-label',
        'configurator.a11y.requiredAttribute param:label of attribute'
      );
    });

    it("should contain span element with 'aria-describedby' attribute for required attribute type that indicates the IDs of the elements that describe the elements", () => {
      component.attribute.required = true;
      fixture.detectChanges();
      CommonConfiguratorTestUtilsService.expectElementContainsA11y(
        expect,
        htmlElem,
        'span',
        'cx-required-icon',
        0,
        'aria-describedby',
        'cx-configurator--label--123',
        'label of attribute'
      );
    });

    describe('Conflict message', () => {
      beforeEach(() => {
        component.attribute.hasConflicts = true;
        fixture.detectChanges();
      });

      it("should contain label element for not required attribute with 'aria-label' attribute that defines an accessible name to label the current element", () => {
        CommonConfiguratorTestUtilsService.expectElementContainsA11y(
          expect,
          htmlElem,
          'label',
          undefined,
          0,
          'aria-label',
          'configurator.a11y.attribute attribute:' + component.attribute.label
        );
      });

      it("should contain label element for required attribute with 'aria-label' attribute that defines an accessible name to label the current element", () => {
        component.attribute.required = true;
        fixture.detectChanges();
        CommonConfiguratorTestUtilsService.expectElementContainsA11y(
          expect,
          htmlElem,
          'label',
          undefined,
          0,
          'aria-label',
          'configurator.a11y.requiredAttribute param:' +
            component.attribute.label
        );
      });

      it("should contain span element for required attribute with 'aria-describedby' attribute that indicates the IDs of the elements that describe the elements", () => {
        component.attribute.required = true;
        fixture.detectChanges();
        CommonConfiguratorTestUtilsService.expectElementContainsA11y(
          expect,
          htmlElem,
          'span',
          'cx-required-icon',
          0,
          'aria-describedby',
          'cx-configurator--label--123',
          component.attribute.label
        );
      });

      describe('Conflict resolution', () => {
        describe('Enabled', () => {
          beforeEach(() => {
            component.groupType = Configurator.GroupType.ATTRIBUTE_GROUP;
            component.isNavigationToGroupEnabled = true;
            fixture.detectChanges();
          });

          it("should contain div element with 'role' attribute that is set to notify as soon as a conflict message occurs", () => {
            CommonConfiguratorTestUtilsService.expectElementContainsA11y(
              expect,
              htmlElem,
              'div',
              'cx-conflict-msg',
              0,
              'role',
              'alert'
            );
          });

          it("should contain div element with class name 'cx-conflict-msg' and 'aria-live' attribute that enables the screen reader to read out a conflict message as soon as it occurs", () => {
            CommonConfiguratorTestUtilsService.expectElementContainsA11y(
              expect,
              htmlElem,
              'div',
              'cx-conflict-msg',
              0,
              'aria-live',
              'assertive'
            );
          });

          it("should contain div element with class name 'cx-conflict-msg' and 'aria-atomic' attribute that indicates whether a screen reader will present a changed region based on the change notifications defined by the aria-relevant attribute", () => {
            CommonConfiguratorTestUtilsService.expectElementContainsA11y(
              expect,
              htmlElem,
              'div',
              'cx-conflict-msg',
              0,
              'aria-atomic',
              'true'
            );
          });

          it("should contain div element with class name 'cx-conflict-msg' and 'aria-label' attribute for a conflicted attribute type that defines an accessible name to label the current element", () => {
            CommonConfiguratorTestUtilsService.expectElementContainsA11y(
              expect,
              htmlElem,
              'div',
              'cx-conflict-msg',
              0,
              'aria-label',
              'configurator.a11y.conflictDetected'
            );
          });
        });

        describe('Disabled', () => {
          beforeEach(() => {
            component.groupType = Configurator.GroupType.ATTRIBUTE_GROUP;
            component.isNavigationToGroupEnabled = false;
            fixture.detectChanges();
          });

          it("should contain div element with class name 'cx-conflict-msg' and 'aria-live' attribute that is set to off", () => {
            CommonConfiguratorTestUtilsService.expectElementContainsA11y(
              expect,
              htmlElem,
              'div',
              'cx-conflict-msg',
              0,
              'aria-live',
              'off'
            );
          });

          it("should contain div element with class name 'cx-conflict-msg' and 'aria-atomic' attribute that is set to false", () => {
            CommonConfiguratorTestUtilsService.expectElementContainsA11y(
              expect,
              htmlElem,
              'div',
              'cx-conflict-msg',
              0,
              'aria-atomic',
              'false'
            );
          });

          it("should contain div element with class name 'cx-conflict-msg' and 'aria-label' attribute for a conflicted attribute type that is not defined", () => {
            CommonConfiguratorTestUtilsService.expectElementContainsA11y(
              expect,
              htmlElem,
              'div',
              'cx-conflict-msg',
              0,
              'aria-label'
            );
          });
        });
      });

      it("should contain cx-icon element with 'aria-hidden' attribute that removes an element from the accessibility tree", () => {
        CommonConfiguratorTestUtilsService.expectElementContainsA11y(
          expect,
          htmlElem,
          'cx-icon',
          undefined,
          0,
          'aria-hidden',
          'true'
        );
      });
    });

    it("should contain div element with 'aria-label' attribute for required error message that defines an accessible name to label the current element", () => {
      component.showRequiredMessageForDomainAttribute$ = of(true);
      fixture.detectChanges();
      CommonConfiguratorTestUtilsService.expectElementContainsA11y(
        expect,
        htmlElem,
        'div',
        'cx-required-error-msg',
        undefined,
        'aria-label',
        'configurator.attribute.singleSelectRequiredMessage'
      );
    });
  });

  describe('Navigate to corresponding group', () => {
    it('should navigate nowhere because conflict group is not found/available', () => {
      config = configWithoutConflicts;
      component.groupType = Configurator.GroupType.ATTRIBUTE_GROUP;
      component.attribute.groupId = ConfigurationTestData.GROUP_ID_1;

      spyOn(configurationGroupsService, 'navigateToGroup');
      fixture.detectChanges();

      component.navigateToGroup();
      expect(configurationGroupsService.navigateToGroup).toHaveBeenCalledTimes(
        0
      );
    });

    it("should navigate to conflict group because group type is 'ATTRIBUTE_GROUP'", () => {
      config = configConflict;
      component.groupType = Configurator.GroupType.ATTRIBUTE_GROUP;
      component.attribute.groupId = ConfigurationTestData.GROUP_ID_1;

      spyOn(configurationGroupsService, 'navigateToGroup');
      fixture.detectChanges();

      component.navigateToGroup();
      expect(configurationGroupsService.navigateToGroup).toHaveBeenCalledTimes(
        1
      );
    });

    it('should navigate from conflict group to regular group that contains attribute which is involved in conflict', () => {
      component.groupType = Configurator.GroupType.CONFLICT_GROUP;
      component.attribute.groupId = ConfigurationTestData.GROUP_ID_2;

      spyOn(configurationGroupsService, 'navigateToGroup');
      fixture.detectChanges();

      component.navigateToGroup();
      expect(configurationGroupsService.navigateToGroup).toHaveBeenCalledTimes(
        1
      );
    });

    it('should not navigate from conflict group to regular group because no group ID is defined', () => {
      component.groupType = Configurator.GroupType.CONFLICT_GROUP;
      component.attribute.groupId = undefined;

      spyOn(configurationGroupsService, 'navigateToGroup');
      spyOn<any>(component, 'logError');
      fixture.detectChanges();

      component.navigateToGroup();
      expect(configurationGroupsService.navigateToGroup).toHaveBeenCalledTimes(
        0
      );
      expect(component['logError']).toHaveBeenCalled();
    });
  });

  describe('Focus selected value', () => {
    it('should call focusValue with attribute', () => {
      //we need to run the test in a test scheduler
      //because of the delay() in method focusAttribute
      getTestScheduler().run(({ cold, flush }) => {
        component.groupType = Configurator.GroupType.CONFLICT_GROUP;
        component.attribute.groupId = ConfigurationTestData.GROUP_ID_2;
        const configurationLoading = cold('-a-b', {
          a: true,
          b: false,
        });
        spyOn(
          configuratorCommonsService,
          'isConfigurationLoading'
        ).and.returnValue(configurationLoading);

        spyOn(configuratorStorefrontUtilsService, 'focusValue');

        fixture.detectChanges();
        component['focusValue'](component.attribute);

        flush();

        expect(
          configuratorStorefrontUtilsService.focusValue
        ).toHaveBeenCalledTimes(1);
      });
    });
  });

  describe('Scroll to configuration element', () => {
    it('should call scrollToConfigurationElement', () => {
      //we need to run the test in a test scheduler
      //because of the delay() in method focusAttribute
      getTestScheduler().run(({ cold, flush }) => {
        component.groupType = Configurator.GroupType.CONFLICT_GROUP;
        component.attribute.groupId = ConfigurationTestData.GROUP_ID_2;

        const configurationLoading = cold('-a-b', {
          a: true,
          b: false,
        });
        spyOn(
          configuratorCommonsService,
          'isConfigurationLoading'
        ).and.returnValue(configurationLoading);

        spyOn(
          configuratorStorefrontUtilsService,
          'scrollToConfigurationElement'
        );

        fixture.detectChanges();

        component['scrollToAttribute'](ConfigurationTestData.GROUP_ID_2);

        flush();

        expect(
          configuratorStorefrontUtilsService.scrollToConfigurationElement
        ).toHaveBeenCalledTimes(1);
      });
    });
  });

  describe('Find conflict group ID', () => {
    it('should not find the conflicting group key when there is no conflict', () => {
      expect(
        component.findConflictGroupId(configWithoutConflicts, currentAttribute)
      ).toBe(undefined);
    });

    it('should find the conflicting group key', () => {
      expect(
        component.findConflictGroupId(configConflict, currentAttribute)
      ).toBe(ConfigurationTestData.GROUP_ID_CONFLICT_1);
    });
  });

  describe('isNavigationToConflictEnabled', () => {
    it('should return false if productConfigurator setting is not provided', () => {
      configuratorUISettingsConfig.productConfigurator = undefined;
      expect(component.isNavigationToConflictEnabled()).toBeFalsy();
    });

    it('should return false if enableNavigationToConflict setting is not provided', () => {
      (configuratorUISettingsConfig.productConfigurator ??=
        {}).enableNavigationToConflict = undefined;
      expect(component.isNavigationToConflictEnabled()).toBeFalsy();
    });

    it('should return true if enableNavigationToConflict setting is true', () => {
      (configuratorUISettingsConfig.productConfigurator ??=
        {}).enableNavigationToConflict = true;
      expect(component.isNavigationToConflictEnabled()).toBe(true);
    });

    it('should return false if enableNavigationToConflict setting is false', () => {
      (configuratorUISettingsConfig.productConfigurator ??=
        {}).enableNavigationToConflict = false;
      expect(component.isNavigationToConflictEnabled()).toBe(false);
    });

    it('should return false if enableNavigationToConflict setting is true and isNavigationToGroupEnabled is false', () => {
      (configuratorUISettingsConfig.productConfigurator ??=
        {}).enableNavigationToConflict = true;
      component.isNavigationToGroupEnabled = false;
      fixture.detectChanges();
      expect(component.isNavigationToConflictEnabled()).toBe(false);
    });
  });

  describe('getAttributeDescriptionLength', () => {
    it('should return default value if productConfigurator setting is not provided', () => {
      configuratorUISettingsConfig.productConfigurator = undefined;
      expect(component.getAttributeDescriptionLength()).toEqual(100);
    });

    it('should return default value if descriptions setting is not provided', () => {
      (configuratorUISettingsConfig.productConfigurator ??= {}).descriptions ??=
        {};
      expect(component.getAttributeDescriptionLength()).toEqual(100);
    });

    it('should return default value if attributeDescriptionLength setting is not provided', () => {
      ((configuratorUISettingsConfig.productConfigurator ??=
        {}).descriptions ??= {}).attributeDescriptionLength = undefined;
      expect(component.getAttributeDescriptionLength()).toEqual(100);
    });

    it('should return set value if attributeDescriptionLength setting is 110', () => {
      ((configuratorUISettingsConfig.productConfigurator ??=
        {}).descriptions ??= {}).attributeDescriptionLength = 110;
      expect(component.getAttributeDescriptionLength()).toEqual(110);
    });
  });

  describe('isAttributeWithoutErrorMsg', () => {
    it('should return `false` because attribute UI type is `Configurator.UiType.NOT_IMPLEMENTED`', () => {
      component.attribute.uiType = Configurator.UiType.NOT_IMPLEMENTED;
      fixture.detectChanges();
      expect(
        component['isAttributeWithoutErrorMsg'](component.attribute.uiType)
      ).toBe(false);
    });

    it('should return `false` because attribute UI type is `Configurator.UiType.STRING`', () => {
      component.attribute.uiType = Configurator.UiType.STRING;
      fixture.detectChanges();
      expect(
        component['isAttributeWithoutErrorMsg'](component.attribute.uiType)
      ).toBe(false);
    });

    it('should return `false` because attribute UI type is `Configurator.UiType.NUMERIC`', () => {
      component.attribute.uiType = Configurator.UiType.NUMERIC;
      fixture.detectChanges();
      expect(
        component['isAttributeWithoutErrorMsg'](component.attribute.uiType)
      ).toBe(false);
    });

    it('should return `false` because attribute UI type is `Configurator.UiType.DROPDOWN`', () => {
      component.attribute.uiType = Configurator.UiType.DROPDOWN;
      fixture.detectChanges();
      expect(
        component['isAttributeWithoutErrorMsg'](component.attribute.uiType)
      ).toBe(false);
    });

    it('should return `false` because attribute UI type is `Configurator.UiType.DROPDOWN_PRODUCT`', () => {
      component.attribute.uiType = Configurator.UiType.DROPDOWN_PRODUCT;
      fixture.detectChanges();
      expect(
        component['isAttributeWithoutErrorMsg'](component.attribute.uiType)
      ).toBe(false);
    });

    it('should return `true` because attribute UI type is `RADIOBUTTON`', () => {
      expect(
        component['isAttributeWithoutErrorMsg'](component.attribute.uiType)
      ).toBe(true);
    });
  });

  describe('isRequiredAttributeWithoutErrorMsg', () => {
    it('should return `false` because because required attribute is `undefined`', () => {
      component.attribute.required = undefined;
      fixture.detectChanges();
      expect(component['isRequiredAttributeWithoutErrorMsg']()).toBe(false);
    });

    it('should return `false` because definition of attribute incompleteness is `undefined`', () => {
      component.attribute.incomplete = undefined;
      fixture.detectChanges();
      expect(component['isRequiredAttributeWithoutErrorMsg']()).toBe(false);
    });

    it('should return `false` because attribute attribute UI type is `Configurator.UiType.DROPDOWN`', () => {
      component.attribute.required = true;
      component.attribute.uiType = Configurator.UiType.DROPDOWN;
      fixture.detectChanges();
      expect(component['isRequiredAttributeWithoutErrorMsg']()).toBe(false);
    });

    it('should return `true` because attribute attribute UI type is `Configurator.UiType.RADIOBUTTON`', () => {
      component.attribute.required = true;
      component.attribute.uiType = Configurator.UiType.RADIOBUTTON;
      fixture.detectChanges();
      expect(component['isRequiredAttributeWithoutErrorMsg']()).toBe(true);
    });
  });

  describe('needsRequiredAttributeErrorMsg', () => {
    it('should return `true` because the newest release is active', () => {
      component.attribute.required = true;
      component.attribute.uiType = Configurator.UiType.RADIOBUTTON;
      fixture.detectChanges();
      expect(component['needsRequiredAttributeErrorMsg']()).toBe(true);
    });
  });
});<|MERGE_RESOLUTION|>--- conflicted
+++ resolved
@@ -129,14 +129,10 @@
     waitForAsync(() => {
       TestBed.configureTestingModule({
         imports: [I18nTestingModule, IconModule],
-<<<<<<< HEAD
-        declarations: [ConfiguratorAttributeHeaderComponent],
-=======
         declarations: [
           ConfiguratorAttributeHeaderComponent,
           MockConfiguratorShowMoreComponent,
         ],
->>>>>>> 669cdf58
         providers: [
           { provide: IconLoaderService, useClass: MockIconFontLoaderService },
           {
