--- conflicted
+++ resolved
@@ -8,11 +8,7 @@
 import { NgModule } from '@angular/core';
 import { FormsModule, ReactiveFormsModule } from '@angular/forms';
 import { NgSelectModule } from '@ng-select/ng-select';
-<<<<<<< HEAD
-import { I18nModule } from '@spartacus/core';
-=======
 import { I18nModule, provideDefaultConfig } from '@spartacus/core';
->>>>>>> 4206b169
 import { IconModule } from '@spartacus/storefront';
 import { ConfiguratorAttributeCompositionConfig } from '../composition/configurator-attribute-composition.config';
 import { ConfiguratorAttributeHeaderComponent } from './configurator-attribute-header.component';
@@ -25,8 +21,6 @@
     I18nModule,
     IconModule,
     NgSelectModule,
-<<<<<<< HEAD
-=======
   ],
   providers: [
     provideDefaultConfig(<ConfiguratorAttributeCompositionConfig>{
@@ -36,7 +30,6 @@
         },
       },
     }),
->>>>>>> 4206b169
   ],
   declarations: [ConfiguratorAttributeHeaderComponent],
   exports: [ConfiguratorAttributeHeaderComponent],
