--- conflicted
+++ resolved
@@ -166,29 +166,11 @@
             groupId
           );
           this.focusAttribute(this.attribute.name);
-<<<<<<< HEAD
-=======
           this.scrollToAttribute(this.attribute.name);
         } else {
           this.logWarning('Attribute was not found in any conflict group');
->>>>>>> fb69efd5
         }
       });
-  }
-
-  findConflictGroupId(
-    configuration: Configurator.Configuration,
-    currentAttribute: Configurator.Attribute
-  ): string | undefined {
-    return configuration.flatGroups
-      .filter(
-        (group) => group.groupType === Configurator.GroupType.CONFLICT_GROUP
-      )
-      .find((group) => {
-        return group.attributes?.find(
-          (attribute) => attribute.key === currentAttribute.key
-        );
-      })?.id;
   }
 
   /**
