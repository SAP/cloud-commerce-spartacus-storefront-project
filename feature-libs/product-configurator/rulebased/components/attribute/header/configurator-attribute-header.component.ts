--- conflicted
+++ resolved
@@ -3,7 +3,7 @@
   Component,
   Input,
   isDevMode,
-  OnInit,
+  OnInit
 } from '@angular/core';
 import { CommonConfigurator } from '@spartacus/product-configurator/common';
 import { ICON_TYPE } from '@spartacus/storefront';
@@ -11,7 +11,7 @@
 import { delay, filter, map, switchMap, take } from 'rxjs/operators';
 import {
   ConfiguratorCommonsService,
-  ConfiguratorGroupsService,
+  ConfiguratorGroupsService
 } from '../../../core';
 import { Configurator } from '../../../core/model/configurator.model';
 import { ConfiguratorUISettingsConfig } from '../../config/configurator-ui-settings.config';
@@ -60,17 +60,10 @@
    */
   getRequiredMessageKey(): string {
     if (this.isSingleSelection()) {
-<<<<<<< HEAD
-      return this.isWithAdditionalValues
-        ? 'configurator.attribute.singleSelectAdditionalRequiredMessage'
-        : 'configurator.attribute.singleSelectRequiredMessage';
-    } else if (this.isMultiSelection()) {
-=======
       return this.isWithAdditionalValues(this.attribute)
         ? 'configurator.attribute.singleSelectAdditionalRequiredMessage'
         : 'configurator.attribute.singleSelectRequiredMessage';
     } else if (this.isMultiSelection) {
->>>>>>> d5f4963d
       return 'configurator.attribute.multiSelectRequiredMessage';
     } else {
       //input attribute types
@@ -103,15 +96,7 @@
       }
     }
     return false;
-  }
-
-  protected get isWithAdditionalValues(): boolean {
-    const uiType = this.attribute.uiType;
-    return (
-      uiType === Configurator.UiType.RADIOBUTTON_ADDITIONAL_INPUT ||
-      uiType === Configurator.UiType.DROPDOWN_ADDITIONAL_INPUT
-    );
-  }
+  } 
 
   protected isRequiredAttributeWithDomain(): boolean {
     const uiType = this.attribute.uiType;
