import {
  ChangeDetectionStrategy,
  Component,
  EventEmitter,
  Input,
  OnInit,
  Output,
} from '@angular/core';
import { Product, ProductScope, ProductService } from '@spartacus/core';
import { FocusConfig, KeyboardFocusService } from '@spartacus/storefront';
import { BehaviorSubject, combineLatest, Observable } from 'rxjs';
import { map, tap } from 'rxjs/operators';
import { Configurator } from '../../../core/model/configurator.model';
import { QuantityUpdateEvent } from '../../form/configurator-form.event';
import { ConfiguratorPriceComponentOptions } from '../../price/configurator-price.component';
import {
  ConfiguratorAttributeQuantityComponentOptions,
  Quantity,
} from '../quantity/configurator-attribute-quantity.component';
import { ConfiguratorAttributeBaseComponent } from '../types/base/configurator-attribute-base.component';

export interface ConfiguratorAttributeProductCardComponentOptions {
  /** If set to `true`, all action buttons will be disabled.  */
  disableAllButtons?: boolean;
  /** If set to `true`, the remove/deselect button won't be available. Usefull for required attributes,
   *  where a deselect/remove of last value shall not be possible.  */
  hideRemoveButton?: boolean;
  fallbackFocusId?: string;
  multiSelect?: boolean;
  productBoundValue: Configurator.Value;
  singleDropdown?: boolean;
  withQuantity?: boolean;
  /**
   * Used to indicate loading state, for exmaple in case a request triggred by parent component to CPQ is currently in progress.
   * Component will react on it and disable all controls that could cause a request.
   * This prevents the user from triggering concurrent requests with potential conflicting content that might cause unexpected behaviour.
   */
  loading$?: Observable<boolean>;
  attributeId: number;
}

@Component({
  selector: 'cx-configurator-attribute-product-card',
  templateUrl: './configurator-attribute-product-card.component.html',
  changeDetection: ChangeDetectionStrategy.OnPush,
})
<<<<<<< HEAD
export class ConfiguratorAttributeProductCardComponent implements OnInit {
  product$: Observable<Product>;
=======
export class ConfiguratorAttributeProductCardComponent
  extends ConfiguratorAttributeBaseComponent
  implements OnInit {
  product$: Observable<ProductExtended>;
>>>>>>> f30e33ef
  loading$ = new BehaviorSubject<boolean>(true);

  @Input()
  productCardOptions: ConfiguratorAttributeProductCardComponentOptions;

  @Output() handleDeselect = new EventEmitter<string>();
  @Output() handleQuantity = new EventEmitter<QuantityUpdateEvent>();
  @Output() handleSelect = new EventEmitter<string>();

  constructor(
    protected productService: ProductService,
    protected keyBoardFocus: KeyboardFocusService
  ) {
    super();
  }

  ngOnInit() {
    this.loading$.next(true);
    const productSystemId = this.productCardOptions.productBoundValue
      .productSystemId;

    this.product$ = this.productService
      .get(productSystemId ? productSystemId : '', ProductScope.LIST)
      .pipe(
        map((respProduct) => {
          return respProduct
            ? respProduct
            : this.transformToProductType(
                this.productCardOptions.productBoundValue
              );
        }),
        tap(() => this.loading$.next(false))
      );
  }

  get showQuantity(): boolean {
    return (
      (this.productCardOptions.withQuantity &&
        this.productCardOptions.productBoundValue.selected &&
        this.productCardOptions.multiSelect) ??
      false
    );
  }

  get focusConfig(): FocusConfig {
    const focusConfig = {
      key: this.createFocusId(
        this.productCardOptions.attributeId.toString(),
        this.productCardOptions.productBoundValue.valueCode
      ),
    };
    return focusConfig;
  }

  onHandleSelect(): void {
    this.loading$.next(true);
    if (
      this.productCardOptions.hideRemoveButton &&
      this.productCardOptions.fallbackFocusId
    ) {
      this.keyBoardFocus.set(this.productCardOptions.fallbackFocusId);
    }
    this.handleSelect.emit(this.productCardOptions.productBoundValue.valueCode);
  }

  onHandleDeselect(): void {
    this.loading$.next(true);
    this.handleDeselect.emit(
      this.productCardOptions.productBoundValue.valueCode
    );
  }

  onChangeQuantity(eventObject: any): void {
    if (!eventObject.quantity) {
      this.onHandleDeselect();
    } else {
      this.onHandleQuantity(eventObject.quantity);
    }
  }

  /**
   * Verifies whether the product card refers to a selected value
   * @return {boolean} - Selected?
   */
  isProductCardSelected(): boolean {
    const isProductCardSelected =
      this.productCardOptions.productBoundValue &&
      this.productCardOptions.productBoundValue.selected &&
      !this.productCardOptions.singleDropdown;

    return isProductCardSelected ? isProductCardSelected : false;
  }

  /**
   * Checks if price needs to be displayed. This is the
   * case if either value price, quantity or value price total
   * are present
   * @return {boolean} - Price display?
   */
  hasPriceDisplay(): boolean {
    const productPrice =
      this.productCardOptions.productBoundValue.valuePrice ||
      this.productCardOptions.productBoundValue.quantity ||
      this.productCardOptions.productBoundValue.valuePriceTotal;

    return productPrice ? true : false;
  }

  /**
   * Extract corresponding price formula parameters
   *
   *  @return {ConfiguratorPriceComponentOptions} - New price formula
   */
  extractPriceFormulaParameters(): ConfiguratorPriceComponentOptions {
    if (!this.productCardOptions.multiSelect) {
      return {
        price: this.productCardOptions.productBoundValue.valuePrice,
        isLightedUp: this.productCardOptions.productBoundValue.selected,
      };
    }
    return {
      quantity: this.productCardOptions.productBoundValue.quantity,
      price: this.productCardOptions.productBoundValue.valuePrice,
      priceTotal: this.productCardOptions.productBoundValue.valuePriceTotal,
      isLightedUp: this.productCardOptions.productBoundValue.selected,
    };
  }

  /**
   *  Extract corresponding quantity parameters
   *
   * @return {ConfiguratorAttributeQuantityComponentOptions} - New quantity options
   */
  extractQuantityParameters(): ConfiguratorAttributeQuantityComponentOptions {
    const quantityFromOptions = this.productCardOptions.productBoundValue
      .quantity;
    const initialQuantity: Quantity = {
      quantity: quantityFromOptions ? quantityFromOptions : 0,
    };

    const mergedLoading = this.productCardOptions.loading$
      ? combineLatest([this.loading$, this.productCardOptions.loading$]).pipe(
          map((values) => {
            return values[0] || values[1];
          })
        )
      : this.loading$;

    return {
      allowZero: !this.productCardOptions.hideRemoveButton,
      initialQuantity: initialQuantity,
      disableQuantityActions$: mergedLoading,
    };
  }

  /**
   * Verifies whether the value code is defined.
   *
   * @param {string} valueCode - Value code
   * @return {boolean} - 'true' if the value code is defined, otherwise 'false'
   */
  isValueCodeDefined(valueCode: string | null | undefined): boolean {
    return valueCode && valueCode !== '0' ? true : false;
  }

  protected transformToProductType(
    value: Configurator.Value | undefined
  ): Product {
    return {
      code: value?.productSystemId,
      description: value?.description,
      images: {},
      name: value?.valueDisplay,
    };
  }

  protected onHandleQuantity(quantity: number): void {
    this.loading$.next(true);

    this.handleQuantity.emit({
      quantity,
      valueCode: this.productCardOptions.productBoundValue.valueCode,
    });
  }
}<|MERGE_RESOLUTION|>--- conflicted
+++ resolved
@@ -44,15 +44,10 @@
   templateUrl: './configurator-attribute-product-card.component.html',
   changeDetection: ChangeDetectionStrategy.OnPush,
 })
-<<<<<<< HEAD
-export class ConfiguratorAttributeProductCardComponent implements OnInit {
-  product$: Observable<Product>;
-=======
 export class ConfiguratorAttributeProductCardComponent
   extends ConfiguratorAttributeBaseComponent
   implements OnInit {
-  product$: Observable<ProductExtended>;
->>>>>>> f30e33ef
+  product$: Observable<Product>;
   loading$ = new BehaviorSubject<boolean>(true);
 
   @Input()
