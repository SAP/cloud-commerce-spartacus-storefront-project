import {
  Component,
  EventEmitter,
  Input,
  OnDestroy,
  OnInit,
  Output,
} from '@angular/core';
import { Configurator } from '../../../core/model/configurator.model';
import { FormControl } from '@angular/forms';
import { BehaviorSubject, Observable, Subscription } from 'rxjs';
import { QuantityUpdateEvent } from '../../form/configurator-form.event';
import { Product, ProductService } from '@spartacus/core';

@Component({
  selector: 'cx-configurator-attribute-product-card',
  templateUrl: './configurator-attribute-product-card.component.html',
})
export class ConfiguratorAttributeProductCardComponent
  implements OnDestroy, OnInit {
  product$: Observable<Product>;
  quantity = new FormControl(1);
  loading$ = new BehaviorSubject<boolean>(false);
  private sub: Subscription;

  @Input() disabledAction: boolean;
  @Input() multiSelect = false;
  @Input() product: Configurator.Value;
<<<<<<< HEAD
  @Input() singleDropdown = false;
  @Output() handleSelect = new EventEmitter<string>();
=======
>>>>>>> 83833be9
  @Output() handleDeselect = new EventEmitter<string>();
  @Output() handleQuantity = new EventEmitter<QuantityUpdateEvent>();
  @Output() handleSelect = new EventEmitter<string>();

  constructor(protected productService: ProductService) {}

  ngOnInit() {
    this.product$ = this.productService.get(this.product.productSystemId);

    if (this.multiSelect) {
      this.quantity.setValue(this.product.quantity);

      this.sub = this.quantity.valueChanges.subscribe((value) => {
        if (!value) {
          this.onHandleDeselect();
        } else {
          this.onHandleQuantity();
        }
      });
    }
  }

  ngOnDestroy() {
    if (this.multiSelect && this.sub) {
      this.sub.unsubscribe();
    }
  }

  onHandleSelect(): void {
    this.loading$.next(true);
    this.handleSelect.emit(this.product.valueCode);
  }

  onHandleDeselect(): void {
    this.loading$.next(true);
    this.handleDeselect.emit(this.product.valueCode);
  }

  onHandleQuantity(): void {
    this.loading$.next(true);

    this.handleQuantity.emit({
      quantity: this.quantity.value,
      valueCode: this.product.valueCode,
    });
  }
}<|MERGE_RESOLUTION|>--- conflicted
+++ resolved
@@ -26,11 +26,7 @@
   @Input() disabledAction: boolean;
   @Input() multiSelect = false;
   @Input() product: Configurator.Value;
-<<<<<<< HEAD
   @Input() singleDropdown = false;
-  @Output() handleSelect = new EventEmitter<string>();
-=======
->>>>>>> 83833be9
   @Output() handleDeselect = new EventEmitter<string>();
   @Output() handleQuantity = new EventEmitter<QuantityUpdateEvent>();
   @Output() handleSelect = new EventEmitter<string>();
