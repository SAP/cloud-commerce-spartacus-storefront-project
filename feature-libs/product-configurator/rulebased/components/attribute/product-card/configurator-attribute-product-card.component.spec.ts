import {
  ChangeDetectionStrategy,
  Component,
  Directive,
  EventEmitter,
  Input,
  Output,
} from '@angular/core';
import { ComponentFixture, TestBed, waitForAsync } from '@angular/core/testing';
import { ReactiveFormsModule } from '@angular/forms';
import { By } from '@angular/platform-browser';
import { RouterTestingModule } from '@angular/router/testing';
import { I18nTestingModule, Product, ProductService } from '@spartacus/core';
import {
  ItemCounterComponent,
  KeyboardFocusService,
  MediaModule,
} from '@spartacus/storefront';
import { UrlTestingModule } from 'projects/core/src/routing/configurable-routes/url-translation/testing/url-testing.module';
import { BehaviorSubject, EMPTY, Observable, of } from 'rxjs';
import { take } from 'rxjs/operators';
import { CommonConfiguratorTestUtilsService } from '../../../../common/testing/common-configurator-test-utils.service';
import { Configurator } from '../../../core/model/configurator.model';
import { ConfiguratorPriceComponentOptions } from '../../price/configurator-price.component';
import { ConfiguratorShowMoreComponent } from '../../show-more/configurator-show-more.component';
import { ConfiguratorAttributeQuantityComponentOptions } from '../quantity/configurator-attribute-quantity.component';
import { ConfiguratorAttributeProductCardComponent } from './configurator-attribute-product-card.component';

const product: Product = {
  name: 'Product Name',
  code: 'PRODUCT_CODE',
  images: {
    PRIMARY: {
      thumbnail: {
        url: 'url',
        altText: 'alt',
      },
    },
  },
  price: {
    formattedValue: '$1.500',
  },
  priceRange: {
    maxPrice: {
      formattedValue: '$1.500',
    },
    minPrice: {
      formattedValue: '$1.000',
    },
  },
};

const productTransformed: Product = {
  code: '1111-2222',
  description:
    'Lorem ipsum dolor sit amet, consectetur adipiscing elit, sed do eiusmod tempor incididunt ut labore et dolore magna aliqua. Ut enim ad minim veniam, quis nostrud exercitation ullamco laboris nisi ut aliquip ex ea commodo consequat. Duis aute irure dolor in reprehenderit in voluptate velit esse cillum dolore eu fugiat nulla pariatur. Excepteur sint occaecat cupidatat non proident, sunt in culpa qui officia deserunt mollit anim id est laborum.',
  images: {},
  name: 'Lorem Ipsum Dolor',
};

class MockProductService {
  get(): Observable<Product> {
    return of(product);
  }
}

let focusService: KeyboardFocusService;

@Component({
  selector: 'cx-configurator-price',
  template: '',
})
class MockConfiguratorPriceComponent {
  @Input() formula: ConfiguratorPriceComponentOptions;
}

@Component({
  selector: 'cx-configurator-attribute-quantity',
  template: '',
})
class MockConfiguratorAttributeQuantityComponent {
  @Input() quantityOptions: ConfiguratorAttributeQuantityComponentOptions;
  @Output() changeQuantity = new EventEmitter<number>();
}

@Directive({
  selector: '[cxFocus]',
})
export class MockFocusDirective {
  @Input('cxFocus') protected config: any;
}

function setProductBoundValueAttributes(
  component: ConfiguratorAttributeProductCardComponent,
  selected = true,
  quantity = 1
): Configurator.Value {
  const productBoundValue = component.productCardOptions?.productBoundValue;
  if (productBoundValue) {
    productBoundValue.selected = selected;
    productBoundValue.quantity = quantity;
    productBoundValue.valuePrice = undefined;
    productBoundValue.valuePriceTotal = undefined;
    return productBoundValue;
  }
  return { valueCode: 'A' };
}

function takeOneDisableQtyObs(
  component: ConfiguratorAttributeProductCardComponent
): Observable<boolean> {
  return (
    component
      .extractQuantityParameters()
      .disableQuantityActions$?.pipe(take(1)) ?? EMPTY
  );
}

describe('ConfiguratorAttributeProductCardComponent', () => {
  let component: ConfiguratorAttributeProductCardComponent;
  let fixture: ComponentFixture<ConfiguratorAttributeProductCardComponent>;
  let htmlElem: HTMLElement;
  let value: Configurator.Value;

  const createImage = (url: string, altText: string): Configurator.Image => {
    const image: Configurator.Image = {
      url: url,
      altText: altText,
    };
    return image;
  };

  const createValue = (
    valueCode: string,
    description: string,
    images: Configurator.Image[],
    quantity: number,
    selected: boolean,
    productSystemId: string,
    valueDisplay: string
  ): Configurator.Value => {
    const value: Configurator.Value = {
      valueCode,
      description,
      images,
      quantity,
      selected,
      productSystemId,
      valueDisplay,
    };
    return value;
  };

  beforeEach(
    waitForAsync(() => {
      TestBed.configureTestingModule({
        imports: [
          I18nTestingModule,
          ReactiveFormsModule,
          RouterTestingModule,
          UrlTestingModule,
          MediaModule,
        ],
        declarations: [
          ConfiguratorAttributeProductCardComponent,
          ConfiguratorShowMoreComponent,
          ItemCounterComponent,
          MockConfiguratorPriceComponent,
          MockFocusDirective,
          MockConfiguratorAttributeQuantityComponent,
        ],
        providers: [
          {
            provide: ProductService,
            useClass: MockProductService,
          },
        ],
      })
        .overrideComponent(ConfiguratorAttributeProductCardComponent, {
          set: {
            changeDetection: ChangeDetectionStrategy.Default,
          },
        })
        .compileComponents();
    })
  );

  beforeEach(() => {
    fixture = TestBed.createComponent(
      ConfiguratorAttributeProductCardComponent
    );
    focusService = TestBed.inject(KeyboardFocusService);
    htmlElem = fixture.nativeElement;
    component = fixture.componentInstance;

    value = createValue(
      '888',
      'Lorem ipsum dolor sit amet, consectetur adipiscing elit, sed do eiusmod tempor incididunt ut labore et dolore magna aliqua. Ut enim ad minim veniam, quis nostrud exercitation ullamco laboris nisi ut aliquip ex ea commodo consequat. Duis aute irure dolor in reprehenderit in voluptate velit esse cillum dolore eu fugiat nulla pariatur. Excepteur sint occaecat cupidatat non proident, sunt in culpa qui officia deserunt mollit anim id est laborum.',
      [createImage('url', 'alt')],
      1,
      false,
      '1111-2222',
      'Lorem Ipsum Dolor'
    );

    component.productCardOptions = {
      hideRemoveButton: false,
      multiSelect: false,
      productBoundValue: value,
      singleDropdown: false,
      withQuantity: true,
      attributeId: 123,
      attributeLabel: 'Attribute Label',
      itemCount: 3,
      itemIndex: 1,
    };

    spyOn(component, 'onHandleDeselect').and.callThrough();
    spyOn(component as any, 'onHandleQuantity').and.callThrough();
    spyOn(component, 'onHandleSelect').and.callThrough();

    fixture.detectChanges();
  });

  it('should create', () => {
    expect(component).toBeTruthy();
  });

  it('create a focus config with key', () => {
    expect(component.focusConfig.key).toContain(
      component.productCardOptions.attributeId.toString()
    );
    const valueCode =
      component.productCardOptions.productBoundValue?.valueCode ?? 'noCode';
    expect(component.focusConfig.key).toContain(valueCode);
  });

  it('should indicate loading state when fetching product data', () => {
    const loadingState: boolean[] = [];
    let subscription = component.loading$.subscribe((loading) => {
      loadingState.push(loading);
    });
    component.ngOnInit();
    component.product$.subscribe().unsubscribe(); // fetch product
    subscription.unsubscribe();
    expect(loadingState.length).toBe(3);
    expect(loadingState[0]).toBe(false); // state from before each
    expect(loadingState[1]).toBe(true); // loading
    expect(loadingState[2]).toBe(false); // loading done
  });

  describe('Buttons constellation', () => {
    it('should button be enabled when card actions are disabled and card is no selected', () => {
      const button = fixture.debugElement.query(
        By.css('button.btn')
      ).nativeElement;
      expect(button.disabled).toBe(false);
    });

    it('should button be enabled when card actions are disabled and card is selected', () => {
      setProductBoundValueAttributes(component);

      fixture.detectChanges();

      const button = fixture.debugElement.query(
        By.css('button.btn')
      ).nativeElement;
      expect(button.disabled).toBe(false);
    });

    it('should button be called with proper select method', () => {
      const button = fixture.debugElement.query(
        By.css('button.btn')
      ).nativeElement;
      button.click();

      fixture.detectChanges();

      expect(component.onHandleSelect).toHaveBeenCalled();
    });

    it('should button be called with proper deselect action', () => {
      setProductBoundValueAttributes(component);

      fixture.detectChanges();

      const button = fixture.debugElement.query(
        By.css('button.btn')
      ).nativeElement;

      button.click();

      fixture.detectChanges();

      expect(component.onHandleDeselect).toHaveBeenCalled();
    });

    it('should button have select text when card type is no multi select and card is no selected', () => {
      const button = fixture.debugElement.query(
        By.css('button.btn')
      ).nativeElement;

      expect(button.innerText).toContain('configurator.button.select');
    });

    it('should button have deselect text when card type is no multi select and card is selected', () => {
      setProductBoundValueAttributes(component);

      fixture.detectChanges();

      const button = fixture.debugElement.query(
        By.css('button.btn')
      ).nativeElement;

      expect(button.innerText).toContain('configurator.button.deselect');
    });

    it('should button have add text when card type is multi select and card is no selected', () => {
      component.productCardOptions.multiSelect = true;
      setProductBoundValueAttributes(component, false);

      fixture.detectChanges();

      const button = fixture.debugElement.query(
        By.css('button.btn')
      ).nativeElement;

      expect(button.innerText).toContain('configurator.button.add');
    });

    it('should button have remove text when card type is multi select and card is selected', () => {
      component.productCardOptions.multiSelect = true;
      setProductBoundValueAttributes(component);

      fixture.detectChanges();

      const button = fixture.debugElement.query(
        By.css('button.btn')
      ).nativeElement;

      expect(button.innerText).toContain('configurator.button.remove');
    });

    it('should show deselection error message when removing required attribute', () => {
      component.productCardOptions.multiSelect = true;
      component.productCardOptions.hideRemoveButton = true;
      setProductBoundValueAttributes(component);

      fixture.detectChanges();

      const button = fixture.debugElement.query(
        By.css('button.btn')
      ).nativeElement;

      button.click();

      expect(component.onHandleDeselect).toHaveBeenCalled();
      expect(component.showDeselectionNotPossible).toBe(true);
    });
  });

  describe('quantity', () => {
    it('should quantity be hidden when card type is no multi select', () => {
      component.productCardOptions.multiSelect = false;

      fixture.detectChanges();

      const quantityContainer = fixture.debugElement.query(
        By.css('.cx-configurator-attribute-product-card-quantity')
      );

      expect(quantityContainer).toBeNull();
    });

    it('should quantity be visible when card type is multi select', () => {
      component.productCardOptions.multiSelect = true;

      fixture.detectChanges();

      const quantityContainer = fixture.debugElement.query(
        By.css('.cx-configurator-attribute-product-card-quantity')
      );

      expect(quantityContainer).toBeDefined();
    });

    it('should call handleQuantity on event onHandleQuantity', () => {
      spyOn(component.handleQuantity, 'emit').and.callThrough();

      component['onHandleQuantity'](1);

      expect(component.handleQuantity.emit).toHaveBeenCalledWith(
        jasmine.objectContaining({
          quantity: 1,
          valueCode: component.productCardOptions?.productBoundValue?.valueCode,
        })
      );
    });

    it('should call onHandleDeselect of event onChangeQuantity', () => {
      component.onChangeQuantity(0);
      expect(component.onHandleDeselect).toHaveBeenCalled();
    });

    it('should call onHandleQuantity of event onChangeQuantity', () => {
      component.onChangeQuantity(2);
      expect(component['onHandleQuantity']).toHaveBeenCalled();
    });

    it('should transformToProductType return Product', () => {
      expect(
        component['transformToProductType'](
          component.productCardOptions.productBoundValue
        )
      ).toEqual(productTransformed);
    });

    it('should display quantity when props withQuantity is true', () => {
      component.productCardOptions.withQuantity = true;
      setProductBoundValueAttributes(component);
      component.productCardOptions.multiSelect = true;

      fixture.detectChanges();

      CommonConfiguratorTestUtilsService.expectElementPresent(
        expect,
        htmlElem,
        'cx-configurator-attribute-quantity'
      );
    });

    it('should not display quantity when props withQuantity is false', () => {
      component.productCardOptions.withQuantity = false;
      setProductBoundValueAttributes(component);
      component.productCardOptions.multiSelect = true;

      fixture.detectChanges();

      CommonConfiguratorTestUtilsService.expectElementNotPresent(
        expect,
        htmlElem,
        'cx-configurator-attribute-quantity'
      );
    });

    it('should not display quantity when props multiSelect is false', () => {
      component.productCardOptions.withQuantity = true;
      setProductBoundValueAttributes(component);
      component.productCardOptions.multiSelect = false;

      fixture.detectChanges();

      CommonConfiguratorTestUtilsService.expectElementNotPresent(
        expect,
        htmlElem,
        'cx-configurator-attribute-quantity'
      );
    });

    it('should not display quantity when value is no selected', () => {
      component.productCardOptions.withQuantity = true;
      setProductBoundValueAttributes(component, false);
      component.productCardOptions.multiSelect = true;

      fixture.detectChanges();

      CommonConfiguratorTestUtilsService.expectElementNotPresent(
        expect,
        htmlElem,
        'cx-configurator-attribute-quantity'
      );
    });
  });

  describe('product price at value level', () => {
    it('should return price details with quantity and display content of cx-configurator-price ', () => {
      const productBoundValue = setProductBoundValueAttributes(
        component,
        true,
        2
      );

      productBoundValue.valuePrice = undefined;
      productBoundValue.valuePriceTotal = undefined;
      fixture.detectChanges();

      expect(component.hasPriceDisplay()).toBe(true);

      CommonConfiguratorTestUtilsService.expectElementPresent(
        expect,
        htmlElem,
        'cx-configurator-price'
      );
    });

    it('should return price details with value price and display content of cx-configurator-price ', () => {
      const productBoundValue = setProductBoundValueAttributes(
        component,
        true,
        undefined
      );

      productBoundValue.valuePrice = {
        currencyIso: '$',
        formattedValue: '$20',
        value: 20,
      };
      productBoundValue.valuePriceTotal = undefined;
      fixture.detectChanges();

      expect(component.hasPriceDisplay()).toBe(true);

      CommonConfiguratorTestUtilsService.expectElementPresent(
        expect,
        htmlElem,
        'cx-configurator-price'
      );
    });

    it('should return price details with value price total and display content of cx-configurator-price ', () => {
      const productBoundValue = setProductBoundValueAttributes(
        component,
        true,
        0
      );

      productBoundValue.valuePrice = undefined;
      productBoundValue.valuePriceTotal = {
        currencyIso: '$',
        formattedValue: '$100',
        value: 100,
      };
      fixture.detectChanges();

      expect(component.hasPriceDisplay()).toBe(true);

      CommonConfiguratorTestUtilsService.expectElementPresent(
        expect,
        htmlElem,
        'cx-configurator-price'
      );
    });

    it('should state that no price display is needed if no price related fields are available', () => {
      const productBoundValue = setProductBoundValueAttributes(
        component,
        true,
        0
      );

      productBoundValue.valuePrice = undefined;
      productBoundValue.valuePriceTotal = undefined;
      fixture.detectChanges();

      expect(component.hasPriceDisplay()).toBe(false);
    });

    it('should extract quantity parameters', () => {
      component.productCardOptions.hideRemoveButton = false;
      setProductBoundValueAttributes(component, true, 5);
      const qtyParams = component.extractQuantityParameters();
      expect(qtyParams.allowZero).toBe(true);
      expect(qtyParams.initialQuantity).toBe(5);
      expect(qtyParams.disableQuantityActions$).toBeDefined();
    });

    it('should disable stepper when loading', () => {
      component.loading$.next(true);
      takeOneDisableQtyObs(component).subscribe((disable) => {
        expect(disable).toBe(true);
      });
    });
    it('should enable stepper when loading is finished', () => {
      component.loading$.next(false);
      takeOneDisableQtyObs(component).subscribe((disable) => {
        expect(disable).toBe(false);
      });
    });

    it('should disable stepper when loading state is indicated by parent', () => {
      component.loading$.next(false);
      component.productCardOptions.loading$ = new BehaviorSubject<boolean>(
        true
      );
      takeOneDisableQtyObs(component).subscribe((disable) => {
        expect(disable).toBe(true);
      });
    });

    it('should disable stepper when loading is finsihed including parent', () => {
      component.loading$.next(false);
      component.productCardOptions.loading$ = new BehaviorSubject<boolean>(
        false
      );
      takeOneDisableQtyObs(component).subscribe((disable) => {
        expect(disable).toBe(false);
      });
    });

    it('should display content of cx-configurator-price ', () => {
      const productBoundValue = setProductBoundValueAttributes(
        component,
        true,
        undefined
      );

      productBoundValue.valuePrice = {
        currencyIso: '$',
        formattedValue: '$10',
        value: 10,
      };
      productBoundValue.valuePriceTotal = {
        currencyIso: '$',
        formattedValue: '$20',
        value: 20,
      };
      fixture.detectChanges();

      expect(component.hasPriceDisplay()).not.toBeUndefined();

      CommonConfiguratorTestUtilsService.expectElementPresent(
        expect,
        htmlElem,
        'cx-configurator-price'
      );
    });
  });

  describe('isValueCodeDefined', () => {
    it('should return true when value code equals zero', () => {
      expect(component.isValueCodeDefined('0')).toBe(false);
    });

    it('should return true when value code is null', () => {
      expect(component.isValueCodeDefined(null)).toBe(false);
    });

    it('should return true when value code is undefined', () => {
      expect(component.isValueCodeDefined(undefined)).toBe(false);
    });

    it('should return true when value code is defined', () => {
      expect(component.isValueCodeDefined('888')).toBe(true);
    });
  });

  describe('if "No Option Selected" is selected / not selected for not required single-selection-bundle', () => {
    it('should not show "Deselect" button', () => {
      value.valueCode = '0';
      setProductBoundValueAttributes(component);
      fixture.detectChanges();

      CommonConfiguratorTestUtilsService.expectElementNotPresent(
        expect,
        htmlElem,
        'button.btn'
      );
    });

    it('should show "Select" button', () => {
      value.valueCode = '0';
      setProductBoundValueAttributes(component, false);
      fixture.detectChanges();

      CommonConfiguratorTestUtilsService.expectElementPresent(
        expect,
        htmlElem,
        'button.btn'
      );

      CommonConfiguratorTestUtilsService.expectElementToContainText(
        expect,
        htmlElem,
        'button.btn',
        'configurator.button.select'
      );
    });
  });
  describe('onHandleSelect', () => {
    it('should not focus on fallback element if remove button is not hidden', () => {
      focusService.set('123');
      component.productCardOptions.hideRemoveButton = false;
      component.onHandleSelect();
      expect(focusService.get()).toBe('123');
    });

    it('should not focus on fallback element if no fallback id is provided', () => {
      focusService.set('123');
      component.productCardOptions.hideRemoveButton = true;
      component.onHandleSelect();
      expect(focusService.get()).toBe('123');
    });

    it('should focus on fallback element if id is provided and remove button is hidden', () => {
      focusService.set('123');
      component.productCardOptions.hideRemoveButton = true;
      component.productCardOptions.fallbackFocusId = 'fallbackId';
      component.onHandleSelect();
      expect(focusService.get()).toBe('fallbackId');
    });
  });

  describe('getAriaLabelSingleSelectedNoButton', () => {
<<<<<<< HEAD
    it("should return 'configurator.a11y.itemOfAttributeSelected' if there is a price", () => {
      expect(component.getAriaLabelSingleSelectedNoButton(product)).toBe(
        'configurator.a11y.itemOfAttributeSelected attribute:Attribute Label item:PRODUCT_CODE itemCount:3 itemIndex:2'
=======
    it("should return 'configurator.a11y.itemOfAttributeSelectedWithPrice' if there is a price", () => {
      const productBoundValue = setProductBoundValueAttributes(
        component,
        true,
        undefined
      );

      productBoundValue.valuePrice = {
        currencyIso: '$',
        formattedValue: '$20',
        value: 20,
      };
      productBoundValue.valuePriceTotal = {
        currencyIso: '$',
        formattedValue: '$20',
        value: 20,
      };
      expect(component.getAriaLabelSingleSelectedNoButton(product)).toBe(
        'configurator.a11y.itemOfAttributeSelectedWithPrice attribute:Attribute Label item:PRODUCT_CODE itemCount:3 itemIndex:2 price:$20'
>>>>>>> 5294b4f7
      );
    });

    it("should return 'configurator.a11y.itemOfAttributeSelected' if there is no price", () => {
<<<<<<< HEAD
=======
      const productBoundValue = setProductBoundValueAttributes(
        component,
        true,
        undefined
      );
      productBoundValue.valuePrice = {
        currencyIso: '$',
        formattedValue: undefined,
        value: 0,
      };
>>>>>>> 5294b4f7
      expect(component.getAriaLabelSingleSelectedNoButton(product)).toBe(
        'configurator.a11y.itemOfAttributeSelected attribute:Attribute Label item:PRODUCT_CODE itemCount:3 itemIndex:2'
      );
    });
  });

  describe('getAriaLabelSingleSelected', () => {
<<<<<<< HEAD
    it("should return 'configurator.a11y.itemOfAttributeSelectedPressToUnselect' if there is a price", () => {
      expect(component.getAriaLabelSingleSelected(product)).toBe(
        'configurator.a11y.itemOfAttributeSelectedPressToUnselect attribute:Attribute Label item:PRODUCT_CODE itemCount:3 itemIndex:2'
=======
    it("should return 'configurator.a11y.itemOfAttributeSelectedPressToUnselectWithPrice' if there is a price", () => {
      const productBoundValue = setProductBoundValueAttributes(
        component,
        true,
        undefined
      );

      productBoundValue.valuePrice = {
        currencyIso: '$',
        formattedValue: '$30',
        value: 30,
      };
      productBoundValue.valuePriceTotal = {
        currencyIso: '$',
        formattedValue: '$30',
        value: 30,
      };
      expect(component.getAriaLabelSingleSelected(product)).toBe(
        'configurator.a11y.itemOfAttributeSelectedPressToUnselectWithPrice attribute:Attribute Label item:PRODUCT_CODE itemCount:3 itemIndex:2 price:$30'
>>>>>>> 5294b4f7
      );
    });

    it("should return 'configurator.a11y.itemOfAttributeSelectedPressToUnselect' if there is no price", () => {
<<<<<<< HEAD
=======
      const productBoundValue = setProductBoundValueAttributes(
        component,
        true,
        undefined
      );
      productBoundValue.valuePrice = {
        currencyIso: '$',
        formattedValue: undefined,
        value: 0,
      };
>>>>>>> 5294b4f7
      expect(component.getAriaLabelSingleSelected(product)).toBe(
        'configurator.a11y.itemOfAttributeSelectedPressToUnselect attribute:Attribute Label item:PRODUCT_CODE itemCount:3 itemIndex:2'
      );
    });
  });

  describe('getAriaLabelMultiSelected', () => {
<<<<<<< HEAD
    it("should return 'configurator.a11y.itemOfAttributeSelectedPressToUnselect' if there is a price", () => {
      expect(component.getAriaLabelMultiSelected(product)).toBe(
        'configurator.a11y.itemOfAttributeSelectedPressToUnselect attribute:Attribute Label item:PRODUCT_CODE itemCount:3 itemIndex:2'
=======
    it("should return 'configurator.a11y.itemOfAttributeSelectedPressToUnselectWithPrice' if there is a price", () => {
      const productBoundValue = setProductBoundValueAttributes(
        component,
        true,
        undefined
      );

      productBoundValue.valuePrice = {
        currencyIso: '$',
        formattedValue: '$20',
        value: 20,
      };
      productBoundValue.valuePriceTotal = {
        currencyIso: '$',
        formattedValue: '$20',
        value: 20,
      };
      expect(component.getAriaLabelMultiSelected(product)).toBe(
        'configurator.a11y.itemOfAttributeSelectedPressToUnselectWithPrice attribute:Attribute Label item:PRODUCT_CODE itemCount:3 itemIndex:2 price:$20'
>>>>>>> 5294b4f7
      );
    });

    it("should return 'configurator.a11y.itemOfAttributeSelectedPressToUnselect' if there is no price", () => {
<<<<<<< HEAD
=======
      const productBoundValue = setProductBoundValueAttributes(
        component,
        true,
        undefined
      );
      productBoundValue.valuePrice = {
        currencyIso: '$',
        formattedValue: undefined,
        value: 0,
      };
>>>>>>> 5294b4f7
      expect(component.getAriaLabelMultiSelected(product)).toBe(
        'configurator.a11y.itemOfAttributeSelectedPressToUnselect attribute:Attribute Label item:PRODUCT_CODE itemCount:3 itemIndex:2'
      );
    });
  });

  describe('getAriaLabelMultiUnselected', () => {
<<<<<<< HEAD
    it("should return 'configurator.a11y.itemOfAttributeUnselected' if there is a price", () => {
      expect(component.getAriaLabelMultiUnselected(product)).toBe(
        'configurator.a11y.itemOfAttributeUnselected attribute:Attribute Label item:PRODUCT_CODE itemCount:3 itemIndex:2'
=======
    it("should return 'configurator.a11y.itemOfAttributeUnselectedWithPrice' if there is a price", () => {
      const productBoundValue = setProductBoundValueAttributes(
        component,
        true,
        undefined
      );

      productBoundValue.valuePrice = {
        currencyIso: '$',
        formattedValue: '$20',
        value: 20,
      };
      productBoundValue.valuePriceTotal = {
        currencyIso: '$',
        formattedValue: '$20',
        value: 20,
      };
      expect(component.getAriaLabelMultiUnselected(product)).toBe(
        'configurator.a11y.itemOfAttributeUnselectedWithPrice attribute:Attribute Label item:PRODUCT_CODE itemCount:3 itemIndex:2 price:$20'
>>>>>>> 5294b4f7
      );
    });

    it("should return 'configurator.a11y.itemOfAttributeUnselected' if there is no price", () => {
<<<<<<< HEAD
=======
      const productBoundValue = setProductBoundValueAttributes(
        component,
        true,
        undefined
      );
      productBoundValue.valuePrice = {
        currencyIso: '$',
        formattedValue: undefined,
        value: 0,
      };
>>>>>>> 5294b4f7
      expect(component.getAriaLabelMultiUnselected(product)).toBe(
        'configurator.a11y.itemOfAttributeUnselected attribute:Attribute Label item:PRODUCT_CODE itemCount:3 itemIndex:2'
      );
    });
  });

  describe('getAriaLabelSingleUnselected', () => {
    it("should return 'configurator.a11y.itemOfAttributeUnselected' if there is a price", () => {
<<<<<<< HEAD
      expect(component.getAriaLabelSingleUnselected(product)).toBe(
        'configurator.a11y.itemOfAttributeUnselected attribute:Attribute Label item:PRODUCT_CODE itemCount:3 itemIndex:2'
=======
      const productBoundValue = setProductBoundValueAttributes(
        component,
        true,
        undefined
      );

      productBoundValue.valuePrice = {
        currencyIso: '$',
        formattedValue: '$20',
        value: 20,
      };
      productBoundValue.valuePriceTotal = {
        currencyIso: '$',
        formattedValue: '$20',
        value: 20,
      };
      expect(component.getAriaLabelSingleUnselected(product)).toBe(
        'configurator.a11y.itemOfAttributeUnselectedWithPrice attribute:Attribute Label item:PRODUCT_CODE itemCount:3 itemIndex:2 price:$20'
>>>>>>> 5294b4f7
      );
    });

    it("should return 'configurator.a11y.itemOfAttributeUnselected' if there is no price", () => {
<<<<<<< HEAD
=======
      const productBoundValue = setProductBoundValueAttributes(
        component,
        true,
        undefined
      );
      productBoundValue.valuePrice = {
        currencyIso: '$',
        formattedValue: undefined,
        value: 0,
      };
>>>>>>> 5294b4f7
      expect(component.getAriaLabelSingleUnselected(product)).toBe(
        'configurator.a11y.itemOfAttributeUnselected attribute:Attribute Label item:PRODUCT_CODE itemCount:3 itemIndex:2'
      );
    });

    it("should return 'configurator.a11y.selectNoItemOfAttribute' if there is valueCode=0 for the productBoundValue", () => {
      component.productCardOptions.productBoundValue.valueCode = '0';
      expect(component.getAriaLabelSingleUnselected(product)).toBe(
        'configurator.a11y.selectNoItemOfAttribute attribute:Attribute Label itemCount:3 itemIndex:2'
      );
    });
  });
});<|MERGE_RESOLUTION|>--- conflicted
+++ resolved
@@ -701,12 +701,87 @@
   });
 
   describe('getAriaLabelSingleSelectedNoButton', () => {
-<<<<<<< HEAD
-    it("should return 'configurator.a11y.itemOfAttributeSelected' if there is a price", () => {
+    it("should return 'configurator.a11y.itemOfAttributeSelectedWithPrice' if there is a price", () => {
+      const productBoundValue = setProductBoundValueAttributes(
+        component,
+        true,
+        undefined
+      );
+
+      productBoundValue.valuePrice = {
+        currencyIso: '$',
+        formattedValue: '$20',
+        value: 20,
+      };
+      productBoundValue.valuePriceTotal = {
+        currencyIso: '$',
+        formattedValue: '$20',
+        value: 20,
+      };
+      expect(component.getAriaLabelSingleSelectedNoButton(product)).toBe(
+        'configurator.a11y.itemOfAttributeSelectedWithPrice attribute:Attribute Label item:PRODUCT_CODE itemCount:3 itemIndex:2 price:$20'
+      );
+    });
+
+    it("should return 'configurator.a11y.itemOfAttributeSelected' if there is no price", () => {
+      const productBoundValue = setProductBoundValueAttributes(
+        component,
+        true,
+        undefined
+      );
+      productBoundValue.valuePrice = {
+        currencyIso: '$',
+        formattedValue: undefined,
+        value: 0,
+      };
       expect(component.getAriaLabelSingleSelectedNoButton(product)).toBe(
         'configurator.a11y.itemOfAttributeSelected attribute:Attribute Label item:PRODUCT_CODE itemCount:3 itemIndex:2'
-=======
-    it("should return 'configurator.a11y.itemOfAttributeSelectedWithPrice' if there is a price", () => {
+      );
+    });
+  });
+
+  describe('getAriaLabelSingleSelected', () => {
+    it("should return 'configurator.a11y.itemOfAttributeSelectedPressToUnselectWithPrice' if there is a price", () => {
+      const productBoundValue = setProductBoundValueAttributes(
+        component,
+        true,
+        undefined
+      );
+
+      productBoundValue.valuePrice = {
+        currencyIso: '$',
+        formattedValue: '$30',
+        value: 30,
+      };
+      productBoundValue.valuePriceTotal = {
+        currencyIso: '$',
+        formattedValue: '$30',
+        value: 30,
+      };
+      expect(component.getAriaLabelSingleSelected(product)).toBe(
+        'configurator.a11y.itemOfAttributeSelectedPressToUnselectWithPrice attribute:Attribute Label item:PRODUCT_CODE itemCount:3 itemIndex:2 price:$30'
+      );
+    });
+
+    it("should return 'configurator.a11y.itemOfAttributeSelectedPressToUnselect' if there is no price", () => {
+      const productBoundValue = setProductBoundValueAttributes(
+        component,
+        true,
+        undefined
+      );
+      productBoundValue.valuePrice = {
+        currencyIso: '$',
+        formattedValue: undefined,
+        value: 0,
+      };
+      expect(component.getAriaLabelSingleSelected(product)).toBe(
+        'configurator.a11y.itemOfAttributeSelectedPressToUnselect attribute:Attribute Label item:PRODUCT_CODE itemCount:3 itemIndex:2'
+      );
+    });
+  });
+
+  describe('getAriaLabelMultiSelected', () => {
+    it("should return 'configurator.a11y.itemOfAttributeSelectedPressToUnselectWithPrice' if there is a price", () => {
       const productBoundValue = setProductBoundValueAttributes(
         component,
         true,
@@ -723,15 +798,12 @@
         formattedValue: '$20',
         value: 20,
       };
-      expect(component.getAriaLabelSingleSelectedNoButton(product)).toBe(
-        'configurator.a11y.itemOfAttributeSelectedWithPrice attribute:Attribute Label item:PRODUCT_CODE itemCount:3 itemIndex:2 price:$20'
->>>>>>> 5294b4f7
-      );
-    });
-
-    it("should return 'configurator.a11y.itemOfAttributeSelected' if there is no price", () => {
-<<<<<<< HEAD
-=======
+      expect(component.getAriaLabelMultiSelected(product)).toBe(
+        'configurator.a11y.itemOfAttributeSelectedPressToUnselectWithPrice attribute:Attribute Label item:PRODUCT_CODE itemCount:3 itemIndex:2 price:$20'
+      );
+    });
+
+    it("should return 'configurator.a11y.itemOfAttributeSelectedPressToUnselect' if there is no price", () => {
       const productBoundValue = setProductBoundValueAttributes(
         component,
         true,
@@ -742,45 +814,36 @@
         formattedValue: undefined,
         value: 0,
       };
->>>>>>> 5294b4f7
-      expect(component.getAriaLabelSingleSelectedNoButton(product)).toBe(
-        'configurator.a11y.itemOfAttributeSelected attribute:Attribute Label item:PRODUCT_CODE itemCount:3 itemIndex:2'
-      );
-    });
-  });
-
-  describe('getAriaLabelSingleSelected', () => {
-<<<<<<< HEAD
-    it("should return 'configurator.a11y.itemOfAttributeSelectedPressToUnselect' if there is a price", () => {
-      expect(component.getAriaLabelSingleSelected(product)).toBe(
+      expect(component.getAriaLabelMultiSelected(product)).toBe(
         'configurator.a11y.itemOfAttributeSelectedPressToUnselect attribute:Attribute Label item:PRODUCT_CODE itemCount:3 itemIndex:2'
-=======
-    it("should return 'configurator.a11y.itemOfAttributeSelectedPressToUnselectWithPrice' if there is a price", () => {
-      const productBoundValue = setProductBoundValueAttributes(
-        component,
-        true,
-        undefined
-      );
-
-      productBoundValue.valuePrice = {
-        currencyIso: '$',
-        formattedValue: '$30',
-        value: 30,
+      );
+    });
+  });
+
+  describe('getAriaLabelMultiUnselected', () => {
+    it("should return 'configurator.a11y.itemOfAttributeUnselectedWithPrice' if there is a price", () => {
+      const productBoundValue = setProductBoundValueAttributes(
+        component,
+        true,
+        undefined
+      );
+
+      productBoundValue.valuePrice = {
+        currencyIso: '$',
+        formattedValue: '$20',
+        value: 20,
       };
       productBoundValue.valuePriceTotal = {
         currencyIso: '$',
-        formattedValue: '$30',
-        value: 30,
-      };
-      expect(component.getAriaLabelSingleSelected(product)).toBe(
-        'configurator.a11y.itemOfAttributeSelectedPressToUnselectWithPrice attribute:Attribute Label item:PRODUCT_CODE itemCount:3 itemIndex:2 price:$30'
->>>>>>> 5294b4f7
-      );
-    });
-
-    it("should return 'configurator.a11y.itemOfAttributeSelectedPressToUnselect' if there is no price", () => {
-<<<<<<< HEAD
-=======
+        formattedValue: '$20',
+        value: 20,
+      };
+      expect(component.getAriaLabelMultiUnselected(product)).toBe(
+        'configurator.a11y.itemOfAttributeUnselectedWithPrice attribute:Attribute Label item:PRODUCT_CODE itemCount:3 itemIndex:2 price:$20'
+      );
+    });
+
+    it("should return 'configurator.a11y.itemOfAttributeUnselected' if there is no price", () => {
       const productBoundValue = setProductBoundValueAttributes(
         component,
         true,
@@ -791,20 +854,14 @@
         formattedValue: undefined,
         value: 0,
       };
->>>>>>> 5294b4f7
-      expect(component.getAriaLabelSingleSelected(product)).toBe(
-        'configurator.a11y.itemOfAttributeSelectedPressToUnselect attribute:Attribute Label item:PRODUCT_CODE itemCount:3 itemIndex:2'
-      );
-    });
-  });
-
-  describe('getAriaLabelMultiSelected', () => {
-<<<<<<< HEAD
-    it("should return 'configurator.a11y.itemOfAttributeSelectedPressToUnselect' if there is a price", () => {
-      expect(component.getAriaLabelMultiSelected(product)).toBe(
-        'configurator.a11y.itemOfAttributeSelectedPressToUnselect attribute:Attribute Label item:PRODUCT_CODE itemCount:3 itemIndex:2'
-=======
-    it("should return 'configurator.a11y.itemOfAttributeSelectedPressToUnselectWithPrice' if there is a price", () => {
+      expect(component.getAriaLabelMultiUnselected(product)).toBe(
+        'configurator.a11y.itemOfAttributeUnselected attribute:Attribute Label item:PRODUCT_CODE itemCount:3 itemIndex:2'
+      );
+    });
+  });
+
+  describe('getAriaLabelSingleUnselected', () => {
+    it("should return 'configurator.a11y.itemOfAttributeUnselected' if there is a price", () => {
       const productBoundValue = setProductBoundValueAttributes(
         component,
         true,
@@ -821,15 +878,12 @@
         formattedValue: '$20',
         value: 20,
       };
-      expect(component.getAriaLabelMultiSelected(product)).toBe(
-        'configurator.a11y.itemOfAttributeSelectedPressToUnselectWithPrice attribute:Attribute Label item:PRODUCT_CODE itemCount:3 itemIndex:2 price:$20'
->>>>>>> 5294b4f7
-      );
-    });
-
-    it("should return 'configurator.a11y.itemOfAttributeSelectedPressToUnselect' if there is no price", () => {
-<<<<<<< HEAD
-=======
+      expect(component.getAriaLabelSingleUnselected(product)).toBe(
+        'configurator.a11y.itemOfAttributeUnselectedWithPrice attribute:Attribute Label item:PRODUCT_CODE itemCount:3 itemIndex:2 price:$20'
+      );
+    });
+
+    it("should return 'configurator.a11y.itemOfAttributeUnselected' if there is no price", () => {
       const productBoundValue = setProductBoundValueAttributes(
         component,
         true,
@@ -840,104 +894,6 @@
         formattedValue: undefined,
         value: 0,
       };
->>>>>>> 5294b4f7
-      expect(component.getAriaLabelMultiSelected(product)).toBe(
-        'configurator.a11y.itemOfAttributeSelectedPressToUnselect attribute:Attribute Label item:PRODUCT_CODE itemCount:3 itemIndex:2'
-      );
-    });
-  });
-
-  describe('getAriaLabelMultiUnselected', () => {
-<<<<<<< HEAD
-    it("should return 'configurator.a11y.itemOfAttributeUnselected' if there is a price", () => {
-      expect(component.getAriaLabelMultiUnselected(product)).toBe(
-        'configurator.a11y.itemOfAttributeUnselected attribute:Attribute Label item:PRODUCT_CODE itemCount:3 itemIndex:2'
-=======
-    it("should return 'configurator.a11y.itemOfAttributeUnselectedWithPrice' if there is a price", () => {
-      const productBoundValue = setProductBoundValueAttributes(
-        component,
-        true,
-        undefined
-      );
-
-      productBoundValue.valuePrice = {
-        currencyIso: '$',
-        formattedValue: '$20',
-        value: 20,
-      };
-      productBoundValue.valuePriceTotal = {
-        currencyIso: '$',
-        formattedValue: '$20',
-        value: 20,
-      };
-      expect(component.getAriaLabelMultiUnselected(product)).toBe(
-        'configurator.a11y.itemOfAttributeUnselectedWithPrice attribute:Attribute Label item:PRODUCT_CODE itemCount:3 itemIndex:2 price:$20'
->>>>>>> 5294b4f7
-      );
-    });
-
-    it("should return 'configurator.a11y.itemOfAttributeUnselected' if there is no price", () => {
-<<<<<<< HEAD
-=======
-      const productBoundValue = setProductBoundValueAttributes(
-        component,
-        true,
-        undefined
-      );
-      productBoundValue.valuePrice = {
-        currencyIso: '$',
-        formattedValue: undefined,
-        value: 0,
-      };
->>>>>>> 5294b4f7
-      expect(component.getAriaLabelMultiUnselected(product)).toBe(
-        'configurator.a11y.itemOfAttributeUnselected attribute:Attribute Label item:PRODUCT_CODE itemCount:3 itemIndex:2'
-      );
-    });
-  });
-
-  describe('getAriaLabelSingleUnselected', () => {
-    it("should return 'configurator.a11y.itemOfAttributeUnselected' if there is a price", () => {
-<<<<<<< HEAD
-      expect(component.getAriaLabelSingleUnselected(product)).toBe(
-        'configurator.a11y.itemOfAttributeUnselected attribute:Attribute Label item:PRODUCT_CODE itemCount:3 itemIndex:2'
-=======
-      const productBoundValue = setProductBoundValueAttributes(
-        component,
-        true,
-        undefined
-      );
-
-      productBoundValue.valuePrice = {
-        currencyIso: '$',
-        formattedValue: '$20',
-        value: 20,
-      };
-      productBoundValue.valuePriceTotal = {
-        currencyIso: '$',
-        formattedValue: '$20',
-        value: 20,
-      };
-      expect(component.getAriaLabelSingleUnselected(product)).toBe(
-        'configurator.a11y.itemOfAttributeUnselectedWithPrice attribute:Attribute Label item:PRODUCT_CODE itemCount:3 itemIndex:2 price:$20'
->>>>>>> 5294b4f7
-      );
-    });
-
-    it("should return 'configurator.a11y.itemOfAttributeUnselected' if there is no price", () => {
-<<<<<<< HEAD
-=======
-      const productBoundValue = setProductBoundValueAttributes(
-        component,
-        true,
-        undefined
-      );
-      productBoundValue.valuePrice = {
-        currencyIso: '$',
-        formattedValue: undefined,
-        value: 0,
-      };
->>>>>>> 5294b4f7
       expect(component.getAriaLabelSingleUnselected(product)).toBe(
         'configurator.a11y.itemOfAttributeUnselected attribute:Attribute Label item:PRODUCT_CODE itemCount:3 itemIndex:2'
       );
