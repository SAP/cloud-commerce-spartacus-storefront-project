--- conflicted
+++ resolved
@@ -359,25 +359,6 @@
   });
 
   describe('product price at value level', () => {
-<<<<<<< HEAD
-=======
-    it('should return no price details and do not display content of cx-configurator-price ', () => {
-      component.productCardOptions.product.selected = true;
-      component.productCardOptions.product.quantity = undefined;
-      component.productCardOptions.product.valuePrice = undefined;
-      component.productCardOptions.product.valuePriceTotal = undefined;
-      fixture.detectChanges();
-
-      expect(component.getProductPrice()).toBeUndefined();
-
-      CommonConfiguratorTestUtilsService.expectElementNotPresent(
-        expect,
-        htmlElem,
-        'cx-configurator-price'
-      );
-    });
-
->>>>>>> 44e208ad
     it('should return price details with quantity and display content of cx-configurator-price ', () => {
       component.productCardOptions.product.selected = true;
       component.productCardOptions.product.quantity = 2;
