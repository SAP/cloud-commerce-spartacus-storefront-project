<ng-container *ngIf="product$ | async as productAsync">
  <div
    class="cx-product-card"
    [ngClass]="{
      'cx-product-card-selected': product.selected
    }"
  >
    <div class="cx-product-card-rows">
      <div class="cx-product-card-imgs">
        <ng-container *ngIf="productAsync?.images?.PRIMARY; else noimages">
          <cx-media
            [container]="productAsync.images?.PRIMARY"
            format="product"
          ></cx-media>
        </ng-container>

        <ng-template #noimages>
          <div class="cx-product-card-imgs-fake"></div
        ></ng-template>
      </div>

      <div class="cx-product-card-info">
        <div class="cx-product-card-name">
          <a
            [routerLink]="{ cxRoute: 'product', params: productAsync } | cxUrl"
            class="cx-link"
            cxModal="dismiss"
            target="_blank"
          >
            {{ productAsync.name }}</a
          >
        </div>
        <div class="cx-product-card-code">
          {{ 'configurator.attribute.id' | cxTranslate }}:
          {{ productAsync.code }}
        </div>
        <cx-configurator-show-more
          [text]="productAsync.description"
          [textSize]="50"
        ></cx-configurator-show-more>
      </div>
    </div>

<<<<<<< HEAD
  <div class="cx-product-card-rows">
    <div
      class="cx-product-card-quantity"
      *ngIf="multiSelect && product.selected"
    >
      <label>{{ 'configurator.attribute.quantity' | cxTranslate }}</label>
      <cx-item-counter
        [allowZero]="!disabledAction"
        [control]="quantity"
        [min]="disabledAction ? 1 : 0"
        [readonly]="loading$ | async"
      ></cx-item-counter>
=======
    <div class="cx-product-card-rows">
      <div
        class="cx-product-card-quantity"
        *ngIf="multiSelect && product.selected"
      >
        <label>{{ 'configurator.attribute.quantity' | cxTranslate }}</label>
        <cx-item-counter
          [allowZero]="true"
          [control]="quantity"
          [min]="0"
        ></cx-item-counter>
      </div>
      <div class="cx-product-card-price"></div>
>>>>>>> a556ef2a
    </div>

    <div class="cx-product-card-rows">
      <div class="cx-product-card-action">
        <ng-container *ngIf="multiSelect; else single">
          <button
            *ngIf="product.selected; else select"
            class="btn btn-action"
            (click)="onHandleDeselect()"
            [disabled]="disabledAction"
          >
            {{ 'configurator.button.remove' | cxTranslate }}
          </button>
          <ng-template #select>
            <button class="btn btn-primary" (click)="onHandleSelect()">
              {{ 'configurator.button.add' | cxTranslate }}
            </button>
          </ng-template>
        </ng-container>
        <ng-template #single>
          <button
            *ngIf="product.selected; else select"
            class="btn btn-action"
            (click)="onHandleDeselect()"
            [disabled]="disabledAction"
          >
            {{ 'configurator.button.deselect' | cxTranslate }}
          </button>
          <ng-template #select>
            <button class="btn btn-primary" (click)="onHandleSelect()">
              {{ 'configurator.button.select' | cxTranslate }}
            </button>
          </ng-template>
        </ng-template>
      </div>
    </div>
  </div>
</ng-container><|MERGE_RESOLUTION|>--- conflicted
+++ resolved
@@ -41,20 +41,6 @@
       </div>
     </div>
 
-<<<<<<< HEAD
-  <div class="cx-product-card-rows">
-    <div
-      class="cx-product-card-quantity"
-      *ngIf="multiSelect && product.selected"
-    >
-      <label>{{ 'configurator.attribute.quantity' | cxTranslate }}</label>
-      <cx-item-counter
-        [allowZero]="!disabledAction"
-        [control]="quantity"
-        [min]="disabledAction ? 1 : 0"
-        [readonly]="loading$ | async"
-      ></cx-item-counter>
-=======
     <div class="cx-product-card-rows">
       <div
         class="cx-product-card-quantity"
@@ -62,13 +48,13 @@
       >
         <label>{{ 'configurator.attribute.quantity' | cxTranslate }}</label>
         <cx-item-counter
-          [allowZero]="true"
+          [allowZero]="!disabledAction"
           [control]="quantity"
-          [min]="0"
+          [min]="disabledAction ? 1 : 0"
+          [readonly]="loading$ | async"
         ></cx-item-counter>
       </div>
       <div class="cx-product-card-price"></div>
->>>>>>> a556ef2a
     </div>
 
     <div class="cx-product-card-rows">
