<ng-container *ngIf="product$ | async as productAsync">
  <div
    class="cx-product-card"
    [ngClass]="{
      'cx-product-card-selected': product.selected && !singleDropdown
    }"
  >
    <div class="cx-product-card-rows">
      <div class="cx-product-card-imgs">
        <ng-container *ngIf="productAsync?.images?.PRIMARY; else noimages">
          <cx-media
            [container]="productAsync?.images?.PRIMARY"
            format="product"
          ></cx-media>
        </ng-container>

        <ng-template #noimages>
          <div class="cx-product-card-imgs-fake"></div>
        </ng-template>
      </div>

      <div class="cx-product-card-info">
        <div class="cx-product-card-name">
          <p *ngIf="productAsync?.noLink; else withLink">
            {{ productAsync.name }}
          </p>
          <ng-template #withLink>
            <a
              [routerLink]="
                { cxRoute: 'product', params: productAsync } | cxUrl
              "
              class="cx-link"
              cxModal="dismiss"
              target="_blank"
            >
              {{ productAsync.name }}</a
            >
          </ng-template>
        </div>
        <div class="cx-product-card-code">
          {{ 'configurator.attribute.id' | cxTranslate }}:
          {{ productAsync.code }}
        </div>
        <cx-configurator-show-more
          *ngIf="productAsync?.description"
          [text]="productAsync?.description"
          [textSize]="50"
        ></cx-configurator-show-more>
      </div>
    </div>

    <div
      class="cx-product-card-rows column"
<<<<<<< HEAD
      *ngIf="!singleDropdown || getProductPrice(product)"
=======
      *ngIf="!singleDropdown || getProductPrice()"
>>>>>>> fb54e0a2
    >
      <div class="cx-product-card-quantity-price">
        <div class="cx-product-card-quantity">
          <cx-configurator-attribute-quantity
            *ngIf="showQuantity"
            (changeQuantity)="onChangeQuantity($event)"
            [allowZero]="!preventAction"
            [initialQuantity]="product.quantity"
            [disableQuantityActions]="loading$ | async"
          ></cx-configurator-attribute-quantity>
        </div>
        <div class="cx-product-card-price">
          <cx-configurator-price
<<<<<<< HEAD
            *ngIf="getProductPrice(product)"
            [formula]="
              setFormula(
                product.quantity,
                product.valuePrice,
                product.valuePriceTotal,
                product.selected
              )
            "
=======
            *ngIf="getProductPrice()"
            [formula]="extractPriceFormulaParameters()"
>>>>>>> fb54e0a2
          ></cx-configurator-price>
        </div>
      </div>
      <div class="cx-product-card-action">
        <div class="cx-product-card-action-btn" *ngIf="!singleDropdown">
          <ng-container *ngIf="multiSelect; else single">
            <button
              *ngIf="product.selected; else select"
              class="btn btn-action"
              (click)="onHandleDeselect()"
              [disabled]="preventAction || (loading$ | async)"
            >
              {{ 'configurator.button.remove' | cxTranslate }}
            </button>
            <ng-template #select>
              <button
                class="btn btn-primary"
                (click)="onHandleSelect()"
                [disabled]="loading$ | async"
              >
                {{ 'configurator.button.add' | cxTranslate }}
              </button>
            </ng-template>
          </ng-container>
          <ng-template #single>
            <button
              class="btn btn-primary"
              (click)="onHandleSelect()"
              [disabled]="loading$ | async"
              *ngIf="!product.selected; else deselect"
            >
              {{ 'configurator.button.select' | cxTranslate }}
            </button>

            <ng-template #deselect>
              <button
                *ngIf="!preventAction"
                class="btn btn-action"
                (click)="onHandleDeselect()"
                [disabled]="loading$ | async"
              >
                {{ 'configurator.button.deselect' | cxTranslate }}
              </button>
            </ng-template>
          </ng-template>
        </div>
      </div>
    </div>
  </div>
</ng-container><|MERGE_RESOLUTION|>--- conflicted
+++ resolved
@@ -51,11 +51,7 @@
 
     <div
       class="cx-product-card-rows column"
-<<<<<<< HEAD
-      *ngIf="!singleDropdown || getProductPrice(product)"
-=======
       *ngIf="!singleDropdown || getProductPrice()"
->>>>>>> fb54e0a2
     >
       <div class="cx-product-card-quantity-price">
         <div class="cx-product-card-quantity">
@@ -69,20 +65,8 @@
         </div>
         <div class="cx-product-card-price">
           <cx-configurator-price
-<<<<<<< HEAD
-            *ngIf="getProductPrice(product)"
-            [formula]="
-              setFormula(
-                product.quantity,
-                product.valuePrice,
-                product.valuePriceTotal,
-                product.selected
-              )
-            "
-=======
             *ngIf="getProductPrice()"
             [formula]="extractPriceFormulaParameters()"
->>>>>>> fb54e0a2
           ></cx-configurator-price>
         </div>
       </div>
