<ng-container *ngIf="product$ | async as productAsync">
  <div
    class="cx-product-card"
    [ngClass]="{
      'cx-product-card-selected': product.selected && !singleDropdown
    }"
  >
    <div class="cx-product-card-rows">
      <div class="cx-product-card-imgs">
        <ng-container *ngIf="productAsync?.images?.PRIMARY; else noimages">
          <cx-media
            [container]="productAsync.images?.PRIMARY"
            format="product"
          ></cx-media>
        </ng-container>

        <ng-template #noimages>
          <div class="cx-product-card-imgs-fake"></div
        ></ng-template>
      </div>

      <div class="cx-product-card-info">
        <div class="cx-product-card-name">
          <a
            [routerLink]="{ cxRoute: 'product', params: productAsync } | cxUrl"
            class="cx-link"
            cxModal="dismiss"
            target="_blank"
          >
            {{ productAsync.name }}</a
          >
        </div>
        <div class="cx-product-card-code">
          {{ 'configurator.attribute.id' | cxTranslate }}:
          {{ productAsync.code }}
        </div>
        <cx-configurator-show-more
          [text]="productAsync.description"
          [textSize]="50"
        ></cx-configurator-show-more>
      </div>
    </div>

    <div class="cx-product-card-rows">
<<<<<<< HEAD
      <cx-configurator-attribute-quantity
        (changeQuantity)="onChangeQuantity($event)"
        [initialQuantity]="product.quantity"
        [readonly]="loading$ | async"
        *ngIf="product.selected && (multiSelect || singleDropdown)"
      ></cx-configurator-attribute-quantity>

=======
      <div class="cx-product-card-quantity" *ngIf="showQuantity">
        <label>{{ 'configurator.attribute.quantity' | cxTranslate }}</label>
        <cx-item-counter
          [allowZero]="true"
          [control]="quantity"
          [min]="0"
          [readonly]="loading$ | async"
        ></cx-item-counter>
      </div>
>>>>>>> d3a31403
      <div class="cx-product-card-price"></div>
    </div>

    <div class="cx-product-card-rows" *ngIf="!singleDropdown">
      <div class="cx-product-card-action">
        <ng-container *ngIf="multiSelect; else single">
          <button
            *ngIf="product.selected; else select"
            class="btn btn-action"
            (click)="onHandleDeselect()"
            [disabled]="loading$ | async"
          >
            {{ 'configurator.button.remove' | cxTranslate }}
          </button>
          <ng-template #select>
            <button
              class="btn btn-primary"
              (click)="onHandleSelect()"
              [disabled]="loading$ | async"
            >
              {{ 'configurator.button.add' | cxTranslate }}
            </button>
          </ng-template>
        </ng-container>
        <ng-template #single>
          <button
            *ngIf="product.selected; else select"
            class="btn btn-action"
            (click)="onHandleDeselect()"
            [disabled]="loading$ | async"
          >
            {{ 'configurator.button.deselect' | cxTranslate }}
          </button>
          <ng-template #select>
            <button
              class="btn btn-primary"
              (click)="onHandleSelect()"
              [disabled]="loading$ | async"
            >
              {{ 'configurator.button.select' | cxTranslate }}
            </button>
          </ng-template>
        </ng-template>
      </div>
    </div>
  </div>
</ng-container><|MERGE_RESOLUTION|>--- conflicted
+++ resolved
@@ -42,25 +42,13 @@
     </div>
 
     <div class="cx-product-card-rows">
-<<<<<<< HEAD
       <cx-configurator-attribute-quantity
         (changeQuantity)="onChangeQuantity($event)"
         [initialQuantity]="product.quantity"
         [readonly]="loading$ | async"
-        *ngIf="product.selected && (multiSelect || singleDropdown)"
+        *ngIf="showQuantity"
       ></cx-configurator-attribute-quantity>
 
-=======
-      <div class="cx-product-card-quantity" *ngIf="showQuantity">
-        <label>{{ 'configurator.attribute.quantity' | cxTranslate }}</label>
-        <cx-item-counter
-          [allowZero]="true"
-          [control]="quantity"
-          [min]="0"
-          [readonly]="loading$ | async"
-        ></cx-item-counter>
-      </div>
->>>>>>> d3a31403
       <div class="cx-product-card-price"></div>
     </div>
 
