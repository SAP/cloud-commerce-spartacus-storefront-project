<<<<<<< HEAD
import { ChangeDetectionStrategy, Component, Input } from '@angular/core';
=======
import { ChangeDetectionStrategy, Component } from '@angular/core';
import { CommonConfiguratorTestUtilsService } from '@spartacus/product-configurator/common';
>>>>>>> 9a82cbac
import { ComponentFixture, TestBed, waitForAsync } from '@angular/core/testing';
import { Configurator } from '../../../../core/model/configurator.model';
import { ConfiguratorAttributeProductCardComponent } from '../../product-card/configurator-attribute-product-card.component';
import { ConfiguratorAttributeQuantityService } from '../../quantity/configurator-attribute-quantity.service';
import { ConfiguratorAttributeSingleSelectionBundleComponent } from './configurator-attribute-single-selection-bundle.component';
import { ConfiguratorShowMoreComponent } from '../../../show-more/configurator-show-more.component';
import { I18nTestingModule } from '@spartacus/core';
import { ItemCounterComponent } from '@spartacus/storefront';
import { ReactiveFormsModule } from '@angular/forms';
import { RouterTestingModule } from '@angular/router/testing';
import { UrlTestingModule } from 'projects/core/src/routing/configurable-routes/url-translation/testing/url-testing.module';

let testAttribute: Configurator.Attribute;

const createTestValue = (
  price: number,
  total: number,
  selected = true
): Configurator.Value => ({
  selected,
  valuePrice: {
    value: price,
  },
  valuePriceTotal: {
    value: total,
  },
});

@Component({
  selector: 'cx-configurator-attribute-product-card',
  template: '',
})
class MockProductCardComponent {}

<<<<<<< HEAD
@Component({
  // tslint:disable-next-line: component-selector
  selector: 'cx-configurator-price',
  template: '',
})
class MockConfiguratorPriceComponent {
  @Input() productPrice: number;
  @Input() quantity = 1;
  @Input() totalPrice: number;
=======
class MockConfiguratorAttributeQuantityService {
  readOnlyQuantity(value): boolean {
    return !value || value === '0';
  }
  withQuantity(
    dataType: Configurator.DataType,
    uiType: Configurator.UiType
  ): boolean {
    switch (uiType) {
      case Configurator.UiType.DROPDOWN_PRODUCT:
      case Configurator.UiType.DROPDOWN:
      case Configurator.UiType.RADIOBUTTON_PRODUCT:
      case Configurator.UiType.RADIOBUTTON:
        return dataType ===
          Configurator.DataType.USER_SELECTION_QTY_ATTRIBUTE_LEVEL
          ? true
          : false;

      case Configurator.UiType.CHECKBOXLIST:
      case Configurator.UiType.CHECKBOXLIST_PRODUCT:
        return dataType === Configurator.DataType.USER_SELECTION_QTY_VALUE_LEVEL
          ? true
          : false;

      default:
        return false;
    }
  }
>>>>>>> 9a82cbac
}

describe('ConfiguratorAttributeSingleSelectionBundleComponent', () => {
  let component: ConfiguratorAttributeSingleSelectionBundleComponent;
  let fixture: ComponentFixture<ConfiguratorAttributeSingleSelectionBundleComponent>;
  let htmlElem: HTMLElement;

  const createImage = (url: string, altText: string): Configurator.Image => {
    const image: Configurator.Image = {
      url: url,
      altText: altText,
    };
    return image;
  };

  const createValue = (
    description: string,
    images: Configurator.Image[],
    name,
    quantity: number,
    selected: boolean,
    valueCode: string,
    valueDisplay: string
  ): Configurator.Value => {
    const value: Configurator.Value = {
      description,
      images,
      name,
      quantity,
      selected,
      valueCode,
      valueDisplay,
    };
    return value;
  };

  beforeEach(
    waitForAsync(() => {
      TestBed.configureTestingModule({
        imports: [
          I18nTestingModule,
          RouterTestingModule,
          UrlTestingModule,
          ReactiveFormsModule,
        ],
        declarations: [
          ConfiguratorAttributeSingleSelectionBundleComponent,
          ConfiguratorShowMoreComponent,
          ItemCounterComponent,
          MockProductCardComponent,
          MockConfiguratorPriceComponent,
        ],
      })
        .overrideComponent(
          ConfiguratorAttributeSingleSelectionBundleComponent,
          {
            set: {
              changeDetection: ChangeDetectionStrategy.Default,
              providers: [
                {
                  provide: ConfiguratorAttributeProductCardComponent,
                  useClass: MockProductCardComponent,
                },
                {
                  provide: ConfiguratorAttributeQuantityService,
                  useClass: MockConfiguratorAttributeQuantityService,
                },
              ],
            },
          }
        )
        .compileComponents();
    })
  );

  beforeEach(() => {
    const values: Configurator.Value[] = [
      createValue(
        'Lorem ipsum dolor sit amet, consectetur adipiscing elit, sed do eiusmod tempor incididunt ut labore et dolore magna aliqua. Ut enim ad minim veniam, quis nostrud exercitation ullamco laboris nisi ut aliquip ex ea commodo consequat. Duis aute irure dolor in reprehenderit in voluptate velit esse cillum dolore eu fugiat nulla pariatur. Excepteur sint occaecat cupidatat non proident, sunt in culpa qui officia deserunt mollit anim id est laborum.',
        [createImage('url', 'alt')],
        'valueName',
        1,
        true,
        '1111',
        'Lorem Ipsum Dolor'
      ),
      createValue(
        'Lorem ipsum dolor sit amet, consectetur adipiscing elit, sed do eiusmod tempor incididunt ut labore et dolore magna aliqua. Ut enim ad minim veniam, quis nostrud exercitation ullamco laboris nisi ut aliquip ex ea commodo consequat. Duis aute irure dolor in reprehenderit in voluptate velit esse cillum dolore eu fugiat nulla pariatur. Excepteur sint occaecat cupidatat non proident, sunt in culpa qui officia deserunt mollit anim id est laborum.',
        [createImage('url', 'alt')],
        'valueName',
        1,
        false,
        '2222',
        'Lorem Ipsum Dolor'
      ),
      createValue(
        'Lorem ipsum dolor sit amet, consectetur adipiscing elit, sed do eiusmod tempor incididunt ut labore et dolore magna aliqua. Ut enim ad minim veniam, quis nostrud exercitation ullamco laboris nisi ut aliquip ex ea commodo consequat. Duis aute irure dolor in reprehenderit in voluptate velit esse cillum dolore eu fugiat nulla pariatur. Excepteur sint occaecat cupidatat non proident, sunt in culpa qui officia deserunt mollit anim id est laborum.',
        [createImage('url', 'alt')],
        'valueName',
        1,
        false,
        '3333',
        'Lorem Ipsum Dolor'
      ),
      createValue(
        'Lorem ipsum dolor sit amet, consectetur adipiscing elit, sed do eiusmod tempor incididunt ut labore et dolore magna aliqua. Ut enim ad minim veniam, quis nostrud exercitation ullamco laboris nisi ut aliquip ex ea commodo consequat. Duis aute irure dolor in reprehenderit in voluptate velit esse cillum dolore eu fugiat nulla pariatur. Excepteur sint occaecat cupidatat non proident, sunt in culpa qui officia deserunt mollit anim id est laborum.',
        [createImage('url', 'alt')],
        'valueName',
        1,
        false,
        '4444',
        'Lorem Ipsum Dolor'
      ),
    ];

    fixture = TestBed.createComponent(
      ConfiguratorAttributeSingleSelectionBundleComponent
    );

    component = fixture.componentInstance;
    htmlElem = fixture.nativeElement;

    component.ownerKey = 'theOwnerKey';
    component.attribute = {
      name: 'attributeName',
      attrCode: 1111,
      uiType: Configurator.UiType.RADIOBUTTON_PRODUCT,
      required: true,
      groupId: 'testGroup',
      values,
      dataType: Configurator.DataType.USER_SELECTION_QTY_ATTRIBUTE_LEVEL,
    };

    fixture.detectChanges();
  });

  it('should create', () => {
    expect(component).toBeTruthy();
  });

  it('should render 4 multi selection bundle items after init', () => {
    fixture.detectChanges();

    const cardList = htmlElem.querySelectorAll(
      'cx-configurator-attribute-product-card'
    );

    expect(cardList.length).toBe(4);
  });

  it('should mark one items as selected', () => {
    expect(component.attribute.values[0].selected).toEqual(true);
    expect(component.attribute.values[1].selected).toEqual(false);
    expect(component.attribute.values[2].selected).toEqual(false);
    expect(component.attribute.values[3].selected).toEqual(false);
  });

  it('should call emit of event onSelect', () => {
    spyOn(component.selectionChange, 'emit').and.callThrough();

    component.onSelect('1111');

    expect(component.selectionChange.emit).toHaveBeenCalledWith(
      jasmine.objectContaining({
        changedAttribute: jasmine.objectContaining({
          ...component.attribute,
          selectedSingleValue: '1111',
        }),
        ownerKey: component.ownerKey,
        updateType: Configurator.UpdateType.ATTRIBUTE,
      })
    );
  });

  it('should call emit of event onDeselect', () => {
    spyOn(component.selectionChange, 'emit').and.callThrough();

    component.onDeselect();

    expect(component.selectionChange.emit).toHaveBeenCalledWith(
      jasmine.objectContaining({
        changedAttribute: jasmine.objectContaining({
          ...component.attribute,
          selectedSingleValue: '',
        }),
        ownerKey: component.ownerKey,
        updateType: Configurator.UpdateType.ATTRIBUTE,
      })
    );
  });

  it('should call emit of event onHandleQuantity', () => {
    spyOn(component.selectionChange, 'emit').and.callThrough();

    component.onHandleQuantity(2);

    expect(component.selectionChange.emit).toHaveBeenCalledWith(
      jasmine.objectContaining({
        changedAttribute: jasmine.objectContaining({
          ...component.attribute,
          quantity: 2,
        }),
        ownerKey: component.ownerKey,
        updateType: Configurator.UpdateType.ATTRIBUTE_QUANTITY,
      })
    );
  });

  it('should call onHandleQuantity of event onChangeQuantity', () => {
    spyOn(component, 'onHandleQuantity');

    const quantity = { quantity: 2 };

    component.onChangeQuantity(quantity);

    expect(component.onHandleQuantity).toHaveBeenCalled();
  });

  it('should call onDeselect of event onChangeQuantity', () => {
    spyOn(component, 'onDeselect');

    const quantity = { quantity: 0 };

    component.onChangeQuantity(quantity);

    expect(component.onDeselect).toHaveBeenCalled();
  });

<<<<<<< HEAD
  describe('selected value price calculation', () => {
    describe('should return number', () => {
      it('on selected value only', () => {
        testAttribute = {
          name: 'testAttribute',
          values: [createTestValue(100, 100)],
        };

        // const valuePrice = component.getSelectedValuePrice(testAttribute);

        //expect(valuePrice).toEqual(100);
      });

      it('on selected value', () => {
        testAttribute = {
          name: 'testAttribute',
          values: [createTestValue(100, 100), createTestValue(100, 100, false)],
        };

        //const valuePrice = component.getSelectedValuePrice(testAttribute);

        //expect(valuePrice).toEqual(100);
      });
    });

    describe('should not return number', () => {
      it('without values property', () => {
        testAttribute = {
          name: 'testAttribute',
        };

        const valuePrice = component.getSelectedValuePrice(testAttribute);

        expect(valuePrice).toBeUndefined();
      });

      it('without values', () => {
        testAttribute = {
          name: 'testAttribute',
          values: [],
        };

        const valuePrice = component.getSelectedValuePrice(testAttribute);

        expect(valuePrice).toBeUndefined();
      });

      it('without price property', () => {
        testAttribute = {
          name: 'testAttribute',
          values: [createTestValue(undefined, undefined)],
        };

        const valuePrice = component.getSelectedValuePrice(testAttribute);

        expect(valuePrice).toBeUndefined();
      });
    });
  });

  describe('selected value price total calculation', () => {
    describe('should return number', () => {
      it('on selected value only', () => {
        testAttribute = {
          name: 'testAttribute',
          values: [createTestValue(100, 100)],
        };

        //const valuePrice = component.getSelectedValuePriceTotal(testAttribute);

        //expect(valuePrice).toEqual(100);
      });

      it('on selected value', () => {
        testAttribute = {
          name: 'testAttribute',
          values: [createTestValue(100, 100), createTestValue(100, 100, false)],
        };

        //const valuePrice = component.getSelectedValuePriceTotal(testAttribute);

        // expect(valuePrice).toEqual(100);
      });
    });

    describe('should not return number', () => {
      it('without values property', () => {
        testAttribute = {
          name: 'testAttribute',
        };

        const valuePrice = component.getSelectedValuePriceTotal(testAttribute);

        expect(valuePrice).toBeUndefined();
      });

      it('without values', () => {
        testAttribute = {
          name: 'testAttribute',
          values: [],
        };

        const valuePrice = component.getSelectedValuePriceTotal(testAttribute);

        expect(valuePrice).toBeUndefined();
      });

      it('without price property', () => {
        testAttribute = {
          name: 'testAttribute',
          values: [createTestValue(undefined, undefined)],
        };

        const valuePrice = component.getSelectedValuePriceTotal(testAttribute);

        expect(valuePrice).toBeUndefined();
      });
    });
=======
  // HTML

  it('should not display attribute quantity when dataType is no quantity', () => {
    component.attribute.dataType = Configurator.DataType.USER_SELECTION_NO_QTY;

    fixture.detectChanges();

    CommonConfiguratorTestUtilsService.expectElementNotPresent(
      expect,
      htmlElem,
      'cx-configurator-attribute-quantity'
    );
  });

  it('should display attribute quantity when dataType is with attribute quantity', () => {
    component.attribute.dataType =
      Configurator.DataType.USER_SELECTION_QTY_ATTRIBUTE_LEVEL;

    fixture.detectChanges();

    CommonConfiguratorTestUtilsService.expectElementPresent(
      expect,
      htmlElem,
      'cx-configurator-attribute-quantity'
    );
>>>>>>> 9a82cbac
  });
});<|MERGE_RESOLUTION|>--- conflicted
+++ resolved
@@ -1,9 +1,5 @@
-<<<<<<< HEAD
 import { ChangeDetectionStrategy, Component, Input } from '@angular/core';
-=======
-import { ChangeDetectionStrategy, Component } from '@angular/core';
 import { CommonConfiguratorTestUtilsService } from '@spartacus/product-configurator/common';
->>>>>>> 9a82cbac
 import { ComponentFixture, TestBed, waitForAsync } from '@angular/core/testing';
 import { Configurator } from '../../../../core/model/configurator.model';
 import { ConfiguratorAttributeProductCardComponent } from '../../product-card/configurator-attribute-product-card.component';
@@ -38,7 +34,6 @@
 })
 class MockProductCardComponent {}
 
-<<<<<<< HEAD
 @Component({
   // tslint:disable-next-line: component-selector
   selector: 'cx-configurator-price',
@@ -48,7 +43,8 @@
   @Input() productPrice: number;
   @Input() quantity = 1;
   @Input() totalPrice: number;
-=======
+}
+
 class MockConfiguratorAttributeQuantityService {
   readOnlyQuantity(value): boolean {
     return !value || value === '0';
@@ -77,7 +73,6 @@
         return false;
     }
   }
->>>>>>> 9a82cbac
 }
 
 describe('ConfiguratorAttributeSingleSelectionBundleComponent', () => {
@@ -306,7 +301,6 @@
     expect(component.onDeselect).toHaveBeenCalled();
   });
 
-<<<<<<< HEAD
   describe('selected value price calculation', () => {
     describe('should return number', () => {
       it('on selected value only', () => {
@@ -425,9 +419,8 @@
         expect(valuePrice).toBeUndefined();
       });
     });
-=======
+  });
   // HTML
-
   it('should not display attribute quantity when dataType is no quantity', () => {
     component.attribute.dataType = Configurator.DataType.USER_SELECTION_NO_QTY;
 
@@ -451,6 +444,5 @@
       htmlElem,
       'cx-configurator-attribute-quantity'
     );
->>>>>>> 9a82cbac
   });
 });