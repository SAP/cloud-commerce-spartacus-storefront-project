import { ChangeDetectionStrategy, Component, Input } from '@angular/core';
import { ComponentFixture, TestBed, waitForAsync } from '@angular/core/testing';
import { ReactiveFormsModule } from '@angular/forms';
import { RouterTestingModule } from '@angular/router/testing';
import { I18nTestingModule } from '@spartacus/core';
import { CommonConfiguratorTestUtilsService } from '@spartacus/product-configurator/common';
import { ItemCounterComponent } from '@spartacus/storefront';
import { Configurator } from '../../../../core/model/configurator.model';
import { ConfiguratorShowMoreComponent } from '../../../show-more/configurator-show-more.component';
import { ConfiguratorAttributeProductCardComponent } from '../../product-card/configurator-attribute-product-card.component';
import { ConfiguratorAttributeSingleSelectionBundleComponent } from './configurator-attribute-single-selection-bundle.component';

const createTestValue = (
  price: number | undefined,
  total: number | undefined,
  selected = true
): Configurator.Value => ({
  selected,
  valuePrice: {
    currencyIso: '$',
    formattedValue: price ? '$' + price : '',
    value: price,
  },
  valuePriceTotal: {
    currencyIso: '$',
    formattedValue: price ? '$' + price : '',
    value: total,
  },
});

@Component({
  selector: 'cx-configurator-attribute-product-card',
  template: '',
})
class MockProductCardComponent {}

@Component({
  selector: 'cx-configurator-price',
  template: '',
})
class MockConfiguratorPriceComponent {
  @Input() productPrice: number;
  @Input() quantity = 1;
  @Input() totalPrice: number;
}

function getSelected(
  component: ConfiguratorAttributeSingleSelectionBundleComponent,
  index: number
): boolean | undefined {
  const values = component?.attribute?.values;
  return values ? values[index].selected : false;
}
function getFirstValue(
  component: ConfiguratorAttributeSingleSelectionBundleComponent
): Configurator.Value {
  const values = component?.attribute?.values;
  return values ? values[0] : {};
}
describe('ConfiguratorAttributeSingleSelectionBundleComponent', () => {
  let component: ConfiguratorAttributeSingleSelectionBundleComponent;
  let fixture: ComponentFixture<ConfiguratorAttributeSingleSelectionBundleComponent>;
  let htmlElem: HTMLElement;

  const createImage = (url: string, altText: string): Configurator.Image => {
    const image: Configurator.Image = {
      url: url,
      altText: altText,
    };
    return image;
  };

  const createValue = (
    description: string,
    images: Configurator.Image[],
    name: string,
    quantity: number,
    selected: boolean,
    valueCode: string,
    valueDisplay: string
  ): Configurator.Value => {
    const value: Configurator.Value = {
      description,
      images,
      name,
      quantity,
      selected,
      valueCode,
      valueDisplay,
    };
    return value;
  };

  let values: Configurator.Value[];

  beforeEach(
    waitForAsync(() => {
      TestBed.configureTestingModule({
        imports: [I18nTestingModule, RouterTestingModule, ReactiveFormsModule],
        declarations: [
          ConfiguratorAttributeSingleSelectionBundleComponent,
          ConfiguratorShowMoreComponent,
          ItemCounterComponent,
          MockProductCardComponent,
          MockConfiguratorPriceComponent,
        ],
      })
        .overrideComponent(
          ConfiguratorAttributeSingleSelectionBundleComponent,
          {
            set: {
              changeDetection: ChangeDetectionStrategy.Default,
              providers: [
                {
                  provide: ConfiguratorAttributeProductCardComponent,
                  useClass: MockProductCardComponent,
                },
              ],
            },
          }
        )
        .compileComponents();
    })
  );

  beforeEach(() => {
    values = [
      createValue(
        'Lorem ipsum dolor sit amet, consectetur adipiscing elit, sed do eiusmod tempor incididunt ut labore et dolore magna aliqua. Ut enim ad minim veniam, quis nostrud exercitation ullamco laboris nisi ut aliquip ex ea commodo consequat. Duis aute irure dolor in reprehenderit in voluptate velit esse cillum dolore eu fugiat nulla pariatur. Excepteur sint occaecat cupidatat non proident, sunt in culpa qui officia deserunt mollit anim id est laborum.',
        [createImage('url', 'alt')],
        'valueName',
        1,
        true,
        '1111',
        'Lorem Ipsum Dolor'
      ),
      createValue(
        'Lorem ipsum dolor sit amet, consectetur adipiscing elit, sed do eiusmod tempor incididunt ut labore et dolore magna aliqua. Ut enim ad minim veniam, quis nostrud exercitation ullamco laboris nisi ut aliquip ex ea commodo consequat. Duis aute irure dolor in reprehenderit in voluptate velit esse cillum dolore eu fugiat nulla pariatur. Excepteur sint occaecat cupidatat non proident, sunt in culpa qui officia deserunt mollit anim id est laborum.',
        [createImage('url', 'alt')],
        'valueName',
        1,
        false,
        '2222',
        'Lorem Ipsum Dolor'
      ),
      createValue(
        'Lorem ipsum dolor sit amet, consectetur adipiscing elit, sed do eiusmod tempor incididunt ut labore et dolore magna aliqua. Ut enim ad minim veniam, quis nostrud exercitation ullamco laboris nisi ut aliquip ex ea commodo consequat. Duis aute irure dolor in reprehenderit in voluptate velit esse cillum dolore eu fugiat nulla pariatur. Excepteur sint occaecat cupidatat non proident, sunt in culpa qui officia deserunt mollit anim id est laborum.',
        [createImage('url', 'alt')],
        'valueName',
        1,
        false,
        '3333',
        'Lorem Ipsum Dolor'
      ),
      createValue(
        'Lorem ipsum dolor sit amet, consectetur adipiscing elit, sed do eiusmod tempor incididunt ut labore et dolore magna aliqua. Ut enim ad minim veniam, quis nostrud exercitation ullamco laboris nisi ut aliquip ex ea commodo consequat. Duis aute irure dolor in reprehenderit in voluptate velit esse cillum dolore eu fugiat nulla pariatur. Excepteur sint occaecat cupidatat non proident, sunt in culpa qui officia deserunt mollit anim id est laborum.',
        [createImage('url', 'alt')],
        'valueName',
        1,
        false,
        '4444',
        'Lorem Ipsum Dolor'
      ),
    ];

    fixture = TestBed.createComponent(
      ConfiguratorAttributeSingleSelectionBundleComponent
    );

    component = fixture.componentInstance;
    htmlElem = fixture.nativeElement;

    component.ownerKey = 'theOwnerKey';
    component.attribute = {
      name: 'attributeName',
      attrCode: 1111,
      uiType: Configurator.UiType.RADIOBUTTON_PRODUCT,
      required: true,
      groupId: 'testGroup',
      values,
      dataType: Configurator.DataType.USER_SELECTION_QTY_ATTRIBUTE_LEVEL,
    };

    fixture.detectChanges();
  });

  it('should create', () => {
    expect(component).toBeTruthy();
  });

  it('should render 4 multi selection bundle items after init', () => {
    fixture.detectChanges();

    const cardList = htmlElem.querySelectorAll(
      'cx-configurator-attribute-product-card'
    );

    expect(cardList.length).toBe(4);
  });

  it('should mark one item as selected', () => {
    expect(getSelected(component, 0)).toEqual(true);
    expect(getSelected(component, 1)).toEqual(false);
    expect(getSelected(component, 2)).toEqual(false);
    expect(getSelected(component, 3)).toEqual(false);
  });

  it('should call onHandleQuantity of event onChangeQuantity', () => {
    spyOn(component, 'onHandleQuantity');
    component.onChangeQuantity(2);
    expect(component.onHandleQuantity).toHaveBeenCalled();
  });

<<<<<<< HEAD
=======
  it('should call onDeselect of event onChangeQuantity', () => {
    spyOn(component, 'onDeselect');
    component.onChangeQuantity(0);
    expect(component.onDeselect).toHaveBeenCalled();
  });

>>>>>>> 082189dc
  describe('selected value price calculation', () => {
    describe('should return number', () => {
      it('on selected value only', () => {
        component.attribute = {
          name: 'testAttribute',
          values: [createTestValue(100, 100)],
        };
        fixture.detectChanges();

        const valuePrice = component['getSelectedValuePrice']();
        expect(valuePrice?.value).toEqual(100);
      });

      it('on selected value', () => {
        component.attribute = {
          name: 'testAttribute',
          values: [createTestValue(100, 100), createTestValue(100, 100, false)],
        };
        fixture.detectChanges();

        const valuePrice = component['getSelectedValuePrice']();
        expect(valuePrice?.value).toEqual(100);
      });
    });

    describe('should not return price', () => {
      it('without values property', () => {
        component.attribute = {
          name: 'testAttribute',
        };
        fixture.detectChanges();

        const valuePrice = component['getSelectedValuePrice']();
        expect(valuePrice).toBeUndefined();
      });

      it('without values', () => {
        component.attribute = {
          name: 'testAttribute',
          values: [],
        };
        fixture.detectChanges();

        const valuePrice = component['getSelectedValuePrice']();
        expect(valuePrice).toBeUndefined();
      });

      it('without price property', () => {
        component.attribute = {
          name: 'testAttribute',
          values: [createTestValue(undefined, undefined)],
        };
        fixture.detectChanges();

        const valuePrice = component['getSelectedValuePrice']();
        expect(valuePrice?.value).toBeUndefined();
      });
    });
  });

  describe('quantity at attribute level', () => {
    it('should not display attribute quantity when dataType is no quantity', () => {
      component.attribute.dataType =
        Configurator.DataType.USER_SELECTION_NO_QTY;

      fixture.detectChanges();

      CommonConfiguratorTestUtilsService.expectElementNotPresent(
        expect,
        htmlElem,
        'cx-configurator-attribute-quantity'
      );
    });

    it('should display attribute quantity when dataType is with attribute quantity', () => {
      component.attribute.dataType =
        Configurator.DataType.USER_SELECTION_QTY_ATTRIBUTE_LEVEL;

      fixture.detectChanges();

      CommonConfiguratorTestUtilsService.expectElementPresent(
        expect,
        htmlElem,
        'cx-configurator-attribute-quantity'
      );
    });
  });

  describe('price info at attribute level', () => {
    it('should not display price component', () => {
      component.attribute.quantity = undefined;
      component.attribute.dataType =
        Configurator.DataType.USER_SELECTION_NO_QTY;
      getFirstValue(component).valuePrice = undefined;
      getFirstValue(component).valuePriceTotal = undefined;
      fixture.detectChanges();

      CommonConfiguratorTestUtilsService.expectElementNotPresent(
        expect,
        htmlElem,
        'cx-configurator-price'
      );
    });

    it('should display price component', () => {
      component.attribute.dataType =
        Configurator.DataType.USER_SELECTION_QTY_ATTRIBUTE_LEVEL;
      component.attribute.quantity = 5;
      component.attribute.attributePriceTotal = {
        currencyIso: '$',
        formattedValue: '$10',
        value: 50,
      };
      getFirstValue(component).valuePrice = {
        currencyIso: '$',
        formattedValue: '$10',
        value: 10,
      };
      getFirstValue(component).valuePriceTotal = {
        currencyIso: '$',
        formattedValue: '$50',
        value: 50,
      };
      fixture.detectChanges();

      CommonConfiguratorTestUtilsService.expectElementPresent(
        expect,
        htmlElem,
        'cx-configurator-price'
      );
    });
  });

  describe('getFocusIdOfNearestValue', () => {
    it('should find second value when first is provided', () => {
      expect(component['getFocusIdOfNearestValue'](values[0])).toBe(
        '1111--2222--focus'
      );
    });

    it('should find first value when second is provided', () => {
      expect(component['getFocusIdOfNearestValue'](values[1])).toBe(
        '1111--1111--focus'
      );
    });
    it('should find first value when there is only one value', () => {
      component.attribute.values = [values[0]];
      expect(component['getFocusIdOfNearestValue'](values[0])).toBe(
        '1111--1111--focus'
      );
    });
  });
});<|MERGE_RESOLUTION|>--- conflicted
+++ resolved
@@ -211,15 +211,6 @@
     expect(component.onHandleQuantity).toHaveBeenCalled();
   });
 
-<<<<<<< HEAD
-=======
-  it('should call onDeselect of event onChangeQuantity', () => {
-    spyOn(component, 'onDeselect');
-    component.onChangeQuantity(0);
-    expect(component.onDeselect).toHaveBeenCalled();
-  });
-
->>>>>>> 082189dc
   describe('selected value price calculation', () => {
     describe('should return number', () => {
       it('on selected value only', () => {
