--- conflicted
+++ resolved
@@ -31,26 +31,6 @@
   },
 });
 
-let testAttribute: Configurator.Attribute;
-
-const createTestValue = (
-  price: number,
-  total: number,
-  selected = true
-): Configurator.Value => ({
-  selected,
-  valuePrice: {
-    currencyIso: '$',
-    formattedValue: price ? '$' + price : '',
-    value: price,
-  },
-  valuePriceTotal: {
-    currencyIso: '$',
-    formattedValue: price ? '$' + price : '',
-    value: total,
-  },
-});
-
 @Component({
   selector: 'cx-configurator-attribute-product-card',
   template: '',
@@ -58,10 +38,6 @@
 class MockProductCardComponent {}
 
 @Component({
-<<<<<<< HEAD
-  // tslint:disable-next-line: component-selector
-=======
->>>>>>> fb54e0a2
   selector: 'cx-configurator-price',
   template: '',
 })
@@ -332,14 +308,6 @@
   describe('selected value price calculation', () => {
     describe('should return number', () => {
       it('on selected value only', () => {
-<<<<<<< HEAD
-        testAttribute = {
-          name: 'testAttribute',
-          values: [createTestValue(100, 100)],
-        };
-
-        const valuePrice = component.getSelectedValuePrice(testAttribute);
-=======
         component.attribute = {
           name: 'testAttribute',
           values: [createTestValue(100, 100)],
@@ -347,19 +315,10 @@
         fixture.detectChanges();
 
         const valuePrice = component.getSelectedValuePrice();
->>>>>>> fb54e0a2
         expect(valuePrice.value).toEqual(100);
       });
 
       it('on selected value', () => {
-<<<<<<< HEAD
-        testAttribute = {
-          name: 'testAttribute',
-          values: [createTestValue(100, 100), createTestValue(100, 100, false)],
-        };
-
-        const valuePrice = component.getSelectedValuePrice(testAttribute);
-=======
         component.attribute = {
           name: 'testAttribute',
           values: [createTestValue(100, 100), createTestValue(100, 100, false)],
@@ -367,39 +326,22 @@
         fixture.detectChanges();
 
         const valuePrice = component.getSelectedValuePrice();
->>>>>>> fb54e0a2
         expect(valuePrice.value).toEqual(100);
       });
     });
 
     describe('should not return price', () => {
       it('without values property', () => {
-<<<<<<< HEAD
-        testAttribute = {
-          name: 'testAttribute',
-        };
-
-        const valuePrice = component.getSelectedValuePrice(testAttribute);
-=======
         component.attribute = {
           name: 'testAttribute',
         };
         fixture.detectChanges();
 
         const valuePrice = component.getSelectedValuePrice();
->>>>>>> fb54e0a2
         expect(valuePrice).toBeUndefined();
       });
 
       it('without values', () => {
-<<<<<<< HEAD
-        testAttribute = {
-          name: 'testAttribute',
-          values: [],
-        };
-
-        const valuePrice = component.getSelectedValuePrice(testAttribute);
-=======
         component.attribute = {
           name: 'testAttribute',
           values: [],
@@ -407,19 +349,10 @@
         fixture.detectChanges();
 
         const valuePrice = component.getSelectedValuePrice();
->>>>>>> fb54e0a2
         expect(valuePrice).toBeUndefined();
       });
 
       it('without price property', () => {
-<<<<<<< HEAD
-        testAttribute = {
-          name: 'testAttribute',
-          values: [createTestValue(undefined, undefined)],
-        };
-
-        const valuePrice = component.getSelectedValuePrice(testAttribute);
-=======
         component.attribute = {
           name: 'testAttribute',
           values: [createTestValue(undefined, undefined)],
@@ -427,78 +360,7 @@
         fixture.detectChanges();
 
         const valuePrice = component.getSelectedValuePrice();
->>>>>>> fb54e0a2
         expect(valuePrice.value).toBeUndefined();
-      });
-    });
-  });
-<<<<<<< HEAD
-
-  describe('selected value price total calculation', () => {
-    describe('should return number', () => {
-      it('on selected value only', () => {
-        testAttribute = {
-          name: 'testAttribute',
-          values: [createTestValue(100, 100)],
-        };
-
-        const valuePriceTotal = component.getSelectedValuePriceTotal(
-          testAttribute
-        );
-        expect(valuePriceTotal.value).toEqual(100);
-      });
-
-      it('on selected value', () => {
-        testAttribute = {
-          name: 'testAttribute',
-          values: [createTestValue(100, 100), createTestValue(200, 200, false)],
-        };
-
-        const valuePriceTotal = component.getSelectedValuePriceTotal(
-          testAttribute
-        );
-
-        expect(valuePriceTotal.value).toEqual(100);
-      });
-    });
-
-    describe('should not return number', () => {
-      it('without values property', () => {
-        testAttribute = {
-          name: 'testAttribute',
-        };
-
-        const valuePriceTotal = component.getSelectedValuePriceTotal(
-          testAttribute
-        );
-
-        expect(valuePriceTotal).toBeUndefined();
-      });
-
-      it('without values', () => {
-        testAttribute = {
-          name: 'testAttribute',
-          values: [],
-        };
-
-        const valuePriceTotal = component.getSelectedValuePriceTotal(
-          testAttribute
-        );
-
-        expect(valuePriceTotal).toBeUndefined();
-      });
-
-      it('without price property', () => {
-        testAttribute = {
-          name: 'testAttribute',
-          values: [createTestValue(undefined, undefined)],
-        };
-
-        const valuePriceTotal = component.getSelectedValuePriceTotal(
-          testAttribute
-        );
-
-        expect(valuePriceTotal.value).toBeUndefined();
       });
     });
   });
@@ -531,37 +393,6 @@
     });
   });
 
-=======
-
-  describe('quantity at attribute level', () => {
-    it('should not display attribute quantity when dataType is no quantity', () => {
-      component.attribute.dataType =
-        Configurator.DataType.USER_SELECTION_NO_QTY;
-
-      fixture.detectChanges();
-
-      CommonConfiguratorTestUtilsService.expectElementNotPresent(
-        expect,
-        htmlElem,
-        'cx-configurator-attribute-quantity'
-      );
-    });
-
-    it('should display attribute quantity when dataType is with attribute quantity', () => {
-      component.attribute.dataType =
-        Configurator.DataType.USER_SELECTION_QTY_ATTRIBUTE_LEVEL;
-
-      fixture.detectChanges();
-
-      CommonConfiguratorTestUtilsService.expectElementPresent(
-        expect,
-        htmlElem,
-        'cx-configurator-attribute-quantity'
-      );
-    });
-  });
-
->>>>>>> fb54e0a2
   describe('price info at attribute level', () => {
     it('should not display price component', () => {
       component.attribute.quantity = undefined;
@@ -571,11 +402,7 @@
       component.attribute.values[0].valuePriceTotal = undefined;
       fixture.detectChanges();
 
-<<<<<<< HEAD
-      expect(component.getProductPrice(component.attribute)).toBeUndefined();
-=======
       expect(component.isPriceDataDefined()).toBeFalse();
->>>>>>> fb54e0a2
       CommonConfiguratorTestUtilsService.expectElementNotPresent(
         expect,
         htmlElem,
@@ -587,14 +414,11 @@
       component.attribute.dataType =
         Configurator.DataType.USER_SELECTION_QTY_ATTRIBUTE_LEVEL;
       component.attribute.quantity = 5;
-<<<<<<< HEAD
-=======
       component.attribute.attributePriceTotal = {
         currencyIso: '$',
         formattedValue: '$10',
         value: 50,
       };
->>>>>>> fb54e0a2
       component.attribute.values[0].valuePrice = {
         currencyIso: '$',
         formattedValue: '$10',
@@ -609,11 +433,8 @@
       };
       fixture.detectChanges();
 
-<<<<<<< HEAD
-=======
       const price = component.isPriceDataDefined();
       expect(price).toBeTrue();
->>>>>>> fb54e0a2
       CommonConfiguratorTestUtilsService.expectElementPresent(
         expect,
         htmlElem,
