/*
 * SPDX-FileCopyrightText: 2024 SAP Spartacus team <spartacus-team@sap.com>
 *
 * SPDX-License-Identifier: Apache-2.0
 */

import { inject } from '@angular/core';
import { Configurator } from '../../../../core/model/configurator.model';
import { ConfiguratorUISettingsConfig } from '../../../config/configurator-ui-settings.config';

/**
 * Service to provide unique keys for elements on the UI and for sending to configurator
 */

export class ConfiguratorAttributeBaseComponent {
  protected configuratorUISettingsConfig = inject(ConfiguratorUISettingsConfig);

  private static SEPERATOR = '--';
  private static PREFIX = 'cx-configurator';
  private static PREFIX_LABEL = 'label';
  private static PREFIX_OPTION_PRICE_VALUE = 'price--optionsPriceValue';
  private static PREFIX_DDLB_OPTION_PRICE_VALUE = 'option--price';

  /**
   * Creates unique key for config value on the UI
   * @param prefix for key depending on usage (e.g. uiType, label)
   * @param attributeId
   * @param valueId
   */
  createValueUiKey(
    prefix: string,
    attributeId: string,
    valueId: string
  ): string {
    return (
      this.createAttributeUiKey(prefix, attributeId) +
      ConfiguratorAttributeBaseComponent.SEPERATOR +
      valueId
    );
  }

  /**
   * Creates unique key for config value to be sent to configurator
   * @param currentAttribute
   * @param value
   */
  createAttributeValueIdForConfigurator(
    currentAttribute: Configurator.Attribute,
    value: string
  ): string {
    return this.createValueUiKey(
      this.getUiType(currentAttribute),
      currentAttribute.name,
      value
    );
  }

  protected getUiType(attribute: Configurator.Attribute): string {
    return attribute.uiType
      ? attribute.uiType
      : Configurator.UiType.NOT_IMPLEMENTED;
  }

  /**
   * Creates unique key for config attribute on the UI
   * @param prefix for key depending on usage (e.g. uiType, label)
   * @param attributeId
   */
  createAttributeUiKey(prefix: string, attributeId: string): string {
    return (
      ConfiguratorAttributeBaseComponent.PREFIX +
      ConfiguratorAttributeBaseComponent.SEPERATOR +
      prefix +
      ConfiguratorAttributeBaseComponent.SEPERATOR +
      attributeId
    );
  }

  /**
   * Creates unique key for config attribute to be sent to configurator
   * @param currentAttribute
   */
  createAttributeIdForConfigurator(
    currentAttribute: Configurator.Attribute
  ): string {
    return this.createAttributeUiKey(
      this.getUiType(currentAttribute),
      currentAttribute.name
    );
  }

  /**
   * Creates unique key for attribute 'aria-labelledby'
   * @param prefix
   * @param attributeId
   * @param valueId
   * @param hasQuantity
   */
  createAriaLabelledBy(
    prefix: string,
    attributeId: string,
    valueId?: string,
    hasQuantity?: boolean
  ): string {
    let attributeUiKey = this.createAttributeUiKey(
      ConfiguratorAttributeBaseComponent.PREFIX_LABEL,
      attributeId
    );
    if (valueId) {
      attributeUiKey +=
        ' ' +
        this.createAttributeUiKey(prefix, attributeId) +
        ConfiguratorAttributeBaseComponent.SEPERATOR +
        valueId +
        ' ';
      if (typeof hasQuantity === 'boolean' && !hasQuantity) {
        attributeUiKey +=
          this.createAttributeUiKey(
            ConfiguratorAttributeBaseComponent.PREFIX_DDLB_OPTION_PRICE_VALUE,
            attributeId
          ) +
          ConfiguratorAttributeBaseComponent.SEPERATOR +
          valueId;
      } else {
        attributeUiKey +=
          this.createAttributeUiKey(
            ConfiguratorAttributeBaseComponent.PREFIX_OPTION_PRICE_VALUE,
            attributeId
          ) +
          ConfiguratorAttributeBaseComponent.SEPERATOR +
          valueId;
      }
    }
    return attributeUiKey;
  }

  /**
   * Creates a unique key for focus handling for the given attribute and value
   * @param attributeId
   * @param valueCode
   * @returns focus key
   */
  createFocusId(attributeId: string, valueCode: string): string {
    return `${attributeId}--${valueCode}--focus`;
  }

  /**
   * Retrieves label with or without technical name depending whether the expert mode is set or not.
   *
   * @param expMode - Is expert mode set?
   * @param label - value label
   * @param techName - value technical name
   * @param value - Configurator value
   */
  getLabel(
    expMode: boolean,
    label: string | undefined,
    techName: string | undefined,
    value?: Configurator.Value
  ): string {
    let title = label ? label : '';
    if (expMode && techName) {
      title += ` / [${techName}]`;
    }
    title += this.getValuePrice(value);
    return title;
  }

  /**
   * Fetches the first image for a given value
   * @param value Value
   * @returns Image
   */
  getImage(value: Configurator.Value): Configurator.Image | undefined {
    const images = value.images;
    return images ? images[0] : undefined;
  }

  /**
   * Retrieves a translation key for a value with a price.
   *
   * @param isReadOnly - is attribute a read-only?
   * @returns - translation key for a value with price
   */
  getAriaLabelForValueWithPrice(isReadOnly: boolean): string {
    return isReadOnly
      ? 'configurator.a11y.readOnlyValueOfAttributeFullWithPrice'
      : 'configurator.a11y.valueOfAttributeFullWithPrice';
  }

  /**
   * Retrieves a translation key for a value.
   *
   * @param isReadOnly - is attribute a read-only?
   * @returns - translation key for a value with price
   */
  getAriaLabelForValue(isReadOnly: boolean): string {
    return isReadOnly
      ? 'configurator.a11y.readOnlyValueOfAttributeFull'
      : 'configurator.a11y.valueOfAttributeFull';
  }

  /**
   * Retrieves the styling classes for the image element.
   *
   * @param attribute
   * @param value
   * @param styleClass
   * @return - corresponding style classes for the image element
   */
  getImgStyleClasses(
    attribute: Configurator.Attribute,
    value: Configurator.Value,
    styleClass: string
  ): string {
    if (!this.isReadOnly(attribute)) {
      styleClass += ' cx-img-hover';
      if (value.selected) {
        styleClass += ' cx-img-selected';
      }
    }
    return styleClass;
  }

  protected getValuePrice(value: Configurator.Value | undefined): string {
    if (value?.valuePrice?.value && !value.selected) {
      if (value.valuePrice.value < 0) {
        return ` [${value.valuePrice?.formattedValue}]`;
      } else if (value.valuePrice.value > 0) {
        return ` [+${value.valuePrice?.formattedValue}]`;
      }
    }
    return '';
  }

  /**
   * Get code from attribute.
   * The code is not a mandatory attribute (since not available for VC flavour),
   * still it is mandatory in the context of CPQ. Calling this method therefore only
   * makes sense when CPQ is active. In case the method is called in the wrong context, an exception will
   * be thrown
   *
   * @param {Configurator.Attribute} Attribute
   * @returns {number} Attribute code
   */
  protected getAttributeCode(attribute: Configurator.Attribute): number {
    const code = attribute.attrCode;
    if (code) {
      return code;
    } else {
      throw new Error('No attribute code for: ' + attribute.name);
    }
  }

  /**
   * Checks if attribute type allows additional values
   * @param attribute Attribute
   * @returns true if attribute type allows to enter additional values
   */
  protected isWithAdditionalValues(attribute: Configurator.Attribute): boolean {
    const uiType = attribute.uiType;
    return (
      uiType === Configurator.UiType.RADIOBUTTON_ADDITIONAL_INPUT ||
      uiType === Configurator.UiType.DROPDOWN_ADDITIONAL_INPUT
    );
  }

  protected isRequiredErrorMsg(attribute: Configurator.Attribute): boolean {
    return (attribute.required && attribute.incomplete) || false;
  }

  protected isUserInput(attribute: Configurator.Attribute): boolean {
    return (
      attribute.uiType === Configurator.UiType.STRING ||
      attribute.uiType === Configurator.UiType.NUMERIC
    );
  }

  protected isDropDown(attribute: Configurator.Attribute): boolean {
    return (
      attribute.uiType === Configurator.UiType.DROPDOWN ||
      attribute.uiType === Configurator.UiType.DROPDOWN_PRODUCT
    );
  }

  protected getSelectedValue(
    attribute: Configurator.Attribute
  ): Configurator.Value | undefined {
    return attribute.values?.find((value) => value.selected);
  }

  protected isNoValueSelected(attribute: Configurator.Attribute): boolean {
    const selectedValue = this.getSelectedValue(attribute);
    if (selectedValue) {
      return selectedValue.valueCode === Configurator.RetractValueCode;
    }
    return true;
  }

<<<<<<< HEAD
  /**
   * Retrieves the length of the value description.
   *
   * @returns - the length of the value description
   */
  getValueDescriptionLength(): number {
    return (
      this.configuratorUISettingsConfig.productConfigurator?.descriptions
        ?.valueDescriptionLength ?? 70
=======
  protected isReadOnly(attribute: Configurator.Attribute): boolean {
    if (attribute.uiType) {
      return (
        attribute.uiType === Configurator.UiType.READ_ONLY ||
        attribute.uiType ===
          Configurator.UiType.READ_ONLY_SINGLE_SELECTION_IMAGE ||
        attribute.uiType === Configurator.UiType.READ_ONLY_MULTI_SELECTION_IMAGE
      );
    }
    return false;
  }

  protected isValueDisplayed(
    attribute: Configurator.Attribute,
    value: Configurator.Value
  ): boolean {
    return (
      (this.isReadOnly(attribute) && value.selected) ||
      !this.isReadOnly(attribute)
>>>>>>> 2bb90c72
    );
  }
}<|MERGE_RESOLUTION|>--- conflicted
+++ resolved
@@ -297,7 +297,6 @@
     return true;
   }
 
-<<<<<<< HEAD
   /**
    * Retrieves the length of the value description.
    *
@@ -307,7 +306,8 @@
     return (
       this.configuratorUISettingsConfig.productConfigurator?.descriptions
         ?.valueDescriptionLength ?? 70
-=======
+    );
+  }
   protected isReadOnly(attribute: Configurator.Attribute): boolean {
     if (attribute.uiType) {
       return (
@@ -327,7 +327,6 @@
     return (
       (this.isReadOnly(attribute) && value.selected) ||
       !this.isReadOnly(attribute)
->>>>>>> 2bb90c72
     );
   }
 }