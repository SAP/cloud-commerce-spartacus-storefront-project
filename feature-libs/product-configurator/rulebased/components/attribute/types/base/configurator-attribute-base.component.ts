--- conflicted
+++ resolved
@@ -141,13 +141,8 @@
    * makes sense when CPQ is active. In case the method is called in the wrong context, an exception will
    * be thrown
    *
-<<<<<<< HEAD
-   * @param Attribute
-   * @returns Attribute code
-=======
    * @param {Configurator.Attribute} Attribute
    * @returns {number} Attribute code
->>>>>>> 22477db2
    */
   protected getAttributeCode(attribute: Configurator.Attribute): number {
     const code = attribute.attrCode;
