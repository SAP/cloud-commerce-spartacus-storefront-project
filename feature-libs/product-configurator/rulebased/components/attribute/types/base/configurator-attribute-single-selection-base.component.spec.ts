--- conflicted
+++ resolved
@@ -634,8 +634,27 @@
       );
     });
 
-<<<<<<< HEAD
-    it('should return aria label for value with price and attribute additional value', () => {
+    it('should return aria label for value without price', () => {
+      let attributeWithOutPrice: Configurator.Attribute = {
+        name: 'attribute without price',
+        label: 'attribute without value price',
+      };
+      const valueWithOutPrice = createValue('1', 'value without price', false);
+
+      expect(
+        component.getAriaLabelWithoutAdditionalValue(
+          valueWithOutPrice,
+          attributeWithOutPrice
+        )
+      ).toEqual(
+        'configurator.a11y.valueOfAttributeFull attribute:' +
+          attributeWithOutPrice.label +
+          ' value:' +
+          valueWithOutPrice.valueDisplay
+      );
+    });
+
+    it('should return aria label for selected value with price and attribute additional value', () => {
       component.attribute.uiType =
         Configurator.UiType.DROPDOWN_ADDITIONAL_INPUT ||
         Configurator.UiType.RADIOBUTTON_ADDITIONAL_INPUT;
@@ -649,42 +668,6 @@
           ' price:$100.00 value:' +
           valueWithPrice.valueDisplay +
           ' configurator.a11y.additionalValue'
-=======
-    it('should return aria label for value without price', () => {
-      let attributeWithOutPrice: Configurator.Attribute = {
-        name: 'attribute without price',
-        label: 'attribute without value price',
-      };
-      const valueWithOutPrice = createValue('1', 'value without price', false);
-
-      expect(
-        component.getAriaLabelWithoutAdditionalValue(
-          valueWithOutPrice,
-          attributeWithOutPrice
-        )
-      ).toEqual(
-        'configurator.a11y.valueOfAttributeFull attribute:' +
-          attributeWithOutPrice.label +
-          ' value:' +
-          valueWithOutPrice.valueDisplay
-      );
-    });
-
-    it('should return aria label for selected value with price and attribute additional value', () => {
-      let attributeWithValuePrice: Configurator.Attribute = {
-        name: 'attribute with value price',
-        label: 'attribute with value price',
-      };
-      let price: Configurator.PriceDetails = {
-        currencyIso: '$',
-        formattedValue: '$100.00',
-        value: 100,
-      };
-      const valueWithValuePrice = createValue(
-        '1',
-        'value with value price',
-        true
->>>>>>> e6a39cbe
       );
     });
 
