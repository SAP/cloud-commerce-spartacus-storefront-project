import { ConfiguratorAttributeBaseComponent } from './configurator-attribute-base.component';
import { Directive, EventEmitter, Input, Output } from '@angular/core';
import { map } from 'rxjs/operators';
import { BehaviorSubject } from 'rxjs';
import { FormControl } from '@angular/forms';
import { Configurator } from '../../../../core/model/configurator.model';
import { ConfigFormUpdateEvent } from '../../../form/configurator-form.event';
import { ConfiguratorAttributeQuantityComponentOptions } from '../../quantity/configurator-attribute-quantity.component';
import { ConfiguratorAttributeQuantityService } from '../../quantity/configurator-attribute-quantity.service';
import { ConfiguratorPriceComponentOptions } from '../../../price/configurator-price.component';

@Directive()
// eslint-disable-next-line @angular-eslint/directive-class-suffix
export abstract class ConfiguratorAttributeSingleSelectionBaseComponent extends ConfiguratorAttributeBaseComponent {
  loading$ = new BehaviorSubject<boolean>(false);

  @Input() attribute: Configurator.Attribute;
  @Input() ownerKey: string;
  @Output() selectionChange = new EventEmitter<ConfigFormUpdateEvent>();

  constructor(
    protected quantityService?: ConfiguratorAttributeQuantityService
  ) {
    super();
  }

  /**
   * Checks if we are supposed to render a quantity control, which
   * can be derived from the attribute meta data
   *
   * @return {boolean} - Display quantity picker?
   */
  get withQuantity(): boolean {
    return (
      this.quantityService?.withQuantity(
        this.attribute?.dataType ?? Configurator.DataType.NOT_IMPLEMENTED,
        this.attribute?.uiType ?? Configurator.UiType.NOT_IMPLEMENTED
      ) ?? false
    );
  }

  /**
   * Checks if quantity control should be disabled
   *
   * @return {boolean} - Disable quantity picker?
   */
  get disableQuantityActions(): boolean {
    return (
      this.quantityService?.disableQuantityActions(
        this.attribute?.selectedSingleValue
      ) ?? true
    );
  }

  onSelect(value: string): void {
    this.loading$.next(true);

    const event: ConfigFormUpdateEvent = {
      changedAttribute: {
        ...this.attribute,
        selectedSingleValue: value,
      },
      ownerKey: this.ownerKey,
      updateType: Configurator.UpdateType.ATTRIBUTE,
    };

    this.selectionChange.emit(event);
  }

  onHandleQuantity(quantity: number): void {
    this.loading$.next(true);

    const event: ConfigFormUpdateEvent = {
      changedAttribute: {
        ...this.attribute,
        quantity,
      },
      ownerKey: this.ownerKey,
      updateType: Configurator.UpdateType.ATTRIBUTE_QUANTITY,
    };

    this.selectionChange.emit(event);
  }

  onChangeQuantity(eventObject: any, form?: FormControl): void {
    if (!eventObject) {
      if (form) {
        form.setValue('0');
      }
      this.onSelect('');
    } else {
      this.onHandleQuantity(eventObject);
    }
  }

  protected getInitialQuantity(form?: FormControl): number {
    const quantity: number = this.attribute?.quantity ?? 0;
    if (form) {
      return form?.value !== '0' ? quantity : 0;
    } else {
      return this.attribute?.selectedSingleValue ? quantity : 0;
    }
  }

  /**
   *  Extract corresponding quantity parameters
   *
   * @param {FormControl} form - Form control
   * @return {ConfiguratorAttributeQuantityComponentOptions} - New quantity options
   */
  extractQuantityParameters(
    form?: FormControl
  ): ConfiguratorAttributeQuantityComponentOptions {
    const initialQuantity = this.getInitialQuantity(form);
    const disableQuantityActions$ = this.loading$.pipe(
      map((loading) => {
        return loading || this.disableQuantityActions;
      })
    );

    return {
      allowZero: !this.attribute?.required,
      initialQuantity: initialQuantity,
      disableQuantityActions$: disableQuantityActions$,
    };
  }

  /**
   * Extract corresponding price formula parameters
   *
   * @return {ConfiguratorPriceComponentOptions} - New price formula
   */
  extractPriceFormulaParameters(): ConfiguratorPriceComponentOptions {
    return {
      quantity: this.attribute?.quantity,
      price: this.getSelectedValuePrice(),
      priceTotal: this.attribute?.attributePriceTotal,
      isLightedUp: true,
    };
  }

  /**
   * Extract corresponding price formula parameters
   *
   * @return {ConfiguratorPriceComponentOptions} - New price formula
   */
  extractPriceFormulaParametersForValue(
    value: Configurator.Value
  ): ConfiguratorPriceComponentOptions {
<<<<<<< HEAD
    console.warn('value: ' + value?.valueDisplay);
    console.warn('value price: ' + value?.valuePrice?.formattedValue);
    console.warn(
      'value price total: ' + value?.valuePriceTotal?.formattedValue
    );
    console.warn('##########################################');
=======
>>>>>>> 464bd4ae
    return {
      price: value?.valuePrice,
      isLightedUp: value?.selected,
    };
  }

  protected getSelectedValuePrice(): Configurator.PriceDetails | undefined {
    return this.attribute?.values?.find((value) => value?.selected)?.valuePrice;
  }
}<|MERGE_RESOLUTION|>--- conflicted
+++ resolved
@@ -147,15 +147,6 @@
   extractPriceFormulaParametersForValue(
     value: Configurator.Value
   ): ConfiguratorPriceComponentOptions {
-<<<<<<< HEAD
-    console.warn('value: ' + value?.valueDisplay);
-    console.warn('value price: ' + value?.valuePrice?.formattedValue);
-    console.warn(
-      'value price total: ' + value?.valuePriceTotal?.formattedValue
-    );
-    console.warn('##########################################');
-=======
->>>>>>> 464bd4ae
     return {
       price: value?.valuePrice,
       isLightedUp: value?.selected,
