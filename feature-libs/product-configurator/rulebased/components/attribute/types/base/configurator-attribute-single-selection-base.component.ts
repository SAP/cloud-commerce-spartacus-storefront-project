/*
 * SPDX-FileCopyrightText: 2023 SAP Spartacus team <spartacus-team@sap.com>
 *
 * SPDX-License-Identifier: Apache-2.0
 */

import { Directive, EventEmitter, Input, Output } from '@angular/core';
import { UntypedFormControl } from '@angular/forms';
import { TranslationService } from '@spartacus/core';
import { BehaviorSubject } from 'rxjs';
<<<<<<< HEAD
import { map } from 'rxjs/operators';
import { ConfiguratorCommonsService } from '../../../../core/facade/configurator-commons.service';
=======
import { map, take } from 'rxjs/operators';
>>>>>>> 952a2578
import { Configurator } from '../../../../core/model/configurator.model';
import { ConfiguratorAttributeCompositionContext } from '../../../composition/configurator-attribute-composition.model';
import { ConfigFormUpdateEvent } from '../../../form/configurator-form.event';
import { ConfiguratorPriceComponentOptions } from '../../../price/configurator-price.component';
import { ConfiguratorAttributeQuantityComponentOptions } from '../../quantity/configurator-attribute-quantity.component';
import { ConfiguratorAttributeQuantityService } from '../../quantity/configurator-attribute-quantity.service';
import { ConfiguratorAttributeBaseComponent } from './configurator-attribute-base.component';

@Directive()
// eslint-disable-next-line @angular-eslint/directive-class-suffix
export abstract class ConfiguratorAttributeSingleSelectionBaseComponent extends ConfiguratorAttributeBaseComponent {
  loading$ = new BehaviorSubject<boolean>(false);

  @Input() attribute: Configurator.Attribute;
  @Input() ownerKey: string;
  @Input() language: string;
  @Input() ownerType: string;
  @Input() expMode: boolean;
  @Output() selectionChange = new EventEmitter<ConfigFormUpdateEvent>();

  constructor(
    protected quantityService: ConfiguratorAttributeQuantityService,
<<<<<<< HEAD
    protected attributeComponentContext: ConfiguratorAttributeCompositionContext,
    protected configuratorCommonsService: ConfiguratorCommonsService
=======
    protected translation: TranslationService
>>>>>>> 952a2578
  ) {
    super();

    this.attribute = attributeComponentContext.attribute;
    this.ownerKey = attributeComponentContext.configuration.owner.key;
  }

  /**
   * Checks if we are supposed to render a quantity control, which
   * can be derived from the attribute meta data
   *
   * @return {boolean} - Display quantity picker?
   */
  get withQuantity(): boolean {
    return this.quantityService.withQuantity(
      this.attribute.dataType ?? Configurator.DataType.NOT_IMPLEMENTED,
      this.attribute.uiType ?? Configurator.UiType.NOT_IMPLEMENTED
    );
  }

  /**
   * Checks if quantity control should be disabled
   *
   * @return {boolean} - Disable quantity picker?
   */
  get disableQuantityActions(): boolean {
    return this.quantityService.disableQuantityActions(
      this.attribute.selectedSingleValue
    );
  }

  onSelect(value: string): void {
    this.loading$.next(true);

    // const event: ConfigFormUpdateEvent = {
    //   changedAttribute: {
    //     ...this.attribute,
    //     selectedSingleValue: value,
    //   },
    //   ownerKey: this.ownerKey,
    //   updateType: Configurator.UpdateType.ATTRIBUTE,
    // };

    //this.selectionChange.emit(event);
    this.configuratorCommonsService.updateConfiguration(
      this.ownerKey,
      {
        ...this.attribute,
        selectedSingleValue: value,
      },
      Configurator.UpdateType.ATTRIBUTE
    );
  }

  onSelectAdditionalValue(event: ConfigFormUpdateEvent): void {
    const userInput = event.changedAttribute.userInput;

    if (userInput) {
      this.loading$.next(true);
      event.changedAttribute.selectedSingleValue = userInput;
      this.selectionChange.emit(event);
    }
  }

  onHandleQuantity(quantity: number): void {
    this.loading$.next(true);

    const event: ConfigFormUpdateEvent = {
      changedAttribute: {
        ...this.attribute,
        quantity,
      },
      ownerKey: this.ownerKey,
      updateType: Configurator.UpdateType.ATTRIBUTE_QUANTITY,
    };

    this.selectionChange.emit(event);
  }

  onChangeQuantity(eventObject: any, form?: UntypedFormControl): void {
    if (!eventObject) {
      if (form) {
        form.setValue('0');
      }
      this.onSelect('');
    } else {
      this.onHandleQuantity(eventObject);
    }
  }

  protected getInitialQuantity(form?: UntypedFormControl): number {
    const quantity: number = this.attribute.quantity ?? 0;
    if (form) {
      return form.value !== '0' ? quantity : 0;
    } else {
      return this.attribute.selectedSingleValue ? quantity : 0;
    }
  }

  /**
   *  Extract corresponding quantity parameters
   *
   * @param {FormControl} form - Form control
   * @return {ConfiguratorAttributeQuantityComponentOptions} - New quantity options
   */
  extractQuantityParameters(
    form?: UntypedFormControl
  ): ConfiguratorAttributeQuantityComponentOptions {
    const initialQuantity = this.getInitialQuantity(form);
    const disableQuantityActions$ = this.loading$.pipe(
      map((loading) => {
        return loading || this.disableQuantityActions;
      })
    );

    return {
      allowZero: !this.attribute.required,
      initialQuantity: initialQuantity,
      disableQuantityActions$: disableQuantityActions$,
    };
  }

  /**
   * Extract corresponding price formula parameters.
   * For the single-selection attribute types the complete price formula should be displayed at the attribute level.
   *
   * @return {ConfiguratorPriceComponentOptions} - New price formula
   */
  extractPriceFormulaParameters(): ConfiguratorPriceComponentOptions {
    return {
      quantity: this.attribute.quantity,
      price: this.getSelectedValuePrice(),
      priceTotal: this.attribute.attributePriceTotal,
      isLightedUp: true,
    };
  }

  /**
   * Extract corresponding value price formula parameters.
   * For the single-selection attribute types only value price should be displayed at the value level.
   *
   * @param {Configurator.Value} value - Configurator value
   * @return {ConfiguratorPriceComponentOptions} - New price formula
   */
  extractValuePriceFormulaParameters(
    value?: Configurator.Value
  ): ConfiguratorPriceComponentOptions | undefined {
    if (value) {
      return {
        price: value.valuePrice,
        isLightedUp: value.selected,
      };
    }
  }

  protected getSelectedValuePrice(): Configurator.PriceDetails | undefined {
    return this.attribute.values?.find((value) => value.selected)?.valuePrice;
  }

  get isAdditionalValueNumeric(): boolean {
    return (
      this.isWithAdditionalValues(this.attribute) &&
      this.attribute.validationType === Configurator.ValidationType.NUMERIC
    );
  }

  get isAdditionalValueAlphaNumeric(): boolean {
    return (
      this.isWithAdditionalValues(this.attribute) &&
      this.attribute.validationType === Configurator.ValidationType.NONE
    );
  }

  getAriaLabel(
    value: Configurator.Value,
    attribute: Configurator.Attribute
  ): string {
    const ariaLabel = this.getAriaLabelWithoutAdditionalValue(value, attribute);
    if (this.isWithAdditionalValues(this.attribute)) {
      const ariaLabelWithAdditionalValue = this.getAdditionalValueAriaLabel();
      return ariaLabel + ' ' + ariaLabelWithAdditionalValue;
    } else {
      return ariaLabel;
    }
  }

  getAdditionalValueAriaLabel(): string {
    let ariaLabel = '';
    this.translation
      .translate('configurator.a11y.additionalValue')
      .pipe(take(1))
      .subscribe((text) => (ariaLabel = text));
    return ariaLabel;
  }

  getAriaLabelWithoutAdditionalValue(
    value: Configurator.Value,
    attribute: Configurator.Attribute
  ): string {
    let ariaLabel = '';
    if (value.valuePrice && value.valuePrice?.value !== 0) {
      if (value.valuePriceTotal && value.valuePriceTotal?.value !== 0) {
        this.translation
          .translate(
            'configurator.a11y.selectedValueOfAttributeFullWithPrice',
            {
              value: value.valueDisplay,
              attribute: attribute.label,
              price: value.valuePriceTotal.formattedValue,
            }
          )
          .pipe(take(1))
          .subscribe((text) => (ariaLabel = text));
      } else {
        this.translation
          .translate(
            'configurator.a11y.selectedValueOfAttributeFullWithPrice',
            {
              value: value.valueDisplay,
              attribute: attribute.label,
              price: value.valuePrice.formattedValue,
            }
          )
          .pipe(take(1))
          .subscribe((text) => (ariaLabel = text));
      }
    } else {
      this.translation
        .translate('configurator.a11y.selectedValueOfAttributeFull', {
          value: value.valueDisplay,
          attribute: attribute.label,
        })
        .pipe(take(1))
        .subscribe((text) => (ariaLabel = text));
    }
    return ariaLabel;
  }
}<|MERGE_RESOLUTION|>--- conflicted
+++ resolved
@@ -8,12 +8,8 @@
 import { UntypedFormControl } from '@angular/forms';
 import { TranslationService } from '@spartacus/core';
 import { BehaviorSubject } from 'rxjs';
-<<<<<<< HEAD
-import { map } from 'rxjs/operators';
 import { ConfiguratorCommonsService } from '../../../../core/facade/configurator-commons.service';
-=======
 import { map, take } from 'rxjs/operators';
->>>>>>> 952a2578
 import { Configurator } from '../../../../core/model/configurator.model';
 import { ConfiguratorAttributeCompositionContext } from '../../../composition/configurator-attribute-composition.model';
 import { ConfigFormUpdateEvent } from '../../../form/configurator-form.event';
@@ -36,17 +32,14 @@
 
   constructor(
     protected quantityService: ConfiguratorAttributeQuantityService,
-<<<<<<< HEAD
     protected attributeComponentContext: ConfiguratorAttributeCompositionContext,
-    protected configuratorCommonsService: ConfiguratorCommonsService
-=======
+    protected configuratorCommonsService: ConfiguratorCommonsService,
     protected translation: TranslationService
->>>>>>> 952a2578
   ) {
     super();
 
     this.attribute = attributeComponentContext.attribute;
-    this.ownerKey = attributeComponentContext.configuration.owner.key;
+    this.ownerKey = attributeComponentContext.owner.key;
   }
 
   /**
