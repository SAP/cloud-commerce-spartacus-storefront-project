--- conflicted
+++ resolved
@@ -6,7 +6,6 @@
 import { ConfiguratorPriceComponentOptions } from '../../../price/configurator-price.component';
 import { ConfiguratorAttributeQuantityComponentOptions } from '../../quantity/configurator-attribute-quantity.component';
 import { ConfiguratorAttributeQuantityService } from '../../quantity/configurator-attribute-quantity.service';
-import { ConfiguratorPriceComponentOptions } from '../../../price/configurator-price.component';
 import { ConfiguratorAttributeBaseComponent } from './configurator-attribute-base.component';
 
 @Directive()
@@ -103,12 +102,8 @@
   }
 
   /**
-<<<<<<< HEAD
-   * Extract corresponding price formula parameters
-=======
    * Extract corresponding price formula parameters.
    * For the multi-selection attribute types only total price of the attribute should be displayed at the attribute level.
->>>>>>> a9e14972
    *
    * @return {ConfiguratorPriceComponentOptions} - New price formula
    */
@@ -119,25 +114,12 @@
         value: 0,
         currencyIso: '',
       },
-<<<<<<< HEAD
-      priceTotal: this.attribute?.attributePriceTotal,
-=======
       priceTotal: this.attribute.attributePriceTotal,
->>>>>>> a9e14972
       isLightedUp: true,
     };
   }
 
   /**
-<<<<<<< HEAD
-   * Extract corresponding price formula parameters
-   *
-   * @return {ConfiguratorPriceComponentOptions} - New price formula
-   */
-  extractPriceFormulaParametersForValue(
-    value: Configurator.Value
-  ): ConfiguratorPriceComponentOptions {
-=======
    * Extract corresponding value price formula parameters.
    * For the multi-selection attribute types the complete price formula should be displayed at the value level.
    *
@@ -147,16 +129,11 @@
   extractValuePriceFormulaParameters(
     value: Configurator.Value
   ): ConfiguratorPriceComponentOptions | undefined {
->>>>>>> a9e14972
     return {
       quantity: value?.quantity,
       price: value?.valuePrice,
       priceTotal: value?.valuePriceTotal,
-<<<<<<< HEAD
-      isLightedUp: value?.selected,
-=======
       isLightedUp: value.selected,
->>>>>>> a9e14972
     };
   }
 }