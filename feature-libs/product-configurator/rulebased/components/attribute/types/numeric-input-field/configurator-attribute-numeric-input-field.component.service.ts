--- conflicted
+++ resolved
@@ -274,12 +274,7 @@
     negativeAllowed: boolean
   ): ValidatorFn {
     return (control: AbstractControl): { [key: string]: any } | null => {
-<<<<<<< HEAD
-      let input: string = control.value;
-      input = input.trim();
-=======
       const input = control.value?.trim();
->>>>>>> 9cf5b480
       if (input) {
         return this.getValidationErrorsNumericFormat(
           input,
@@ -353,11 +348,7 @@
     currentValue?: string
   ): ValidatorFn {
     return (control: AbstractControl): { [key: string]: any } | null => {
-<<<<<<< HEAD
-      const input: string = control.value.trim();
-=======
       const input = control.value?.trim();
->>>>>>> 9cf5b480
       if (
         input &&
         input !== currentValue && //this is to ensure that selected interval consisting of only one value will not lead to a validation error
