--- conflicted
+++ resolved
@@ -57,6 +57,8 @@
     attributeComponentContext: ConfiguratorAttributeCompositionContext,
     configuratorCommonsService: ConfiguratorCommonsService,
     // eslint-disable-next-line @typescript-eslint/unified-signatures
+    configuratorStorefrontUtilsService: ConfiguratorStorefrontUtilsService,
+    // eslint-disable-next-line @typescript-eslint/unified-signatures
     featureConfigService: FeatureConfigService
   );
 
@@ -71,18 +73,17 @@
     configuratorCommonsService: ConfiguratorCommonsService
   );
 
+  // TODO (CXSPA-3392): make ConfiguratorStorefrontUtilsService a required dependency
   constructor(
     protected configAttributeNumericInputFieldService: ConfiguratorAttributeNumericInputFieldService,
     protected config: ConfiguratorUISettingsConfig,
     protected translation: TranslationService,
     protected attributeComponentContext: ConfiguratorAttributeCompositionContext,
     protected configuratorCommonsService: ConfiguratorCommonsService,
-<<<<<<< HEAD
-    protected configuratorStorefrontUtilsService: ConfiguratorStorefrontUtilsService
-=======
+    @Optional()
+    protected configuratorStorefrontUtilsService?: ConfiguratorStorefrontUtilsService,
     // TODO:(CXSPA-3392) for next major release remove feature config service
-    @Optional() protected featureConfigservice?: FeatureConfigService
->>>>>>> 43dda261
+    @Optional() protected featureConfigService?: FeatureConfigService
   ) {
     super(
       config,
@@ -183,7 +184,7 @@
         negativeAllowed
       );
 
-    const validatorArray = this.featureConfigservice?.isLevel('6.2')
+    const validatorArray = this.featureConfigService?.isLevel('6.2')
       ? [
           numberFormatValidator,
           this.configAttributeNumericInputFieldService.getIntervalValidator(
