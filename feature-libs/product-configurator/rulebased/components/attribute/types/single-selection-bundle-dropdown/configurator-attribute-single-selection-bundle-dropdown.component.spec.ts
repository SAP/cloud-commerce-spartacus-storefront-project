--- conflicted
+++ resolved
@@ -266,7 +266,6 @@
     it('should display attribute quantity when dataType is with attribute quantity', () => {
       component.attribute.dataType =
         Configurator.DataType.USER_SELECTION_QTY_ATTRIBUTE_LEVEL;
-<<<<<<< HEAD
 
       fixture.detectChanges();
 
@@ -300,48 +299,6 @@
       component.attribute.values[0].valuePriceTotal = undefined;
       fixture.detectChanges();
 
-      expect(component.getProductPrice(component.attribute)).toBeUndefined();
-      CommonConfiguratorTestUtilsService.expectElementNotPresent(
-        expect,
-        htmlElem,
-        'cx-configurator-price'
-      );
-    });
-
-=======
-
-      fixture.detectChanges();
-
-      CommonConfiguratorTestUtilsService.expectElementPresent(
-        expect,
-        htmlElem,
-        'cx-configurator-attribute-quantity'
-      );
-    });
-
-    it('should not display attribute quantity when dataType is no quantity', () => {
-      component.attribute.dataType =
-        Configurator.DataType.USER_SELECTION_NO_QTY;
-
-      fixture.detectChanges();
-
-      CommonConfiguratorTestUtilsService.expectElementNotPresent(
-        expect,
-        htmlElem,
-        'cx-configurator-attribute-quantity'
-      );
-    });
-  });
-
-  describe('price info at attribute level', () => {
-    it('should not display price component', () => {
-      component.attribute.quantity = undefined;
-      component.attribute.dataType =
-        Configurator.DataType.USER_SELECTION_NO_QTY;
-      component.attribute.values[0].valuePrice = undefined;
-      component.attribute.values[0].valuePriceTotal = undefined;
-      fixture.detectChanges();
-
       expect(component.isPriceDataDefined()).toBeFalse();
       CommonConfiguratorTestUtilsService.expectElementNotPresent(
         expect,
@@ -350,14 +307,10 @@
       );
     });
 
->>>>>>> fb54e0a2
     it('should display price component', () => {
       component.attribute.dataType =
         Configurator.DataType.USER_SELECTION_QTY_ATTRIBUTE_LEVEL;
       component.attribute.quantity = 5;
-<<<<<<< HEAD
-      component.attribute.values[0].valuePrice = {
-=======
       component.attribute.attributePriceTotal = {
         currencyIso: '$',
         formattedValue: '$10',
@@ -365,33 +318,21 @@
       };
       component.attribute.values[0].selected = false;
       component.attribute.values[1].valuePrice = {
->>>>>>> fb54e0a2
         currencyIso: '$',
         formattedValue: '$10',
         value: 10,
       };
-<<<<<<< HEAD
-      component.attribute.values[0].valuePriceTotal = {
-        currencyIso: '$',
-        formattedValue: '$100',
-        value:
-          component.attribute.values[0].valuePrice.value *
-=======
       component.attribute.values[1].valuePriceTotal = {
         currencyIso: '$',
         formattedValue: '$100',
         value:
           component.attribute.values[1].valuePrice.value *
->>>>>>> fb54e0a2
           component.attribute.quantity,
       };
       fixture.detectChanges();
 
-<<<<<<< HEAD
-=======
       const price = component.isPriceDataDefined();
       expect(price).toBeTrue();
->>>>>>> fb54e0a2
       CommonConfiguratorTestUtilsService.expectElementPresent(
         expect,
         htmlElem,
