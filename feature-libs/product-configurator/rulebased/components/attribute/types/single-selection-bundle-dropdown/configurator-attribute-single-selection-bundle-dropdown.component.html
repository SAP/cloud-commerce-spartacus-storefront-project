--- conflicted
+++ resolved
@@ -19,49 +19,24 @@
     </option>
   </select>
 </div>
+
 <cx-configurator-attribute-product-card
+  *ngIf="selectionValue?.valueCode !== '0'"
   id="{{
     createAttributeValueIdForConfigurator(attribute, selectionValue.valueCode)
   }}"
   (handleDeselect)="onDeselect()"
-  [preventAction]="true"
-  [product]="selectionValue"
-  [singleDropdown]="true"
-  [withQuantity]="false"
-  *ngIf="selectionValue?.valueCode !== '0'"
+  [productCardOptions]="extractProductCardParameters()"
 >
 </cx-configurator-attribute-product-card>
 
-<<<<<<< HEAD
-  <cx-configurator-attribute-product-card
-    *ngIf="selectionValue?.valueCode !== '0'"
-    id="{{
-      createAttributeValueIdForConfigurator(attribute, selectionValue.valueCode)
-    }}"
-    (handleDeselect)="onDeselect()"
-    [productCardOptions]="extractProductCardParameters()"
-  >
-  </cx-configurator-attribute-product-card>
-
-  <div *ngIf="withQuantity" class="cx-attribute-level-quantity-price">
-    <cx-configurator-attribute-quantity
-      (changeQuantity)="onChangeQuantity($event)"
-      [quantityOptions]="
-        extractQuantityParameters(disableQuantityActions || (loading$ | async))
-      "
-    ></cx-configurator-attribute-quantity>
-=======
 <div *ngIf="withQuantity" class="cx-attribute-level-quantity-price">
   <cx-configurator-attribute-quantity
     (changeQuantity)="onChangeQuantity($event)"
-    [allowZero]="!attribute.required"
-    [initialQuantity]="
-      attributeDropDownForm.value !== '0' ? attribute.quantity : 0
+    [quantityOptions]="
+      extractQuantityParameters(disableQuantityActions || (loading$ | async))
     "
-    [disableQuantityActions]="disableQuantityActions || (loading$ | async)"
   ></cx-configurator-attribute-quantity>
->>>>>>> 88d44a00
-
   <cx-configurator-price
     *ngIf="isPriceDataDefined()"
     [formula]="extractPriceFormulaParameters()"
