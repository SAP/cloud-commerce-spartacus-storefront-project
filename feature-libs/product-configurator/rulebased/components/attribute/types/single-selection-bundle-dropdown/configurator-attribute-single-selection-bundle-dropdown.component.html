--- conflicted
+++ resolved
@@ -34,10 +34,6 @@
 
   <div *ngIf="withQuantity" class="cx-attribute-level-quantity-price">
     <cx-configurator-attribute-quantity
-<<<<<<< HEAD
-      *ngIf="withQuantity"
-=======
->>>>>>> fb54e0a2
       (changeQuantity)="onChangeQuantity($event)"
       [allowZero]="!attribute.required"
       [initialQuantity]="
@@ -47,19 +43,8 @@
     ></cx-configurator-attribute-quantity>
 
     <cx-configurator-price
-<<<<<<< HEAD
-      *ngIf="getProductPrice(attribute) && withQuantity"
-      [formula]="
-        setFormula(
-          attribute?.quantity,
-          getSelectedValuePrice(attribute),
-          getSelectedValuePriceTotal(attribute)
-        )
-      "
-=======
       *ngIf="isPriceDataDefined()"
       [formula]="extractPriceFormulaParameters()"
->>>>>>> fb54e0a2
     ></cx-configurator-price>
   </div>
 </div>