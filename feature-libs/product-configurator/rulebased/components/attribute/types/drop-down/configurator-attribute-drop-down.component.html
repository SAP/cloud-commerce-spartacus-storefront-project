<div
  class="form-group"
  *ngIf="attribute.values && attribute.values.length !== 0"
>
  <label
    for="{{ createAttributeIdForConfigurator(attribute) }}"
    class="cx-visually-hidden"
  >
    {{
      'configurator.a11y.listbox'
        | cxTranslate
          : {
              count: attribute.values.length
            }
    }}
  </label>
<<<<<<< HEAD

  <select
    id="{{ createAttributeIdForConfigurator(attribute) }}"
    class="form-control"
    [ngClass]="{
      'cx-required-error-msg ': (showRequiredErrorMessage$ | async)
    }"
    [formControl]="attributeDropDownForm"
    [cxFocus]="{ key: attribute.name }"
    (change)="onSelect(attributeDropDownForm.value)"
    [attr.aria-describedby]="createAttributeUiKey('label', attribute.name)"
  >
    <option
      *ngFor="let item of attribute.values"
      [selected]="item.selected"
      [label]="getLabel(expMode, item.valueDisplay, item.valueCode, item)"
      [attr.aria-label]="getAriaLabel(item, attribute)"
      [value]="item.valueCode"
=======
  <ng-container *ngIf="!config.features?.productConfiguratorAttributeTypesV2">
    <select
      id="{{ createAttributeIdForConfigurator(attribute) }}"
      class="form-control"
      [ngClass]="{
        'cx-required-error-msg ': (showRequiredErrorMessage$ | async)
      }"
      [formControl]="attributeDropDownForm"
      [cxFocus]="{ key: attribute.name }"
      (change)="onSelect(attributeDropDownForm.value)"
      [attr.aria-describedby]="createAttributeUiKey('label', attribute.name)"
>>>>>>> 669cdf58
    >
      {{ getLabel(expMode, item.valueDisplay, item.valueCode, item) }}
    </option>
  </select>

  <ng-container *ngIf="config.features?.productConfiguratorAttributeTypesV2">
    <div class="cx-value-label-pair">
      <select
        id="{{ createAttributeIdForConfigurator(attribute) }}"
        class="form-control"
        [ngClass]="{
          'cx-required-error-msg ': (showRequiredErrorMessage$ | async)
        }"
        [formControl]="attributeDropDownForm"
        [cxFocus]="{ key: attribute.name }"
        (change)="onSelect(attributeDropDownForm.value)"
        [attr.aria-describedby]="createAttributeUiKey('label', attribute.name)"
      >
        <option
          *ngFor="let item of attribute.values"
          [selected]="item.selected"
          [label]="getLabel(expMode, item.valueDisplay, item.valueCode, item)"
          [attr.aria-label]="getAriaLabel(item, attribute)"
          [value]="item.valueCode"
        >
          {{ getLabel(expMode, item.valueDisplay, item.valueCode, item) }}
        </option>
      </select>
      <cx-configurator-show-more
        *ngIf="getSelectedValueDescription()"
        [text]="getSelectedValueDescription()"
        [textSize]="getValueDescriptionLength()"
        [productName]="
          getLabel(
            expMode,
            getSelectedValue()?.valueDisplay,
            getSelectedValue()?.valueCode,
            getSelectedValue()
          )
        "
        [tabIndex]="0"
      ></cx-configurator-show-more>
    </div>
  </ng-container>

  <div
    *ngIf="!withQuantity && getSelectedValue()?.valuePrice"
    class="cx-value-price"
  >
    <cx-configurator-price
      [formula]="extractValuePriceFormulaParameters(getSelectedValue())"
    ></cx-configurator-price>
  </div>
</div>
<div *ngIf="withQuantity" class="cx-attribute-level-quantity-price">
  <cx-configurator-attribute-quantity
    (changeQuantity)="onChangeQuantity($event, attributeDropDownForm)"
    [quantityOptions]="extractQuantityParameters(attributeDropDownForm)"
  ></cx-configurator-attribute-quantity>
  <cx-configurator-price
    [formula]="extractPriceFormulaParameters()"
  ></cx-configurator-price>
</div>

<cx-configurator-attribute-numeric-input-field
  *ngIf="isAdditionalValueNumeric"
  class="cx-configurator-attribute-additional-value"
  [attr.aria-label]="'configurator.a11y.additionalValue' | cxTranslate"
></cx-configurator-attribute-numeric-input-field>

<cx-configurator-attribute-input-field
  *ngIf="isAdditionalValueAlphaNumeric"
  class="cx-configurator-attribute-additional-value"
  [attr.aria-label]="'configurator.a11y.additionalValue' | cxTranslate"
>
</cx-configurator-attribute-input-field><|MERGE_RESOLUTION|>--- conflicted
+++ resolved
@@ -14,26 +14,6 @@
             }
     }}
   </label>
-<<<<<<< HEAD
-
-  <select
-    id="{{ createAttributeIdForConfigurator(attribute) }}"
-    class="form-control"
-    [ngClass]="{
-      'cx-required-error-msg ': (showRequiredErrorMessage$ | async)
-    }"
-    [formControl]="attributeDropDownForm"
-    [cxFocus]="{ key: attribute.name }"
-    (change)="onSelect(attributeDropDownForm.value)"
-    [attr.aria-describedby]="createAttributeUiKey('label', attribute.name)"
-  >
-    <option
-      *ngFor="let item of attribute.values"
-      [selected]="item.selected"
-      [label]="getLabel(expMode, item.valueDisplay, item.valueCode, item)"
-      [attr.aria-label]="getAriaLabel(item, attribute)"
-      [value]="item.valueCode"
-=======
   <ng-container *ngIf="!config.features?.productConfiguratorAttributeTypesV2">
     <select
       id="{{ createAttributeIdForConfigurator(attribute) }}"
@@ -45,11 +25,18 @@
       [cxFocus]="{ key: attribute.name }"
       (change)="onSelect(attributeDropDownForm.value)"
       [attr.aria-describedby]="createAttributeUiKey('label', attribute.name)"
->>>>>>> 669cdf58
     >
-      {{ getLabel(expMode, item.valueDisplay, item.valueCode, item) }}
-    </option>
-  </select>
+      <option
+        *ngFor="let item of attribute.values"
+        [selected]="item.selected"
+        [label]="getLabel(expMode, item.valueDisplay, item.valueCode, item)"
+        [attr.aria-label]="getAriaLabel(item, attribute)"
+        [value]="item.valueCode"
+      >
+        {{ getLabel(expMode, item.valueDisplay, item.valueCode, item) }}
+      </option>
+    </select>
+  </ng-container>
 
   <ng-container *ngIf="config.features?.productConfiguratorAttributeTypesV2">
     <div class="cx-value-label-pair">
