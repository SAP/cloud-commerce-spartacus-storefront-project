--- conflicted
+++ resolved
@@ -27,11 +27,6 @@
       [selected]="item.selected"
       [attr.aria-selected]="item.selected"
       [attr.aria-label]="
-<<<<<<< HEAD
-        'configurator.a11y.selectedValueOfAttributeFull'
-          | cxTranslate
-            : { value: item.valueDisplay, attribute: attribute.label }
-=======
         item.valuePrice && item.valuePrice?.value !== 0
           ? ('configurator.a11y.selectedValueOfAttributeFullWithPrice'
             | cxTranslate
@@ -43,7 +38,6 @@
           : ('configurator.a11y.selectedValueOfAttributeFull'
             | cxTranslate
               : { value: item.valueDisplay, attribute: attribute.label })
->>>>>>> 5294b4f7
       "
       [value]="item.valueCode"
     >
