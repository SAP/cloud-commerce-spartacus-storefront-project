<div
  class="form-group"
  *ngIf="attribute.values && attribute.values.length !== 0"
>
  <label
    for="{{ createAttributeIdForConfigurator(attribute) }}"
    class="cx-visually-hidden"
  >
    {{
      'configurator.a11y.listbox'
        | cxTranslate
          : {
              count: attribute.values.length
            }
    }}
  </label>
<<<<<<< HEAD
  <ng-container *cxFeatureLevel="'!6.2'">
    <select
      id="{{ createAttributeIdForConfigurator(attribute) }}"
      class="form-control"
      [formControl]="attributeDropDownForm"
      [cxFocus]="{ key: attribute.name }"
      (change)="onSelect(attributeDropDownForm.value)"
      [attr.aria-describedby]="createAttributeUiKey('label', attribute.name)"
    >
      <option
        *ngFor="let item of attribute.values"
        [selected]="item.selected"
        [label]="getLabel(expMode, item.valueDisplay, item.valueCode, item)"
        [attr.aria-label]="getAriaLabel(item, attribute)"
        [value]="item.valueCode"
      >
        {{ getLabel(expMode, item.valueDisplay, item.valueCode, item) }}
      </option>
    </select>
  </ng-container>
  <ng-container *cxFeatureLevel="'6.2'">
    <div class="cx-value-label-pair">
      <select
        id="{{ createAttributeIdForConfigurator(attribute) }}"
        class="form-control"
        [ngClass]="{
          'cx-required-error-msg ': (showRequiredErrorMessage$ | async)
        }"
        [formControl]="attributeDropDownForm"
        [cxFocus]="{ key: attribute.name }"
        (change)="onSelect(attributeDropDownForm.value)"
        [attr.aria-describedby]="createAttributeUiKey('label', attribute.name)"
      >
        <option
          *ngFor="let item of attribute.values"
          [selected]="item.selected"
          [label]="getLabel(expMode, item.valueDisplay, item.valueCode, item)"
          [attr.aria-label]="getAriaLabel(item, attribute)"
          [value]="item.valueCode"
        >
          {{ getLabel(expMode, item.valueDisplay, item.valueCode, item) }}
        </option>
      </select>
      <cx-configurator-show-more
        *ngIf="getSelectedValueDescription()"
        [text]="getSelectedValueDescription()"
        [textSize]="getValueDescriptionLength()"
        [productName]="
          getLabel(
            expMode,
            getSelectedValue()?.valueDisplay,
            getSelectedValue()?.valueCode,
            getSelectedValue()
          )
        "
        [tabIndex]="0"
      ></cx-configurator-show-more>
    </div>
  </ng-container>
=======

  <select
    id="{{ createAttributeIdForConfigurator(attribute) }}"
    class="form-control"
    [ngClass]="{
      'cx-required-error-msg ': (showRequiredErrorMessage$ | async)
    }"
    [formControl]="attributeDropDownForm"
    [cxFocus]="{ key: attribute.name }"
    (change)="onSelect(attributeDropDownForm.value)"
    [attr.aria-describedby]="createAttributeUiKey('label', attribute.name)"
  >
    <option
      *ngFor="let item of attribute.values"
      [selected]="item.selected"
      [label]="getLabel(expMode, item.valueDisplay, item.valueCode, item)"
      [attr.aria-label]="getAriaLabel(item, attribute)"
      [value]="item.valueCode"
    >
      {{ getLabel(expMode, item.valueDisplay, item.valueCode, item) }}
    </option>
  </select>
>>>>>>> 08a1d676

  <div
    *ngIf="!withQuantity && getSelectedValue()?.valuePrice"
    class="cx-value-price"
  >
    <cx-configurator-price
      [formula]="extractValuePriceFormulaParameters(getSelectedValue())"
    ></cx-configurator-price>
  </div>
</div>
<div *ngIf="withQuantity" class="cx-attribute-level-quantity-price">
  <cx-configurator-attribute-quantity
    (changeQuantity)="onChangeQuantity($event, attributeDropDownForm)"
    [quantityOptions]="extractQuantityParameters(attributeDropDownForm)"
  ></cx-configurator-attribute-quantity>
  <cx-configurator-price
    [formula]="extractPriceFormulaParameters()"
  ></cx-configurator-price>
</div>

<cx-configurator-attribute-numeric-input-field
  *ngIf="isAdditionalValueNumeric"
  class="cx-configurator-attribute-additional-value"
  [attr.aria-label]="'configurator.a11y.additionalValue' | cxTranslate"
></cx-configurator-attribute-numeric-input-field>

<cx-configurator-attribute-input-field
  *ngIf="isAdditionalValueAlphaNumeric"
  class="cx-configurator-attribute-additional-value"
  [attr.aria-label]="'configurator.a11y.additionalValue' | cxTranslate"
>
</cx-configurator-attribute-input-field><|MERGE_RESOLUTION|>--- conflicted
+++ resolved
@@ -14,11 +14,13 @@
             }
     }}
   </label>
-<<<<<<< HEAD
-  <ng-container *cxFeatureLevel="'!6.2'">
+  <div class="cx-value-label-pair">
     <select
       id="{{ createAttributeIdForConfigurator(attribute) }}"
       class="form-control"
+      [ngClass]="{
+        'cx-required-error-msg ': (showRequiredErrorMessage$ | async)
+      }"
       [formControl]="attributeDropDownForm"
       [cxFocus]="{ key: attribute.name }"
       (change)="onSelect(attributeDropDownForm.value)"
@@ -34,70 +36,21 @@
         {{ getLabel(expMode, item.valueDisplay, item.valueCode, item) }}
       </option>
     </select>
-  </ng-container>
-  <ng-container *cxFeatureLevel="'6.2'">
-    <div class="cx-value-label-pair">
-      <select
-        id="{{ createAttributeIdForConfigurator(attribute) }}"
-        class="form-control"
-        [ngClass]="{
-          'cx-required-error-msg ': (showRequiredErrorMessage$ | async)
-        }"
-        [formControl]="attributeDropDownForm"
-        [cxFocus]="{ key: attribute.name }"
-        (change)="onSelect(attributeDropDownForm.value)"
-        [attr.aria-describedby]="createAttributeUiKey('label', attribute.name)"
-      >
-        <option
-          *ngFor="let item of attribute.values"
-          [selected]="item.selected"
-          [label]="getLabel(expMode, item.valueDisplay, item.valueCode, item)"
-          [attr.aria-label]="getAriaLabel(item, attribute)"
-          [value]="item.valueCode"
-        >
-          {{ getLabel(expMode, item.valueDisplay, item.valueCode, item) }}
-        </option>
-      </select>
-      <cx-configurator-show-more
-        *ngIf="getSelectedValueDescription()"
-        [text]="getSelectedValueDescription()"
-        [textSize]="getValueDescriptionLength()"
-        [productName]="
-          getLabel(
-            expMode,
-            getSelectedValue()?.valueDisplay,
-            getSelectedValue()?.valueCode,
-            getSelectedValue()
-          )
-        "
-        [tabIndex]="0"
-      ></cx-configurator-show-more>
-    </div>
-  </ng-container>
-=======
-
-  <select
-    id="{{ createAttributeIdForConfigurator(attribute) }}"
-    class="form-control"
-    [ngClass]="{
-      'cx-required-error-msg ': (showRequiredErrorMessage$ | async)
-    }"
-    [formControl]="attributeDropDownForm"
-    [cxFocus]="{ key: attribute.name }"
-    (change)="onSelect(attributeDropDownForm.value)"
-    [attr.aria-describedby]="createAttributeUiKey('label', attribute.name)"
-  >
-    <option
-      *ngFor="let item of attribute.values"
-      [selected]="item.selected"
-      [label]="getLabel(expMode, item.valueDisplay, item.valueCode, item)"
-      [attr.aria-label]="getAriaLabel(item, attribute)"
-      [value]="item.valueCode"
-    >
-      {{ getLabel(expMode, item.valueDisplay, item.valueCode, item) }}
-    </option>
-  </select>
->>>>>>> 08a1d676
+    <cx-configurator-show-more
+      *ngIf="getSelectedValueDescription()"
+      [text]="getSelectedValueDescription()"
+      [textSize]="getValueDescriptionLength()"
+      [productName]="
+        getLabel(
+          expMode,
+          getSelectedValue()?.valueDisplay,
+          getSelectedValue()?.valueCode,
+          getSelectedValue()
+        )
+      "
+      [tabIndex]="0"
+    ></cx-configurator-show-more>
+  </div>
 
   <div
     *ngIf="!withQuantity && getSelectedValue()?.valuePrice"
