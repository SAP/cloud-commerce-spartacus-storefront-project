/*
 * SPDX-FileCopyrightText: 2024 SAP Spartacus team <spartacus-team@sap.com>
 *
 * SPDX-License-Identifier: Apache-2.0
 */

<<<<<<< HEAD
import { ChangeDetectionStrategy, Component, OnInit } from '@angular/core';

import { UntypedFormControl } from '@angular/forms';
import { TranslationService } from '@spartacus/core';
=======
import {
  ChangeDetectionStrategy,
  Component,
  inject,
  OnInit,
} from '@angular/core';

import { UntypedFormControl } from '@angular/forms';
import { Config, TranslationService, useFeatureStyles } from '@spartacus/core';
>>>>>>> 669cdf58
import { ConfiguratorCommonsService } from '../../../../core/facade/configurator-commons.service';
import { Configurator } from '../../../../core/model/configurator.model';
import { ConfiguratorAttributeCompositionContext } from '../../composition/configurator-attribute-composition.model';

import { ConfiguratorStorefrontUtilsService } from '../../../service/configurator-storefront-utils.service';
import { ConfiguratorAttributeQuantityService } from '../../quantity/configurator-attribute-quantity.service';
import { ConfiguratorAttributeSingleSelectionBaseComponent } from '../base/configurator-attribute-single-selection-base.component';

@Component({
  selector: 'cx-configurator-attribute-drop-down',
  templateUrl: './configurator-attribute-drop-down.component.html',
  changeDetection: ChangeDetectionStrategy.OnPush,
})
export class ConfiguratorAttributeDropDownComponent
  extends ConfiguratorAttributeSingleSelectionBaseComponent
  implements OnInit
{
  attributeDropDownForm = new UntypedFormControl('');
  group: string;

<<<<<<< HEAD
=======
  protected config = inject(Config);

>>>>>>> 669cdf58
  constructor(
    protected quantityService: ConfiguratorAttributeQuantityService,
    protected translation: TranslationService,
    protected attributeComponentContext: ConfiguratorAttributeCompositionContext,
    protected configuratorCommonsService: ConfiguratorCommonsService,
    protected configuratorStorefrontUtilsService: ConfiguratorStorefrontUtilsService
  ) {
    super(
      quantityService,
      translation,
      attributeComponentContext,
      configuratorCommonsService,
      configuratorStorefrontUtilsService
    );

    this.group = attributeComponentContext.group.id;
    useFeatureStyles('productConfiguratorAttributeTypesV2');
  }

  ngOnInit() {
    this.attributeDropDownForm.setValue(this.attribute.selectedSingleValue);
  }

  getSelectedValue(): Configurator.Value | undefined {
    return this.attribute.values?.find((value) => value?.selected);
  }

  /**
   * Retrieves a selected value description.
   *
   * @returns - if a selected value description is defined then it will be returned, otherwise an empty string
   */
  getSelectedValueDescription(): string {
    return this.getSelectedValue()?.description ?? '';
  }
}<|MERGE_RESOLUTION|>--- conflicted
+++ resolved
@@ -4,12 +4,6 @@
  * SPDX-License-Identifier: Apache-2.0
  */
 
-<<<<<<< HEAD
-import { ChangeDetectionStrategy, Component, OnInit } from '@angular/core';
-
-import { UntypedFormControl } from '@angular/forms';
-import { TranslationService } from '@spartacus/core';
-=======
 import {
   ChangeDetectionStrategy,
   Component,
@@ -19,7 +13,6 @@
 
 import { UntypedFormControl } from '@angular/forms';
 import { Config, TranslationService, useFeatureStyles } from '@spartacus/core';
->>>>>>> 669cdf58
 import { ConfiguratorCommonsService } from '../../../../core/facade/configurator-commons.service';
 import { Configurator } from '../../../../core/model/configurator.model';
 import { ConfiguratorAttributeCompositionContext } from '../../composition/configurator-attribute-composition.model';
@@ -40,11 +33,8 @@
   attributeDropDownForm = new UntypedFormControl('');
   group: string;
 
-<<<<<<< HEAD
-=======
   protected config = inject(Config);
 
->>>>>>> 669cdf58
   constructor(
     protected quantityService: ConfiguratorAttributeQuantityService,
     protected translation: TranslationService,
