/*
 * SPDX-FileCopyrightText: 2023 SAP Spartacus team <spartacus-team@sap.com>
 *
 * SPDX-License-Identifier: Apache-2.0
 */

import {
  ChangeDetectionStrategy,
  Component,
  Input,
  OnInit,
} from '@angular/core';
<<<<<<< HEAD
import { FormControl } from '@angular/forms';
import { ConfiguratorCommonsService } from '../../../../core/facade/configurator-commons.service';
import { Configurator } from '../../../../core/model/configurator.model';
import { ConfiguratorAttributeCompositionContext } from '../../../composition/configurator-attribute-composition.model';
=======
import { UntypedFormControl } from '@angular/forms';
import { TranslationService } from '@spartacus/core';
import { Configurator } from '../../../../core/model/configurator.model';
>>>>>>> 952a2578
import { ConfiguratorAttributeQuantityService } from '../../quantity/configurator-attribute-quantity.service';
import { ConfiguratorAttributeSingleSelectionBaseComponent } from '../base/configurator-attribute-single-selection-base.component';

@Component({
  selector: 'cx-configurator-attribute-drop-down',
  templateUrl: './configurator-attribute-drop-down.component.html',
  changeDetection: ChangeDetectionStrategy.OnPush,
})
export class ConfiguratorAttributeDropDownComponent
  extends ConfiguratorAttributeSingleSelectionBaseComponent
  implements OnInit
{
  attributeDropDownForm = new UntypedFormControl('');
  @Input() group: string;

  constructor(
    protected quantityService: ConfiguratorAttributeQuantityService,
<<<<<<< HEAD
    protected attributeComponentContext: ConfiguratorAttributeCompositionContext,
    protected configuratorCommonsService: ConfiguratorCommonsService
  ) {
    super(
      quantityService,
      attributeComponentContext,
      configuratorCommonsService
    );
=======
    protected translation: TranslationService
  ) {
    super(quantityService, translation);
>>>>>>> 952a2578
  }

  ngOnInit() {
    this.attributeDropDownForm.setValue(this.attribute.selectedSingleValue);
  }

  getSelectedValue(): Configurator.Value | undefined {
    return this.attribute.values?.find((value) => value?.selected);
  }
}<|MERGE_RESOLUTION|>--- conflicted
+++ resolved
@@ -10,16 +10,13 @@
   Input,
   OnInit,
 } from '@angular/core';
-<<<<<<< HEAD
-import { FormControl } from '@angular/forms';
+
 import { ConfiguratorCommonsService } from '../../../../core/facade/configurator-commons.service';
 import { Configurator } from '../../../../core/model/configurator.model';
 import { ConfiguratorAttributeCompositionContext } from '../../../composition/configurator-attribute-composition.model';
-=======
 import { UntypedFormControl } from '@angular/forms';
 import { TranslationService } from '@spartacus/core';
-import { Configurator } from '../../../../core/model/configurator.model';
->>>>>>> 952a2578
+
 import { ConfiguratorAttributeQuantityService } from '../../quantity/configurator-attribute-quantity.service';
 import { ConfiguratorAttributeSingleSelectionBaseComponent } from '../base/configurator-attribute-single-selection-base.component';
 
@@ -37,20 +34,16 @@
 
   constructor(
     protected quantityService: ConfiguratorAttributeQuantityService,
-<<<<<<< HEAD
     protected attributeComponentContext: ConfiguratorAttributeCompositionContext,
-    protected configuratorCommonsService: ConfiguratorCommonsService
+    protected configuratorCommonsService: ConfiguratorCommonsService,
+    protected translation: TranslationService
   ) {
     super(
       quantityService,
       attributeComponentContext,
-      configuratorCommonsService
+      configuratorCommonsService,
+      translation
     );
-=======
-    protected translation: TranslationService
-  ) {
-    super(quantityService, translation);
->>>>>>> 952a2578
   }
 
   ngOnInit() {
