import {
  ChangeDetectionStrategy,
  Component,
  Input,
  OnInit,
} from '@angular/core';
import { FormControl } from '@angular/forms';
import { ConfiguratorAttributeQuantityService } from '../../quantity/configurator-attribute-quantity.service';
import { ConfiguratorAttributeSingleSelectionBaseComponent } from '../base/configurator-attribute-single-selection-base.component';

@Component({
  selector: 'cx-configurator-attribute-drop-down',
  templateUrl: './configurator-attribute-drop-down.component.html',
  changeDetection: ChangeDetectionStrategy.OnPush,
})
export class ConfiguratorAttributeDropDownComponent
  extends ConfiguratorAttributeSingleSelectionBaseComponent
  implements OnInit {
  attributeDropDownForm = new FormControl('');
  @Input() group: string;

  constructor(protected quantityService: ConfiguratorAttributeQuantityService) {
    super();
  }

  ngOnInit() {
    this.attributeDropDownForm.setValue(this.attribute?.selectedSingleValue);
  }
<<<<<<< HEAD

  onSelect(): void {
    super.onSelect(this.attributeDropDownForm?.value);
  }
=======
>>>>>>> 3432e6cf
}<|MERGE_RESOLUTION|>--- conflicted
+++ resolved
@@ -26,11 +26,4 @@
   ngOnInit() {
     this.attributeDropDownForm.setValue(this.attribute?.selectedSingleValue);
   }
-<<<<<<< HEAD
-
-  onSelect(): void {
-    super.onSelect(this.attributeDropDownForm?.value);
-  }
-=======
->>>>>>> 3432e6cf
 }