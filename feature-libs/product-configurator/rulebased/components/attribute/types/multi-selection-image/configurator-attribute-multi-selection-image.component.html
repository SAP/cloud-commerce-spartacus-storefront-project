<div id="{{ createAttributeIdForConfigurator(attribute) }}" class="cx-row">
  <ng-container *ngIf="!config.features?.attributeTypesV2">
    <div
      *ngFor="let value of attribute.values; let i = index"
      id="{{
        createAttributeValueIdForConfigurator(attribute, value.valueCode)
      }}"
      class="cx-configurator-select"
    >
      <input
        id="{{
          createAttributeValueIdForConfigurator(attribute, value.valueCode) +
            '-input'
        }}"
        type="checkbox"
        class="form-input"
        [value]="value.valueCode"
        [formControl]="attributeCheckBoxForms[i]"
        name="{{ createAttributeIdForConfigurator(attribute) }}"
        (click)="onSelect(i)"
        [attr.aria-label]="
          value.valuePrice && value.valuePrice?.value !== 0
            ? ('configurator.a11y.valueOfAttributeFullWithPrice'
              | cxTranslate
                : {
                    value: value.valueDisplay,
                    attribute: attribute.label,
                    price: value.valuePrice.formattedValue
                  })
            : ('configurator.a11y.valueOfAttributeFull'
              | cxTranslate
                : { value: value.valueDisplay, attribute: attribute.label })
        "
        [attr.aria-describedby]="createAttributeUiKey('label', attribute.name)"
        [attr.checked]="attributeCheckBoxForms[i].value ? 'checked' : null"
        [cxFocus]="{ key: attribute.name + '-' + value.name }"
      />
      <div class="cx-label-container">
        <label
          id="{{ createValueUiKey('label', attribute.name, value.valueCode) }}"
          for="{{
            createAttributeValueIdForConfigurator(attribute, value.valueCode) +
              '-input'
          }}"
          aria-hidden="true"
          class="form-check-label"
        >
          <img
            *ngIf="getImage(value) as image"
            class="cx-img"
            src="{{ image?.url }}"
            alt="{{ image?.altText }}"
          />
          <div *ngIf="!getImage(value)" class="cx-img-dummy"></div>
          {{ getLabel(expMode, value.valueDisplay, value.valueCode) }}
          <cx-configurator-price
            [formula]="extractValuePriceFormulaParameters(value)"
          ></cx-configurator-price>
        </label>
      </div>
    </div>
  </ng-container>
  <ng-container *ngIf="config.features?.attributeTypesV2">
    <ng-container *ngFor="let value of attribute.values; let i = index">
      <div
        *ngIf="isValueDisplayed(attribute, value)"
        id="{{
          createAttributeValueIdForConfigurator(attribute, value.valueCode)
        }}"
        class="cx-configurator-select"
      >
        <input
          id="{{
            createAttributeValueIdForConfigurator(attribute, value.valueCode) +
              '-input'
          }}"
          type="checkbox"
          class="form-input"
          [value]="value.valueCode"
          [formControl]="attributeCheckBoxForms[i]"
          name="{{ createAttributeIdForConfigurator(attribute) }}"
          (click)="!isReadOnly(attribute) && onSelect(i)"
          [attr.aria-label]="
            value.valuePrice && value.valuePrice?.value !== 0
              ? (getAriaLabelForValueWithPrice(isReadOnly(attribute))
                | cxTranslate
                  : {
                      value: value.valueDisplay,
                      attribute: attribute.label,
                      price: value.valuePrice.formattedValue
                    })
              : (getAriaLabelForValue(isReadOnly(attribute))
                | cxTranslate
                  : { value: value.valueDisplay, attribute: attribute.label })
          "
          [attr.aria-describedby]="
            createAttributeUiKey('label', attribute.name)
          "
          [attr.checked]="attributeCheckBoxForms[i].value ? 'checked' : null"
          [cxFocus]="{ key: attribute.name + '-' + value.name }"
        />
<<<<<<< HEAD
        <div *ngIf="!getImage(value)" class="cx-img-dummy"></div>
        {{ getLabel(expMode, value.valueDisplay, value.valueCode) }}
        <button
          *ngIf="value.description"
          [cxPopover]="value.description"
          [cxPopoverOptions]="{
                placement: 'auto',
                class: 'cx-value-description',
                appendToBody: true,
                displayCloseButton: true,
              }"
          [attr.aria-label]="'configurator.a11y.description' | cxTranslate"
        >
          <cx-icon [type]="iconTypes.INFO"> </cx-icon>
        </button>
        <cx-configurator-price
          [formula]="extractValuePriceFormulaParameters(value)"
        ></cx-configurator-price>
      </label>
    </div>
  </div>
=======
        <div class="cx-label-container">
          <label
            id="{{
              createValueUiKey('label', attribute.name, value.valueCode)
            }}"
            for="{{
              createAttributeValueIdForConfigurator(
                attribute,
                value.valueCode
              ) + '-input'
            }}"
            aria-hidden="true"
            class="form-check-label"
            [style.cursor]="!isReadOnly(attribute) ? 'pointer' : 'default'"
            title="{{ getLabel(expMode, value.valueDisplay, value.valueCode) }}"
          >
            <img
              *ngIf="getImage(value) as image"
              [ngClass]="getImgStyleClasses(attribute, value, 'cx-img')"
              src="{{ image?.url }}"
              alt="{{ image?.altText }}"
            />
            <div
              *ngIf="!getImage(value)"
              [ngClass]="getImgStyleClasses(attribute, value, 'cx-img-dummy')"
            ></div>
            {{ getLabel(expMode, value.valueDisplay, value.valueCode) }}
            <cx-configurator-price
              [formula]="extractValuePriceFormulaParameters(value)"
            ></cx-configurator-price>
          </label>
        </div>
      </div>
    </ng-container>
  </ng-container>
>>>>>>> 2bb90c72
</div><|MERGE_RESOLUTION|>--- conflicted
+++ resolved
@@ -53,6 +53,19 @@
           />
           <div *ngIf="!getImage(value)" class="cx-img-dummy"></div>
           {{ getLabel(expMode, value.valueDisplay, value.valueCode) }}
+          <button
+            *ngIf="value.description"
+            [cxPopover]="value.description"
+            [cxPopoverOptions]="{
+                placement: 'auto',
+                class: 'cx-value-description',
+                appendToBody: true,
+                displayCloseButton: true,
+              }"
+            [attr.aria-label]="'configurator.a11y.description' | cxTranslate"
+          >
+            <cx-icon [type]="iconTypes.INFO"> </cx-icon>
+          </button>
           <cx-configurator-price
             [formula]="extractValuePriceFormulaParameters(value)"
           ></cx-configurator-price>
@@ -99,29 +112,6 @@
           [attr.checked]="attributeCheckBoxForms[i].value ? 'checked' : null"
           [cxFocus]="{ key: attribute.name + '-' + value.name }"
         />
-<<<<<<< HEAD
-        <div *ngIf="!getImage(value)" class="cx-img-dummy"></div>
-        {{ getLabel(expMode, value.valueDisplay, value.valueCode) }}
-        <button
-          *ngIf="value.description"
-          [cxPopover]="value.description"
-          [cxPopoverOptions]="{
-                placement: 'auto',
-                class: 'cx-value-description',
-                appendToBody: true,
-                displayCloseButton: true,
-              }"
-          [attr.aria-label]="'configurator.a11y.description' | cxTranslate"
-        >
-          <cx-icon [type]="iconTypes.INFO"> </cx-icon>
-        </button>
-        <cx-configurator-price
-          [formula]="extractValuePriceFormulaParameters(value)"
-        ></cx-configurator-price>
-      </label>
-    </div>
-  </div>
-=======
         <div class="cx-label-container">
           <label
             id="{{
@@ -157,5 +147,4 @@
       </div>
     </ng-container>
   </ng-container>
->>>>>>> 2bb90c72
 </div>