<div id="{{ createAttributeIdForConfigurator(attribute) }}" class="cx-row">
  <div
    *ngFor="let value of attribute.values; let i = index"
    id="{{ createAttributeValueIdForConfigurator(attribute, value.valueCode) }}"
    class="cx-configurator-select"
  >
    <input
      id="{{
        createAttributeValueIdForConfigurator(attribute, value.valueCode) +
          '-input'
      }}"
      type="checkbox"
      class="form-input"
      [value]="value.valueCode"
      [formControl]="attributeCheckBoxForms[i]"
      name="{{ createAttributeIdForConfigurator(attribute) }}"
      (click)="onSelect(i)"
      [attr.aria-label]="
<<<<<<< HEAD
        'configurator.a11y.valueOfAttributeFull'
          | cxTranslate
            : { value: value.valueDisplay, attribute: attribute.label }
=======
        value.valuePrice && value.valuePrice?.value !== 0
          ? ('configurator.a11y.valueOfAttributeFullWithPrice'
            | cxTranslate
              : {
                  value: value.valueDisplay,
                  attribute: attribute.label,
                  price: value.valuePrice.formattedValue
                })
          : ('configurator.a11y.valueOfAttributeFull'
            | cxTranslate
              : { value: value.valueDisplay, attribute: attribute.label })
>>>>>>> 5294b4f7
      "
      [attr.aria-checked]="attributeCheckBoxForms[i].value"
      [cxFocus]="{ key: attribute.name + '-' + value.name }"
    />
    <div class="cx-label-container">
      <label
        id="{{ createValueUiKey('label', attribute.name, value.valueCode) }}"
        for="{{
          createAttributeValueIdForConfigurator(attribute, value.valueCode) +
            '-input'
        }}"
        aria-hidden="true"
        class="form-check-label"
      >
        <img
          *ngIf="value.images[0]"
          class="cx-img"
          src="{{ value.images[0].url }}"
          alt="{{ value.images[0].altText }}"
        />
        <div *ngIf="!value.images[0]" class="cx-img-dummy"></div>
        {{ value.valueDisplay }}
        <cx-configurator-price
          [formula]="extractValuePriceFormulaParameters(value)"
        ></cx-configurator-price>
      </label>
    </div>
  </div>
</div><|MERGE_RESOLUTION|>--- conflicted
+++ resolved
@@ -16,11 +16,6 @@
       name="{{ createAttributeIdForConfigurator(attribute) }}"
       (click)="onSelect(i)"
       [attr.aria-label]="
-<<<<<<< HEAD
-        'configurator.a11y.valueOfAttributeFull'
-          | cxTranslate
-            : { value: value.valueDisplay, attribute: attribute.label }
-=======
         value.valuePrice && value.valuePrice?.value !== 0
           ? ('configurator.a11y.valueOfAttributeFullWithPrice'
             | cxTranslate
@@ -32,7 +27,6 @@
           : ('configurator.a11y.valueOfAttributeFull'
             | cxTranslate
               : { value: value.valueDisplay, attribute: attribute.label })
->>>>>>> 5294b4f7
       "
       [attr.aria-checked]="attributeCheckBoxForms[i].value"
       [cxFocus]="{ key: attribute.name + '-' + value.name }"
