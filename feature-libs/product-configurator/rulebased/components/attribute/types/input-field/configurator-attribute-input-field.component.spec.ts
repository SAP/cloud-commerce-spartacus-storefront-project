import { ChangeDetectionStrategy, Directive, Input } from '@angular/core';
import {
  ComponentFixture,
  fakeAsync,
  TestBed,
  tick,
  waitForAsync,
} from '@angular/core/testing';
import { ReactiveFormsModule } from '@angular/forms';
import { By } from '@angular/platform-browser';
import {
  FeaturesConfig,
  FeaturesConfigModule,
  I18nTestingModule,
} from '@spartacus/core';
import { CommonConfigurator } from '@spartacus/product-configurator/common';
import { CommonConfiguratorTestUtilsService } from '../../../../../common/testing/common-configurator-test-utils.service';
import { Configurator } from '../../../../core/model/configurator.model';
import { ConfiguratorUISettingsConfig } from '../../../config/configurator-ui-settings.config';
import { defaultConfiguratorUISettingsConfig } from '../../../config/default-configurator-ui-settings.config';
import { ConfiguratorAttributeInputFieldComponent } from './configurator-attribute-input-field.component';
import { ConfiguratorTestUtils } from '../../../../testing/configurator-test-utils';
import { ConfiguratorAttributeCompositionContext } from '../../composition/configurator-attribute-composition.model';
import { ConfiguratorCommonsService } from '../../../../core/facade/configurator-commons.service';
import { Observable, of } from 'rxjs';
import { ConfiguratorStorefrontUtilsService } from '@spartacus/product-configurator/rulebased';

@Directive({
  selector: '[cxFocus]',
})
export class MockFocusDirective {
  @Input('cxFocus') protected config: any;
}
class MockConfiguratorCommonsService {
  updateConfiguration(): void {}
}

const isCartEntryOrGroupVisited = true;
class MockConfigUtilsService {
  isCartEntryOrGroupVisited(): Observable<boolean> {
    return of(isCartEntryOrGroupVisited);
  }
}

describe('ConfigAttributeInputFieldComponent', () => {
  let component: ConfiguratorAttributeInputFieldComponent;
  let fixture: ComponentFixture<ConfiguratorAttributeInputFieldComponent>;
  let htmlElem: HTMLElement;
  let DEBOUNCE_TIME: number;
  const ownerKey = 'theOwnerKey';
  const name = 'attributeName';
  const groupId = 'theGroupId';
  const userInput = 'theUserInput';

  beforeEach(
    waitForAsync(() => {
      TestBed.configureTestingModule({
        declarations: [
          ConfiguratorAttributeInputFieldComponent,
          MockFocusDirective,
        ],
        imports: [ReactiveFormsModule, I18nTestingModule, FeaturesConfigModule],
        providers: [
          {
            provide: ConfiguratorUISettingsConfig,
            useValue: defaultConfiguratorUISettingsConfig,
          },
          {
            provide: ConfiguratorAttributeCompositionContext,
            useValue: ConfiguratorTestUtils.getAttributeContext(),
          },
          {
            provide: ConfiguratorCommonsService,
            useClass: MockConfiguratorCommonsService,
          },
          {
<<<<<<< HEAD
            provide: ConfiguratorStorefrontUtilsService,
            useClass: MockConfigUtilsService,
          },
          {
=======
>>>>>>> 9cf5b480
            provide: FeaturesConfig,
            useValue: {
              features: { level: '*' },
            },
          },
        ],
      })
        .overrideComponent(ConfiguratorAttributeInputFieldComponent, {
          set: {
            changeDetection: ChangeDetectionStrategy.Default,
          },
        })
        .compileComponents();
    })
  );

  beforeEach(() => {
    fixture = TestBed.createComponent(ConfiguratorAttributeInputFieldComponent);
    component = fixture.componentInstance;
    htmlElem = fixture.nativeElement;
    component.attribute = {
      name: name,
      label: name,
      uiType: Configurator.UiType.STRING,
      userInput: undefined,
      required: true,
      incomplete: true,
      groupId: groupId,
    };
    component.ownerType = CommonConfigurator.OwnerType.CART_ENTRY;
    component.ownerKey = ownerKey;
    fixture.detectChanges();
    DEBOUNCE_TIME =
      defaultConfiguratorUISettingsConfig.productConfigurator
        ?.updateDebounceTime?.input ?? component['FALLBACK_DEBOUNCE_TIME'];
    spyOn(
      component['configuratorCommonsService'],
      'updateConfiguration'
    ).and.callThrough();
  });

  it('should create', () => {
    expect(component).toBeTruthy();
  });

  it('should not add classes ng-touch and ng-invalid to the input field.', () => {
    component.attribute.required = false;
    fixture.detectChanges();
    const styleClasses = fixture.debugElement.query(
      By.css('input.form-control')
    ).nativeElement.classList;
    expect(styleClasses).toContain('ng-touched');
    expect(styleClasses).not.toContain('ng-invalid');
  });

  it('should add classes ng-touch and ng-invalid to the input field.', () => {
    const styleClasses = fixture.debugElement.query(
      By.css('input.form-control')
    ).nativeElement.classList;
    expect(styleClasses).toContain('ng-touched');
    expect(styleClasses).toContain('ng-invalid');
  });

  it('should not consider empty required input field as invalid, despite that it will be marked as error on the UI, so that engine is still called', () => {
    expect(component.attributeInputForm.valid).toBe(true);
  });

  it('should set form as touched on init', () => {
    expect(component.attributeInputForm.touched).toEqual(true);
  });

  it('should update configuration onChange', () => {
    component.attributeInputForm.setValue(userInput);
    component.onChange();
    expect(
      component['configuratorCommonsService'].updateConfiguration
    ).toHaveBeenCalledWith(
      ownerKey,
      {
        ...component.attribute,
        userInput: userInput,
        selectedSingleValue: userInput,
      },
      Configurator.UpdateType.ATTRIBUTE
    );
  });

  it('should set userInput on init', () => {
    component.attribute.userInput = userInput;
    fixture.detectChanges();
    component.ngOnInit();
    expect(component.attributeInputForm.value).toEqual(userInput);
  });

  it('should delay update for debounce period', fakeAsync(() => {
    component.attributeInputForm.setValue('testValue');
    fixture.detectChanges();
    expect(
      component['configuratorCommonsService'].updateConfiguration
    ).not.toHaveBeenCalled();
    tick(DEBOUNCE_TIME);
    expect(
      component['configuratorCommonsService'].updateConfiguration
    ).toHaveBeenCalled();
  }));

  it('should only update once with last value if inputValue is changed within debounce period', fakeAsync(() => {
    component.attributeInputForm.setValue('testValue');
    fixture.detectChanges();
    tick(DEBOUNCE_TIME / 2);
    component.attributeInputForm.setValue('testValue123');
    fixture.detectChanges();
    tick(DEBOUNCE_TIME / 2);
    expect(
      component['configuratorCommonsService'].updateConfiguration
    ).not.toHaveBeenCalled();
    tick(DEBOUNCE_TIME);
    expect(
      component['configuratorCommonsService'].updateConfiguration
    ).toHaveBeenCalledWith(
      ownerKey,
      {
        ...component.attribute,
        userInput: 'testValue123',
        selectedSingleValue: 'testValue123',
      },
      Configurator.UpdateType.ATTRIBUTE
    );
  }));

  it('should update twice if inputValue is changed after debounce period', fakeAsync(() => {
    component.attributeInputForm.setValue('testValue');
    fixture.detectChanges();
    tick(DEBOUNCE_TIME);
    component.attributeInputForm.setValue('testValue123');
    fixture.detectChanges();
    tick(DEBOUNCE_TIME);
    expect(
      component['configuratorCommonsService'].updateConfiguration
    ).toHaveBeenCalledTimes(2);
  }));

  it('should not update inputValue after destroy', fakeAsync(() => {
    component.attributeInputForm.setValue('123');
    fixture.detectChanges();
    component.ngOnDestroy();
    tick(DEBOUNCE_TIME);
    expect(
      component['configuratorCommonsService'].updateConfiguration
    ).not.toHaveBeenCalled();
  }));

  describe('Accessibility', () => {
    it("should contain input element with class name 'form-control', without set value, and 'aria-label' attribute that defines an accessible name to label the current element", () => {
      CommonConfiguratorTestUtilsService.expectElementContainsA11y(
        expect,
        htmlElem,
        'input',
        'form-control',
        0,
        'aria-label',
        'configurator.a11y.valueOfAttributeBlank attribute:' +
          component.attribute.label
      );
    });

    it("should contain input element with class name 'form-control' with a set value and 'aria-label' attribute that defines an accessible name to label the current element", fakeAsync(() => {
      component.attribute.userInput = '123';
      fixture.detectChanges();
      component.ngOnInit();
      tick(DEBOUNCE_TIME);
      CommonConfiguratorTestUtilsService.expectElementContainsA11y(
        expect,
        htmlElem,
        'input',
        'form-control',
        0,
        'aria-label',
        'configurator.a11y.valueOfAttributeFull attribute:' +
          component.attribute.label +
          ' value:' +
          component.attribute.userInput
      );
    }));

    it("should contain input element with class name 'form-control' and 'aria-describedby' attribute that indicates the ID of the element that describe the elements", () => {
      CommonConfiguratorTestUtilsService.expectElementContainsA11y(
        expect,
        htmlElem,
        'input',
        'form-control',
        0,
        'aria-describedby',
        'cx-configurator--label--attributeName'
      );
    });
  });

  describe('isRequired', () => {
    it('should tell from attribute if form input required for string and numeric attribute without domain', () => {
      expect(component.isRequired).toBe(true);

      component.attribute.uiType = Configurator.UiType.NUMERIC;
      expect(component.isRequired).toBe(true);

      component.attribute.required = false;
      expect(component.isRequired).toBe(false);
    });

    it('should handle situation where required is not defined on attribute level', () => {
      component.attribute.required = undefined;
      expect(component.isRequired).toBe(false);
    });

    it('should always return false for attribute types with domain', () => {
      component.attribute.required = true;
      component.attribute.uiType =
        Configurator.UiType.RADIOBUTTON_ADDITIONAL_INPUT;
      expect(component.isRequired).toBe(false);

      component.attribute.required = undefined;
      component.attribute.uiType =
        Configurator.UiType.DROPDOWN_ADDITIONAL_INPUT;
      expect(component.isRequired).toBe(false);
    });
  });

  describe('isUserInputEmpty', () => {
    it('should return false if a value is present', () => {
      component.attribute.userInput = 'abc';
      expect(component.isUserInputEmpty).toBe(false);
    });

    it('should return true if the user input only contains blanks', () => {
      component.attribute.userInput = '  ';
      expect(component.isUserInputEmpty).toBe(true);
    });

<<<<<<< HEAD
    it('should return true if the ure is no user input', () => {
=======
    it('should return true if there is no user input', () => {
>>>>>>> 9cf5b480
      component.attribute.userInput = undefined;
      expect(component.isUserInputEmpty).toBe(true);
    });
  });
});<|MERGE_RESOLUTION|>--- conflicted
+++ resolved
@@ -74,13 +74,10 @@
             useClass: MockConfiguratorCommonsService,
           },
           {
-<<<<<<< HEAD
             provide: ConfiguratorStorefrontUtilsService,
             useClass: MockConfigUtilsService,
           },
           {
-=======
->>>>>>> 9cf5b480
             provide: FeaturesConfig,
             useValue: {
               features: { level: '*' },
@@ -319,11 +316,7 @@
       expect(component.isUserInputEmpty).toBe(true);
     });
 
-<<<<<<< HEAD
-    it('should return true if the ure is no user input', () => {
-=======
     it('should return true if there is no user input', () => {
->>>>>>> 9cf5b480
       component.attribute.userInput = undefined;
       expect(component.isUserInputEmpty).toBe(true);
     });
