--- conflicted
+++ resolved
@@ -1,4 +1,3 @@
-<<<<<<< HEAD
 <ng-container *ngIf="attribute.uiType === uiType.RADIOBUTTON">
   <fieldset>
     <legend style="display: none">{{ attribute.label }}</legend>
@@ -8,78 +7,6 @@
           (changeQuantity)="onChangeQuantity($event)"
           [quantityOptions]="extractQuantityParameters()"
         ></cx-configurator-attribute-quantity>
-=======
-<fieldset>
-  <legend style="display: none">{{ attribute.label }}</legend>
-  <div id="{{ createAttributeIdForConfigurator(attribute) }}">
-    <div *ngIf="withQuantity" class="cx-attribute-level-quantity-price">
-      <cx-configurator-attribute-quantity
-        (changeQuantity)="onChangeQuantity($event)"
-        [quantityOptions]="extractQuantityParameters()"
-      ></cx-configurator-attribute-quantity>
-      <cx-configurator-price
-        [formula]="extractPriceFormulaParameters()"
-      ></cx-configurator-price>
-    </div>
-
-    <div class="form-check" *ngFor="let value of attribute.values">
-      <div class="cx-value-label-pair">
-        <input
-          id="{{
-            createAttributeValueIdForConfigurator(attribute, value.valueCode)
-          }}"
-          class="form-check-input"
-          type="radio"
-          formcontrolname="attributeRadioButtonForm"
-          [formControl]="attributeRadioButtonForm"
-          [attr.required]="attribute.required"
-          [value]="value.valueCode"
-          name="{{ createAttributeIdForConfigurator(attribute) }}"
-          attr.name="{{ createAttributeIdForConfigurator(attribute) }}"
-          [cxFocus]="{ key: attribute.name + '-' + value.name }"
-          [attr.aria-label]="
-            value.valuePrice && value.valuePrice?.value !== 0
-              ? value.valuePriceTotal && value.valuePriceTotal?.value !== 0
-                ? ('configurator.a11y.valueOfAttributeFullWithPrice'
-                  | cxTranslate
-                    : {
-                        value: value.valueDisplay,
-                        attribute: attribute.label,
-                        price: value.valuePriceTotal.formattedValue
-                      })
-                : ('configurator.a11y.valueOfAttributeFullWithPrice'
-                  | cxTranslate
-                    : {
-                        value: value.valueDisplay,
-                        attribute: attribute.label,
-                        price: value.valuePrice.formattedValue
-                      })
-              : ('configurator.a11y.valueOfAttributeFull'
-                | cxTranslate
-                  : { value: value.valueDisplay, attribute: attribute.label })
-          "
-          [attr.checked]="
-            attributeRadioButtonForm.value === value.valueCode
-              ? 'checked'
-              : null
-          "
-          [attr.aria-describedby]="
-            createAttributeUiKey('label', attribute.name)
-          "
-          (change)="onSelect(value.valueCode)"
-        />
-        <label
-          id="{{ createValueUiKey('label', attribute.name, value.valueCode) }}"
-          for="{{
-            createAttributeValueIdForConfigurator(attribute, value.valueCode)
-          }}"
-          aria-hidden="true"
-          class="form-check-label form-radio-label"
-          >{{ value.valueDisplay }}</label
-        >
-      </div>
-      <div class="cx-value-price">
->>>>>>> c1f71222
         <cx-configurator-price
           [formula]="extractPriceFormulaParameters()"
         ></cx-configurator-price>
@@ -100,16 +27,34 @@
             name="{{ createAttributeIdForConfigurator(attribute) }}"
             attr.name="{{ createAttributeIdForConfigurator(attribute) }}"
             [cxFocus]="{ key: attribute.name + '-' + value.name }"
-            attr.aria-labelledby="{{
-              createAriaLabelledBy('label', attribute.name, value.valueCode)
-            }}"
-            [attr.aria-checked]="
-              attributeRadioButtonForm.value === value.valueCode ? true : false
+            [attr.aria-label]="
+              value.valuePrice && value.valuePrice?.value !== 0
+                ? value.valuePriceTotal && value.valuePriceTotal?.value !== 0
+                  ? ('configurator.a11y.valueOfAttributeFullWithPrice'
+                    | cxTranslate
+                      : {
+                          value: value.valueDisplay,
+                          attribute: attribute.label,
+                          price: value.valuePriceTotal.formattedValue
+                        })
+                  : ('configurator.a11y.valueOfAttributeFullWithPrice'
+                    | cxTranslate
+                      : {
+                          value: value.valueDisplay,
+                          attribute: attribute.label,
+                          price: value.valuePrice.formattedValue
+                        })
+                : ('configurator.a11y.valueOfAttributeFull'
+                  | cxTranslate
+                    : { value: value.valueDisplay, attribute: attribute.label })
             "
             [attr.checked]="
               attributeRadioButtonForm.value === value.valueCode
                 ? 'checked'
                 : null
+            "
+            [attr.aria-describedby]="
+              createAttributeUiKey('label', attribute.name)
             "
             (change)="onSelect(value.valueCode)"
           />
@@ -120,14 +65,69 @@
             for="{{
               createAttributeValueIdForConfigurator(attribute, value.valueCode)
             }}"
+            aria-hidden="true"
             class="form-check-label form-radio-label"
             >{{ value.valueDisplay }}</label
           >
         </div>
         <div class="cx-value-price">
           <cx-configurator-price
-            [formula]="extractValuePriceFormulaParameters(value)"
+            [formula]="extractPriceFormulaParameters()"
           ></cx-configurator-price>
+        </div>
+
+        <div class="form-check" *ngFor="let value of attribute.values">
+          <div class="cx-value-label-pair">
+            <input
+              id="{{
+                createAttributeValueIdForConfigurator(
+                  attribute,
+                  value.valueCode
+                )
+              }}"
+              class="form-check-input"
+              type="radio"
+              formcontrolname="attributeRadioButtonForm"
+              [formControl]="attributeRadioButtonForm"
+              [attr.required]="attribute.required"
+              [value]="value.valueCode"
+              name="{{ createAttributeIdForConfigurator(attribute) }}"
+              attr.name="{{ createAttributeIdForConfigurator(attribute) }}"
+              [cxFocus]="{ key: attribute.name + '-' + value.name }"
+              attr.aria-labelledby="{{
+                createAriaLabelledBy('label', attribute.name, value.valueCode)
+              }}"
+              [attr.aria-checked]="
+                attributeRadioButtonForm.value === value.valueCode
+                  ? true
+                  : false
+              "
+              [attr.checked]="
+                attributeRadioButtonForm.value === value.valueCode
+                  ? 'checked'
+                  : null
+              "
+              (change)="onSelect(value.valueCode)"
+            />
+            <label
+              id="{{
+                createValueUiKey('label', attribute.name, value.valueCode)
+              }}"
+              for="{{
+                createAttributeValueIdForConfigurator(
+                  attribute,
+                  value.valueCode
+                )
+              }}"
+              class="form-check-label form-radio-label"
+              >{{ value.valueDisplay }}</label
+            >
+          </div>
+          <div class="cx-value-price">
+            <cx-configurator-price
+              [formula]="extractValuePriceFormulaParameters(value)"
+            ></cx-configurator-price>
+          </div>
         </div>
       </div>
     </div>
