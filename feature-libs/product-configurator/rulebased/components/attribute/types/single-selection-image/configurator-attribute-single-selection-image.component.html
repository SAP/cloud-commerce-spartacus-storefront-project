<div
  id="{{ createAttributeIdForConfigurator(attribute) }}"
  class="cx-row"
  role="radiogroup"
>
  <ng-container *ngIf="!config.features?.attributeTypesV2">
    <div
      *ngFor="let value of attribute.values"
      id="{{
        createAttributeValueIdForConfigurator(attribute, value.valueCode)
      }}"
      class="cx-configurator-select"
    >
      <input
        id="{{
          createAttributeValueIdForConfigurator(attribute, value.valueCode) +
            '-input'
        }}"
        type="radio"
        class="form-input"
        [value]="value.valueCode"
        formcontrolname="attributeRadioButtonForm"
        [formControl]="attributeRadioButtonForm"
        [value]="value.valueCode"
        name="{{ createAttributeIdForConfigurator(attribute) }}"
        attr.name="{{ createAttributeIdForConfigurator(attribute) }}"
        [attr.required]="attribute.required"
        [attr.checked]="
          attributeRadioButtonForm.value === value.valueCode ? 'checked' : null
        "
        [attr.aria-checked]="
          attributeRadioButtonForm.value === value.valueCode ? 'true' : 'false'
        "
        [attr.aria-label]="
          value.valuePrice && value.valuePrice?.value !== 0
            ? ('configurator.a11y.valueOfAttributeFullWithPrice'
              | cxTranslate
                : {
                    value: value.valueDisplay,
                    attribute: attribute.label,
                    price: value.valuePrice.formattedValue
                  })
            : ('configurator.a11y.valueOfAttributeFull'
              | cxTranslate
                : { value: value.valueDisplay, attribute: attribute.label })
        "
        [attr.aria-describedby]="createAttributeUiKey('label', attribute.name)"
        (click)="onClick(value.valueCode)"
        [cxFocus]="{ key: attribute.name + '-' + value.name }"
        role="radio"
      />
      <div class="cx-label-container">
        <label
          id="{{ createValueUiKey('label', attribute.name, value.valueCode) }}"
          for="{{
            createAttributeValueIdForConfigurator(attribute, value.valueCode) +
              '-input'
          }}"
          aria-hidden="true"
          class="form-check-label form-radio-label"
        >
          <img
            *ngIf="getImage(value)"
            class="cx-img"
            src="{{ getImage(value)?.url }}"
            alt="{{ getImage(value)?.altText }}"
          />
          <div *ngIf="!getImage(value)" class="cx-img-dummy"></div>
          {{ getLabel(expMode, value.valueDisplay, value.valueCode) }}
          <cx-configurator-price
            [formula]="extractValuePriceFormulaParameters(value)"
          ></cx-configurator-price>
        </label>
      </div>
    </div>
  </ng-container>
  <ng-container *ngIf="config.features?.attributeTypesV2">
    <ng-container *ngFor="let value of attribute.values">
      <div
        *ngIf="isValueDisplayed(attribute, value)"
        id="{{
          createAttributeValueIdForConfigurator(attribute, value.valueCode)
        }}"
        class="cx-configurator-select"
      >
        <input
          id="{{
            createAttributeValueIdForConfigurator(attribute, value.valueCode) +
              '-input'
          }}"
          type="radio"
          class="form-input"
          [value]="value.valueCode"
          formcontrolname="attributeRadioButtonForm"
          [formControl]="attributeRadioButtonForm"
          [value]="value.valueCode"
          name="{{ createAttributeIdForConfigurator(attribute) }}"
          attr.name="{{ createAttributeIdForConfigurator(attribute) }}"
          [attr.required]="attribute.required"
          [attr.checked]="
            attributeRadioButtonForm.value === value.valueCode
              ? 'checked'
              : null
          "
          [attr.aria-checked]="
            attributeRadioButtonForm.value === value.valueCode
              ? 'true'
              : 'false'
          "
          [attr.aria-label]="
            value.valuePrice && value.valuePrice?.value !== 0
              ? (getAriaLabelForValueWithPrice(isReadOnly(attribute))
                | cxTranslate
                  : {
                      value: value.valueDisplay,
                      attribute: attribute.label,
                      price: value.valuePrice.formattedValue
                    })
              : (getAriaLabelForValue(isReadOnly(attribute))
                | cxTranslate
                  : { value: value.valueDisplay, attribute: attribute.label })
          "
          [attr.aria-describedby]="
            createAttributeUiKey('label', attribute.name)
          "
          (click)="!isReadOnly(attribute) && onClick(value.valueCode)"
          [cxFocus]="{ key: attribute.name + '-' + value.name }"
          role="radio"
        />
<<<<<<< HEAD
        <div *ngIf="!getImage(value)" class="cx-img-dummy"></div>
        {{ getLabel(expMode, value.valueDisplay, value.valueCode) }}
        <button
          *ngIf="value.description"
          [cxPopover]="value.description"
          [cxPopoverOptions]="{
                placement: 'auto',
                class: 'cx-value-description',
                appendToBody: true,
                displayCloseButton: true,
              }"
          [attr.aria-label]="'configurator.a11y.description' | cxTranslate"
        >
          <cx-icon [type]="iconTypes.INFO"> </cx-icon>
        </button>
        <cx-configurator-price
          [formula]="extractValuePriceFormulaParameters(value)"
        ></cx-configurator-price>
      </label>
    </div>
  </div>
=======
        <div class="cx-label-container">
          <label
            id="{{
              createValueUiKey('label', attribute.name, value.valueCode)
            }}"
            for="{{
              createAttributeValueIdForConfigurator(
                attribute,
                value.valueCode
              ) + '-input'
            }}"
            aria-hidden="true"
            class="form-check-label form-radio-label"
            [style.cursor]="!isReadOnly(attribute) ? 'pointer' : 'default'"
            title="{{ getLabel(expMode, value.valueDisplay, value.valueCode) }}"
          >
            <img
              *ngIf="getImage(value)"
              [ngClass]="getImgStyleClasses(attribute, value, 'cx-img')"
              src="{{ getImage(value)?.url }}"
              alt="{{ getImage(value)?.altText }}"
            />
            <div
              *ngIf="!getImage(value)"
              [ngClass]="getImgStyleClasses(attribute, value, 'cx-img-dummy')"
            ></div>
            {{ getLabel(expMode, value.valueDisplay, value.valueCode) }}
            <cx-configurator-price
              [formula]="extractValuePriceFormulaParameters(value)"
            ></cx-configurator-price>
          </label>
        </div>
      </div>
    </ng-container>
  </ng-container>
>>>>>>> 2bb90c72
</div><|MERGE_RESOLUTION|>--- conflicted
+++ resolved
@@ -67,6 +67,19 @@
           />
           <div *ngIf="!getImage(value)" class="cx-img-dummy"></div>
           {{ getLabel(expMode, value.valueDisplay, value.valueCode) }}
+          <button
+            *ngIf="value.description"
+            [cxPopover]="value.description"
+            [cxPopoverOptions]="{
+                placement: 'auto',
+                class: 'cx-value-description',
+                appendToBody: true,
+                displayCloseButton: true,
+              }"
+            [attr.aria-label]="'configurator.a11y.description' | cxTranslate"
+          >
+            <cx-icon [type]="iconTypes.INFO"> </cx-icon>
+          </button>
           <cx-configurator-price
             [formula]="extractValuePriceFormulaParameters(value)"
           ></cx-configurator-price>
@@ -127,29 +140,6 @@
           [cxFocus]="{ key: attribute.name + '-' + value.name }"
           role="radio"
         />
-<<<<<<< HEAD
-        <div *ngIf="!getImage(value)" class="cx-img-dummy"></div>
-        {{ getLabel(expMode, value.valueDisplay, value.valueCode) }}
-        <button
-          *ngIf="value.description"
-          [cxPopover]="value.description"
-          [cxPopoverOptions]="{
-                placement: 'auto',
-                class: 'cx-value-description',
-                appendToBody: true,
-                displayCloseButton: true,
-              }"
-          [attr.aria-label]="'configurator.a11y.description' | cxTranslate"
-        >
-          <cx-icon [type]="iconTypes.INFO"> </cx-icon>
-        </button>
-        <cx-configurator-price
-          [formula]="extractValuePriceFormulaParameters(value)"
-        ></cx-configurator-price>
-      </label>
-    </div>
-  </div>
-=======
         <div class="cx-label-container">
           <label
             id="{{
@@ -185,5 +175,4 @@
       </div>
     </ng-container>
   </ng-container>
->>>>>>> 2bb90c72
 </div>