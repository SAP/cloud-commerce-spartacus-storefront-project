import { ChangeDetectionStrategy, Component } from '@angular/core';
import { ComponentFixture, TestBed, waitForAsync } from '@angular/core/testing';
import { ReactiveFormsModule } from '@angular/forms';
import { RouterTestingModule } from '@angular/router/testing';
import { I18nTestingModule } from '@spartacus/core';
import { CommonConfiguratorTestUtilsService } from '@spartacus/product-configurator';
import { ItemCounterComponent, MediaModule } from '@spartacus/storefront';
import { UrlTestingModule } from 'projects/core/src/routing/configurable-routes/url-translation/testing/url-testing.module';
import { Configurator } from '../../../../core/model/configurator.model';
import { ConfiguratorShowMoreComponent } from '../../../show-more/configurator-show-more.component';
import { ConfiguratorAttributeProductCardComponent } from '../../product-card/configurator-attribute-product-card.component';
import { ConfiguratorAttributeQuantityService } from '../../quantity/configurator-attribute-quantity.service';
import { ConfiguratorAttributeMultiSelectionBundleComponent } from './configurator-attribute-multi-selection-bundle.component';

//let testAttribute: Configurator.Attribute;
/**
const createTestValue = (
  price: number,
  total: number,
  selected = true
): Configurator.Value => ({
  selected,
  valuePrice: {
    value: price,
  },
  valuePriceTotal: {
    value: total,
  },
});
 */

@Component({
  selector: 'cx-configurator-attribute-product-card',
  template: '',
})
class MockProductCardComponent {}

class MockConfiguratorAttributeQuantityService {
  readOnlyQuantity(value): boolean {
    return !value || value === '0';
  }
  withQuantity(
    dataType: Configurator.DataType,
    uiType: Configurator.UiType
  ): boolean {
    switch (uiType) {
      case Configurator.UiType.DROPDOWN_PRODUCT:
      case Configurator.UiType.DROPDOWN:
      case Configurator.UiType.RADIOBUTTON_PRODUCT:
      case Configurator.UiType.RADIOBUTTON:
        return dataType ===
          Configurator.DataType.USER_SELECTION_QTY_ATTRIBUTE_LEVEL
          ? true
          : false;

      case Configurator.UiType.CHECKBOXLIST:
      case Configurator.UiType.CHECKBOXLIST_PRODUCT:
        return dataType === Configurator.DataType.USER_SELECTION_QTY_VALUE_LEVEL
          ? true
          : false;

      default:
        return false;
    }
  }
}

describe('ConfiguratorAttributeMultiSelectionBundleComponent', () => {
  let component: ConfiguratorAttributeMultiSelectionBundleComponent;
  let fixture: ComponentFixture<ConfiguratorAttributeMultiSelectionBundleComponent>;
  let htmlElem: HTMLElement;

  const createImage = (url: string, altText: string): Configurator.Image => {
    const image: Configurator.Image = {
      url: url,
      altText: altText,
    };
    return image;
  };

  const createValue = (
    description: string,
    images: Configurator.Image[],
    name,
    quantity: number,
    selected: boolean,
    valueCode: string,
    valueDisplay: string
  ): Configurator.Value => {
    const value: Configurator.Value = {
      description,
      images,
      name,
      quantity,
      selected,
      valueCode,
      valueDisplay,
    };
    return value;
  };

  beforeEach(
    waitForAsync(() => {
      TestBed.configureTestingModule({
        imports: [
          I18nTestingModule,
          RouterTestingModule,
          UrlTestingModule,
          ReactiveFormsModule,
          MediaModule,
        ],
        declarations: [
          ConfiguratorAttributeMultiSelectionBundleComponent,
          ConfiguratorShowMoreComponent,
          ItemCounterComponent,
          MockProductCardComponent,
        ],
      })
        .overrideComponent(ConfiguratorAttributeMultiSelectionBundleComponent, {
          set: {
            changeDetection: ChangeDetectionStrategy.Default,
            providers: [
              {
                provide: ConfiguratorAttributeProductCardComponent,
                useClass: MockProductCardComponent,
              },
              {
                provide: ConfiguratorAttributeQuantityService,
                useClass: MockConfiguratorAttributeQuantityService,
              },
            ],
          },
        })
        .compileComponents();
    })
  );

  beforeEach(() => {
    const values: Configurator.Value[] = [
      createValue(
        'Lorem ipsum dolor sit amet, consectetur adipiscing elit, sed do eiusmod tempor incididunt ut labore et dolore magna aliqua. Ut enim ad minim veniam, quis nostrud exercitation ullamco laboris nisi ut aliquip ex ea commodo consequat. Duis aute irure dolor in reprehenderit in voluptate velit esse cillum dolore eu fugiat nulla pariatur. Excepteur sint occaecat cupidatat non proident, sunt in culpa qui officia deserunt mollit anim id est laborum.',
        [createImage('url', 'alt')],
        'valueName',
        1,
        true,
        '1111',
        'Lorem Ipsum Dolor'
      ),
      createValue(
        'Lorem ipsum dolor sit amet, consectetur adipiscing elit, sed do eiusmod tempor incididunt ut labore et dolore magna aliqua. Ut enim ad minim veniam, quis nostrud exercitation ullamco laboris nisi ut aliquip ex ea commodo consequat. Duis aute irure dolor in reprehenderit in voluptate velit esse cillum dolore eu fugiat nulla pariatur. Excepteur sint occaecat cupidatat non proident, sunt in culpa qui officia deserunt mollit anim id est laborum.',
        [createImage('url', 'alt')],
        'valueName',
        1,
        true,
        '2222',
        'Lorem Ipsum Dolor'
      ),
      createValue(
        'Lorem ipsum dolor sit amet, consectetur adipiscing elit, sed do eiusmod tempor incididunt ut labore et dolore magna aliqua. Ut enim ad minim veniam, quis nostrud exercitation ullamco laboris nisi ut aliquip ex ea commodo consequat. Duis aute irure dolor in reprehenderit in voluptate velit esse cillum dolore eu fugiat nulla pariatur. Excepteur sint occaecat cupidatat non proident, sunt in culpa qui officia deserunt mollit anim id est laborum.',
        [createImage('url', 'alt')],
        'valueName',
        1,
        false,
        '3333',
        'Lorem Ipsum Dolor'
      ),
      createValue(
        'Lorem ipsum dolor sit amet, consectetur adipiscing elit, sed do eiusmod tempor incididunt ut labore et dolore magna aliqua. Ut enim ad minim veniam, quis nostrud exercitation ullamco laboris nisi ut aliquip ex ea commodo consequat. Duis aute irure dolor in reprehenderit in voluptate velit esse cillum dolore eu fugiat nulla pariatur. Excepteur sint occaecat cupidatat non proident, sunt in culpa qui officia deserunt mollit anim id est laborum.',
        [createImage('url', 'alt')],
        'valueName',
        1,
        false,
        '4444',
        'Lorem Ipsum Dolor'
      ),
    ];

    fixture = TestBed.createComponent(
      ConfiguratorAttributeMultiSelectionBundleComponent
    );
    component = fixture.componentInstance;
    htmlElem = fixture.nativeElement;

    component.ownerKey = 'theOwnerKey';
    component.attribute = {
      name: 'attributeName',
      attrCode: 1111,
      uiType: Configurator.UiType.CHECKBOXLIST_PRODUCT,
      required: true,
      groupId: 'testGroup',
      values: values,
    };

    fixture.detectChanges();
  });

  it('should create', () => {
    expect(component).toBeTruthy();
  });

  it('should render 4 multi selection bundle items after init', () => {
    component.ngOnInit();
    fixture.detectChanges();

    const cardList = htmlElem.querySelectorAll(
      'cx-configurator-attribute-product-card'
    );

    expect(cardList.length).toBe(4);
  });

  it('should mark two items as selected', () => {
    component.ngOnInit();

    expect(component.attribute.values[0].selected).toEqual(true);
    expect(component.attribute.values[1].selected).toEqual(true);
    expect(component.attribute.values[2].selected).toEqual(false);
    expect(component.attribute.values[3].selected).toEqual(false);
  });

  it('should call selectionChange on event onChangeValueQuantity', () => {
    spyOn(component.selectionChange, 'emit').and.callThrough();

    component.ngOnInit();

    component.onChangeValueQuantity({
      valueCode: '1111',
      quantity: 2,
    });

    expect(component.selectionChange.emit).toHaveBeenCalledWith(
      jasmine.objectContaining({
        changedAttribute: jasmine.objectContaining({
          ...component.attribute,
          values: [
            {
              name: 'valueName',
              quantity: 2,
              selected: true,
              valueCode: '1111',
            },
          ],
        }),
        ownerKey: component.ownerKey,
        updateType: Configurator.UpdateType.VALUE_QUANTITY,
      })
    );
  });

  it('should call selectionChange on event onDeselect', () => {
    spyOn(component.selectionChange, 'emit').and.callThrough();

    component.ngOnInit();

    component.onDeselect('1111');

    expect(component.selectionChange.emit).toHaveBeenCalledWith(
      jasmine.objectContaining({
        changedAttribute: jasmine.objectContaining({
          ...component.attribute,
          values: [
            {
              name: 'valueName',
              quantity: 1,
              selected: false,
              valueCode: '1111',
            },
            {
              name: 'valueName',
              quantity: 1,
              selected: true,
              valueCode: '2222',
            },
            {
              name: 'valueName',
              quantity: 1,
              selected: false,
              valueCode: '3333',
            },
            {
              name: 'valueName',
              quantity: 1,
              selected: false,
              valueCode: '4444',
            },
          ],
        }),
        ownerKey: component.ownerKey,
        updateType: Configurator.UpdateType.ATTRIBUTE,
      })
    );
  });

  it('should call selectionChange on event onSelect', () => {
    spyOn(component.selectionChange, 'emit').and.callThrough();

    component.ngOnInit();

    component.onSelect('3333');

    expect(component.selectionChange.emit).toHaveBeenCalledWith(
      jasmine.objectContaining({
        changedAttribute: jasmine.objectContaining({
          ...component.attribute,
          values: [
            {
              name: 'valueName',
              quantity: 1,
              selected: true,
              valueCode: '1111',
            },
            {
              name: 'valueName',
              quantity: 1,
              selected: true,
              valueCode: '2222',
            },
            {
              name: 'valueName',
              quantity: 1,
              selected: true,
              valueCode: '3333',
            },
            {
              name: 'valueName',
              quantity: 1,
              selected: false,
              valueCode: '4444',
            },
          ],
        }),
        ownerKey: component.ownerKey,
        updateType: Configurator.UpdateType.ATTRIBUTE,
      })
    );
  });

  it('should call selectionChange on event onDeselectAll', () => {
    spyOn(component.selectionChange, 'emit').and.callThrough();

    component.ngOnInit();

    component.onDeselectAll();

    expect(component.selectionChange.emit).toHaveBeenCalled();
  });

  it('should call onHandleAttributeQuantity of event onChangeAttributeQuantity', () => {
    spyOn(component, 'onHandleAttributeQuantity');

    const quantity = { quantity: 2 };

    component.onChangeAttributeQuantity(quantity);

    expect(component.onHandleAttributeQuantity).toHaveBeenCalled();
  });

  it('should call onDeselectAll of event onChangeAttributeQuantity', () => {
    spyOn(component, 'onDeselectAll');

    const quantity = { quantity: 0 };

    component.onChangeAttributeQuantity(quantity);

    expect(component.onDeselectAll).toHaveBeenCalled();
  });

<<<<<<< HEAD
  /**
  describe('isAnyValueSelected()', () => {
    it('should be true if one selected', () => {
      testAttribute = {
        name: 'testAttribute',
        values: [createTestValue(100, 300)],
      };

      const isSelected = component.isAnyValueSelected(testAttribute);

      expect(isSelected).toBeTrue();
    });

    it('should be true if many selected', () => {
      testAttribute = {
        name: 'testAttribute',
        values: [createTestValue(100, 300), createTestValue(200, 800)],
      };

      const isSelected = component.isAnyValueSelected(testAttribute);

      expect(isSelected).toBeTrue();
    });

    it('should be false if no values', () => {
      testAttribute = {
        name: 'testAttribute',
        values: [],
      };

      const isSelected = component.isAnyValueSelected(testAttribute);

      expect(isSelected).toBeFalse();
    });

    it('should be false if nothing selected', () => {
      testAttribute = {
        name: 'testAttribute',
        values: [
          createTestValue(100, 300, false),
          createTestValue(200, 800, false),
        ],
      };

      const isSelected = component.isAnyValueSelected(testAttribute);

      expect(isSelected).toBeFalse();
    });
  });

  describe('selected values price calculation', () => {
    describe('should return number', () => {
      it('on only one selected value', () => {
        testAttribute = {
          name: 'testAttribute',
          values: [createTestValue(100, 100)],
        };

        const valuesPrice = component.getSelectedValuesPrice(testAttribute);

        expect(valuesPrice).toEqual(100);
      });

      it('on one selected value', () => {
        testAttribute = {
          name: 'testAttribute',
          values: [createTestValue(100, 100), createTestValue(100, 100, false)],
        };

        const valuesPrice = component.getSelectedValuesPrice(testAttribute);

        expect(valuesPrice).toEqual(100);
      });

      it('on many selected-only values', () => {
        testAttribute = {
          name: 'testAttribute',
          values: [
            createTestValue(100, 100),
            createTestValue(200, 200),
            createTestValue(500, 500),
          ],
        };

        const valuesPrice = component.getSelectedValuesPrice(testAttribute);

        expect(valuesPrice).toEqual(800);
      });

      it('on many selected values', () => {
        testAttribute = {
          name: 'testAttribute',
          values: [
            createTestValue(100, 100),
            createTestValue(200, 200),
            createTestValue(500, 500),
            createTestValue(50, 50, false),
          ],
        };

        const valuesPrice = component.getSelectedValuesPrice(testAttribute);

        expect(valuesPrice).toEqual(800);
      });

      it('if some values have no price', () => {
        testAttribute = {
          name: 'testAttribute',
          values: [
            createTestValue(100, 100),
            createTestValue(200, 200),
            createTestValue(null, 500),
          ],
        };

        const valuesPrice = component.getSelectedValuesPrice(testAttribute);

        expect(valuesPrice).toEqual(300);
      });
    });

    describe('should return 0', () => {
      it('without values', () => {
        testAttribute = {
          name: 'testAttribute',
          values: [],
        };

        const valuesPrice = component.getSelectedValuesPrice(testAttribute);

        expect(valuesPrice).toEqual(0);
      });

      it('with values without prices', () => {
        testAttribute = {
          name: 'testAttribute',
          values: [
            createTestValue(null, null),
            createTestValue(null, null),
            createTestValue(null, null),
          ],
        };

        const valuesPrice = component.getSelectedValuesPrice(testAttribute);

        expect(valuesPrice).toEqual(0);
      });

      it('without any selected values', () => {
        testAttribute = {
          name: 'testAttribute',
          values: [
            createTestValue(null, null, false),
            createTestValue(null, null, false),
            createTestValue(null, null, false),
          ],
        };

        const valuesPrice = component.getSelectedValuesPrice(testAttribute);

        expect(valuesPrice).toEqual(0);
      });
    });

    describe('should not return number', () => {
      it('without values property', () => {
        testAttribute = {
          name: 'testAttribute',
        };

        const valuesPrice = component.getSelectedValuesPrice(testAttribute);

        expect(valuesPrice).toBeUndefined();
      });
    });
  });

  describe('selected values price total calculation', () => {
    describe('should return number', () => {
      it('on only one selected value', () => {
        testAttribute = {
          name: 'testAttribute',
          values: [createTestValue(100, 100)],
        };

        const valuesPrice = component.getSelectedValuesPriceTotal(
          testAttribute
        );

        expect(valuesPrice).toEqual(100);
      });

      it('on one selected value', () => {
        testAttribute = {
          name: 'testAttribute',
          values: [createTestValue(100, 100), createTestValue(100, 100, false)],
        };

        const valuesPrice = component.getSelectedValuesPriceTotal(
          testAttribute
        );

        expect(valuesPrice).toEqual(100);
      });

      it('on many selected-only values', () => {
        testAttribute = {
          name: 'testAttribute',
          values: [
            createTestValue(100, 100),
            createTestValue(200, 200),
            createTestValue(500, 500),
          ],
        };

        const valuesPrice = component.getSelectedValuesPriceTotal(
          testAttribute
        );

        expect(valuesPrice).toEqual(800);
      });

      it('on many selected values', () => {
        testAttribute = {
          name: 'testAttribute',
          values: [
            createTestValue(100, 100),
            createTestValue(200, 200),
            createTestValue(500, 500),
            createTestValue(50, 50, false),
          ],
        };

        const valuesPrice = component.getSelectedValuesPriceTotal(
          testAttribute
        );

        expect(valuesPrice).toEqual(800);
      });

      it('if some values have no total price', () => {
        testAttribute = {
          name: 'testAttribute',
          values: [
            createTestValue(100, 100),
            createTestValue(200, 200),
            createTestValue(null, null),
          ],
        };

        const valuesPrice = component.getSelectedValuesPriceTotal(
          testAttribute
        );

        expect(valuesPrice).toEqual(300);
      });
    });

    describe('should return 0', () => {
      it('without values', () => {
        testAttribute = {
          name: 'testAttribute',
          values: [],
        };

        const valuesPrice = component.getSelectedValuesPriceTotal(
          testAttribute
        );

        expect(valuesPrice).toEqual(0);
      });

      it('with values without total prices', () => {
        testAttribute = {
          name: 'testAttribute',
          values: [
            createTestValue(null, null),
            createTestValue(null, null),
            createTestValue(null, null),
          ],
        };

        const valuesPrice = component.getSelectedValuesPriceTotal(
          testAttribute
        );

        expect(valuesPrice).toEqual(0);
      });

      it('without any selected values', () => {
        testAttribute = {
          name: 'testAttribute',
          values: [
            createTestValue(null, null, false),
            createTestValue(null, null, false),
            createTestValue(null, null, false),
          ],
        };

        const valuesPrice = component.getSelectedValuesPriceTotal(
          testAttribute
        );

        expect(valuesPrice).toEqual(0);
      });
    });

    describe('should not return number', () => {
      it('without values property', () => {
        testAttribute = {
          name: 'testAttribute',
        };

        const valuesPrice = component.getSelectedValuesPriceTotal(
          testAttribute
        );

        expect(valuesPrice).toBeUndefined();
      });
    });
  });
   */
=======
  it('should not display attribute quantity when dataType is no quantity', () => {
    component.attribute.dataType = Configurator.DataType.USER_SELECTION_NO_QTY;

    fixture.detectChanges();

    CommonConfiguratorTestUtilsService.expectElementNotPresent(
      expect,
      htmlElem,
      'cx-configurator-attribute-quantity'
    );
  });

  it('should display attribute quantity when dataType is with attribute quantity', () => {
    component.attribute.dataType =
      Configurator.DataType.USER_SELECTION_QTY_ATTRIBUTE_LEVEL;

    fixture.detectChanges();

    CommonConfiguratorTestUtilsService.expectElementPresent(
      expect,
      htmlElem,
      'cx-configurator-attribute-quantity'
    );
  });
>>>>>>> 9a82cbac
});<|MERGE_RESOLUTION|>--- conflicted
+++ resolved
@@ -365,7 +365,6 @@
     expect(component.onDeselectAll).toHaveBeenCalled();
   });
 
-<<<<<<< HEAD
   /**
   describe('isAnyValueSelected()', () => {
     it('should be true if one selected', () => {
@@ -688,7 +687,6 @@
     });
   });
    */
-=======
   it('should not display attribute quantity when dataType is no quantity', () => {
     component.attribute.dataType = Configurator.DataType.USER_SELECTION_NO_QTY;
 
@@ -713,5 +711,4 @@
       'cx-configurator-attribute-quantity'
     );
   });
->>>>>>> 9a82cbac
 });