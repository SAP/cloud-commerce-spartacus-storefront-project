--- conflicted
+++ resolved
@@ -187,22 +187,12 @@
     }
   }
 
-<<<<<<< HEAD
-  extractPriceFormulaParameters() {
-=======
-  isAnyValueSelected(attribute: Configurator.Attribute): boolean | undefined {
-    return attribute?.values?.some(
-      (value: Configurator.Value) => value?.selected
-    );
-  }
-
   /**
    * Extract corresponding price formula parameters
    *
    * @return {ConfiguratorPriceComponentOptions} - New price formula
    */
   extractPriceFormulaParameters(): ConfiguratorPriceComponentOptions {
->>>>>>> be752bdf
     return {
       quantity: 0,
       price: {
