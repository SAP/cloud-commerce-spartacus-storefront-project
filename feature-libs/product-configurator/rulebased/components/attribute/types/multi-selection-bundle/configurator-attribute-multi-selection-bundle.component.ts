--- conflicted
+++ resolved
@@ -184,23 +184,15 @@
     this.selectionChange.emit(event);
   }
 
-<<<<<<< HEAD
-  onSelect(eventValue: any): void {
-=======
   onSelect(eventValue): void {
     this.loading$.next(true);
->>>>>>> dc9b661c
     this.selectionChange.emit(
       this.updateMultipleSelectionValues(eventValue, true)
     );
   }
 
-<<<<<<< HEAD
-  onDeselect(eventValue: any): void {
-=======
   onDeselect(eventValue): void {
     this.loading$.next(true);
->>>>>>> dc9b661c
     this.selectionChange.emit(
       this.updateMultipleSelectionValues(eventValue, false)
     );
@@ -219,12 +211,8 @@
     this.selectionChange.emit(event);
   }
 
-<<<<<<< HEAD
-  onChangeValueQuantity(eventValue: any): void {
-=======
   onChangeValueQuantity(eventValue): void {
     this.loading$.next(true);
->>>>>>> dc9b661c
     this.selectionChange.emit(
       this.updateMultipleSelectionValuesQuantity(eventValue)
     );
@@ -282,11 +270,7 @@
    */
   extractQuantityParameters(): ConfiguratorAttributeQuantityComponentOptions {
     const initialQuantity: Quantity = {
-<<<<<<< HEAD
-      quantity: this.attribute.quantity ? this.attribute.quantity : 0,
-=======
       quantity: this.attribute?.quantity ?? 0,
->>>>>>> dc9b661c
     };
 
     return {
