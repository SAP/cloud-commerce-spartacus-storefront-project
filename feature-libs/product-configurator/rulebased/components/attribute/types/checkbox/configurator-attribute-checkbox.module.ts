/*
 * SPDX-FileCopyrightText: 2023 SAP Spartacus team <spartacus-team@sap.com>
 *
 * SPDX-License-Identifier: Apache-2.0
 */

import { CommonModule } from '@angular/common';
import { NgModule } from '@angular/core';
import { FormsModule, ReactiveFormsModule } from '@angular/forms';
<<<<<<< HEAD
import { I18nModule } from '@spartacus/core';
=======
import {
  FeaturesConfigModule,
  I18nModule,
  provideDefaultConfig,
} from '@spartacus/core';
>>>>>>> 4206b169
import { KeyboardFocusModule } from '@spartacus/storefront';
import { ConfiguratorAttributeCheckBoxComponent } from './configurator-attribute-checkbox.component';
import { ConfiguratorPriceModule } from '../../../price/configurator-price.module';
import { ConfiguratorAttributeCompositionConfig } from '../../composition';

@NgModule({
  imports: [
    KeyboardFocusModule,
    FormsModule,
    ReactiveFormsModule,
    CommonModule,
    I18nModule,
    ConfiguratorPriceModule,
  ],
  providers: [
    provideDefaultConfig(<ConfiguratorAttributeCompositionConfig>{
      productConfigurator: {
        assignment: {
          AttributeType_checkBox: ConfiguratorAttributeCheckBoxComponent,
        },
      },
    }),
  ],
  declarations: [ConfiguratorAttributeCheckBoxComponent],
  exports: [ConfiguratorAttributeCheckBoxComponent],
})
export class ConfiguratorAttributeCheckboxModule {}<|MERGE_RESOLUTION|>--- conflicted
+++ resolved
@@ -7,15 +7,7 @@
 import { CommonModule } from '@angular/common';
 import { NgModule } from '@angular/core';
 import { FormsModule, ReactiveFormsModule } from '@angular/forms';
-<<<<<<< HEAD
-import { I18nModule } from '@spartacus/core';
-=======
-import {
-  FeaturesConfigModule,
-  I18nModule,
-  provideDefaultConfig,
-} from '@spartacus/core';
->>>>>>> 4206b169
+import { I18nModule, provideDefaultConfig } from '@spartacus/core';
 import { KeyboardFocusModule } from '@spartacus/storefront';
 import { ConfiguratorAttributeCheckBoxComponent } from './configurator-attribute-checkbox.component';
 import { ConfiguratorPriceModule } from '../../../price/configurator-price.module';
