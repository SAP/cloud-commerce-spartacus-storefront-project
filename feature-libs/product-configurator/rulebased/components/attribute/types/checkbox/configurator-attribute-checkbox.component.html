<ng-container *cxFeatureLevel="'!4.1'">
  <div id="{{ createAttributeIdForConfigurator(attribute) }}">
    <div class="form-check">
      <input
        id="{{
          createAttributeValueIdForConfigurator(
            attribute,
            attribute?.values[0].valueCode
          )
        }}"
        type="checkbox"
        class="form-check-input"
        [value]="attribute?.values[0].valueCode"
        [cxFocus]="{ key: attribute.name + '-' + attribute?.values[0].name }"
        (change)="onSelect()"
        [formControl]="attributeCheckBoxForm"
        name="{{ createAttributeIdForConfigurator(attribute) }}"
        [attr.aria-label]="
          'configurator.a11y.valueOfAttributeFull'
            | cxTranslate
              : {
                  value: attribute?.values[0].valueDisplay,
                  attribute: attribute.label
                }
        "
      />
      <label
        id="{{
          createValueUiKey(
            'label',
            attribute.name,
            attribute?.values[0].valueCode
          )
        }}"
        for="{{
          createAttributeValueIdForConfigurator(
            attribute,
            attribute?.values[0].valueCode
          )
        }}"
        aria-hidden="true"
        class="form-check-label"
        >{{ attribute?.values[0].valueDisplay }}</label
      >
    </div>
  </div>
</ng-container>

<ng-container *cxFeatureLevel="'4.1'">
  <fieldset>
    <legend style="display: none">{{ attribute.label }}</legend>
    <div id="{{ createAttributeIdForConfigurator(attribute) }}">
      <div class="form-check">
        <div class="cx-value-label-pair">
          <input
            id="{{
              createAttributeValueIdForConfigurator(
                attribute,
                attribute?.values[0].valueCode
              )
            }}"
            type="checkbox"
            class="form-check-input"
            [value]="attribute?.values[0].valueCode"
            [cxFocus]="{
              key: attribute.name + '-' + attribute?.values[0].name
            }"
            (change)="onSelect()"
            [formControl]="attributeCheckBoxForm"
            name="{{ createAttributeIdForConfigurator(attribute) }}"
            [attr.aria-label]="
<<<<<<< HEAD
              'configurator.a11y.valueOfAttributeFull'
                | cxTranslate
                  : {
                      value: attribute?.values[0].valueDisplay,
                      attribute: attribute.label
                    }
=======
              attribute?.values[0].valuePrice &&
              attribute?.values[0].valuePrice?.value !== 0
                ? ('configurator.a11y.valueOfAttributeFullWithPrice'
                  | cxTranslate
                    : {
                        value: attribute?.values[0].valueDisplay,
                        attribute: attribute.label,
                        price: attribute?.values[0].valuePrice.formattedValue
                      })
                : ('configurator.a11y.valueOfAttributeFull'
                  | cxTranslate
                    : {
                        value: attribute?.values[0].valueDisplay,
                        attribute: attribute.label
                      })
>>>>>>> 5294b4f7
            "
          />
          <label
            id="{{
              createValueUiKey(
                'label',
                attribute.name,
                attribute?.values[0].valueCode
              )
            }}"
            for="{{
              createAttributeValueIdForConfigurator(
                attribute,
                attribute?.values[0].valueCode
              )
            }}"
            aria-hidden="true"
            class="form-check-label"
            >{{ attribute?.values[0].valueDisplay }}</label
          >
        </div>
        <div class="cx-value-price">
          <cx-configurator-price
            [formula]="extractValuePriceFormulaParameters(attribute?.values[0])"
          ></cx-configurator-price>
        </div>
      </div>
    </div>
  </fieldset>
</ng-container><|MERGE_RESOLUTION|>--- conflicted
+++ resolved
@@ -69,14 +69,6 @@
             [formControl]="attributeCheckBoxForm"
             name="{{ createAttributeIdForConfigurator(attribute) }}"
             [attr.aria-label]="
-<<<<<<< HEAD
-              'configurator.a11y.valueOfAttributeFull'
-                | cxTranslate
-                  : {
-                      value: attribute?.values[0].valueDisplay,
-                      attribute: attribute.label
-                    }
-=======
               attribute?.values[0].valuePrice &&
               attribute?.values[0].valuePrice?.value !== 0
                 ? ('configurator.a11y.valueOfAttributeFullWithPrice'
@@ -92,7 +84,6 @@
                         value: attribute?.values[0].valueDisplay,
                         attribute: attribute.label
                       })
->>>>>>> 5294b4f7
             "
           />
           <label
