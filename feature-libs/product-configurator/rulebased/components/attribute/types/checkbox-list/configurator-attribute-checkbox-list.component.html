<fieldset>
  <legend style="display: none">{{ attribute.label }}</legend>
  <div id="{{ createAttributeIdForConfigurator(attribute) }}">
    <div
      *ngIf="withQuantityOnAttributeLevel"
      class="cx-attribute-level-quantity-price"
    >
      <cx-configurator-attribute-quantity
        (changeQuantity)="onChangeQuantity($event)"
        [quantityOptions]="
          extractQuantityParameters(attribute.quantity, !attribute.required)
        "
      ></cx-configurator-attribute-quantity>
      <cx-configurator-price
        [formula]="extractPriceFormulaParameters()"
      ></cx-configurator-price>
    </div>
    <ng-container *ngFor="let value of attribute.values; let i = index">
      <div class="form-check">
        <div class="cx-value-label-pair">
          <input
            id="{{
              createAttributeValueIdForConfigurator(attribute, value.valueCode)
            }}"
            type="checkbox"
            class="form-check-input"
            [cxFocus]="{ key: attribute.name + '-' + value.name }"
            [value]="value.valueCode"
            (change)="onSelect()"
            [formControl]="attributeCheckBoxForms[i]"
            name="{{ createAttributeIdForConfigurator(attribute) }}"
          />
          <label
            id="{{
              createValueUiKey('label', attribute.name, value.valueCode)
            }}"
            for="{{
              createAttributeValueIdForConfigurator(attribute, value.valueCode)
            }}"
            class="cx-configurator-attribute-value-label form-check-label"
            >{{ value.valueDisplay }}</label
          >
        </div>
        <div class="cx-value-price">
          <cx-configurator-price
<<<<<<< HEAD
            [formula]="extractPriceFormulaParametersForValue(value)"
=======
            [formula]="extractValuePriceFormulaParameters(value)"
>>>>>>> a9e14972
          ></cx-configurator-price>
        </div>
      </div>
      <cx-configurator-attribute-quantity
        *ngIf="value.selected && withQuantity && !withQuantityOnAttributeLevel"
        (changeQuantity)="onChangeValueQuantity($event, value.valueCode, i)"
        [quantityOptions]="
          extractQuantityParameters(value.quantity, allowZeroValueQuantity)
        "
      ></cx-configurator-attribute-quantity>
    </ng-container>
  </div>
</fieldset><|MERGE_RESOLUTION|>--- conflicted
+++ resolved
@@ -43,11 +43,7 @@
         </div>
         <div class="cx-value-price">
           <cx-configurator-price
-<<<<<<< HEAD
-            [formula]="extractPriceFormulaParametersForValue(value)"
-=======
             [formula]="extractValuePriceFormulaParameters(value)"
->>>>>>> a9e14972
           ></cx-configurator-price>
         </div>
       </div>
