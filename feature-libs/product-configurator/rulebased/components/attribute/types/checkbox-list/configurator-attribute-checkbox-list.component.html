<div id="{{ createAttributeIdForConfigurator(attribute) }}">
  <div
    *ngIf="withQuantityOnAttributeLevel"
<<<<<<< HEAD
    class="cx-attribute-level-quantity-price"
  >
=======
    (changeQuantity)="onChangeQuantity($event)"
    [quantityOptions]="
      extractQuantityParameters(attribute.quantity, !attribute.required)
    "
  ></cx-configurator-attribute-quantity>

  <ng-container *ngFor="let value of attribute.values; let i = index">
    <div class="form-check">
      <input
        id="{{
          createAttributeValueIdForConfigurator(attribute, value.valueCode)
        }}"
        type="checkbox"
        class="form-check-input"
        [cxFocus]="{ key: attribute.name + '-' + value.name }"
        [value]="value.valueCode"
        (change)="onSelect()"
        [formControl]="attributeCheckBoxForms[i]"
        name="{{ createAttributeIdForConfigurator(attribute) }}"
      />
      <label
        id="{{ createValueUiKey('label', attribute.name, value.valueCode) }}"
        for="{{
          createAttributeValueIdForConfigurator(attribute, value.valueCode)
        }}"
        class="cx-configurator-attribute-value-label form-check-label"
        >{{ value.valueDisplay }}</label
      >
      <cx-configurator-price
        [formula]="extractPriceFormulaParametersForValue(value)"
      ></cx-configurator-price>
    </div>
>>>>>>> 464bd4ae
    <cx-configurator-attribute-quantity
      (changeQuantity)="onChangeQuantity($event)"
      [quantityOptions]="
        extractQuantityParameters(attribute.quantity, !attribute.required)
      "
    ></cx-configurator-attribute-quantity>
    <cx-configurator-price
      [formula]="extractPriceFormulaParameters()"
    ></cx-configurator-price>

    <ng-container *ngFor="let value of attribute.values; let i = index">
      <div class="form-check">
        <input
          id="{{
            createAttributeValueIdForConfigurator(attribute, value.valueCode)
          }}"
          type="checkbox"
          class="form-check-input"
          [cxFocus]="{ key: attribute.name + '-' + value.name }"
          [value]="value.valueCode"
          (change)="onSelect()"
          [formControl]="attributeCheckBoxForms[i]"
          name="{{ createAttributeIdForConfigurator(attribute) }}"
        />
        <label
          id="{{ createValueUiKey('label', attribute.name, value.valueCode) }}"
          for="{{
            createAttributeValueIdForConfigurator(attribute, value.valueCode)
          }}"
          class="cx-configurator-attribute-value-label form-check-label"
          >{{ value.valueDisplay }}</label
        >
        <cx-configurator-price
          [formula]="extractPriceFormulaParametersForValue(value)"
        ></cx-configurator-price>
      </div>
      <cx-configurator-attribute-quantity
        *ngIf="value.selected && withQuantity && !withQuantityOnAttributeLevel"
        (changeQuantity)="onChangeValueQuantity($event, value.valueCode, i)"
        [quantityOptions]="
          extractQuantityParameters(value.quantity, allowZeroValueQuantity)
        "
      ></cx-configurator-attribute-quantity>
    </ng-container>
  </div>
</div><|MERGE_RESOLUTION|>--- conflicted
+++ resolved
@@ -1,10 +1,6 @@
 <div id="{{ createAttributeIdForConfigurator(attribute) }}">
-  <div
+  <cx-configurator-attribute-quantity
     *ngIf="withQuantityOnAttributeLevel"
-<<<<<<< HEAD
-    class="cx-attribute-level-quantity-price"
-  >
-=======
     (changeQuantity)="onChangeQuantity($event)"
     [quantityOptions]="
       extractQuantityParameters(attribute.quantity, !attribute.required)
@@ -37,50 +33,12 @@
         [formula]="extractPriceFormulaParametersForValue(value)"
       ></cx-configurator-price>
     </div>
->>>>>>> 464bd4ae
     <cx-configurator-attribute-quantity
-      (changeQuantity)="onChangeQuantity($event)"
+      *ngIf="value.selected && withQuantity && !withQuantityOnAttributeLevel"
+      (changeQuantity)="onChangeValueQuantity($event, value.valueCode, i)"
       [quantityOptions]="
-        extractQuantityParameters(attribute.quantity, !attribute.required)
+        extractQuantityParameters(value.quantity, allowZeroValueQuantity)
       "
     ></cx-configurator-attribute-quantity>
-    <cx-configurator-price
-      [formula]="extractPriceFormulaParameters()"
-    ></cx-configurator-price>
-
-    <ng-container *ngFor="let value of attribute.values; let i = index">
-      <div class="form-check">
-        <input
-          id="{{
-            createAttributeValueIdForConfigurator(attribute, value.valueCode)
-          }}"
-          type="checkbox"
-          class="form-check-input"
-          [cxFocus]="{ key: attribute.name + '-' + value.name }"
-          [value]="value.valueCode"
-          (change)="onSelect()"
-          [formControl]="attributeCheckBoxForms[i]"
-          name="{{ createAttributeIdForConfigurator(attribute) }}"
-        />
-        <label
-          id="{{ createValueUiKey('label', attribute.name, value.valueCode) }}"
-          for="{{
-            createAttributeValueIdForConfigurator(attribute, value.valueCode)
-          }}"
-          class="cx-configurator-attribute-value-label form-check-label"
-          >{{ value.valueDisplay }}</label
-        >
-        <cx-configurator-price
-          [formula]="extractPriceFormulaParametersForValue(value)"
-        ></cx-configurator-price>
-      </div>
-      <cx-configurator-attribute-quantity
-        *ngIf="value.selected && withQuantity && !withQuantityOnAttributeLevel"
-        (changeQuantity)="onChangeValueQuantity($event, value.valueCode, i)"
-        [quantityOptions]="
-          extractQuantityParameters(value.quantity, allowZeroValueQuantity)
-        "
-      ></cx-configurator-attribute-quantity>
-    </ng-container>
-  </div>
+  </ng-container>
 </div>