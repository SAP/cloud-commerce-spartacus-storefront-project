import {
  ChangeDetectionStrategy,
  Component,
  Input,
  isDevMode,
  OnInit,
} from '@angular/core';
import { FormControl } from '@angular/forms';
import { Configurator } from '../../../../core/model/configurator.model';
import { ConfigFormUpdateEvent } from '../../../form/configurator-form.event';
import { ConfiguratorStorefrontUtilsService } from '../../../service/configurator-storefront-utils.service';
import { ConfiguratorAttributeQuantityService } from '../../quantity/configurator-attribute-quantity.service';
import { ConfiguratorAttributeMultiSelectionBaseComponent } from '../base/configurator-attribute-multi-selection-base.component';

@Component({
  selector: 'cx-configurator-attribute-checkbox-list',
  templateUrl: './configurator-attribute-checkbox-list.component.html',
  changeDetection: ChangeDetectionStrategy.OnPush,
})
export class ConfiguratorAttributeCheckBoxListComponent
  extends ConfiguratorAttributeMultiSelectionBaseComponent
  implements OnInit {
  attributeCheckBoxForms = new Array<FormControl>();

  @Input() group: string;

  constructor(
    protected configUtilsService: ConfiguratorStorefrontUtilsService,
    protected quantityService: ConfiguratorAttributeQuantityService
  ) {
    super(quantityService);
  }

  ngOnInit(): void {
    const disabled = !this.allowZeroValueQuantity;

    if (this.attribute.values) {
      for (const value of this.attribute.values) {
        let attributeCheckBoxForm;

<<<<<<< HEAD
        if (value.selected === true) {
=======
        if (value.selected) {
>>>>>>> 22477db2
          attributeCheckBoxForm = new FormControl({
            value: true,
            disabled: disabled,
          });
        } else {
          attributeCheckBoxForm = new FormControl(false);
        }
        this.attributeCheckBoxForms.push(attributeCheckBoxForm);
      }
    }
  }

  get allowZeroValueQuantity(): boolean {
    return (
      this.quantityService?.allowZeroValueQuantity(this.attribute) ?? false
    );
  }

  onSelect(): void {
    const selectedValues = this.configUtilsService.assembleValuesForMultiSelectAttributes(
      this.attributeCheckBoxForms,
      this.attribute
    );

    const event: ConfigFormUpdateEvent = {
      changedAttribute: {
        ...this.attribute,
        values: selectedValues,
      },
      ownerKey: this.ownerKey,
      updateType: Configurator.UpdateType.ATTRIBUTE,
    };

    this.selectionChange.emit(event);
  }

  onChangeValueQuantity(
    eventObject: any,
    valueCode: string,
    formIndex: number
  ): void {
    if (eventObject === 0) {
      this.attributeCheckBoxForms[formIndex].setValue(false);
      this.onSelect();
      return;
    }

    const value:
      | Configurator.Value
      | undefined = this.configUtilsService
      .assembleValuesForMultiSelectAttributes(
        this.attributeCheckBoxForms,
        this.attribute
      )
      .find((item) => item.valueCode === valueCode);

    if (!value) {
      if (isDevMode()) {
        console.warn('no value for event:', eventObject);
      }

      return;
    }

    value.quantity = eventObject;

    const event: ConfigFormUpdateEvent = {
      changedAttribute: {
        ...this.attribute,
        values: [value],
      },
      ownerKey: this.ownerKey,
      updateType: Configurator.UpdateType.VALUE_QUANTITY,
    };

    this.selectionChange.emit(event);
  }

  onChangeQuantity(eventObject: any): void {
    if (!eventObject) {
      this.attributeCheckBoxForms.forEach((_, index) =>
        this.attributeCheckBoxForms[index].setValue(false)
      );
      this.onSelect();
    } else {
      this.onHandleAttributeQuantity(eventObject);
    }
  }
}<|MERGE_RESOLUTION|>--- conflicted
+++ resolved
@@ -38,11 +38,7 @@
       for (const value of this.attribute.values) {
         let attributeCheckBoxForm;
 
-<<<<<<< HEAD
-        if (value.selected === true) {
-=======
         if (value.selected) {
->>>>>>> 22477db2
           attributeCheckBoxForm = new FormControl({
             value: true,
             disabled: disabled,
