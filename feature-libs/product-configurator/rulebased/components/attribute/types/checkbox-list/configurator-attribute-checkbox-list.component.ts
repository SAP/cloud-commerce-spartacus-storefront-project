--- conflicted
+++ resolved
@@ -106,13 +106,6 @@
   }
 
   get allowZeroValueQuantity(): boolean {
-<<<<<<< HEAD
-    const selectedValues = this.attribute.values.filter(
-      (value) => value.selected
-    );
-
-=======
->>>>>>> a84115fb
     if (this.attribute.required) {
       const selectedValues = this.attribute.values.filter(
         (value) => value.selected
