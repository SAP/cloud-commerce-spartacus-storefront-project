--- conflicted
+++ resolved
@@ -5,12 +5,9 @@
  */
 
 export * from './composition/index';
-<<<<<<< HEAD
-=======
-export * from './price-change/index';
->>>>>>> e24eee4f
 export * from './footer/index';
 export * from './header/index';
+export * from './price-change/index';
 export * from './product-card/index';
 export * from './quantity/index';
 export * from './types/base/index';
