--- conflicted
+++ resolved
@@ -3,24 +3,16 @@
  *
  * SPDX-License-Identifier: Apache-2.0
  */
-
-<<<<<<< HEAD
 import {
   ChangeDetectionStrategy,
   Component,
   HostListener,
+  Input,
 } from '@angular/core';
-import { ConfiguratorRouterExtractorService } from '@spartacus/product-configurator/common';
 import {
   IntersectionOptions,
   IntersectionService,
 } from '@spartacus/storefront';
-import { Observable } from 'rxjs';
-import { filter, map, switchMap, tap } from 'rxjs/operators';
-import { ConfiguratorCommonsService } from '../../core/facade/configurator-commons.service';
-=======
-import { ChangeDetectionStrategy, Component, Input } from '@angular/core';
->>>>>>> 5559234d
 import { Configurator } from '../../core/model/configurator.model';
 import { ConfiguratorStorefrontUtilsService } from '../service/configurator-storefront-utils.service';
 
@@ -30,7 +22,13 @@
   changeDetection: ChangeDetectionStrategy.OnPush,
 })
 export class ConfiguratorOverviewMenuComponent {
-<<<<<<< HEAD
+  @Input() config: Configurator.ConfigurationWithOverview;
+
+  constructor(
+    protected configuratorStorefrontUtilsService: ConfiguratorStorefrontUtilsService,
+    protected intersectionService: IntersectionService
+  ) {}
+
   @HostListener('window:scroll', ['$event'])
   onScroll(): void {
     const options: IntersectionOptions = { rootMargin: '0px 0px -500px 0px' };
@@ -90,51 +88,6 @@
       });
     }
   }
-
-  ovGroups$: Observable<Configurator.GroupOverview[] | undefined> =
-    this.configRouterExtractorService.extractRouterData().pipe(
-      switchMap((routerData) =>
-        this.configuratorCommonsService.getConfiguration(routerData.owner)
-      ),
-      filter((configuration) => configuration.overview != null),
-      map((configuration) => configuration.overview?.groups),
-      tap((data) => {
-        if (data) {
-          this.setHeight();
-        }
-      })
-    );
-
-  protected setHeight() {
-    const ovForm = this.configuratorStorefrontUtilsService.getElement(
-      'cx-configurator-overview-form'
-    );
-
-    const formHeight = ovForm?.getBoundingClientRect()?.height
-      ? Math.round(ovForm?.getBoundingClientRect()?.height)
-      : 0;
-
-    if (formHeight) {
-      this.configuratorStorefrontUtilsService.changeStyling(
-        'cx-configurator-overview-menu',
-        'height',
-        formHeight + 'px'
-      );
-    }
-  }
-
-  constructor(
-    protected configuratorCommonsService: ConfiguratorCommonsService,
-    protected configRouterExtractorService: ConfiguratorRouterExtractorService,
-    protected configuratorStorefrontUtilsService: ConfiguratorStorefrontUtilsService,
-    protected intersectionService: IntersectionService
-=======
-  @Input() config: Configurator.ConfigurationWithOverview;
-
-  constructor(
-    protected configuratorStorefrontUtilsService: ConfiguratorStorefrontUtilsService
->>>>>>> 5559234d
-  ) {}
 
   /**
    * Retrieves the styling for the group levels.
