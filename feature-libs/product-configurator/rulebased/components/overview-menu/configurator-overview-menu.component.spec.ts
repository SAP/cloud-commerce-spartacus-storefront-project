--- conflicted
+++ resolved
@@ -1,22 +1,17 @@
 import { ComponentFixture, TestBed, waitForAsync } from '@angular/core/testing';
 import { ReactiveFormsModule } from '@angular/forms';
-
+import { of } from 'rxjs';
 import { NgSelectModule } from '@ng-select/ng-select';
 import { I18nTestingModule } from '@spartacus/core';
 import { Configurator } from '../../core/model/configurator.model';
 import { ConfiguratorTestUtils } from '../../testing/configurator-test-utils';
 import { CommonConfigurator } from '@spartacus/product-configurator/common';
 import * as ConfigurationTestData from '../../testing/configurator-test-data';
-
 import { ConfiguratorOverviewMenuComponent } from './configurator-overview-menu.component';
 import { ConfiguratorStorefrontUtilsService } from '../service/configurator-storefront-utils.service';
 import { Type } from '@angular/core';
-<<<<<<< HEAD
-import { ConfiguratorGroupsService } from '@spartacus/product-configurator/rulebased';
 import { IntersectionService } from '@spartacus/storefront';
-=======
 import { ConfiguratorGroupsService } from '../../core/facade/configurator-groups.service';
->>>>>>> 5559234d
 
 const OWNER: CommonConfigurator.Owner =
   ConfigurationTestData.productConfiguration.owner;
@@ -24,50 +19,13 @@
 const CONFIG_ID = '1234-56-7890';
 const GROUP_PREFIX = 'prefix';
 const GROUP_ID_LOCAL = 'id';
-<<<<<<< HEAD
 const OV_GROUP_ID = GROUP_PREFIX + '--' + GROUP_ID_LOCAL + '-ovGroup';
-const CONFIGURATION: Configurator.Configuration = {
-  ...ConfiguratorTestUtils.createConfiguration(CONFIG_ID, OWNER),
-  overview: ConfigurationTestData.productConfiguration.overview,
-};
-const CONFIGURATION_WO_OVERVIEW: Configurator.Configuration = {
-=======
-const OV_GROUP_ID = GROUP_PREFIX + GROUP_ID_LOCAL;
 const CONFIGURATION: Configurator.ConfigurationWithOverview = {
->>>>>>> 5559234d
   ...ConfiguratorTestUtils.createConfiguration(CONFIG_ID, OWNER),
   overview: ConfigurationTestData.productConfiguration
     .overview as Configurator.Overview,
 };
 
-<<<<<<< HEAD
-let routerStateObservable: any;
-let defaultRouterStateObservable: any;
-let defaultConfigObservable: any;
-let configurationObservable: any;
-
-class MockRoutingService {
-  getRouterState(): Observable<RouterState> {
-    const obs: Observable<RouterState> = routerStateObservable
-      ? routerStateObservable
-      : defaultRouterStateObservable;
-    return obs;
-  }
-}
-
-class MockConfiguratorCommonsService {
-  getConfiguration(): Observable<Configurator.Configuration> {
-    const obs: Observable<Configurator.Configuration> = configurationObservable
-      ? configurationObservable
-      : defaultConfigObservable;
-    return obs;
-  }
-
-  removeConfiguration(): void {}
-}
-
-=======
->>>>>>> 5559234d
 class MockConfiguratorGroupsService {
   setGroupStatusVisited() {}
 }
@@ -89,15 +47,18 @@
   configuratorGroupsService = TestBed.inject(
     ConfiguratorGroupsService as Type<ConfiguratorGroupsService>
   );
+
   spyOn(configuratorGroupsService, 'setGroupStatusVisited').and.callThrough();
 
   configuratorStorefrontUtilsService = TestBed.inject(
     ConfiguratorStorefrontUtilsService as Type<ConfiguratorStorefrontUtilsService>
   );
+
   spyOn(
     configuratorStorefrontUtilsService,
     'createOvGroupId'
   ).and.callThrough();
+
   spyOn(
     configuratorStorefrontUtilsService,
     'scrollToConfigurationElement'
@@ -174,58 +135,6 @@
       ).toHaveBeenCalledWith('#' + OV_GROUP_ID + ' h2');
     });
   });
-<<<<<<< HEAD
-
-  describe('setHeight', () => {
-    beforeEach(() => {
-      initialize();
-    });
-    it('should not set menu height because form is not defined', () => {
-      component['setHeight']();
-      expect(
-        configuratorStorefrontUtilsService.changeStyling
-      ).not.toHaveBeenCalled();
-    });
-
-    it('should not set menu height because form height is not defined', () => {
-      const ovForm = document.createElement('cx-configurator-overview-form');
-
-      document.querySelector = jasmine
-        .createSpy('ovForm')
-        .and.returnValue(ovForm);
-
-      component['setHeight']();
-
-      expect(
-        configuratorStorefrontUtilsService.changeStyling
-      ).not.toHaveBeenCalled();
-    });
-
-    it('should set menu height', () => {
-      const ovForm = document.createElement('cx-configurator-overview-form');
-      spyOn(ovForm, 'getBoundingClientRect').and.returnValue(
-        new DOMRect(100, 1200, 500, 1200)
-      );
-
-      document.querySelector = jasmine
-        .createSpy('ovForm')
-        .and.returnValue(ovForm);
-
-      component['setHeight']();
-
-      expect(
-        configuratorStorefrontUtilsService.changeStyling
-      ).toHaveBeenCalled();
-
-      expect(
-        configuratorStorefrontUtilsService.changeStyling
-      ).toHaveBeenCalledWith(
-        'cx-configurator-overview-menu',
-        'height',
-        ovForm.getBoundingClientRect().height + 'px'
-      );
-    });
-  });
 
   describe('collectAllMenuItems', () => {
     beforeEach(() => {
@@ -420,6 +329,4 @@
       });
     });
   });
-=======
->>>>>>> 5559234d
 });