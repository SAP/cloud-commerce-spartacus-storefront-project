import { ChangeDetectorRef, Component, Input } from '@angular/core';
import { ComponentFixture, TestBed, waitForAsync } from '@angular/core/testing';
import { ReactiveFormsModule } from '@angular/forms';
import { Router } from '@angular/router';
import { NgSelectModule } from '@ng-select/ng-select';
import {
  I18nTestingModule,
  Product,
  ProductScope,
  ProductService,
  RouterState,
  RoutingService,
} from '@spartacus/core';
import {
  CommonConfigurator,
  ConfiguratorModelUtils,
  ConfiguratorRouter,
  ConfiguratorRouterExtractorService,
} from '@spartacus/product-configurator/common';
import { IconLoaderService } from '@spartacus/storefront';
import { Observable, of } from 'rxjs';
import { CommonConfiguratorTestUtilsService } from '../../../common/testing/common-configurator-test-utils.service';
import { ConfiguratorCommonsService } from '../../core/facade/configurator-commons.service';
import { Configurator } from '../../core/model/configurator.model';
import { ConfiguratorTestUtils } from '../../testing/configurator-test-utils';
import { ConfiguratorProductTitleComponent } from './configurator-product-title.component';
import { ConfiguratorExpertModeService } from '../../core/services/configurator-expert-mode.service';
import * as ConfigurationTestData from '../../testing/configurator-test-data';

const mockProductConfiguration = ConfigurationTestData.productConfiguration;
const PRODUCT_CODE = ConfigurationTestData.PRODUCT_CODE;
const PRODUCT_DESCRIPTION = 'Here is a product description';
const PRODUCT_NAME = 'productName';
const CONFIG_ID = '12342';
const ORDER_ENTRY_KEY = '001+1';
const CART_ENTRY_KEY = ORDER_ENTRY_KEY;
const SAVED_CART_ENTRY_KEY = ORDER_ENTRY_KEY;
const QUOTE_ENTRY_KEY = ORDER_ENTRY_KEY;
const PRODUCT_SUFFIX = 'PRODUCT_';
const ORDER_ENTRY_SUFFIX = 'ORDER_ENTRY_';
const CART_ENTRY_SUFFIX = 'CART_ENTRY_';
const SAVED_CART_ENTRY_SUFFIX = 'SAVED_CART_ENTRY_';
const QUOTE_ENTRY_SUFFIX = 'QUOTE_ENTRY_';

const ROUTE_CONFIGURATION = 'configureCPQCONFIGURATOR';
const ROUTE_OVERVIEW = 'configureOverviewCPQCONFIGURATOR';

let mockConfiguration: Configurator.Configuration = {
  ...ConfiguratorTestUtils.createConfiguration(
    CONFIG_ID,
    ConfiguratorModelUtils.createOwner(
      CommonConfigurator.OwnerType.PRODUCT,
      PRODUCT_CODE
    )
  ),
  productCode: PRODUCT_CODE,
  kbKey: {
    kbName: PRODUCT_CODE + '_KB',
    kbBuildNumber: '2',
    kbLogsys: 'RR5CLNT910',
    kbVersion: '1',
  },
};

const mockOwner = mockProductConfiguration.owner;
const mockRouterData: ConfiguratorRouter.Data = {
  pageType: ConfiguratorRouter.PageType.CONFIGURATION,
  isOwnerCartEntry: false,
  owner: mockOwner,
};

const imageURL = 'some URL';
const altText = 'some text';

const mockProduct: Product = {
  name: PRODUCT_NAME,
  code: PRODUCT_CODE,
  description: PRODUCT_DESCRIPTION,
  images: {
    PRIMARY: {
      thumbnail: {
        url: imageURL,
        altText: altText,
      },
    },
  },
  price: {
    formattedValue: '$1.500',
  },
  priceRange: {
    maxPrice: {
      formattedValue: '$1.500',
    },
    minPrice: {
      formattedValue: '$1.000',
    },
  },
};

class MockConfiguratorRouterExtractorService {
  extractRouterData(): Observable<ConfiguratorRouter.Data> {
    return routerDataObservable;
  }
}

class MockRoutingService {
  getRouterState(): Observable<RouterState> {
    return routerStateObservable;
  }

  go = () => Promise.resolve(true);
}

const mockRouterState: any = {
  state: {
    semanticRoute: ROUTE_CONFIGURATION,
    params: {
      entityKey: PRODUCT_CODE,
      ownerType: CommonConfigurator.OwnerType.PRODUCT,
    },
    queryParams: {},
  },
};

class MockRouter {
  public events = of('');
}

class MockProductService implements Partial<ProductService> {
  get(): Observable<Product> {
    return productObservable;
  }
}

class MockConfiguratorCommonsService {
  getConfiguration(): Observable<Configurator.Configuration> {
    return productConfigurationObservable;
  }
}

export class MockIconFontLoaderService {
  getFlipDirection(): void {}
}

@Component({
  selector: 'cx-icon',
  template: '',
})
class MockCxIconComponent {
  @Input() type: any;
}

@Component({
  template: '',
  selector: 'cx-media',
})
class MockMediaComponent {
  @Input() container: any;
  @Input() format: any;
}

class MockConfiguratorExpertModeService {
  setExpModeRequested(): void {}

  getExpModeRequested() {}

  setExpModeActive(): void {}

  getExpModeActive(): Observable<boolean> {
    return of(true);
  }
}

let component: ConfiguratorProductTitleComponent;
let fixture: ComponentFixture<ConfiguratorProductTitleComponent>;
let changeDetectorRef: ChangeDetectorRef;
let configExpertModeService: ConfiguratorExpertModeService;
let productService: ProductService;
let htmlElem: HTMLElement;
let routerDataObservable: Observable<any>;
let routerStateObservable: Observable<any>;
let productConfigurationObservable: Observable<any>;
let productObservable: Observable<any>;

function initialize() {
  routerDataObservable = of(mockRouterData);
  routerStateObservable = of(mockRouterState);
  productConfigurationObservable = of(mockConfiguration);
  productObservable = of(mockProduct);
  fixture = TestBed.createComponent(ConfiguratorProductTitleComponent);
  changeDetectorRef = fixture.componentRef.injector.get(ChangeDetectorRef);
  htmlElem = fixture.nativeElement;
  component = fixture.componentInstance;
  component.ghostStyle = false;
  fixture.detectChanges();
}

function setDataForProductConfiguration() {
  mockConfiguration = {
    ...ConfiguratorTestUtils.createConfiguration(
      CONFIG_ID,
      ConfiguratorModelUtils.createOwner(
        CommonConfigurator.OwnerType.PRODUCT,
        PRODUCT_CODE
      )
    ),
    productCode: PRODUCT_CODE,
    kbKey: {
      kbName: PRODUCT_CODE + '_KB',
      kbBuildNumber: '2',
      kbLogsys: 'RR5CLNT910',
      kbVersion: '1',
    },
  };

  mockRouterState.state.params = {
    entityKey: PRODUCT_CODE,
    ownerType: CommonConfigurator.OwnerType.PRODUCT,
  };
  mockRouterState.state.semanticRoute = ROUTE_CONFIGURATION;
  mockRouterData.owner.type = CommonConfigurator.OwnerType.PRODUCT;
  mockRouterData.owner.id = PRODUCT_CODE;
}
<<<<<<< HEAD

function setDataForOrderEntry() {
  mockConfiguration = {
    ...ConfiguratorTestUtils.createConfiguration(
      CONFIG_ID,
      ConfiguratorModelUtils.createOwner(
        CommonConfigurator.OwnerType.ORDER_ENTRY,
        PRODUCT_CODE
      )
    ),
    overview: {
      configId: CONFIG_ID,
      productCode: ORDER_ENTRY_SUFFIX + PRODUCT_CODE,
    },
  };

  mockRouterState.state.params = {
    entityKey: ORDER_ENTRY_KEY,
    ownerType: CommonConfigurator.OwnerType.ORDER_ENTRY,
  };
  mockRouterState.state.semanticRoute = ROUTE_OVERVIEW;
  mockRouterData.owner.type = CommonConfigurator.OwnerType.ORDER_ENTRY;
  mockRouterData.owner.id = ORDER_ENTRY_KEY;
  mockRouterData.productCode = undefined;
}

function setDataForCartEntry() {
  mockConfiguration = {
    ...ConfiguratorTestUtils.createConfiguration(
      CONFIG_ID,
      ConfiguratorModelUtils.createOwner(
        CommonConfigurator.OwnerType.CART_ENTRY,
        '0'
      )
    ),
    productCode: PRODUCT_CODE,
  };

  mockRouterState.state.params = {
    entityKey: CART_ENTRY_KEY,
    ownerType: CommonConfigurator.OwnerType.CART_ENTRY,
  };
  mockRouterState.state.semanticRoute = ROUTE_CONFIGURATION;
  mockRouterData.owner.type = CommonConfigurator.OwnerType.CART_ENTRY;
  mockRouterData.owner.id = CART_ENTRY_KEY;
  mockRouterData.productCode = CART_ENTRY_SUFFIX + PRODUCT_CODE;
}

=======

function setDataForOrderEntry() {
  mockConfiguration = {
    ...ConfiguratorTestUtils.createConfiguration(
      CONFIG_ID,
      ConfiguratorModelUtils.createOwner(
        CommonConfigurator.OwnerType.ORDER_ENTRY,
        PRODUCT_CODE
      )
    ),
    overview: {
      configId: CONFIG_ID,
      productCode: ORDER_ENTRY_SUFFIX + PRODUCT_CODE,
    },
  };

  mockRouterState.state.params = {
    entityKey: ORDER_ENTRY_KEY,
    ownerType: CommonConfigurator.OwnerType.ORDER_ENTRY,
  };
  mockRouterState.state.semanticRoute = ROUTE_OVERVIEW;
  mockRouterData.owner.type = CommonConfigurator.OwnerType.ORDER_ENTRY;
  mockRouterData.owner.id = ORDER_ENTRY_KEY;
  mockRouterData.productCode = undefined;
}

function setDataForCartEntry() {
  mockConfiguration = {
    ...ConfiguratorTestUtils.createConfiguration(
      CONFIG_ID,
      ConfiguratorModelUtils.createOwner(
        CommonConfigurator.OwnerType.CART_ENTRY,
        '0'
      )
    ),
    productCode: PRODUCT_CODE,
  };

  mockRouterState.state.params = {
    entityKey: CART_ENTRY_KEY,
    ownerType: CommonConfigurator.OwnerType.CART_ENTRY,
  };
  mockRouterState.state.semanticRoute = ROUTE_CONFIGURATION;
  mockRouterData.owner.type = CommonConfigurator.OwnerType.CART_ENTRY;
  mockRouterData.owner.id = CART_ENTRY_KEY;
  mockRouterData.productCode = CART_ENTRY_SUFFIX + PRODUCT_CODE;
}

>>>>>>> 11540c32
function setDataForSavedCartEntry() {
  mockConfiguration = {
    ...ConfiguratorTestUtils.createConfiguration(
      CONFIG_ID,
      ConfiguratorModelUtils.createOwner(
        CommonConfigurator.OwnerType.SAVED_CART_ENTRY,
        PRODUCT_CODE
      )
    ),
    overview: {
      configId: CONFIG_ID,
      productCode: PRODUCT_CODE,
    },
  };

  mockRouterState.state.params = {
    entityKey: SAVED_CART_ENTRY_KEY,
    ownerType: CommonConfigurator.OwnerType.SAVED_CART_ENTRY,
  };
  mockRouterState.state.semanticRoute = ROUTE_OVERVIEW;
  mockRouterData.owner.type = CommonConfigurator.OwnerType.SAVED_CART_ENTRY;
  mockRouterData.owner.id = SAVED_CART_ENTRY_KEY;
  mockRouterData.productCode = SAVED_CART_ENTRY_SUFFIX + PRODUCT_CODE;
}

function setDataForQuoteEntry() {
  mockConfiguration = {
    ...ConfiguratorTestUtils.createConfiguration(
      CONFIG_ID,
      ConfiguratorModelUtils.createOwner(
        CommonConfigurator.OwnerType.QUOTE_ENTRY,
        PRODUCT_CODE
      )
    ),
    overview: {
      configId: CONFIG_ID,
      productCode: PRODUCT_CODE,
    },
  };

  mockRouterState.state.params = {
    entityKey: QUOTE_ENTRY_KEY,
    ownerType: CommonConfigurator.OwnerType.QUOTE_ENTRY,
  };
  mockRouterState.state.semanticRoute = ROUTE_OVERVIEW;
  mockRouterData.owner.type = CommonConfigurator.OwnerType.QUOTE_ENTRY;
  mockRouterData.owner.id = QUOTE_ENTRY_KEY;
  mockRouterData.productCode = QUOTE_ENTRY_SUFFIX + PRODUCT_CODE;
}

describe('ConfigProductTitleComponent', () => {
  beforeEach(
    waitForAsync(() => {
      TestBed.configureTestingModule({
        imports: [I18nTestingModule, ReactiveFormsModule, NgSelectModule],
        declarations: [
          ConfiguratorProductTitleComponent,
          MockCxIconComponent,
          MockMediaComponent,
        ],
        providers: [
          {
            provide: Router,
            useClass: MockRouter,
          },
          {
            provide: RoutingService,
            useClass: MockRoutingService,
          },
          {
            provide: ConfiguratorRouterExtractorService,
            useClass: MockConfiguratorRouterExtractorService,
          },
          {
            provide: ConfiguratorCommonsService,
            useClass: MockConfiguratorCommonsService,
          },
          {
            provide: ProductService,
            useClass: MockProductService,
          },
          { provide: IconLoaderService, useClass: MockIconFontLoaderService },
          {
            provide: ConfiguratorExpertModeService,
            useClass: MockConfiguratorExpertModeService,
          },
        ],
      });
    })
  );

  beforeEach(() => {
    initialize();

    configExpertModeService = TestBed.inject(ConfiguratorExpertModeService);
    spyOn(configExpertModeService, 'setExpModeRequested').and.callThrough();
    spyOn(configExpertModeService, 'setExpModeActive').and.callThrough();

    productService = TestBed.inject(ProductService);
    spyOn(productService, 'get').and.returnValue(productObservable);
  });

  it('should create component', () => {
    setDataForProductConfiguration();
    initialize();
    expect(component).toBeDefined();
  });

  describe('product$', () => {
    it('should get product name as part of product configuration via config product code', () => {
      setDataForProductConfiguration();
      initialize();

      expect(productService.get).toHaveBeenCalledWith(
        PRODUCT_CODE,
        ProductScope.LIST
      );
    });

    it('should get product name as part of product configuration via routerData product code', () => {
      setDataForProductConfiguration();
      mockRouterData.productCode = PRODUCT_SUFFIX + PRODUCT_CODE;
      initialize();

      expect(productService.get).toHaveBeenCalledWith(
        mockRouterData.productCode,
        ProductScope.LIST
      );
    });

    it('should get product name as part of product configuration via config product code in case configuration is cart bound and product is not provided with routing data', () => {
      setDataForCartEntry();
      mockConfiguration.productCode = PRODUCT_CODE;
      mockRouterData.productCode = undefined;
      initialize();

      expect(productService.get).toHaveBeenCalledWith(
        PRODUCT_CODE,
        ProductScope.LIST
      );
    });

    it('should get product name as part of product configuration in case configuration is cart bound and product is provided with routing data', () => {
      setDataForCartEntry();
      initialize();

      expect(productService.get).toHaveBeenCalledWith(
        CART_ENTRY_SUFFIX + PRODUCT_CODE,
        ProductScope.LIST
      );
    });

    it('should get product name as part of product configuration via config product code in case configuration is saved cart bound and product code is not provided with routing data', () => {
      setDataForSavedCartEntry();
      mockConfiguration.productCode = PRODUCT_CODE;
      mockRouterData.productCode = undefined;
      initialize();

      expect(productService.get).toHaveBeenCalledWith(
        PRODUCT_CODE,
        ProductScope.LIST
      );
    });

    it('should get product name as part of product configuration in case configuration is saved cart bound and product code is provided with routing data', () => {
      setDataForSavedCartEntry();
      initialize();

      expect(productService.get).toHaveBeenCalledWith(
        SAVED_CART_ENTRY_SUFFIX + PRODUCT_CODE,
        ProductScope.LIST
      );
    });

    it('should get product name as part of product configuration via config product code in case configuration is quote bound and product code is not provided with routing data', () => {
      setDataForQuoteEntry();
      mockConfiguration.productCode = PRODUCT_CODE;
      mockRouterData.productCode = undefined;
      initialize();

      expect(productService.get).toHaveBeenCalledWith(
        PRODUCT_CODE,
        ProductScope.LIST
      );
    });

    it('should get product name as part of product configuration in case configuration is quote bound and product code is provided with routing data', () => {
      setDataForQuoteEntry();
      initialize();

      expect(productService.get).toHaveBeenCalledWith(
        QUOTE_ENTRY_SUFFIX + PRODUCT_CODE,
        ProductScope.LIST
      );
    });

    it('should get product name as part of product from overview in case configuration is order bound and product code is not provided with routing data', () => {
      setDataForOrderEntry();
      initialize();

      expect(productService.get).toHaveBeenCalledWith(
        ORDER_ENTRY_SUFFIX + PRODUCT_CODE,
        ProductScope.LIST
      );
    });
  });

  it('should render initial content properly', () => {
    setDataForProductConfiguration();
    initialize();
    CommonConfiguratorTestUtilsService.expectElementPresent(
      expect,
      htmlElem,
      '.cx-title'
    );
    CommonConfiguratorTestUtilsService.expectElementToContainText(
      expect,
      htmlElem,
      '.cx-title',
      PRODUCT_NAME
    );

    CommonConfiguratorTestUtilsService.expectElementNotPresent(
      expect,
      htmlElem,
      '.cx-details.open'
    );
    CommonConfiguratorTestUtilsService.expectElementToContainText(
      expect,
      htmlElem,
      '.cx-toggle-details-link-text',
      'configurator.header.showMore' //Check translation key, because translation module is not available
    );
  });

  it('should render show more case - default', () => {
    setDataForProductConfiguration();
    initialize();
    component.triggerDetails();
    changeDetectorRef.detectChanges();

    expect(component.showMore).toBe(true);
    CommonConfiguratorTestUtilsService.expectElementPresent(
      expect,
      htmlElem,
      '.cx-details.open'
    );

    CommonConfiguratorTestUtilsService.expectElementToContainText(
      expect,
      htmlElem,
      '.cx-toggle-details-link-text',
      'configurator.header.showLess' //Check translation key, because translation module is not available
    );
  });

  it('should render properly for navigation from order entry', () => {
    setDataForOrderEntry();
    initialize();
    CommonConfiguratorTestUtilsService.expectElementPresent(
      expect,
      htmlElem,
      '.cx-title'
    );
    CommonConfiguratorTestUtilsService.expectElementToContainText(
      expect,
      htmlElem,
      '.cx-title',
      PRODUCT_NAME
    );
  });

  it('should render kb key details properly', () => {
    setDataForProductConfiguration();
    initialize();

    CommonConfiguratorTestUtilsService.expectElementPresent(
      expect,
      htmlElem,
      'div.cx-kb-key-details'
    );

    CommonConfiguratorTestUtilsService.expectNumberOfElementsPresent(
      expect,
      htmlElem,
      'div.cx-kb-pair',
      4
    );

    CommonConfiguratorTestUtilsService.expectNumberOfElementsPresent(
      expect,
      htmlElem,
      'span.cx-label',
      4
    );

    CommonConfiguratorTestUtilsService.expectNumberOfElementsPresent(
      expect,
      htmlElem,
      'span.cx-value',
      4
    );

    CommonConfiguratorTestUtilsService.expectElementToContainText(
      expect,
      htmlElem,
      'span.cx-value',
      mockConfiguration.kbKey?.kbName ?? '',
      0
    );

    CommonConfiguratorTestUtilsService.expectElementToContainText(
      expect,
      htmlElem,
      'span.cx-value',
      mockConfiguration.kbKey?.kbLogsys ?? '',
      1
    );

    CommonConfiguratorTestUtilsService.expectElementToContainText(
      expect,
      htmlElem,
      'span.cx-value',
      mockConfiguration.kbKey?.kbVersion ?? '',
      2
    );

    CommonConfiguratorTestUtilsService.expectElementToContainText(
      expect,
      htmlElem,
      'span.cx-value',
      mockConfiguration.kbKey?.kbBuildNumber ?? '',
      3
    );
  });

  describe('Accessibility', () => {
    beforeEach(() => {
      setDataForProductConfiguration();
      initialize();
    });

<<<<<<< HEAD
    it("should contain div element with class name 'cx-toggle-details-link-text' and 'aria-label' attribute that defines an accessible name to label the current element", () => {
=======
    it("should contain cx-icon element with an 'aria-label' attribute that defines an accessible name to label the current element", () => {
>>>>>>> 11540c32
      CommonConfiguratorTestUtilsService.expectElementContainsA11y(
        expect,
        htmlElem,
        'cx-icon',
        undefined,
        0,
        'aria-label',
        'configurator.a11y.showMoreProductInfo product:productName'
      );
    });

    it("should contain span element with 'aria-hidden' attribute that removes span element from the accessibility tree", () => {
      CommonConfiguratorTestUtilsService.expectElementContainsA11y(
        expect,
        htmlElem,
        'span',
        undefined,
        1,
        'aria-hidden',
        'true',
        'configurator.header.showMore'
      );
    });

    it("should contain button element with 'aria-expanded' attribute false", () => {
      CommonConfiguratorTestUtilsService.expectElementContainsA11y(
        expect,
        htmlElem,
        'button',
        undefined,
        undefined,
        'aria-expanded',
        'false'
      );
    });

    it("should contain cx-icon element with an 'aria-label' attribute that defines an accessible name to label the current element", () => {
      component.triggerDetails();
      changeDetectorRef.detectChanges();

      CommonConfiguratorTestUtilsService.expectElementContainsA11y(
        expect,
        htmlElem,
        'cx-icon',
        undefined,
        0,
        'aria-label',
<<<<<<< HEAD
        'configurator.a11y.showLessProductInfo product:' + mockProduct.name,
        'configurator.header.showLess'
=======
        'configurator.a11y.showLessProductInfo product:' + mockProduct.name
>>>>>>> 11540c32
      );
    });

    it("should contain button element with 'aria-expanded' attribute true", () => {
      component.triggerDetails();
      changeDetectorRef.detectChanges();
      CommonConfiguratorTestUtilsService.expectElementContainsA11y(
        expect,
        htmlElem,
        'button',
        undefined,
        undefined,
        'aria-expanded',
        'true'
      );
    });

    it("should contain div element with class name 'cx-details-content' and 'aria-hidden' attribute that removes div element from the accessibility tree", () => {
      CommonConfiguratorTestUtilsService.expectElementContainsA11y(
        expect,
        htmlElem,
        'div',
        'cx-details-content',
        0,
        'aria-hidden',
        'true'
      );
    });

    it("should contain div element with class name 'cx-details-content' and 'aria-hidden' attribute that removes div element from the accessibility tree", () => {
      component.triggerDetails();
      changeDetectorRef.detectChanges();

      CommonConfiguratorTestUtilsService.expectElementContainsA11y(
        expect,
        htmlElem,
        'div',
        'cx-details-content',
        0,
        'aria-hidden',
        'false'
      );
    });

    it("should contain span element with 'aria-label' attribute  for product name that defines an accessible name to label the current element", () => {
      CommonConfiguratorTestUtilsService.expectElementContainsA11y(
        expect,
        htmlElem,
        'span',
        undefined,
        2,
        'aria-label',
        'configurator.a11y.productName',
        mockProduct.name
      );
    });

    it("should contain span element with 'aria-label' attribute for product code that defines an accessible name to label the current element", () => {
      CommonConfiguratorTestUtilsService.expectElementContainsA11y(
        expect,
        htmlElem,
        'span',
        undefined,
        3,
        'aria-label',
        'configurator.a11y.productCode',
        mockProduct.code
      );
    });

    it("should contain span element with 'aria-label' attribute for product description that defines an accessible name to label the current element", () => {
      CommonConfiguratorTestUtilsService.expectElementContainsA11y(
        expect,
        htmlElem,
        'span',
        undefined,
        4,
        'aria-label',
        'configurator.a11y.productDescription',
        mockProduct.description
      );
    });

    it("should contain span element with 'aria-label' attribute for kb key name that defines an accessible name to label the current element", () => {
      CommonConfiguratorTestUtilsService.expectElementContainsA11y(
        expect,
        htmlElem,
        'span',
        'cx-label',
        0,
        'aria-label',
        'configurator.a11y.kbKeyName name:' + mockConfiguration.kbKey?.kbName,
        'configurator.header.kbKeyName'
      );
    });

    it("should contain span element with 'aria-label' attribute for kb key logical system that defines an accessible name to label the current element", () => {
      CommonConfiguratorTestUtilsService.expectElementContainsA11y(
        expect,
        htmlElem,
        'span',
        'cx-label',
        1,
        'aria-label',
        'configurator.a11y.kbKeyLogsys logsys:' +
          mockConfiguration.kbKey?.kbLogsys,
        'configurator.header.kbKeyLogsys'
      );
    });

    it("should contain span element with 'aria-label' attribute for kb key version that defines an accessible name to label the current element", () => {
      CommonConfiguratorTestUtilsService.expectElementContainsA11y(
        expect,
        htmlElem,
        'span',
        'cx-label',
        2,
        'aria-label',
        'configurator.a11y.kbKeyVersion version:' +
          mockConfiguration.kbKey?.kbVersion,
        'configurator.header.kbKeyVersion'
      );
    });

    it("should contain span element with 'aria-label' attribute for kb key build number that defines an accessible name to label the current element", () => {
      CommonConfiguratorTestUtilsService.expectElementContainsA11y(
        expect,
        htmlElem,
        'span',
        'cx-label',
        3,
        'aria-label',
        'configurator.a11y.kbKeyBuildNr number:' +
          mockConfiguration.kbKey?.kbBuildNumber,
        'configurator.header.kbKeyBuildNr'
      );
    });
  });
});<|MERGE_RESOLUTION|>--- conflicted
+++ resolved
@@ -221,7 +221,6 @@
   mockRouterData.owner.type = CommonConfigurator.OwnerType.PRODUCT;
   mockRouterData.owner.id = PRODUCT_CODE;
 }
-<<<<<<< HEAD
 
 function setDataForOrderEntry() {
   mockConfiguration = {
@@ -270,56 +269,6 @@
   mockRouterData.productCode = CART_ENTRY_SUFFIX + PRODUCT_CODE;
 }
 
-=======
-
-function setDataForOrderEntry() {
-  mockConfiguration = {
-    ...ConfiguratorTestUtils.createConfiguration(
-      CONFIG_ID,
-      ConfiguratorModelUtils.createOwner(
-        CommonConfigurator.OwnerType.ORDER_ENTRY,
-        PRODUCT_CODE
-      )
-    ),
-    overview: {
-      configId: CONFIG_ID,
-      productCode: ORDER_ENTRY_SUFFIX + PRODUCT_CODE,
-    },
-  };
-
-  mockRouterState.state.params = {
-    entityKey: ORDER_ENTRY_KEY,
-    ownerType: CommonConfigurator.OwnerType.ORDER_ENTRY,
-  };
-  mockRouterState.state.semanticRoute = ROUTE_OVERVIEW;
-  mockRouterData.owner.type = CommonConfigurator.OwnerType.ORDER_ENTRY;
-  mockRouterData.owner.id = ORDER_ENTRY_KEY;
-  mockRouterData.productCode = undefined;
-}
-
-function setDataForCartEntry() {
-  mockConfiguration = {
-    ...ConfiguratorTestUtils.createConfiguration(
-      CONFIG_ID,
-      ConfiguratorModelUtils.createOwner(
-        CommonConfigurator.OwnerType.CART_ENTRY,
-        '0'
-      )
-    ),
-    productCode: PRODUCT_CODE,
-  };
-
-  mockRouterState.state.params = {
-    entityKey: CART_ENTRY_KEY,
-    ownerType: CommonConfigurator.OwnerType.CART_ENTRY,
-  };
-  mockRouterState.state.semanticRoute = ROUTE_CONFIGURATION;
-  mockRouterData.owner.type = CommonConfigurator.OwnerType.CART_ENTRY;
-  mockRouterData.owner.id = CART_ENTRY_KEY;
-  mockRouterData.productCode = CART_ENTRY_SUFFIX + PRODUCT_CODE;
-}
-
->>>>>>> 11540c32
 function setDataForSavedCartEntry() {
   mockConfiguration = {
     ...ConfiguratorTestUtils.createConfiguration(
@@ -662,11 +611,7 @@
       initialize();
     });
 
-<<<<<<< HEAD
-    it("should contain div element with class name 'cx-toggle-details-link-text' and 'aria-label' attribute that defines an accessible name to label the current element", () => {
-=======
     it("should contain cx-icon element with an 'aria-label' attribute that defines an accessible name to label the current element", () => {
->>>>>>> 11540c32
       CommonConfiguratorTestUtilsService.expectElementContainsA11y(
         expect,
         htmlElem,
@@ -714,12 +659,7 @@
         undefined,
         0,
         'aria-label',
-<<<<<<< HEAD
-        'configurator.a11y.showLessProductInfo product:' + mockProduct.name,
-        'configurator.header.showLess'
-=======
-        'configurator.a11y.showLessProductInfo product:' + mockProduct.name
->>>>>>> 11540c32
+        'configurator.a11y.showLessProductInfo product:productName'
       );
     });
 
