<div id="{{ createGroupId(group.id) }}" role="tabpanel">
  <ng-container *ngIf="displayConflictDescription(group)">
    <cx-configurator-conflict-description
      [currentGroup]="group"
    ></cx-configurator-conflict-description>
  </ng-container>
  <div
    class="cx-group-attribute"
    [class.cx-hidden]="!attribute.visible"
    *ngFor="let attribute of group.attributes; let indexOfAttribute = index"
  >
    <ng-container *ngIf="isConflictGroupType(group.groupType)">
      <cx-configurator-conflict-suggestion
        [currentGroup]="group"
        [attribute]="attribute"
        [suggestionNumber]="indexOfAttribute"
      ></cx-configurator-conflict-suggestion>
    </ng-container>

    <div
      [cxConfiguratorAttributeComponent]="{
        componentKey: 'Header',
        attribute: attribute,
        owner: owner,
<<<<<<< HEAD
        group: group
=======
        group: group,
        expMode: expMode | async,
        isNavigationToGroupEnabled: isNavigationToGroupEnabled
>>>>>>> bd2b5677
      }"
    ></div>

    <div
      [cxConfiguratorAttributeComponent]="{
        componentKey: getComponentKey(attribute),
        attribute: attribute,
        owner: owner,
        group: group,
        language: activeLanguage$ | async,
        expMode: expMode | async
      }"
    ></div>

    <div
      [cxConfiguratorAttributeComponent]="{
        componentKey: 'Footer',
        attribute: attribute,
        owner: owner,
        group: group
      }"
    ></div>
  </div>
</div><|MERGE_RESOLUTION|>--- conflicted
+++ resolved
@@ -22,13 +22,9 @@
         componentKey: 'Header',
         attribute: attribute,
         owner: owner,
-<<<<<<< HEAD
-        group: group
-=======
         group: group,
         expMode: expMode | async,
         isNavigationToGroupEnabled: isNavigationToGroupEnabled
->>>>>>> bd2b5677
       }"
     ></div>
 
