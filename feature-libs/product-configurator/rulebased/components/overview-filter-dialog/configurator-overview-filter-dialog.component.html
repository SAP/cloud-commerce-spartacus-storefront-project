--- conflicted
+++ resolved
@@ -11,17 +11,18 @@
     (esc)="closeFilterModal()"
   >
     <div class="cx-dialog-header modal-header">
-<<<<<<< HEAD
-      <h3 *cxFeature="'a11yDialogsHeading'" class="cx-dialog-title modal-title">
+      <h3
+        *cxFeature="'a11yDialogsHeading'"
+        id="dialogTitle"
+        class="cx-dialog-title modal-title"
+      >
         {{ 'configurator.overviewFilter.title' | cxTranslate }}
       </h3>
       <div
         *cxFeature="'!a11yDialogsHeading'"
+        id="dialogTitle"
         class="cx-dialog-title modal-title"
       >
-=======
-      <div id="dialogTitle" class="cx-dialog-title modal-title">
->>>>>>> 31c3de9e
         {{ 'configurator.overviewFilter.title' | cxTranslate }}
       </div>
       <button
