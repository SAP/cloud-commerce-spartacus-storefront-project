/*
 * SPDX-FileCopyrightText: 2024 SAP Spartacus team <spartacus-team@sap.com>
 *
 * SPDX-License-Identifier: Apache-2.0
 */

import {
  ChangeDetectionStrategy,
  Component,
  ElementRef,
  HostBinding,
  ViewChild,
<<<<<<< HEAD
  ElementRef,
=======
>>>>>>> 669cdf58
  inject,
} from '@angular/core';
import { RoutingService } from '@spartacus/core';
import {
  ConfiguratorRouter,
  ConfiguratorRouterExtractorService,
} from '@spartacus/product-configurator/common';
import { Observable } from 'rxjs';
<<<<<<< HEAD
import {
  map,
  filter,
  switchMap,
  take,
  tap,
  delay,
  distinctUntilKeyChanged,
} from 'rxjs/operators';
import { ConfiguratorCommonsService } from '../../core/facade/configurator-commons.service';
import { Configurator } from '../../core/model/configurator.model';
import { ConfiguratorStorefrontUtilsService } from '../service/configurator-storefront-utils.service';
=======
import { delay, filter, map, switchMap, take, tap } from 'rxjs/operators';
import { ConfiguratorCommonsService } from '../../core/facade/configurator-commons.service';
import { Configurator } from '../../core/model/configurator.model';
import { ConfiguratorStorefrontUtilsService } from '../service/configurator-storefront-utils.service';
import { KeyboardFocusService } from '@spartacus/storefront';
>>>>>>> 669cdf58

@Component({
  selector: 'cx-configurator-tab-bar',
  templateUrl: './configurator-tab-bar.component.html',
  //here we cannot go with OnPush, as we otherwise do not take the change to host binding into account
  changeDetection: ChangeDetectionStrategy.Default,
})
export class ConfiguratorTabBarComponent {
  @HostBinding('class.ghost') ghostStyle = true;
  @ViewChild('configTab') configTab: ElementRef<HTMLElement>;
  @ViewChild('overviewTab') overviewTab: ElementRef<HTMLElement>;

  private static readonly TAB_BAR_QUERY_SELECTOR = 'cx-configurator-tab-bar';
  protected routingService = inject(RoutingService);
  protected configUtils = inject(ConfiguratorStorefrontUtilsService);
<<<<<<< HEAD
=======
  protected focusService = inject(KeyboardFocusService);
>>>>>>> 669cdf58

  routerData$: Observable<ConfiguratorRouter.Data> =
    this.configRouterExtractorService.extractRouterData();

  configuration$: Observable<Configurator.Configuration> =
    this.routerData$.pipe(
      switchMap((routerData) =>
        this.configuratorCommonsService.getConfiguration(routerData.owner).pipe(
          tap(() => {
            this.ghostStyle = false;
          })
        )
      )
    );

  /**
   * @deprecated Use getPageType$ and isOverviewPage(ConfiguratorRouter.PageType)
   * instead
   */
  isOverviewPage$: Observable<boolean> = this.routerData$.pipe(
    map(
      (routerData) =>
        routerData.pageType === ConfiguratorRouter.PageType.OVERVIEW
    )
  );
  /**
   * Retrieves current page type.
   *
   * @returns - page type
   */
  pageType$: Observable<ConfiguratorRouter.PageType> = this.routerData$.pipe(
    map((routerData) => this.determinePageFromRouterData(routerData))
  );

  protected determinePageFromRouterData(
    routerData: ConfiguratorRouter.Data
  ): ConfiguratorRouter.PageType {
    return routerData.pageType ?? ConfiguratorRouter.PageType.CONFIGURATION;
  }

  /**
   * Checks whether the current page is the overview page.
   *
   * @param pageType - Page type
   * @returns Page is overview page?
   */
  isOverviewPage(pageType: ConfiguratorRouter.PageType): boolean {
    return pageType === ConfiguratorRouter.PageType.OVERVIEW;
  }

  /**
   * Navigates to the overview page and sets the focus on the overview element in the tab-bar.
   *
   * @param routerData - Router data
   */
  navigateToOverview(routerData: ConfiguratorRouter.Data) {
    this.routingService
<<<<<<< HEAD
      .go({
        cxRoute: 'configureOverview' + routerData.owner.configuratorType,
        params: {
          entityKey: routerData.owner.id,
          ownerType: routerData.owner.type,
        },
      })
=======
      .go(
        {
          cxRoute: 'configureOverview' + routerData.owner.configuratorType,
          params: {
            entityKey: routerData.owner.id,
            ownerType: routerData.owner.type,
          },
        },
        { queryParams: { productCode: routerData.productCode } }
      )
>>>>>>> 669cdf58
      .then(() => {
        this.focusOverviewInTabBar();
      });
  }

  /**
   * Navigates to the configuration page and sets the focus on the configuration element in the tab-bar.
   *
   * @param routerData - Router data
   */
  navigateToConfiguration(routerData: ConfiguratorRouter.Data) {
    this.routingService
<<<<<<< HEAD
      .go({
        cxRoute: 'configure' + routerData.owner.configuratorType,
        params: {
          entityKey: routerData.owner.id,
          ownerType: routerData.owner.type,
        },
      })
=======
      .go(
        {
          cxRoute: 'configure' + routerData.owner.configuratorType,
          params: {
            entityKey: routerData.owner.id,
            ownerType: routerData.owner.type,
          },
        },
        { queryParams: { productCode: routerData.productCode } }
      )
>>>>>>> 669cdf58
      .then(() => {
        this.focusConfigurationInTabBar();
      });
  }

  protected focusOverviewInTabBar(): void {
    this.configRouterExtractorService
      .extractRouterData()
      .pipe(
        switchMap((routerData) =>
<<<<<<< HEAD
          this.configuratorCommonsService.getOrCreateConfiguration(
            routerData.owner
          )
        ),
        distinctUntilKeyChanged('configId'),
        switchMap((configuration) =>
          this.configuratorCommonsService.getConfigurationWithOverview(
            configuration
          )
=======
          this.configuratorCommonsService.getConfiguration(routerData.owner)
>>>>>>> 669cdf58
        ),
        filter((configuration) => configuration.overview != null),
        take(1),
        delay(0) //we need to consider the re-rendering of the page
      )
      .subscribe(() => {
<<<<<<< HEAD
=======
        this.focusService.clear();
>>>>>>> 669cdf58
        this.configUtils.focusFirstActiveElement(
          ConfiguratorTabBarComponent.TAB_BAR_QUERY_SELECTOR
        );
      });
  }

  protected focusConfigurationInTabBar(): void {
    this.configRouterExtractorService
      .extractRouterData()
      .pipe(
        filter(
          (routerData) =>
            routerData.pageType === ConfiguratorRouter.PageType.CONFIGURATION
        ),
        switchMap((routerData) => {
<<<<<<< HEAD
          return this.configuratorCommonsService.getOrCreateConfiguration(
            routerData.owner,
            routerData.configIdTemplate
=======
          return this.configuratorCommonsService.getConfiguration(
            routerData.owner
>>>>>>> 669cdf58
          );
        }),
        take(1),
        delay(0) //we need to consider the re-rendering of the page
      )
      .subscribe(() => {
<<<<<<< HEAD
=======
        this.focusService.clear();
>>>>>>> 669cdf58
        this.configUtils.focusFirstActiveElement(
          ConfiguratorTabBarComponent.TAB_BAR_QUERY_SELECTOR
        );
      });
  }

  /**
<<<<<<< HEAD
=======
   * @deprecated Use getTabIndexForConfigTab instead.
   *
>>>>>>> 669cdf58
   * Returns the tabindex for the configuration tab.
   *
   * The configuration tab is excluded from the tab chain if currently the overview page is displayed.
   * @returns tabindex of the configuration tab
   */
  getTabIndexConfigTab(): number {
    let tabIndex = 0;
    this.isOverviewPage$.pipe(take(1)).subscribe((isOvPage) => {
      if (isOvPage) {
        tabIndex = -1;
      }
    });
    return tabIndex;
  }

  /**
   * Returns the tabindex for the configuration tab.
   *
   * The configuration tab is excluded from the tab chain if currently the overview page is displayed.
   * @param pageType - Page type
   * @returns tabindex of the configuration tab
   */
  getTabIndexForConfigTab(pageType: ConfiguratorRouter.PageType): number {
    return this.isOverviewPage(pageType) ? -1 : 0;
  }

  /**
   * @deprecated Use getTabIndexForOverviewTab instead.
   *
   *
   * Returns the tabindex for the overview tab.
   * The overview tab is excluded from the tab chain if currently the configuration page is displayed.
   * @returns tabindex of the overview tab
   */
  getTabIndexOverviewTab(): number {
    let tabIndex = 0;
    this.isOverviewPage$.pipe(take(1)).subscribe((isOvPage) => {
      if (!isOvPage) {
        tabIndex = -1;
      }
    });
    return tabIndex;
  }
  /**
   * Returns the tabindex for the overview tab.
   * The overview tab is excluded from the tab chain if currently the configuration page is displayed.
   * @param pageType
   * @returns tabindex of the overview tab
   */
  getTabIndexForOverviewTab(pageType: ConfiguratorRouter.PageType): number {
    return this.isOverviewPage(pageType) ? 0 : -1;
  }

  /**
   * Switches the focus of the tabs on pressing left or right arrow key.
   * @param {KeyboardEvent} event - Keyboard event
   * @param {string} currentTab - Current tab
   */
  switchTabOnArrowPress(event: KeyboardEvent, currentTab: string): void {
    if (event.code === 'ArrowLeft' || event.code === 'ArrowRight') {
      event.preventDefault();
      if (currentTab === '#configTab') {
        this.overviewTab.nativeElement?.focus();
      } else {
        this.configTab.nativeElement?.focus();
      }
    }
  }

  constructor(
    protected configRouterExtractorService: ConfiguratorRouterExtractorService,
    protected configuratorCommonsService: ConfiguratorCommonsService
  ) {}
}<|MERGE_RESOLUTION|>--- conflicted
+++ resolved
@@ -10,10 +10,6 @@
   ElementRef,
   HostBinding,
   ViewChild,
-<<<<<<< HEAD
-  ElementRef,
-=======
->>>>>>> 669cdf58
   inject,
 } from '@angular/core';
 import { RoutingService } from '@spartacus/core';
@@ -21,27 +17,12 @@
   ConfiguratorRouter,
   ConfiguratorRouterExtractorService,
 } from '@spartacus/product-configurator/common';
+import { KeyboardFocusService } from '@spartacus/storefront';
 import { Observable } from 'rxjs';
-<<<<<<< HEAD
-import {
-  map,
-  filter,
-  switchMap,
-  take,
-  tap,
-  delay,
-  distinctUntilKeyChanged,
-} from 'rxjs/operators';
-import { ConfiguratorCommonsService } from '../../core/facade/configurator-commons.service';
-import { Configurator } from '../../core/model/configurator.model';
-import { ConfiguratorStorefrontUtilsService } from '../service/configurator-storefront-utils.service';
-=======
 import { delay, filter, map, switchMap, take, tap } from 'rxjs/operators';
 import { ConfiguratorCommonsService } from '../../core/facade/configurator-commons.service';
 import { Configurator } from '../../core/model/configurator.model';
 import { ConfiguratorStorefrontUtilsService } from '../service/configurator-storefront-utils.service';
-import { KeyboardFocusService } from '@spartacus/storefront';
->>>>>>> 669cdf58
 
 @Component({
   selector: 'cx-configurator-tab-bar',
@@ -57,10 +38,7 @@
   private static readonly TAB_BAR_QUERY_SELECTOR = 'cx-configurator-tab-bar';
   protected routingService = inject(RoutingService);
   protected configUtils = inject(ConfiguratorStorefrontUtilsService);
-<<<<<<< HEAD
-=======
   protected focusService = inject(KeyboardFocusService);
->>>>>>> 669cdf58
 
   routerData$: Observable<ConfiguratorRouter.Data> =
     this.configRouterExtractorService.extractRouterData();
@@ -118,15 +96,6 @@
    */
   navigateToOverview(routerData: ConfiguratorRouter.Data) {
     this.routingService
-<<<<<<< HEAD
-      .go({
-        cxRoute: 'configureOverview' + routerData.owner.configuratorType,
-        params: {
-          entityKey: routerData.owner.id,
-          ownerType: routerData.owner.type,
-        },
-      })
-=======
       .go(
         {
           cxRoute: 'configureOverview' + routerData.owner.configuratorType,
@@ -137,7 +106,6 @@
         },
         { queryParams: { productCode: routerData.productCode } }
       )
->>>>>>> 669cdf58
       .then(() => {
         this.focusOverviewInTabBar();
       });
@@ -150,15 +118,6 @@
    */
   navigateToConfiguration(routerData: ConfiguratorRouter.Data) {
     this.routingService
-<<<<<<< HEAD
-      .go({
-        cxRoute: 'configure' + routerData.owner.configuratorType,
-        params: {
-          entityKey: routerData.owner.id,
-          ownerType: routerData.owner.type,
-        },
-      })
-=======
       .go(
         {
           cxRoute: 'configure' + routerData.owner.configuratorType,
@@ -169,7 +128,6 @@
         },
         { queryParams: { productCode: routerData.productCode } }
       )
->>>>>>> 669cdf58
       .then(() => {
         this.focusConfigurationInTabBar();
       });
@@ -180,29 +138,14 @@
       .extractRouterData()
       .pipe(
         switchMap((routerData) =>
-<<<<<<< HEAD
-          this.configuratorCommonsService.getOrCreateConfiguration(
-            routerData.owner
-          )
-        ),
-        distinctUntilKeyChanged('configId'),
-        switchMap((configuration) =>
-          this.configuratorCommonsService.getConfigurationWithOverview(
-            configuration
-          )
-=======
           this.configuratorCommonsService.getConfiguration(routerData.owner)
->>>>>>> 669cdf58
         ),
         filter((configuration) => configuration.overview != null),
         take(1),
         delay(0) //we need to consider the re-rendering of the page
       )
       .subscribe(() => {
-<<<<<<< HEAD
-=======
         this.focusService.clear();
->>>>>>> 669cdf58
         this.configUtils.focusFirstActiveElement(
           ConfiguratorTabBarComponent.TAB_BAR_QUERY_SELECTOR
         );
@@ -218,24 +161,15 @@
             routerData.pageType === ConfiguratorRouter.PageType.CONFIGURATION
         ),
         switchMap((routerData) => {
-<<<<<<< HEAD
-          return this.configuratorCommonsService.getOrCreateConfiguration(
-            routerData.owner,
-            routerData.configIdTemplate
-=======
           return this.configuratorCommonsService.getConfiguration(
             routerData.owner
->>>>>>> 669cdf58
           );
         }),
         take(1),
         delay(0) //we need to consider the re-rendering of the page
       )
       .subscribe(() => {
-<<<<<<< HEAD
-=======
         this.focusService.clear();
->>>>>>> 669cdf58
         this.configUtils.focusFirstActiveElement(
           ConfiguratorTabBarComponent.TAB_BAR_QUERY_SELECTOR
         );
@@ -243,11 +177,8 @@
   }
 
   /**
-<<<<<<< HEAD
-=======
    * @deprecated Use getTabIndexForConfigTab instead.
    *
->>>>>>> 669cdf58
    * Returns the tabindex for the configuration tab.
    *
    * The configuration tab is excluded from the tab chain if currently the overview page is displayed.
