--- conflicted
+++ resolved
@@ -3,12 +3,8 @@
 
 const cmsComponents: string[] = [
   'ConfiguratorForm',
-<<<<<<< HEAD
-  'ConfiguratorOverview',
-=======
   'ConfiguratorOverviewForm',
   'ConfiguratorUpdateMessage',
->>>>>>> 082189dc
   'ConfiguratorAddToCartButton',
   'ConfiguratorGroupTitle',
   'ConfiguratorOverviewBanner',
