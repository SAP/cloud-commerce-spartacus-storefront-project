/*
 * SPDX-FileCopyrightText: 2022 SAP Spartacus team <spartacus-team@sap.com>
 *
 * SPDX-License-Identifier: Apache-2.0
<<<<<<< HEAD
=======
 */

/*
 * Public API Surface of the rule based configurator
>>>>>>> 2abeaf78
 */

export * from './components/index';
export * from './core/index';
export * from './occ/index';
export * from './rulebased-configurator.module';

/** AUGMENTABLE_TYPES_START */
export { Configurator } from './core/model/configurator.model';
/** AUGMENTABLE_TYPES_END */<|MERGE_RESOLUTION|>--- conflicted
+++ resolved
@@ -2,13 +2,10 @@
  * SPDX-FileCopyrightText: 2022 SAP Spartacus team <spartacus-team@sap.com>
  *
  * SPDX-License-Identifier: Apache-2.0
-<<<<<<< HEAD
-=======
  */
 
 /*
  * Public API Surface of the rule based configurator
->>>>>>> 2abeaf78
  */
 
 export * from './components/index';
