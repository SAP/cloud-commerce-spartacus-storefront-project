/*
 * Public API Surface of the rule based configurator
 */

<<<<<<< HEAD
export { Configurator } from './core/model/configurator.model';
export * from './index';
=======
export * from './index';

/** AUGMENTABLE_TYPES_START */
export { Configurator } from './core/model/configurator.model';
/** AUGMENTABLE_TYPES_END */
>>>>>>> 9c74c424
<|MERGE_RESOLUTION|>--- conflicted
+++ resolved
@@ -2,13 +2,9 @@
  * Public API Surface of the rule based configurator
  */
 
-<<<<<<< HEAD
-export { Configurator } from './core/model/configurator.model';
-export * from './index';
-=======
+ 
 export * from './index';
 
-/** AUGMENTABLE_TYPES_START */
-export { Configurator } from './core/model/configurator.model';
-/** AUGMENTABLE_TYPES_END */
->>>>>>> 9c74c424
+/** AUGMENTABLE_TYPES_START */ 
+export {Configurator} from './core/model/configurator.model';
+/** AUGMENTABLE_TYPES_END */ 