--- conflicted
+++ resolved
@@ -773,13 +773,8 @@
     {
       id: GROUP_ID_2,
       configurable: true,
-<<<<<<< HEAD
-      description: DESCRIPTION_FOR + GROUP_ID_2,
-      attributes: [attributeRadioButton],
-=======
       description: 'Description for ' + GROUP_ID_2,
       attributes: [attributeRadioButtons],
->>>>>>> de9fb5c3
       subGroups: [],
     },
     {
