@import '~@spartacus/styles/scss/core';

<<<<<<< HEAD
// TODO: don't commit this line:
=======
// TODO: Please remove this line before releasing as part of task #11238
>>>>>>> 5adbe3ac
$useLatestStyles: true;

@import './common/index';
@import './rulebased/index';
@import './textfield/index';<|MERGE_RESOLUTION|>--- conflicted
+++ resolved
@@ -1,10 +1,6 @@
 @import '~@spartacus/styles/scss/core';
 
-<<<<<<< HEAD
-// TODO: don't commit this line:
-=======
 // TODO: Please remove this line before releasing as part of task #11238
->>>>>>> 5adbe3ac
 $useLatestStyles: true;
 
 @import './common/index';
