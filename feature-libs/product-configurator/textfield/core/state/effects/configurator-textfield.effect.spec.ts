import { HttpErrorResponse } from '@angular/common/http';
import { HttpClientTestingModule } from '@angular/common/http/testing';
import { Type } from '@angular/core';
import { TestBed } from '@angular/core/testing';
import { provideMockActions } from '@ngrx/effects/testing';
import { StoreModule } from '@ngrx/store';
<<<<<<< HEAD
import { CartActions } from '@spartacus/cart/main/core';
import { CartModification } from '@spartacus/cart/main/root';
=======
import { CartActions } from '@spartacus/cart/base/core';
import { CartModification } from '@spartacus/cart/base/root';
>>>>>>> a32dea3c
import { normalizeHttpError } from '@spartacus/core';
import {
  CommonConfigurator,
  ConfiguratorModelUtils,
} from '@spartacus/product-configurator/common';
import { cold, hot } from 'jasmine-marbles';
import { Observable, of, throwError } from 'rxjs';
import { ConfiguratorTextfieldConnector } from '../../connectors/configurator-textfield.connector';
import { ConfiguratorTextfield } from '../../model/configurator-textfield.model';
import { ConfiguratorTextfieldActions } from '../actions/index';
import { CONFIGURATION_TEXTFIELD_FEATURE } from '../configuration-textfield-state';
import * as reducers from '../reducers/index';
import * as fromEffects from './configurator-textfield.effect';

const productCode = 'CONF_LAPTOP';
const cartId = 'CART-1234';
const cartEntryNumber = '1';
const userId = 'theUser';
const quantity = 1;

const productConfiguration: ConfiguratorTextfield.Configuration = {
  configurationInfos: [],
  owner: ConfiguratorModelUtils.createInitialOwner(),
};
const errorResponse: HttpErrorResponse = new HttpErrorResponse({
  error: 'notFound',
  status: 404,
});
const cartModification: CartModification = {
  quantity: 1,
  quantityAdded: 1,
  deliveryModeChanged: true,
  entry: { product: { code: productCode }, quantity: 1 },
  statusCode: '',
  statusMessage: '',
};

describe('ConfiguratorTextfieldEffect', () => {
  let createMock: jasmine.Spy;
  let readFromCartEntryMock: jasmine.Spy;
  let readFromOrderEntryMock: jasmine.Spy;
  let addToCartMock: jasmine.Spy;
  let updateCartEntryMock: jasmine.Spy;

  let configEffects: fromEffects.ConfiguratorTextfieldEffects;

  let actions$: Observable<any>;

  beforeEach(() => {
    createMock = jasmine.createSpy().and.returnValue(of(productConfiguration));
    readFromCartEntryMock = jasmine
      .createSpy()
      .and.returnValue(of(productConfiguration));
    readFromOrderEntryMock = jasmine
      .createSpy()
      .and.returnValue(of(productConfiguration));
    addToCartMock = jasmine.createSpy().and.returnValue(of(cartModification));
    updateCartEntryMock = jasmine
      .createSpy()
      .and.returnValue(of(cartModification));
    class MockConnector {
      createConfiguration = createMock;
      addToCart = addToCartMock;
      readConfigurationForCartEntry = readFromCartEntryMock;
      readConfigurationForOrderEntry = readFromOrderEntryMock;
      updateConfigurationForCartEntry = updateCartEntryMock;
    }

    TestBed.configureTestingModule({
      imports: [
        HttpClientTestingModule,
        StoreModule.forRoot({}),
        StoreModule.forFeature(
          CONFIGURATION_TEXTFIELD_FEATURE,
          reducers.getConfiguratorTextfieldReducers()
        ),
      ],

      providers: [
        fromEffects.ConfiguratorTextfieldEffects,
        provideMockActions(() => actions$),
        {
          provide: ConfiguratorTextfieldConnector,
          useClass: MockConnector,
        },
      ],
    });

    configEffects = TestBed.inject(
      fromEffects.ConfiguratorTextfieldEffects as Type<fromEffects.ConfiguratorTextfieldEffects>
    );
  });

  it('should provide configuration effects', () => {
    expect(configEffects).toBeTruthy();
  });

  it('should emit a success action with content for an action of type createConfiguration', () => {
    const payloadInput = {
      productCode: productCode,
      owner: ConfiguratorModelUtils.createInitialOwner(),
    };
    const action = new ConfiguratorTextfieldActions.CreateConfiguration(
      payloadInput
    );

    const completion =
      new ConfiguratorTextfieldActions.CreateConfigurationSuccess(
        productConfiguration
      );
    actions$ = hot('-a', { a: action });
    const expected = cold('-b', { b: completion });

    expect(configEffects.createConfiguration$).toBeObservable(expected);
  });

  it('should emit a fail action in case something goes wrong', () => {
    createMock.and.returnValue(throwError(errorResponse));
    const payloadInput = {
      productCode: productCode,
      owner: ConfiguratorModelUtils.createInitialOwner(),
    };
    const action = new ConfiguratorTextfieldActions.CreateConfiguration(
      payloadInput
    );

    const completionFailure =
      new ConfiguratorTextfieldActions.CreateConfigurationFail(
        normalizeHttpError(errorResponse)
      );
    actions$ = hot('-a', { a: action });
    const expected = cold('-b', { b: completionFailure });

    expect(configEffects.createConfiguration$).toBeObservable(expected);
  });

  it('should emit a success action with content for an action of type readConfigurationFromCart if read from cart is successful', () => {
    const payloadInput: CommonConfigurator.ReadConfigurationFromCartEntryParameters =
      {
        owner: ConfiguratorModelUtils.createInitialOwner(),
      };
    const action = new ConfiguratorTextfieldActions.ReadCartEntryConfiguration(
      payloadInput
    );

    const completion =
      new ConfiguratorTextfieldActions.ReadCartEntryConfigurationSuccess(
        productConfiguration
      );
    actions$ = hot('-a', { a: action });
    const expectedObs = cold('-b', { b: completion });

    expect(configEffects.readConfigurationForCartEntry$).toBeObservable(
      expectedObs
    );
  });

  it('should emit a fail action in case read from cart leads to an error', () => {
    readFromCartEntryMock.and.returnValue(throwError(errorResponse));
    const payloadInput: CommonConfigurator.ReadConfigurationFromCartEntryParameters =
      {
        owner: ConfiguratorModelUtils.createInitialOwner(),
      };
    const action = new ConfiguratorTextfieldActions.ReadCartEntryConfiguration(
      payloadInput
    );

    const completionFailure =
      new ConfiguratorTextfieldActions.ReadCartEntryConfigurationFail(
        normalizeHttpError(errorResponse)
      );
    actions$ = hot('-a', { a: action });
    const expectedObs = cold('-b', { b: completionFailure });

    expect(configEffects.readConfigurationForCartEntry$).toBeObservable(
      expectedObs
    );
  });

  it('should emit a success action with content for an action of type readOrderEntryConfiguration if read from order entry is successful', () => {
    const payloadInput: CommonConfigurator.ReadConfigurationFromOrderEntryParameters =
      {
        owner: ConfiguratorModelUtils.createInitialOwner(),
      };
    const action = new ConfiguratorTextfieldActions.ReadOrderEntryConfiguration(
      payloadInput
    );

    const completion =
      new ConfiguratorTextfieldActions.ReadOrderEntryConfigurationSuccess(
        productConfiguration
      );
    actions$ = cold('-a', { a: action });
    const expectedObs = cold('-b', { b: completion });

    expect(configEffects.readConfigurationForOrderEntry$).toBeObservable(
      expectedObs
    );
  });

  it('should emit a fail action in case read from order entry leads to an error', () => {
    readFromOrderEntryMock.and.returnValue(throwError(errorResponse));
    const payloadInput: CommonConfigurator.ReadConfigurationFromOrderEntryParameters =
      {
        owner: ConfiguratorModelUtils.createInitialOwner(),
      };
    const action = new ConfiguratorTextfieldActions.ReadOrderEntryConfiguration(
      payloadInput
    );

    const completionFailure =
      new ConfiguratorTextfieldActions.ReadOrderEntryConfigurationFail(
        normalizeHttpError(errorResponse)
      );
    actions$ = cold('-a', { a: action });
    const expectedObs = cold('-b', { b: completionFailure });

    expect(configEffects.readConfigurationForOrderEntry$).toBeObservable(
      expectedObs
    );
  });

  it('createConfiguration must not emit anything in case source action is not covered', () => {
    const action = new ConfiguratorTextfieldActions.CreateConfigurationSuccess({
      configurationInfos: [],
      owner: ConfiguratorModelUtils.createInitialOwner(),
    });
    actions$ = hot('-a', { a: action });
    const expectedObs = cold('-');

    expect(configEffects.createConfiguration$).toBeObservable(expectedObs);
  });

  describe('Textfield Effect addToCart', () => {
    it('should emit success on addToCart', () => {
      const payloadInput = {
        userId: userId,
        cartId: cartId,
        productCode: productCode,
        quantity: quantity,
        configuration: productConfiguration,
      };
      const action = new ConfiguratorTextfieldActions.AddToCart(payloadInput);
      const loadCart = new CartActions.LoadCart({
        cartId: cartId,
        userId: userId,
      });

      const removeConfiguration =
        new ConfiguratorTextfieldActions.RemoveConfiguration();

      actions$ = hot('-a', { a: action });
      const expected = cold('-(bc)', {
        b: removeConfiguration,
        c: loadCart,
      });
      expect(configEffects.addToCart$).toBeObservable(expected);
    });

    it('should emit AddToCartFail in case add to cart call is not successful', () => {
      addToCartMock.and.returnValue(throwError(errorResponse));
      const payloadInput = {
        userId: userId,
        cartId: cartId,
        productCode: productCode,
        quantity: quantity,
        configuration: productConfiguration,
      };
      const action = new ConfiguratorTextfieldActions.AddToCart(payloadInput);
      const cartAddEntryFail = new ConfiguratorTextfieldActions.AddToCartFail(
        normalizeHttpError(errorResponse)
      );

      actions$ = hot('-a', { a: action });

      const expected = cold('-b', {
        b: cartAddEntryFail,
      });
      expect(configEffects.addToCart$).toBeObservable(expected);
    });
  });

  describe('Effect updateCartEntry', () => {
    it('should emit CartUpdateEntrySuccess on updateCartEntry', () => {
      const payloadInput: ConfiguratorTextfield.UpdateCartEntryParameters = {
        userId: userId,
        cartId: cartId,
        cartEntryNumber: cartEntryNumber,
        configuration: productConfiguration,
      };
      const action =
        new ConfiguratorTextfieldActions.UpdateCartEntryConfiguration(
          payloadInput
        );
      const loadCart = new CartActions.LoadCart({
        userId: userId,
        cartId: cartId,
      });

      const removeConfiguration =
        new ConfiguratorTextfieldActions.RemoveConfiguration();

      actions$ = hot('-a', { a: action });
      const expected = cold('-(bc)', {
        b: removeConfiguration,
        c: loadCart,
      });
      expect(configEffects.updateCartEntry$).toBeObservable(expected);
    });

    it('should emit CartUpdateEntryFail in case update cart entry is not successful', () => {
      updateCartEntryMock.and.returnValue(throwError(errorResponse));
      const payloadInput: ConfiguratorTextfield.UpdateCartEntryParameters = {
        userId: userId,
        cartId: cartId,
        cartEntryNumber: cartEntryNumber,
        configuration: productConfiguration,
      };
      const action =
        new ConfiguratorTextfieldActions.UpdateCartEntryConfiguration(
          payloadInput
        );
      const cartUpdateFail =
        new ConfiguratorTextfieldActions.UpdateCartEntryConfigurationFail(
          normalizeHttpError(errorResponse)
        );

      actions$ = hot('-a', { a: action });

      const expected = cold('-b', {
        b: cartUpdateFail,
      });
      expect(configEffects.updateCartEntry$).toBeObservable(expected);
    });
  });
});<|MERGE_RESOLUTION|>--- conflicted
+++ resolved
@@ -4,17 +4,12 @@
 import { TestBed } from '@angular/core/testing';
 import { provideMockActions } from '@ngrx/effects/testing';
 import { StoreModule } from '@ngrx/store';
-<<<<<<< HEAD
-import { CartActions } from '@spartacus/cart/main/core';
-import { CartModification } from '@spartacus/cart/main/root';
-=======
 import { CartActions } from '@spartacus/cart/base/core';
 import { CartModification } from '@spartacus/cart/base/root';
->>>>>>> a32dea3c
 import { normalizeHttpError } from '@spartacus/core';
 import {
   CommonConfigurator,
-  ConfiguratorModelUtils,
+  ConfiguratorModelUtils
 } from '@spartacus/product-configurator/common';
 import { cold, hot } from 'jasmine-marbles';
 import { Observable, of, throwError } from 'rxjs';
