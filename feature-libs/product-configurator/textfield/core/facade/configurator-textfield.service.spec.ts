import { Type } from '@angular/core';
import { TestBed, waitForAsync } from '@angular/core/testing';
import * as ngrxStore from '@ngrx/store';
import { Store, StoreModule } from '@ngrx/store';
<<<<<<< HEAD
import { ActiveCartFacade, Cart } from '@spartacus/cart/main/root';
=======
import { ActiveCartFacade, Cart } from '@spartacus/cart/base/root';
>>>>>>> a32dea3c
import {
  OCC_USER_ID_ANONYMOUS,
  OCC_USER_ID_CURRENT,
  UserIdService,
} from '@spartacus/core';
import {
  CommonConfigurator,
  ConfiguratorModelUtils,
} from '@spartacus/product-configurator/common';
import { Observable, of } from 'rxjs';
import { ConfiguratorTextfield } from '../model/configurator-textfield.model';
import { ConfiguratorTextfieldActions } from '../state/actions/index';
import {
  ConfigurationTextfieldState,
  StateWithConfigurationTextfield,
} from '../state/configuration-textfield-state';
import { ConfiguratorTextfieldService } from './configurator-textfield.service';
import createSpy = jasmine.createSpy;

const PRODUCT_CODE = 'CONF_LAPTOP';

const ATTRIBUTE_NAME = 'AttributeName';
const ATTRIBUTE_VALUE = 'AttributeValue';

const CHANGED_VALUE = 'theNewValue';
const CART_CODE = '0000009336';
const CART_GUID = 'e767605d-7336-48fd-b156-ad50d004ca10';
const CART_ENTRY_NUMBER = '2';
const ORDER_NUMBER = '0001';
const ORDER_ENTRY_NUMBER = '10';
const owner = ConfiguratorModelUtils.createOwner(
  CommonConfigurator.OwnerType.PRODUCT,
  PRODUCT_CODE
);

const ownerCartRelated = ConfiguratorModelUtils.createOwner(
  CommonConfigurator.OwnerType.CART_ENTRY,
  CART_ENTRY_NUMBER
);

const ownerOrderRelated = ConfiguratorModelUtils.createOwner(
  CommonConfigurator.OwnerType.ORDER_ENTRY,
  ORDER_NUMBER + '+' + ORDER_ENTRY_NUMBER
);

const readFromCartEntryParams: CommonConfigurator.ReadConfigurationFromCartEntryParameters =
  {
    userId: 'anonymous',
    cartId: CART_GUID,
    cartEntryNumber: CART_ENTRY_NUMBER,
    owner: ownerCartRelated,
  };

const readFromOrderEntryParams: CommonConfigurator.ReadConfigurationFromOrderEntryParameters =
  {
    userId: OCC_USER_ID_CURRENT,
    orderId: ORDER_NUMBER,
    orderEntryNumber: ORDER_ENTRY_NUMBER,
    owner: ownerOrderRelated,
  };

const productConfiguration: ConfiguratorTextfield.Configuration = {
  configurationInfos: [
    { configurationLabel: ATTRIBUTE_NAME, configurationValue: ATTRIBUTE_VALUE },
  ],
  owner: ConfiguratorModelUtils.createOwner(
    CommonConfigurator.OwnerType.PRODUCT,
    PRODUCT_CODE
  ),
};

const loaderState: ConfigurationTextfieldState = {
  loaderState: { value: productConfiguration },
};

const loaderStateNothingPresent: ConfigurationTextfieldState = {
  loaderState: { value: undefined },
};

const updateCartEntryParams: ConfiguratorTextfield.UpdateCartEntryParameters = {
  cartId: CART_GUID,
  userId: OCC_USER_ID_ANONYMOUS,
  cartEntryNumber: CART_ENTRY_NUMBER,
  configuration: productConfiguration,
};

const changedAttribute: ConfiguratorTextfield.ConfigurationInfo = {
  configurationLabel: ATTRIBUTE_NAME,
  configurationValue: CHANGED_VALUE,
};

const changedProductConfiguration: ConfiguratorTextfield.Configuration = {
  configurationInfos: [
    {
      configurationLabel: ATTRIBUTE_NAME,
      configurationValue: CHANGED_VALUE,
      status: ConfiguratorTextfield.ConfigurationStatus.SUCCESS,
    },
  ],
  owner: ConfiguratorModelUtils.createOwner(
    CommonConfigurator.OwnerType.PRODUCT,
    PRODUCT_CODE
  ),
};

const cart: Cart = {
  code: CART_CODE,
  guid: CART_GUID,
  user: { uid: OCC_USER_ID_ANONYMOUS },
};

class MockActiveCartService {
  requireLoadedCart(): any {
    return of(cart);
  }
}

class MockUserIdService {
  getUserId(): Observable<string> {
    return of(OCC_USER_ID_ANONYMOUS);
  }
}

describe('ConfiguratorTextfieldService', () => {
  let serviceUnderTest: ConfiguratorTextfieldService;
  let store: Store<StateWithConfigurationTextfield>;
  const mockConfigLoaderStateReturned = createSpy('select').and.returnValue(
    () => of(loaderState)
  );
  const mockConfigLoaderStateNothingPresent = createSpy(
    'select'
  ).and.returnValue(() => of(loaderStateNothingPresent));
  const mockConfigReturned = createSpy('select').and.returnValue(() =>
    of(productConfiguration)
  );

  beforeEach(
    waitForAsync(() => {
      TestBed.configureTestingModule({
        imports: [StoreModule.forRoot({})],
        providers: [
          ConfiguratorTextfieldService,
          {
            provide: ActiveCartFacade,
            useClass: MockActiveCartService,
          },
          {
            provide: UserIdService,
            useClass: MockUserIdService,
          },
        ],
      }).compileComponents();
    })
  );
  beforeEach(() => {
    serviceUnderTest = TestBed.inject(
      ConfiguratorTextfieldService as Type<ConfiguratorTextfieldService>
    );
    store = TestBed.inject(
      Store as Type<Store<StateWithConfigurationTextfield>>
    );

    spyOn(store, 'dispatch').and.callThrough();
  });

  it('should create service', () => {
    expect(serviceUnderTest).toBeDefined();
  });

  it('should return a configuration if one is present on createConfiguration', () => {
    spyOnProperty(ngrxStore, 'select').and.returnValues(
      mockConfigLoaderStateReturned
    );
    const configurationFromStore = serviceUnderTest.createConfiguration(owner);

    expect(configurationFromStore).toBeDefined();

    configurationFromStore
      .subscribe((configuration) =>
        expect(configuration.configurationInfos.length).toBe(1)
      )
      .unsubscribe();
  });

  it('should create a configuration if nothing is present in store yet', () => {
    spyOnProperty(ngrxStore, 'select').and.returnValues(
      mockConfigLoaderStateNothingPresent
    );
    const configurationFromStore = serviceUnderTest.createConfiguration(owner);

    expect(configurationFromStore).toBeDefined();

    configurationFromStore
      .subscribe(() =>
        expect(store.dispatch).toHaveBeenCalledWith(
          new ConfiguratorTextfieldActions.CreateConfiguration({
            productCode: owner.id,
            owner: owner,
          })
        )
      )
      .unsubscribe();
  });

  it('should dispatch the correct action when readFromCartEntry is called', () => {
    spyOnProperty(ngrxStore, 'select').and.returnValues(mockConfigReturned);
    const configurationFromStore =
      serviceUnderTest.readConfigurationForCartEntry(ownerCartRelated);

    expect(configurationFromStore).toBeDefined();

    configurationFromStore
      .subscribe((configuration) =>
        expect(configuration.configurationInfos.length).toBe(1)
      )
      .unsubscribe();

    expect(store.dispatch).toHaveBeenCalledWith(
      new ConfiguratorTextfieldActions.ReadCartEntryConfiguration(
        readFromCartEntryParams
      )
    );
  });

  it('should dispatch the correct action when readConfigurationForOrderEntry is called', () => {
    spyOnProperty(ngrxStore, 'select').and.returnValues(mockConfigReturned);
    const configurationFromStore =
      serviceUnderTest.readConfigurationForOrderEntry(ownerOrderRelated);

    expect(configurationFromStore).toBeDefined();

    configurationFromStore
      .subscribe((configuration) =>
        expect(configuration.configurationInfos.length).toBe(1)
      )
      .unsubscribe();

    expect(store.dispatch).toHaveBeenCalledWith(
      new ConfiguratorTextfieldActions.ReadOrderEntryConfiguration(
        readFromOrderEntryParams
      )
    );
  });

  it('should access the store when calling createConfiguration', () => {
    spyOnProperty(ngrxStore, 'select').and.returnValues(
      mockConfigLoaderStateReturned
    );
    serviceUnderTest
      .createConfiguration(owner)
      .subscribe((configurationFromStore) =>
        expect(configurationFromStore).toBe(productConfiguration)
      )
      .unsubscribe();
  });

  it('should update a configuration, accessing the store', () => {
    spyOnProperty(ngrxStore, 'select').and.returnValues(mockConfigReturned);
    spyOn(
      serviceUnderTest,
      'createNewConfigurationWithChange'
    ).and.callThrough();

    serviceUnderTest.updateConfiguration(changedAttribute);

    expect(
      serviceUnderTest.createNewConfigurationWithChange
    ).toHaveBeenCalledWith(changedAttribute, productConfiguration);

    expect(store.dispatch).toHaveBeenCalledWith(
      new ConfiguratorTextfieldActions.UpdateConfiguration(
        changedProductConfiguration
      )
    );
  });

  it('should create new configuration with changed value', () => {
    const attribute: ConfiguratorTextfield.ConfigurationInfo = {
      configurationLabel: ATTRIBUTE_NAME,
      configurationValue: CHANGED_VALUE,
    };
    const result = serviceUnderTest.createNewConfigurationWithChange(
      attribute,
      productConfiguration
    );

    expect(result).toBeDefined();
    expect(result.configurationInfos[0].configurationValue).toBe(CHANGED_VALUE);
    expect(result.configurationInfos[0].status).toBe(
      ConfiguratorTextfield.ConfigurationStatus.SUCCESS
    );
  });

  it('should create new configuration with same value if label could not be found', () => {
    const unknownAttribute: ConfiguratorTextfield.ConfigurationInfo = {
      configurationLabel: 'unknownLabel',
    };
    const result = serviceUnderTest.createNewConfigurationWithChange(
      unknownAttribute,
      productConfiguration
    );

    expect(result).toBeDefined();
    expect(result.configurationInfos[0].configurationValue).toBe(
      ATTRIBUTE_VALUE
    );
  });

  it('should dispatch addToCart action with correct parameters on calling addToCart', () => {
    const addToCartParams: ConfiguratorTextfield.AddToCartParameters = {
      cartId: CART_GUID,
      userId: OCC_USER_ID_ANONYMOUS,
      productCode: PRODUCT_CODE,
      configuration: productConfiguration,
      quantity: 1,
    };

    const addToCartAction = new ConfiguratorTextfieldActions.AddToCart(
      addToCartParams
    );

    serviceUnderTest.addToCart(PRODUCT_CODE, productConfiguration);

    expect(store.dispatch).toHaveBeenCalledWith(addToCartAction);
  });

  it('should dispatch corresponding action in case updateCartEntry was triggered', () => {
    serviceUnderTest.updateCartEntry(CART_ENTRY_NUMBER, productConfiguration);
    expect(store.dispatch).toHaveBeenCalledWith(
      new ConfiguratorTextfieldActions.UpdateCartEntryConfiguration(
        updateCartEntryParams
      )
    );
  });
});<|MERGE_RESOLUTION|>--- conflicted
+++ resolved
@@ -2,26 +2,22 @@
 import { TestBed, waitForAsync } from '@angular/core/testing';
 import * as ngrxStore from '@ngrx/store';
 import { Store, StoreModule } from '@ngrx/store';
-<<<<<<< HEAD
-import { ActiveCartFacade, Cart } from '@spartacus/cart/main/root';
-=======
 import { ActiveCartFacade, Cart } from '@spartacus/cart/base/root';
->>>>>>> a32dea3c
 import {
   OCC_USER_ID_ANONYMOUS,
   OCC_USER_ID_CURRENT,
-  UserIdService,
+  UserIdService
 } from '@spartacus/core';
 import {
   CommonConfigurator,
-  ConfiguratorModelUtils,
+  ConfiguratorModelUtils
 } from '@spartacus/product-configurator/common';
 import { Observable, of } from 'rxjs';
 import { ConfiguratorTextfield } from '../model/configurator-textfield.model';
 import { ConfiguratorTextfieldActions } from '../state/actions/index';
 import {
   ConfigurationTextfieldState,
-  StateWithConfigurationTextfield,
+  StateWithConfigurationTextfield
 } from '../state/configuration-textfield-state';
 import { ConfiguratorTextfieldService } from './configurator-textfield.service';
 import createSpy = jasmine.createSpy;
