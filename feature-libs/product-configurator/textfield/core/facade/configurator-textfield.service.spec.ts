--- conflicted
+++ resolved
@@ -2,17 +2,8 @@
 import { TestBed, waitForAsync } from '@angular/core/testing';
 import * as ngrxStore from '@ngrx/store';
 import { Store, StoreModule } from '@ngrx/store';
-<<<<<<< HEAD
-import { Cart } from '@spartacus/cart/main/root';
-import {
-  ActiveCartService,
-  OCC_USER_ID_ANONYMOUS,
-  UserIdService,
-} from '@spartacus/core';
-=======
-import { ActiveCartFacade } from '@spartacus/cart/main/root';
-import { Cart, OCC_USER_ID_ANONYMOUS, UserIdService } from '@spartacus/core';
->>>>>>> d10dcbb8
+import { ActiveCartFacade, Cart } from '@spartacus/cart/main/root';
+import { OCC_USER_ID_ANONYMOUS, UserIdService } from '@spartacus/core';
 import {
   CommonConfigurator,
   ConfiguratorModelUtils,
