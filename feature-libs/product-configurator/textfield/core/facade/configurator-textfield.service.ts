import { Injectable } from '@angular/core';
import { select, Store } from '@ngrx/store';
<<<<<<< HEAD
import { ActiveCartFacade } from '@spartacus/cart/main/root';
=======
import { ActiveCartFacade } from '@spartacus/cart/base/root';
>>>>>>> a32dea3c
import { OCC_USER_ID_CURRENT, UserIdService } from '@spartacus/core';
import {
  CommonConfigurator,
  CommonConfiguratorUtilsService,
  ConfiguratorModelUtils,
} from '@spartacus/product-configurator/common';
import { Observable } from 'rxjs';
import { filter, map, switchMap, switchMapTo, take, tap } from 'rxjs/operators';
import { ConfiguratorTextfield } from '../model/configurator-textfield.model';
import { ConfiguratorTextfieldActions } from '../state/actions/index';
import { StateWithConfigurationTextfield } from '../state/configuration-textfield-state';
import { ConfiguratorTextFieldSelectors } from '../state/selectors/index';

@Injectable({
  providedIn: 'root',
})
export class ConfiguratorTextfieldService {
  constructor(
    protected store: Store<StateWithConfigurationTextfield>,
    protected activeCartService: ActiveCartFacade,
    protected configuratorUtils: CommonConfiguratorUtilsService,
    protected userIdService: UserIdService
  ) {}

  /**
   * Creates a default textfield configuration for a product specified by the configuration owner.
   *
   * @param owner - Configuration owner
   *
   * @returns {Observable<ConfiguratorTextfield.Configuration>}
   */
  createConfiguration(
    owner: CommonConfigurator.Owner
  ): Observable<ConfiguratorTextfield.Configuration> {
    return this.store.pipe(
      select(ConfiguratorTextFieldSelectors.getConfigurationsState),
      tap((configurationState) => {
        const configuration = configurationState.loaderState.value;
        const isAvailableForProduct =
          configuration !== undefined &&
          !ConfiguratorModelUtils.isInitialOwner(configuration.owner);
        const isLoading = configurationState.loaderState.loading;
        if (!isAvailableForProduct && !isLoading) {
          this.store.dispatch(
            new ConfiguratorTextfieldActions.CreateConfiguration({
              productCode: owner.id, //owner Id is the product code in this case
              owner: owner,
            })
          );
        }
      }),
      map((configurationState) => configurationState.loaderState.value),
      filter((configuration) => !this.isConfigurationInitial(configuration)),
      //save to assume configuration is defined, see previous filter
      map(
        (configuration) =>
          configuration ?? {
            configurationInfos: [],
            owner: ConfiguratorModelUtils.createInitialOwner(),
          }
      )
    );
  }

  /**
   * Updates a textfield configuration, specified by the changed attribute.
   *
   * @param changedAttribute - Changed attribute
   */
  updateConfiguration(
    changedAttribute: ConfiguratorTextfield.ConfigurationInfo
  ): void {
    this.store
      .pipe(
        select(ConfiguratorTextFieldSelectors.getConfigurationContent),
        take(1)
      )
      .subscribe((oldConfiguration) => {
        if (oldConfiguration) {
          this.store.dispatch(
            new ConfiguratorTextfieldActions.UpdateConfiguration(
              this.createNewConfigurationWithChange(
                changedAttribute,
                oldConfiguration
              )
            )
          );
        }
      });
  }

  /**
   * Adds the textfield configuration to the cart
   *
   * @param productCode - Product code of the configuration root product. Cart entry carries refers to this product
   * @param configuration Textfield configuration
   */
  addToCart(
    productCode: string,
    configuration: ConfiguratorTextfield.Configuration
  ): void {
    this.activeCartService
      .requireLoadedCart()
      .pipe(take(1))
      .subscribe((cart) => {
        this.userIdService
          .getUserId()
          .pipe(take(1))
          .subscribe((userId) => {
            const addToCartParameters: ConfiguratorTextfield.AddToCartParameters =
              {
                userId: userId,
                cartId: this.configuratorUtils.getCartId(cart),
                productCode: productCode,
                configuration: configuration,
                quantity: 1,
              };
            this.store.dispatch(
              new ConfiguratorTextfieldActions.AddToCart(addToCartParameters)
            );
          });
      });
  }

  /**
   * Updates a cart entry, specified by its cart entry number.
   *
   * @param cartEntryNumber - Cart entry number
   * @param configuration Textfield configuration (list of alphanumeric attributes)
   */
  updateCartEntry(
    cartEntryNumber: string,
    configuration: ConfiguratorTextfield.Configuration
  ): void {
    this.activeCartService
      .requireLoadedCart()
      .pipe(take(1))
      .subscribe((cart) => {
        this.userIdService
          .getUserId()
          .pipe(take(1))
          .subscribe((userId) => {
            const updateCartParameters: ConfiguratorTextfield.UpdateCartEntryParameters =
              {
                userId: userId,
                cartId: this.configuratorUtils.getCartId(cart),
                cartEntryNumber: cartEntryNumber,
                configuration: configuration,
              };
            this.store.dispatch(
              new ConfiguratorTextfieldActions.UpdateCartEntryConfiguration(
                updateCartParameters
              )
            );
          });
      });
  }

  /**
   * Returns a textfield configuration for a cart entry.
   *
   * @param owner - Configuration owner
   *
   * @returns {Observable<ConfiguratorTextfield.Configuration>}
   */
  readConfigurationForCartEntry(
    owner: CommonConfigurator.Owner
  ): Observable<ConfiguratorTextfield.Configuration> {
    return this.activeCartService.requireLoadedCart().pipe(
      switchMap((cart) =>
        this.userIdService
          .getUserId()
          .pipe(
            take(1),
            map((userId) => ({ cart, userId: userId }))
          )
          .pipe(
            map((cont) => ({
              userId: cont.userId,
              cartId: this.configuratorUtils.getCartId(cont.cart),
              cartEntryNumber: owner.id,
              owner: owner,
            })),
            tap((readFromCartEntryParameters) =>
              this.store.dispatch(
                new ConfiguratorTextfieldActions.ReadCartEntryConfiguration(
                  readFromCartEntryParameters
                )
              )
            ),
            switchMapTo(
              this.store.pipe(
                select(ConfiguratorTextFieldSelectors.getConfigurationContent)
              )
            ),
            filter(
              (configuration) => !this.isConfigurationInitial(configuration)
            ),
            //save to assume that the configuration exists, see previous filter
            map((configuration) =>
              configuration
                ? configuration
                : {
                    configurationInfos: [],
                    owner: ConfiguratorModelUtils.createInitialOwner(),
                  }
            )
          )
      )
    );
  }

  /**
   * Returns the textfield configuration attached to an order entry.
   *
   * @param {CommonConfigurator.Owner} owner - Configuration owner
   *
   * @returns {Observable<ConfiguratorTextfield.Configuration>}
   */
  readConfigurationForOrderEntry(
    owner: CommonConfigurator.Owner
  ): Observable<ConfiguratorTextfield.Configuration> {
    const ownerIdParts = this.configuratorUtils.decomposeOwnerId(owner.id);
    const readFromOrderEntryParameters: CommonConfigurator.ReadConfigurationFromOrderEntryParameters =
      {
        userId: OCC_USER_ID_CURRENT,
        orderId: ownerIdParts.documentId,
        orderEntryNumber: ownerIdParts.entryNumber,
        owner: owner,
      };
    this.store.dispatch(
      new ConfiguratorTextfieldActions.ReadOrderEntryConfiguration(
        readFromOrderEntryParameters
      )
    );
    return this.store.pipe(
      select(ConfiguratorTextFieldSelectors.getConfigurationContent),
      filter((configuration) => !this.isConfigurationInitial(configuration)),
      map((configuration) =>
        configuration
          ? configuration
          : {
              configurationInfos: [],
              owner: ConfiguratorModelUtils.createInitialOwner(),
            }
      )
    );
  }
  /**
   * Creates a textfield configuration supposed to be sent to the backend when an attribute
   * has been changed
   * @param changedAttribute Attribute changed by the end user
   * @param oldConfiguration Existing configuration to which the attribute change is applied to
   * @returns Textfield configuration (merge of existing configuration and the changed attribute)
   */
  createNewConfigurationWithChange(
    changedAttribute: ConfiguratorTextfield.ConfigurationInfo,
    oldConfiguration: ConfiguratorTextfield.Configuration
  ): ConfiguratorTextfield.Configuration {
    const newConfiguration: ConfiguratorTextfield.Configuration = {
      configurationInfos: [],
      owner: oldConfiguration.owner,
    };
    oldConfiguration.configurationInfos.forEach((info) => {
      if (info.configurationLabel === changedAttribute.configurationLabel) {
        changedAttribute.status =
          ConfiguratorTextfield.ConfigurationStatus.SUCCESS;
        newConfiguration.configurationInfos.push(changedAttribute);
      } else {
        newConfiguration.configurationInfos.push(info);
      }
    });
    return newConfiguration;
  }

  protected isConfigurationInitial(
    configuration?: ConfiguratorTextfield.Configuration
  ): boolean {
    return (
      configuration === undefined ||
      ConfiguratorModelUtils.isInitialOwner(configuration.owner)
    );
  }
}<|MERGE_RESOLUTION|>--- conflicted
+++ resolved
@@ -1,15 +1,11 @@
 import { Injectable } from '@angular/core';
 import { select, Store } from '@ngrx/store';
-<<<<<<< HEAD
-import { ActiveCartFacade } from '@spartacus/cart/main/root';
-=======
 import { ActiveCartFacade } from '@spartacus/cart/base/root';
->>>>>>> a32dea3c
 import { OCC_USER_ID_CURRENT, UserIdService } from '@spartacus/core';
 import {
   CommonConfigurator,
   CommonConfiguratorUtilsService,
-  ConfiguratorModelUtils,
+  ConfiguratorModelUtils
 } from '@spartacus/product-configurator/common';
 import { Observable } from 'rxjs';
 import { filter, map, switchMap, switchMapTo, take, tap } from 'rxjs/operators';
