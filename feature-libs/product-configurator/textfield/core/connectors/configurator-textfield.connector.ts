--- conflicted
+++ resolved
@@ -1,9 +1,5 @@
 import { Injectable } from '@angular/core';
-<<<<<<< HEAD
-import { CartModification } from '@spartacus/cart/main/root';
-=======
 import { CartModification } from '@spartacus/cart/base/root';
->>>>>>> a32dea3c
 import { CommonConfigurator } from '@spartacus/product-configurator/common';
 import { Observable } from 'rxjs';
 import { ConfiguratorTextfield } from '../model/configurator-textfield.model';
