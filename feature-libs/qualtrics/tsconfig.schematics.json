{
  "compilerOptions": {
    "baseUrl": "./",
    "module": "CommonJs",
    "types": ["jest"],
    "paths": {
      "@spartacus/schematics": ["../../projects/schematics/index"],
      "@spartacus/setup": ["../../core-libs/setup/public_api"],
      "@spartacus/setup/ssr": ["../../core-libs/setup/ssr/public_api"],
      "@spartacus/asm/assets": ["../../feature-libs/asm/assets/public_api"],
      "@spartacus/asm/components": [
        "../../feature-libs/asm/components/public_api"
      ],
      "@spartacus/asm/core": ["../../feature-libs/asm/core/public_api"],
      "@spartacus/asm/customer-360/assets": [
        "../../feature-libs/asm/customer-360/assets/public_api"
      ],
      "@spartacus/asm/customer-360/components": [
        "../../feature-libs/asm/customer-360/components/public_api"
      ],
      "@spartacus/asm/customer-360/core": [
        "../../feature-libs/asm/customer-360/core/public_api"
      ],
      "@spartacus/asm/customer-360": [
        "../../feature-libs/asm/customer-360/public_api"
      ],
      "@spartacus/asm/customer-360/occ": [
        "../../feature-libs/asm/customer-360/occ/public_api"
      ],
      "@spartacus/asm/customer-360/root": [
        "../../feature-libs/asm/customer-360/root/public_api"
      ],
      "@spartacus/asm": ["../../feature-libs/asm/public_api"],
      "@spartacus/asm/occ": ["../../feature-libs/asm/occ/public_api"],
      "@spartacus/asm/root": ["../../feature-libs/asm/root/public_api"],
      "@spartacus/cart/base/assets": [
        "../../feature-libs/cart/base/assets/public_api"
      ],
      "@spartacus/cart/base/components/add-to-cart": [
        "../../feature-libs/cart/base/components/add-to-cart/public_api"
      ],
      "@spartacus/cart/base/components/mini-cart": [
        "../../feature-libs/cart/base/components/mini-cart/public_api"
      ],
      "@spartacus/cart/base/components": [
        "../../feature-libs/cart/base/components/public_api"
      ],
      "@spartacus/cart/base/core": [
        "../../feature-libs/cart/base/core/public_api"
      ],
      "@spartacus/cart/base": ["../../feature-libs/cart/base/public_api"],
      "@spartacus/cart/base/occ": [
        "../../feature-libs/cart/base/occ/public_api"
      ],
      "@spartacus/cart/base/root": [
        "../../feature-libs/cart/base/root/public_api"
      ],
      "@spartacus/cart/import-export/assets": [
        "../../feature-libs/cart/import-export/assets/public_api"
      ],
      "@spartacus/cart/import-export/components": [
        "../../feature-libs/cart/import-export/components/public_api"
      ],
      "@spartacus/cart/import-export/core": [
        "../../feature-libs/cart/import-export/core/public_api"
      ],
      "@spartacus/cart/import-export": [
        "../../feature-libs/cart/import-export/public_api"
      ],
      "@spartacus/cart/import-export/root": [
        "../../feature-libs/cart/import-export/root/public_api"
      ],
      "@spartacus/cart": ["../../feature-libs/cart/public_api"],
      "@spartacus/cart/quick-order/assets": [
        "../../feature-libs/cart/quick-order/assets/public_api"
      ],
      "@spartacus/cart/quick-order/components": [
        "../../feature-libs/cart/quick-order/components/public_api"
      ],
      "@spartacus/cart/quick-order/core": [
        "../../feature-libs/cart/quick-order/core/public_api"
      ],
      "@spartacus/cart/quick-order": [
        "../../feature-libs/cart/quick-order/public_api"
      ],
      "@spartacus/cart/quick-order/root": [
        "../../feature-libs/cart/quick-order/root/public_api"
      ],
      "@spartacus/cart/saved-cart/assets": [
        "../../feature-libs/cart/saved-cart/assets/public_api"
      ],
      "@spartacus/cart/saved-cart/components": [
        "../../feature-libs/cart/saved-cart/components/public_api"
      ],
      "@spartacus/cart/saved-cart/core": [
        "../../feature-libs/cart/saved-cart/core/public_api"
      ],
      "@spartacus/cart/saved-cart": [
        "../../feature-libs/cart/saved-cart/public_api"
      ],
      "@spartacus/cart/saved-cart/occ": [
        "../../feature-libs/cart/saved-cart/occ/public_api"
      ],
      "@spartacus/cart/saved-cart/root": [
        "../../feature-libs/cart/saved-cart/root/public_api"
      ],
      "@spartacus/cart/wish-list/assets": [
        "../../feature-libs/cart/wish-list/assets/public_api"
      ],
      "@spartacus/cart/wish-list/components/add-to-wishlist": [
        "../../feature-libs/cart/wish-list/components/add-to-wishlist/public_api"
      ],
      "@spartacus/cart/wish-list/components": [
        "../../feature-libs/cart/wish-list/components/public_api"
      ],
      "@spartacus/cart/wish-list/core": [
        "../../feature-libs/cart/wish-list/core/public_api"
      ],
      "@spartacus/cart/wish-list": [
        "../../feature-libs/cart/wish-list/public_api"
      ],
      "@spartacus/cart/wish-list/root": [
        "../../feature-libs/cart/wish-list/root/public_api"
      ],
      "@spartacus/checkout/b2b/assets": [
        "../../feature-libs/checkout/b2b/assets/public_api"
      ],
      "@spartacus/checkout/b2b/components": [
        "../../feature-libs/checkout/b2b/components/public_api"
      ],
      "@spartacus/checkout/b2b/core": [
        "../../feature-libs/checkout/b2b/core/public_api"
      ],
      "@spartacus/checkout/b2b": ["../../feature-libs/checkout/b2b/public_api"],
      "@spartacus/checkout/b2b/occ": [
        "../../feature-libs/checkout/b2b/occ/public_api"
      ],
      "@spartacus/checkout/b2b/root": [
        "../../feature-libs/checkout/b2b/root/public_api"
      ],
      "@spartacus/checkout/base/assets": [
        "../../feature-libs/checkout/base/assets/public_api"
      ],
      "@spartacus/checkout/base/components": [
        "../../feature-libs/checkout/base/components/public_api"
      ],
      "@spartacus/checkout/base/core": [
        "../../feature-libs/checkout/base/core/public_api"
      ],
      "@spartacus/checkout/base": [
        "../../feature-libs/checkout/base/public_api"
      ],
      "@spartacus/checkout/base/occ": [
        "../../feature-libs/checkout/base/occ/public_api"
      ],
      "@spartacus/checkout/base/root": [
        "../../feature-libs/checkout/base/root/public_api"
      ],
      "@spartacus/checkout": ["../../feature-libs/checkout/public_api"],
      "@spartacus/checkout/scheduled-replenishment/assets": [
        "../../feature-libs/checkout/scheduled-replenishment/assets/public_api"
      ],
      "@spartacus/checkout/scheduled-replenishment/components": [
        "../../feature-libs/checkout/scheduled-replenishment/components/public_api"
      ],
      "@spartacus/checkout/scheduled-replenishment": [
        "../../feature-libs/checkout/scheduled-replenishment/public_api"
      ],
      "@spartacus/checkout/scheduled-replenishment/root": [
        "../../feature-libs/checkout/scheduled-replenishment/root/public_api"
      ],
      "@spartacus/customer-ticketing/assets": [
        "../../feature-libs/customer-ticketing/assets/public_api"
      ],
      "@spartacus/customer-ticketing/components": [
        "../../feature-libs/customer-ticketing/components/public_api"
      ],
      "@spartacus/customer-ticketing/core": [
        "../../feature-libs/customer-ticketing/core/public_api"
      ],
      "@spartacus/customer-ticketing": [
        "../../feature-libs/customer-ticketing/public_api"
      ],
      "@spartacus/customer-ticketing/occ": [
        "../../feature-libs/customer-ticketing/occ/public_api"
      ],
      "@spartacus/customer-ticketing/root": [
        "../../feature-libs/customer-ticketing/root/public_api"
      ],
      "@spartacus/estimated-delivery-date/assets": [
        "../../feature-libs/estimated-delivery-date/assets/public_api"
      ],
      "@spartacus/estimated-delivery-date": [
        "../../feature-libs/estimated-delivery-date/public_api"
      ],
      "@spartacus/estimated-delivery-date/root": [
        "../../feature-libs/estimated-delivery-date/root/public_api"
      ],
      "@spartacus/order/assets": ["../../feature-libs/order/assets/public_api"],
      "@spartacus/order/components": [
        "../../feature-libs/order/components/public_api"
      ],
      "@spartacus/order/core": ["../../feature-libs/order/core/public_api"],
      "@spartacus/order": ["../../feature-libs/order/public_api"],
      "@spartacus/order/occ": ["../../feature-libs/order/occ/public_api"],
      "@spartacus/order/root": ["../../feature-libs/order/root/public_api"],
      "@spartacus/organization/account-summary/assets": [
        "../../feature-libs/organization/account-summary/assets/public_api"
      ],
      "@spartacus/organization/account-summary/components": [
        "../../feature-libs/organization/account-summary/components/public_api"
      ],
      "@spartacus/organization/account-summary/core": [
        "../../feature-libs/organization/account-summary/core/public_api"
      ],
      "@spartacus/organization/account-summary": [
        "../../feature-libs/organization/account-summary/public_api"
      ],
      "@spartacus/organization/account-summary/occ": [
        "../../feature-libs/organization/account-summary/occ/public_api"
      ],
      "@spartacus/organization/account-summary/root": [
        "../../feature-libs/organization/account-summary/root/public_api"
      ],
      "@spartacus/organization/administration/assets": [
        "../../feature-libs/organization/administration/assets/public_api"
      ],
      "@spartacus/organization/administration/components": [
        "../../feature-libs/organization/administration/components/public_api"
      ],
      "@spartacus/organization/administration/core": [
        "../../feature-libs/organization/administration/core/public_api"
      ],
      "@spartacus/organization/administration": [
        "../../feature-libs/organization/administration/public_api"
      ],
      "@spartacus/organization/administration/occ": [
        "../../feature-libs/organization/administration/occ/public_api"
      ],
      "@spartacus/organization/administration/root": [
        "../../feature-libs/organization/administration/root/public_api"
      ],
      "@spartacus/organization": ["../../feature-libs/organization/public_api"],
      "@spartacus/organization/order-approval/assets": [
        "../../feature-libs/organization/order-approval/assets/public_api"
      ],
      "@spartacus/organization/order-approval": [
        "../../feature-libs/organization/order-approval/public_api"
      ],
      "@spartacus/organization/order-approval/root": [
        "../../feature-libs/organization/order-approval/root/public_api"
      ],
      "@spartacus/organization/unit-order/assets": [
        "../../feature-libs/organization/unit-order/assets/public_api"
      ],
      "@spartacus/organization/unit-order/components": [
        "../../feature-libs/organization/unit-order/components/public_api"
      ],
      "@spartacus/organization/unit-order/core": [
        "../../feature-libs/organization/unit-order/core/public_api"
      ],
      "@spartacus/organization/unit-order": [
        "../../feature-libs/organization/unit-order/public_api"
      ],
      "@spartacus/organization/unit-order/occ": [
        "../../feature-libs/organization/unit-order/occ/public_api"
      ],
      "@spartacus/organization/unit-order/root": [
        "../../feature-libs/organization/unit-order/root/public_api"
      ],
      "@spartacus/organization/user-registration/assets": [
        "../../feature-libs/organization/user-registration/assets/public_api"
      ],
      "@spartacus/organization/user-registration/components": [
        "../../feature-libs/organization/user-registration/components/public_api"
      ],
      "@spartacus/organization/user-registration/core": [
        "../../feature-libs/organization/user-registration/core/public_api"
      ],
      "@spartacus/organization/user-registration": [
        "../../feature-libs/organization/user-registration/public_api"
      ],
      "@spartacus/organization/user-registration/occ": [
        "../../feature-libs/organization/user-registration/occ/public_api"
      ],
      "@spartacus/organization/user-registration/root": [
        "../../feature-libs/organization/user-registration/root/public_api"
      ],
      "@spartacus/pdf-invoices/assets": [
        "../../feature-libs/pdf-invoices/assets/public_api"
      ],
      "@spartacus/pdf-invoices/components": [
        "../../feature-libs/pdf-invoices/components/public_api"
      ],
      "@spartacus/pdf-invoices/core": [
        "../../feature-libs/pdf-invoices/core/public_api"
      ],
      "@spartacus/pdf-invoices": ["../../feature-libs/pdf-invoices/public_api"],
      "@spartacus/pdf-invoices/occ": [
        "../../feature-libs/pdf-invoices/occ/public_api"
      ],
      "@spartacus/pdf-invoices/root": [
        "../../feature-libs/pdf-invoices/root/public_api"
      ],
      "@spartacus/pickup-in-store/assets": [
        "../../feature-libs/pickup-in-store/assets/public_api"
      ],
      "@spartacus/pickup-in-store/components": [
        "../../feature-libs/pickup-in-store/components/public_api"
      ],
      "@spartacus/pickup-in-store/core": [
        "../../feature-libs/pickup-in-store/core/public_api"
      ],
      "@spartacus/pickup-in-store": [
        "../../feature-libs/pickup-in-store/public_api"
      ],
      "@spartacus/pickup-in-store/occ": [
        "../../feature-libs/pickup-in-store/occ/public_api"
      ],
      "@spartacus/pickup-in-store/root": [
        "../../feature-libs/pickup-in-store/root/public_api"
      ],
      "@spartacus/product-configurator/common/assets": [
        "../../feature-libs/product-configurator/common/assets/public_api"
      ],
      "@spartacus/product-configurator/common": [
        "../../feature-libs/product-configurator/common/public_api"
      ],
      "@spartacus/product-configurator": [
        "../../feature-libs/product-configurator/public_api"
      ],
      "@spartacus/product-configurator/rulebased/cpq": [
        "../../feature-libs/product-configurator/rulebased/cpq/public_api"
      ],
      "@spartacus/product-configurator/rulebased": [
        "../../feature-libs/product-configurator/rulebased/public_api"
      ],
      "@spartacus/product-configurator/rulebased/root": [
        "../../feature-libs/product-configurator/rulebased/root/public_api"
      ],
      "@spartacus/product-configurator/textfield": [
        "../../feature-libs/product-configurator/textfield/public_api"
      ],
      "@spartacus/product-configurator/textfield/root": [
        "../../feature-libs/product-configurator/textfield/root/public_api"
      ],
      "@spartacus/product/bulk-pricing/assets": [
        "../../feature-libs/product/bulk-pricing/assets/public_api"
      ],
      "@spartacus/product/bulk-pricing/components": [
        "../../feature-libs/product/bulk-pricing/components/public_api"
      ],
      "@spartacus/product/bulk-pricing/core": [
        "../../feature-libs/product/bulk-pricing/core/public_api"
      ],
      "@spartacus/product/bulk-pricing": [
        "../../feature-libs/product/bulk-pricing/public_api"
      ],
      "@spartacus/product/bulk-pricing/occ": [
        "../../feature-libs/product/bulk-pricing/occ/public_api"
      ],
      "@spartacus/product/bulk-pricing/root": [
        "../../feature-libs/product/bulk-pricing/root/public_api"
      ],
      "@spartacus/product/future-stock/assets": [
        "../../feature-libs/product/future-stock/assets/public_api"
      ],
      "@spartacus/product/future-stock/components": [
        "../../feature-libs/product/future-stock/components/public_api"
      ],
      "@spartacus/product/future-stock/core": [
        "../../feature-libs/product/future-stock/core/public_api"
      ],
      "@spartacus/product/future-stock": [
        "../../feature-libs/product/future-stock/public_api"
      ],
      "@spartacus/product/future-stock/occ": [
        "../../feature-libs/product/future-stock/occ/public_api"
      ],
      "@spartacus/product/future-stock/root": [
        "../../feature-libs/product/future-stock/root/public_api"
      ],
      "@spartacus/product/image-zoom/assets": [
        "../../feature-libs/product/image-zoom/assets/public_api"
      ],
      "@spartacus/product/image-zoom/components": [
        "../../feature-libs/product/image-zoom/components/public_api"
      ],
      "@spartacus/product/image-zoom": [
        "../../feature-libs/product/image-zoom/public_api"
      ],
      "@spartacus/product/image-zoom/root": [
        "../../feature-libs/product/image-zoom/root/public_api"
      ],
      "@spartacus/product": ["../../feature-libs/product/public_api"],
      "@spartacus/product/variants/assets": [
        "../../feature-libs/product/variants/assets/public_api"
      ],
      "@spartacus/product/variants/components": [
        "../../feature-libs/product/variants/components/public_api"
      ],
      "@spartacus/product/variants": [
        "../../feature-libs/product/variants/public_api"
      ],
      "@spartacus/product/variants/occ": [
        "../../feature-libs/product/variants/occ/public_api"
      ],
      "@spartacus/product/variants/root": [
        "../../feature-libs/product/variants/root/public_api"
      ],
      "@spartacus/qualtrics/components": [
        "../../feature-libs/qualtrics/components/public_api"
      ],
      "@spartacus/qualtrics": ["../../feature-libs/qualtrics/public_api"],
      "@spartacus/qualtrics/root": [
        "../../feature-libs/qualtrics/root/public_api"
      ],
      "@spartacus/quote/assets": ["../../feature-libs/quote/assets/public_api"],
      "@spartacus/quote/components/cart-guard": [
        "../../feature-libs/quote/components/cart-guard/public_api"
      ],
      "@spartacus/quote/components": [
        "../../feature-libs/quote/components/public_api"
      ],
      "@spartacus/quote/components/request-button": [
        "../../feature-libs/quote/components/request-button/public_api"
      ],
      "@spartacus/quote/core": ["../../feature-libs/quote/core/public_api"],
      "@spartacus/quote": ["../../feature-libs/quote/public_api"],
      "@spartacus/quote/occ": ["../../feature-libs/quote/occ/public_api"],
      "@spartacus/quote/root": ["../../feature-libs/quote/root/public_api"],
      "@spartacus/requested-delivery-date/assets": [
        "../../feature-libs/requested-delivery-date/assets/public_api"
      ],
      "@spartacus/requested-delivery-date/core": [
        "../../feature-libs/requested-delivery-date/core/public_api"
      ],
      "@spartacus/requested-delivery-date": [
        "../../feature-libs/requested-delivery-date/public_api"
      ],
      "@spartacus/requested-delivery-date/occ": [
        "../../feature-libs/requested-delivery-date/occ/public_api"
      ],
      "@spartacus/requested-delivery-date/root": [
        "../../feature-libs/requested-delivery-date/root/public_api"
      ],
      "@spartacus/smartedit/core": [
        "../../feature-libs/smartedit/core/public_api"
      ],
      "@spartacus/smartedit": ["../../feature-libs/smartedit/public_api"],
      "@spartacus/smartedit/root": [
        "../../feature-libs/smartedit/root/public_api"
      ],
      "@spartacus/storefinder/assets": [
        "../../feature-libs/storefinder/assets/public_api"
      ],
      "@spartacus/storefinder/components": [
        "../../feature-libs/storefinder/components/public_api"
      ],
      "@spartacus/storefinder/core": [
        "../../feature-libs/storefinder/core/public_api"
      ],
      "@spartacus/storefinder": ["../../feature-libs/storefinder/public_api"],
      "@spartacus/storefinder/occ": [
        "../../feature-libs/storefinder/occ/public_api"
      ],
      "@spartacus/storefinder/root": [
        "../../feature-libs/storefinder/root/public_api"
      ],
      "@spartacus/tracking": ["../../feature-libs/tracking/public_api"],
      "@spartacus/tracking/personalization/core": [
        "../../feature-libs/tracking/personalization/core/public_api"
      ],
      "@spartacus/tracking/personalization": [
        "../../feature-libs/tracking/personalization/public_api"
      ],
      "@spartacus/tracking/personalization/root": [
        "../../feature-libs/tracking/personalization/root/public_api"
      ],
      "@spartacus/tracking/tms/aep": [
        "../../feature-libs/tracking/tms/aep/public_api"
      ],
      "@spartacus/tracking/tms/core": [
        "../../feature-libs/tracking/tms/core/public_api"
      ],
      "@spartacus/tracking/tms/gtm": [
        "../../feature-libs/tracking/tms/gtm/public_api"
      ],
      "@spartacus/tracking/tms": ["../../feature-libs/tracking/tms/public_api"],
      "@spartacus/user/account/assets": [
        "../../feature-libs/user/account/assets/public_api"
      ],
      "@spartacus/user/account/components": [
        "../../feature-libs/user/account/components/public_api"
      ],
      "@spartacus/user/account/core": [
        "../../feature-libs/user/account/core/public_api"
      ],
      "@spartacus/user/account": ["../../feature-libs/user/account/public_api"],
      "@spartacus/user/account/occ": [
        "../../feature-libs/user/account/occ/public_api"
      ],
      "@spartacus/user/account/root": [
        "../../feature-libs/user/account/root/public_api"
      ],
      "@spartacus/user": ["../../feature-libs/user/public_api"],
      "@spartacus/user/profile/assets": [
        "../../feature-libs/user/profile/assets/public_api"
      ],
      "@spartacus/user/profile/components": [
        "../../feature-libs/user/profile/components/public_api"
      ],
      "@spartacus/user/profile/core": [
        "../../feature-libs/user/profile/core/public_api"
      ],
      "@spartacus/user/profile": ["../../feature-libs/user/profile/public_api"],
      "@spartacus/user/profile/occ": [
        "../../feature-libs/user/profile/occ/public_api"
      ],
      "@spartacus/user/profile/root": [
        "../../feature-libs/user/profile/root/public_api"
      ],
      "@spartacus/cdc/assets": ["../../integration-libs/cdc/assets/public_api"],
      "@spartacus/cdc/components": [
        "../../integration-libs/cdc/components/public_api"
      ],
      "@spartacus/cdc/core": ["../../integration-libs/cdc/core/public_api"],
      "@spartacus/cdc": ["../../integration-libs/cdc/public_api"],
      "@spartacus/cdc/organization/administration": [
        "../../integration-libs/cdc/organization/administration/public_api"
      ],
      "@spartacus/cdc/organization/user-registration": [
        "../../integration-libs/cdc/organization/user-registration/public_api"
      ],
      "@spartacus/cdc/root": ["../../integration-libs/cdc/root/public_api"],
      "@spartacus/cdc/user-account": [
        "../../integration-libs/cdc/user-account/public_api"
      ],
      "@spartacus/cdc/user-profile": [
        "../../integration-libs/cdc/user-profile/public_api"
      ],
      "@spartacus/cdp/customer-ticketing": [
        "../../integration-libs/cdp/customer-ticketing/public_api"
      ],
      "@spartacus/cdp": ["../../integration-libs/cdp/public_api"],
      "@spartacus/cds": ["../../integration-libs/cds/public_api"],
      "@spartacus/digital-payments/assets": [
        "../../integration-libs/digital-payments/assets/public_api"
      ],
      "@spartacus/digital-payments": [
        "../../integration-libs/digital-payments/public_api"
      ],
      "@spartacus/epd-visualization/assets": [
        "../../integration-libs/epd-visualization/assets/public_api"
      ],
      "@spartacus/epd-visualization/components": [
        "../../integration-libs/epd-visualization/components/public_api"
      ],
      "@spartacus/epd-visualization/core": [
        "../../integration-libs/epd-visualization/core/public_api"
      ],
      "@spartacus/epd-visualization/epd-visualization-api": [
        "../../integration-libs/epd-visualization/epd-visualization-api/public_api"
      ],
      "@spartacus/epd-visualization": [
        "../../integration-libs/epd-visualization/public_api"
      ],
      "@spartacus/epd-visualization/root": [
        "../../integration-libs/epd-visualization/root/public_api"
      ],
<<<<<<< HEAD
      "@spartacus/opf/base/assets": [
        "../../integration-libs/opf/base/assets/public_api"
      ],
      "@spartacus/opf/base/components": [
        "../../integration-libs/opf/base/components/public_api"
      ],
      "@spartacus/opf/base/core": [
        "../../integration-libs/opf/base/core/public_api"
      ],
      "@spartacus/opf/base": ["../../integration-libs/opf/base/public_api"],
      "@spartacus/opf/base/occ": [
        "../../integration-libs/opf/base/occ/public_api"
      ],
      "@spartacus/opf/base/root": [
        "../../integration-libs/opf/base/root/public_api"
      ],
      "@spartacus/opf/checkout/assets": [
        "../../integration-libs/opf/checkout/assets/public_api"
      ],
      "@spartacus/opf/checkout/components": [
        "../../integration-libs/opf/checkout/components/public_api"
      ],
      "@spartacus/opf/checkout/core": [
        "../../integration-libs/opf/checkout/core/public_api"
      ],
      "@spartacus/opf/checkout": [
        "../../integration-libs/opf/checkout/public_api"
      ],
      "@spartacus/opf/checkout/occ": [
        "../../integration-libs/opf/checkout/occ/public_api"
      ],
      "@spartacus/opf/checkout/root": [
        "../../integration-libs/opf/checkout/root/public_api"
      ],
      "@spartacus/opf": ["../../integration-libs/opf/public_api"],
=======
      "@spartacus/opps": ["../../integration-libs/opps/public_api"],
      "@spartacus/opps/root": ["../../integration-libs/opps/root/public_api"],
>>>>>>> 669cdf58
      "@spartacus/s4om/assets": [
        "../../integration-libs/s4om/assets/public_api"
      ],
      "@spartacus/s4om": ["../../integration-libs/s4om/public_api"],
      "@spartacus/s4om/root": ["../../integration-libs/s4om/root/public_api"],
      "@spartacus/segment-refs": [
        "../../integration-libs/segment-refs/public_api"
      ],
      "@spartacus/segment-refs/root": [
        "../../integration-libs/segment-refs/root/public_api"
      ],
      "@spartacus/assets": ["../../projects/assets/src/public_api"],
      "@spartacus/core": ["../../projects/core/public_api"],
      "@spartacus/storefront": ["../../projects/storefrontlib/public_api"]
    },
    "noEmitOnError": true,
    "noFallthroughCasesInSwitch": true,
    "noImplicitAny": true,
    "noImplicitThis": true,
    "noUnusedParameters": true,
    "noUnusedLocals": true,
    "skipDefaultLibCheck": true,
    "skipLibCheck": true,
    "sourceMap": true,
    "strict": true,
    "strictNullChecks": true,
    "resolveJsonModule": true,
    "esModuleInterop": true
  },
  "include": ["schematics/**/*.ts"],
  "exclude": ["schematics/*/files/**/*", "schematics/**/*_spec.ts"]
}<|MERGE_RESOLUTION|>--- conflicted
+++ resolved
@@ -568,7 +568,6 @@
       "@spartacus/epd-visualization/root": [
         "../../integration-libs/epd-visualization/root/public_api"
       ],
-<<<<<<< HEAD
       "@spartacus/opf/base/assets": [
         "../../integration-libs/opf/base/assets/public_api"
       ],
@@ -604,10 +603,8 @@
         "../../integration-libs/opf/checkout/root/public_api"
       ],
       "@spartacus/opf": ["../../integration-libs/opf/public_api"],
-=======
       "@spartacus/opps": ["../../integration-libs/opps/public_api"],
       "@spartacus/opps/root": ["../../integration-libs/opps/root/public_api"],
->>>>>>> 669cdf58
       "@spartacus/s4om/assets": [
         "../../integration-libs/s4om/assets/public_api"
       ],
