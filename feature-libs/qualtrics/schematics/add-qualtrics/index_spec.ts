/// <reference types="jest" />

import {
  SchematicTestRunner,
  UnitTestTree,
} from '@angular-devkit/schematics/testing';
import {
  Schema as ApplicationOptions,
  Style,
} from '@schematics/angular/application/schema';
import { Schema as WorkspaceOptions } from '@schematics/angular/workspace/schema';
import {
  CLI_QUALTRICS_FEATURE,
  LibraryOptions as SpartacusQualtricsOptions,
  SpartacusOptions,
  SPARTACUS_SCHEMATICS,
} from '@spartacus/schematics';
import * as path from 'path';
import { peerDependencies } from '../../package.json';

const collectionPath = path.join(__dirname, '../collection.json');
<<<<<<< HEAD
const spartacusFeaturesModulePath =
  'src/app/spartacus/spartacus-features.module.ts';
=======
>>>>>>> 7f12dbdc
const featureModulePath =
  'src/app/spartacus/features/qualtrics/qualtrics-feature.module.ts';
const scssFilePath = 'src/styles/spartacus/qualtrics-embedded-feedback.scss';

describe('Spartacus Qualtrics schematics: ng-add', () => {
  const schematicRunner = new SchematicTestRunner('schematics', collectionPath);

  let appTree: UnitTestTree;

  const workspaceOptions: WorkspaceOptions = {
    name: 'workspace',
    version: '0.5.0',
  };

  const appOptions: ApplicationOptions = {
    name: 'schematics-test',
    inlineStyle: false,
    inlineTemplate: false,
    routing: false,
    style: Style.Scss,
    skipTests: false,
    projectRoot: '',
  };

  const spartacusDefaultOptions: SpartacusOptions = {
    project: 'schematics-test',
    configuration: 'b2c',
    lazy: true,
    features: [],
  };

  const libraryNoFeaturesOptions: SpartacusQualtricsOptions = {
    project: 'schematics-test',
    lazy: true,
    features: [],
  };

  const qualtricsOptions: SpartacusQualtricsOptions = {
    ...libraryNoFeaturesOptions,
    features: [CLI_QUALTRICS_FEATURE],
  };

  beforeEach(async () => {
    schematicRunner.registerCollection(
      SPARTACUS_SCHEMATICS,
      '../../projects/schematics/src/collection.json'
    );

    appTree = await schematicRunner
      .runExternalSchematicAsync(
        '@schematics/angular',
        'workspace',
        workspaceOptions
      )
      .toPromise();
    appTree = await schematicRunner
      .runExternalSchematicAsync(
        '@schematics/angular',
        'application',
        appOptions,
        appTree
      )
      .toPromise();
    appTree = await schematicRunner
      .runExternalSchematicAsync(
        SPARTACUS_SCHEMATICS,
        'ng-add',
        { ...spartacusDefaultOptions, name: 'schematics-test' },
        appTree
      )
      .toPromise();
  });

  describe('Without features', () => {
    beforeEach(async () => {
      appTree = await schematicRunner
        .runSchematicAsync('ng-add', libraryNoFeaturesOptions, appTree)
        .toPromise();
    });

<<<<<<< HEAD
    it('should not add the feature to the feature module', () => {
      const spartacusFeaturesModule = appTree.readContent(
        spartacusFeaturesModulePath
      );
      expect(spartacusFeaturesModule).toMatchSnapshot();
    });
    it('should not add create any of the modules', () => {
      expect(appTree.exists(featureModulePath)).toBeFalsy();
=======
    it('should not create any of the feature modules', () => {
      expect(appTree.exists(featureModulePath)).toBeFalsy();
    });

    it('should install necessary Spartacus libraries', () => {
      const packageJson = JSON.parse(appTree.readContent('package.json'));
      let dependencies: Record<string, string> = {};
      dependencies = { ...packageJson.dependencies };
      dependencies = { ...dependencies, ...packageJson.devDependencies };

      for (const toAdd in peerDependencies) {
        // skip the SPARTACUS_SCHEMATICS, as those are added only when running by the Angular CLI, and not in the testing environment
        if (
          !peerDependencies.hasOwnProperty(toAdd) ||
          toAdd === SPARTACUS_SCHEMATICS
        ) {
          continue;
        }
        // TODO: after 4.0: use this test, as we'll have synced versions between lib's and root package.json
        // const expectedVersion = (peerDependencies as Record<
        //   string,
        //   string
        // >)[toAdd];
        const expectedDependency = dependencies[toAdd];
        expect(expectedDependency).toBeTruthy();
        // expect(expectedDependency).toEqual(expectedVersion);
      }
>>>>>>> 7f12dbdc
    });
  });

  describe('Qualtrics feature', () => {
    describe('general setup', () => {
      beforeEach(async () => {
        appTree = await schematicRunner
          .runSchematicAsync('ng-add', qualtricsOptions, appTree)
          .toPromise();
      });

<<<<<<< HEAD
      it('should install necessary Spartacus libraries', async () => {
        const packageJson = appTree.readContent('package.json');
        expect(packageJson).toMatchSnapshot();
      });

      it('should import feature module to SpartacusFeaturesModule', () => {
        const spartacusFeaturesModule = appTree.readContent(
          spartacusFeaturesModulePath
        );
        expect(spartacusFeaturesModule).toMatchSnapshot();
      });

=======
>>>>>>> 7f12dbdc
      it('should add the feature using the lazy loading syntax', async () => {
        const module = appTree.readContent(featureModulePath);
        expect(module).toMatchSnapshot();
      });

      describe('styling', () => {
        it('should create a proper scss file', () => {
          const scssContent = appTree.readContent(scssFilePath);
          expect(scssContent).toMatchSnapshot();
        });

        it('should update angular.json', async () => {
          const content = appTree.readContent('/angular.json');
          expect(content).toMatchSnapshot();
        });
      });
    });

    describe('eager loading', () => {
      beforeEach(async () => {
        appTree = await schematicRunner
          .runSchematicAsync(
            'ng-add',
            { ...qualtricsOptions, lazy: false },
            appTree
          )
          .toPromise();
      });

      it('should import appropriate modules', async () => {
        const module = appTree.readContent(featureModulePath);
        expect(module).toMatchSnapshot();
      });
    });
  });
});<|MERGE_RESOLUTION|>--- conflicted
+++ resolved
@@ -19,11 +19,6 @@
 import { peerDependencies } from '../../package.json';
 
 const collectionPath = path.join(__dirname, '../collection.json');
-<<<<<<< HEAD
-const spartacusFeaturesModulePath =
-  'src/app/spartacus/spartacus-features.module.ts';
-=======
->>>>>>> 7f12dbdc
 const featureModulePath =
   'src/app/spartacus/features/qualtrics/qualtrics-feature.module.ts';
 const scssFilePath = 'src/styles/spartacus/qualtrics-embedded-feedback.scss';
@@ -104,16 +99,6 @@
         .toPromise();
     });
 
-<<<<<<< HEAD
-    it('should not add the feature to the feature module', () => {
-      const spartacusFeaturesModule = appTree.readContent(
-        spartacusFeaturesModulePath
-      );
-      expect(spartacusFeaturesModule).toMatchSnapshot();
-    });
-    it('should not add create any of the modules', () => {
-      expect(appTree.exists(featureModulePath)).toBeFalsy();
-=======
     it('should not create any of the feature modules', () => {
       expect(appTree.exists(featureModulePath)).toBeFalsy();
     });
@@ -141,7 +126,6 @@
         expect(expectedDependency).toBeTruthy();
         // expect(expectedDependency).toEqual(expectedVersion);
       }
->>>>>>> 7f12dbdc
     });
   });
 
@@ -153,21 +137,6 @@
           .toPromise();
       });
 
-<<<<<<< HEAD
-      it('should install necessary Spartacus libraries', async () => {
-        const packageJson = appTree.readContent('package.json');
-        expect(packageJson).toMatchSnapshot();
-      });
-
-      it('should import feature module to SpartacusFeaturesModule', () => {
-        const spartacusFeaturesModule = appTree.readContent(
-          spartacusFeaturesModulePath
-        );
-        expect(spartacusFeaturesModule).toMatchSnapshot();
-      });
-
-=======
->>>>>>> 7f12dbdc
       it('should add the feature using the lazy loading syntax', async () => {
         const module = appTree.readContent(featureModulePath);
         expect(module).toMatchSnapshot();
