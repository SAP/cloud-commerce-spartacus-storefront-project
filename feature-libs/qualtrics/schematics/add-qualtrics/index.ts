import {
  chain,
  noop,
  Rule,
  SchematicContext,
  Tree,
} from '@angular-devkit/schematics';
import {
  addLibraryFeature,
<<<<<<< HEAD
  addPackageJsonDependencies,
  CLI_QUALTRICS_FEATURE,
  createDependencies,
  createSpartacusDependencies,
  installPackageJsonDependencies,
=======
  addPackageJsonDependenciesForLibrary,
  CLI_QUALTRICS_FEATURE,
>>>>>>> 177ea817
  LibraryOptions as SpartacusQualtricsOptions,
  QUALTRICS_EMBEDDED_FEEDBACK_SCSS_FILE_NAME,
  readPackageJson,
  shouldAddFeature,
  SPARTACUS_QUALTRICS,
  validateSpartacusInstallation,
} from '@spartacus/schematics';
import { peerDependencies } from '../../package.json';
import {
  QUALTRICS_FEATURE_NAME,
  QUALTRICS_FOLDER_NAME,
  QUALTRICS_MODULE,
  QUALTRICS_ROOT_MODULE,
  SPARTACUS_QUALTRICS_ROOT,
} from '../constants';

export function addQualtricsFeatures(options: SpartacusQualtricsOptions): Rule {
  return (tree: Tree, context: SchematicContext) => {
    const packageJson = readPackageJson(tree);
    validateSpartacusInstallation(packageJson);

    return chain([
      shouldAddFeature(CLI_QUALTRICS_FEATURE, options.features)
        ? addQualtricsFeature(options)
        : noop(),

      addPackageJsonDependenciesForLibrary({
        packageJson,
        context,
        libraryPeerDependencies: peerDependencies,
        options,
      }),
    ]);
  };
}

<<<<<<< HEAD
function addQualtricsPackageJsonDependencies(packageJson: any): Rule {
  const spartacusLibraries = createSpartacusDependencies(peerDependencies);
  const thirdPartyDependencies = createDependencies(peerDependencies);
  const dependencies = spartacusLibraries.concat(thirdPartyDependencies);

  return addPackageJsonDependencies(dependencies, packageJson);
}

=======
>>>>>>> 177ea817
function addQualtricsFeature(options: SpartacusQualtricsOptions): Rule {
  return addLibraryFeature(options, {
    folderName: QUALTRICS_FOLDER_NAME,
    name: QUALTRICS_FEATURE_NAME,
    featureModule: {
      name: QUALTRICS_MODULE,
      importPath: SPARTACUS_QUALTRICS,
    },
    rootModule: {
      name: QUALTRICS_ROOT_MODULE,
      importPath: SPARTACUS_QUALTRICS_ROOT,
    },
    styles: {
      scssFileName: QUALTRICS_EMBEDDED_FEEDBACK_SCSS_FILE_NAME,
      importStyle: SPARTACUS_QUALTRICS,
    },
  });
}<|MERGE_RESOLUTION|>--- conflicted
+++ resolved
@@ -7,16 +7,8 @@
 } from '@angular-devkit/schematics';
 import {
   addLibraryFeature,
-<<<<<<< HEAD
-  addPackageJsonDependencies,
-  CLI_QUALTRICS_FEATURE,
-  createDependencies,
-  createSpartacusDependencies,
-  installPackageJsonDependencies,
-=======
   addPackageJsonDependenciesForLibrary,
   CLI_QUALTRICS_FEATURE,
->>>>>>> 177ea817
   LibraryOptions as SpartacusQualtricsOptions,
   QUALTRICS_EMBEDDED_FEEDBACK_SCSS_FILE_NAME,
   readPackageJson,
@@ -53,17 +45,6 @@
   };
 }
 
-<<<<<<< HEAD
-function addQualtricsPackageJsonDependencies(packageJson: any): Rule {
-  const spartacusLibraries = createSpartacusDependencies(peerDependencies);
-  const thirdPartyDependencies = createDependencies(peerDependencies);
-  const dependencies = spartacusLibraries.concat(thirdPartyDependencies);
-
-  return addPackageJsonDependencies(dependencies, packageJson);
-}
-
-=======
->>>>>>> 177ea817
 function addQualtricsFeature(options: SpartacusQualtricsOptions): Rule {
   return addLibraryFeature(options, {
     folderName: QUALTRICS_FOLDER_NAME,
