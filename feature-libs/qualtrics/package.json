--- conflicted
+++ resolved
@@ -30,15 +30,9 @@
     "@angular-devkit/schematics": "^15.2.4",
     "@angular/common": "^15.2.4",
     "@angular/core": "^15.2.4",
-<<<<<<< HEAD
-    "@spartacus/core": "5.0.0",
-    "@spartacus/schematics": "5.0.0",
-    "@spartacus/styles": "5.0.0",
-=======
     "@spartacus/core": "6.0.0-1",
     "@spartacus/schematics": "6.0.0-1",
     "@spartacus/styles": "6.0.0-1",
->>>>>>> d800ad57
     "bootstrap": "^4.6.2",
     "rxjs": "^6.6.0"
   },
