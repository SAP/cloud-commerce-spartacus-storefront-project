{
  "name": "@spartacus/qualtrics",
<<<<<<< HEAD
  "version": "6.2.0-1",
=======
  "version": "6.3.0-1",
>>>>>>> 11978b48
  "description": "Qualtrics library for Spartacus",
  "keywords": [
    "spartacus",
    "framework",
    "storefront",
    "qualtrics",
    "personalized",
    "management"
  ],
  "homepage": "https://github.com/SAP/spartacus",
  "repository": "https://github.com/SAP/spartacus/tree/develop/feature-libs/qualtrics",
  "license": "Apache-2.0",
  "exports": {
    ".": {
      "sass": "./_index.scss"
    }
  },
  "scripts": {
    "build:schematics": "npm run clean:schematics && ../../node_modules/.bin/tsc -p ./tsconfig.schematics.json",
    "clean:schematics": "../../node_modules/.bin/rimraf --glob \"schematics/**/*.js\" \"schematics/**/*.js.map\" \"schematics/**/*.d.ts\"",
    "test:schematics": "npm --prefix ../../projects/schematics/ run clean && npm run clean:schematics && ../../node_modules/.bin/jest --config ./jest.schematics.config.js"
  },
  "dependencies": {
    "tslib": "^2.4.0"
  },
  "peerDependencies": {
    "@angular-devkit/schematics": "^15.2.4",
    "@angular/common": "^15.2.4",
    "@angular/core": "^15.2.4",
<<<<<<< HEAD
    "@spartacus/core": "6.2.0-1",
    "@spartacus/schematics": "6.2.0-1",
    "@spartacus/styles": "6.2.0-1",
=======
    "@spartacus/core": "6.3.0-1",
    "@spartacus/schematics": "6.3.0-1",
    "@spartacus/styles": "6.3.0-1",
>>>>>>> 11978b48
    "bootstrap": "^4.6.2",
    "rxjs": "^6.6.0"
  },
  "publishConfig": {
    "access": "public"
  },
  "schematics": "./schematics/collection.json"
}<|MERGE_RESOLUTION|>--- conflicted
+++ resolved
@@ -1,10 +1,6 @@
 {
   "name": "@spartacus/qualtrics",
-<<<<<<< HEAD
-  "version": "6.2.0-1",
-=======
   "version": "6.3.0-1",
->>>>>>> 11978b48
   "description": "Qualtrics library for Spartacus",
   "keywords": [
     "spartacus",
@@ -34,15 +30,9 @@
     "@angular-devkit/schematics": "^15.2.4",
     "@angular/common": "^15.2.4",
     "@angular/core": "^15.2.4",
-<<<<<<< HEAD
-    "@spartacus/core": "6.2.0-1",
-    "@spartacus/schematics": "6.2.0-1",
-    "@spartacus/styles": "6.2.0-1",
-=======
     "@spartacus/core": "6.3.0-1",
     "@spartacus/schematics": "6.3.0-1",
     "@spartacus/styles": "6.3.0-1",
->>>>>>> 11978b48
     "bootstrap": "^4.6.2",
     "rxjs": "^6.6.0"
   },
