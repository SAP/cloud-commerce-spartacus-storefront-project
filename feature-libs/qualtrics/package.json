{
  "name": "@spartacus/qualtrics",
  "version": "5.0.0",
  "description": "Qualtrics library for Spartacus",
  "keywords": [
    "spartacus",
    "framework",
    "storefront",
    "qualtrics",
    "personalized",
    "management"
  ],
  "homepage": "https://github.com/SAP/spartacus",
  "repository": "https://github.com/SAP/spartacus/tree/develop/feature-libs/qualtrics",
  "license": "Apache-2.0",
  "exports": {
    ".": {
      "sass": "./_index.scss"
    }
  },
  "scripts": {
    "build:schematics": "npm run clean:schematics && ../../node_modules/.bin/tsc -p ./tsconfig.schematics.json",
    "clean:schematics": "../../node_modules/.bin/rimraf \"schematics/**/*.js\" \"schematics/**/*.js.map\" \"schematics/**/*.d.ts\"",
    "test:schematics": "npm --prefix ../../projects/schematics/ run clean && npm run clean:schematics && ../../node_modules/.bin/jest --config ./jest.schematics.config.js"
  },
  "dependencies": {
    "tslib": "^2.4.0"
  },
  "peerDependencies": {
    "@angular-devkit/schematics": "^15.1.4",
    "@angular/common": "^15.1.4",
    "@angular/core": "^15.1.4",
<<<<<<< HEAD
    "@spartacus/core": "4.1.0-next.0",
    "@spartacus/schematics": "4.1.0-next.0",
    "@spartacus/styles": "4.1.0-next.0",
=======
    "@spartacus/core": "5.0.0",
    "@spartacus/schematics": "5.0.0",
    "@spartacus/styles": "5.0.0",
>>>>>>> 053c9b99
    "bootstrap": "^4.6.1",
    "rxjs": "^6.6.0"
  },
  "publishConfig": {
    "access": "public"
  },
  "schematics": "./schematics/collection.json"
}<|MERGE_RESOLUTION|>--- conflicted
+++ resolved
@@ -30,15 +30,9 @@
     "@angular-devkit/schematics": "^15.1.4",
     "@angular/common": "^15.1.4",
     "@angular/core": "^15.1.4",
-<<<<<<< HEAD
-    "@spartacus/core": "4.1.0-next.0",
-    "@spartacus/schematics": "4.1.0-next.0",
-    "@spartacus/styles": "4.1.0-next.0",
-=======
     "@spartacus/core": "5.0.0",
     "@spartacus/schematics": "5.0.0",
     "@spartacus/styles": "5.0.0",
->>>>>>> 053c9b99
     "bootstrap": "^4.6.1",
     "rxjs": "^6.6.0"
   },
