--- conflicted
+++ resolved
@@ -1,10 +1,6 @@
 import { CommonModule } from '@angular/common';
 import { ComponentFactoryResolver, NgModule } from '@angular/core';
-<<<<<<< HEAD
-import { I18nModule, ProductModule } from '@spartacus/core';
-=======
-import { I18nModule, UrlModule } from '@spartacus/core';
->>>>>>> 131b11ef
+import { I18nModule, UrlModule, ProductModule } from '@spartacus/core';
 import {
   OutletPosition,
   OutletService,
@@ -15,11 +11,6 @@
 import { ChatBotComponent } from './chat-bot/chat-bot.component';
 import { ChatBotRecommendationsComponent } from './chat-bot-recommendations/chat-bot-recommendations.component';
 @NgModule({
-<<<<<<< HEAD
-  imports: [CommonModule, I18nModule, IconModule, ProductModule],
-  declarations: [ChatBotComponent],
-  exports: [ChatBotComponent],
-=======
   imports: [
     CommonModule,
     I18nModule,
@@ -27,10 +18,10 @@
     CarouselModule,
     UrlModule,
     MediaModule,
+    ProductModule
   ],
   declarations: [ChatBotComponent, ChatBotRecommendationsComponent],
   exports: [ChatBotComponent, ChatBotRecommendationsComponent],
->>>>>>> 131b11ef
 })
 export class ChatBotComponentsModule {}
 
