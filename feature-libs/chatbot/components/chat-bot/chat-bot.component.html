--- conflicted
+++ resolved
@@ -2,11 +2,7 @@
   <div class="chat-container">
     <section class="chat-header">
       <div></div>
-<<<<<<< HEAD
       <h2 class="title">{{ config?.botName }}</h2>
-=======
-      <h2 class="title">{{ config.chatBot?.botName }} Chatbot</h2>
->>>>>>> 73e17849
       <div><cx-icon (click)="toggle()" [type]="closeIcon"></cx-icon></div>
     </section>
 
@@ -21,11 +17,7 @@
           }"
         >
           <div class="avatar">
-<<<<<<< HEAD
             <img [src]="config?.botAvatar" class="avatar-img" />
-=======
-            <img [src]="config.chatBot?.botAvatar" class="avatar-img" />
->>>>>>> 73e17849
             <div class="avatar-message">
               <div>
                 <div class="text-message">
@@ -69,10 +61,6 @@
 
 <div class="chat-icon" (click)="toggle()" *ngIf="!isOpen">
   <div class="circle">
-<<<<<<< HEAD
     <img [src]="config?.botAvatar" class="avatar-img" />
-=======
-    <img [src]="config.chatBot?.botAvatar" class="avatar-img" />
->>>>>>> 73e17849
   </div>
 </div>