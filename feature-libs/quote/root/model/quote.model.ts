/*
 * SPDX-FileCopyrightText: 2023 SAP Spartacus team <spartacus-team@sap.com>
 *
 * SPDX-License-Identifier: Apache-2.0
 */

import { OrderEntry } from '@spartacus/cart/base/root';
import { PaginationModel, Price, Principal, SortModel } from '@spartacus/core';
import { Observable } from 'rxjs';

export interface OccQuote {
  allowedActions: QuoteActionType[];
  cartId?: string;
  code: string;
  comments: Comment[];
  creationTime?: Date;
  description: string;
  entries?: OrderEntry[];
  expirationTime?: Date;
  name: string;
  orderDiscounts?: Price;
  previousEstimatedTotal?: Price;
  productDiscounts?: Price;
  quoteDiscounts?: Price;
  state?: QuoteState;
  subTotalWithDiscounts?: Price;
  threshold?: number;
  totalItems?: number;
  totalPrice: Price;
  totalPriceWithTax?: Price;
  updatedTime?: Date;
  version?: number;
}

export type Quote = Omit<OccQuote, 'allowedActions'> & {
<<<<<<< HEAD
  allowedActions: QuoteAction[];
  isEditable: boolean;
=======
  allowedActions?: QuoteAction[];
>>>>>>> cec236fa
};

export interface QuoteAction {
  type: QuoteActionType;
  isPrimary: boolean;
}

export interface Comment {
  author?: Principal;
  creationDate?: Date;
  fromCustomer?: boolean;
  text?: string;
}

export enum QuoteActionType {
  CREATE = 'CREATE',
  VIEW = 'VIEW',
  SUBMIT = 'SUBMIT',
  SAVE = 'SAVE',
  EDIT = 'EDIT',
  DISCOUNT = 'DISCOUNT',
  CANCEL = 'CANCEL',
  CHECKOUT = 'CHECKOUT',
  ORDER = 'ORDER',
  APPROVE = 'APPROVE',
  REJECT = 'REJECT',
  EXPIRED = 'EXPIRED',
  REQUOTE = 'REQUOTE',
}

export enum QuoteState {
  BUYER_DRAFT = 'BUYER_DRAFT',
  BUYER_SUBMITTED = 'BUYER_SUBMITTED',
  BUYER_ACCEPTED = 'BUYER_ACCEPTED',
  BUYER_APPROVED = 'BUYER_APPROVED',
  BUYER_REJECTED = 'BUYER_REJECTED',
  BUYER_OFFER = 'BUYER_OFFER',
  BUYER_ORDERED = 'BUYER_ORDERED',
  SELLER_DRAFT = 'SELLER_DRAFT',
  SELLER_REQUEST = 'SELLER_REQUEST',
  SELLER_SUBMITTED = 'SELLER_SUBMITTED',
  SELLERAPPROVER_PENDING = 'SELLERAPPROVER_PENDING',
  SELLERAPPROVER_APPROVED = 'SELLERAPPROVER_APPROVED',
  SELLERAPPROVER_REJECTED = 'SELLERAPPROVER_REJECTED',
  CANCELLED = 'CANCELLED',
  EXPIRED = 'EXPIRED',
}

export interface QuoteDiscount {
  discountRate: number;
  discountType: string;
}

export interface QuoteList {
  pagination: PaginationModel;
  sorts?: SortModel[];
  quotes: Quote[];
}

export interface QuoteMetadata {
  description?: string;
  expirationTime?: Date;
  name?: string;
}

export interface QuoteStarter {
  cartId?: string;
  quoteCode?: string;
}

export type QuoteActionsByState = { [key in QuoteState]: QuoteActionType[] };

export interface QuotesStateParams {
  currentPage$: Observable<number>;
  sort$: Observable<string>;
}<|MERGE_RESOLUTION|>--- conflicted
+++ resolved
@@ -33,12 +33,8 @@
 }
 
 export type Quote = Omit<OccQuote, 'allowedActions'> & {
-<<<<<<< HEAD
-  allowedActions: QuoteAction[];
   isEditable: boolean;
-=======
   allowedActions?: QuoteAction[];
->>>>>>> cec236fa
 };
 
 export interface QuoteAction {
