--- conflicted
+++ resolved
@@ -26,11 +26,7 @@
     expect(cmsComponentsQuote).toContain('QuoteCommentsComponent');
     expect(cmsComponentsQuote).toContain('QuoteHeaderOverviewComponent');
     expect(cmsComponentsQuote).toContain('QuoteItemsComponent');
-<<<<<<< HEAD
-    expect(cmsComponentsQuote).toContain('QuoteHeaderOrderSummaryComponent');
-=======
     expect(cmsComponentsQuote).toContain('QuoteSummaryComponent');
->>>>>>> 7a223e9b
   });
 
   it('should define quote feature that should contain the quote list component forming the quote list page', () => {
