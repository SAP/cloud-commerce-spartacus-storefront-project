--- conflicted
+++ resolved
@@ -56,18 +56,9 @@
       params['sort'] = pagination.sort.toString();
     }
 
-<<<<<<< HEAD
-    return this.withErrorHandling(
-      this.http.get<QuoteList>(this.getQuotesEndpoint(userId, params))
-    ).pipe(this.converter.pipeable(QUOTE_LIST_NORMALIZER));
-=======
-    return this.httpClient
-      .get<QuoteList>(this.getQuotesEndpoint(userId, params))
-      .pipe(
-        catchError((error) => throwError(normalizeHttpError(error))),
-        this.converterService.pipeable(QUOTE_LIST_NORMALIZER)
-      );
->>>>>>> 1c2b5a97
+    return this.withErrorHandling(
+      this.httpClient.get<QuoteList>(this.getQuotesEndpoint(userId, params))
+    ).pipe(this.converterService.pipeable(QUOTE_LIST_NORMALIZER));
   }
 
   protected getQuotesEndpoint(
@@ -86,21 +77,12 @@
       QUOTE_STARTER_SERIALIZER
     );
 
-<<<<<<< HEAD
-    return this.withErrorHandling(
-      this.http.post<OccQuote>(
+    return this.withErrorHandling(
+      this.httpClient.post<OccQuote>(
         this.getCreateQuoteEndpoint(userId),
         quoteStarter
       )
-    ).pipe(this.converter.pipeable(QUOTE_NORMALIZER));
-=======
-    return this.httpClient
-      .post<OccQuote>(this.getCreateQuoteEndpoint(userId), quoteStarter)
-      .pipe(
-        catchError((error) => throwError(normalizeHttpError(error))),
-        this.converterService.pipeable(QUOTE_NORMALIZER)
-      );
->>>>>>> 1c2b5a97
+    ).pipe(this.converterService.pipeable(QUOTE_NORMALIZER));
   }
 
   protected getCreateQuoteEndpoint(userId: string): string {
@@ -110,18 +92,9 @@
   }
 
   getQuote(userId: string, quoteCode: string): Observable<Quote> {
-<<<<<<< HEAD
-    return this.withErrorHandling(
-      this.http.get<OccQuote>(this.getQuoteEndpoint(userId, quoteCode))
-    ).pipe(this.converter.pipeable(QUOTE_NORMALIZER));
-=======
-    return this.httpClient
-      .get<OccQuote>(this.getQuoteEndpoint(userId, quoteCode))
-      .pipe(
-        catchError((error) => throwError(normalizeHttpError(error))),
-        this.converterService.pipeable(QUOTE_NORMALIZER)
-      );
->>>>>>> 1c2b5a97
+    return this.withErrorHandling(
+      this.httpClient.get<OccQuote>(this.getQuoteEndpoint(userId, quoteCode))
+    ).pipe(this.converterService.pipeable(QUOTE_NORMALIZER));
   }
 
   protected getQuoteEndpoint(userId: string, quoteCode: string): string {
@@ -140,16 +113,10 @@
       QUOTE_METADATA_SERIALIZER
     );
 
-<<<<<<< HEAD
-    return this.withErrorHandling(this.http.patch<Quote>(
+    return this.withErrorHandling(this.httpClient.patch<Quote>(
       this.getEditQuoteEndpoint(userId, quoteCode),
       quoteMetadata
     ));
-=======
-    return this.httpClient
-      .patch<Quote>(this.getEditQuoteEndpoint(userId, quoteCode), quoteMetadata)
-      .pipe(catchError((error) => throwError(normalizeHttpError(error))));
->>>>>>> 1c2b5a97
   }
 
   protected getEditQuoteEndpoint(userId: string, quoteCode: string): string {
@@ -168,22 +135,14 @@
       QUOTE_ACTION_SERIALIZER
     );
 
-<<<<<<< HEAD
-    return this.withErrorHandling(
-      this.http.post<unknown>(
+    return this.withErrorHandling(
+      this.httpClient.post<unknown>(
         this.getPerformQuoteActionEndpoint(userId, quoteCode),
         {
           action: quoteAction,
         }
       )
     );
-=======
-    return this.httpClient
-      .post<unknown>(this.getPerformQuoteActionEndpoint(userId, quoteCode), {
-        action: quoteAction,
-      })
-      .pipe(catchError((error) => throwError(normalizeHttpError(error))));
->>>>>>> 1c2b5a97
   }
 
   protected getPerformQuoteActionEndpoint(
@@ -205,13 +164,8 @@
       QUOTE_COMMENT_SERIALIZER
     );
 
-<<<<<<< HEAD
-    return this.withErrorHandling(
-      this.http.post<unknown>(
-=======
-    return this.httpClient
-      .post<unknown>(
->>>>>>> 1c2b5a97
+    return this.withErrorHandling(
+      this.httpClient.post<unknown>(
         this.getAddCommentEndpoint(userId, quoteCode),
         quoteComment
       )
@@ -234,13 +188,8 @@
       QUOTE_DISCOUNT_SERIALIZER
     );
 
-<<<<<<< HEAD
-    return this.withErrorHandling(
-      this.http.post<unknown>(
-=======
-    return this.httpClient
-      .post<unknown>(
->>>>>>> 1c2b5a97
+    return this.withErrorHandling(
+      this.httpClient.post<unknown>(
         this.getAddDiscountEndpoint(userId, quoteCode),
         quoteDiscount
       )
@@ -261,13 +210,8 @@
   ): Observable<unknown> {
     comment = this.converterService.convert(comment, QUOTE_COMMENT_SERIALIZER);
 
-<<<<<<< HEAD
-    return this.withErrorHandling(
-      this.http.post<unknown>(
-=======
-    return this.httpClient
-      .post<unknown>(
->>>>>>> 1c2b5a97
+    return this.withErrorHandling(
+      this.httpClient.post<unknown>(
         this.getAddQuoteEntryCommentEndpoint(userId, quoteCode, entryNumber),
         comment
       )
