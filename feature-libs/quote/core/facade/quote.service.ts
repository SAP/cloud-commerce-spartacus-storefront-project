--- conflicted
+++ resolved
@@ -556,18 +556,11 @@
     );
   }
 
-<<<<<<< HEAD
-  downloadAttachment(quoteCode: string, attachmentId: string): Observable<Blob> {
-    return this.userIdService.takeUserId().pipe(
-=======
   downloadAttachment(
     quoteCode: string,
     attachmentId: string
   ): Observable<Blob> {
-    return this.authService.isUserLoggedIn().pipe(
-      filter((isLoggedIn) => isLoggedIn),
-      switchMap(() => this.userIdService.takeUserId()),
->>>>>>> c2efa297
+    return this.userIdService.takeUserId().pipe(
       mergeMap((userId) => {
         return this.quoteConnector.downloadAttachment(
           userId,
