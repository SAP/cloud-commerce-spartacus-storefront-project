--- conflicted
+++ resolved
@@ -52,18 +52,13 @@
       information: 'Quote Information',
       code: 'Quote ID',
       name: 'Quote Name',
-      description: 'Description',
-      estimateAndDate: 'Estimated & Date',
-      estimatedTotal: 'Estimated Total',
       created: 'Created',
-      update: 'Update',
       lastUpdated: 'Last Updated',
-<<<<<<< HEAD
-=======
       estimatedTotal: 'Estimated Total',
       total: 'Total',
       description: 'Description',
->>>>>>> f9c87cb1
+      estimateAndDate: 'Estimated & Date',
+      update: 'Update',
       expiryDate: 'Expiry Date',
     },
     links: {
