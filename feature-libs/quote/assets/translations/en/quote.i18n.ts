--- conflicted
+++ resolved
@@ -156,21 +156,6 @@
         createdDate: 'Created',
         lastUpdatedDate: 'Last Updated',
       },
-<<<<<<< HEAD
-      sellerEdit: {
-        apply: 'Apply',
-        discount: 'Discount',
-        expiryDate: 'Expiry Date',
-        discountValidationText: 'Enter a valid percentage discount',
-        a11y: {
-          apply: 'Click to apply the entered discount value to this quote',
-          discount:
-            'Enter a percentage discount value to be applied to this quote',
-          expiryDate: 'Enter an expiry date for this quote',
-        },
-      },
-=======
->>>>>>> 981e8567
     },
     httpHandlers: {
       cartValidationIssue:
@@ -255,11 +240,11 @@
         discount: 'Discount',
         apply: 'Apply',
         expiryDate: 'Expiry Date',
-        discountValidationText: 'Enter a valid absolute discount',
+        discountValidationText: 'Enter a valid percentage discount',
         a11y: {
           apply: 'Click to apply the entered discount value to this quote',
           discount:
-            'Enter an absolute discount value to be applied to this quote',
+            'Enter a percentage discount value to be applied to this quote',
           expiryDate: 'Enter an expiry date for this quote',
         },
       },
