/*
 * SPDX-FileCopyrightText: 2023 SAP Spartacus team <spartacus-team@sap.com>
 *
 * SPDX-License-Identifier: Apache-2.0
 */

export const quote = {
  quote: {
    list: {
      name: 'Name',
      updated: 'Updated',
      sortBy: 'Sort by',
      sortOrders: 'Sort orders',
      empty: 'Quote list is empty',
    },
    states: {
      BUYER_DRAFT: 'Draft',
      BUYER_SUBMITTED: 'Submitted',
      BUYER_ACCEPTED: 'Accepted',
      BUYER_APPROVED: 'Approved',
      BUYER_REJECTED: 'Rejected',
      BUYER_OFFER: 'Vendor Quote',
      BUYER_ORDERED: 'Ordered',
      SELLER_DRAFT: 'Draft',
      SELLER_REQUEST: 'Requested',
      SELLER_SUBMITTED: 'Submitted',
      SELLERAPPROVER_PENDING: 'Pending Approval',
      SELLERAPPROVER_APPROVED: 'Approved',
      SELLERAPPROVER_REJECTED: 'Rejected',
      CANCELLED: 'Cancelled',
      EXPIRED: 'Expired',
    },
    actions: {
      VIEW: 'View Quote',
      SUBMIT: 'Submit Quote',
      SAVE: 'Save Quote',
      EDIT: 'Edit Quote',
      CANCEL: 'Cancel Quote',
      CHECKOUT: 'Accept and Checkout',
      APPROVE: 'Approve Quote',
      REJECT: 'Reject Quote',
      REQUOTE: 'Requote',
    },
    commons: {
      id: 'Quote ID',
      status: 'Status',
      creationSuccess: 'Quote #{{ code }} created successfully',
      cart: 'Cart',
    },
    comments: {
      contactVendor: 'Contact Vendor',
<<<<<<< HEAD
      invalidComment: 'Invalid input - please type again...'
=======
      invalidComment: 'Invalid Input - Please type again...',
>>>>>>> d5f01254
    },
    details: {
      code: 'Quote ID',
      created: 'Created',
      lastUpdated: 'Last Updated',
      estimatedTotal: 'Estimated Total',
      total: 'Total',
      description: 'Description',
      expiryDate: 'Expiry Date',
    },
    links: {
      newCart: 'New Cart',
      quotes: 'Quotes',
    },
    confirmSubmitDialog: {
      title: 'Confirm Send Quote {{ code }}?',
      name: { heading: 'Name:', content: 'Quote {{ code }}' },
      description: { heading: 'Description:' },

      warningSubmitNote:
        'Once a request for quote is submitted it cannot be modified.',
      confirmSubmitNote: 'Are you sure you want to submit this quote?',
      confirmSubmitOption: { yes: 'Yes', no: 'No' },
    },
    requestDialog: {
      requestQuote: 'Request Quote',
      title: 'Request Quote',
      continueToEdit: 'Continue to Edit',
      form: {
        name: {
          label: 'Quote name',
          placeholder: 'Enter name',
        },
        description: {
          label: 'Description (Optional)',
          placeholder: 'Enter description',
        },
        comment: {
          label: 'Add a Comment',
          placeholder: 'Add comment',
        },
        request: 'Request quote',
        continueToEdit: 'Continue to Edit',
        note: 'Please Note:',
        requestSubmitNote:
          'Once a request for quote is submitted it cannot be modified.',
        minRequestInitiationNote:
          'Minimum ${{minValue}} subtotal is required to submit a quote ',
      },
    },
    httpHandlers: {
      threshold: {
        underThresholdError:
          'Total price of requested quote does not meet the minimum threshold',
      },
    },
  },
};<|MERGE_RESOLUTION|>--- conflicted
+++ resolved
@@ -49,11 +49,7 @@
     },
     comments: {
       contactVendor: 'Contact Vendor',
-<<<<<<< HEAD
-      invalidComment: 'Invalid input - please type again...'
-=======
       invalidComment: 'Invalid Input - Please type again...',
->>>>>>> d5f01254
     },
     details: {
       code: 'Quote ID',
