/*
 * SPDX-FileCopyrightText: 2023 SAP Spartacus team <spartacus-team@sap.com>
 *
 * SPDX-License-Identifier: Apache-2.0
 */

export const quote = {
  quote: {
    actions: {
      byRole: {
        VIEW: 'View Quote',
        SUBMIT: 'Submit Quote',
        SAVE: 'Save Quote',
        EDIT: 'Edit Quote',
        CANCEL: 'Cancel Quote',
        CHECKOUT: 'Accept and Checkout',
        APPROVE: 'Approve Quote',
        REJECT: 'Reject Quote',
        REQUOTE: 'Request new Quote',
      },
      link: {
        newCart: 'New Cart',
        quotes: 'Quotes',
        a11y: {
          newCart: 'Create new empty cart and navigate to it.',
          quotes: 'Navigate to quote search result list.',
        },
      },
      confirmDialog: {
        name: 'Name:',
        description: 'Description:',
        validity: 'This quote is valid until {{ expirationTime }}',
        option: { yes: 'Yes', no: 'No' },
        buyer: {
          submit: {
            a11y: {
              close: 'Close submit quote modal',
            },
            title: 'Submit Quote Request {{ code }}?',
            confirmNote: 'Are you sure you want to submit this quote request?',
            successMessage: 'Quote request submitted successfully',
          },
          cancel: {
            a11y: {
              close: 'Close cancel quote modal',
            },
            title: 'Cancel Quote Request {{ code }}?',
            confirmNote: 'Are you sure you want to cancel this quote request?',
            successMessage: 'Quote request cancelled',
          },
        },
        buyer_offer: {
          edit: {
            a11y: {
              close: 'Close edit quote modal',
            },
            title: 'Confirm Edit Quote {{ code }}?',
            confirmNote: 'Are you sure you want to edit this approved quote?',
            warningNote:
              'This Quote has been Approved. Editing this Quote will prevent Checkout until new edits are approved.',
          },
          cancel: {
            a11y: {
              close: 'Close cancel quote modal',
            },
            title: 'Cancel Quote {{ code }}?',
            confirmNote: 'Are you sure you want to cancel this quote?',
            successMessage: 'Quote cancelled',
          },
          checkout: {
            a11y: {
              close: 'Close checkout quote modal',
            },
            title: 'Checkout Quote {{ code }}?',
            confirmNote:
              'Are you sure you want to accept and checkout this quote?',
          },
        },
        expired: {
          edit: {
            a11y: {
              close: 'Close edit quote modal',
            },
            title: 'Confirm Edit Quote {{ code }}?',
            confirmNote: 'Are you sure you want to edit this expired quote?',
            warningNote:
              'This Quote is expired. Editing this quote will prevent checkout until new edits are approved.',
          },
          requote: {
            a11y: {
              close: 'Close requote modal',
            },
            title: 'Recreate Quote Request {{ code }}?',
            confirmNote:
              'Are you sure you want to recreate this quote request?',
            warningNote:
              'This Quote is expired. Re-quoting it will create a new quote request with same contents, which can be edited and submitted for approval afterwards.',
          },
        },
        seller: {
          submit: {
            a11y: {
              close: 'Close submit quote modal',
            },
            title: 'Submit Quote {{ code }}?',
            confirmNote: 'Are you sure you want to submit this quote?',
            warningNote:
              'Depending on the total value of the quote, an additional approval might be required before the buyer can check out this quote.',
            successMessage: 'Quote submitted successfully',
          },
        },
        sellerapprover: {
          approve: {
            a11y: {
              close: 'Close approve quote modal',
            },
            title: 'Approve Quote {{ code }}?',
            confirmNote: 'Are you sure you want to approve this quote?',
            successMessage: 'Quote approved successfully',
          },
          reject: {
            a11y: {
              close: 'Close reject quote modal',
            },
            title: 'Reject Quote {{ code }}?',
            confirmNote: 'Are you sure you want to reject this quote?',
            successMessage: 'Quote rejected',
          },
        },
        all: {
          edit: {
            a11y: {
              close: 'Close edit quote modal',
            },
            title: 'Edit Quote {{ code }}?',
            confirmNote: 'Are you sure you want to edit this quote?',
            warningNote:
              'Your current cart will be discarded. In case you still need it, please safe it beforehand.',
          },
        },
      },
    },
    comments: {
      title: 'Contact',
      invalidComment: 'Invalid Input - Please type again...',
      allProducts: 'All Products',
    },
    commons: {
      requestQuote: 'Request Quote',
      cart: 'Cart',
      minRequestInitiationNote:
        'Minimum ${{minValue}} subtotal is required to submit a quote ',
    },
    header: {
      buyerEdit: {
        a11y: {
          cancel: 'Cancel editing quote header information',
          save: 'Save quote header information',
        },
      },
      overview: {
        id: 'Quote ID',
        status: 'Status',
        information: 'Quote Information',
        name: 'Name',
        description: 'Description',
        charactersLeft: 'characters left: {{count}}',
        priceAndExpiry: 'Price & Expiry',
        estimatedTotal: 'Estimated Total',
        total: 'Total',
        expirationTime: 'Expiry Date',
<<<<<<< HEAD
        charactersLeft: 'characters left: {{count}}',
        a11y: {
          edit: 'Edit quote header information',
        },
=======
        createdAndUpdated: 'Created & Updated',
        createdDate: 'Created',
        lastUpdatedDate: 'Last Updated',
>>>>>>> aac86eb0
      },
      sellerEdit: {
        apply: 'Apply',
        discount: 'Discount',
        expiryDate: 'Expiry Date',
        discountValidationText: 'Enter a valid absolute discount',
      },
    },
    httpHandlers: {
      cartValidationIssue:
        'Quote request not possible because we found problems with your entries. Please review your cart.',
      quoteCartIssue:
        'Not possible to do changes to cart entries. Proceed to checkout',
      absoluteDiscountIssue:
        'Choose a discount that does not exceed the total value',
      expirationDateIssue: 'Choose an expiration date in the future',
      threshold: {
        underThresholdError:
          'Total price of requested quote does not meet the minimum threshold',
      },
      expired:
        'This quote has expired. You must resubmit your quote request to receive another vendor quote.',
    },
    list: {
      name: 'Name',
      updated: 'Updated',
      sortBy: 'Sort by',
      sortOrders: 'Sort orders',
      empty: 'We have no quote records for this account.',
      quoteId: 'Quote ID',
      status: 'Status',
    },
    states: {
      BUYER_DRAFT: 'Draft',
      BUYER_SUBMITTED: 'Submitted',
      BUYER_ACCEPTED: 'Accepted',
      BUYER_APPROVED: 'Approved',
      BUYER_REJECTED: 'Rejected',
      BUYER_OFFER: 'Vendor Quote',
      BUYER_ORDERED: 'Ordered',
      SELLER_DRAFT: 'Draft',
      SELLER_REQUEST: 'Requested',
      SELLER_SUBMITTED: 'Submitted',
      SELLERAPPROVER_DRAFT: 'Draft',
      SELLERAPPROVER_PENDING: 'Pending Approval',
      SELLERAPPROVER_APPROVED: 'Approved',
      SELLERAPPROVER_REJECTED: 'Rejected',
      CREATED: 'Created',
      CANCELLED: 'Cancelled',
      EXPIRED: 'Expired',
    },
    a11y: {},
  },
};<|MERGE_RESOLUTION|>--- conflicted
+++ resolved
@@ -169,16 +169,12 @@
         estimatedTotal: 'Estimated Total',
         total: 'Total',
         expirationTime: 'Expiry Date',
-<<<<<<< HEAD
-        charactersLeft: 'characters left: {{count}}',
         a11y: {
           edit: 'Edit quote header information',
         },
-=======
         createdAndUpdated: 'Created & Updated',
         createdDate: 'Created',
         lastUpdatedDate: 'Last Updated',
->>>>>>> aac86eb0
       },
       sellerEdit: {
         apply: 'Apply',
