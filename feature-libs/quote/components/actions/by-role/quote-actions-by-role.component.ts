--- conflicted
+++ resolved
@@ -42,6 +42,7 @@
   protected viewContainerRef = inject(ViewContainerRef);
   protected globalMessageService = inject(GlobalMessageService);
   protected config = inject(QuoteUIConfig);
+  protected activeCartFacade = inject(ActiveCartFacade);
 
   quoteDetails$: Observable<Quote> = this.quoteFacade.getQuoteDetails();
   cartDetails$: Observable<Cart> = this.activeCartFacade.getActive();
@@ -50,18 +51,6 @@
   QuoteActionType = QuoteActionType;
   protected subscription = new Subscription();
 
-<<<<<<< HEAD
-  constructor(
-    protected quoteFacade: QuoteFacade,
-    protected launchDialogService: LaunchDialogService,
-    protected viewContainerRef: ViewContainerRef,
-    protected globalMessageService: GlobalMessageService,
-    protected config: QuoteUIConfig,
-    protected activeCartFacade: ActiveCartFacade
-  ) {}
-
-=======
->>>>>>> 01dba8e4
   ngOnInit(): void {
     //submit button present and threshold not reached: Display message
     this.quoteDetails$.pipe(take(1)).subscribe((quote) => {
