/*
 * SPDX-FileCopyrightText: 2023 SAP Spartacus team <spartacus-team@sap.com>
 *
 * SPDX-License-Identifier: Apache-2.0
 */

import {
  Component,
  ElementRef,
  inject,
  OnDestroy,
  OnInit,
  ViewChild,
  ViewContainerRef,
} from '@angular/core';
import { ActiveCartFacade, Cart } from '@spartacus/cart/base/root';
import { GlobalMessageService, GlobalMessageType } from '@spartacus/core';
import {
  Quote,
  QuoteAction,
  QuoteActionType,
  QuoteFacade,
  QuoteRoleType,
  QuoteState,
} from '@spartacus/quote/root';
import { LAUNCH_CALLER, LaunchDialogService } from '@spartacus/storefront';
import { Observable, Subscription } from 'rxjs';
import { filter, take, tap } from 'rxjs/operators';
import {
  ConfirmActionDialogConfig,
  QuoteUIConfig,
} from '../../config/quote-ui.config';
import { ConfirmationContext } from '../confirm-dialog/quote-actions-confirm-dialog.model';

@Component({
  selector: 'cx-quote-actions-by-role',
  templateUrl: './quote-actions-by-role.component.html',
})
export class QuoteActionsByRoleComponent implements OnInit, OnDestroy {
  protected quoteFacade = inject(QuoteFacade);
  protected launchDialogService = inject(LaunchDialogService);
  protected viewContainerRef = inject(ViewContainerRef);
  protected globalMessageService = inject(GlobalMessageService);
  protected quoteUIConfig = inject(QuoteUIConfig);
  protected activeCartFacade = inject(ActiveCartFacade);

  quoteDetails$: Observable<Quote> = this.quoteFacade.getQuoteDetails();
  cartDetails$: Observable<Cart> = this.activeCartFacade.getActive();

  @ViewChild('element') element: ElementRef;
  QuoteActionType = QuoteActionType;
  protected subscription = new Subscription();

  ngOnInit(): void {
    //submit button present and threshold not reached: Display message
    this.quoteDetails$.pipe(take(1)).subscribe((quote) => {
      const mustDisableAction = quote.allowedActions.find((action) =>
        this.mustDisableAction(action.type, quote)
      );
      if (mustDisableAction) {
        this.globalMessageService.add(
          {
            key: 'quote.commons.minRequestInitiationNote',
            params: {
              minValue: quote.threshold,
            },
          },
          GlobalMessageType.MSG_TYPE_WARNING
        );
      }
    });
  }

  mustDisableAction(type: string, quote: Quote): boolean {
    return type === QuoteActionType.SUBMIT && !this.isThresholdReached(quote);
  }

  protected isThresholdReached(quote: Quote): boolean {
    const requestThreshold = quote.threshold || 0;
    return (quote.totalPrice.value || 0) >= requestThreshold;
  }

  onClick(action: QuoteActionType, quote: Quote, cart: Cart) {
    const cartIsEmpty = (cart.entries?.length ?? 0) === 0;
    if (!this.isConfirmationDialogRequired(action, quote.state, cartIsEmpty)) {
      this.performAction(action, quote);
      return;
    }
    const context = this.prepareConfirmationContext(action, quote);
    this.launchConfirmationDialog(context);
    this.handleConfirmationDialogClose(action, context);
  }

  protected performAction(action: QuoteActionType, quote: Quote) {
    if (action === QuoteActionType.REQUOTE) {
      this.requote(quote.code);
    } else {
      this.quoteFacade.performQuoteAction(quote, action);
    }
  }

  protected launchConfirmationDialog(context: ConfirmationContext) {
    this.launchDialogService
      .openDialog(
        LAUNCH_CALLER.ACTION_CONFIRMATION,
        this.element,
        this.viewContainerRef,
        { confirmationContext: context }
      )
      ?.pipe(take(1))
      .subscribe();
  }

  protected handleConfirmationDialogClose(
    action: QuoteActionType,
    context: ConfirmationContext
  ) {
    this.subscription.unsubscribe();
    this.subscription = new Subscription();
    this.subscription.add(
      this.launchDialogService.dialogClose
        .pipe(
          filter((reason) => reason === 'yes'),
          tap(() => this.performAction(action, context.quote)),
          filter(() => !!context.successMessage),
          tap(() =>
            this.globalMessageService.add(
              { key: context.successMessage },
              this.getMessageType(action)
            )
          )
        )
        .subscribe()
    );
  }

  protected getMessageType(action: QuoteActionType): GlobalMessageType {
    return action === QuoteActionType.CANCEL ||
      action === QuoteActionType.REJECT
      ? GlobalMessageType.MSG_TYPE_INFO
      : GlobalMessageType.MSG_TYPE_CONFIRMATION;
  }

  protected requote(quoteId: string) {
    this.quoteFacade.requote(quoteId);
  }

  getButtonStyle(allowedActions: QuoteAction[], action: QuoteAction): string {
    if (action.isPrimary) {
      return 'btn-primary';
    }
    if (allowedActions.length <= 2) {
      return 'btn-secondary';
    }
    return action.type === QuoteActionType.CANCEL
      ? 'btn-tertiary'
      : 'btn-secondary';
  }

  ngOnDestroy(): void {
    this.subscription.unsubscribe();
  }

  protected isConfirmationDialogRequired(
    action: QuoteActionType,
    state: QuoteState,
    cartIsEmpty: boolean
  ): boolean {
    const mappingConfig = this.quoteUIConfig.quote?.confirmActionDialogMapping;
    const dialogConfig =
      mappingConfig?.[state]?.[action] ??
      mappingConfig?.[this.stateToRoleTypeForDialogConfig(state)]?.[action] ??
      mappingConfig?.[QuoteRoleType.ALL]?.[action];
    return (
      !!dialogConfig &&
      (!cartIsEmpty || !dialogConfig.showOnlyWhenCartIsNotEmpty)
    );
  }

  protected prepareConfirmationContext(
    action: QuoteActionType,
    quote: Quote
  ): ConfirmationContext {
    const dialogConfig = this.getDialogConfig(action, quote.state);
    const confirmationContext: ConfirmationContext = {
      quote: quote,
<<<<<<< HEAD
      title: dialogConfig.i18nKey + '.title',
      confirmNote: dialogConfig.i18nKey + '.confirmNote',
      a11y: {
        title: dialogConfig.i18nKey + '.a11y.title',
        close: dialogConfig.i18nKey + '.a11y.close',
      },
=======
      title: dialogConfig.i18nKeyPrefix + '.title',
      confirmNote: dialogConfig.i18nKeyPrefix + '.confirmNote',
>>>>>>> 431dd24d
    };
    if (dialogConfig.showWarningNote) {
      confirmationContext.warningNote =
        dialogConfig.i18nKeyPrefix + '.warningNote';
    }
    if (dialogConfig.showExpirationDate) {
      confirmationContext.validity = 'quote.actions.confirmDialog.validity';
    }
    if (dialogConfig.showSuccessMessage) {
      confirmationContext.successMessage =
        dialogConfig.i18nKeyPrefix + '.successMessage';
    }
    return confirmationContext;
  }

  protected getDialogConfig(
    action: QuoteActionType,
    state: QuoteState
  ): ConfirmActionDialogConfig {
    const mappingConfig = this.quoteUIConfig.quote?.confirmActionDialogMapping;

    const config =
      mappingConfig?.[state]?.[action] ??
      mappingConfig?.[this.stateToRoleTypeForDialogConfig(state)]?.[action] ??
      mappingConfig?.[QuoteRoleType.ALL]?.[action];
    if (!config) {
      throw new Error(
        `Dialog Config expected for quote in state ${state} and action ${action}, but none found in config ${mappingConfig}`
      );
    }

    return config;
  }

  protected stateToRoleTypeForDialogConfig(state: QuoteState): QuoteRoleType {
    let foundRole: QuoteRoleType = QuoteRoleType.ALL;
    Object.values(QuoteRoleType).forEach((role) => {
      if (state.startsWith(role + '_')) {
        foundRole = role;
      }
    });
    return foundRole;
  }
}<|MERGE_RESOLUTION|>--- conflicted
+++ resolved
@@ -184,17 +184,12 @@
     const dialogConfig = this.getDialogConfig(action, quote.state);
     const confirmationContext: ConfirmationContext = {
       quote: quote,
-<<<<<<< HEAD
-      title: dialogConfig.i18nKey + '.title',
-      confirmNote: dialogConfig.i18nKey + '.confirmNote',
-      a11y: {
-        title: dialogConfig.i18nKey + '.a11y.title',
-        close: dialogConfig.i18nKey + '.a11y.close',
-      },
-=======
       title: dialogConfig.i18nKeyPrefix + '.title',
       confirmNote: dialogConfig.i18nKeyPrefix + '.confirmNote',
->>>>>>> 431dd24d
+      a11y: {
+        title: dialogConfig.i18nKeyPrefix + '.a11y.title',
+        close: dialogConfig.i18nKeyPrefix + '.a11y.close',
+      },
     };
     if (dialogConfig.showWarningNote) {
       confirmationContext.warningNote =
