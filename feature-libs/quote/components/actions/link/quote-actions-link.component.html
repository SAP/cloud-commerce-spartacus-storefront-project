<ng-container *ngIf="quoteDetails$ | async as quoteDetails">
  <section>
    <ul>
      <li>
<<<<<<< HEAD
        <a tabindex="0" (click)="goToNewCart()" class="link cx-action-link">
=======
        <a
          [attr.aria-label]="'quote.actions.link.a11y.newCart' | cxTranslate"
          (click)="goToNewCart()"
          class="link cx-action-link"
          tabindex="0"
        >
>>>>>>> aa3e366b
          {{ 'quote.actions.link.newCart' | cxTranslate }}
        </a>
      </li>
      <li>
        <a
          [attr.aria-label]="'quote.actions.link.a11y.quotes' | cxTranslate"
          [routerLink]="{ cxRoute: 'quotes' } | cxUrl"
          class="link cx-action-link"
        >
          {{ 'quote.actions.link.quotes' | cxTranslate }}
        </a>
      </li>
    </ul>
  </section>
</ng-container><|MERGE_RESOLUTION|>--- conflicted
+++ resolved
@@ -2,16 +2,12 @@
   <section>
     <ul>
       <li>
-<<<<<<< HEAD
-        <a tabindex="0" (click)="goToNewCart()" class="link cx-action-link">
-=======
         <a
           [attr.aria-label]="'quote.actions.link.a11y.newCart' | cxTranslate"
           (click)="goToNewCart()"
           class="link cx-action-link"
           tabindex="0"
         >
->>>>>>> aa3e366b
           {{ 'quote.actions.link.newCart' | cxTranslate }}
         </a>
       </li>
