<ng-container *ngIf="quoteDetails$ | async as quoteDetails">
  <section>
    <ul>
      <li>
<<<<<<< HEAD
        <button
          [attr.aria-label]="'quote.actions.link.a11y.newCart' | cxTranslate"
          (click)="goToNewCart()"
          class="link cx-action-link"
        >
=======
        <a (click)="goToNewCart()" class="link cx-action-link">
>>>>>>> aee9ddb9
          {{ 'quote.actions.link.newCart' | cxTranslate }}
        </a>
      </li>
      <li>
<<<<<<< HEAD
        <button
          [attr.aria-label]="'quote.actions.link.a11y.quotes' | cxTranslate"
=======
        <a
>>>>>>> aee9ddb9
          [routerLink]="{ cxRoute: 'quotes' } | cxUrl"
          class="link cx-action-link"
        >
          {{ 'quote.actions.link.quotes' | cxTranslate }}
        </a>
      </li>
    </ul>
  </section>
</ng-container><|MERGE_RESOLUTION|>--- conflicted
+++ resolved
@@ -2,25 +2,17 @@
   <section>
     <ul>
       <li>
-<<<<<<< HEAD
-        <button
+        <a
           [attr.aria-label]="'quote.actions.link.a11y.newCart' | cxTranslate"
           (click)="goToNewCart()"
           class="link cx-action-link"
         >
-=======
-        <a (click)="goToNewCart()" class="link cx-action-link">
->>>>>>> aee9ddb9
           {{ 'quote.actions.link.newCart' | cxTranslate }}
         </a>
       </li>
       <li>
-<<<<<<< HEAD
-        <button
+        <a
           [attr.aria-label]="'quote.actions.link.a11y.quotes' | cxTranslate"
-=======
-        <a
->>>>>>> aee9ddb9
           [routerLink]="{ cxRoute: 'quotes' } | cxUrl"
           class="link cx-action-link"
         >
