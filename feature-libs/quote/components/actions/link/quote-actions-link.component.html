<ng-container *ngIf="quoteDetails$ | async as quoteDetails">
  <section>
    <ul>
      <li>
<<<<<<< HEAD
        <a
          [attr.aria-label]="'quote.actions.link.a11y.newCart' | cxTranslate"
          (click)="goToNewCart()"
          class="link cx-action-link"
        >
=======
        <a tabindex="0" (click)="goToNewCart()" class="link cx-action-link">
>>>>>>> aac86eb0
          {{ 'quote.actions.link.newCart' | cxTranslate }}
        </a>
      </li>
      <li>
        <a
          [attr.aria-label]="'quote.actions.link.a11y.quotes' | cxTranslate"
          [routerLink]="{ cxRoute: 'quotes' } | cxUrl"
          class="link cx-action-link"
        >
          {{ 'quote.actions.link.quotes' | cxTranslate }}
        </a>
      </li>
    </ul>
  </section>
</ng-container><|MERGE_RESOLUTION|>--- conflicted
+++ resolved
@@ -2,15 +2,12 @@
   <section>
     <ul>
       <li>
-<<<<<<< HEAD
         <a
           [attr.aria-label]="'quote.actions.link.a11y.newCart' | cxTranslate"
           (click)="goToNewCart()"
           class="link cx-action-link"
+          tabindex="0"
         >
-=======
-        <a tabindex="0" (click)="goToNewCart()" class="link cx-action-link">
->>>>>>> aac86eb0
           {{ 'quote.actions.link.newCart' | cxTranslate }}
         </a>
       </li>
