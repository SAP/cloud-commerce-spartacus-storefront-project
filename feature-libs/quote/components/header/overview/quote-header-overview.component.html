<ng-container *ngIf="quoteDetails$ | async as quoteDetails; else ghostDetails">
  <div class="cx-header-container">
    <h3 class="cx-header">
      {{ 'quote.header.overview.id' | cxTranslate }}:
      {{ quoteDetails.code }}
    </h3>
    <h3 class="cx-status">
      {{ 'quote.header.overview.status' | cxTranslate }}:
      {{ 'quote.states.' + quoteDetails.state | cxTranslate }}
    </h3>
  </div>
  <div class="cx-container">
    <div class="cx-summary-card">
      <ng-container *ngIf="!editMode">
        <cx-card
          [content]="
            getQuoteInformation(quoteDetails.name, quoteDetails.description)
              | async
          "
          [truncateParagraphText]="true"
          [charactersLimit]="getCharactersLimitForCardTile()"
        ></cx-card>
        <button
<<<<<<< HEAD
          [attr.aria-label]="'quote.header.overview.a11y.edit' | cxTranslate"
          *ngIf="isQuoteInformationEditable(quoteDetails)"
=======
          *ngIf="isQuoteEditableForBuyer(quoteDetails)"
>>>>>>> aac86eb0
          class="link cx-action-link cx-edit-btn"
          (click)="toggleEditMode()"
        >
          <cx-icon [type]="iconTypes.PENCIL"></cx-icon>
        </button>
      </ng-container>
      <cx-quote-header-buyer-edit
        *ngIf="editMode"
        [content]="
          getEditQuoteInformation(quoteDetails.name, quoteDetails.description)
        "
        (saveCard)="save(quoteDetails, $event)"
        (cancelCard)="cancel()"
      ></cx-quote-header-buyer-edit>
    </div>
    <div class="cx-summary-card">
      <cx-card
        [content]="
          getEstimatedTotalAndExpiryDate(
            quoteDetails,
            quoteDetails.expirationTime | cxDate
          ) | async
        "
      ></cx-card>
    </div>
    <div class="cx-summary-card">
      <cx-card
        [content]="
          getCreatedAndUpdatedDates(
            quoteDetails.creationTime | cxDate,
            quoteDetails.updatedTime | cxDate
          ) | async
        "
      ></cx-card>
    </div>
  </div>
</ng-container>

<ng-template #ghostDetails>
  <div class="cx-ghost-heading">
    <div class="cx-ghost-column">
      <div class="cx-ghost-header ghost"></div>
      <div class="cx-ghost-status ghost"></div>
    </div>
  </div>
  <div class="cx-ghost-cards">
    <div class="cx-ghost-row">
      <ng-container *ngFor="let number of [0, 1, 2]">
        <div class="cx-ghost-card ghost"></div>
      </ng-container>
    </div>
  </div>
</ng-template><|MERGE_RESOLUTION|>--- conflicted
+++ resolved
@@ -21,12 +21,8 @@
           [charactersLimit]="getCharactersLimitForCardTile()"
         ></cx-card>
         <button
-<<<<<<< HEAD
           [attr.aria-label]="'quote.header.overview.a11y.edit' | cxTranslate"
-          *ngIf="isQuoteInformationEditable(quoteDetails)"
-=======
           *ngIf="isQuoteEditableForBuyer(quoteDetails)"
->>>>>>> aac86eb0
           class="link cx-action-link cx-edit-btn"
           (click)="toggleEditMode()"
         >
