--- conflicted
+++ resolved
@@ -5,11 +5,4 @@
  */
 
 export * from './buyer-edit';
-<<<<<<< HEAD
-export * from './order-summary';
-export * from './overview';
-export * from './price';
-export * from './seller-edit';
-=======
-export * from './overview';
->>>>>>> 7a223e9b
+export * from './overview';