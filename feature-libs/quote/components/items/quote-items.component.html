--- conflicted
+++ resolved
@@ -12,25 +12,6 @@
         (click)="onToggleShowOrHideCart(!!state.showCart)"
         tabindex="0"
       >
-<<<<<<< HEAD
-      </cx-icon>
-      <span class="cx-text">{{ 'quote.commons.cart' | cxTranslate }}</span>
-    </div>
-    <ng-container *ngIf="state.showCart">
-      <ng-template
-        [cxAbstractOrder]="{
-          id: quoteItemsData.abstractOrderId,
-          type: quoteItemsData.abstractOrderType
-        }"
-        [cxOutlet]="cartOutlets.CART_ITEM_LIST"
-        [cxOutletContext]="{
-          items: quoteItemsData.entries,
-          readonly: quoteItemsData.readOnly
-        }"
-      >
-      </ng-template>
-    </ng-container>
-=======
         <cx-icon
           aria-hidden="false"
           [type]="state.showCart ? iconTypes.CARET_UP : iconTypes.CARET_DOWN"
@@ -40,40 +21,19 @@
       </div>
       <ng-container *ngIf="state.showCart">
         <ng-template
-          *ngIf="!quoteDetails.isEditable && quoteDetails.cartId === undefined"
+          [cxAbstractOrder]="{
+            id: quoteItemsData.abstractOrderId,
+            type: quoteItemsData.abstractOrderType
+          }"
           [cxOutlet]="cartOutlets.CART_ITEM_LIST"
           [cxOutletContext]="{
-            items: quoteDetails.entries ?? [],
-            readonly: true
-          }"
-        >
-        </ng-template>
-        <ng-template
-          *ngIf="
-            !quoteDetails.isEditable &&
-            quoteDetails.cartId !== undefined &&
-            (quoteCartReadOnly$ | async) as quoteCartReadOnly
-          "
-          [cxOutlet]="cartOutlets.CART_ITEM_LIST"
-          [cxOutletContext]="{
-            items: quoteCartReadOnly.entries ?? [],
-            readonly: true
-          }"
-        >
-        </ng-template>
-
-        <ng-template
-          *ngIf="quoteDetails.isEditable && (activeCart$ | async) as activeCart"
-          [cxOutlet]="cartOutlets.CART_ITEM_LIST"
-          [cxOutletContext]="{
-            items: activeCart.entries ?? [],
-            readonly: false
+            items: quoteItemsData.entries,
+            readonly: quoteItemsData.readOnly
           }"
         >
         </ng-template>
       </ng-container>
     </div>
->>>>>>> 77ef7640
   </ng-container>
 </ng-container>
 
