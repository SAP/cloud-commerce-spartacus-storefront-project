--- conflicted
+++ resolved
@@ -399,16 +399,8 @@
       quoteItemsComponentService.setQuoteEntriesExpanded
     ).toHaveBeenCalledWith(true);
   });
-<<<<<<< HEAD
-=======
-
-  it('should provide quote details observable', () => {
-    component.quoteDetails$
-      .subscribe((quoteDetails) => {
-        expect(quoteDetails.code).toBe(QUOTE_CODE);
-      })
-      .unsubscribe();
-  });
+
+
 
   describe('Accessibility', () => {
     it("should contain 'div' HTML element with 'role' attribute that indicates the role for this element", () => {
@@ -445,5 +437,4 @@
       );
     });
   });
->>>>>>> 77ef7640
 });