--- conflicted
+++ resolved
@@ -1,5 +1,4 @@
 <ng-container *ngIf="quotesState$ | async as quotesState; else ghostList">
-<<<<<<< HEAD
   <div
     role="region"
     tabindex="-1"
@@ -12,36 +11,6 @@
           quotesState.data.quotes && quotesState.data.quotes.length > 0;
           else emptyQuoteList
         "
-=======
-  <div role="status" [attr.aria-label]="'common.loaded' | cxTranslate"></div>
-  <ng-container *ngIf="quotesState.data; else ghostList">
-    <ng-container
-      *ngIf="
-        quotesState.data.quotes && quotesState.data.quotes.length > 0;
-        else emptyQuoteList
-      "
-    >
-      <div class="cx-sort top">
-        <label class="cx-form-group form-group"
-          ><span class="sortBy-heading">
-            {{ 'quote.list.sortBy' | cxTranslate }}
-          </span>
-          <cx-sorting
-            [sortOptions]="sorts"
-            [sortLabels]="sortLabels$ | async"
-            (sortListEvent)="changeSorting($event)"
-            [selectedOption]="quotesState.data.pagination.sort"
-            placeholder="{{ 'quote.list.sortBy' | cxTranslate }}"
-            [ariaLabel]="'quote.list.sortOrders' | cxTranslate"
-            ariaControls="quote-list"
-          ></cx-sorting>
-        </label>
-      </div>
-      <table
-        id="quote-list"
-        role="table"
-        aria-describedby="quotesListDescription"
->>>>>>> 0372a5cc
       >
         <div class="cx-sort top">
           <label class="cx-form-group form-group"
@@ -51,7 +20,7 @@
             <cx-sorting
               [sortOptions]="sorts"
               [sortLabels]="sortLabels$ | async"
-              (sortListEvent)="changeSortCode($event)"
+              (sortListEvent)="changeSorting($event)"
               [selectedOption]="quotesState.data.pagination.sort"
               placeholder="{{ 'quote.list.sortBy' | cxTranslate }}"
               [ariaLabel]="'quote.list.sortQuotes' | cxTranslate"
