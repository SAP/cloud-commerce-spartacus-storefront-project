/*
 * SPDX-FileCopyrightText: 2023 SAP Spartacus team <spartacus-team@sap.com>
 *
 * SPDX-License-Identifier: Apache-2.0
 */

import {
  Component,
  ElementRef,
  OnDestroy,
  OnInit,
  ViewChild,
  ViewContainerRef,
} from '@angular/core';
import {
  GlobalMessageService,
  GlobalMessageType,

} from '@spartacus/core';
import { QuoteFacade, QuoteActionType, Quote } from '@spartacus/quote/root';
import { LAUNCH_CALLER, LaunchDialogService } from '@spartacus/storefront';
import {   Subscription } from 'rxjs';
import { filter, map, take, tap } from 'rxjs/operators';

@Component({
  selector: 'cx-quote-actions-by-role',
  templateUrl: './quote-actions-by-role.component.html',
})
export class QuoteActionsByRoleComponent implements OnInit, OnDestroy {
  quoteDetailsState$ = this.quoteFacade
    .getQuoteDetails()
    .pipe(filter((state) => !state.loading));

  @ViewChild('element') element: ElementRef;

  QuoteActionType = QuoteActionType;

  protected subscription = new Subscription();

  constructor(
    protected quoteFacade: QuoteFacade,
    protected launchDialogService: LaunchDialogService,
    protected viewContainerRef: ViewContainerRef,
    protected globalMessageService: GlobalMessageService,

  ) {}

  ngOnInit(): void {
    //submit button present and threshold not reached: Display message
    this.quoteDetailsState$
      .pipe(
        map((state) => state.data),
        take(1)
      )
      .subscribe((quote) => {
<<<<<<< HEAD
        const mustDisableAction = quote?.allowedActions?.find((action) =>
          this.mustDisableAction(action.type, quote)
=======
        const total = quote?.totalPrice;
        const mustDisableAction = quote?.allowedActions.find((action) =>
          this.mustDisableAction(action.type, total?.value)
>>>>>>> 48fa7ed9
        );
        if (mustDisableAction) {
          this.globalMessageService.add(
            {
              key: 'quote.requestDialog.form.minRequestInitiationNote',
              params: {
                minValue: quote?.threshold
              },
            },
            GlobalMessageType.MSG_TYPE_WARNING
          );
        }
      });
  }

  mustDisableAction(type: string, quote: Quote): boolean {
    return (
      type === QuoteActionType.SUBMIT && !this.isThresholdReached(quote)
    );
  }

  protected isThresholdReached(quote: Quote): boolean {
    const requestThreshold =
      quote.threshold || 0;
    return (quote.totalPrice?.value || 0) >= requestThreshold;
  }

  onClick(quoteActionType: QuoteActionType, code: string) {
    if (quoteActionType === QuoteActionType.REQUOTE) {
      this.requote(code);
      return;
    }
    this.performAction(code, quoteActionType);
  }
  performAction(quoteCode: string, action: QuoteActionType) {
    if (action !== QuoteActionType.SUBMIT) {
      this.quoteFacade.performQuoteAction(quoteCode, action);
      return;
    }
    this.launchDialogService
      .openDialog(
        LAUNCH_CALLER.REQUEST_CONFIRMATION,
        this.element,
        this.viewContainerRef,
        { quoteCode }
      )
      ?.pipe(take(1))
      .subscribe();

    this.subscription.add(
      this.launchDialogService.dialogClose
        .pipe(
          filter((reason) => reason === 'yes'),
          tap(() => this.quoteFacade.performQuoteAction(quoteCode, action))
        )
        .subscribe()
    );
  }

  requote(quoteId: string) {
    this.quoteFacade.requote(quoteId);
  }

  ngOnDestroy(): void {
    this.subscription.unsubscribe();
  }
}<|MERGE_RESOLUTION|>--- conflicted
+++ resolved
@@ -53,14 +53,8 @@
         take(1)
       )
       .subscribe((quote) => {
-<<<<<<< HEAD
-        const mustDisableAction = quote?.allowedActions?.find((action) =>
+        const mustDisableAction = quote?.allowedActions.find((action) =>
           this.mustDisableAction(action.type, quote)
-=======
-        const total = quote?.totalPrice;
-        const mustDisableAction = quote?.allowedActions.find((action) =>
-          this.mustDisableAction(action.type, total?.value)
->>>>>>> 48fa7ed9
         );
         if (mustDisableAction) {
           this.globalMessageService.add(
