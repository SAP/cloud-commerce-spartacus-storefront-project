import { ComponentFixture, TestBed } from '@angular/core/testing';
import { By } from '@angular/platform-browser';
import {
  QuoteFacade,
  Quote,
  QuoteActionType,
  QuoteState,
} from '@spartacus/quote/root';
import {
  GlobalMessageService,
  I18nTestingModule,
  Price,
  QueryState,
  TranslationService,
} from '@spartacus/core';

import { BehaviorSubject, EMPTY, Observable, of } from 'rxjs';
import { take } from 'rxjs/operators';
import { QuoteActionsByRoleComponent } from './quote-actions-by-role.component';
import createSpy = jasmine.createSpy;
import { LAUNCH_CALLER, LaunchDialogService } from '@spartacus/storefront';
import { ElementRef, ViewContainerRef } from '@angular/core';
import { createEmptyQuote } from '../../core/testing/quote-test-utils';

const mockCartId = '1234';
const mockCode = '3333';
const threshold = 20;
const totalPrice: Price = { value: threshold + 1 };

const mockQuote: Quote = {
  ...createEmptyQuote(),
  allowedActions: [
    { type: QuoteActionType.EDIT, isPrimary: false },
    { type: QuoteActionType.REQUOTE, isPrimary: true },
  ],
  state: QuoteState.BUYER_DRAFT,
  cartId: mockCartId,
  code: mockCode,
<<<<<<< HEAD
  threshold: threshold,
  comments: [],
  name: 'Name',
  totalPrice: totalPrice,
=======
>>>>>>> 82a7bce8
};
const mockQuoteDetailsState: QueryState<Quote> = {
  loading: false,
  error: false,
  data: mockQuote,
};

const mockQuoteDetailsState$ = new BehaviorSubject<QueryState<Quote>>(
  mockQuoteDetailsState
);

const dialogClose$ = new BehaviorSubject<any | undefined>(undefined);
class MockLaunchDialogService implements Partial<LaunchDialogService> {
  closeDialog(reason: any): void {
    dialogClose$.next(reason);
  }
  openDialog(
    _caller: LAUNCH_CALLER,
    _openElement?: ElementRef,
    _vcr?: ViewContainerRef,
    _data?: any
  ) {
    return of();
  }
  get dialogClose() {
    return dialogClose$.asObservable();
  }
}

class MockCommerceQuotesFacade implements Partial<QuoteFacade> {
  getQuoteDetails(): Observable<QueryState<Quote>> {
    return mockQuoteDetailsState$.asObservable();
  }
  performQuoteAction(
    _quoteCode: string,
    _quoteAction: QuoteActionType
  ): Observable<unknown> {
    return EMPTY;
  }
  requote = createSpy();
}

class MockTranslationService implements Partial<TranslationService> {
  translate(key: string): Observable<string> {
    return of(key);
  }
}

class MockGlobalMessageService {
  add(): void {}
}

describe('QuoteActionsByRoleComponent', () => {
  let fixture: ComponentFixture<QuoteActionsByRoleComponent>;
  let component: QuoteActionsByRoleComponent;
  let launchDialogService: LaunchDialogService;
  let facade: QuoteFacade;
  let globalMessageService: GlobalMessageService;

  beforeEach(() => {
    TestBed.configureTestingModule({
      imports: [I18nTestingModule],
      declarations: [QuoteActionsByRoleComponent],
      providers: [
        {
          provide: QuoteFacade,
          useClass: MockCommerceQuotesFacade,
        },
        { provide: GlobalMessageService, useClass: MockGlobalMessageService },
        { provide: TranslationService, useClass: MockTranslationService },
        { provide: LaunchDialogService, useClass: MockLaunchDialogService },
      ],
    }).compileComponents();
  });

  beforeEach(() => {
    fixture = TestBed.createComponent(QuoteActionsByRoleComponent);
    component = fixture.componentInstance;
    launchDialogService = TestBed.inject(LaunchDialogService);
    facade = TestBed.inject(QuoteFacade);
    globalMessageService = TestBed.inject(GlobalMessageService);
    mockQuoteDetailsState$.next(mockQuoteDetailsState);
  });

  it('should create component', () => {
    expect(component).toBeDefined();
    expect(facade).toBeDefined();
  });

  it('should read quote details state', (done) => {
    component.quoteDetails$.pipe(take(1)).subscribe((state) => {
      expect(state).toEqual(mockQuoteDetailsState.data);
      done();
    });
  });

  // it('should read quote details and return original data if state or allower actions are not present', (done) => {
  //   const mockQuoteDetailseWithoutState: Quote = {
  //     code: mockCode,
  //     cartId: mockCartId,
  //     allowedActions: [QuoteActionType.EDIT, QuoteActionType.REQUOTE],
  //   };
  //   const expected: QueryState<Quote> = {
  //     error: false,
  //     loading: false,
  //     data: mockQuoteDetailseWithoutState,
  //   };
  //   mockQuoteDetailsState$.next(expected);

  //   component.quoteDetailsState$.pipe(take(1)).subscribe((state) => {
  //     expect(state).toEqual(expected);
  //     done();
  //   });
  // });

  // it('should return list if commerce quotes config or actions order is not present', () => {
  //   Object.defineProperty(configService, 'config', {
  //     value: {
  //       commerceQuotes: null,
  //     },
  //   });
  //   expect(
  //     component['getOrderedList'](
  //       QuoteState.BUYER_DRAFT,
  //       mockQuote.allowedActions as QuoteActionType[]
  //     )
  //   ).toEqual(mockQuote.allowedActions);

  //   Object.defineProperty(configService, 'config', {
  //     value: {
  //       commerceQuotes: { actionsOrderByState: null },
  //     },
  //   });
  //   expect(
  //     component['getOrderedList'](
  //       QuoteState.BUYER_DRAFT,
  //       mockQuote.allowedActions as QuoteActionType[]
  //     )
  //   ).toEqual(mockQuote.allowedActions);
  // });

  // it('should return empty array if commerce quotes config is not set', () => {
  //   Object.defineProperty(configService, 'config', {
  //     value: {
  //       commerceQuotes: null,
  //     },
  //   });
  //   fixture = TestBed.createComponent(QuoteActionsByRoleComponent);
  //   component = fixture.componentInstance;

  //   expect(component.primaryActions).toEqual([]);
  // });

  it('should open confirmation dialog when action is SUBMIT', () => {
    spyOn(launchDialogService, 'openDialog');
    const newMockQuoteWithSubmitAction: QueryState<Quote> = {
      error: false,
      loading: false,
      data: {
        ...mockQuote,
        allowedActions: [
          { type: QuoteActionType.SUBMIT, isPrimary: true },
          { type: QuoteActionType.CANCEL, isPrimary: false },
        ],
      },
    };
    mockQuoteDetailsState$.next(newMockQuoteWithSubmitAction);
    fixture.detectChanges();
    component.onClick(
      QuoteActionType.SUBMIT,
      newMockQuoteWithSubmitAction.data?.code ?? ''
    );
    expect(launchDialogService.openDialog).toHaveBeenCalledWith(
      LAUNCH_CALLER.REQUEST_CONFIRMATION,
      component.element,
      component['viewContainerRef'],
      { quoteCode: newMockQuoteWithSubmitAction.data?.code }
    );
  });

  describe('Threshold check', () => {
    const allowedActionsSubmit = [
      { type: QuoteActionType.SUBMIT, isPrimary: true },
    ];
    const quoteFailingThreshold: Quote = {
      ...mockQuote,
      totalPrice: { value: threshold - 1 },
      allowedActions: allowedActionsSubmit,
    };
    const queryStateSubmittableQuote: QueryState<Quote> = {
      error: false,
      loading: false,
      data: {
        ...mockQuote,
        allowedActions: allowedActionsSubmit,
      },
    };
    const queryStateCancellableQuote: QueryState<Quote> = {
      ...queryStateSubmittableQuote,
      data: {
        ...quoteFailingThreshold,
        allowedActions: [{ type: QuoteActionType.CANCEL, isPrimary: true }],
      },
    };

    it('should let submit button enabled if threshold is met', () => {
      mockQuoteDetailsState$.next(queryStateSubmittableQuote);
      fixture.detectChanges();
      const actionButtons = fixture.debugElement.queryAll(By.css('.btn'));
      expect(actionButtons).toBeDefined();
      expect(actionButtons[0].nativeElement.disabled).toBe(false);
    });

    it('should let submit button enabled if threshold is not specified', () => {
      mockQuote.threshold = undefined;
      mockQuoteDetailsState$.next(queryStateSubmittableQuote);
      fixture.detectChanges();
      const actionButtons = fixture.debugElement.queryAll(By.css('.btn'));
      expect(actionButtons).toBeDefined();
      expect(actionButtons[0].nativeElement.disabled).toBe(false);
    });

    it('should disable submit button if threshold is not met and raise message', () => {
      spyOn(globalMessageService, 'add').and.callThrough();

      const queryStateSubmittableQuoteFailingThreshold: QueryState<Quote> = {
        ...queryStateSubmittableQuote,
        data: {
          ...quoteFailingThreshold,
        },
      };
      mockQuoteDetailsState$.next(queryStateSubmittableQuoteFailingThreshold);
      fixture.detectChanges();

      const actionButtons = fixture.debugElement.queryAll(By.css('.btn'));
      expect(actionButtons).toBeDefined();
      expect(actionButtons[0].nativeElement.disabled).toBe(true);
      expect(globalMessageService.add).toHaveBeenCalled();
    });

    it('should disable submit button if total price value is not provided', () => {
      quoteFailingThreshold.totalPrice.value = undefined;

      const queryStateSubmittableQuoteFailingThreshold: QueryState<Quote> = {
        ...queryStateSubmittableQuote,
        data: {
          ...quoteFailingThreshold,
        },
      };
      mockQuoteDetailsState$.next(queryStateSubmittableQuoteFailingThreshold);
      fixture.detectChanges();

      const actionButtons = fixture.debugElement.queryAll(By.css('.btn'));
      expect(actionButtons).toBeDefined();
      expect(actionButtons[0].nativeElement.disabled).toBe(true);
    });

    it('should not touch buttons other than submit', () => {
      mockQuoteDetailsState$.next(queryStateCancellableQuote);
      fixture.detectChanges();

      const actionButtons = fixture.debugElement.queryAll(By.css('.btn'));
      expect(actionButtons).toBeDefined();
      expect(actionButtons[0].nativeElement.disabled).toBe(false);
    });

    it('should not raise message in case threshold not met and submit action not present', () => {
      spyOn(globalMessageService, 'add').and.callThrough();
      mockQuoteDetailsState$.next(queryStateCancellableQuote);
      fixture.detectChanges();

      expect(globalMessageService.add).toHaveBeenCalledTimes(0);
    });
  });

  it('should perform quote action when action is SUBMIT and confirm dialogClose reason is yes', () => {
    spyOn(facade, 'performQuoteAction').and.callThrough();
    const newMockQuoteWithSubmitAction: QueryState<Quote> = {
      error: false,
      loading: false,
      data: {
        ...mockQuote,
        allowedActions: [
          { type: QuoteActionType.SUBMIT, isPrimary: true },
          { type: QuoteActionType.CANCEL, isPrimary: false },
        ],
      },
    };
    mockQuoteDetailsState$.next(newMockQuoteWithSubmitAction);
    fixture.detectChanges();

    component.onClick(
      QuoteActionType.SUBMIT,
      newMockQuoteWithSubmitAction.data?.code ?? ''
    );
    launchDialogService.closeDialog('yes');
    expect(facade.performQuoteAction).toHaveBeenCalledWith(
      newMockQuoteWithSubmitAction.data?.code,
      QuoteActionType.SUBMIT
    );
  });

  it('should generate buttons with actions and trigger proper method (requote if allowed action is REQUOTE)', () => {
    spyOn(facade, 'performQuoteAction').and.callThrough();
    fixture.detectChanges();
    const actionButtons = fixture.debugElement.queryAll(By.css('.btn'));

    expect(actionButtons).toBeDefined();
    actionButtons.filter((button, index) => {
      expect(button.nativeElement.textContent.trim()).toEqual(
        `quote.actions.${mockQuote.allowedActions[index].type}`
      );
      button.nativeElement.click();
    });
    expect(facade.performQuoteAction).toHaveBeenCalledWith(
      mockQuote.code,
      QuoteActionType.EDIT
    );
    expect(facade.requote).toHaveBeenCalledWith(mockQuote.code);
  });
});<|MERGE_RESOLUTION|>--- conflicted
+++ resolved
@@ -36,13 +36,8 @@
   state: QuoteState.BUYER_DRAFT,
   cartId: mockCartId,
   code: mockCode,
-<<<<<<< HEAD
   threshold: threshold,
-  comments: [],
-  name: 'Name',
   totalPrice: totalPrice,
-=======
->>>>>>> 82a7bce8
 };
 const mockQuoteDetailsState: QueryState<Quote> = {
   loading: false,
