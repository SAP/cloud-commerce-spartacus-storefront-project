import { ComponentFixture, TestBed, waitForAsync } from '@angular/core/testing';
import {
  Quote,
  QuoteDetailsReloadQueryEvent,
  QuoteFacade,
} from '@spartacus/quote/root';
import { QuoteDetailsCartComponent } from './quote-details-cart.component';

<<<<<<< HEAD
import { I18nTestingModule } from '@spartacus/core';
import { IconTestingModule, OutletDirective } from '@spartacus/storefront';
import { Observable, of } from 'rxjs';
=======
import { Directive, Input } from '@angular/core';
import { By } from '@angular/platform-browser';
import {
  CartRemoveEntrySuccessEvent,
  CartUpdateEntrySuccessEvent,
} from '@spartacus/cart/base/root';
import { EventService, I18nTestingModule } from '@spartacus/core';
import { IconTestingModule, OutletDirective } from '@spartacus/storefront';
import { EMPTY, Observable, Subject, of } from 'rxjs';
>>>>>>> 44b40072
import {
  QUOTE_CODE,
  createEmptyQuote,
} from '../../../core/testing/quote-test-utils';
<<<<<<< HEAD
import { By } from '@angular/platform-browser';
import { Directive, Input } from '@angular/core';
=======
>>>>>>> 44b40072

@Directive({
  selector: '[cxOutlet]',
})
class MockOutletDirective implements Partial<OutletDirective> {
  @Input() cxOutlet: string;
  @Input() cxOutletContext: string;
}

class MockQuoteFacade implements Partial<QuoteFacade> {
  getQuoteDetails(): Observable<Quote> {
    return of(createEmptyQuote());
  }
}

@Directive({
  selector: '[cxOutlet]',
})
class MockOutletDirective implements Partial<OutletDirective> {
  @Input() cxOutlet: string;
  @Input() cxOutletContext: {};
}

describe('QuoteDetailsCartComponent', () => {
  let mockedEventService: EventService;
  let fixture: ComponentFixture<QuoteDetailsCartComponent>;
  let component: QuoteDetailsCartComponent;

  beforeEach(
    waitForAsync(() => {
      initMocks();
      TestBed.configureTestingModule({
        imports: [I18nTestingModule, IconTestingModule],
        declarations: [QuoteDetailsCartComponent, MockOutletDirective],
        providers: [
          {
            provide: QuoteFacade,
            useClass: MockQuoteFacade,
          },
          {
            provide: EventService,
            useValue: mockedEventService,
          },
        ],
      }).compileComponents();
    })
  );

  beforeEach(() => {
<<<<<<< HEAD
    TestBed.configureTestingModule({
      imports: [I18nTestingModule, IconTestingModule],
      declarations: [QuoteDetailsCartComponent, MockOutletDirective],
      providers: [
        {
          provide: QuoteFacade,
          useClass: MockQuoteFacade,
        },
      ],
    });
=======
    fixture = TestBed.createComponent(QuoteDetailsCartComponent);
    component = fixture.componentInstance;
    fixture.detectChanges();
>>>>>>> 44b40072
  });

  function initMocks() {
    mockedEventService = jasmine.createSpyObj('eventService', [
      'get',
      'dispatch',
    ]);
    asSpy(mockedEventService.get).and.returnValue(EMPTY);
  }

  function asSpy(f: any) {
    return <jasmine.Spy>f;
  }

  it('should create the component', () => {
    expect(component).toBeTruthy();
  });

  it('should per default display CARET_UP', () => {
    expect(fixture.debugElement.nativeElement.textContent).toContain(
      'CARET_UP'
    );
  });

  it('should toggle caret when clicked', () => {
    const caret = fixture.debugElement.query(
      By.css('.cart-toggle')
    ).nativeElement;
    caret.click();
    fixture.detectChanges();
    expect(fixture.debugElement.nativeElement.textContent).toContain(
      'CARET_DOWN'
    );
  });

  it('should provide quote details observable', (done) => {
    component.quoteDetails$.subscribe((quoteDetails) => {
      expect(quoteDetails.code).toBe(QUOTE_CODE);
      done();
    });
  });

  it('should dispatch quote reload event when cart changes', () => {
    asSpy(mockedEventService.get).and.returnValue(
      of(new CartUpdateEntrySuccessEvent(), new CartRemoveEntrySuccessEvent())
    );
    component.ngOnInit();
    expect(mockedEventService.dispatch).toHaveBeenCalledTimes(2);
    expect(mockedEventService.dispatch).toHaveBeenCalledWith(
      {},
      QuoteDetailsReloadQueryEvent
    );
  });

  it('should close subscriptions on destroy', () => {
    asSpy(mockedEventService.get).and.returnValue(new Subject());
    component.ngOnInit();
    component.ngOnDestroy();
    expect(component['subscription'].closed).toBe(true);
  });
});<|MERGE_RESOLUTION|>--- conflicted
+++ resolved
@@ -6,11 +6,6 @@
 } from '@spartacus/quote/root';
 import { QuoteDetailsCartComponent } from './quote-details-cart.component';
 
-<<<<<<< HEAD
-import { I18nTestingModule } from '@spartacus/core';
-import { IconTestingModule, OutletDirective } from '@spartacus/storefront';
-import { Observable, of } from 'rxjs';
-=======
 import { Directive, Input } from '@angular/core';
 import { By } from '@angular/platform-browser';
 import {
@@ -20,16 +15,10 @@
 import { EventService, I18nTestingModule } from '@spartacus/core';
 import { IconTestingModule, OutletDirective } from '@spartacus/storefront';
 import { EMPTY, Observable, Subject, of } from 'rxjs';
->>>>>>> 44b40072
 import {
   QUOTE_CODE,
   createEmptyQuote,
 } from '../../../core/testing/quote-test-utils';
-<<<<<<< HEAD
-import { By } from '@angular/platform-browser';
-import { Directive, Input } from '@angular/core';
-=======
->>>>>>> 44b40072
 
 @Directive({
   selector: '[cxOutlet]',
@@ -43,14 +32,6 @@
   getQuoteDetails(): Observable<Quote> {
     return of(createEmptyQuote());
   }
-}
-
-@Directive({
-  selector: '[cxOutlet]',
-})
-class MockOutletDirective implements Partial<OutletDirective> {
-  @Input() cxOutlet: string;
-  @Input() cxOutletContext: {};
 }
 
 describe('QuoteDetailsCartComponent', () => {
@@ -79,22 +60,9 @@
   );
 
   beforeEach(() => {
-<<<<<<< HEAD
-    TestBed.configureTestingModule({
-      imports: [I18nTestingModule, IconTestingModule],
-      declarations: [QuoteDetailsCartComponent, MockOutletDirective],
-      providers: [
-        {
-          provide: QuoteFacade,
-          useClass: MockQuoteFacade,
-        },
-      ],
-    });
-=======
     fixture = TestBed.createComponent(QuoteDetailsCartComponent);
     component = fixture.componentInstance;
     fixture.detectChanges();
->>>>>>> 44b40072
   });
 
   function initMocks() {
