import { TestBed } from '@angular/core/testing';
import { QuoteDetailsCartComponent } from './quote-details-cart.component';
import { Quote, QuoteFacade } from '@spartacus/quote/root';

<<<<<<< HEAD
import { I18nTestingModule, QueryState } from '@spartacus/core';
import { IconTestingModule } from '@spartacus/storefront';
import { Observable, of } from 'rxjs';
import { createEmptyQuote } from '../../../core/testing/quote-test-utils';
//import { By } from '@angular/platform-browser';
=======
import { I18nTestingModule } from '@spartacus/core';
import { IconTestingModule } from '@spartacus/storefront';
import { Observable, of } from 'rxjs';
import {
  QUOTE_CODE,
  createEmptyQuote,
} from '../../../core/testing/quote-test-utils';
import { By } from '@angular/platform-browser';
>>>>>>> 43f1faf2

const quote: Quote = createEmptyQuote();

class MockQuoteFacade implements Partial<QuoteFacade> {
<<<<<<< HEAD
  getQuoteDetails(): Observable<QueryState<Quote>> {
    return of({ data: quote, loading: false, error: false });
=======
  getQuoteDetails(): Observable<Quote> {
    return of(quote);
>>>>>>> 43f1faf2
  }
}

describe('QuoteDetailsCartComponent', () => {
  beforeEach(() => {
    TestBed.configureTestingModule({
      imports: [I18nTestingModule, IconTestingModule],
      declarations: [QuoteDetailsCartComponent],
      providers: [
        {
          provide: QuoteFacade,
          useClass: MockQuoteFacade,
        },
      ],
    });
  });

  it('should create the component', () => {
    const fixture = TestBed.createComponent(QuoteDetailsCartComponent);
    const component = fixture.componentInstance;
    expect(component).toBeTruthy();
  });

  it('should per default display CARET_UP', () => {
    const fixture = TestBed.createComponent(QuoteDetailsCartComponent);
    fixture.detectChanges();
    expect(fixture.debugElement.nativeElement.textContent).toContain(
      'CARET_UP'
    );
  });
<<<<<<< HEAD
=======

  it('should toggle caret when clicked', () => {
    const fixture = TestBed.createComponent(QuoteDetailsCartComponent);
    fixture.detectChanges();
    const caret = fixture.debugElement.query(
      By.css('.cart-toggle')
    ).nativeElement;
    caret.click();
    fixture.detectChanges();
    expect(fixture.debugElement.nativeElement.textContent).toContain(
      'CARET_DOWN'
    );
  });

  it('should provide quote details observable', (done) => {
    const fixture = TestBed.createComponent(QuoteDetailsCartComponent);
    const component = fixture.componentInstance;
    component.quoteDetails$.subscribe((quoteDetails) => {
      expect(quoteDetails.code).toBe(QUOTE_CODE);
      done();
    });
  });
>>>>>>> 43f1faf2
});<|MERGE_RESOLUTION|>--- conflicted
+++ resolved
@@ -2,13 +2,6 @@
 import { QuoteDetailsCartComponent } from './quote-details-cart.component';
 import { Quote, QuoteFacade } from '@spartacus/quote/root';
 
-<<<<<<< HEAD
-import { I18nTestingModule, QueryState } from '@spartacus/core';
-import { IconTestingModule } from '@spartacus/storefront';
-import { Observable, of } from 'rxjs';
-import { createEmptyQuote } from '../../../core/testing/quote-test-utils';
-//import { By } from '@angular/platform-browser';
-=======
 import { I18nTestingModule } from '@spartacus/core';
 import { IconTestingModule } from '@spartacus/storefront';
 import { Observable, of } from 'rxjs';
@@ -17,18 +10,12 @@
   createEmptyQuote,
 } from '../../../core/testing/quote-test-utils';
 import { By } from '@angular/platform-browser';
->>>>>>> 43f1faf2
 
 const quote: Quote = createEmptyQuote();
 
 class MockQuoteFacade implements Partial<QuoteFacade> {
-<<<<<<< HEAD
-  getQuoteDetails(): Observable<QueryState<Quote>> {
-    return of({ data: quote, loading: false, error: false });
-=======
   getQuoteDetails(): Observable<Quote> {
     return of(quote);
->>>>>>> 43f1faf2
   }
 }
 
@@ -59,8 +46,6 @@
       'CARET_UP'
     );
   });
-<<<<<<< HEAD
-=======
 
   it('should toggle caret when clicked', () => {
     const fixture = TestBed.createComponent(QuoteDetailsCartComponent);
@@ -83,5 +68,4 @@
       done();
     });
   });
->>>>>>> 43f1faf2
 });