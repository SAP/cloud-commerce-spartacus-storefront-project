--- conflicted
+++ resolved
@@ -9,26 +9,13 @@
 import { Quote, QuoteFacade } from '@spartacus/quote/root';
 import { ICON_TYPE } from '@spartacus/storefront';
 import { Observable } from 'rxjs';
-<<<<<<< HEAD
-import { filter, map } from 'rxjs/operators';
-=======
->>>>>>> 43f1faf2
 
 @Component({
   selector: 'cx-quote-details-cart',
   templateUrl: './quote-details-cart.component.html',
 })
 export class QuoteDetailsCartComponent {
-<<<<<<< HEAD
-  quoteDetails$: Observable<Quote> = this.quoteFacade.getQuoteDetails().pipe(
-    filter((state) => !state.loading),
-    filter((state) => state.data !== undefined),
-    map((state) => state.data),
-    map((quote) => quote as Quote)
-  );
-=======
   quoteDetails$: Observable<Quote> = this.quoteFacade.getQuoteDetails();
->>>>>>> 43f1faf2
   iconTypes = ICON_TYPE;
   showCart: boolean = true;
   readonly cartOutlets = CartOutlets;
