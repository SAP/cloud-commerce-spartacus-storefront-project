/*
 * SPDX-FileCopyrightText: 2023 SAP Spartacus team <spartacus-team@sap.com>
 *
 * SPDX-License-Identifier: Apache-2.0
 */

import { Component } from '@angular/core';
import {
  Quote,
  QuoteAction,
  QuoteActionType,
  QuoteDetailsReloadQueryEvent,
<<<<<<< HEAD
  QuoteMetadata,
  QuoteFacade,
=======
  QuoteFacade,
  QuoteMetadata,
>>>>>>> 23b47ecd
} from '@spartacus/quote/root';
import { EventService, TranslationService } from '@spartacus/core';
import { Card, ICON_TYPE } from '@spartacus/storefront';
import { combineLatest, Observable } from 'rxjs';
import { map, take } from 'rxjs/operators';
import { EditCard, EditEvent } from '../edit/quote-details-edit.component';
<<<<<<< HEAD
=======
import { QuoteState } from '../../../root/model';
>>>>>>> 23b47ecd

@Component({
  selector: 'cx-quote-details-overview',
  templateUrl: './quote-details-overview.component.html',
})
export class QuoteDetailsOverviewComponent {
  private static NO_DATA = '-';
  private static CHARACTERS_LIMIT = 255;

  quoteDetails$: Observable<Quote> = this.quoteFacade.getQuoteDetails();
  iconTypes = ICON_TYPE;
  editMode = false;

  constructor(
    protected quoteFacade: QuoteFacade,
    protected eventService: EventService,
    protected translationService: TranslationService
  ) {}

  protected defineQuoteMetaData(event: EditEvent): QuoteMetadata {
    const [name, description, expirationTime] = [
      event.name,
      event.description,
      event.expirationTime,
    ];

    let metaData: QuoteMetadata = {};
    metaData = {
      ...metaData,
      ...(event.name && { name }),
      ...(event.description && { description }),
      ...(event.expirationTime && { expirationTime }),
    };

    return metaData;
  }

  /**
<<<<<<< HEAD
   * Cancels the view of the edit card tile
   * by setting the edit mode to 'false'.
   *
   * @param {boolean} isEditMode - edit event
   */
  cancel(isEditMode: boolean) {
    this.editMode = isEditMode;
  }

  /**
   * Edits the card tile.
   *
   * @param {Quote} quote - Quote
   * @param {EditEvent} event - edit event
   */
  edit(quote: Quote, event: EditEvent) {
    this.editMode = event.editMode;
    const metaData: QuoteMetadata = this.defineQuoteMetaData(event);

    this.quoteFacade
      .editQuote(quote.code, metaData)
      .pipe(take(1))
      .subscribe(
        // success
        () => {
          this.eventService.dispatch({}, QuoteDetailsReloadQueryEvent);
        }
      );
  }

  /**
   * Sets the edit mode to the opposite.
   */
  setEditMode() {
    this.editMode = !this.editMode;
  }

  /**
   * Retrieves the card content that represents the quote information with its name and description.
   *
   * @param {string} name - Quote name
   * @param {string} description - Quote description
   * @returns {Observable<Card>} - Card content
   */
  getQuoteInformation(name?: string, description?: string): Observable<Card> {
    return combineLatest([
      this.translationService.translate('quote.details.information'),
      this.translationService.translate('quote.details.name'),
      this.translationService.translate('quote.details.description'),
    ]).pipe(
      map(([infoTitle, nameTitle, descriptionTitle]) => {
        return {
          title: infoTitle,
          paragraphs: [
            {
              title: nameTitle,
              text: [name ?? QuoteDetailsOverviewComponent.NO_DATA],
            },
            {
              title: descriptionTitle,
              text: [description ?? QuoteDetailsOverviewComponent.NO_DATA],
            },
          ],
        };
      })
    );
  }

  /**
   * Retrieves the edit card content that represents the edit quote information with its name and description.
   *
   * @param {string} name - Quote name
   * @param {string} description - Quote description
   * @returns {Observable<EditCard>} - Edit card content
   */
  getEditQuoteInformation(
    name: string,
    description: string
  ): Observable<EditCard> {
    return combineLatest([
      this.translationService.translate('quote.details.information'),
      this.translationService.translate('quote.details.name'),
      this.translationService.translate('quote.details.description'),
    ]).pipe(
      map(([infoTitle, nameTitle, descriptionTitle]) => {
        return {
          title: infoTitle,
          paragraphs: [
            {
              title: nameTitle,
              text: name,
            },
            {
              title: descriptionTitle,
              text: description,
              isTextArea: true,
              charactersLimit: QuoteDetailsOverviewComponent.CHARACTERS_LIMIT,
            },
          ],
        };
      })
    );
  }

  /**
   * Retrieves the card content that represents the estimated and date information.
   *
   * @param {Quote} quote - Quote
   * @param {any} createdDate - Quote description
   * @returns {Observable<Card>} - Card content
   */
  getEstimatedAndDate(quote: Quote, createdDate?: any): Observable<Card> {
    const totalPrice =
      this.getTotalPrice(quote) ?? this.getTotalPriceDescription(quote);
    return combineLatest([
      this.translationService.translate('quote.details.estimateAndDate'),
      this.translationService.translate('quote.details.estimatedTotal'),
      this.translationService.translate('quote.details.created'),
    ]).pipe(
      map(([firstTitle, secondTitle, thirdTitle]) => {
        return {
          title: firstTitle,
          paragraphs: [
            {
              title: secondTitle,
              text: [totalPrice ?? QuoteDetailsOverviewComponent.NO_DATA],
            },
            {
              title: thirdTitle,
              text: [createdDate ?? QuoteDetailsOverviewComponent.NO_DATA],
            },
          ],
        };
      })
    );
  }

  /**
=======
   * Verifies whether the quote information card tile is editable.
   *
   * @param {Quote} quote - quote
   * @returns {boolean} - if the quote is editable and its state is 'QuoteState.BUYER_DRAFT' or 'QuoteState.BUYER_OFFER', otherwise returns 'false'.
   */
  isQuoteInformationEditable(quote: Quote): boolean {
    return (
      quote.isEditable &&
      (quote.state === QuoteState.BUYER_DRAFT ||
        quote.state === QuoteState.BUYER_OFFER)
    );
  }

  /**
   * Cancels the view of the edit card tile
   * by setting the edit mode to 'false'.
   *
   * @param {boolean} isEditMode - edit event
   */
  cancel(isEditMode: boolean) {
    this.editMode = isEditMode;
  }

  /**
   * Edits the card tile.
   *
   * @param {Quote} quote - Quote
   * @param {EditEvent} event - edit event
   */
  edit(quote: Quote, event: EditEvent) {
    this.editMode = event.editMode;
    const metaData: QuoteMetadata = this.defineQuoteMetaData(event);

    this.quoteFacade
      .editQuote(quote.code, metaData)
      .pipe(take(1))
      .subscribe(
        // success
        () => {
          this.eventService.dispatch({}, QuoteDetailsReloadQueryEvent);
        }
      );
  }

  /**
   * Sets the edit mode to the opposite.
   */
  setEditMode() {
    this.editMode = !this.editMode;
  }

  /**
   * Retrieves the card content that represents the quote information with its name and description.
   *
   * @param {string} name - Quote name
   * @param {string} description - Quote description
   * @returns {Observable<Card>} - Card content
   */
  getQuoteInformation(name?: string, description?: string): Observable<Card> {
    return combineLatest([
      this.translationService.translate('quote.details.information'),
      this.translationService.translate('quote.details.name'),
      this.translationService.translate('quote.details.description'),
    ]).pipe(
      map(([infoTitle, nameTitle, descriptionTitle]) => {
        return {
          title: infoTitle,
          paragraphs: [
            {
              title: nameTitle,
              text: [name ?? QuoteDetailsOverviewComponent.NO_DATA],
            },
            {
              title: descriptionTitle,
              text: [description ?? QuoteDetailsOverviewComponent.NO_DATA],
            },
          ],
        };
      })
    );
  }

  /**
   * Retrieves the edit card content that represents the edit quote information with its name and description.
   *
   * @param {string} name - Quote name
   * @param {string} description - Quote description
   * @returns {Observable<EditCard>} - Edit card content
   */
  getEditQuoteInformation(
    name: string,
    description: string
  ): Observable<EditCard> {
    return combineLatest([
      this.translationService.translate('quote.details.information'),
      this.translationService.translate('quote.details.name'),
      this.translationService.translate('quote.details.description'),
    ]).pipe(
      map(([infoTitle, nameTitle, descriptionTitle]) => {
        return {
          title: infoTitle,
          paragraphs: [
            {
              title: nameTitle,
              text: name,
            },
            {
              title: descriptionTitle,
              text: description,
              isTextArea: true,
              charactersLimit: QuoteDetailsOverviewComponent.CHARACTERS_LIMIT,
            },
          ],
        };
      })
    );
  }

  /**
   * Retrieves the card content that represents the estimated and date information.
   *
   * @param {Quote} quote - Quote
   * @param {any} createdDate - Quote description
   * @returns {Observable<Card>} - Card content
   */
  getEstimatedAndDate(quote: Quote, createdDate?: any): Observable<Card> {
    const totalPrice =
      this.getTotalPrice(quote) ?? this.getTotalPriceDescription(quote);
    return combineLatest([
      this.translationService.translate('quote.details.estimateAndDate'),
      this.translationService.translate('quote.details.estimatedTotal'),
      this.translationService.translate('quote.details.created'),
    ]).pipe(
      map(([firstTitle, secondTitle, thirdTitle]) => {
        return {
          title: firstTitle,
          paragraphs: [
            {
              title: secondTitle,
              text: [totalPrice ?? QuoteDetailsOverviewComponent.NO_DATA],
            },
            {
              title: thirdTitle,
              text: [createdDate ?? QuoteDetailsOverviewComponent.NO_DATA],
            },
          ],
        };
      })
    );
  }

  /**
>>>>>>> 23b47ecd
   * Retrieves the card content that represents the update information.
   *
   * @param {any} lastUpdated - Quote
   * @param {any} expiryDate - Quote description
   * @returns {Observable<Card>} - Card content
   */
  getUpdate(lastUpdated?: any, expiryDate?: any): Observable<Card> {
    return combineLatest([
      this.translationService.translate('quote.details.update'),
      this.translationService.translate('quote.details.lastUpdated'),
      this.translationService.translate('quote.details.expiryDate'),
    ]).pipe(
      map(([firstTitle, secondTitle, thirdTitle]) => {
        return {
          title: firstTitle,
          paragraphs: [
            {
              title: secondTitle,
              text: [lastUpdated ?? QuoteDetailsOverviewComponent.NO_DATA],
            },
            {
              title: thirdTitle,
              text: [expiryDate ?? QuoteDetailsOverviewComponent.NO_DATA],
            },
          ],
        };
      })
    );
  }

  /**
   * Returns total price as formatted string
   * @param quote Quote
   * @returns Total price formatted format, null if that is not available
   * @protected
   */
  protected getTotalPrice(quote: Quote): string | null {
    return quote.totalPrice.formattedValue ?? null;
  }

  /**
   * Returns total price description
   * @param quote Quote
   * @returns 'Total' price if quote is in final state, 'Estimated total' otherwise
   * @protected
   */
  protected getTotalPriceDescription(quote: Quote): string {
    const readyToSubmit = quote.allowedActions?.find(
      (action: QuoteAction) => action.type === QuoteActionType.CHECKOUT
    );
    return readyToSubmit
      ? 'quote.details.total'
      : 'quote.details.estimatedTotal';
  }
}<|MERGE_RESOLUTION|>--- conflicted
+++ resolved
@@ -10,23 +10,15 @@
   QuoteAction,
   QuoteActionType,
   QuoteDetailsReloadQueryEvent,
-<<<<<<< HEAD
-  QuoteMetadata,
-  QuoteFacade,
-=======
   QuoteFacade,
   QuoteMetadata,
->>>>>>> 23b47ecd
 } from '@spartacus/quote/root';
 import { EventService, TranslationService } from '@spartacus/core';
 import { Card, ICON_TYPE } from '@spartacus/storefront';
 import { combineLatest, Observable } from 'rxjs';
 import { map, take } from 'rxjs/operators';
 import { EditCard, EditEvent } from '../edit/quote-details-edit.component';
-<<<<<<< HEAD
-=======
 import { QuoteState } from '../../../root/model';
->>>>>>> 23b47ecd
 
 @Component({
   selector: 'cx-quote-details-overview',
@@ -65,7 +57,20 @@
   }
 
   /**
-<<<<<<< HEAD
+   * Verifies whether the quote information card tile is editable.
+   *
+   * @param {Quote} quote - quote
+   * @returns {boolean} - if the quote is editable and its state is 'QuoteState.BUYER_DRAFT' or 'QuoteState.BUYER_OFFER', otherwise returns 'false'.
+   */
+  isQuoteInformationEditable(quote: Quote): boolean {
+    return (
+      quote.isEditable &&
+      (quote.state === QuoteState.BUYER_DRAFT ||
+        quote.state === QuoteState.BUYER_OFFER)
+    );
+  }
+
+  /**
    * Cancels the view of the edit card tile
    * by setting the edit mode to 'false'.
    *
@@ -204,160 +209,6 @@
   }
 
   /**
-=======
-   * Verifies whether the quote information card tile is editable.
-   *
-   * @param {Quote} quote - quote
-   * @returns {boolean} - if the quote is editable and its state is 'QuoteState.BUYER_DRAFT' or 'QuoteState.BUYER_OFFER', otherwise returns 'false'.
-   */
-  isQuoteInformationEditable(quote: Quote): boolean {
-    return (
-      quote.isEditable &&
-      (quote.state === QuoteState.BUYER_DRAFT ||
-        quote.state === QuoteState.BUYER_OFFER)
-    );
-  }
-
-  /**
-   * Cancels the view of the edit card tile
-   * by setting the edit mode to 'false'.
-   *
-   * @param {boolean} isEditMode - edit event
-   */
-  cancel(isEditMode: boolean) {
-    this.editMode = isEditMode;
-  }
-
-  /**
-   * Edits the card tile.
-   *
-   * @param {Quote} quote - Quote
-   * @param {EditEvent} event - edit event
-   */
-  edit(quote: Quote, event: EditEvent) {
-    this.editMode = event.editMode;
-    const metaData: QuoteMetadata = this.defineQuoteMetaData(event);
-
-    this.quoteFacade
-      .editQuote(quote.code, metaData)
-      .pipe(take(1))
-      .subscribe(
-        // success
-        () => {
-          this.eventService.dispatch({}, QuoteDetailsReloadQueryEvent);
-        }
-      );
-  }
-
-  /**
-   * Sets the edit mode to the opposite.
-   */
-  setEditMode() {
-    this.editMode = !this.editMode;
-  }
-
-  /**
-   * Retrieves the card content that represents the quote information with its name and description.
-   *
-   * @param {string} name - Quote name
-   * @param {string} description - Quote description
-   * @returns {Observable<Card>} - Card content
-   */
-  getQuoteInformation(name?: string, description?: string): Observable<Card> {
-    return combineLatest([
-      this.translationService.translate('quote.details.information'),
-      this.translationService.translate('quote.details.name'),
-      this.translationService.translate('quote.details.description'),
-    ]).pipe(
-      map(([infoTitle, nameTitle, descriptionTitle]) => {
-        return {
-          title: infoTitle,
-          paragraphs: [
-            {
-              title: nameTitle,
-              text: [name ?? QuoteDetailsOverviewComponent.NO_DATA],
-            },
-            {
-              title: descriptionTitle,
-              text: [description ?? QuoteDetailsOverviewComponent.NO_DATA],
-            },
-          ],
-        };
-      })
-    );
-  }
-
-  /**
-   * Retrieves the edit card content that represents the edit quote information with its name and description.
-   *
-   * @param {string} name - Quote name
-   * @param {string} description - Quote description
-   * @returns {Observable<EditCard>} - Edit card content
-   */
-  getEditQuoteInformation(
-    name: string,
-    description: string
-  ): Observable<EditCard> {
-    return combineLatest([
-      this.translationService.translate('quote.details.information'),
-      this.translationService.translate('quote.details.name'),
-      this.translationService.translate('quote.details.description'),
-    ]).pipe(
-      map(([infoTitle, nameTitle, descriptionTitle]) => {
-        return {
-          title: infoTitle,
-          paragraphs: [
-            {
-              title: nameTitle,
-              text: name,
-            },
-            {
-              title: descriptionTitle,
-              text: description,
-              isTextArea: true,
-              charactersLimit: QuoteDetailsOverviewComponent.CHARACTERS_LIMIT,
-            },
-          ],
-        };
-      })
-    );
-  }
-
-  /**
-   * Retrieves the card content that represents the estimated and date information.
-   *
-   * @param {Quote} quote - Quote
-   * @param {any} createdDate - Quote description
-   * @returns {Observable<Card>} - Card content
-   */
-  getEstimatedAndDate(quote: Quote, createdDate?: any): Observable<Card> {
-    const totalPrice =
-      this.getTotalPrice(quote) ?? this.getTotalPriceDescription(quote);
-    return combineLatest([
-      this.translationService.translate('quote.details.estimateAndDate'),
-      this.translationService.translate('quote.details.estimatedTotal'),
-      this.translationService.translate('quote.details.created'),
-    ]).pipe(
-      map(([firstTitle, secondTitle, thirdTitle]) => {
-        return {
-          title: firstTitle,
-          paragraphs: [
-            {
-              title: secondTitle,
-              text: [totalPrice ?? QuoteDetailsOverviewComponent.NO_DATA],
-            },
-            {
-              title: thirdTitle,
-              text: [createdDate ?? QuoteDetailsOverviewComponent.NO_DATA],
-            },
-          ],
-        };
-      })
-    );
-  }
-
-  /**
->>>>>>> 23b47ecd
    * Retrieves the card content that represents the update information.
    *
    * @param {any} lastUpdated - Quote
