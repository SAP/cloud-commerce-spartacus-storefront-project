/*
 * SPDX-FileCopyrightText: 2023 SAP Spartacus team <spartacus-team@sap.com>
 *
 * SPDX-License-Identifier: Apache-2.0
 */

import { Component } from '@angular/core';
import { Quote, QuoteActionType, QuoteFacade } from '@spartacus/quote/root';
import { TranslationService } from '@spartacus/core';
import { Card } from '@spartacus/storefront';
import { Observable } from 'rxjs';
import { filter, map } from 'rxjs/operators';

@Component({
  selector: 'cx-quote-details-overview',
  templateUrl: './quote-details-overview.component.html',
})
export class QuoteDetailsOverviewComponent {
<<<<<<< HEAD
  quoteDetails$: Observable<Quote> = this.quoteFacade.getQuoteDetails().pipe(
    filter((state) => !state.loading),
    filter((state) => state.data !== undefined),
    map((state) => state.data),
    map((quote) => quote as Quote)
  );
=======
  quoteDetails$: Observable<Quote> = this.quoteFacade.getQuoteDetails();
>>>>>>> 43f1faf2

  constructor(
    protected quoteFacade: QuoteFacade,
    protected translationService: TranslationService
  ) {}

  //TODO: consider to create similar generic function for all cx-card usages
  getCardContent(value: string | null, titleKey: string): Observable<Card> {
    return this.translationService.translate(titleKey).pipe(
      map((title) => ({
        title,
        text: [value ?? '-'],
      }))
    );
  }
  /**
   * Returns total price as formatted string
   * @param quote Quote
   * @returns Total price formatted format, null if that is not available
   */
  getTotalPrice(quote: Quote): string | null {
    return quote.totalPrice.formattedValue ?? null;
  }

  /**
   * Returns total price description
   * @param quote Quote
   * @returns 'Total' price if quote is in final state, 'Estimated total' otherwise
   */
  getTotalPriceDescription(quote: Quote): string {
    const readyToSubmit = quote.allowedActions.find(
      (action) => action.type === QuoteActionType.CHECKOUT
    );
    return readyToSubmit
      ? 'quote.details.total'
      : 'quote.details.estimatedTotal';
  }
}<|MERGE_RESOLUTION|>--- conflicted
+++ resolved
@@ -9,23 +9,14 @@
 import { TranslationService } from '@spartacus/core';
 import { Card } from '@spartacus/storefront';
 import { Observable } from 'rxjs';
-import { filter, map } from 'rxjs/operators';
+import { map } from 'rxjs/operators';
 
 @Component({
   selector: 'cx-quote-details-overview',
   templateUrl: './quote-details-overview.component.html',
 })
 export class QuoteDetailsOverviewComponent {
-<<<<<<< HEAD
-  quoteDetails$: Observable<Quote> = this.quoteFacade.getQuoteDetails().pipe(
-    filter((state) => !state.loading),
-    filter((state) => state.data !== undefined),
-    map((state) => state.data),
-    map((quote) => quote as Quote)
-  );
-=======
   quoteDetails$: Observable<Quote> = this.quoteFacade.getQuoteDetails();
->>>>>>> 43f1faf2
 
   constructor(
     protected quoteFacade: QuoteFacade,
