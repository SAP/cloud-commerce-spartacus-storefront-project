--- conflicted
+++ resolved
@@ -5,26 +5,27 @@
  */
 
 import { Component } from '@angular/core';
-import { Quote, QuoteActionType, QuoteFacade } from '@spartacus/quote/root';
+import {
+  Quote,
+  QuoteAction,
+  QuoteActionType,
+  QuoteMetadata,
+  QuoteFacade,
+} from '@spartacus/quote/root';
 import { TranslationService } from '@spartacus/core';
 import { Card } from '@spartacus/storefront';
 import { ICON_TYPE } from '@spartacus/storefront';
 import { combineLatest, Observable } from 'rxjs';
 import { map } from 'rxjs/operators';
-import { Quote, QuoteMetadata } from '../../../root/model';
 
 @Component({
   selector: 'cx-quote-details-overview',
   templateUrl: './quote-details-overview.component.html',
 })
 export class QuoteDetailsOverviewComponent {
-<<<<<<< HEAD
-  quoteDetails$ = this.quoteFacade.getQuoteDetails();
+  quoteDetails$: Observable<Quote> = this.quoteFacade.getQuoteDetails();
   iconTypes = ICON_TYPE;
   editMode = false;
-=======
-  quoteDetails$: Observable<Quote> = this.quoteFacade.getQuoteDetails();
->>>>>>> f9c87cb1
 
   constructor(
     protected quoteFacade: QuoteFacade,
@@ -71,10 +72,9 @@
     );
   }
 
-  getEstimatedAndDate(
-    estimatedTotal?: string,
-    createdDate?: string
-  ): Observable<Card> {
+  getEstimatedAndDate(quote: Quote, createdDate?: any): Observable<Card> {
+    const totalPrice =
+      this.getTotalPrice(quote) ?? this.getTotalPriceDescription(quote);
     return combineLatest([
       this.translationService.translate('quote.details.estimateAndDate'),
       this.translationService.translate('quote.details.estimatedTotal'),
@@ -86,7 +86,7 @@
           paragraphs: [
             {
               title: secondTitle,
-              text: [estimatedTotal ?? '-'],
+              text: [totalPrice ?? '-'],
             },
             {
               title: thirdTitle,
@@ -136,7 +136,7 @@
    * @param quote Quote
    * @returns Total price formatted format, null if that is not available
    */
-  getTotalPrice(quote: Quote): string | null {
+  protected getTotalPrice(quote: Quote): string | null {
     return quote.totalPrice.formattedValue ?? null;
   }
 
@@ -145,9 +145,9 @@
    * @param quote Quote
    * @returns 'Total' price if quote is in final state, 'Estimated total' otherwise
    */
-  getTotalPriceDescription(quote: Quote): string {
+  protected getTotalPriceDescription(quote: Quote): string {
     const readyToSubmit = quote.allowedActions?.find(
-      (action) => action.type === QuoteActionType.CHECKOUT
+      (action: QuoteAction) => action.type === QuoteActionType.CHECKOUT
     );
     return readyToSubmit
       ? 'quote.details.total'
