/*
 * SPDX-FileCopyrightText: 2023 SAP Spartacus team <spartacus-team@sap.com>
 *
 * SPDX-License-Identifier: Apache-2.0
 */

import { Component } from '@angular/core';
import {
  Quote,
  QuoteAction,
  QuoteActionType,
<<<<<<< HEAD
  QuoteDetailsReloadQueryEvent,
=======
>>>>>>> 6c8cda17
  QuoteFacade,
  QuoteMetadata,
  QuoteState,
} from '@spartacus/quote/root';
import { EventService, TranslationService } from '@spartacus/core';
import { Card, ICON_TYPE } from '@spartacus/storefront';
import { combineLatest, Observable } from 'rxjs';
<<<<<<< HEAD
import { map, take } from 'rxjs/operators';
import { EditCard, EditEvent } from '../edit/quote-details-edit.component';
=======
import { map } from 'rxjs/operators';
import { EditCard, SaveEvent } from '../edit/quote-details-edit.component';
>>>>>>> 6c8cda17

@Component({
  selector: 'cx-quote-details-overview',
  templateUrl: './quote-details-overview.component.html',
})
export class QuoteDetailsOverviewComponent {
  private static NO_DATA = '-';
  private static CHARACTERS_LIMIT = 255;

  quoteDetails$: Observable<Quote> = this.quoteFacade.getQuoteDetails();
  iconTypes = ICON_TYPE;
  editMode = false;

  constructor(
    protected quoteFacade: QuoteFacade,
    protected eventService: EventService,
    protected translationService: TranslationService
  ) {}

<<<<<<< HEAD
  protected defineQuoteMetaData(event: EditEvent): QuoteMetadata {
    const [name, description, expirationTime] = [
      event.name,
      event.description,
      event.expirationTime,
    ];

    let metaData: QuoteMetadata = {};
    metaData = {
      ...metaData,
      ...(event.name && { name }),
      ...(event.description && { description }),
      ...(event.expirationTime && { expirationTime }),
    };

=======
  protected defineQuoteMetaData(event: SaveEvent): QuoteMetadata {
    let metaData: QuoteMetadata = {};
    if (Object.getOwnPropertyNames(event).length >= 1) {
      const [name, description] = [event.name, event.description];

      metaData = {
        ...metaData,
        ...(event.name && { name }),
        ...{ description },
      };
    }
>>>>>>> 6c8cda17
    return metaData;
  }

  /**
   * Verifies whether the quote information card tile is editable.
   *
   * @param {Quote} quote - quote
   * @returns {boolean} - if the quote is editable and its state is 'QuoteState.BUYER_DRAFT' or 'QuoteState.BUYER_OFFER', otherwise returns 'false'.
   */
  isQuoteInformationEditable(quote: Quote): boolean {
    return (
      quote.isEditable &&
      (quote.state === QuoteState.BUYER_DRAFT ||
        quote.state === QuoteState.BUYER_OFFER)
    );
  }

  /**
   * Cancels the view of the edit card tile
   * by setting the edit mode to 'false'.
<<<<<<< HEAD
   *
   * @param {boolean} isEditMode - edit event
   */
  cancel(isEditMode: boolean) {
    this.editMode = isEditMode;
  }

  /**
   * Edits the card tile.
   *
   * @param {Quote} quote - Quote
   * @param {EditEvent} event - edit event
   */
  edit(quote: Quote, event: EditEvent) {
    this.editMode = event.editMode;
    const metaData: QuoteMetadata = this.defineQuoteMetaData(event);

    this.quoteFacade
      .editQuote(quote.code, metaData)
      .pipe(take(1))
      .subscribe(
        // success
        () => {
          this.eventService.dispatch({}, QuoteDetailsReloadQueryEvent);
        }
      );
  }

  /**
   * Sets the edit mode to the opposite.
   */
  setEditMode() {
=======
   */
  cancel() {
    this.editMode = false;
  }

  /**
   * Saves the edited card tile.
   *
   * @param {Quote} quote - Quote
   * @param {SaveEvent} event - edit event
   */
  save(quote: Quote, event: SaveEvent) {
    this.editMode = false;
    const metaData: QuoteMetadata = this.defineQuoteMetaData(event);

    if (Object.getOwnPropertyNames(metaData).length >= 1) {
      this.quoteFacade.editQuote(quote.code, metaData);
    }
  }

  /**
   * Toggles the edit mode.
   */
  toggleEditMode() {
>>>>>>> 6c8cda17
    this.editMode = !this.editMode;
  }

  /**
   * Retrieves the card content that represents the quote information with its name and description.
   *
   * @param {string} name - Quote name
   * @param {string} description - Quote description
   * @returns {Observable<Card>} - Card content
   */
  getQuoteInformation(name?: string, description?: string): Observable<Card> {
    return combineLatest([
      this.translationService.translate('quote.details.information'),
      this.translationService.translate('quote.details.name'),
      this.translationService.translate('quote.details.description'),
    ]).pipe(
      map(([infoTitle, nameTitle, descriptionTitle]) => {
        return {
          title: infoTitle,
          paragraphs: [
            {
              title: nameTitle,
              text: [name ?? QuoteDetailsOverviewComponent.NO_DATA],
            },
            {
              title: descriptionTitle,
              text: [description ?? QuoteDetailsOverviewComponent.NO_DATA],
            },
          ],
        };
      })
    );
  }

  /**
   * Retrieves the edit card content that represents the edit quote information with its name and description.
   *
   * @param {string} name - Quote name
   * @param {string} description - Quote description
   * @returns {Observable<EditCard>} - Edit card content
   */
<<<<<<< HEAD
  getEditQuoteInformation(
    name: string,
    description: string
  ): Observable<EditCard> {
    return combineLatest([
      this.translationService.translate('quote.details.information'),
      this.translationService.translate('quote.details.name'),
      this.translationService.translate('quote.details.description'),
    ]).pipe(
      map(([infoTitle, nameTitle, descriptionTitle]) => {
        return {
          title: infoTitle,
          paragraphs: [
            {
              title: nameTitle,
              text: name,
            },
            {
              title: descriptionTitle,
              text: description,
              isTextArea: true,
              charactersLimit: QuoteDetailsOverviewComponent.CHARACTERS_LIMIT,
            },
          ],
        };
      })
    );
=======
  getEditQuoteInformation(name: string, description: string): EditCard {
    return {
      name: name,
      description: description,
      charactersLimit: QuoteDetailsOverviewComponent.CHARACTERS_LIMIT,
    };
>>>>>>> 6c8cda17
  }

  /**
   * Retrieves the card content that represents the estimated and date information.
   *
   * @param {Quote} quote - Quote
<<<<<<< HEAD
   * @param {any} createdDate - Quote description
   * @returns {Observable<Card>} - Card content
   */
  getEstimatedAndDate(quote: Quote, createdDate?: any): Observable<Card> {
=======
   * @param {any} createdDate - Created date
   * @returns {Observable<Card>} - Card content
   */
  getEstimatedAndDate(quote: Quote, createdDate?: string): Observable<Card> {
>>>>>>> 6c8cda17
    const totalPrice =
      this.getTotalPrice(quote) ?? this.getTotalPriceDescription(quote);
    return combineLatest([
      this.translationService.translate('quote.details.estimateAndDate'),
      this.translationService.translate('quote.details.estimatedTotal'),
      this.translationService.translate('quote.details.created'),
    ]).pipe(
      map(([firstTitle, secondTitle, thirdTitle]) => {
        return {
          title: firstTitle,
          paragraphs: [
            {
              title: secondTitle,
              text: [totalPrice ?? QuoteDetailsOverviewComponent.NO_DATA],
            },
            {
              title: thirdTitle,
              text: [createdDate ?? QuoteDetailsOverviewComponent.NO_DATA],
            },
          ],
        };
      })
    );
  }

  /**
   * Retrieves the card content that represents the update information.
   *
<<<<<<< HEAD
   * @param {any} lastUpdated - Quote
   * @param {any} expiryDate - Quote description
   * @returns {Observable<Card>} - Card content
   */
  getUpdate(lastUpdated?: any, expiryDate?: any): Observable<Card> {
    return combineLatest([
      this.translationService.translate('quote.details.update'),
      this.translationService.translate('quote.details.lastUpdated'),
      this.translationService.translate('quote.details.expiryDate'),
=======
   * @param {string} lastUpdated - last updated time
   * @param {string} expirationTime - expiration time
   * @returns {Observable<Card>} - Card content
   */
  getUpdate(lastUpdated?: string, expirationTime?: string): Observable<Card> {
    return combineLatest([
      this.translationService.translate('quote.details.update'),
      this.translationService.translate('quote.details.lastUpdated'),
      this.translationService.translate('quote.details.expirationTime'),
>>>>>>> 6c8cda17
    ]).pipe(
      map(([firstTitle, secondTitle, thirdTitle]) => {
        return {
          title: firstTitle,
          paragraphs: [
            {
              title: secondTitle,
              text: [lastUpdated ?? QuoteDetailsOverviewComponent.NO_DATA],
            },
            {
              title: thirdTitle,
<<<<<<< HEAD
              text: [expiryDate ?? QuoteDetailsOverviewComponent.NO_DATA],
=======
              text: [expirationTime ?? QuoteDetailsOverviewComponent.NO_DATA],
>>>>>>> 6c8cda17
            },
          ],
        };
      })
    );
  }

  /**
   * Returns total price as formatted string
   * @param quote Quote
   * @returns Total price formatted format, null if that is not available
   * @protected
   */
  protected getTotalPrice(quote: Quote): string | null {
    return quote.totalPrice.formattedValue ?? null;
  }

  /**
   * Returns total price description
   * @param quote Quote
   * @returns 'Total' price if quote is in final state, 'Estimated total' otherwise
   * @protected
   */
  protected getTotalPriceDescription(quote: Quote): string {
    const readyToSubmit = quote.allowedActions?.find(
      (action: QuoteAction) => action.type === QuoteActionType.CHECKOUT
    );
    return readyToSubmit
      ? 'quote.details.total'
      : 'quote.details.estimatedTotal';
  }
}<|MERGE_RESOLUTION|>--- conflicted
+++ resolved
@@ -9,10 +9,6 @@
   Quote,
   QuoteAction,
   QuoteActionType,
-<<<<<<< HEAD
-  QuoteDetailsReloadQueryEvent,
-=======
->>>>>>> 6c8cda17
   QuoteFacade,
   QuoteMetadata,
   QuoteState,
@@ -20,13 +16,8 @@
 import { EventService, TranslationService } from '@spartacus/core';
 import { Card, ICON_TYPE } from '@spartacus/storefront';
 import { combineLatest, Observable } from 'rxjs';
-<<<<<<< HEAD
-import { map, take } from 'rxjs/operators';
-import { EditCard, EditEvent } from '../edit/quote-details-edit.component';
-=======
 import { map } from 'rxjs/operators';
 import { EditCard, SaveEvent } from '../edit/quote-details-edit.component';
->>>>>>> 6c8cda17
 
 @Component({
   selector: 'cx-quote-details-overview',
@@ -46,23 +37,6 @@
     protected translationService: TranslationService
   ) {}
 
-<<<<<<< HEAD
-  protected defineQuoteMetaData(event: EditEvent): QuoteMetadata {
-    const [name, description, expirationTime] = [
-      event.name,
-      event.description,
-      event.expirationTime,
-    ];
-
-    let metaData: QuoteMetadata = {};
-    metaData = {
-      ...metaData,
-      ...(event.name && { name }),
-      ...(event.description && { description }),
-      ...(event.expirationTime && { expirationTime }),
-    };
-
-=======
   protected defineQuoteMetaData(event: SaveEvent): QuoteMetadata {
     let metaData: QuoteMetadata = {};
     if (Object.getOwnPropertyNames(event).length >= 1) {
@@ -74,7 +48,6 @@
         ...{ description },
       };
     }
->>>>>>> 6c8cda17
     return metaData;
   }
 
@@ -95,40 +68,6 @@
   /**
    * Cancels the view of the edit card tile
    * by setting the edit mode to 'false'.
-<<<<<<< HEAD
-   *
-   * @param {boolean} isEditMode - edit event
-   */
-  cancel(isEditMode: boolean) {
-    this.editMode = isEditMode;
-  }
-
-  /**
-   * Edits the card tile.
-   *
-   * @param {Quote} quote - Quote
-   * @param {EditEvent} event - edit event
-   */
-  edit(quote: Quote, event: EditEvent) {
-    this.editMode = event.editMode;
-    const metaData: QuoteMetadata = this.defineQuoteMetaData(event);
-
-    this.quoteFacade
-      .editQuote(quote.code, metaData)
-      .pipe(take(1))
-      .subscribe(
-        // success
-        () => {
-          this.eventService.dispatch({}, QuoteDetailsReloadQueryEvent);
-        }
-      );
-  }
-
-  /**
-   * Sets the edit mode to the opposite.
-   */
-  setEditMode() {
-=======
    */
   cancel() {
     this.editMode = false;
@@ -153,7 +92,6 @@
    * Toggles the edit mode.
    */
   toggleEditMode() {
->>>>>>> 6c8cda17
     this.editMode = !this.editMode;
   }
 
@@ -195,59 +133,22 @@
    * @param {string} description - Quote description
    * @returns {Observable<EditCard>} - Edit card content
    */
-<<<<<<< HEAD
-  getEditQuoteInformation(
-    name: string,
-    description: string
-  ): Observable<EditCard> {
-    return combineLatest([
-      this.translationService.translate('quote.details.information'),
-      this.translationService.translate('quote.details.name'),
-      this.translationService.translate('quote.details.description'),
-    ]).pipe(
-      map(([infoTitle, nameTitle, descriptionTitle]) => {
-        return {
-          title: infoTitle,
-          paragraphs: [
-            {
-              title: nameTitle,
-              text: name,
-            },
-            {
-              title: descriptionTitle,
-              text: description,
-              isTextArea: true,
-              charactersLimit: QuoteDetailsOverviewComponent.CHARACTERS_LIMIT,
-            },
-          ],
-        };
-      })
-    );
-=======
   getEditQuoteInformation(name: string, description: string): EditCard {
     return {
       name: name,
       description: description,
       charactersLimit: QuoteDetailsOverviewComponent.CHARACTERS_LIMIT,
     };
->>>>>>> 6c8cda17
   }
 
   /**
    * Retrieves the card content that represents the estimated and date information.
    *
    * @param {Quote} quote - Quote
-<<<<<<< HEAD
-   * @param {any} createdDate - Quote description
-   * @returns {Observable<Card>} - Card content
-   */
-  getEstimatedAndDate(quote: Quote, createdDate?: any): Observable<Card> {
-=======
    * @param {any} createdDate - Created date
    * @returns {Observable<Card>} - Card content
    */
   getEstimatedAndDate(quote: Quote, createdDate?: string): Observable<Card> {
->>>>>>> 6c8cda17
     const totalPrice =
       this.getTotalPrice(quote) ?? this.getTotalPriceDescription(quote);
     return combineLatest([
@@ -276,17 +177,6 @@
   /**
    * Retrieves the card content that represents the update information.
    *
-<<<<<<< HEAD
-   * @param {any} lastUpdated - Quote
-   * @param {any} expiryDate - Quote description
-   * @returns {Observable<Card>} - Card content
-   */
-  getUpdate(lastUpdated?: any, expiryDate?: any): Observable<Card> {
-    return combineLatest([
-      this.translationService.translate('quote.details.update'),
-      this.translationService.translate('quote.details.lastUpdated'),
-      this.translationService.translate('quote.details.expiryDate'),
-=======
    * @param {string} lastUpdated - last updated time
    * @param {string} expirationTime - expiration time
    * @returns {Observable<Card>} - Card content
@@ -296,7 +186,6 @@
       this.translationService.translate('quote.details.update'),
       this.translationService.translate('quote.details.lastUpdated'),
       this.translationService.translate('quote.details.expirationTime'),
->>>>>>> 6c8cda17
     ]).pipe(
       map(([firstTitle, secondTitle, thirdTitle]) => {
         return {
@@ -308,11 +197,7 @@
             },
             {
               title: thirdTitle,
-<<<<<<< HEAD
-              text: [expiryDate ?? QuoteDetailsOverviewComponent.NO_DATA],
-=======
               text: [expirationTime ?? QuoteDetailsOverviewComponent.NO_DATA],
->>>>>>> 6c8cda17
             },
           ],
         };
