<div
  #dialog
  class="cx-modal-container"
  [cxFocus]="focusConfig"
  (esc)="dismissModal('Escape clicked')"
  role="dialog"
  aria-modal="true"
  aria-labelledby="dialogTitle"
>
  <div
    class="cx-modal-content"
    *ngIf="confirmationContext$ | async as confirmationContext"
  >
    <!-- Modal Header -->
    <div class="cx-dialog-header modal-header">
<<<<<<< HEAD
      <h3 *cxFeature="'a11yDialogsHeading'" class="cx-dialog-title modal-title">
        {{
          confirmationContext.title
            | cxTranslate: { code: confirmationContext.quote.code }
        }}
      </h3>
      <div
        *cxFeature="'!a11yDialogsHeading'"
        class="cx-dialog-title modal-title"
      >
=======
      <div id="dialogTitle" class="cx-dialog-title modal-title">
>>>>>>> 31c3de9e
        {{
          confirmationContext.title
            | cxTranslate: { code: confirmationContext.quote.code }
        }}
      </div>
      <button
        type="button"
        class="close"
        title="{{ confirmationContext.a11y.close | cxTranslate }}"
        [attr.aria-label]="confirmationContext.a11y.close | cxTranslate"
        (click)="dismissModal('Cross click')"
      >
        <span aria-hidden="true">
          <cx-icon [type]="iconTypes.CLOSE"></cx-icon>
        </span>
      </button>
    </div>

    <!-- Modal Body -->
    <div class="cx-dialog-body modal-body">
      <div class="cx-content-container">
        <div class="cx-name">
          <div class="cx-heading">
            {{ 'quote.confirmDialog.name' | cxTranslate }}
          </div>
          <div class="cx-content">
            {{ confirmationContext.quote.name }}
          </div>
        </div>
        <div
          class="cx-description"
          *ngIf="confirmationContext.quote.description"
        >
          <div class="cx-heading">
            {{ 'quote.confirmDialog.description' | cxTranslate }}
          </div>
          <div class="cx-content">
            {{ confirmationContext.quote.description }}
          </div>
        </div>
      </div>
      <div class="cx-notes-container">
        <p *ngIf="confirmationContext.warningNote">
          {{ confirmationContext.warningNote | cxTranslate }}
        </p>
        <p
          *ngIf="
            confirmationContext.validity &&
            confirmationContext.quote.expirationTime
          "
        >
          {{
            confirmationContext.validity
              | cxTranslate
                : {
                    expirationTime:
                      confirmationContext.quote.expirationTime | cxDate
                  }
          }}
        </p>
        <p>
          {{ confirmationContext.confirmNote | cxTranslate }}
        </p>
      </div>
      <div class="cx-buttons-container">
        <button class="btn btn-secondary" (click)="dismissModal('no')">
          {{ 'quote.confirmDialog.option.no' | cxTranslate }}
        </button>
        <button class="btn btn-primary" (click)="dismissModal('yes')">
          {{ 'quote.confirmDialog.option.yes' | cxTranslate }}
        </button>
      </div>
    </div>

    <!-- For screen reader purposes (not visual)-->
    <div
      class="cx-visually-hidden"
      aria-live="polite"
      role="alert"
      aria-atomic="true"
    >
      {{ getA11yModalText(confirmationContext) }}
    </div>
  </div>
</div><|MERGE_RESOLUTION|>--- conflicted
+++ resolved
@@ -13,8 +13,11 @@
   >
     <!-- Modal Header -->
     <div class="cx-dialog-header modal-header">
-<<<<<<< HEAD
-      <h3 *cxFeature="'a11yDialogsHeading'" class="cx-dialog-title modal-title">
+      <h3
+        *cxFeature="'a11yDialogsHeading'"
+        id="dialogTitle"
+        class="cx-dialog-title modal-title"
+      >
         {{
           confirmationContext.title
             | cxTranslate: { code: confirmationContext.quote.code }
@@ -22,11 +25,9 @@
       </h3>
       <div
         *cxFeature="'!a11yDialogsHeading'"
+        id="dialogTitle"
         class="cx-dialog-title modal-title"
       >
-=======
-      <div id="dialogTitle" class="cx-dialog-title modal-title">
->>>>>>> 31c3de9e
         {{
           confirmationContext.title
             | cxTranslate: { code: confirmationContext.quote.code }
