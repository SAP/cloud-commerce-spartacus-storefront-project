{
  "$schema": "../../../../node_modules/ng-packagr/ng-package.schema.json",
  "lib": {
    "entryFile": "./public_api.ts",
    "umdModuleIds": {
      "@spartacus/core": "core",
      "@spartacus/storefront": "storefront",
      "@ng-select/ng-select": "ng-select",
<<<<<<< HEAD
      "@ng-bootstrap/ng-bootstrap": "ng-bootstrap"
=======
      "@ng-bootstrap/ng-bootstrap": "ngBootstrap"
>>>>>>> 066c5d9c
    }
  }
}<|MERGE_RESOLUTION|>--- conflicted
+++ resolved
@@ -6,11 +6,7 @@
       "@spartacus/core": "core",
       "@spartacus/storefront": "storefront",
       "@ng-select/ng-select": "ng-select",
-<<<<<<< HEAD
-      "@ng-bootstrap/ng-bootstrap": "ng-bootstrap"
-=======
       "@ng-bootstrap/ng-bootstrap": "ngBootstrap"
->>>>>>> 066c5d9c
     }
   }
 }