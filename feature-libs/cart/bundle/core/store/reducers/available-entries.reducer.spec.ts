--- conflicted
+++ resolved
@@ -1,42 +1,23 @@
-// import { BundleActions } from '../actions/index';
-// import * as fromReducers from './available-entries.reducer';
-// import { SearchConfig } from '@spartacus/core';
+import { BundleActions } from '../actions/index';
+import * as fromReducers from './available-entries.reducer';
+import { SearchConfig } from '@spartacus/core';
 
-<<<<<<< HEAD
-// const cartId = 'test-cart';
-// const sectionId = 'test-user';
-// const entryGroupNumber = 1;
-=======
 const cartId = 'test-cart';
 const userId = 'test-user';
 const entryGroupNumber = 1;
 const sectionId = entryGroupNumber;
->>>>>>> 52dc96ef
 
-// describe('Available Entries Reducer', () => {
-//   describe('Undefined action', () => {
-//     it('should return the default state', () => {
-//       const { initialState } = fromReducers;
-//       const action = {} as any;
-//       const state = fromReducers.availableEntriesReducer(undefined, action);
+describe('Available Entries Reducer', () => {
+  describe('Undefined action', () => {
+    it('should return the default state', () => {
+      const { initialState } = fromReducers;
+      const action = {} as any;
+      const state = fromReducers.availableEntriesReducer(undefined, action);
 
-//       expect(state).toBe(initialState);
-//     });
-//   });
+      expect(state).toBe(initialState);
+    });
+  });
 
-<<<<<<< HEAD
-//   describe('GET_BUNDLE_ALLOWED_PRODUCTS_SUCCESS action', () => {
-//     it('should populate results after loading', () => {
-//       const searchConfig: SearchConfig = { pageSize: 10 };
-//       const results = { cartId, entryGroupNumber, name: 'test' };
-//       const { initialState } = fromReducers;
-//       const loadAction = new BundleActions.GetBundleAllowedProducts({
-//         cartId,
-//         userId: sectionId,
-//         entryGroupNumber,
-//         searchConfig,
-//       });
-=======
   describe('GET_BUNDLE_ALLOWED_PRODUCTS_SUCCESS action', () => {
     it('should populate results after loading', () => {
       const searchConfig: SearchConfig = { pageSize: 10 };
@@ -48,32 +29,22 @@
         entryGroupNumber,
         searchConfig,
       });
->>>>>>> 52dc96ef
 
-//       const loadingState = fromReducers.availableEntriesReducer(
-//         initialState,
-//         loadAction
-//       );
-//       const resultAction = new BundleActions.GetBundleAllowedProductsSuccess(
-//         results
-//       );
-//       const state = fromReducers.availableEntriesReducer(
-//         loadingState,
-//         resultAction
-//       );
+      const loadingState = fromReducers.availableEntriesReducer(
+        initialState,
+        loadAction
+      );
+      const resultAction = new BundleActions.GetBundleAllowedProductsSuccess(
+        results
+      );
+      const state = fromReducers.availableEntriesReducer(
+        loadingState,
+        resultAction
+      );
 
-<<<<<<< HEAD
-//       expect(state.availableEntriesEntities).toEqual({
-//         [cartId]: { [sectionId]: results },
-//       });
-//     });
-//   });
-// });
-=======
       expect(state.availableEntriesEntities).toEqual({
         [cartId]: { [sectionId]: results },
       });
     });
   });
-});
->>>>>>> 52dc96ef
+});