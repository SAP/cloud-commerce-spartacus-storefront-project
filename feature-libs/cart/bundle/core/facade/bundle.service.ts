import { Inject, Injectable, PLATFORM_ID } from '@angular/core';
import { select, Store } from '@ngrx/store';
import { BundleActions, BundleSelectors, StateWithBundle } from '../store';
import { BundleStarter, BundleTypes } from '../model/bundle.model';
import { Observable } from 'rxjs';
import { map } from 'rxjs/operators';
import {
  GlobalMessageService,
  Product,
  RoutingService,
  SearchConfig,
  WindowRef,
} from '@spartacus/core';
<<<<<<< HEAD
import { BundleTypes } from '../model';
=======
>>>>>>> 52dc96ef
import { EntryGroup } from '@spartacus/cart/base/root';

@Injectable({
  providedIn: 'root',
})
export class BundleService {
  constructor(
    protected store: Store<StateWithBundle>,
    protected winRef: WindowRef,
    protected globalMessageService: GlobalMessageService,
    protected routingService: RoutingService,
    @Inject(PLATFORM_ID) protected platformId?: any
  ) {}

  /**
   * Returns boolean observable for store's loading state
   */
  getAvailableEntriesLoading(): Observable<boolean> {
    return this.store.pipe(select(BundleSelectors.getAvailableEntriesLoading));
  }

  /**
   * Returns boolean observable for store's success state
   */
  getAvailableEntriesLoaded(): Observable<boolean> {
    return this.store.pipe(select(BundleSelectors.getAvailableEntriesSuccess));
  }

  /**
   * Returns observable for store's entities
   */
  getAvailableEntriesEntities(): Observable<any> {
    return this.store.pipe(
      select(BundleSelectors.getAvailableEntriesEntities),
      map((data) => {
        return data.availableEntriesEntities;
      })
    );
  }

  /**
   * Returns observable for store's entities
   */
  getAvailableEntriesEntity(
    cartId: string,
    entryGroupNumber: number
  ): Observable<any> {
    return this.store.pipe(
      select(BundleSelectors.getAvailableEntriesEntities),
      map((data) => {
        console.log(
          data.availableEntriesEntities?.[cartId]?.[entryGroupNumber]
        );
        return data.availableEntriesEntities?.[cartId]?.[entryGroupNumber];
      })
    );
  }

  /**
   * Get all selected products for the bundle
   *
   * @param cartId
   * @param bundleId
   * @param sectionId
   * @returns selected products for given bundle
   */
  getBundleSelectedProducts(
    cartId: string,
    bundleId: number
  ): Observable<Record<number, Product[]>> {
    return this.store.pipe(
      select(BundleSelectors.getSelectedProductsState),
      map((data: any) => data?.[cartId]?.[bundleId])
    );
  }

  /**
   * Start bundle
   *
   * @param cartId
   * @param userId
   * @param productCode
   * @param quantity
   * @param templateId
   */
  startBundle(cartId: string, userId: string, bundleStarter: BundleStarter) {
    this.store.dispatch(
      new BundleActions.StartBundle({
        cartId,
        userId,
        bundleStarter,
      })
    );
  }

  /**
   * Start bundle
   *
   * @param cartId
   * @param userId
   * @param entryGroupNumber
   */
  getBundleAllowedProducts(
    cartId: string,
    userId: string,
    entryGroupNumber: number,
    searchConfig?: SearchConfig
  ) {
    this.store.dispatch(
      new BundleActions.GetBundleAllowedProducts({
        cartId,
        userId,
        entryGroupNumber,
        searchConfig,
      })
    );
  }
<<<<<<< HEAD

  /**
   * Select product for bundle section
   *
   * @param cartId
   * @param bundleId
   * @param sectionId
   * @param product
   */
  addProductToBundle(
    cartId: string,
    bundleId: number,
    sectionId: number,
    product: Product
  ) {
    this.store.dispatch(
      new BundleActions.AddProductToBundle({
        cartId,
        bundleId,
        sectionId,
        product,
      })
    );
  }

  /**
   * Remove product from bundle section
   *
   * @param cartId
   * @param bundleId
   * @param sectionId
   * @param product
   */
  removeProductFromBundle(
    cartId: string,
    bundleId: number,
    sectionId: number,
    product: Product
  ) {
    this.store.dispatch(
      new BundleActions.RemoveProductFromBundle({
        cartId,
        bundleId,
        sectionId,
        product,
      })
    );
  }

=======
>>>>>>> 52dc96ef
  /**
   * Check if given entry group is a bundle
   *
   * @param entryGroup
   */
  isBundle(entryGroup: EntryGroup): boolean {
    return (
      Boolean(entryGroup.type) &&
      Object.values(BundleTypes).includes(entryGroup.type as BundleTypes)
    );
  }
}<|MERGE_RESOLUTION|>--- conflicted
+++ resolved
@@ -11,10 +11,6 @@
   SearchConfig,
   WindowRef,
 } from '@spartacus/core';
-<<<<<<< HEAD
-import { BundleTypes } from '../model';
-=======
->>>>>>> 52dc96ef
 import { EntryGroup } from '@spartacus/cart/base/root';
 
 @Injectable({
@@ -132,7 +128,6 @@
       })
     );
   }
-<<<<<<< HEAD
 
   /**
    * Select product for bundle section
@@ -182,8 +177,6 @@
     );
   }
 
-=======
->>>>>>> 52dc96ef
   /**
    * Check if given entry group is a bundle
    *
