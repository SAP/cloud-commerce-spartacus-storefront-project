--- conflicted
+++ resolved
@@ -1,98 +1,3 @@
-<<<<<<< HEAD
-// import { DebugElement } from '@angular/core';
-// import { ComponentFixture, TestBed } from '@angular/core/testing';
-// import { By } from '@angular/platform-browser';
-// import { RouterTestingModule } from '@angular/router/testing';
-// import { I18nTestingModule, Product, RoutingService } from '@spartacus/core';
-// import { CurrentProductService } from '@spartacus/storefront';
-// import { of } from 'rxjs';
-// import { BundleCarouselComponent } from './bundle-carousel.component';
-
-// const mockProduct: Product = {
-//   bundleTemplates: [
-//     {
-//       name: 'templateA',
-//       rootBundleTemplateName: 'rootTemplateA',
-//       id: 'tmpA',
-//     },
-//     {
-//       name: 'templateB',
-//       rootBundleTemplateName: 'rootTemplateB',
-//       id: 'tmpB',
-//     },
-//   ],
-// };
-// class MockCurrentProductService implements Partial<CurrentProductService> {
-//   getProduct() {
-//     return of({ bundleTemplates: [] });
-//   }
-// }
-// class MockRoutingService implements Partial<RoutingService> {
-//   go = () => Promise.resolve(true);
-// }
-
-// describe('BundleCarouselComponent', () => {
-//   let component: BundleCarouselComponent;
-//   let fixture: ComponentFixture<BundleCarouselComponent>;
-//   let currentProductService: CurrentProductService;
-//   let routingService: RoutingService;
-//   let el: DebugElement;
-
-//   beforeEach(() => {
-//     TestBed.configureTestingModule({
-//       imports: [I18nTestingModule, RouterTestingModule],
-//       declarations: [BundleCarouselComponent],
-//       providers: [
-//         { provide: CurrentProductService, useClass: MockCurrentProductService },
-//         { provide: RoutingService, useClass: MockRoutingService },
-//       ],
-//     }).compileComponents();
-
-//     fixture = TestBed.createComponent(BundleCarouselComponent);
-//     component = fixture.componentInstance;
-//     currentProductService = TestBed.inject(CurrentProductService);
-//     routingService = TestBed.inject(RoutingService);
-//   });
-
-//   it('should create', () => {
-//     expect(component).toBeTruthy();
-//   });
-
-//   it('should not display bundle templates when not set', () => {
-//     fixture.detectChanges();
-//     el = fixture.debugElement;
-
-//     const header = el.queryAll(By.css('h1'));
-//     const bundleRows = el.queryAll(By.css('.template-row'));
-//     expect(header.length).toEqual(0);
-//     expect(bundleRows.length).toEqual(0);
-//   });
-
-//   it('should display bundle templates when product input is set', () => {
-//     component.product$ = of(mockProduct);
-//     fixture.detectChanges();
-//     el = fixture.debugElement;
-
-//     const bundleRows = el.queryAll(By.css('.template-row'));
-//     expect(bundleRows.length).toEqual(2);
-//   });
-
-//   it('should display bundle templates when current product returned by service', () => {
-//     spyOn(currentProductService, 'getProduct').and.returnValue(of(mockProduct));
-//     fixture = TestBed.createComponent(BundleCarouselComponent);
-//     fixture.detectChanges();
-//     el = fixture.debugElement;
-
-//     const bundleRows = el.queryAll(By.css('.template-row'));
-//     expect(bundleRows.length).toEqual(2);
-//   });
-
-//   it('should go to bundle start route', () => {
-//     component.product$ = of(mockProduct);
-//     fixture.detectChanges();
-//     el = fixture.debugElement;
-
-=======
 // TODO: Write component unit tests when components are finalized
 
 // import { DebugElement } from '@angular/core';
@@ -187,7 +92,6 @@
 //     fixture.detectChanges();
 //     el = fixture.debugElement;
 
->>>>>>> 52dc96ef
 //     const startBundleBtn = el.query(By.css('.btn'));
 //     spyOn(routingService, 'go').and.callThrough();
 //     startBundleBtn.nativeElement.click();
