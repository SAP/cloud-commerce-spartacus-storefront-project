{
  "name": "@spartacus/cart",
  "version": "4.1.0-next.0",
  "description": "",
  "keywords": [
    "spartacus",
    "framework",
    "storefront",
    "cart",
    "shopping",
    "shop",
    "saved cart",
    "quick order"
  ],
  "homepage": "https://github.com/SAP/spartacus",
  "repository": "https://github.com/SAP/spartacus/tree/develop/feature-libs/cart",
  "license": "Apache-2.0",
  "exports": {
    ".": {
      "sass": "./_index.scss"
    }
  },
  "scripts": {
    "build:schematics": "yarn clean:schematics && ../../node_modules/.bin/tsc -p ./tsconfig.schematics.json",
    "clean:schematics": "../../node_modules/.bin/rimraf \"schematics/**/*.js\" \"schematics/**/*.js.map\" \"schematics/**/*.d.ts\"",
    "test:schematics": "yarn --cwd ../../projects/schematics/ run clean && yarn clean:schematics && ../../node_modules/.bin/jest --config ./jest.schematics.config.js"
  },
  "dependencies": {
    "tslib": "^2.4.0"
  },
  "peerDependencies": {
<<<<<<< HEAD
    "@angular-devkit/schematics": "^13.3.0",
    "@angular/common": "^13.3.0",
    "@angular/core": "^13.3.0",
    "@angular/forms": "^13.3.0",
    "@angular/router": "^13.3.0",
    "@ng-select/ng-select": "^8.0.0",
    "@ngrx/effects": "^13.0.2",
    "@ngrx/store": "^13.0.2",
=======
    "@angular-devkit/schematics": "^14.2.3",
    "@angular/common": "^14.2.3",
    "@angular/core": "^14.2.3",
    "@angular/forms": "^14.2.3",
    "@angular/router": "^14.2.3",
    "@ng-bootstrap/ng-bootstrap": "^11.0.0",
    "@ng-select/ng-select": "^9.0.2",
    "@ngrx/effects": "^14.3.0",
    "@ngrx/store": "^14.3.0",
>>>>>>> 931c63e7
    "@spartacus/core": "4.1.0-next.0",
    "@spartacus/schematics": "4.1.0-next.0",
    "@spartacus/storefront": "4.1.0-next.0",
    "@spartacus/styles": "4.1.0-next.0",
    "@spartacus/user": "4.1.0-next.0",
    "bootstrap": "^4.6.1",
    "rxjs": "^6.6.0"
  },
  "publishConfig": {
    "access": "public"
  },
  "schematics": "./schematics/collection.json"
}<|MERGE_RESOLUTION|>--- conflicted
+++ resolved
@@ -29,26 +29,14 @@
     "tslib": "^2.4.0"
   },
   "peerDependencies": {
-<<<<<<< HEAD
-    "@angular-devkit/schematics": "^13.3.0",
-    "@angular/common": "^13.3.0",
-    "@angular/core": "^13.3.0",
-    "@angular/forms": "^13.3.0",
-    "@angular/router": "^13.3.0",
-    "@ng-select/ng-select": "^8.0.0",
-    "@ngrx/effects": "^13.0.2",
-    "@ngrx/store": "^13.0.2",
-=======
     "@angular-devkit/schematics": "^14.2.3",
     "@angular/common": "^14.2.3",
     "@angular/core": "^14.2.3",
     "@angular/forms": "^14.2.3",
     "@angular/router": "^14.2.3",
-    "@ng-bootstrap/ng-bootstrap": "^11.0.0",
     "@ng-select/ng-select": "^9.0.2",
     "@ngrx/effects": "^14.3.0",
     "@ngrx/store": "^14.3.0",
->>>>>>> 931c63e7
     "@spartacus/core": "4.1.0-next.0",
     "@spartacus/schematics": "4.1.0-next.0",
     "@spartacus/storefront": "4.1.0-next.0",
