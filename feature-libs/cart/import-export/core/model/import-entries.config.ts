<<<<<<< HEAD
import { OrderEntriesSource } from '@spartacus/cart/main/root';
=======
import { OrderEntriesSource } from '@spartacus/cart/base/root';
>>>>>>> a32dea3c

/**
 * Indicates from which source the new saved cart name
 * should be taken.
 */
export enum CartNameSource {
  FILE_NAME = 'fileName',
  DATE_TIME = 'dateTime',
}

/**
 * Specifies cart name generation details.
 */
export interface CartNameGeneration {
  /**
   *  If `source` is set as `DATE_TIME`, it means that by default
   *  new saved cart name will be set as current date according to `fromDateOptions` property.
   */
  source?: CartNameSource;
  fromDateOptions?: {
    /**
     * Adds text before the import date.
     */
    prefix?: string;

    /**
     * Adds text after the import date.
     */
    suffix?: string;

    /**
     * Transforms current date according to specified format.
     */
    mask?: string;
  };
}

/**
 * Allows to specify file validation attributes.
 */
export interface FileValidity {
  /**
   * Maximum imported file size in megabytes.
   */
  maxSize?: number;

  /**
   * Maximum number for imported entries per place specified as key from `OrderEntriesSource`.
   */
  maxEntries?: {
    [key in OrderEntriesSource]?: number;
  };

  /**
   * String array with file types/extensions allowed for import.
   */
  allowedTypes?: string[];
}
/**
 * Interface for import config.
 */
export interface ImportConfig {
  fileValidity?: FileValidity;
  cartNameGeneration?: CartNameGeneration;
}<|MERGE_RESOLUTION|>--- conflicted
+++ resolved
@@ -1,8 +1,4 @@
-<<<<<<< HEAD
-import { OrderEntriesSource } from '@spartacus/cart/main/root';
-=======
 import { OrderEntriesSource } from '@spartacus/cart/base/root';
->>>>>>> a32dea3c
 
 /**
  * Indicates from which source the new saved cart name
