export * from './import-to-cart.model';
<<<<<<< HEAD
export * from './augmented-core.model';\
=======
export * from './export-entries.model';
>>>>>>> 3a6147bc
<|MERGE_RESOLUTION|>--- conflicted
+++ resolved
@@ -1,6 +1,3 @@
 export * from './import-to-cart.model';
-<<<<<<< HEAD
-export * from './augmented-core.model';\
-=======
 export * from './export-entries.model';
->>>>>>> 3a6147bc
+export * from './augmented-core.model';