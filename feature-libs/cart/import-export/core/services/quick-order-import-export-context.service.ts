import { HttpErrorResponse } from '@angular/common/http';
import { Injectable, isDevMode } from '@angular/core';
<<<<<<< HEAD
import { forkJoin, from, Observable, of, Subject } from 'rxjs';
import { catchError, filter, switchMap, take, tap } from 'rxjs/operators';
import { OrderEntry, Product, ProductAdapter } from '@spartacus/core';
=======
import { Observable, of, Subject } from 'rxjs';
import { OrderEntry, Product, ProductConnector } from '@spartacus/core';
>>>>>>> 484d8ac5
import { QuickOrderFacade } from '@spartacus/cart/quick-order/root';
import { CartTypes } from '../model/import-export.model';
import {
  ProductData,
  ProductImportInfo,
  ProductImportStatus,
} from '../model/import-to-cart.model';
import { ImportExportContext } from './import-export.context';

@Injectable({
  providedIn: 'root',
})
export class QuickOrderImportExportContext implements ImportExportContext {
  readonly type = CartTypes.QUICK_ORDER;

  constructor(
    protected quickOrderService: QuickOrderFacade,
    protected productService: ProductConnector
  ) {}

  getEntries(): Observable<OrderEntry[]> {
    return this.quickOrderService.getEntries();
  }

<<<<<<< HEAD
  addEntries(productsData: ProductData[]): Observable<ProductImportInfo> {
    forkJoin(
      productsData.map((productData) =>
        this.productAdapter.load(productData.productCode).pipe(
          take(1),
          catchError((response: HttpErrorResponse) => {
            this.handleErrors(response, productData.productCode);
            return of(null);
          })
        )
      )
    )
      .pipe(
        switchMap((products) =>
          from(products).pipe(
            filter((product) => Boolean(product)),
            switchMap((product: Product) =>
              this.quickOrderService.getLimitExceeded().pipe(
                take(1),
                tap((limitExceeded: boolean) => {
                  const productData = productsData.find(
                    (p) => p.productCode === product.code
                  ) as ProductData;
                  if (limitExceeded) {
                    this.results$.next({
                      productCode: productData.productCode,
                      statusCode: ProductImportStatus.LIMIT_EXCEEDED,
                    });
                  } else {
                    this.handleResults(product, productData);
                    this.quickOrderService.addProduct(
                      product,
                      productData.quantity
                    );
                  }
                })
              )
            )
          )
        )
      )
      .subscribe();
    return this.results$.pipe(take(productsData.length));
=======
  addEntries(products: ProductData[]): Observable<ProductImportInfo> {
    const results$ = new Subject<ProductImportInfo>();

    products.forEach((productData) => {
      this.productService
        .get(productData.productCode)
        .pipe(
          take(1),
          tap((product: Product) => {
            this.handleResults(product, productData, results$);
            this.quickOrderService.addProduct(product, productData.quantity);
          }),
          catchError((response: HttpErrorResponse) => {
            this.handleErrors(response, productData.productCode, results$);
            return of(response);
          })
        )
        .subscribe();
    });
    return results$.pipe(take(products.length));
>>>>>>> 484d8ac5
  }

  protected handleResults(
    product: Product,
    productData: ProductData,
    results$: Subject<ProductImportInfo>
  ) {
    if (
      product.stock?.stockLevel &&
      productData.quantity >= product.stock.stockLevel
    ) {
      results$.next({
        productCode: productData.productCode,
        productName: product?.name,
        statusCode: ProductImportStatus.LOW_STOCK,
        quantity: productData.quantity,
        quantityAdded: product.stock.stockLevel,
      });
    } else if (product.stock?.stockLevelStatus === 'outOfStock') {
      results$.next({
        productCode: productData.productCode,
        statusCode: ProductImportStatus.NO_STOCK,
        productName: product?.name,
      });
    } else {
      results$.next({
        productCode: productData.productCode,
        statusCode: ProductImportStatus.SUCCESS,
      });
    }
  }

  protected handleErrors(
    response: HttpErrorResponse,
    productCode: string,
    results$: Subject<ProductImportInfo>
  ) {
    if (response?.error?.errors[0].type === 'UnknownIdentifierError') {
      results$.next({
        productCode,
        statusCode: ProductImportStatus.UNKNOWN_IDENTIFIER,
      });
    } else {
      if (isDevMode()) {
        console.warn(
          'Unrecognized cart add entry action type while mapping messages',
          response
        );
      }
      results$.next({
        productCode,
        statusCode: ProductImportStatus.UNKNOWN_ERROR,
      });
    }
  }
}<|MERGE_RESOLUTION|>--- conflicted
+++ resolved
@@ -1,13 +1,8 @@
 import { HttpErrorResponse } from '@angular/common/http';
 import { Injectable, isDevMode } from '@angular/core';
-<<<<<<< HEAD
 import { forkJoin, from, Observable, of, Subject } from 'rxjs';
 import { catchError, filter, switchMap, take, tap } from 'rxjs/operators';
-import { OrderEntry, Product, ProductAdapter } from '@spartacus/core';
-=======
-import { Observable, of, Subject } from 'rxjs';
 import { OrderEntry, Product, ProductConnector } from '@spartacus/core';
->>>>>>> 484d8ac5
 import { QuickOrderFacade } from '@spartacus/cart/quick-order/root';
 import { CartTypes } from '../model/import-export.model';
 import {
@@ -25,21 +20,22 @@
 
   constructor(
     protected quickOrderService: QuickOrderFacade,
-    protected productService: ProductConnector
+    protected productConnector: ProductConnector
   ) {}
 
   getEntries(): Observable<OrderEntry[]> {
     return this.quickOrderService.getEntries();
   }
 
-<<<<<<< HEAD
   addEntries(productsData: ProductData[]): Observable<ProductImportInfo> {
+    const results$ = new Subject<ProductImportInfo>();
+
     forkJoin(
       productsData.map((productData) =>
-        this.productAdapter.load(productData.productCode).pipe(
+        this.productConnector.get(productData.productCode).pipe(
           take(1),
           catchError((response: HttpErrorResponse) => {
-            this.handleErrors(response, productData.productCode);
+            this.handleErrors(response, productData.productCode, results$);
             return of(null);
           })
         )
@@ -57,12 +53,12 @@
                     (p) => p.productCode === product.code
                   ) as ProductData;
                   if (limitExceeded) {
-                    this.results$.next({
+                    results$.next({
                       productCode: productData.productCode,
                       statusCode: ProductImportStatus.LIMIT_EXCEEDED,
                     });
                   } else {
-                    this.handleResults(product, productData);
+                    this.handleResults(product, productData, results$);
                     this.quickOrderService.addProduct(
                       product,
                       productData.quantity
@@ -75,29 +71,7 @@
         )
       )
       .subscribe();
-    return this.results$.pipe(take(productsData.length));
-=======
-  addEntries(products: ProductData[]): Observable<ProductImportInfo> {
-    const results$ = new Subject<ProductImportInfo>();
-
-    products.forEach((productData) => {
-      this.productService
-        .get(productData.productCode)
-        .pipe(
-          take(1),
-          tap((product: Product) => {
-            this.handleResults(product, productData, results$);
-            this.quickOrderService.addProduct(product, productData.quantity);
-          }),
-          catchError((response: HttpErrorResponse) => {
-            this.handleErrors(response, productData.productCode, results$);
-            return of(response);
-          })
-        )
-        .subscribe();
-    });
-    return results$.pipe(take(products.length));
->>>>>>> 484d8ac5
+    return results$.pipe(take(productsData.length));
   }
 
   protected handleResults(
