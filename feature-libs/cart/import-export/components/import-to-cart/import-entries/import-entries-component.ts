import {
  ChangeDetectionStrategy,
  Component,
  ElementRef,
  ViewChild,
  ViewContainerRef,
} from '@angular/core';
import { CmsImportEntriesComponent } from '@spartacus/cart/import-export/core';
import {
  CmsComponentData,
  LaunchDialogService,
  LAUNCH_CALLER,
} from '@spartacus/storefront';
<<<<<<< HEAD
=======
import { CmsImportEntriesComponent } from '@spartacus/cart/import-export/core';
>>>>>>> 8716b518

@Component({
  selector: 'cx-import-entries',
  templateUrl: './import-entries-component.html',
  changeDetection: ChangeDetectionStrategy.OnPush,
})
export class ImportEntriesComponent {
  @ViewChild('open') element: ElementRef;

  componentData$ = this.componentData.data$;

  constructor(
    protected vcr: ViewContainerRef,
    protected launchDialogService: LaunchDialogService,
    protected componentData: CmsComponentData<CmsImportEntriesComponent>
  ) {}

  openDialog(cmsData: CmsImportEntriesComponent): void {
<<<<<<< HEAD
    this.launchDialogService.openDialogAndSubscribe(
=======
    const dialog = this.launchDialogService.openDialog(
>>>>>>> 8716b518
      LAUNCH_CALLER.IMPORT_TO_CART,
      this.element,
      this.vcr,
      cmsData
    );
  }
}<|MERGE_RESOLUTION|>--- conflicted
+++ resolved
@@ -2,26 +2,26 @@
   ChangeDetectionStrategy,
   Component,
   ElementRef,
+  OnDestroy,
   ViewChild,
   ViewContainerRef,
 } from '@angular/core';
-import { CmsImportEntriesComponent } from '@spartacus/cart/import-export/core';
+import { Subscription } from 'rxjs';
+import { take } from 'rxjs/operators';
 import {
-  CmsComponentData,
   LaunchDialogService,
   LAUNCH_CALLER,
+  CmsComponentData,
 } from '@spartacus/storefront';
-<<<<<<< HEAD
-=======
 import { CmsImportEntriesComponent } from '@spartacus/cart/import-export/core';
->>>>>>> 8716b518
 
 @Component({
   selector: 'cx-import-entries',
   templateUrl: './import-entries-component.html',
   changeDetection: ChangeDetectionStrategy.OnPush,
 })
-export class ImportEntriesComponent {
+export class ImportEntriesComponent implements OnDestroy {
+  protected subscription = new Subscription();
   @ViewChild('open') element: ElementRef;
 
   componentData$ = this.componentData.data$;
@@ -33,15 +33,19 @@
   ) {}
 
   openDialog(cmsData: CmsImportEntriesComponent): void {
-<<<<<<< HEAD
-    this.launchDialogService.openDialogAndSubscribe(
-=======
     const dialog = this.launchDialogService.openDialog(
->>>>>>> 8716b518
       LAUNCH_CALLER.IMPORT_TO_CART,
       this.element,
       this.vcr,
       cmsData
     );
+
+    if (dialog) {
+      this.subscription.add(dialog.pipe(take(1)).subscribe());
+    }
+  }
+
+  ngOnDestroy(): void {
+    this.subscription?.unsubscribe();
   }
 }