--- conflicted
+++ resolved
@@ -86,15 +86,9 @@
     }));
   }
 
-<<<<<<< HEAD
   isDataParsableToProducts(data: string[][]): Boolean {
-    const patternRegex = new RegExp(/(?<=\s|^)\d+(?=\s|$)/);
+    const patternRegex = new RegExp(/(?:\s|^)\d+(?=\s|$)/);
     return data.length > 0 && data.every((row) => patternRegex.test(row[1]));
-=======
-  isDataParsable(data: string[][]): Boolean {
-    const patternRegex = new RegExp(/(?:\s|^)\d+(?=\s|$)/);
-    return data.every((row) => patternRegex.test(row[1]));
->>>>>>> 5361ca3d
   }
 
   /**
