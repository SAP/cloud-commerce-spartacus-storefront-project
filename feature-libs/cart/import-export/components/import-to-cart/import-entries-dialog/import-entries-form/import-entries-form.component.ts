import { DatePipe } from '@angular/common';
import {
  ChangeDetectionStrategy,
  Component,
  EventEmitter,
  OnInit,
  Output,
} from '@angular/core';
import { FormControl, FormGroup, Validators } from '@angular/forms';
import {
  CmsImportEntriesComponent,
  FileValidity,
  ImportCsvService,
  FilesFormValidators,
  ProductsData,
  defaultNameSource,
  cartOptions,
} from '@spartacus/cart/import-export/core';
<<<<<<< HEAD
import { CmsComponentData, LaunchDialogService } from '@spartacus/storefront';
import { Observable, of } from 'rxjs';
import { finalize, map, switchMap, take, tap } from 'rxjs/operators';
=======
import { FormUtils, LaunchDialogService } from '@spartacus/storefront';
import { Subject } from 'rxjs';
import { filter, startWith, switchMap, take, tap } from 'rxjs/operators';
>>>>>>> cd979650
import { ImportToCartService } from '../../import-to-cart.service';

@Component({
  selector: 'cx-import-entries-form',
  templateUrl: './import-entries-form.component.html',
  changeDetection: ChangeDetectionStrategy.OnPush,
  providers: [DatePipe],
})
export class ImportEntriesFormComponent implements OnInit {
  form: FormGroup;
  fileValidity: FileValidity;
  descriptionMaxLength: number = 250;
  nameMaxLength: number = 50;
  loadedFile: string[][] | null;
<<<<<<< HEAD
  fileError: InvalidFileInfo = {};
  cartOptions: cartOptions;

  componentData$ = this.componentData.data$;
=======
  formSubmitSubject$ = new Subject();
>>>>>>> cd979650

  @Output()
  submitEvent = new EventEmitter<{
    products: ProductsData;
    name: string;
    description: string;
  }>();

  get descriptionsCharacterLeft(): number {
    return (
      this.descriptionMaxLength -
      (this.form.get('description')?.value?.length || 0)
    );
  }

  constructor(
    protected launchDialogService: LaunchDialogService,
    protected importToCartService: ImportToCartService,
<<<<<<< HEAD
    protected importService: ImportService,
    protected datePipe: DatePipe,
    protected componentData: CmsComponentData<CmsImportEntriesComponent>
  ) {}

  ngOnInit() {
    this.componentData$.pipe(take(1)).subscribe((data) => {
      this.fileValidity = data.fileValidity;
      this.cartOptions = data.cartOptions;
    });
  }

  close(reason: string): void {
    this.launchDialogService.closeDialog(reason);
  }
=======
    protected importService: ImportCsvService,
    protected filesFormValidators: FilesFormValidators
  ) {}

  ngOnInit() {
    this.launchDialogService.data$
      .pipe(take(1))
      .subscribe((fileValidity: FileValidity) => {
        this.fileValidity = fileValidity;
        this.form = this.buildForm();
      });
>>>>>>> cd979650

    this.formSubmitSubject$
      .pipe(
        tap(() => {
          if (this.form.invalid) {
            this.form.markAllAsTouched();
            FormUtils.deepUpdateValueAndValidity(this.form);
          }
        }),
        switchMap(() =>
          this.form.statusChanges.pipe(
            startWith(this.form.get('file')?.status),
            filter((status) => status !== 'PENDING'),
            take(1)
          )
        ),
        filter((status) => status === 'VALID')
      )
<<<<<<< HEAD
      .subscribe(
        (data: string[][]) => {
          this.loadedFile = data;
          this.updateCartName();
        },
        () => {
          this.loadedFile = null;
        }
      );
=======
      .subscribe(() => this.save());
  }

  close(reason: string): void {
    this.launchDialogService.closeDialog(reason);
>>>>>>> cd979650
  }

  save() {
    const file: File = this.form.get('file')?.value?.[0];
    this.importService.loadCsvData(file).subscribe((loadedFile: string[][]) => {
      this.submitEvent.emit({
        products: this.importToCartService.csvDataToProduct(loadedFile),
        name: this.form.get('name')?.value,
        description: this.form.get('description')?.value,
      });
    });
  }

  protected buildForm(): FormGroup {
    const form = new FormGroup({});
    form.setControl(
      'file',
      new FormControl(
        '',
        [
          Validators.required,
          this.filesFormValidators.maxSize(this.fileValidity?.maxSize),
        ],
        [
          this.filesFormValidators.emptyFile.bind(this.filesFormValidators),
          this.filesFormValidators
            .parsableFile(this.importToCartService.isDataParsableToProducts)
            .bind(this.filesFormValidators),
        ]
      )
    );
    form.setControl(
      'name',
      new FormControl('', [
        Validators.required,
        Validators.maxLength(this.nameMaxLength),
      ])
    );
    form.setControl(
      'description',
      new FormControl('', [Validators.maxLength(this.descriptionMaxLength)])
    );
    return form;
  }
<<<<<<< HEAD

  protected validateMaxSize(file: File) {
    const maxSize = this.fileValidity?.maxSize;
    if (maxSize && file.size / 1000000 > maxSize) {
      this.fileError.tooLarge = { maxSize };
      throw Error();
    }
  }

  protected validateEmpty(data: string[][]) {
    if (data.toString().length === 0) {
      this.fileError.empty = true;
      throw Error();
    }
  }

  protected validateParsable(data: string[][]) {
    if (!this.importToCartService.isDataParsable(data)) {
      this.fileError.notParsable = true;
      throw Error();
    }
  }

  protected updateCartName(): void {
    if (this.cartOptions.enableDefaultName) {
      if (this.cartOptions.defaultNameSource === defaultNameSource.FILE_NAME) {
        const cartName = this.form
          .get('file')
          ?.value?.[0]?.name?.replace(/\.[^/.]+$/, '');
        this.form.get('name')?.setValue(cartName);
      } else if (
        this.cartOptions.defaultNameSource === defaultNameSource.DATE
      ) {
        const date = new Date();
        const dateString = this.datePipe.transform(date, 'yyyy/MM/dd_hh:mm');
        this.form.get('name')?.setValue(`cart_${dateString}`);
      }
    }
  }
=======
>>>>>>> cd979650
}<|MERGE_RESOLUTION|>--- conflicted
+++ resolved
@@ -16,15 +16,13 @@
   defaultNameSource,
   cartOptions,
 } from '@spartacus/cart/import-export/core';
-<<<<<<< HEAD
-import { CmsComponentData, LaunchDialogService } from '@spartacus/storefront';
-import { Observable, of } from 'rxjs';
-import { finalize, map, switchMap, take, tap } from 'rxjs/operators';
-=======
-import { FormUtils, LaunchDialogService } from '@spartacus/storefront';
+import {
+  CmsComponentData,
+  LaunchDialogService,
+  FormUtils,
+} from '@spartacus/storefront';
 import { Subject } from 'rxjs';
 import { filter, startWith, switchMap, take, tap } from 'rxjs/operators';
->>>>>>> cd979650
 import { ImportToCartService } from '../../import-to-cart.service';
 
 @Component({
@@ -39,14 +37,10 @@
   descriptionMaxLength: number = 250;
   nameMaxLength: number = 50;
   loadedFile: string[][] | null;
-<<<<<<< HEAD
-  fileError: InvalidFileInfo = {};
   cartOptions: cartOptions;
 
   componentData$ = this.componentData.data$;
-=======
   formSubmitSubject$ = new Subject();
->>>>>>> cd979650
 
   @Output()
   submitEvent = new EventEmitter<{
@@ -65,35 +59,18 @@
   constructor(
     protected launchDialogService: LaunchDialogService,
     protected importToCartService: ImportToCartService,
-<<<<<<< HEAD
-    protected importService: ImportService,
     protected datePipe: DatePipe,
-    protected componentData: CmsComponentData<CmsImportEntriesComponent>
+    protected componentData: CmsComponentData<CmsImportEntriesComponent>,
+    protected importService: ImportCsvService,
+    protected filesFormValidators: FilesFormValidators
   ) {}
 
   ngOnInit() {
     this.componentData$.pipe(take(1)).subscribe((data) => {
       this.fileValidity = data.fileValidity;
       this.cartOptions = data.cartOptions;
+      this.form = this.buildForm();
     });
-  }
-
-  close(reason: string): void {
-    this.launchDialogService.closeDialog(reason);
-  }
-=======
-    protected importService: ImportCsvService,
-    protected filesFormValidators: FilesFormValidators
-  ) {}
-
-  ngOnInit() {
-    this.launchDialogService.data$
-      .pipe(take(1))
-      .subscribe((fileValidity: FileValidity) => {
-        this.fileValidity = fileValidity;
-        this.form = this.buildForm();
-      });
->>>>>>> cd979650
 
     this.formSubmitSubject$
       .pipe(
@@ -112,23 +89,13 @@
         ),
         filter((status) => status === 'VALID')
       )
-<<<<<<< HEAD
-      .subscribe(
-        (data: string[][]) => {
-          this.loadedFile = data;
-          this.updateCartName();
-        },
-        () => {
-          this.loadedFile = null;
-        }
-      );
-=======
-      .subscribe(() => this.save());
+      .subscribe(() => {
+        this.save();
+      });
   }
 
   close(reason: string): void {
     this.launchDialogService.closeDialog(reason);
->>>>>>> cd979650
   }
 
   save() {
@@ -173,29 +140,6 @@
     );
     return form;
   }
-<<<<<<< HEAD
-
-  protected validateMaxSize(file: File) {
-    const maxSize = this.fileValidity?.maxSize;
-    if (maxSize && file.size / 1000000 > maxSize) {
-      this.fileError.tooLarge = { maxSize };
-      throw Error();
-    }
-  }
-
-  protected validateEmpty(data: string[][]) {
-    if (data.toString().length === 0) {
-      this.fileError.empty = true;
-      throw Error();
-    }
-  }
-
-  protected validateParsable(data: string[][]) {
-    if (!this.importToCartService.isDataParsable(data)) {
-      this.fileError.notParsable = true;
-      throw Error();
-    }
-  }
 
   protected updateCartName(): void {
     if (this.cartOptions.enableDefaultName) {
@@ -213,6 +157,4 @@
       }
     }
   }
-=======
->>>>>>> cd979650
 }