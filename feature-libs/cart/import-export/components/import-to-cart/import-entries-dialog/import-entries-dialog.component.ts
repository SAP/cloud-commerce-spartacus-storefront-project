import { ChangeDetectionStrategy, Component } from '@angular/core';
import {
  AddOrderEntriesContext,
  OrderEntriesSource,
  ProductData,
  ProductImportInfo,
  ProductImportStatus,
  ProductImportSummary,
<<<<<<< HEAD
} from '@spartacus/cart/main/root';
=======
} from '@spartacus/cart/base/root';
>>>>>>> a32dea3c
import {
  FocusConfig,
  ICON_TYPE,
  LaunchDialogService,
} from '@spartacus/storefront';
import { BehaviorSubject, Observable } from 'rxjs';
import { finalize, pluck } from 'rxjs/operators';

@Component({
  selector: 'cx-import-entries-dialog',
  templateUrl: './import-entries-dialog.component.html',
  changeDetection: ChangeDetectionStrategy.OnPush,
})
export class ImportEntriesDialogComponent {
  iconTypes = ICON_TYPE;
  focusConfig: FocusConfig = {
    trap: true,
    block: true,
    autofocus: 'button',
    focusOnEscape: true,
  };

  formState: boolean = true;
  summary$ = new BehaviorSubject<ProductImportSummary>({
    loading: false,
    cartName: '',
    count: 0,
    total: 0,
    successesCount: 0,
    warningMessages: [],
    errorMessages: [],
  });

  context$: Observable<AddOrderEntriesContext> =
    this.launchDialogService.data$.pipe(pluck('orderEntriesContext'));

  constructor(protected launchDialogService: LaunchDialogService) {}

  isNewCartForm(context: AddOrderEntriesContext) {
    return context.type === OrderEntriesSource.NEW_SAVED_CART;
  }

  close(reason: string): void {
    this.launchDialogService.closeDialog(reason);
  }

  importProducts(
    context: AddOrderEntriesContext,
    {
      products,
      savedCartInfo,
    }: {
      products: ProductData[];
      savedCartInfo?: {
        name: string;
        description: string;
      };
    }
  ): void {
    this.formState = false;
    this.summary$.next({
      ...this.summary$.value,
      loading: true,
      total: products.length,
      cartName: savedCartInfo?.name,
    });
    context
      .addEntries(products, savedCartInfo)
      .pipe(
        finalize(() => {
          this.summary$.next({
            ...this.summary$.value,
            loading: false,
          });
        })
      )
      .subscribe((action: ProductImportInfo) => {
        this.populateSummary(action);
      });
  }

  protected populateSummary(action: ProductImportInfo): void {
    if (action.statusCode === ProductImportStatus.SUCCESS) {
      this.summary$.next({
        ...this.summary$.value,
        count: this.summary$.value.count + 1,
        successesCount: this.summary$.value.successesCount + 1,
      });
    } else if (action.statusCode === ProductImportStatus.LOW_STOCK) {
      this.summary$.next({
        ...this.summary$.value,
        count: this.summary$.value.count + 1,
        warningMessages: [...this.summary$.value.warningMessages, action],
      });
    } else {
      this.summary$.next({
        ...this.summary$.value,
        count: this.summary$.value.count + 1,
        errorMessages: [...this.summary$.value.errorMessages, action],
      });
    }
  }
}<|MERGE_RESOLUTION|>--- conflicted
+++ resolved
@@ -6,11 +6,7 @@
   ProductImportInfo,
   ProductImportStatus,
   ProductImportSummary,
-<<<<<<< HEAD
-} from '@spartacus/cart/main/root';
-=======
 } from '@spartacus/cart/base/root';
->>>>>>> a32dea3c
 import {
   FocusConfig,
   ICON_TYPE,
