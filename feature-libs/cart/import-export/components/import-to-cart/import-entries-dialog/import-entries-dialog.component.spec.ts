--- conflicted
+++ resolved
@@ -6,11 +6,7 @@
   ProductData,
   ProductImportInfo,
   ProductImportStatus,
-<<<<<<< HEAD
-} from '@spartacus/cart/main/root';
-=======
 } from '@spartacus/cart/base/root';
->>>>>>> a32dea3c
 import { I18nTestingModule } from '@spartacus/core';
 import {
   IconTestingModule,
