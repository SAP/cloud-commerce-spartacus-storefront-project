import { TestBed } from '@angular/core/testing';
import { Action, ActionsSubject } from '@ngrx/store';
import { SavedCartFacade } from '@spartacus/cart/saved-cart/root';
import {
  ActiveCartService,
  Cart,
  CartActions,
  MultiCartService,
  RoutingService,
  StateUtils,
  UserIdService,
  RouterState,
} from '@spartacus/core';
import { BehaviorSubject, Observable, of, Subject } from 'rxjs';
import { ProductImportStatus, ProductsData } from '../../core/model';
import { ImportToCartService } from './import-to-cart.service';

import createSpy = jasmine.createSpy;

const mockUserId = 'test-user';
const mockCartId = '00004546';

const mockFileData: string[][] = [
  ['693923', '1', 'mockProduct1', '$4.00'],
  ['232133', '2', 'mockProduct2', '$5.00'],
];

const mockSavedCart = { name: 'mockSavedCart', description: 'mock saved cart' };

const mockCartData: StateUtils.ProcessesLoaderState<Cart> = {
  value: { code: mockCartId },
};

const mockProductData: ProductsData = [
  { productCode: '693923', quantity: 1 },
  { productCode: '232133', quantity: 2 },
];

class MockUserIdService implements Partial<UserIdService> {
  takeUserId = createSpy().and.returnValue(of(mockUserId));
}

class MockMultiCartService implements Partial<MultiCartService> {
  createCart = createSpy().and.returnValue(of(mockCartData));
  addEntries = createSpy().and.callThrough();
}

class MockSavedCartFacade implements Partial<SavedCartFacade> {
  saveCart = createSpy().and.callThrough();
  loadSavedCarts = createSpy().and.callThrough();
  getSaveCartProcessLoading = createSpy().and.returnValue(of(false));
}

const routerStateSubject = new BehaviorSubject<RouterState>({
  state: {
    semanticRoute: 'savedCarts',
  },
} as RouterState);

class MockRoutingService implements Partial<RoutingService> {
  getRouterState(): Observable<RouterState> {
    return routerStateSubject.asObservable();
  }
}

class MockActiveCartService implements Partial<ActiveCartService> {
  addEntries() {}
  getActiveCartId(): Observable<string> {
    return of(mockCartId);
  }
}

const mockActionsSubject = new Subject<Action>();

describe('ImportToCartService', () => {
  let service: ImportToCartService;
  let multiCartService: MultiCartService;
  let savedCartFacade: SavedCartFacade;

  beforeEach(() => {
    TestBed.configureTestingModule({
      providers: [
        ImportToCartService,
        { provide: UserIdService, useClass: MockUserIdService },
        { provide: MultiCartService, useClass: MockMultiCartService },
<<<<<<< HEAD
        { provide: SavedCartService, useClass: MockSavedCartService },
        { provide: RoutingService, useClass: MockRoutingService },
        { provide: ActiveCartService, useClass: MockActiveCartService },
=======
        { provide: SavedCartFacade, useClass: MockSavedCartFacade },
        { provide: LaunchDialogService, useClass: MockLaunchDialogService },
>>>>>>> 94f4f611
        { provide: ActionsSubject, useValue: mockActionsSubject },
      ],
    });
    service = TestBed.inject(ImportToCartService);
    multiCartService = TestBed.inject(MultiCartService);
    savedCartFacade = TestBed.inject(SavedCartFacade);
  });

  it('should be created', () => {
    expect(service).toBeTruthy();
  });

  it('should return true if data is parsable', () => {
    const result = service.isDataParsableToProducts(mockFileData);
    expect(result).toBe(true);
  });

  it('should return false if data is not parsable', () => {
    const result = service.isDataParsableToProducts([['abc', '11.22']]);
    expect(result).toBe(false);
  });

  it('should convert csv extracted data according to product and quantity', () => {
    expect(service['csvDataToProduct'](mockFileData)).toEqual(mockProductData);
  });

  describe('loadProductsToCart', () => {
    it('should create, save and load cart', () => {
      service
        .loadProductsToCart(mockProductData, mockSavedCart)
        .subscribe()
        .unsubscribe();

      expect(multiCartService.createCart).toHaveBeenCalledWith({
        userId: mockUserId,
        extraData: { active: false },
      });
      expect(savedCartFacade.saveCart).toHaveBeenCalledWith({
        cartId: mockCartId,
        saveCartName: mockSavedCart.name,
        saveCartDescription: mockSavedCart.description,
      });
      expect(savedCartFacade.loadSavedCarts).toHaveBeenCalled();
      expect(multiCartService.addEntries).toHaveBeenCalledWith(
        mockUserId,
        mockCartId,
        mockProductData
      );
    });

    it('should return success action', () => {
      let action;
      service
        .loadProductsToCart(mockProductData, mockSavedCart)
        .subscribe((data) => (action = data));

      mockActionsSubject.next(
        new CartActions.CartAddEntrySuccess({
          userId: mockUserId,
          cartId: mockCartId,
          productCode: '693923',
          quantity: 1,
          entry: { product: { name: 'mockProduct1' } },
          quantityAdded: 1,
          statusCode: ProductImportStatus.SUCCESS,
        })
      );

      expect(action).toEqual({
        productCode: '693923',
        statusCode: ProductImportStatus.SUCCESS,
        productName: 'mockProduct1',
      });
    });

    it('should return low stock action', () => {
      let action;
      service
        .loadProductsToCart(mockProductData, mockSavedCart)
        .subscribe((data) => (action = data));

      mockActionsSubject.next(
        new CartActions.CartAddEntrySuccess({
          userId: mockUserId,
          cartId: mockCartId,
          productCode: '693923',
          entry: { product: { name: 'mockProduct1' } },
          quantity: 4,
          quantityAdded: 1,
          statusCode: ProductImportStatus.LOW_STOCK,
        })
      );

      expect(action).toEqual({
        productName: 'mockProduct1',
        quantity: 4,
        quantityAdded: 1,
        productCode: '693923',
        statusCode: ProductImportStatus.LOW_STOCK,
      });
    });

    it('should return no stock action', () => {
      let action;
      service
        .loadProductsToCart(mockProductData, mockSavedCart)
        .subscribe((data) => (action = data));

      mockActionsSubject.next(
        new CartActions.CartAddEntrySuccess({
          userId: mockUserId,
          cartId: mockCartId,
          productCode: '693923',
          entry: { product: { name: 'mockProduct1' } },
          quantity: 4,
          quantityAdded: 0,
          statusCode: ProductImportStatus.NO_STOCK,
        })
      );

      expect(action).toEqual({
        productCode: '693923',
        statusCode: ProductImportStatus.NO_STOCK,
        productName: 'mockProduct1',
      });
    });

    it('should return Unknown Identifier Error action', () => {
      let action;
      service
        .loadProductsToCart(mockProductData, mockSavedCart)
        .subscribe((data) => (action = data));

      mockActionsSubject.next(
        new CartActions.CartAddEntryFail({
          userId: mockUserId,
          cartId: mockCartId,
          productCode: '693923',
          quantity: 1,
          error: { details: [{ type: 'UnknownIdentifierError' }] },
        })
      );

      expect(action).toEqual({
        productCode: '693923',
        statusCode: ProductImportStatus.UNKNOWN_IDENTIFIER,
      });
    });

    it('should return unknown error action', () => {
      let action;
      service
        .loadProductsToCart(mockProductData, mockSavedCart)
        .subscribe((data) => (action = data));

      mockActionsSubject.next(
        new CartActions.CartAddEntrySuccess({
          userId: mockUserId,
          cartId: mockCartId,
          productCode: '693923',
          entry: { product: { name: 'mockProduct1' } },
          quantity: 4,
          quantityAdded: 1,
          statusCode: 'CODE_WHICH_WE_DIDNT_REGISTER',
        })
      );

      expect(action).toEqual({
        productCode: '693923',
        statusCode: ProductImportStatus.UNKNOWN_ERROR,
      });
    });
  });
});<|MERGE_RESOLUTION|>--- conflicted
+++ resolved
@@ -45,7 +45,7 @@
   addEntries = createSpy().and.callThrough();
 }
 
-class MockSavedCartFacade implements Partial<SavedCartFacade> {
+class MockSavedCartService implements Partial<SavedCartFacade> {
   saveCart = createSpy().and.callThrough();
   loadSavedCarts = createSpy().and.callThrough();
   getSaveCartProcessLoading = createSpy().and.returnValue(of(false));
@@ -75,7 +75,7 @@
 describe('ImportToCartService', () => {
   let service: ImportToCartService;
   let multiCartService: MultiCartService;
-  let savedCartFacade: SavedCartFacade;
+  let savedCartService: SavedCartFacade;
 
   beforeEach(() => {
     TestBed.configureTestingModule({
@@ -83,20 +83,15 @@
         ImportToCartService,
         { provide: UserIdService, useClass: MockUserIdService },
         { provide: MultiCartService, useClass: MockMultiCartService },
-<<<<<<< HEAD
-        { provide: SavedCartService, useClass: MockSavedCartService },
+        { provide: SavedCartFacade, useClass: MockSavedCartService },
         { provide: RoutingService, useClass: MockRoutingService },
         { provide: ActiveCartService, useClass: MockActiveCartService },
-=======
-        { provide: SavedCartFacade, useClass: MockSavedCartFacade },
-        { provide: LaunchDialogService, useClass: MockLaunchDialogService },
->>>>>>> 94f4f611
         { provide: ActionsSubject, useValue: mockActionsSubject },
       ],
     });
     service = TestBed.inject(ImportToCartService);
     multiCartService = TestBed.inject(MultiCartService);
-    savedCartFacade = TestBed.inject(SavedCartFacade);
+    savedCartService = TestBed.inject(SavedCartFacade);
   });
 
   it('should be created', () => {
@@ -128,12 +123,12 @@
         userId: mockUserId,
         extraData: { active: false },
       });
-      expect(savedCartFacade.saveCart).toHaveBeenCalledWith({
+      expect(savedCartService.saveCart).toHaveBeenCalledWith({
         cartId: mockCartId,
         saveCartName: mockSavedCart.name,
         saveCartDescription: mockSavedCart.description,
       });
-      expect(savedCartFacade.loadSavedCarts).toHaveBeenCalled();
+      expect(savedCartService.loadSavedCarts).toHaveBeenCalled();
       expect(multiCartService.addEntries).toHaveBeenCalledWith(
         mockUserId,
         mockCartId,
