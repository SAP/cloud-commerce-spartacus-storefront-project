--- conflicted
+++ resolved
@@ -1,9 +1,5 @@
 import { TestBed } from '@angular/core/testing';
-<<<<<<< HEAD
-import { ProductData } from '@spartacus/cart/main/root';
-=======
 import { ProductData } from '@spartacus/cart/base/root';
->>>>>>> a32dea3c
 import { ImportProductsFromCsvService } from './import-products-from-csv.service';
 
 const mockFileData: string[][] = [
