import { ComponentFixture, TestBed } from '@angular/core/testing';
import { By } from '@angular/platform-browser';
import { RouterTestingModule } from '@angular/router/testing';
import { StoreModule } from '@ngrx/store';
<<<<<<< HEAD
import { OrderEntry } from '@spartacus/cart/main/root';
=======
import { OrderEntry } from '@spartacus/cart/base/root';
>>>>>>> a32dea3c
import { I18nTestingModule, ImageType, PriceType } from '@spartacus/core';
import { ContextService } from '@spartacus/storefront';
import { of } from 'rxjs';
import { ExportOrderEntriesToCsvService } from './export-order-entries-to-csv.service';
import { ExportOrderEntriesComponent } from './export-order-entries.component';
import createSpy = jasmine.createSpy;

const entry: OrderEntry = {
  basePrice: {
    currencyIso: 'USD',
    formattedValue: '$23.50',
    priceType: PriceType.BUY,
    value: 23.5,
  },
  cancellableQuantity: 0,
  entryNumber: 1,
  product: {
    availableForPickup: false,
    baseOptions: [],
    categories: [
      {
        code: '1358',
        name: 'Measuring & Layout Tools',
        url: '/Open-Catalogue/Tools/Measuring-%26-Layout-Tools/c/1358',
      },
      {
        code: 'brand_4434',
        name: 'Ednet',
        url: '/Brands/Ednet/c/brand_4434',
      },
    ],
    code: '3803058',
    images: {
      PRIMARY: {
        zoom: {
          altText: 'PC Service Set Professional',
          format: 'zoom',
          imageType: ImageType.PRIMARY,
          url: 'imageUrl',
        },
        product: {
          altText: 'PC Service Set Professional',
          format: 'product',
          imageType: ImageType.PRIMARY,
          url: 'imageUrl',
        },
        thumbnail: {
          altText: 'PC Service Set Professional',
          format: 'thumbnail',
          imageType: ImageType.PRIMARY,
          url: 'imageUrl',
        },
        cartIcon: {
          altText: 'PC Service Set Professional',
          format: 'cartIcon',
          imageType: ImageType.PRIMARY,
          url: 'imageUrl',
        },
      },
    },
    manufacturer: 'Ednet',
    name: 'PC Service Set Professional',
    purchasable: true,
    stock: {
      stockLevel: 365,
      stockLevelStatus: 'inStock',
    },
    url: '/Open-Catalogue/Tools/Measuring-%26-Layout-Tools/PC-Service-Set-Professional/p/3803058',
    slug: 'pc-service-set-professional',
    nameHtml: 'PC Service Set Professional',
  },
  quantity: 2,
  returnableQuantity: 0,
  totalPrice: {
    currencyIso: 'USD',
    formattedValue: '$47.00',
    priceType: PriceType.BUY,
    value: 47,
  },
  updateable: true,
};

const entries: OrderEntry[] = [entry, entry];

class MockExportProductsToCsvService {
  downloadCsv = createSpy('downloadCsv');
}

class MockImportExportContext {
  getEntries = createSpy('getEntries').and.returnValue(of(entries));
}
const contextService = new MockImportExportContext();

class MockContextService implements Partial<ContextService> {
  get = createSpy().and.returnValue(of(contextService));
}

describe('ExportOrderEntriesComponent', () => {
  let component: ExportOrderEntriesComponent;
  let fixture: ComponentFixture<ExportOrderEntriesComponent>;
  let exportEntriesService: ExportOrderEntriesToCsvService;

  beforeEach(() => {
    TestBed.configureTestingModule({
      imports: [
        StoreModule.forRoot({}),
        I18nTestingModule,
        RouterTestingModule,
      ],
      providers: [
        {
          provide: ExportOrderEntriesToCsvService,
          useClass: MockExportProductsToCsvService,
        },
        {
          provide: ContextService,
          useClass: MockContextService,
        },
      ],
      declarations: [ExportOrderEntriesComponent],
    }).compileComponents();
  });

  beforeEach(() => {
    fixture = TestBed.createComponent(ExportOrderEntriesComponent);
    component = fixture.componentInstance;

    exportEntriesService = TestBed.inject(ExportOrderEntriesToCsvService);
  });

  it('should create', () => {
    expect(component).toBeTruthy();
  });

  it('should display export to csv link and run downloadCsv on click', () => {
    fixture.detectChanges();

    const exportToCsvSpy = spyOn(component, 'exportCsv').and.callThrough();
    const btn = fixture.debugElement.query(By.css('button.cx-action-link'));

    expect(btn.nativeElement).toBeTruthy();

    btn.nativeElement.click();
    fixture.whenStable().then(() => {
      expect(exportToCsvSpy).toHaveBeenCalledWith(entries);
      expect(exportEntriesService.downloadCsv).toHaveBeenCalledWith(entries);
    });
  });
});<|MERGE_RESOLUTION|>--- conflicted
+++ resolved
@@ -2,11 +2,7 @@
 import { By } from '@angular/platform-browser';
 import { RouterTestingModule } from '@angular/router/testing';
 import { StoreModule } from '@ngrx/store';
-<<<<<<< HEAD
-import { OrderEntry } from '@spartacus/cart/main/root';
-=======
 import { OrderEntry } from '@spartacus/cart/base/root';
->>>>>>> a32dea3c
 import { I18nTestingModule, ImageType, PriceType } from '@spartacus/core';
 import { ContextService } from '@spartacus/storefront';
 import { of } from 'rxjs';
