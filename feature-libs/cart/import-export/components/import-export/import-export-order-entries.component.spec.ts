--- conflicted
+++ resolved
@@ -9,11 +9,7 @@
   ProductData,
   ProductImportInfo,
   ProductImportStatus,
-<<<<<<< HEAD
-} from '@spartacus/cart/main/root';
-=======
 } from '@spartacus/cart/base/root';
->>>>>>> a32dea3c
 import { ContextService, PageComponentModule } from '@spartacus/storefront';
 import { BehaviorSubject } from 'rxjs';
 import { ImportExportOrderEntriesComponent } from './import-export-order-entries.component';
