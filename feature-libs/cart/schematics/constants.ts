import { SPARTACUS_CART } from '@spartacus/schematics';

export const CART_FOLDER_NAME = 'cart';
export const SCSS_FILE_NAME = 'cart.scss';

<<<<<<< HEAD
export const CLI_SAVED_CART_FEATURE = 'Saved Cart (b2b feature)';
=======
export const CLI_SAVED_CART_FEATURE = 'Saved Cart';
>>>>>>> 16a3cc92
export const CART_SAVED_CART_MODULE_NAME = 'CartSavedCart';
export const CART_SAVED_CART_FEATURE_NAME_CONSTANT = 'CART_SAVED_CART_FEATURE';
export const SAVED_CART_MODULE = 'SavedCartModule';
export const SAVED_CART_ROOT_MODULE = 'SavedCartRootModule';
export const SPARTACUS_SAVED_CART = `${SPARTACUS_CART}/saved-cart`;
export const SPARTACUS_SAVED_CART_ROOT = `${SPARTACUS_SAVED_CART}/root`;
export const SPARTACUS_SAVED_CART_ASSETS = `${SPARTACUS_SAVED_CART}/assets`;
export const SAVED_CART_TRANSLATIONS = 'savedCartTranslations';
export const SAVED_CART_TRANSLATION_CHUNKS_CONFIG =
  'savedCartTranslationChunksConfig';<|MERGE_RESOLUTION|>--- conflicted
+++ resolved
@@ -3,11 +3,7 @@
 export const CART_FOLDER_NAME = 'cart';
 export const SCSS_FILE_NAME = 'cart.scss';
 
-<<<<<<< HEAD
-export const CLI_SAVED_CART_FEATURE = 'Saved Cart (b2b feature)';
-=======
 export const CLI_SAVED_CART_FEATURE = 'Saved Cart';
->>>>>>> 16a3cc92
 export const CART_SAVED_CART_MODULE_NAME = 'CartSavedCart';
 export const CART_SAVED_CART_FEATURE_NAME_CONSTANT = 'CART_SAVED_CART_FEATURE';
 export const SAVED_CART_MODULE = 'SavedCartModule';
