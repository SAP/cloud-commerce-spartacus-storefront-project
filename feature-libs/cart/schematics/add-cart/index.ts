import {
  chain,
  noop,
  Rule,
  SchematicContext,
  Tree,
} from '@angular-devkit/schematics';
import {
  addLibraryFeature,
  addPackageJsonDependenciesForLibrary,
<<<<<<< HEAD
  CLI_CART_IMPORT_EXPORT_FEATURE,
=======
  CLI_CART_QUICK_ORDER_FEATURE,
>>>>>>> 9a52f002
  CLI_CART_SAVED_CART_FEATURE,
  LibraryOptions as SpartacusCartOptions,
  readPackageJson,
  shouldAddFeature,
  SPARTACUS_CART,
  validateSpartacusInstallation,
} from '@spartacus/schematics';
import { peerDependencies } from '../../package.json';
import {
  CART_FOLDER_NAME,
<<<<<<< HEAD
  CART_IMPORT_EXPORT_FEATURE_NAME_CONSTANT,
  CART_IMPORT_EXPORT_MODULE,
  CART_IMPORT_EXPORT_MODULE_NAME,
  CART_IMPORT_EXPORT_ROOT_MODULE,
  CART_IMPORT_EXPORT_TRANSLATION_CHUNKS_CONFIG,
  CART_IMPORT_EXPORT_TRANSLATIONS,
=======
  CART_QUICK_ORDER_FEATURE_NAME_CONSTANT,
  CART_QUICK_ORDER_MODULE_NAME,
>>>>>>> 9a52f002
  CART_SAVED_CART_FEATURE_NAME_CONSTANT,
  CART_SAVED_CART_MODULE_NAME,
  QUICK_ORDER_MODULE,
  QUICK_ORDER_ROOT_MODULE,
  QUICK_ORDER_TRANSLATIONS,
  QUICK_ORDER_TRANSLATION_CHUNKS_CONFIG,
  SAVED_CART_MODULE,
  SAVED_CART_ROOT_MODULE,
  SAVED_CART_TRANSLATION_CHUNKS_CONFIG,
  SAVED_CART_TRANSLATIONS,
  SCSS_FILE_NAME,
<<<<<<< HEAD
  SPARTACUS_CART_IMPORT_EXPORT,
  SPARTACUS_CART_IMPORT_EXPORT_ASSETS,
  SPARTACUS_CART_IMPORT_EXPORT_ROOT,
=======
  SPARTACUS_QUICK_ORDER,
  SPARTACUS_QUICK_ORDER_ASSETS,
  SPARTACUS_QUICK_ORDER_ROOT,
>>>>>>> 9a52f002
  SPARTACUS_SAVED_CART,
  SPARTACUS_SAVED_CART_ASSETS,
  SPARTACUS_SAVED_CART_ROOT,
} from '../constants';

export function addCartFeatures(options: SpartacusCartOptions): Rule {
  return (tree: Tree, _context: SchematicContext): Rule => {
    const packageJson = readPackageJson(tree);
    validateSpartacusInstallation(packageJson);

    return chain([
      addPackageJsonDependenciesForLibrary(peerDependencies, options),

      shouldAddFeature(CLI_CART_SAVED_CART_FEATURE, options.features)
        ? addSavedCartFeature(options)
        : noop(),

<<<<<<< HEAD
      shouldAddFeature(CLI_CART_IMPORT_EXPORT_FEATURE, options.features)
        ? addCartImportExportFeature(options)
=======
      shouldAddFeature(CLI_CART_QUICK_ORDER_FEATURE, options.features)
        ? addQuickOrderFeature(options)
>>>>>>> 9a52f002
        : noop(),
    ]);
  };
}

function addSavedCartFeature(options: SpartacusCartOptions): Rule {
  return addLibraryFeature(options, {
    folderName: CART_FOLDER_NAME,
    moduleName: CART_SAVED_CART_MODULE_NAME,
    featureModule: {
      name: SAVED_CART_MODULE,
      importPath: SPARTACUS_SAVED_CART,
    },
    rootModule: {
      name: SAVED_CART_ROOT_MODULE,
      importPath: SPARTACUS_SAVED_CART_ROOT,
    },
    lazyLoadingChunk: {
      moduleSpecifier: SPARTACUS_SAVED_CART_ROOT,
      namedImports: [CART_SAVED_CART_FEATURE_NAME_CONSTANT],
    },
    i18n: {
      resources: SAVED_CART_TRANSLATIONS,
      chunks: SAVED_CART_TRANSLATION_CHUNKS_CONFIG,
      importPath: SPARTACUS_SAVED_CART_ASSETS,
    },
    styles: {
      scssFileName: SCSS_FILE_NAME,
      importStyle: SPARTACUS_CART,
    },
  });
}

<<<<<<< HEAD
function addCartImportExportFeature(options: SpartacusCartOptions): Rule {
  return addLibraryFeature(options, {
    folderName: CART_FOLDER_NAME,
    moduleName: CART_IMPORT_EXPORT_MODULE_NAME,
    featureModule: {
      name: CART_IMPORT_EXPORT_MODULE,
      importPath: SPARTACUS_CART_IMPORT_EXPORT,
    },
    rootModule: {
      name: CART_IMPORT_EXPORT_ROOT_MODULE,
      importPath: SPARTACUS_CART_IMPORT_EXPORT_ROOT,
    },
    lazyLoadingChunk: {
      moduleSpecifier: SPARTACUS_CART_IMPORT_EXPORT_ROOT,
      namedImports: [CART_IMPORT_EXPORT_FEATURE_NAME_CONSTANT],
    },
    i18n: {
      resources: CART_IMPORT_EXPORT_TRANSLATIONS,
      chunks: CART_IMPORT_EXPORT_TRANSLATION_CHUNKS_CONFIG,
      importPath: SPARTACUS_CART_IMPORT_EXPORT_ASSETS,
=======
function addQuickOrderFeature(options: SpartacusCartOptions): Rule {
  return addLibraryFeature(options, {
    folderName: CART_FOLDER_NAME,
    moduleName: CART_QUICK_ORDER_MODULE_NAME,
    featureModule: {
      name: QUICK_ORDER_MODULE,
      importPath: SPARTACUS_QUICK_ORDER,
    },
    rootModule: {
      name: QUICK_ORDER_ROOT_MODULE,
      importPath: SPARTACUS_QUICK_ORDER_ROOT,
    },
    lazyLoadingChunk: {
      moduleSpecifier: SPARTACUS_QUICK_ORDER_ROOT,
      namedImports: [CART_QUICK_ORDER_FEATURE_NAME_CONSTANT],
    },
    i18n: {
      resources: QUICK_ORDER_TRANSLATIONS,
      chunks: QUICK_ORDER_TRANSLATION_CHUNKS_CONFIG,
      importPath: SPARTACUS_QUICK_ORDER_ASSETS,
>>>>>>> 9a52f002
    },
    styles: {
      scssFileName: SCSS_FILE_NAME,
      importStyle: SPARTACUS_CART,
    },
  });
}<|MERGE_RESOLUTION|>--- conflicted
+++ resolved
@@ -8,11 +8,8 @@
 import {
   addLibraryFeature,
   addPackageJsonDependenciesForLibrary,
-<<<<<<< HEAD
+  CLI_CART_QUICK_ORDER_FEATURE,
   CLI_CART_IMPORT_EXPORT_FEATURE,
-=======
-  CLI_CART_QUICK_ORDER_FEATURE,
->>>>>>> 9a52f002
   CLI_CART_SAVED_CART_FEATURE,
   LibraryOptions as SpartacusCartOptions,
   readPackageJson,
@@ -23,17 +20,14 @@
 import { peerDependencies } from '../../package.json';
 import {
   CART_FOLDER_NAME,
-<<<<<<< HEAD
+  CART_QUICK_ORDER_FEATURE_NAME_CONSTANT,
+  CART_QUICK_ORDER_MODULE_NAME,
   CART_IMPORT_EXPORT_FEATURE_NAME_CONSTANT,
   CART_IMPORT_EXPORT_MODULE,
   CART_IMPORT_EXPORT_MODULE_NAME,
   CART_IMPORT_EXPORT_ROOT_MODULE,
   CART_IMPORT_EXPORT_TRANSLATION_CHUNKS_CONFIG,
   CART_IMPORT_EXPORT_TRANSLATIONS,
-=======
-  CART_QUICK_ORDER_FEATURE_NAME_CONSTANT,
-  CART_QUICK_ORDER_MODULE_NAME,
->>>>>>> 9a52f002
   CART_SAVED_CART_FEATURE_NAME_CONSTANT,
   CART_SAVED_CART_MODULE_NAME,
   QUICK_ORDER_MODULE,
@@ -45,15 +39,12 @@
   SAVED_CART_TRANSLATION_CHUNKS_CONFIG,
   SAVED_CART_TRANSLATIONS,
   SCSS_FILE_NAME,
-<<<<<<< HEAD
+  SPARTACUS_QUICK_ORDER,
+  SPARTACUS_QUICK_ORDER_ASSETS,
+  SPARTACUS_QUICK_ORDER_ROOT,
   SPARTACUS_CART_IMPORT_EXPORT,
   SPARTACUS_CART_IMPORT_EXPORT_ASSETS,
   SPARTACUS_CART_IMPORT_EXPORT_ROOT,
-=======
-  SPARTACUS_QUICK_ORDER,
-  SPARTACUS_QUICK_ORDER_ASSETS,
-  SPARTACUS_QUICK_ORDER_ROOT,
->>>>>>> 9a52f002
   SPARTACUS_SAVED_CART,
   SPARTACUS_SAVED_CART_ASSETS,
   SPARTACUS_SAVED_CART_ROOT,
@@ -71,13 +62,12 @@
         ? addSavedCartFeature(options)
         : noop(),
 
-<<<<<<< HEAD
+      shouldAddFeature(CLI_CART_QUICK_ORDER_FEATURE, options.features)
+        ? addQuickOrderFeature(options)
+        : noop(),
+
       shouldAddFeature(CLI_CART_IMPORT_EXPORT_FEATURE, options.features)
         ? addCartImportExportFeature(options)
-=======
-      shouldAddFeature(CLI_CART_QUICK_ORDER_FEATURE, options.features)
-        ? addQuickOrderFeature(options)
->>>>>>> 9a52f002
         : noop(),
     ]);
   };
@@ -111,7 +101,34 @@
   });
 }
 
-<<<<<<< HEAD
+function addQuickOrderFeature(options: SpartacusCartOptions): Rule {
+  return addLibraryFeature(options, {
+    folderName: CART_FOLDER_NAME,
+    moduleName: CART_QUICK_ORDER_MODULE_NAME,
+    featureModule: {
+      name: QUICK_ORDER_MODULE,
+      importPath: SPARTACUS_QUICK_ORDER,
+    },
+    rootModule: {
+      name: QUICK_ORDER_ROOT_MODULE,
+      importPath: SPARTACUS_QUICK_ORDER_ROOT,
+    },
+    lazyLoadingChunk: {
+      moduleSpecifier: SPARTACUS_QUICK_ORDER_ROOT,
+      namedImports: [CART_QUICK_ORDER_FEATURE_NAME_CONSTANT],
+    },
+    i18n: {
+      resources: QUICK_ORDER_TRANSLATIONS,
+      chunks: QUICK_ORDER_TRANSLATION_CHUNKS_CONFIG,
+      importPath: SPARTACUS_QUICK_ORDER_ASSETS,
+    },
+    styles: {
+      scssFileName: SCSS_FILE_NAME,
+      importStyle: SPARTACUS_CART,
+    },
+  });
+}
+
 function addCartImportExportFeature(options: SpartacusCartOptions): Rule {
   return addLibraryFeature(options, {
     folderName: CART_FOLDER_NAME,
@@ -132,28 +149,6 @@
       resources: CART_IMPORT_EXPORT_TRANSLATIONS,
       chunks: CART_IMPORT_EXPORT_TRANSLATION_CHUNKS_CONFIG,
       importPath: SPARTACUS_CART_IMPORT_EXPORT_ASSETS,
-=======
-function addQuickOrderFeature(options: SpartacusCartOptions): Rule {
-  return addLibraryFeature(options, {
-    folderName: CART_FOLDER_NAME,
-    moduleName: CART_QUICK_ORDER_MODULE_NAME,
-    featureModule: {
-      name: QUICK_ORDER_MODULE,
-      importPath: SPARTACUS_QUICK_ORDER,
-    },
-    rootModule: {
-      name: QUICK_ORDER_ROOT_MODULE,
-      importPath: SPARTACUS_QUICK_ORDER_ROOT,
-    },
-    lazyLoadingChunk: {
-      moduleSpecifier: SPARTACUS_QUICK_ORDER_ROOT,
-      namedImports: [CART_QUICK_ORDER_FEATURE_NAME_CONSTANT],
-    },
-    i18n: {
-      resources: QUICK_ORDER_TRANSLATIONS,
-      chunks: QUICK_ORDER_TRANSLATION_CHUNKS_CONFIG,
-      importPath: SPARTACUS_QUICK_ORDER_ASSETS,
->>>>>>> 9a52f002
     },
     styles: {
       scssFileName: SCSS_FILE_NAME,
