import {
  chain,
  noop,
  Rule,
  SchematicContext,
  Tree,
} from '@angular-devkit/schematics';
import {
  addLibraryFeature,
  addPackageJsonDependenciesForLibrary,
  configureB2bFeatures,
<<<<<<< HEAD
  createDependencies,
  createSpartacusDependencies,
  installPackageJsonDependencies,
=======
>>>>>>> 49a802b6
  LibraryOptions as SpartacusCartOptions,
  readPackageJson,
  shouldAddFeature,
  SPARTACUS_CART,
  validateSpartacusInstallation,
} from '@spartacus/schematics';
import { peerDependencies } from '../../package.json';
import {
  CART_FOLDER_NAME,
  CART_SAVED_CART_FEATURE_NAME_CONSTANT,
  CART_SAVED_CART_MODULE_NAME,
  CLI_SAVED_CART_FEATURE,
  SAVED_CART_MODULE,
  SAVED_CART_ROOT_MODULE,
  SAVED_CART_TRANSLATIONS,
  SAVED_CART_TRANSLATION_CHUNKS_CONFIG,
  SCSS_FILE_NAME,
  SPARTACUS_SAVED_CART,
  SPARTACUS_SAVED_CART_ASSETS,
  SPARTACUS_SAVED_CART_ROOT,
} from '../constants';

export function addCartFeatures(options: SpartacusCartOptions): Rule {
  return (tree: Tree, context: SchematicContext) => {
    const packageJson = readPackageJson(tree);
    validateSpartacusInstallation(packageJson);

    return chain([
      shouldAddFeature(CLI_SAVED_CART_FEATURE, options.features)
        ? chain([
            addSavedCartFeature(options),
            configureB2bFeatures(options, packageJson),
          ])
        : noop(),

      addPackageJsonDependenciesForLibrary({
        packageJson,
        context,
        libraryPeerDependencies: peerDependencies,
        options,
      }),
    ]);
  };
}

<<<<<<< HEAD
function addCartPackageJsonDependencies(packageJson: any): Rule {
  const spartacusLibraries = createSpartacusDependencies(peerDependencies);
  const thirdPartyDependencies = createDependencies(peerDependencies);
  const dependencies = spartacusLibraries.concat(thirdPartyDependencies);

  return addPackageJsonDependencies(dependencies, packageJson);
}

=======
>>>>>>> 49a802b6
function addSavedCartFeature(options: SpartacusCartOptions): Rule {
  return addLibraryFeature(options, {
    folderName: CART_FOLDER_NAME,
    moduleName: CART_SAVED_CART_MODULE_NAME,
    featureModule: {
      name: SAVED_CART_MODULE,
      importPath: SPARTACUS_SAVED_CART,
    },
    rootModule: {
      name: SAVED_CART_ROOT_MODULE,
      importPath: SPARTACUS_SAVED_CART_ROOT,
    },
    lazyLoadingChunk: {
      moduleSpecifier: SPARTACUS_SAVED_CART_ROOT,
      namedImports: [CART_SAVED_CART_FEATURE_NAME_CONSTANT],
    },
    i18n: {
      resources: SAVED_CART_TRANSLATIONS,
      chunks: SAVED_CART_TRANSLATION_CHUNKS_CONFIG,
      importPath: SPARTACUS_SAVED_CART_ASSETS,
    },
    styles: {
      scssFileName: SCSS_FILE_NAME,
      importStyle: SPARTACUS_CART,
    },
  });
}<|MERGE_RESOLUTION|>--- conflicted
+++ resolved
@@ -9,12 +9,6 @@
   addLibraryFeature,
   addPackageJsonDependenciesForLibrary,
   configureB2bFeatures,
-<<<<<<< HEAD
-  createDependencies,
-  createSpartacusDependencies,
-  installPackageJsonDependencies,
-=======
->>>>>>> 49a802b6
   LibraryOptions as SpartacusCartOptions,
   readPackageJson,
   shouldAddFeature,
@@ -60,17 +54,6 @@
   };
 }
 
-<<<<<<< HEAD
-function addCartPackageJsonDependencies(packageJson: any): Rule {
-  const spartacusLibraries = createSpartacusDependencies(peerDependencies);
-  const thirdPartyDependencies = createDependencies(peerDependencies);
-  const dependencies = spartacusLibraries.concat(thirdPartyDependencies);
-
-  return addPackageJsonDependencies(dependencies, packageJson);
-}
-
-=======
->>>>>>> 49a802b6
 function addSavedCartFeature(options: SpartacusCartOptions): Rule {
   return addLibraryFeature(options, {
     folderName: CART_FOLDER_NAME,
