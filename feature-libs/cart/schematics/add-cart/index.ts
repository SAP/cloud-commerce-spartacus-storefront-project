import {
  chain,
  noop,
  Rule,
  SchematicContext,
  Tree,
} from '@angular-devkit/schematics';
import {
  addLibraryFeature,
<<<<<<< HEAD
  CLI_CART_FEATURE,
  configureB2bFeatures,
=======
  addPackageJsonDependenciesForLibrary,
>>>>>>> 113fddc9
  LibraryOptions as SpartacusCartOptions,
  readPackageJson,
  shouldAddFeature,
  SPARTACUS_CART,
  validateSpartacusInstallation,
} from '@spartacus/schematics';
import { peerDependencies } from '../../package.json';
import {
  CART_FOLDER_NAME,
  CART_SAVED_CART_FEATURE_NAME_CONSTANT,
  CART_SAVED_CART_MODULE_NAME,
  CLI_SAVED_CART_FEATURE,
  SAVED_CART_MODULE,
  SAVED_CART_ROOT_MODULE,
  SAVED_CART_TRANSLATIONS,
  SAVED_CART_TRANSLATION_CHUNKS_CONFIG,
  SCSS_FILE_NAME,
  SPARTACUS_SAVED_CART,
  SPARTACUS_SAVED_CART_ASSETS,
  SPARTACUS_SAVED_CART_ROOT,
} from '../constants';

export function addCartFeatures(options: SpartacusCartOptions): Rule {
  return (tree: Tree, _context: SchematicContext): Rule => {
    const packageJson = readPackageJson(tree);
    validateSpartacusInstallation(packageJson);

    return chain([
      shouldAddFeature(CLI_SAVED_CART_FEATURE, options.features)
        ? addSavedCartFeature(options)
        : noop(),
<<<<<<< HEAD
=======

      addPackageJsonDependenciesForLibrary({
        packageJson,
        context,
        dependencies: peerDependencies,
        options,
      }),
>>>>>>> 113fddc9
    ]);
  };
}

function addSavedCartFeature(options: SpartacusCartOptions): Rule {
  return addLibraryFeature(options, {
    cliFeature: CLI_CART_FEATURE,
    folderName: CART_FOLDER_NAME,
    moduleName: CART_SAVED_CART_MODULE_NAME,
    featureModule: {
      name: SAVED_CART_MODULE,
      importPath: SPARTACUS_SAVED_CART,
    },
    rootModule: {
      name: SAVED_CART_ROOT_MODULE,
      importPath: SPARTACUS_SAVED_CART_ROOT,
    },
    lazyLoadingChunk: {
      moduleSpecifier: SPARTACUS_SAVED_CART_ROOT,
      namedImports: [CART_SAVED_CART_FEATURE_NAME_CONSTANT],
    },
    i18n: {
      resources: SAVED_CART_TRANSLATIONS,
      chunks: SAVED_CART_TRANSLATION_CHUNKS_CONFIG,
      importPath: SPARTACUS_SAVED_CART_ASSETS,
    },
    styles: {
      scssFileName: SCSS_FILE_NAME,
      importStyle: SPARTACUS_CART,
    },
    dependencyManagement: {
      dependencies: peerDependencies,
    },
  });
}<|MERGE_RESOLUTION|>--- conflicted
+++ resolved
@@ -7,12 +7,7 @@
 } from '@angular-devkit/schematics';
 import {
   addLibraryFeature,
-<<<<<<< HEAD
   CLI_CART_FEATURE,
-  configureB2bFeatures,
-=======
-  addPackageJsonDependenciesForLibrary,
->>>>>>> 113fddc9
   LibraryOptions as SpartacusCartOptions,
   readPackageJson,
   shouldAddFeature,
@@ -44,16 +39,6 @@
       shouldAddFeature(CLI_SAVED_CART_FEATURE, options.features)
         ? addSavedCartFeature(options)
         : noop(),
-<<<<<<< HEAD
-=======
-
-      addPackageJsonDependenciesForLibrary({
-        packageJson,
-        context,
-        dependencies: peerDependencies,
-        options,
-      }),
->>>>>>> 113fddc9
     ]);
   };
 }
