import {
  chain,
  noop,
  Rule,
  SchematicContext,
  Tree,
} from '@angular-devkit/schematics';
import {
  addLibraryFeature,
<<<<<<< HEAD
  LibraryOptions,
=======
  addPackageJsonDependenciesForLibrary,
  CLI_CART_SAVED_CART_FEATURE,
  LibraryOptions as SpartacusCartOptions,
>>>>>>> f63a18ad
  readPackageJson,
  shouldAddFeature,
  SPARTACUS_CART,
  validateSpartacusInstallation,
} from '@spartacus/schematics';
import { peerDependencies } from '../../package.json';
import {
  CART_FOLDER_NAME,
<<<<<<< HEAD
  CART_SAVED_CART_FEATURE_NAME,
  CLI_QUICK_ORDER_FEATURE,
  CLI_SAVED_CART_FEATURE,
  QUICK_ORDER_FEATURE_NAME,
  QUICK_ORDER_MODULE,
  QUICK_ORDER_ROOT_MODULE,
  QUICK_ORDER_TRANSLATION_CHUNKS_CONFIG,
  QUICK_ORDER_TRANSLATIONS,
=======
  CART_SAVED_CART_FEATURE_NAME_CONSTANT,
  CART_SAVED_CART_MODULE_NAME,
>>>>>>> f63a18ad
  SAVED_CART_MODULE,
  SAVED_CART_ROOT_MODULE,
  SAVED_CART_TRANSLATION_CHUNKS_CONFIG,
  SAVED_CART_TRANSLATIONS,
  SCSS_FILE_NAME,
  SPARTACUS_QUICK_ORDER_ASSETS,
  SPARTACUS_QUICK_ORDER_ROOT,
  SPARTACUS_QUICK_ORDER,
  SPARTACUS_SAVED_CART_ASSETS,
  SPARTACUS_SAVED_CART_ROOT,
  SPARTACUS_SAVED_CART,
} from '../constants';

<<<<<<< HEAD
export function addCartFeatures(options: LibraryOptions): Rule {
  return (tree: Tree, _context: SchematicContext) => {
=======
export function addCartFeatures(options: SpartacusCartOptions): Rule {
  return (tree: Tree, _context: SchematicContext): Rule => {
>>>>>>> f63a18ad
    const packageJson = readPackageJson(tree);
    validateSpartacusInstallation(packageJson);

    return chain([
      addPackageJsonDependenciesForLibrary(peerDependencies, options),

      shouldAddFeature(CLI_CART_SAVED_CART_FEATURE, options.features)
        ? addSavedCartFeature(options)
        : noop(),
      shouldAddFeature(CLI_QUICK_ORDER_FEATURE, options.features)
        ? addQuickOrderFeature(options)
        : noop(),
    ]);
  };
}

function addSavedCartFeature(options: LibraryOptions): Rule {
  return addLibraryFeature(options, {
    folderName: CART_FOLDER_NAME,
    moduleName: CART_SAVED_CART_MODULE_NAME,
    featureModule: {
      name: SAVED_CART_MODULE,
      importPath: SPARTACUS_SAVED_CART,
    },
    rootModule: {
      name: SAVED_CART_ROOT_MODULE,
      importPath: SPARTACUS_SAVED_CART_ROOT,
    },
    lazyLoadingChunk: {
      moduleSpecifier: SPARTACUS_SAVED_CART_ROOT,
      namedImports: [CART_SAVED_CART_FEATURE_NAME_CONSTANT],
    },
    i18n: {
      resources: SAVED_CART_TRANSLATIONS,
      chunks: SAVED_CART_TRANSLATION_CHUNKS_CONFIG,
      importPath: SPARTACUS_SAVED_CART_ASSETS,
    },
    styles: {
      scssFileName: SCSS_FILE_NAME,
      importStyle: SPARTACUS_CART,
    },
  });
}

function addQuickOrderFeature(options: LibraryOptions): Rule {
  return addLibraryFeature(options, {
    folderName: CART_FOLDER_NAME,
    name: QUICK_ORDER_FEATURE_NAME,
    featureModule: {
      name: QUICK_ORDER_MODULE,
      importPath: SPARTACUS_QUICK_ORDER,
    },
    rootModule: {
      name: QUICK_ORDER_ROOT_MODULE,
      importPath: SPARTACUS_QUICK_ORDER_ROOT,
    },
    i18n: {
      resources: QUICK_ORDER_TRANSLATIONS,
      chunks: QUICK_ORDER_TRANSLATION_CHUNKS_CONFIG,
      importPath: SPARTACUS_QUICK_ORDER_ASSETS,
    },
    styles: {
      scssFileName: SCSS_FILE_NAME,
      importStyle: SPARTACUS_CART,
    },
  });
}<|MERGE_RESOLUTION|>--- conflicted
+++ resolved
@@ -7,13 +7,10 @@
 } from '@angular-devkit/schematics';
 import {
   addLibraryFeature,
-<<<<<<< HEAD
-  LibraryOptions,
-=======
   addPackageJsonDependenciesForLibrary,
+  CLI_CART_QUICK_ORDER_FEATURE,
   CLI_CART_SAVED_CART_FEATURE,
   LibraryOptions as SpartacusCartOptions,
->>>>>>> f63a18ad
   readPackageJson,
   shouldAddFeature,
   SPARTACUS_CART,
@@ -22,39 +19,28 @@
 import { peerDependencies } from '../../package.json';
 import {
   CART_FOLDER_NAME,
-<<<<<<< HEAD
-  CART_SAVED_CART_FEATURE_NAME,
-  CLI_QUICK_ORDER_FEATURE,
-  CLI_SAVED_CART_FEATURE,
-  QUICK_ORDER_FEATURE_NAME,
+  CART_QUICK_ORDER_MODULE_NAME,
+  CART_SAVED_CART_FEATURE_NAME_CONSTANT,
+  CART_SAVED_CART_MODULE_NAME,
   QUICK_ORDER_MODULE,
   QUICK_ORDER_ROOT_MODULE,
+  QUICK_ORDER_TRANSLATIONS,
   QUICK_ORDER_TRANSLATION_CHUNKS_CONFIG,
-  QUICK_ORDER_TRANSLATIONS,
-=======
-  CART_SAVED_CART_FEATURE_NAME_CONSTANT,
-  CART_SAVED_CART_MODULE_NAME,
->>>>>>> f63a18ad
   SAVED_CART_MODULE,
   SAVED_CART_ROOT_MODULE,
+  SAVED_CART_TRANSLATIONS,
   SAVED_CART_TRANSLATION_CHUNKS_CONFIG,
-  SAVED_CART_TRANSLATIONS,
   SCSS_FILE_NAME,
+  SPARTACUS_QUICK_ORDER,
   SPARTACUS_QUICK_ORDER_ASSETS,
   SPARTACUS_QUICK_ORDER_ROOT,
-  SPARTACUS_QUICK_ORDER,
+  SPARTACUS_SAVED_CART,
   SPARTACUS_SAVED_CART_ASSETS,
   SPARTACUS_SAVED_CART_ROOT,
-  SPARTACUS_SAVED_CART,
 } from '../constants';
 
-<<<<<<< HEAD
-export function addCartFeatures(options: LibraryOptions): Rule {
-  return (tree: Tree, _context: SchematicContext) => {
-=======
 export function addCartFeatures(options: SpartacusCartOptions): Rule {
   return (tree: Tree, _context: SchematicContext): Rule => {
->>>>>>> f63a18ad
     const packageJson = readPackageJson(tree);
     validateSpartacusInstallation(packageJson);
 
@@ -64,14 +50,15 @@
       shouldAddFeature(CLI_CART_SAVED_CART_FEATURE, options.features)
         ? addSavedCartFeature(options)
         : noop(),
-      shouldAddFeature(CLI_QUICK_ORDER_FEATURE, options.features)
+
+      shouldAddFeature(CLI_CART_QUICK_ORDER_FEATURE, options.features)
         ? addQuickOrderFeature(options)
         : noop(),
     ]);
   };
 }
 
-function addSavedCartFeature(options: LibraryOptions): Rule {
+function addSavedCartFeature(options: SpartacusCartOptions): Rule {
   return addLibraryFeature(options, {
     folderName: CART_FOLDER_NAME,
     moduleName: CART_SAVED_CART_MODULE_NAME,
@@ -99,10 +86,10 @@
   });
 }
 
-function addQuickOrderFeature(options: LibraryOptions): Rule {
+function addQuickOrderFeature(options: SpartacusCartOptions): Rule {
   return addLibraryFeature(options, {
     folderName: CART_FOLDER_NAME,
-    name: QUICK_ORDER_FEATURE_NAME,
+    moduleName: CART_QUICK_ORDER_MODULE_NAME,
     featureModule: {
       name: QUICK_ORDER_MODULE,
       importPath: SPARTACUS_QUICK_ORDER,
@@ -111,6 +98,7 @@
       name: QUICK_ORDER_ROOT_MODULE,
       importPath: SPARTACUS_QUICK_ORDER_ROOT,
     },
+
     i18n: {
       resources: QUICK_ORDER_TRANSLATIONS,
       chunks: QUICK_ORDER_TRANSLATION_CHUNKS_CONFIG,
