{
  "$schema": "http://json-schema.org/schema",
  "id": "CartSchematics",
  "title": "Cart Schematics",
  "type": "object",
  "properties": {
    "project": {
      "type": "string",
      "description": "The name of the project.",
      "$default": {
        "$source": "projectName"
      }
    },
    "lazy": {
      "type": "boolean",
      "description": "Lazy load the Saved cart feature.",
      "default": true
    },
    "features": {
      "type": "array",
      "uniqueItems": true,
      "items": {
<<<<<<< HEAD
        "enum": ["Saved Cart (b2b feature)", "Quick Order (b2b feature)"],
        "type": "string"
      },
      "default": ["Saved Cart (b2b feature)", "Quick Order (b2b feature)"],
      "x-prompt": "Which Cart features would you like to setup?"
=======
        "enum": ["Saved-Cart"],
        "type": "string"
      },
      "default": ["Saved-Cart"],
      "x-prompt": {
        "message": "Which Cart features would you like to set up?",
        "type": "list",
        "items": [{ "value": "Saved-Cart", "label": "Saved Cart" }]
      }
>>>>>>> f63a18ad
    }
  },
  "required": []
}<|MERGE_RESOLUTION|>--- conflicted
+++ resolved
@@ -20,23 +20,30 @@
       "type": "array",
       "uniqueItems": true,
       "items": {
-<<<<<<< HEAD
-        "enum": ["Saved Cart (b2b feature)", "Quick Order (b2b feature)"],
+        "enum": [
+          "Saved-Cart",
+          "Quick Order"
+        ],
         "type": "string"
       },
-      "default": ["Saved Cart (b2b feature)", "Quick Order (b2b feature)"],
-      "x-prompt": "Which Cart features would you like to setup?"
-=======
-        "enum": ["Saved-Cart"],
-        "type": "string"
-      },
-      "default": ["Saved-Cart"],
+      "default": [
+        "Saved-Cart",
+        "Quick Order"
+      ],
       "x-prompt": {
         "message": "Which Cart features would you like to set up?",
         "type": "list",
-        "items": [{ "value": "Saved-Cart", "label": "Saved Cart" }]
+        "items": [
+          {
+            "value": "Saved-Cart",
+            "label": "Saved Cart"
+          },
+          {
+            "value": "Quick-Order",
+            "label": "Quick Order"
+          }
+        ]
       }
->>>>>>> f63a18ad
     }
   },
   "required": []
