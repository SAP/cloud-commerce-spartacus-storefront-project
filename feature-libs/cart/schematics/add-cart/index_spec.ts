--- conflicted
+++ resolved
@@ -10,13 +10,8 @@
 } from '@schematics/angular/application/schema';
 import { Schema as WorkspaceOptions } from '@schematics/angular/workspace/schema';
 import {
-<<<<<<< HEAD
-  CLI_CART_IMPORT_EXPORT_FEATURE,
-  CLI_CART_MAIN_FEATURE,
-=======
   CLI_CART_BASE_FEATURE,
   CLI_CART_IMPORT_EXPORT_FEATURE,
->>>>>>> a32dea3c
   CLI_CART_QUICK_ORDER_FEATURE,
   CLI_CART_SAVED_CART_FEATURE,
   LibraryOptions as SpartacusCartOptions,
@@ -29,13 +24,8 @@
 const collectionPath = path.join(__dirname, '../collection.json');
 const savedCartFeatureModulePath =
   'src/app/spartacus/features/cart/cart-saved-cart-feature.module.ts';
-<<<<<<< HEAD
-const mainCartFeatureModulePath =
-  'src/app/spartacus/features/cart/cart-feature.module.ts';
-=======
 const cartBaseFeatureModulePath =
   'src/app/spartacus/features/cart/cart-base-feature.module.ts';
->>>>>>> a32dea3c
 const quickOrderFeatureModulePath =
   'src/app/spartacus/features/cart/cart-quick-order-feature.module.ts';
 const importExportFeatureModulePath =
@@ -79,15 +69,9 @@
     features: [CLI_CART_SAVED_CART_FEATURE],
   };
 
-<<<<<<< HEAD
-  const cartMainFeatureOptions: SpartacusCartOptions = {
-    ...libraryNoFeaturesOptions,
-    features: [CLI_CART_MAIN_FEATURE],
-=======
   const cartBaseFeatureOptions: SpartacusCartOptions = {
     ...libraryNoFeaturesOptions,
     features: [CLI_CART_BASE_FEATURE],
->>>>>>> a32dea3c
   };
 
   const quickOrderFeatureOptions: SpartacusCartOptions = {
@@ -218,28 +202,16 @@
     });
   });
 
-<<<<<<< HEAD
-  describe('Cart Main feature', () => {
-    describe('general setup', () => {
-      beforeEach(async () => {
-        appTree = await schematicRunner
-          .runSchematicAsync('ng-add', cartMainFeatureOptions, appTree)
-=======
   describe('Cart Base feature', () => {
     describe('general setup', () => {
       beforeEach(async () => {
         appTree = await schematicRunner
           .runSchematicAsync('ng-add', cartBaseFeatureOptions, appTree)
->>>>>>> a32dea3c
           .toPromise();
       });
 
       it('should add the feature using the lazy loading syntax', async () => {
-<<<<<<< HEAD
-        const module = appTree.readContent(mainCartFeatureModulePath);
-=======
         const module = appTree.readContent(cartBaseFeatureModulePath);
->>>>>>> a32dea3c
         expect(module).toMatchSnapshot();
       });
 
@@ -261,22 +233,14 @@
         appTree = await schematicRunner
           .runSchematicAsync(
             'ng-add',
-<<<<<<< HEAD
-            { ...cartMainFeatureOptions, lazy: false },
-=======
             { ...cartBaseFeatureOptions, lazy: false },
->>>>>>> a32dea3c
             appTree
           )
           .toPromise();
       });
 
       it('should import appropriate modules', async () => {
-<<<<<<< HEAD
-        const module = appTree.readContent(mainCartFeatureModulePath);
-=======
         const module = appTree.readContent(cartBaseFeatureModulePath);
->>>>>>> a32dea3c
         expect(module).toMatchSnapshot();
       });
     });
