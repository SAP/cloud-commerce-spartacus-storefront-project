--- conflicted
+++ resolved
@@ -27,11 +27,8 @@
   'src/app/spartacus/features/cart/cart-saved-cart-feature.module.ts';
 const cartBaseFeatureModulePath =
   'src/app/spartacus/features/cart/cart-base-feature.module.ts';
-<<<<<<< HEAD
-=======
 const wishListFeatureModulePath =
   'src/app/spartacus/features/cart/wish-list-feature.module.ts';
->>>>>>> 3e1002af
 const quickOrderFeatureModulePath =
   'src/app/spartacus/features/cart/cart-quick-order-feature.module.ts';
 const importExportFeatureModulePath =
@@ -80,14 +77,11 @@
     features: [CLI_CART_BASE_FEATURE],
   };
 
-<<<<<<< HEAD
-=======
   const wishListFeatureOptions: SpartacusCartOptions = {
     ...libraryNoFeaturesOptions,
     features: [CLI_CART_WISHLIST_FEATURE],
   };
 
->>>>>>> 3e1002af
   const quickOrderFeatureOptions: SpartacusCartOptions = {
     ...libraryNoFeaturesOptions,
     features: [CLI_CART_QUICK_ORDER_FEATURE],
@@ -260,8 +254,6 @@
     });
   });
 
-<<<<<<< HEAD
-=======
   describe('Wish List feature', () => {
     describe('general setup', () => {
       beforeEach(async () => {
@@ -306,7 +298,6 @@
     });
   });
 
->>>>>>> 3e1002af
   describe('Quick Order feature', () => {
     describe('general setup', () => {
       beforeEach(async () => {
