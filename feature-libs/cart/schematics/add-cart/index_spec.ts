--- conflicted
+++ resolved
@@ -19,11 +19,6 @@
 import { CLI_SAVED_CART_FEATURE } from '../constants';
 
 const collectionPath = path.join(__dirname, '../collection.json');
-<<<<<<< HEAD
-const spartacusFeaturesModulePath =
-  'src/app/spartacus/spartacus-features.module.ts';
-=======
->>>>>>> 7f12dbdc
 const featureModulePath =
   'src/app/spartacus/features/cart/cart-saved-cart-feature.module.ts';
 const scssFilePath = 'src/styles/spartacus/cart.scss';
@@ -108,16 +103,6 @@
         .toPromise();
     });
 
-<<<<<<< HEAD
-    it('should not add the feature to the feature module', () => {
-      const spartacusFeaturesModule = appTree.readContent(
-        spartacusFeaturesModulePath
-      );
-      expect(spartacusFeaturesModule).toMatchSnapshot();
-    });
-    it('should not add create any of the modules', () => {
-      expect(appTree.exists(featureModulePath)).toBeFalsy();
-=======
     it('should not create any of the feature modules', () => {
       expect(appTree.exists(featureModulePath)).toBeFalsy();
     });
@@ -145,7 +130,6 @@
         expect(expectedDependency).toBeTruthy();
         // expect(expectedDependency).toEqual(expectedVersion);
       }
->>>>>>> 7f12dbdc
     });
   });
 
@@ -157,31 +141,11 @@
           .toPromise();
       });
 
-<<<<<<< HEAD
-      it('should install necessary Spartacus libraries', async () => {
-        const packageJson = appTree.readContent('package.json');
-        expect(packageJson).toMatchSnapshot();
-      });
-
-      it('should import feature module to SpartacusFeaturesModule', () => {
-        const spartacusFeaturesModule = appTree.readContent(
-          spartacusFeaturesModulePath
-        );
-        expect(spartacusFeaturesModule).toMatchSnapshot();
-      });
-
       it('should add the feature using the lazy loading syntax', async () => {
         const module = appTree.readContent(featureModulePath);
         expect(module).toMatchSnapshot();
       });
 
-=======
-      it('should add the feature using the lazy loading syntax', async () => {
-        const module = appTree.readContent(featureModulePath);
-        expect(module).toMatchSnapshot();
-      });
-
->>>>>>> 7f12dbdc
       describe('styling', () => {
         it('should create a proper scss file', () => {
           const scssContent = appTree.readContent(scssFilePath);
