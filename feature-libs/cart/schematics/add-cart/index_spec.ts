/// <reference types="jest" />

import {
  SchematicTestRunner,
  UnitTestTree,
} from '@angular-devkit/schematics/testing';
import {
  Schema as ApplicationOptions,
  Style,
} from '@schematics/angular/application/schema';
import { Schema as WorkspaceOptions } from '@schematics/angular/workspace/schema';
import {
<<<<<<< HEAD
  CLI_CART_IMPORT_EXPORT_FEATURE,
=======
  CLI_CART_QUICK_ORDER_FEATURE,
>>>>>>> 9a52f002
  CLI_CART_SAVED_CART_FEATURE,
  LibraryOptions as SpartacusCartOptions,
  SpartacusOptions,
  SPARTACUS_SCHEMATICS,
} from '@spartacus/schematics';
import * as path from 'path';
import { peerDependencies } from '../../package.json';

const collectionPath = path.join(__dirname, '../collection.json');
const savedCartFeatureModulePath =
  'src/app/spartacus/features/cart/cart-saved-cart-feature.module.ts';
<<<<<<< HEAD
const importExportFeatureModulePath =
  'src/app/spartacus/features/cart/cart-import-export-feature.module.ts';
=======
const quickOrderFeatureModulePath =
  'src/app/spartacus/features/cart/cart-quick-order-feature.module.ts';
>>>>>>> 9a52f002
const scssFilePath = 'src/styles/spartacus/cart.scss';

describe('Spartacus Cart schematics: ng-add', () => {
  const schematicRunner = new SchematicTestRunner('schematics', collectionPath);

  let appTree: UnitTestTree;

  const workspaceOptions: WorkspaceOptions = {
    name: 'workspace',
    version: '0.5.0',
  };

  const appOptions: ApplicationOptions = {
    name: 'schematics-test',
    inlineStyle: false,
    inlineTemplate: false,
    routing: false,
    style: Style.Scss,
    skipTests: false,
    projectRoot: '',
  };

  const spartacusDefaultOptions: SpartacusOptions = {
    project: 'schematics-test',
    lazy: true,
    features: [],
  };

  const libraryNoFeaturesOptions: SpartacusCartOptions = {
    project: 'schematics-test',
    lazy: true,
    features: [],
  };

  const savedCartFeatureOptions: SpartacusCartOptions = {
    ...libraryNoFeaturesOptions,
    features: [CLI_CART_SAVED_CART_FEATURE],
  };

<<<<<<< HEAD
  const cartImportExportFeatureOptions: SpartacusCartOptions = {
    ...libraryNoFeaturesOptions,
    features: [CLI_CART_IMPORT_EXPORT_FEATURE],
=======
  const quickOrderFeatureOptions: SpartacusCartOptions = {
    ...libraryNoFeaturesOptions,
    features: [CLI_CART_QUICK_ORDER_FEATURE],
>>>>>>> 9a52f002
  };

  beforeEach(async () => {
    schematicRunner.registerCollection(
      SPARTACUS_SCHEMATICS,
      '../../projects/schematics/src/collection.json'
    );

    appTree = await schematicRunner
      .runExternalSchematicAsync(
        '@schematics/angular',
        'workspace',
        workspaceOptions
      )
      .toPromise();
    appTree = await schematicRunner
      .runExternalSchematicAsync(
        '@schematics/angular',
        'application',
        appOptions,
        appTree
      )
      .toPromise();
    appTree = await schematicRunner
      .runExternalSchematicAsync(
        SPARTACUS_SCHEMATICS,
        'ng-add',
        { ...spartacusDefaultOptions, name: 'schematics-test' },
        appTree
      )
      .toPromise();
  });

  describe('Without features', () => {
    beforeEach(async () => {
      appTree = await schematicRunner
        .runSchematicAsync(
          'ng-add',
          { ...libraryNoFeaturesOptions, features: [] },
          appTree
        )
        .toPromise();
    });

    it('should not create any of the feature modules', () => {
      expect(appTree.exists(savedCartFeatureModulePath)).toBeFalsy();
<<<<<<< HEAD
    });

    it('should not create any of the feature modules', () => {
      expect(appTree.exists(importExportFeatureModulePath)).toBeFalsy();
=======
      expect(appTree.exists(quickOrderFeatureModulePath)).toBeFalsy();
>>>>>>> 9a52f002
    });

    it('should install necessary Spartacus libraries', () => {
      const packageJson = JSON.parse(appTree.readContent('package.json'));
      let dependencies: Record<string, string> = {};
      dependencies = { ...packageJson.dependencies };
      dependencies = { ...dependencies, ...packageJson.devDependencies };

      for (const toAdd in peerDependencies) {
        // skip the SPARTACUS_SCHEMATICS, as those are added only when running by the Angular CLI, and not in the testing environment
        if (
          !peerDependencies.hasOwnProperty(toAdd) ||
          toAdd === SPARTACUS_SCHEMATICS
        ) {
          continue;
        }
        // TODO: after 4.0: use this test, as we'll have synced versions between lib's and root package.json
        // const expectedVersion = (peerDependencies as Record<
        //   string,
        //   string
        // >)[toAdd];
        const expectedDependency = dependencies[toAdd];
        expect(expectedDependency).toBeTruthy();
        // expect(expectedDependency).toEqual(expectedVersion);
      }
    });
  });

  describe('Saved Cart feature', () => {
    describe('general setup', () => {
      beforeEach(async () => {
        appTree = await schematicRunner
          .runSchematicAsync('ng-add', savedCartFeatureOptions, appTree)
          .toPromise();
      });

      it('should add the feature using the lazy loading syntax', async () => {
        const module = appTree.readContent(savedCartFeatureModulePath);
        expect(module).toMatchSnapshot();
      });

      describe('styling', () => {
        it('should create a proper scss file', () => {
          const scssContent = appTree.readContent(scssFilePath);
          expect(scssContent).toMatchSnapshot();
        });

        it('should update angular.json', async () => {
          const content = appTree.readContent('/angular.json');
          expect(content).toMatchSnapshot();
        });
      });
    });

    describe('eager loading', () => {
      beforeEach(async () => {
        appTree = await schematicRunner
          .runSchematicAsync(
            'ng-add',
            { ...savedCartFeatureOptions, lazy: false },
            appTree
          )
          .toPromise();
      });

      it('should import appropriate modules', async () => {
        const module = appTree.readContent(savedCartFeatureModulePath);
        expect(module).toMatchSnapshot();
      });
    });
  });

<<<<<<< HEAD
  describe('Cart Import Export feature', () => {
    describe('general setup', () => {
      beforeEach(async () => {
        appTree = await schematicRunner
          .runSchematicAsync('ng-add', cartImportExportFeatureOptions, appTree)
=======
  describe('Quick Order feature', () => {
    describe('general setup', () => {
      beforeEach(async () => {
        appTree = await schematicRunner
          .runSchematicAsync('ng-add', quickOrderFeatureOptions, appTree)
>>>>>>> 9a52f002
          .toPromise();
      });

      it('should add the feature using the lazy loading syntax', async () => {
<<<<<<< HEAD
        const module = appTree.readContent(importExportFeatureModulePath);
=======
        const module = appTree.readContent(quickOrderFeatureModulePath);
>>>>>>> 9a52f002
        expect(module).toMatchSnapshot();
      });

      describe('styling', () => {
        it('should create a proper scss file', () => {
          const scssContent = appTree.readContent(scssFilePath);
          expect(scssContent).toMatchSnapshot();
        });

        it('should update angular.json', async () => {
          const content = appTree.readContent('/angular.json');
          expect(content).toMatchSnapshot();
        });
      });
    });

    describe('eager loading', () => {
      beforeEach(async () => {
        appTree = await schematicRunner
          .runSchematicAsync(
            'ng-add',
<<<<<<< HEAD
            { ...cartImportExportFeatureOptions, lazy: false },
=======
            { ...quickOrderFeatureOptions, lazy: false },
>>>>>>> 9a52f002
            appTree
          )
          .toPromise();
      });

      it('should import appropriate modules', async () => {
<<<<<<< HEAD
        const module = appTree.readContent(importExportFeatureModulePath);
=======
        const module = appTree.readContent(quickOrderFeatureModulePath);
>>>>>>> 9a52f002
        expect(module).toMatchSnapshot();
      });
    });
  });
});<|MERGE_RESOLUTION|>--- conflicted
+++ resolved
@@ -10,11 +10,8 @@
 } from '@schematics/angular/application/schema';
 import { Schema as WorkspaceOptions } from '@schematics/angular/workspace/schema';
 import {
-<<<<<<< HEAD
+  CLI_CART_QUICK_ORDER_FEATURE,
   CLI_CART_IMPORT_EXPORT_FEATURE,
-=======
-  CLI_CART_QUICK_ORDER_FEATURE,
->>>>>>> 9a52f002
   CLI_CART_SAVED_CART_FEATURE,
   LibraryOptions as SpartacusCartOptions,
   SpartacusOptions,
@@ -26,13 +23,10 @@
 const collectionPath = path.join(__dirname, '../collection.json');
 const savedCartFeatureModulePath =
   'src/app/spartacus/features/cart/cart-saved-cart-feature.module.ts';
-<<<<<<< HEAD
+const quickOrderFeatureModulePath =
+  'src/app/spartacus/features/cart/cart-quick-order-feature.module.ts';
 const importExportFeatureModulePath =
   'src/app/spartacus/features/cart/cart-import-export-feature.module.ts';
-=======
-const quickOrderFeatureModulePath =
-  'src/app/spartacus/features/cart/cart-quick-order-feature.module.ts';
->>>>>>> 9a52f002
 const scssFilePath = 'src/styles/spartacus/cart.scss';
 
 describe('Spartacus Cart schematics: ng-add', () => {
@@ -72,15 +66,14 @@
     features: [CLI_CART_SAVED_CART_FEATURE],
   };
 
-<<<<<<< HEAD
+  const quickOrderFeatureOptions: SpartacusCartOptions = {
+    ...libraryNoFeaturesOptions,
+    features: [CLI_CART_QUICK_ORDER_FEATURE],
+  };
+
   const cartImportExportFeatureOptions: SpartacusCartOptions = {
     ...libraryNoFeaturesOptions,
     features: [CLI_CART_IMPORT_EXPORT_FEATURE],
-=======
-  const quickOrderFeatureOptions: SpartacusCartOptions = {
-    ...libraryNoFeaturesOptions,
-    features: [CLI_CART_QUICK_ORDER_FEATURE],
->>>>>>> 9a52f002
   };
 
   beforeEach(async () => {
@@ -127,14 +120,8 @@
 
     it('should not create any of the feature modules', () => {
       expect(appTree.exists(savedCartFeatureModulePath)).toBeFalsy();
-<<<<<<< HEAD
-    });
-
-    it('should not create any of the feature modules', () => {
+      expect(appTree.exists(quickOrderFeatureModulePath)).toBeFalsy();
       expect(appTree.exists(importExportFeatureModulePath)).toBeFalsy();
-=======
-      expect(appTree.exists(quickOrderFeatureModulePath)).toBeFalsy();
->>>>>>> 9a52f002
     });
 
     it('should install necessary Spartacus libraries', () => {
@@ -207,28 +194,16 @@
     });
   });
 
-<<<<<<< HEAD
-  describe('Cart Import Export feature', () => {
-    describe('general setup', () => {
-      beforeEach(async () => {
-        appTree = await schematicRunner
-          .runSchematicAsync('ng-add', cartImportExportFeatureOptions, appTree)
-=======
   describe('Quick Order feature', () => {
     describe('general setup', () => {
       beforeEach(async () => {
         appTree = await schematicRunner
           .runSchematicAsync('ng-add', quickOrderFeatureOptions, appTree)
->>>>>>> 9a52f002
           .toPromise();
       });
 
       it('should add the feature using the lazy loading syntax', async () => {
-<<<<<<< HEAD
-        const module = appTree.readContent(importExportFeatureModulePath);
-=======
         const module = appTree.readContent(quickOrderFeatureModulePath);
->>>>>>> 9a52f002
         expect(module).toMatchSnapshot();
       });
 
@@ -250,23 +225,63 @@
         appTree = await schematicRunner
           .runSchematicAsync(
             'ng-add',
-<<<<<<< HEAD
-            { ...cartImportExportFeatureOptions, lazy: false },
-=======
             { ...quickOrderFeatureOptions, lazy: false },
->>>>>>> 9a52f002
             appTree
           )
           .toPromise();
       });
 
       it('should import appropriate modules', async () => {
-<<<<<<< HEAD
-        const module = appTree.readContent(importExportFeatureModulePath);
-=======
         const module = appTree.readContent(quickOrderFeatureModulePath);
->>>>>>> 9a52f002
-        expect(module).toMatchSnapshot();
+        expect(module).toMatchSnapshot();
+      });
+    });
+
+    describe('Cart Import Export feature', () => {
+      describe('general setup', () => {
+        beforeEach(async () => {
+          appTree = await schematicRunner
+            .runSchematicAsync(
+              'ng-add',
+              cartImportExportFeatureOptions,
+              appTree
+            )
+            .toPromise();
+        });
+
+        it('should add the feature using the lazy loading syntax', async () => {
+          const module = appTree.readContent(importExportFeatureModulePath);
+          expect(module).toMatchSnapshot();
+        });
+
+        describe('styling', () => {
+          it('should create a proper scss file', () => {
+            const scssContent = appTree.readContent(scssFilePath);
+            expect(scssContent).toMatchSnapshot();
+          });
+
+          it('should update angular.json', async () => {
+            const content = appTree.readContent('/angular.json');
+            expect(content).toMatchSnapshot();
+          });
+        });
+      });
+
+      describe('eager loading', () => {
+        beforeEach(async () => {
+          appTree = await schematicRunner
+            .runSchematicAsync(
+              'ng-add',
+              { ...cartImportExportFeatureOptions, lazy: false },
+              appTree
+            )
+            .toPromise();
+        });
+
+        it('should import appropriate modules', async () => {
+          const module = appTree.readContent(importExportFeatureModulePath);
+          expect(module).toMatchSnapshot();
+        });
       });
     });
   });
