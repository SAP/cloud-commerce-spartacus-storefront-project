--- conflicted
+++ resolved
@@ -9,12 +9,8 @@
   Style,
 } from '@schematics/angular/application/schema';
 import { Schema as WorkspaceOptions } from '@schematics/angular/workspace/schema';
-<<<<<<< HEAD
-import { LibraryOptions, SpartacusOptions } from '@spartacus/schematics';
-import * as path from 'path';
-import { CLI_QUICK_ORDER_FEATURE, CLI_SAVED_CART_FEATURE } from '../constants';
-=======
 import {
+  CLI_CART_QUICK_ORDER_FEATURE,
   CLI_CART_SAVED_CART_FEATURE,
   LibraryOptions as SpartacusCartOptions,
   SpartacusOptions,
@@ -22,17 +18,11 @@
 } from '@spartacus/schematics';
 import * as path from 'path';
 import { peerDependencies } from '../../package.json';
->>>>>>> f63a18ad
 
 const collectionPath = path.join(__dirname, '../collection.json');
 const featureModulePath =
   'src/app/spartacus/features/cart/cart-saved-cart-feature.module.ts';
-<<<<<<< HEAD
-const quickOrderFeatureModulePath =
-  'src/app/spartacus/features/cart/cart-quick-order-feature.module.ts';
-=======
 const scssFilePath = 'src/styles/spartacus/cart.scss';
->>>>>>> f63a18ad
 
 describe('Spartacus Cart schematics: ng-add', () => {
   const schematicRunner = new SchematicTestRunner('schematics', collectionPath);
@@ -54,27 +44,13 @@
     projectRoot: '',
   };
 
-<<<<<<< HEAD
-  const defaultOptions: LibraryOptions = {
-=======
   const spartacusDefaultOptions: SpartacusOptions = {
->>>>>>> f63a18ad
     project: 'schematics-test',
     lazy: true,
     features: [],
   };
 
-<<<<<<< HEAD
-  const quickOrderDefaultOptions: LibraryOptions = {
-    project: 'schematics-test',
-    lazy: true,
-    features: [CLI_QUICK_ORDER_FEATURE],
-  };
-
-  const spartacusDefaultOptions: SpartacusOptions = {
-=======
   const libraryNoFeaturesOptions: SpartacusCartOptions = {
->>>>>>> f63a18ad
     project: 'schematics-test',
     lazy: true,
     features: [],
@@ -83,6 +59,11 @@
   const savedCartFeatureOptions: SpartacusCartOptions = {
     ...libraryNoFeaturesOptions,
     features: [CLI_CART_SAVED_CART_FEATURE],
+  };
+
+  const quickOrderFeatureOptions: SpartacusCartOptions = {
+    ...libraryNoFeaturesOptions,
+    features: [CLI_CART_QUICK_ORDER_FEATURE],
   };
 
   beforeEach(async () => {
@@ -121,11 +102,7 @@
       appTree = await schematicRunner
         .runSchematicAsync(
           'ng-add',
-<<<<<<< HEAD
-          { ...defaultOptions, ...quickOrderDefaultOptions, features: [] },
-=======
           { ...libraryNoFeaturesOptions, features: [] },
->>>>>>> f63a18ad
           appTree
         )
         .toPromise();
@@ -159,10 +136,6 @@
         // expect(expectedDependency).toEqual(expectedVersion);
       }
     });
-
-    it('should not install quick-order', () => {
-      expect(appTree.exists(quickOrderFeatureModulePath)).toBeFalsy();
-    });
   });
 
   describe('Saved Cart feature', () => {
@@ -210,35 +183,28 @@
   });
 
   describe('Quick Order feature', () => {
-    describe('styling', () => {
-      beforeEach(async () => {
-        appTree = await schematicRunner
-          .runSchematicAsync('ng-add', quickOrderDefaultOptions, appTree)
-          .toPromise();
-      });
-
-      it('should add style import to /src/styles/spartacus/cart.scss', async () => {
-        const content = appTree.readContent('/src/styles/spartacus/cart.scss');
-        expect(content).toEqual(`@import "@spartacus/cart";`);
-      });
-
-      it('should update angular.json with spartacus/cart.scss', async () => {
-        const content = appTree.readContent('/angular.json');
-        const angularJson = JSON.parse(content);
-        const buildStyles: string[] =
-          angularJson.projects['schematics-test'].architect.build.options
-            .styles;
-        expect(buildStyles).toEqual([
-          'src/styles.scss',
-          'src/styles/spartacus/cart.scss',
-        ]);
-
-        const testStyles: string[] =
-          angularJson.projects['schematics-test'].architect.test.options.styles;
-        expect(testStyles).toEqual([
-          'src/styles.scss',
-          'src/styles/spartacus/cart.scss',
-        ]);
+    describe('general setup', () => {
+      beforeEach(async () => {
+        appTree = await schematicRunner
+          .runSchematicAsync('ng-add', quickOrderFeatureOptions, appTree)
+          .toPromise();
+      });
+
+      it('should add the feature using the lazy loading syntax', async () => {
+        const module = appTree.readContent(featureModulePath);
+        expect(module).toMatchSnapshot();
+      });
+
+      describe('styling', () => {
+        it('should create a proper scss file', () => {
+          const scssContent = appTree.readContent(scssFilePath);
+          expect(scssContent).toMatchSnapshot();
+        });
+
+        it('should update angular.json', async () => {
+          const content = appTree.readContent('/angular.json');
+          expect(content).toMatchSnapshot();
+        });
       });
     });
 
@@ -247,74 +213,15 @@
         appTree = await schematicRunner
           .runSchematicAsync(
             'ng-add',
-            { ...quickOrderDefaultOptions, lazy: false },
+            { ...quickOrderFeatureOptions, lazy: false },
             appTree
           )
           .toPromise();
       });
 
       it('should import appropriate modules', async () => {
-        const appModule = appTree.readContent(quickOrderFeatureModulePath);
-        expect(appModule).toContain(
-          `import { QuickOrderRootModule } from "@spartacus/cart/quick-order/root";`
-        );
-        expect(appModule).toContain(
-          `import { QuickOrderModule } from "@spartacus/cart/quick-order";`
-        );
-      });
-
-      it('should not contain lazy loading syntax', async () => {
-        const appModule = appTree.readContent(quickOrderFeatureModulePath);
-        expect(appModule).not.toContain(
-          `import('@spartacus/cart/quick-order').then(`
-        );
-      });
-    });
-
-    describe('lazy loading', () => {
-      beforeEach(async () => {
-        appTree = await schematicRunner
-          .runSchematicAsync('ng-add', quickOrderDefaultOptions, appTree)
-          .toPromise();
-      });
-
-      it('should import QuickOrderRootModule and contain the lazy loading syntax', async () => {
-        const appModule = appTree.readContent(quickOrderFeatureModulePath);
-        expect(appModule).toContain(
-          `import { QuickOrderRootModule } from "@spartacus/cart/quick-order/root";`
-        );
-        expect(appModule).toContain(
-          `import('@spartacus/cart/quick-order').then(`
-        );
-      });
-
-      it('should not contain the QuickOrderModule import', () => {
-        const appModule = appTree.readContent(quickOrderFeatureModulePath);
-        expect(appModule).not.toContain(
-          `import { QuickOrderModule } from "@spartacus/cart/quick-order";`
-        );
-      });
-    });
-
-    describe('i18n', () => {
-      beforeEach(async () => {
-        appTree = await schematicRunner
-          .runSchematicAsync('ng-add', quickOrderDefaultOptions, appTree)
-          .toPromise();
-      });
-
-      it('should import the i18n resource and chunk from assets', async () => {
-        const appModule = appTree.readContent(quickOrderFeatureModulePath);
-        expect(appModule).toContain(
-          `import { quickOrderTranslationChunksConfig, quickOrderTranslations } from "@spartacus/cart/quick-order/assets";`
-        );
-      });
-      it('should provideConfig', async () => {
-        const appModule = appTree.readContent(quickOrderFeatureModulePath);
-        expect(appModule).toContain(`resources: quickOrderTranslations,`);
-        expect(appModule).toContain(
-          `chunks: quickOrderTranslationChunksConfig,`
-        );
+        const module = appTree.readContent(featureModulePath);
+        expect(module).toMatchSnapshot();
       });
     });
   });
