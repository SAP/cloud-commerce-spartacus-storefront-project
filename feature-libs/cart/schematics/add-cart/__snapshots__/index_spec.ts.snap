// Jest Snapshot v1, https://goo.gl/fbAQLP

<<<<<<< HEAD
exports[`Spartacus Cart schematics: ng-add Saved Cart feature eager loading should import appropriate modules 1`] = `
"import { NgModule } from '@angular/core';
import { SavedCartModule } from \\"@spartacus/cart/saved-cart\\";
import { savedCartTranslationChunksConfig, savedCartTranslations } from \\"@spartacus/cart/saved-cart/assets\\";
import { SavedCartRootModule } from \\"@spartacus/cart/saved-cart/root\\";
import { I18nConfig, provideConfig } from \\"@spartacus/core\\";

@NgModule({
  declarations: [],
  imports: [
    SavedCartRootModule,
    SavedCartModule
  ],
  providers: [provideConfig(<I18nConfig>{
    i18n: {
      resources: savedCartTranslations,
      chunks: savedCartTranslationChunksConfig,
    },
  })]
})
export class CartSavedCartFeatureModule { }
"
`;

exports[`Spartacus Cart schematics: ng-add Saved Cart feature general setup b2b features configuration should be added 1`] = `
"import { NgModule } from '@angular/core';
import { translationChunksConfig, translations } from \\"@spartacus/assets\\";
import { FeaturesConfig, I18nConfig, OccConfig, provideConfig, SiteContextConfig } from \\"@spartacus/core\\";
import { defaultB2bCheckoutConfig, defaultB2bOccConfig } from \\"@spartacus/setup\\";
import { defaultCmsContentProviders, layoutConfig, mediaConfig } from \\"@spartacus/storefront\\";

@NgModule({
  declarations: [],
  imports: [
  ],
  providers: [provideConfig(layoutConfig), provideConfig(mediaConfig), ...defaultCmsContentProviders, provideConfig(<OccConfig>{
    backend: {
      occ: {
        baseUrl: 'https://localhost:9002',
      }
    },
  }), provideConfig(<SiteContextConfig>{
    context: {
      currency: ['USD'],
      language: ['en'],
    },
  }), provideConfig(<I18nConfig>{
    i18n: {
      resources: translations,
      chunks: translationChunksConfig,
      fallbackLang: 'en'
    },
  }), provideConfig(<FeaturesConfig>{
    features: {
      level: '3.2'
    }
  }), provideConfig(defaultB2bOccConfig), provideConfig(defaultB2bCheckoutConfig)]
})
export class SpartacusConfigurationModule { }
"
`;

exports[`Spartacus Cart schematics: ng-add Saved Cart feature general setup should add the feature using the lazy loading syntax 1`] = `
"import { NgModule } from '@angular/core';
import { savedCartTranslationChunksConfig, savedCartTranslations } from \\"@spartacus/cart/saved-cart/assets\\";
import { CART_SAVED_CART_FEATURE, SavedCartRootModule } from \\"@spartacus/cart/saved-cart/root\\";
import { CmsConfig, I18nConfig, provideConfig } from \\"@spartacus/core\\";

@NgModule({
  declarations: [],
  imports: [
    SavedCartRootModule
  ],
  providers: [provideConfig(<CmsConfig>{
    featureModules: {
      [CART_SAVED_CART_FEATURE]: {
        module: () =>
          import('@spartacus/cart/saved-cart').then((m) => m.SavedCartModule),
      },
    }
  }),
  provideConfig(<I18nConfig>{
    i18n: {
      resources: savedCartTranslations,
      chunks: savedCartTranslationChunksConfig,
    },
  })
  ]
})
export class CartSavedCartFeatureModule { }
"
`;

exports[`Spartacus Cart schematics: ng-add Saved Cart feature general setup should import feature module to SpartacusFeaturesModule 1`] = `
"import { NgModule } from '@angular/core';
import { AnonymousConsentsModule, AuthModule, CartModule, CartOccModule, CheckoutModule, CheckoutOccModule, CostCenterOccModule, ProductModule, ProductOccModule, UserOccTransitionalModule, UserTransitionalModule } from \\"@spartacus/core\\";
import { AddressBookModule, AnonymousConsentManagementBannerModule, AnonymousConsentsDialogModule, BannerCarouselModule, BannerModule, BreadcrumbModule, CartComponentModule, CartPageEventModule, CategoryNavigationModule, CheckoutComponentModule, CheckoutLoginModule, CmsParagraphModule, ConsentManagementModule, FooterNavigationModule, HamburgerMenuModule, HomePageEventModule, LinkModule, LoginRouteModule, LogoutModule, MyCouponsModule, MyInterestsModule, NavigationEventModule, NavigationModule, NotificationPreferenceModule, OrderCancellationModule, OrderConfirmationModule, OrderDetailsModule, OrderHistoryModule, OrderReturnModule, PaymentMethodsModule, ProductCarouselModule, ProductDetailsPageModule, ProductFacetNavigationModule, ProductImagesModule, ProductIntroModule, ProductListingPageModule, ProductListModule, ProductPageEventModule, ProductReferencesModule, ProductSummaryModule, ProductTabsModule, ReplenishmentOrderConfirmationModule, ReplenishmentOrderDetailsModule, ReplenishmentOrderHistoryModule, ReturnRequestDetailModule, ReturnRequestListModule, SearchBoxModule, SiteContextSelectorModule, StockNotificationModule, TabParagraphContainerModule, WishListModule } from \\"@spartacus/storefront\\";
import { CartSavedCartFeatureModule } from './features/cart/cart-saved-cart-feature.module';
=======
exports[`Spartacus Cart schematics: ng-add Saved Cart feature styling should create a proper scss file 1`] = `"@import \\"@spartacus/cart\\";"`;
>>>>>>> 16a3cc92

@NgModule({
  declarations: [],
  imports: [
    // Auth Core
    AuthModule.forRoot(),
    LogoutModule,
    LoginRouteModule,
    // Basic Cms Components
    HamburgerMenuModule,
    SiteContextSelectorModule,
    LinkModule,
    BannerModule,
    CmsParagraphModule,
    TabParagraphContainerModule,
    BannerCarouselModule,
    CategoryNavigationModule,
    NavigationModule,
    FooterNavigationModule,
    BreadcrumbModule,
    // User Core,
    UserTransitionalModule,
    UserOccTransitionalModule,
    // User UI,
    AddressBookModule,
    PaymentMethodsModule,
    NotificationPreferenceModule,
    MyInterestsModule,
    StockNotificationModule,
    ConsentManagementModule,
    MyCouponsModule,
    // Anonymous Consents Core,
    AnonymousConsentsModule.forRoot(),
    // Anonymous Consents UI,
    AnonymousConsentsDialogModule,
    AnonymousConsentManagementBannerModule,
    // Product Core,
    ProductModule.forRoot(),
    ProductOccModule,
    // Product UI,
    ProductDetailsPageModule,
    ProductListingPageModule,
    ProductListModule,
    SearchBoxModule,
    ProductFacetNavigationModule,
    ProductTabsModule,
    ProductCarouselModule,
    ProductReferencesModule,
    ProductImagesModule,
    ProductSummaryModule,
    ProductIntroModule,
    // Cart Core,
    CartModule.forRoot(),
    CartOccModule,
    // Cart UI,
    CartComponentModule,
    WishListModule,
    // Checkout Core,
    CheckoutModule.forRoot(),
    CheckoutOccModule,
    CostCenterOccModule,
    // Checkout UI,
    CheckoutLoginModule,
    CheckoutComponentModule,
    OrderConfirmationModule,
    // Order,
    OrderHistoryModule,
    OrderDetailsModule,
    OrderCancellationModule,
    OrderReturnModule,
    ReturnRequestListModule,
    ReturnRequestDetailModule,
    ReplenishmentOrderHistoryModule,
    ReplenishmentOrderDetailsModule,
    ReplenishmentOrderConfirmationModule,
    // Page Events,
    NavigationEventModule,
    HomePageEventModule,
    CartPageEventModule,
    ProductPageEventModule,
    CartSavedCartFeatureModule,
  ]
})
export class SpartacusFeaturesModule { }
"
`;

exports[`Spartacus Cart schematics: ng-add Saved Cart feature general setup should install necessary Spartacus libraries 1`] = `
"{
  \\"name\\": \\"workspace\\",
  \\"version\\": \\"0.0.0\\",
  \\"scripts\\": {
    \\"ng\\": \\"ng\\",
    \\"start\\": \\"ng serve\\",
    \\"build\\": \\"ng build\\",
    \\"test\\": \\"ng test\\",
    \\"lint\\": \\"ng lint\\",
    \\"e2e\\": \\"ng e2e\\"
  },
  \\"private\\": true,
  \\"dependencies\\": {
    \\"@angular/animations\\": \\"~10.2.4\\",
    \\"@angular/common\\": \\"~10.2.4\\",
    \\"@angular/compiler\\": \\"~10.2.4\\",
    \\"@angular/core\\": \\"~10.2.4\\",
    \\"@angular/forms\\": \\"~10.2.4\\",
    \\"@angular/platform-browser\\": \\"~10.2.4\\",
    \\"@angular/platform-browser-dynamic\\": \\"~10.2.4\\",
    \\"@angular/router\\": \\"~10.2.4\\",
    \\"@angular/service-worker\\": \\"^10.1.0\\",
    \\"@ng-bootstrap/ng-bootstrap\\": \\"^7.0.0\\",
    \\"@ng-select/ng-select\\": \\"^5.0.9\\",
    \\"@ngrx/effects\\": \\"^10.0.0\\",
    \\"@ngrx/router-store\\": \\"^10.0.0\\",
    \\"@ngrx/store\\": \\"^10.0.0\\",
    \\"@spartacus/assets\\": \\"^3.2.0-next.2\\",
    \\"@spartacus/core\\": \\"^3.2.0-next.2\\",
    \\"@spartacus/setup\\": \\"^3.2.0-next.2\\",
    \\"@spartacus/storefront\\": \\"^3.2.0-next.2\\",
    \\"@spartacus/styles\\": \\"^3.2.0-next.2\\",
    \\"@spartacus/user\\": \\"^3.2.0-next.2\\",
    \\"angular-oauth2-oidc\\": \\"^10.0.1\\",
    \\"bootstrap\\": \\"^4.0\\",
    \\"i18next\\": \\"^19.3.4\\",
    \\"i18next-xhr-backend\\": \\"^3.2.2\\",
    \\"ngx-infinite-scroll\\": \\"^8.0.0\\",
    \\"rxjs\\": \\"~6.6.0\\",
    \\"tslib\\": \\"^2.0.0\\",
    \\"zone.js\\": \\"~0.10.2\\"
  },
  \\"devDependencies\\": {
    \\"@angular-devkit/build-angular\\": \\"~0.1002.1\\",
    \\"@angular-devkit/schematics\\": \\"^10.1.0\\",
    \\"@angular/cli\\": \\"~0.5.0\\",
    \\"@angular/compiler-cli\\": \\"~10.2.4\\",
    \\"@types/node\\": \\"^12.11.1\\",
    \\"@types/jasmine\\": \\"~3.5.0\\",
    \\"@types/jasminewd2\\": \\"~2.0.3\\",
    \\"codelyzer\\": \\"^6.0.0\\",
    \\"jasmine-core\\": \\"~3.6.0\\",
    \\"jasmine-spec-reporter\\": \\"~5.0.0\\",
    \\"karma\\": \\"~5.0.0\\",
    \\"karma-chrome-launcher\\": \\"~3.1.0\\",
    \\"karma-coverage-istanbul-reporter\\": \\"~3.0.2\\",
    \\"karma-jasmine\\": \\"~4.0.0\\",
    \\"karma-jasmine-html-reporter\\": \\"^1.5.0\\",
    \\"protractor\\": \\"~7.0.0\\",
    \\"ts-node\\": \\"~8.3.0\\",
    \\"tslint\\": \\"~6.1.0\\",
    \\"typescript\\": \\"~4.0.2\\"
  }
}
"
`;

exports[`Spartacus Cart schematics: ng-add Saved Cart feature general setup styling should create a proper scss file 1`] = `"@import \\"@spartacus/cart\\";"`;

exports[`Spartacus Cart schematics: ng-add Saved Cart feature general setup styling should update angular.json 1`] = `
"{
  \\"$schema\\": \\"./node_modules/@angular/cli/lib/config/schema.json\\",
  \\"version\\": 1,
  \\"newProjectRoot\\": \\"\\",
  \\"projects\\": {
    \\"schematics-test\\": {
      \\"projectType\\": \\"application\\",
      \\"schematics\\": {
        \\"@schematics/angular:component\\": {
          \\"style\\": \\"scss\\"
        }
      },
      \\"root\\": \\"\\",
      \\"sourceRoot\\": \\"src\\",
      \\"prefix\\": \\"app\\",
      \\"architect\\": {
        \\"build\\": {
          \\"builder\\": \\"@angular-devkit/build-angular:browser\\",
          \\"options\\": {
            \\"outputPath\\": \\"dist/schematics-test\\",
            \\"index\\": \\"src/index.html\\",
            \\"main\\": \\"src/main.ts\\",
            \\"polyfills\\": \\"src/polyfills.ts\\",
            \\"tsConfig\\": \\"tsconfig.app.json\\",
            \\"aot\\": true,
            \\"assets\\": [
              \\"src/favicon.ico\\",
              \\"src/assets\\"
            ],
            \\"styles\\": [
              \\"src/styles.scss\\",
              \\"src/styles/spartacus/cart.scss\\"
            ],
            \\"scripts\\": []
          },
          \\"configurations\\": {
            \\"production\\": {
              \\"fileReplacements\\": [
                {
                  \\"replace\\": \\"src/environments/environment.ts\\",
                  \\"with\\": \\"src/environments/environment.prod.ts\\"
                }
              ],
              \\"optimization\\": true,
              \\"outputHashing\\": \\"all\\",
              \\"sourceMap\\": false,
              \\"extractCss\\": true,
              \\"namedChunks\\": false,
              \\"extractLicenses\\": true,
              \\"vendorChunk\\": false,
              \\"buildOptimizer\\": true,
              \\"budgets\\": [
                {
                  \\"type\\": \\"initial\\",
                  \\"maximumWarning\\": \\"2mb\\",
                  \\"maximumError\\": \\"5mb\\"
                },
                {
                  \\"type\\": \\"anyComponentStyle\\",
                  \\"maximumWarning\\": \\"6kb\\",
                  \\"maximumError\\": \\"10kb\\"
                }
              ]
            }
          }
        },
        \\"serve\\": {
          \\"builder\\": \\"@angular-devkit/build-angular:dev-server\\",
          \\"options\\": {
            \\"browserTarget\\": \\"schematics-test:build\\"
          },
          \\"configurations\\": {
            \\"production\\": {
              \\"browserTarget\\": \\"schematics-test:build:production\\"
            }
          }
        },
        \\"extract-i18n\\": {
          \\"builder\\": \\"@angular-devkit/build-angular:extract-i18n\\",
          \\"options\\": {
            \\"browserTarget\\": \\"schematics-test:build\\"
          }
        },
        \\"test\\": {
          \\"builder\\": \\"@angular-devkit/build-angular:karma\\",
          \\"options\\": {
            \\"main\\": \\"src/test.ts\\",
            \\"polyfills\\": \\"src/polyfills.ts\\",
            \\"tsConfig\\": \\"tsconfig.spec.json\\",
            \\"karmaConfig\\": \\"karma.conf.js\\",
            \\"assets\\": [
              \\"src/favicon.ico\\",
              \\"src/assets\\"
            ],
            \\"styles\\": [
              \\"src/styles.scss\\",
              \\"src/styles/spartacus/cart.scss\\"
            ],
            \\"scripts\\": []
          }
        },
        \\"lint\\": {
          \\"builder\\": \\"@angular-devkit/build-angular:tslint\\",
          \\"options\\": {
            \\"tsConfig\\": [
              \\"tsconfig.app.json\\",
              \\"tsconfig.spec.json\\",
              \\"e2e/tsconfig.json\\"
            ],
            \\"exclude\\": [
              \\"**/node_modules/**\\"
            ]
          }
        },
        \\"e2e\\": {
          \\"builder\\": \\"@angular-devkit/build-angular:protractor\\",
          \\"options\\": {
            \\"protractorConfig\\": \\"e2e/protractor.conf.js\\",
            \\"devServerTarget\\": \\"schematics-test:serve\\"
          },
          \\"configurations\\": {
            \\"production\\": {
              \\"devServerTarget\\": \\"schematics-test:serve:production\\"
            }
          }
        }
      }
    }
  },
  \\"defaultProject\\": \\"schematics-test\\"
}"
`;

exports[`Spartacus Cart schematics: ng-add Without features should not add the feature to the feature module 1`] = `
"import { NgModule } from '@angular/core';
import { AnonymousConsentsModule, AuthModule, CartModule, CartOccModule, CheckoutModule, CheckoutOccModule, CostCenterOccModule, ProductModule, ProductOccModule, UserOccTransitionalModule, UserTransitionalModule } from \\"@spartacus/core\\";
import { AddressBookModule, AnonymousConsentManagementBannerModule, AnonymousConsentsDialogModule, BannerCarouselModule, BannerModule, BreadcrumbModule, CartComponentModule, CartPageEventModule, CategoryNavigationModule, CheckoutComponentModule, CheckoutLoginModule, CmsParagraphModule, ConsentManagementModule, FooterNavigationModule, HamburgerMenuModule, HomePageEventModule, LinkModule, LoginRouteModule, LogoutModule, MyCouponsModule, MyInterestsModule, NavigationEventModule, NavigationModule, NotificationPreferenceModule, OrderCancellationModule, OrderConfirmationModule, OrderDetailsModule, OrderHistoryModule, OrderReturnModule, PaymentMethodsModule, ProductCarouselModule, ProductDetailsPageModule, ProductFacetNavigationModule, ProductImagesModule, ProductIntroModule, ProductListingPageModule, ProductListModule, ProductPageEventModule, ProductReferencesModule, ProductSummaryModule, ProductTabsModule, ReplenishmentOrderConfirmationModule, ReplenishmentOrderDetailsModule, ReplenishmentOrderHistoryModule, ReturnRequestDetailModule, ReturnRequestListModule, SearchBoxModule, SiteContextSelectorModule, StockNotificationModule, TabParagraphContainerModule, WishListModule } from \\"@spartacus/storefront\\";

@NgModule({
  declarations: [],
  imports: [
    // Auth Core
    AuthModule.forRoot(),
    LogoutModule,
    LoginRouteModule,
    // Basic Cms Components
    HamburgerMenuModule,
    SiteContextSelectorModule,
    LinkModule,
    BannerModule,
    CmsParagraphModule,
    TabParagraphContainerModule,
    BannerCarouselModule,
    CategoryNavigationModule,
    NavigationModule,
    FooterNavigationModule,
    BreadcrumbModule,
    // User Core,
    UserTransitionalModule,
    UserOccTransitionalModule,
    // User UI,
    AddressBookModule,
    PaymentMethodsModule,
    NotificationPreferenceModule,
    MyInterestsModule,
    StockNotificationModule,
    ConsentManagementModule,
    MyCouponsModule,
    // Anonymous Consents Core,
    AnonymousConsentsModule.forRoot(),
    // Anonymous Consents UI,
    AnonymousConsentsDialogModule,
    AnonymousConsentManagementBannerModule,
    // Product Core,
    ProductModule.forRoot(),
    ProductOccModule,
    // Product UI,
    ProductDetailsPageModule,
    ProductListingPageModule,
    ProductListModule,
    SearchBoxModule,
    ProductFacetNavigationModule,
    ProductTabsModule,
    ProductCarouselModule,
    ProductReferencesModule,
    ProductImagesModule,
    ProductSummaryModule,
    ProductIntroModule,
    // Cart Core,
    CartModule.forRoot(),
    CartOccModule,
    // Cart UI,
    CartComponentModule,
    WishListModule,
    // Checkout Core,
    CheckoutModule.forRoot(),
    CheckoutOccModule,
    CostCenterOccModule,
    // Checkout UI,
    CheckoutLoginModule,
    CheckoutComponentModule,
    OrderConfirmationModule,
    // Order,
    OrderHistoryModule,
    OrderDetailsModule,
    OrderCancellationModule,
    OrderReturnModule,
    ReturnRequestListModule,
    ReturnRequestDetailModule,
    ReplenishmentOrderHistoryModule,
    ReplenishmentOrderDetailsModule,
    ReplenishmentOrderConfirmationModule,
    // Page Events,
    NavigationEventModule,
    HomePageEventModule,
    CartPageEventModule,
    ProductPageEventModule,
  ]
})
export class SpartacusFeaturesModule { }
"
`;<|MERGE_RESOLUTION|>--- conflicted
+++ resolved
@@ -1,6 +1,5 @@
 // Jest Snapshot v1, https://goo.gl/fbAQLP
 
-<<<<<<< HEAD
 exports[`Spartacus Cart schematics: ng-add Saved Cart feature eager loading should import appropriate modules 1`] = `
 "import { NgModule } from '@angular/core';
 import { SavedCartModule } from \\"@spartacus/cart/saved-cart\\";
@@ -22,44 +21,6 @@
   })]
 })
 export class CartSavedCartFeatureModule { }
-"
-`;
-
-exports[`Spartacus Cart schematics: ng-add Saved Cart feature general setup b2b features configuration should be added 1`] = `
-"import { NgModule } from '@angular/core';
-import { translationChunksConfig, translations } from \\"@spartacus/assets\\";
-import { FeaturesConfig, I18nConfig, OccConfig, provideConfig, SiteContextConfig } from \\"@spartacus/core\\";
-import { defaultB2bCheckoutConfig, defaultB2bOccConfig } from \\"@spartacus/setup\\";
-import { defaultCmsContentProviders, layoutConfig, mediaConfig } from \\"@spartacus/storefront\\";
-
-@NgModule({
-  declarations: [],
-  imports: [
-  ],
-  providers: [provideConfig(layoutConfig), provideConfig(mediaConfig), ...defaultCmsContentProviders, provideConfig(<OccConfig>{
-    backend: {
-      occ: {
-        baseUrl: 'https://localhost:9002',
-      }
-    },
-  }), provideConfig(<SiteContextConfig>{
-    context: {
-      currency: ['USD'],
-      language: ['en'],
-    },
-  }), provideConfig(<I18nConfig>{
-    i18n: {
-      resources: translations,
-      chunks: translationChunksConfig,
-      fallbackLang: 'en'
-    },
-  }), provideConfig(<FeaturesConfig>{
-    features: {
-      level: '3.2'
-    }
-  }), provideConfig(defaultB2bOccConfig), provideConfig(defaultB2bCheckoutConfig)]
-})
-export class SpartacusConfigurationModule { }
 "
 `;
 
@@ -99,9 +60,6 @@
 import { AnonymousConsentsModule, AuthModule, CartModule, CartOccModule, CheckoutModule, CheckoutOccModule, CostCenterOccModule, ProductModule, ProductOccModule, UserOccTransitionalModule, UserTransitionalModule } from \\"@spartacus/core\\";
 import { AddressBookModule, AnonymousConsentManagementBannerModule, AnonymousConsentsDialogModule, BannerCarouselModule, BannerModule, BreadcrumbModule, CartComponentModule, CartPageEventModule, CategoryNavigationModule, CheckoutComponentModule, CheckoutLoginModule, CmsParagraphModule, ConsentManagementModule, FooterNavigationModule, HamburgerMenuModule, HomePageEventModule, LinkModule, LoginRouteModule, LogoutModule, MyCouponsModule, MyInterestsModule, NavigationEventModule, NavigationModule, NotificationPreferenceModule, OrderCancellationModule, OrderConfirmationModule, OrderDetailsModule, OrderHistoryModule, OrderReturnModule, PaymentMethodsModule, ProductCarouselModule, ProductDetailsPageModule, ProductFacetNavigationModule, ProductImagesModule, ProductIntroModule, ProductListingPageModule, ProductListModule, ProductPageEventModule, ProductReferencesModule, ProductSummaryModule, ProductTabsModule, ReplenishmentOrderConfirmationModule, ReplenishmentOrderDetailsModule, ReplenishmentOrderHistoryModule, ReturnRequestDetailModule, ReturnRequestListModule, SearchBoxModule, SiteContextSelectorModule, StockNotificationModule, TabParagraphContainerModule, WishListModule } from \\"@spartacus/storefront\\";
 import { CartSavedCartFeatureModule } from './features/cart/cart-saved-cart-feature.module';
-=======
-exports[`Spartacus Cart schematics: ng-add Saved Cart feature styling should create a proper scss file 1`] = `"@import \\"@spartacus/cart\\";"`;
->>>>>>> 16a3cc92
 
 @NgModule({
   declarations: [],
@@ -219,7 +177,6 @@
     \\"@ngrx/store\\": \\"^10.0.0\\",
     \\"@spartacus/assets\\": \\"^3.2.0-next.2\\",
     \\"@spartacus/core\\": \\"^3.2.0-next.2\\",
-    \\"@spartacus/setup\\": \\"^3.2.0-next.2\\",
     \\"@spartacus/storefront\\": \\"^3.2.0-next.2\\",
     \\"@spartacus/styles\\": \\"^3.2.0-next.2\\",
     \\"@spartacus/user\\": \\"^3.2.0-next.2\\",
