// Jest Snapshot v1, https://goo.gl/fbAQLP

<<<<<<< HEAD
exports[`Spartacus Cart schematics: ng-add Cart Import Export feature eager loading should import appropriate modules 1`] = `
"import { NgModule } from '@angular/core';
import { ImportExportModule } from \\"@spartacus/cart/import-export\\";
import { importExportTranslationChunksConfig, importExportTranslations } from \\"@spartacus/cart/import-export/assets\\";
import { ImportExportRootModule } from \\"@spartacus/cart/import-export/root\\";
=======
exports[`Spartacus Cart schematics: ng-add Quick Order feature eager loading should import appropriate modules 1`] = `
"import { NgModule } from '@angular/core';
import { QuickOrderModule } from \\"@spartacus/cart/quick-order\\";
import { quickOrderTranslationChunksConfig, quickOrderTranslations } from \\"@spartacus/cart/quick-order/assets\\";
import { QuickOrderRootModule } from \\"@spartacus/cart/quick-order/root\\";
>>>>>>> 9a52f002
import { I18nConfig, provideConfig } from \\"@spartacus/core\\";

@NgModule({
  declarations: [],
  imports: [
<<<<<<< HEAD
    ImportExportRootModule,
    ImportExportModule
  ],
  providers: [provideConfig(<I18nConfig>{
    i18n: {
      resources: importExportTranslations,
      chunks: importExportTranslationChunksConfig,
    },
  })]
})
export class CartImportExportFeatureModule { }
"
`;

exports[`Spartacus Cart schematics: ng-add Cart Import Export feature general setup should add the feature using the lazy loading syntax 1`] = `
"import { NgModule } from '@angular/core';
import { importExportTranslationChunksConfig, importExportTranslations } from \\"@spartacus/cart/import-export/assets\\";
import { CART_IMPORT_EXPORT_FEATURE, ImportExportRootModule } from \\"@spartacus/cart/import-export/root\\";
=======
    QuickOrderRootModule,
    QuickOrderModule
  ],
  providers: [provideConfig(<I18nConfig>{
    i18n: {
      resources: quickOrderTranslations,
      chunks: quickOrderTranslationChunksConfig,
    },
  })]
})
export class CartQuickOrderFeatureModule { }
"
`;

exports[`Spartacus Cart schematics: ng-add Quick Order feature general setup should add the feature using the lazy loading syntax 1`] = `
"import { NgModule } from '@angular/core';
import { quickOrderTranslationChunksConfig, quickOrderTranslations } from \\"@spartacus/cart/quick-order/assets\\";
import { CART_QUICK_ORDER_FEATURE, QuickOrderRootModule } from \\"@spartacus/cart/quick-order/root\\";
>>>>>>> 9a52f002
import { CmsConfig, I18nConfig, provideConfig } from \\"@spartacus/core\\";

@NgModule({
  declarations: [],
  imports: [
<<<<<<< HEAD
    ImportExportRootModule
  ],
  providers: [provideConfig(<CmsConfig>{
    featureModules: {
      [CART_IMPORT_EXPORT_FEATURE]: {
        module: () =>
          import('@spartacus/cart/import-export').then((m) => m.ImportExportModule),
=======
    QuickOrderRootModule
  ],
  providers: [provideConfig(<CmsConfig>{
    featureModules: {
      [CART_QUICK_ORDER_FEATURE]: {
        module: () =>
          import('@spartacus/cart/quick-order').then((m) => m.QuickOrderModule),
>>>>>>> 9a52f002
      },
    }
  }),
  provideConfig(<I18nConfig>{
    i18n: {
<<<<<<< HEAD
      resources: importExportTranslations,
      chunks: importExportTranslationChunksConfig,
    },
  })
  ]
})
export class CartImportExportFeatureModule { }
"
`;

exports[`Spartacus Cart schematics: ng-add Cart Import Export feature general setup styling should create a proper scss file 1`] = `"@import \\"@spartacus/cart\\";"`;

exports[`Spartacus Cart schematics: ng-add Cart Import Export feature general setup styling should update angular.json 1`] = `
=======
      resources: quickOrderTranslations,
      chunks: quickOrderTranslationChunksConfig,
    },
  })
  ]
})
export class CartQuickOrderFeatureModule { }
"
`;

exports[`Spartacus Cart schematics: ng-add Quick Order feature general setup styling should create a proper scss file 1`] = `"@import \\"@spartacus/cart\\";"`;

exports[`Spartacus Cart schematics: ng-add Quick Order feature general setup styling should update angular.json 1`] = `
>>>>>>> 9a52f002
"{
  \\"$schema\\": \\"./node_modules/@angular/cli/lib/config/schema.json\\",
  \\"version\\": 1,
  \\"newProjectRoot\\": \\"\\",
  \\"projects\\": {
    \\"schematics-test\\": {
      \\"projectType\\": \\"application\\",
      \\"schematics\\": {
        \\"@schematics/angular:component\\": {
          \\"style\\": \\"scss\\"
        },
        \\"@schematics/angular:application\\": {
          \\"strict\\": true
        }
      },
      \\"root\\": \\"\\",
      \\"sourceRoot\\": \\"src\\",
      \\"prefix\\": \\"app\\",
      \\"architect\\": {
        \\"build\\": {
          \\"builder\\": \\"@angular-devkit/build-angular:browser\\",
          \\"options\\": {
            \\"outputPath\\": \\"dist/schematics-test\\",
            \\"index\\": \\"src/index.html\\",
            \\"main\\": \\"src/main.ts\\",
            \\"polyfills\\": \\"src/polyfills.ts\\",
            \\"tsConfig\\": \\"tsconfig.app.json\\",
            \\"inlineStyleLanguage\\": \\"scss\\",
            \\"assets\\": [
              \\"src/favicon.ico\\",
              \\"src/assets\\"
            ],
            \\"styles\\": [
              \\"src/styles.scss\\",
              \\"src/styles/spartacus/cart.scss\\"
            ],
            \\"scripts\\": []
          },
          \\"configurations\\": {
            \\"production\\": {
              \\"budgets\\": [
                {
                  \\"type\\": \\"initial\\",
                  \\"maximumWarning\\": \\"500kb\\",
                  \\"maximumError\\": \\"2.5mb\\"
                },
                {
                  \\"type\\": \\"anyComponentStyle\\",
                  \\"maximumWarning\\": \\"2kb\\",
                  \\"maximumError\\": \\"4kb\\"
                }
              ],
              \\"fileReplacements\\": [
                {
                  \\"replace\\": \\"src/environments/environment.ts\\",
                  \\"with\\": \\"src/environments/environment.prod.ts\\"
                }
              ],
              \\"outputHashing\\": \\"all\\"
            },
            \\"development\\": {
              \\"buildOptimizer\\": false,
              \\"optimization\\": false,
              \\"vendorChunk\\": true,
              \\"extractLicenses\\": false,
              \\"sourceMap\\": true,
              \\"namedChunks\\": true
            }
          },
          \\"defaultConfiguration\\": \\"production\\"
        },
        \\"serve\\": {
          \\"builder\\": \\"@angular-devkit/build-angular:dev-server\\",
          \\"configurations\\": {
            \\"production\\": {
              \\"browserTarget\\": \\"schematics-test:build:production\\"
            },
            \\"development\\": {
              \\"browserTarget\\": \\"schematics-test:build:development\\"
            }
          },
          \\"defaultConfiguration\\": \\"development\\"
        },
        \\"extract-i18n\\": {
          \\"builder\\": \\"@angular-devkit/build-angular:extract-i18n\\",
          \\"options\\": {
            \\"browserTarget\\": \\"schematics-test:build\\"
          }
        },
        \\"test\\": {
          \\"builder\\": \\"@angular-devkit/build-angular:karma\\",
          \\"options\\": {
            \\"main\\": \\"src/test.ts\\",
            \\"polyfills\\": \\"src/polyfills.ts\\",
            \\"tsConfig\\": \\"tsconfig.spec.json\\",
            \\"karmaConfig\\": \\"karma.conf.js\\",
            \\"inlineStyleLanguage\\": \\"scss\\",
            \\"assets\\": [
              \\"src/favicon.ico\\",
              \\"src/assets\\"
            ],
            \\"styles\\": [
              \\"src/styles.scss\\",
              \\"src/styles/spartacus/cart.scss\\"
            ],
            \\"scripts\\": []
          }
        }
      }
    }
  },
  \\"defaultProject\\": \\"schematics-test\\"
}"
`;

exports[`Spartacus Cart schematics: ng-add Saved Cart feature eager loading should import appropriate modules 1`] = `
"import { NgModule } from '@angular/core';
import { SavedCartModule } from \\"@spartacus/cart/saved-cart\\";
import { savedCartTranslationChunksConfig, savedCartTranslations } from \\"@spartacus/cart/saved-cart/assets\\";
import { SavedCartRootModule } from \\"@spartacus/cart/saved-cart/root\\";
import { I18nConfig, provideConfig } from \\"@spartacus/core\\";

@NgModule({
  declarations: [],
  imports: [
    SavedCartRootModule,
    SavedCartModule
  ],
  providers: [provideConfig(<I18nConfig>{
    i18n: {
      resources: savedCartTranslations,
      chunks: savedCartTranslationChunksConfig,
    },
  })]
})
export class CartSavedCartFeatureModule { }
"
`;

exports[`Spartacus Cart schematics: ng-add Saved Cart feature general setup should add the feature using the lazy loading syntax 1`] = `
"import { NgModule } from '@angular/core';
import { savedCartTranslationChunksConfig, savedCartTranslations } from \\"@spartacus/cart/saved-cart/assets\\";
import { CART_SAVED_CART_FEATURE, SavedCartRootModule } from \\"@spartacus/cart/saved-cart/root\\";
import { CmsConfig, I18nConfig, provideConfig } from \\"@spartacus/core\\";

@NgModule({
  declarations: [],
  imports: [
    SavedCartRootModule
  ],
  providers: [provideConfig(<CmsConfig>{
    featureModules: {
      [CART_SAVED_CART_FEATURE]: {
        module: () =>
          import('@spartacus/cart/saved-cart').then((m) => m.SavedCartModule),
      },
    }
  }),
  provideConfig(<I18nConfig>{
    i18n: {
      resources: savedCartTranslations,
      chunks: savedCartTranslationChunksConfig,
    },
  })
  ]
})
export class CartSavedCartFeatureModule { }
"
`;

exports[`Spartacus Cart schematics: ng-add Saved Cart feature general setup styling should create a proper scss file 1`] = `"@import \\"@spartacus/cart\\";"`;

exports[`Spartacus Cart schematics: ng-add Saved Cart feature general setup styling should update angular.json 1`] = `
"{
  \\"$schema\\": \\"./node_modules/@angular/cli/lib/config/schema.json\\",
  \\"version\\": 1,
  \\"newProjectRoot\\": \\"\\",
  \\"projects\\": {
    \\"schematics-test\\": {
      \\"projectType\\": \\"application\\",
      \\"schematics\\": {
        \\"@schematics/angular:component\\": {
          \\"style\\": \\"scss\\"
        },
        \\"@schematics/angular:application\\": {
          \\"strict\\": true
        }
      },
      \\"root\\": \\"\\",
      \\"sourceRoot\\": \\"src\\",
      \\"prefix\\": \\"app\\",
      \\"architect\\": {
        \\"build\\": {
          \\"builder\\": \\"@angular-devkit/build-angular:browser\\",
          \\"options\\": {
            \\"outputPath\\": \\"dist/schematics-test\\",
            \\"index\\": \\"src/index.html\\",
            \\"main\\": \\"src/main.ts\\",
            \\"polyfills\\": \\"src/polyfills.ts\\",
            \\"tsConfig\\": \\"tsconfig.app.json\\",
            \\"inlineStyleLanguage\\": \\"scss\\",
            \\"assets\\": [
              \\"src/favicon.ico\\",
              \\"src/assets\\"
            ],
            \\"styles\\": [
              \\"src/styles.scss\\",
              \\"src/styles/spartacus/cart.scss\\"
            ],
            \\"scripts\\": []
          },
          \\"configurations\\": {
            \\"production\\": {
              \\"budgets\\": [
                {
                  \\"type\\": \\"initial\\",
                  \\"maximumWarning\\": \\"500kb\\",
                  \\"maximumError\\": \\"2.5mb\\"
                },
                {
                  \\"type\\": \\"anyComponentStyle\\",
                  \\"maximumWarning\\": \\"2kb\\",
                  \\"maximumError\\": \\"4kb\\"
                }
              ],
              \\"fileReplacements\\": [
                {
                  \\"replace\\": \\"src/environments/environment.ts\\",
                  \\"with\\": \\"src/environments/environment.prod.ts\\"
                }
              ],
              \\"outputHashing\\": \\"all\\"
            },
            \\"development\\": {
              \\"buildOptimizer\\": false,
              \\"optimization\\": false,
              \\"vendorChunk\\": true,
              \\"extractLicenses\\": false,
              \\"sourceMap\\": true,
              \\"namedChunks\\": true
            }
          },
          \\"defaultConfiguration\\": \\"production\\"
        },
        \\"serve\\": {
          \\"builder\\": \\"@angular-devkit/build-angular:dev-server\\",
          \\"configurations\\": {
            \\"production\\": {
              \\"browserTarget\\": \\"schematics-test:build:production\\"
            },
            \\"development\\": {
              \\"browserTarget\\": \\"schematics-test:build:development\\"
            }
          },
          \\"defaultConfiguration\\": \\"development\\"
        },
        \\"extract-i18n\\": {
          \\"builder\\": \\"@angular-devkit/build-angular:extract-i18n\\",
          \\"options\\": {
            \\"browserTarget\\": \\"schematics-test:build\\"
          }
        },
        \\"test\\": {
          \\"builder\\": \\"@angular-devkit/build-angular:karma\\",
          \\"options\\": {
            \\"main\\": \\"src/test.ts\\",
            \\"polyfills\\": \\"src/polyfills.ts\\",
            \\"tsConfig\\": \\"tsconfig.spec.json\\",
            \\"karmaConfig\\": \\"karma.conf.js\\",
            \\"inlineStyleLanguage\\": \\"scss\\",
            \\"assets\\": [
              \\"src/favicon.ico\\",
              \\"src/assets\\"
            ],
            \\"styles\\": [
              \\"src/styles.scss\\",
              \\"src/styles/spartacus/cart.scss\\"
            ],
            \\"scripts\\": []
          }
        }
      }
    }
  },
  \\"defaultProject\\": \\"schematics-test\\"
}"
`;<|MERGE_RESOLUTION|>--- conflicted
+++ resolved
@@ -1,24 +1,188 @@
 // Jest Snapshot v1, https://goo.gl/fbAQLP
 
-<<<<<<< HEAD
+exports[`Spartacus Cart schematics: ng-add Quick Order feature eager loading should import appropriate modules 1`] = `
+"import { NgModule } from '@angular/core';
+import { QuickOrderModule } from \\"@spartacus/cart/quick-order\\";
+import { quickOrderTranslationChunksConfig, quickOrderTranslations } from \\"@spartacus/cart/quick-order/assets\\";
+import { QuickOrderRootModule } from \\"@spartacus/cart/quick-order/root\\";
+import { I18nConfig, provideConfig } from \\"@spartacus/core\\";
+
+@NgModule({
+  declarations: [],
+  imports: [
+    QuickOrderRootModule,
+    QuickOrderModule
+  ],
+  providers: [provideConfig(<I18nConfig>{
+    i18n: {
+      resources: quickOrderTranslations,
+      chunks: quickOrderTranslationChunksConfig,
+    },
+  })]
+})
+export class CartQuickOrderFeatureModule { }
+"
+`;
+
+exports[`Spartacus Cart schematics: ng-add Quick Order feature general setup should add the feature using the lazy loading syntax 1`] = `
+"import { NgModule } from '@angular/core';
+import { quickOrderTranslationChunksConfig, quickOrderTranslations } from \\"@spartacus/cart/quick-order/assets\\";
+import { CART_QUICK_ORDER_FEATURE, QuickOrderRootModule } from \\"@spartacus/cart/quick-order/root\\";
+import { CmsConfig, I18nConfig, provideConfig } from \\"@spartacus/core\\";
+
+@NgModule({
+  declarations: [],
+  imports: [
+    QuickOrderRootModule
+  ],
+  providers: [provideConfig(<CmsConfig>{
+    featureModules: {
+      [CART_QUICK_ORDER_FEATURE]: {
+        module: () =>
+          import('@spartacus/cart/quick-order').then((m) => m.QuickOrderModule),
+      },
+    }
+  }),
+  provideConfig(<I18nConfig>{
+    i18n: {
+      resources: quickOrderTranslations,
+      chunks: quickOrderTranslationChunksConfig,
+    },
+  })
+  ]
+})
+export class CartQuickOrderFeatureModule { }
+"
+`;
+
+exports[`Spartacus Cart schematics: ng-add Quick Order feature general setup styling should create a proper scss file 1`] = `"@import \\"@spartacus/cart\\";"`;
+
+exports[`Spartacus Cart schematics: ng-add Quick Order feature general setup styling should update angular.json 1`] = `
+"{
+  \\"$schema\\": \\"./node_modules/@angular/cli/lib/config/schema.json\\",
+  \\"version\\": 1,
+  \\"newProjectRoot\\": \\"\\",
+  \\"projects\\": {
+    \\"schematics-test\\": {
+      \\"projectType\\": \\"application\\",
+      \\"schematics\\": {
+        \\"@schematics/angular:component\\": {
+          \\"style\\": \\"scss\\"
+        },
+        \\"@schematics/angular:application\\": {
+          \\"strict\\": true
+        }
+      },
+      \\"root\\": \\"\\",
+      \\"sourceRoot\\": \\"src\\",
+      \\"prefix\\": \\"app\\",
+      \\"architect\\": {
+        \\"build\\": {
+          \\"builder\\": \\"@angular-devkit/build-angular:browser\\",
+          \\"options\\": {
+            \\"outputPath\\": \\"dist/schematics-test\\",
+            \\"index\\": \\"src/index.html\\",
+            \\"main\\": \\"src/main.ts\\",
+            \\"polyfills\\": \\"src/polyfills.ts\\",
+            \\"tsConfig\\": \\"tsconfig.app.json\\",
+            \\"inlineStyleLanguage\\": \\"scss\\",
+            \\"assets\\": [
+              \\"src/favicon.ico\\",
+              \\"src/assets\\"
+            ],
+            \\"styles\\": [
+              \\"src/styles.scss\\",
+              \\"src/styles/spartacus/cart.scss\\"
+            ],
+            \\"scripts\\": []
+          },
+          \\"configurations\\": {
+            \\"production\\": {
+              \\"budgets\\": [
+                {
+                  \\"type\\": \\"initial\\",
+                  \\"maximumWarning\\": \\"500kb\\",
+                  \\"maximumError\\": \\"2.5mb\\"
+                },
+                {
+                  \\"type\\": \\"anyComponentStyle\\",
+                  \\"maximumWarning\\": \\"2kb\\",
+                  \\"maximumError\\": \\"4kb\\"
+                }
+              ],
+              \\"fileReplacements\\": [
+                {
+                  \\"replace\\": \\"src/environments/environment.ts\\",
+                  \\"with\\": \\"src/environments/environment.prod.ts\\"
+                }
+              ],
+              \\"outputHashing\\": \\"all\\"
+            },
+            \\"development\\": {
+              \\"buildOptimizer\\": false,
+              \\"optimization\\": false,
+              \\"vendorChunk\\": true,
+              \\"extractLicenses\\": false,
+              \\"sourceMap\\": true,
+              \\"namedChunks\\": true
+            }
+          },
+          \\"defaultConfiguration\\": \\"production\\"
+        },
+        \\"serve\\": {
+          \\"builder\\": \\"@angular-devkit/build-angular:dev-server\\",
+          \\"configurations\\": {
+            \\"production\\": {
+              \\"browserTarget\\": \\"schematics-test:build:production\\"
+            },
+            \\"development\\": {
+              \\"browserTarget\\": \\"schematics-test:build:development\\"
+            }
+          },
+          \\"defaultConfiguration\\": \\"development\\"
+        },
+        \\"extract-i18n\\": {
+          \\"builder\\": \\"@angular-devkit/build-angular:extract-i18n\\",
+          \\"options\\": {
+            \\"browserTarget\\": \\"schematics-test:build\\"
+          }
+        },
+        \\"test\\": {
+          \\"builder\\": \\"@angular-devkit/build-angular:karma\\",
+          \\"options\\": {
+            \\"main\\": \\"src/test.ts\\",
+            \\"polyfills\\": \\"src/polyfills.ts\\",
+            \\"tsConfig\\": \\"tsconfig.spec.json\\",
+            \\"karmaConfig\\": \\"karma.conf.js\\",
+            \\"inlineStyleLanguage\\": \\"scss\\",
+            \\"assets\\": [
+              \\"src/favicon.ico\\",
+              \\"src/assets\\"
+            ],
+            \\"styles\\": [
+              \\"src/styles.scss\\",
+              \\"src/styles/spartacus/cart.scss\\"
+            ],
+            \\"scripts\\": []
+          }
+        }
+      }
+    }
+  },
+  \\"defaultProject\\": \\"schematics-test\\"
+}"
+`;
+
 exports[`Spartacus Cart schematics: ng-add Cart Import Export feature eager loading should import appropriate modules 1`] = `
 "import { NgModule } from '@angular/core';
 import { ImportExportModule } from \\"@spartacus/cart/import-export\\";
 import { importExportTranslationChunksConfig, importExportTranslations } from \\"@spartacus/cart/import-export/assets\\";
 import { ImportExportRootModule } from \\"@spartacus/cart/import-export/root\\";
-=======
-exports[`Spartacus Cart schematics: ng-add Quick Order feature eager loading should import appropriate modules 1`] = `
-"import { NgModule } from '@angular/core';
-import { QuickOrderModule } from \\"@spartacus/cart/quick-order\\";
-import { quickOrderTranslationChunksConfig, quickOrderTranslations } from \\"@spartacus/cart/quick-order/assets\\";
-import { QuickOrderRootModule } from \\"@spartacus/cart/quick-order/root\\";
->>>>>>> 9a52f002
 import { I18nConfig, provideConfig } from \\"@spartacus/core\\";
 
 @NgModule({
   declarations: [],
   imports: [
-<<<<<<< HEAD
     ImportExportRootModule,
     ImportExportModule
   ],
@@ -37,32 +201,11 @@
 "import { NgModule } from '@angular/core';
 import { importExportTranslationChunksConfig, importExportTranslations } from \\"@spartacus/cart/import-export/assets\\";
 import { CART_IMPORT_EXPORT_FEATURE, ImportExportRootModule } from \\"@spartacus/cart/import-export/root\\";
-=======
-    QuickOrderRootModule,
-    QuickOrderModule
-  ],
-  providers: [provideConfig(<I18nConfig>{
-    i18n: {
-      resources: quickOrderTranslations,
-      chunks: quickOrderTranslationChunksConfig,
-    },
-  })]
-})
-export class CartQuickOrderFeatureModule { }
-"
-`;
-
-exports[`Spartacus Cart schematics: ng-add Quick Order feature general setup should add the feature using the lazy loading syntax 1`] = `
-"import { NgModule } from '@angular/core';
-import { quickOrderTranslationChunksConfig, quickOrderTranslations } from \\"@spartacus/cart/quick-order/assets\\";
-import { CART_QUICK_ORDER_FEATURE, QuickOrderRootModule } from \\"@spartacus/cart/quick-order/root\\";
->>>>>>> 9a52f002
 import { CmsConfig, I18nConfig, provideConfig } from \\"@spartacus/core\\";
 
 @NgModule({
   declarations: [],
   imports: [
-<<<<<<< HEAD
     ImportExportRootModule
   ],
   providers: [provideConfig(<CmsConfig>{
@@ -70,21 +213,11 @@
       [CART_IMPORT_EXPORT_FEATURE]: {
         module: () =>
           import('@spartacus/cart/import-export').then((m) => m.ImportExportModule),
-=======
-    QuickOrderRootModule
-  ],
-  providers: [provideConfig(<CmsConfig>{
-    featureModules: {
-      [CART_QUICK_ORDER_FEATURE]: {
-        module: () =>
-          import('@spartacus/cart/quick-order').then((m) => m.QuickOrderModule),
->>>>>>> 9a52f002
       },
     }
   }),
   provideConfig(<I18nConfig>{
     i18n: {
-<<<<<<< HEAD
       resources: importExportTranslations,
       chunks: importExportTranslationChunksConfig,
     },
@@ -98,21 +231,6 @@
 exports[`Spartacus Cart schematics: ng-add Cart Import Export feature general setup styling should create a proper scss file 1`] = `"@import \\"@spartacus/cart\\";"`;
 
 exports[`Spartacus Cart schematics: ng-add Cart Import Export feature general setup styling should update angular.json 1`] = `
-=======
-      resources: quickOrderTranslations,
-      chunks: quickOrderTranslationChunksConfig,
-    },
-  })
-  ]
-})
-export class CartQuickOrderFeatureModule { }
-"
-`;
-
-exports[`Spartacus Cart schematics: ng-add Quick Order feature general setup styling should create a proper scss file 1`] = `"@import \\"@spartacus/cart\\";"`;
-
-exports[`Spartacus Cart schematics: ng-add Quick Order feature general setup styling should update angular.json 1`] = `
->>>>>>> 9a52f002
 "{
   \\"$schema\\": \\"./node_modules/@angular/cli/lib/config/schema.json\\",
   \\"version\\": 1,
