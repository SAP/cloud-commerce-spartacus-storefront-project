--- conflicted
+++ resolved
@@ -1,43 +1,15 @@
 // Jest Snapshot v1, https://goo.gl/fbAQLP
 
-<<<<<<< HEAD
-exports[`Spartacus Cart schematics: ng-add Cart Main feature eager loading should import appropriate modules 1`] = `
-"import { NgModule } from '@angular/core';
-import { CartModule } from \\"@spartacus/cart/main\\";
-import { cartTranslationChunksConfig, cartTranslations } from \\"@spartacus/cart/main/assets\\";
-import { CartRootModule } from \\"@spartacus/cart/main/root\\";
-=======
 exports[`Spartacus Cart schematics: ng-add Cart Base feature eager loading should import appropriate modules 1`] = `
 "import { NgModule } from '@angular/core';
 import { CartBaseModule } from \\"@spartacus/cart/base\\";
 import { cartBaseTranslationChunksConfig, cartBaseTranslations } from \\"@spartacus/cart/base/assets\\";
 import { CartBaseRootModule } from \\"@spartacus/cart/base/root\\";
->>>>>>> a32dea3c
 import { I18nConfig, provideConfig } from \\"@spartacus/core\\";
 
 @NgModule({
   declarations: [],
   imports: [
-<<<<<<< HEAD
-    CartRootModule,
-    CartModule
-  ],
-  providers: [provideConfig(<I18nConfig>{
-    i18n: {
-      resources: cartTranslations,
-      chunks: cartTranslationChunksConfig,
-    },
-  })]
-})
-export class CartFeatureModule { }
-"
-`;
-
-exports[`Spartacus Cart schematics: ng-add Cart Main feature general setup should add the feature using the lazy loading syntax 1`] = `
-"import { NgModule } from '@angular/core';
-import { cartTranslationChunksConfig, cartTranslations } from \\"@spartacus/cart/main/assets\\";
-import { CartRootModule, CART_FEATURE } from \\"@spartacus/cart/main/root\\";
-=======
     CartBaseRootModule,
     CartBaseModule
   ],
@@ -56,21 +28,11 @@
 "import { NgModule } from '@angular/core';
 import { cartBaseTranslationChunksConfig, cartBaseTranslations } from \\"@spartacus/cart/base/assets\\";
 import { CartBaseRootModule, CART_BASE_FEATURE } from \\"@spartacus/cart/base/root\\";
->>>>>>> a32dea3c
 import { CmsConfig, I18nConfig, provideConfig } from \\"@spartacus/core\\";
 
 @NgModule({
   declarations: [],
   imports: [
-<<<<<<< HEAD
-    CartRootModule
-  ],
-  providers: [provideConfig(<CmsConfig>{
-    featureModules: {
-      [CART_FEATURE]: {
-        module: () =>
-          import('@spartacus/cart/main').then((m) => m.CartModule),
-=======
     CartBaseRootModule
   ],
   providers: [provideConfig(<CmsConfig>{
@@ -78,33 +40,17 @@
       [CART_BASE_FEATURE]: {
         module: () =>
           import('@spartacus/cart/base').then((m) => m.CartBaseModule),
->>>>>>> a32dea3c
       },
     }
   }),
   provideConfig(<I18nConfig>{
     i18n: {
-<<<<<<< HEAD
-      resources: cartTranslations,
-      chunks: cartTranslationChunksConfig,
+      resources: cartBaseTranslations,
+      chunks: cartBaseTranslationChunksConfig,
     },
   })
   ]
 })
-export class CartFeatureModule { }
-"
-`;
-
-exports[`Spartacus Cart schematics: ng-add Cart Main feature general setup styling should create a proper scss file 1`] = `"@import \\"@spartacus/cart\\";"`;
-
-exports[`Spartacus Cart schematics: ng-add Cart Main feature general setup styling should update angular.json 1`] = `
-=======
-      resources: cartBaseTranslations,
-      chunks: cartBaseTranslationChunksConfig,
-    },
-  })
-  ]
-})
 export class CartBaseFeatureModule { }
 "
 `;
@@ -112,7 +58,6 @@
 exports[`Spartacus Cart schematics: ng-add Cart Base feature general setup styling should create a proper scss file 1`] = `"@import \\"@spartacus/cart\\";"`;
 
 exports[`Spartacus Cart schematics: ng-add Cart Base feature general setup styling should update angular.json 1`] = `
->>>>>>> a32dea3c
 "{
   \\"$schema\\": \\"./node_modules/@angular/cli/lib/config/schema.json\\",
   \\"version\\": 1,
