/*
 * SPDX-FileCopyrightText: 2023 SAP Spartacus team <spartacus-team@sap.com>
 *
 * SPDX-License-Identifier: Apache-2.0
 */

import { HttpClient } from '@angular/common/http';
import { Injectable, inject } from '@angular/core';
import {
  CART_VALIDATION_NORMALIZER,
  CartValidationAdapter,
} from '@spartacus/cart/base/core';
import { CartModificationList } from '@spartacus/cart/base/root';
import {
  ConverterService,
<<<<<<< HEAD
=======
  LoggerService,
>>>>>>> ae83fd2d
  OccEndpointsService,
  normalizeHttpError,
} from '@spartacus/core';
import { Observable } from 'rxjs';
import { catchError } from 'rxjs/operators';

@Injectable()
export class OccCartValidationAdapter implements CartValidationAdapter {
  protected logger = inject(LoggerService);

  constructor(
    protected http: HttpClient,
    protected occEndpoints: OccEndpointsService,
    protected converter: ConverterService
  ) {}

  validate(cartId: string, userId: string): Observable<CartModificationList> {
    const url = this.occEndpoints.buildUrl('validate', {
      urlParams: { cartId, userId },
    });

    return this.http.post<any>(url, null).pipe(
<<<<<<< HEAD
      catchError((error) => {
        throw normalizeHttpError(error);
      }),
=======
      catchError((error) => throwError(normalizeHttpError(error, this.logger))),
>>>>>>> ae83fd2d
      this.converter.pipeable(CART_VALIDATION_NORMALIZER)
    );
  }
}<|MERGE_RESOLUTION|>--- conflicted
+++ resolved
@@ -13,10 +13,7 @@
 import { CartModificationList } from '@spartacus/cart/base/root';
 import {
   ConverterService,
-<<<<<<< HEAD
-=======
   LoggerService,
->>>>>>> ae83fd2d
   OccEndpointsService,
   normalizeHttpError,
 } from '@spartacus/core';
@@ -39,13 +36,9 @@
     });
 
     return this.http.post<any>(url, null).pipe(
-<<<<<<< HEAD
       catchError((error) => {
-        throw normalizeHttpError(error);
+        throw normalizeHttpError(error, this.logger);
       }),
-=======
-      catchError((error) => throwError(normalizeHttpError(error, this.logger))),
->>>>>>> ae83fd2d
       this.converter.pipeable(CART_VALIDATION_NORMALIZER)
     );
   }
