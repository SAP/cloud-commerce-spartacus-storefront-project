%cx-cart-item-list {
  @extend .cx-agnostic-table;

  td.cx-actions {
    button {
      white-space: nowrap;
      display: block;
      text-align: end;
      width: 100%;
<<<<<<< HEAD
      margin-top: 0.5em;
=======

      @include media-breakpoint-down(sm) {
        min-height: 48px;
      }
>>>>>>> 31d06334
    }
  }

  .add-to-cart {
    text-align: end;
    width: 100%;
  }

  .cx-table-item-container {
    display: inline-grid;
    grid-template-columns: 5rem 14rem;
    gap: 1rem;
    text-indent: 0;
  }

  .cx-name {
    margin-top: 0.5rem;
    font-size: var(--cx-font-size, 1rem);
  }

  .cx-code {
    color: var(--cx-color-secondary);
    margin-top: 0.5em;
  }

  .cx-link {
    text-decoration: none;
    color: var(--cx-color-text);
    font-weight: var(--cx-font-weight-bold);
  }

  .cx-total {
    font-size: var(--cx-font-size, 1rem);
    font-weight: var(--cx-font-weight-normal);
  }

  .cx-cart-addons {
    display: flex;
    width: 100%;

    cx-configurator-cart-entry-info {
      margin-inline-start: 6rem;
    }
  }

  @include media-breakpoint-down(md) {
    .cx-table-item-container {
      grid-template-columns: 5em auto;

      .cx-price {
        display: none;
      }
    }

    .cx-quantity {
      @include media-breakpoint-down(sm) {
        .cx-mobile-header {
          margin-bottom: 5px;
        }
      }
    }

    .cx-value {
      cx-item-counter button[type='button'] {
        margin-bottom: 0em;
      }
    }

    .cx-actions button {
      margin-inline-start: 0;
      text-align: start;
    }

    td {
      &:nth-of-type(1) {
        padding-inline-start: 0;
      }
      &:not(:nth-of-type(1)) {
        font-size: var(--cx-font-size, 0.875rem);
        margin-inline-start: 5.7rem;
      }
    }
  }
}<|MERGE_RESOLUTION|>--- conflicted
+++ resolved
@@ -7,14 +7,11 @@
       display: block;
       text-align: end;
       width: 100%;
-<<<<<<< HEAD
       margin-top: 0.5em;
-=======
 
       @include media-breakpoint-down(sm) {
         min-height: 48px;
       }
->>>>>>> 31d06334
     }
   }
 
