%CartPageTemplate {
  max-width: var(--cx-page-width-max);
  padding: 0 1.5rem;
  margin: auto;
  display: flex;
  flex-wrap: wrap;

  .TopContent {
    --cx-flex-basis: 68%;
    flex-direction: column;
    flex-wrap: nowrap;

    @include media-breakpoint-down(md) {
      --cx-flex-basis: 100%;
    }
  }

  .CenterRightContentSlot {
    --cx-flex-basis: 30%;
    flex-direction: column;
    justify-content: flex-start;

    @include media-breakpoint-up(lg) {
      > * {
        flex: none;
      }
    }

    @include media-breakpoint-down(md) {
      --cx-flex-basis: 50%;
      justify-content: flex-end;
      flex-direction: row;

      cx-cart-totals,
      cx-cart-coupon,
<<<<<<< HEAD
      cx-cart-proceed-to-checkout,
      cx-quote-request-button {
        max-width: 50%;
      }

      @include forVersion(6.1) {
        cx-cart-totals,
        cx-cart-coupon,
        cx-cart-proceed-to-checkout,
        cx-quote-request-button {
          min-width: 100%;
        }
=======
      cx-cart-proceed-to-checkout {
        min-width: 100%;
      }

      cx-cart-coupon {
        order: 2;
>>>>>>> 2e27a425
      }

      cx-cart-quick-order-form {
        order: 3;
      }

      cx-cart-totals {
        order: 4;
      }

<<<<<<< HEAD
        cx-cart-proceed-to-checkout {
          order: 5;
        }

        cx-quote-request-button {
          order: 6;
        }
=======
      cx-cart-proceed-to-checkout {
        order: 5;
>>>>>>> 2e27a425
      }
    }

    @include media-breakpoint-down(sm) {
      --cx-flex-basis: 100%;
      flex-direction: unset;

      cx-cart-totals {
        max-width: none;
      }

      cx-cart-quick-form,
      cx-cart-coupon,
      cx-cart-proceed-to-checkout,
      cx-quote-request-button {
        max-width: 100%;
        padding-inline-end: 0;
        padding-inline-start: 0;
      }
    }
  }
}<|MERGE_RESOLUTION|>--- conflicted
+++ resolved
@@ -33,7 +33,6 @@
 
       cx-cart-totals,
       cx-cart-coupon,
-<<<<<<< HEAD
       cx-cart-proceed-to-checkout,
       cx-quote-request-button {
         max-width: 50%;
@@ -46,14 +45,6 @@
         cx-quote-request-button {
           min-width: 100%;
         }
-=======
-      cx-cart-proceed-to-checkout {
-        min-width: 100%;
-      }
-
-      cx-cart-coupon {
-        order: 2;
->>>>>>> 2e27a425
       }
 
       cx-cart-quick-order-form {
@@ -64,18 +55,8 @@
         order: 4;
       }
 
-<<<<<<< HEAD
-        cx-cart-proceed-to-checkout {
-          order: 5;
-        }
-
-        cx-quote-request-button {
-          order: 6;
-        }
-=======
       cx-cart-proceed-to-checkout {
         order: 5;
->>>>>>> 2e27a425
       }
     }
 
