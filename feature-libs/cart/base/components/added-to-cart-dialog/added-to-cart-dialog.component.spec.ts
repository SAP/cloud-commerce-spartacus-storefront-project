import {
  Component,
  DebugElement,
  Input,
  Pipe,
  PipeTransform,
} from '@angular/core';
import { ComponentFixture, TestBed } from '@angular/core/testing';
import {
  FormsModule,
  ReactiveFormsModule,
  UntypedFormControl,
} from '@angular/forms';
import { By } from '@angular/platform-browser';
import { RouterTestingModule } from '@angular/router/testing';
import {
  ActiveCartFacade,
  Cart,
  CartAddEntrySuccessEvent,
  OrderEntry,
  PromotionLocation,
} from '@spartacus/cart/base/root';
import {
  ActivatedRouterStateSnapshot,
<<<<<<< HEAD
  FeaturesConfig,
=======
>>>>>>> 669cdf58
  I18nTestingModule,
  RouterState,
  RoutingService,
} from '@spartacus/core';
import {
  ICON_TYPE,
  KeyboardFocusTestingModule,
  LaunchDialogService,
  PromotionsModule,
  SpinnerModule,
} from '@spartacus/storefront';
import { cold } from 'jasmine-marbles';
import { BehaviorSubject, EMPTY, Observable, of } from 'rxjs';
import { skip, take } from 'rxjs/operators';
import { AddedToCartDialogComponent } from './added-to-cart-dialog.component';

class MockActiveCartService implements Partial<ActiveCartFacade> {
  updateEntry(_entryNumber: number, _quantity: number): void {}

  getEntries(): Observable<OrderEntry[]> {
    return of([]);
  }

  getActive(): Observable<Cart> {
    return of({});
  }

  getLastEntry(_productCode: string): Observable<OrderEntry | undefined> {
    return of({});
  }

  isStable(): Observable<boolean> {
    return of(true);
  }

  getEntry(_productCode: string): Observable<OrderEntry | undefined> {
    return of({});
  }
}

const PRODUCT_CODE = 'CODE1111';
const QUANTITY = 3;
const NUMBER_ENTRIES_BEFORE_ADD = 2;
const PICKUP_STORE_NAME = 'testStore';
let numberOfEntriesBeforeAdd: number | undefined = NUMBER_ENTRIES_BEFORE_ADD;
class MockLaunchDialogService implements Partial<LaunchDialogService> {
  get data$(): Observable<any> {
    return of({
      productCode: PRODUCT_CODE,
      quantity: QUANTITY,
      numberOfEntriesBeforeAdd: numberOfEntriesBeforeAdd,
      pickupStoreName: PICKUP_STORE_NAME,
    });
  }

  closeDialog(_reason: string): void {}
}

const mockOrderEntries: OrderEntry[] = [
  {
    quantity: 1,
    entryNumber: 1,
    product: {
      code: PRODUCT_CODE,
    },
  },
  {
    quantity: 2,
    entryNumber: 1,
    product: {
      code: PRODUCT_CODE,
    },
  },
];

@Component({
  selector: 'cx-icon',
  template: '',
})
class MockCxIconComponent {
  @Input() type: ICON_TYPE;
}

const routerState = new BehaviorSubject<RouterState>({
  nextState: undefined,
} as RouterState);

class MockRoutingService implements Partial<RoutingService> {
  getRouterState = () => routerState;
}

@Component({
  selector: 'cx-cart-item',
  template: '',
})
class MockCartItemComponent {
  @Input() compact = false;
  @Input() item: Observable<OrderEntry>;
  @Input() readonly = false;
  @Input() quantityControl: UntypedFormControl;
  @Input() promotionLocation: PromotionLocation = PromotionLocation.ActiveCart;
}

@Pipe({
  name: 'cxUrl',
})
class MockUrlPipe implements PipeTransform {
  transform(): any {}
}

describe('AddedToCartDialogComponent', () => {
  let component: AddedToCartDialogComponent;
  let fixture: ComponentFixture<AddedToCartDialogComponent>;
  let el: DebugElement;
  let activeCartFacade: ActiveCartFacade;
  let launchDialogService: LaunchDialogService;

  beforeEach(() => {
    TestBed.configureTestingModule({
      imports: [
        FormsModule,
        ReactiveFormsModule,
        RouterTestingModule,
        SpinnerModule,
        I18nTestingModule,
        PromotionsModule,
        KeyboardFocusTestingModule,
      ],
      declarations: [
        AddedToCartDialogComponent,
        MockCartItemComponent,
        MockUrlPipe,
        MockCxIconComponent,
      ],
      providers: [
        {
          provide: ActiveCartFacade,
          useClass: MockActiveCartService,
        },
        {
          provide: RoutingService,
          useClass: MockRoutingService,
        },
        { provide: LaunchDialogService, useClass: MockLaunchDialogService },
      ],
    }).compileComponents();
  });

  beforeEach(() => {
    fixture = TestBed.createComponent(AddedToCartDialogComponent);
    component = fixture.componentInstance;
    el = fixture.debugElement;
    activeCartFacade = TestBed.inject(ActiveCartFacade);

    launchDialogService = TestBed.inject(LaunchDialogService);

    spyOn(activeCartFacade, 'updateEntry').and.callThrough();

    component.entry$ = of(mockOrderEntries[0]);
    component.loaded$ = of(true);
    component.addedEntryWasMerged$ = of(false);
  });

  it('should create', () => {
    expect(component).toBeTruthy();
  });

  describe('init()', () => {
    it('should init the component', () => {
      component.quantity = -1;
      component.entry$ = EMPTY;
      component.addedEntryWasMerged$ = EMPTY;
      spyOn(activeCartFacade, 'getLastEntry').and.returnValue(
        cold('a', { a: mockOrderEntries[0] })
      );

      spyOn(component as any, 'getAddedEntryWasMerged').and.stub();
      component.ngOnInit();

      expect(component.quantity).toEqual(3);
      expect((component as any)['getAddedEntryWasMerged']).toHaveBeenCalledWith(
        2
      );
      expect(component.entry$).toBeObservable(
        cold('r', { r: mockOrderEntries[0] })
      );
    });

    it('should subscribe to routerState and close dialog when route changed', () => {
      spyOn(component, 'dismissModal');
      routerState.next({
        nextState: { url: 'test' } as ActivatedRouterStateSnapshot,
      } as RouterState);
      component.ngOnInit();

      expect(component.dismissModal).toHaveBeenCalledWith('dismiss');
    });
  });

  describe('getAddedEntryWasMerged()', () => {
    it('should return observable<true> when entry was merged.', () => {
      spyOn(activeCartFacade, 'getEntries').and.returnValue(
        cold('a', { a: mockOrderEntries })
      );
      component.loaded$ = cold('t', { t: true });
      expect(component['getAddedEntryWasMerged'](2)).toBeObservable(
        cold('t', { t: true })
      );
    });
    it('should return observable<false> when a new entry is added.', () => {
      spyOn(activeCartFacade, 'getEntries').and.returnValue(
        cold('a', { a: mockOrderEntries })
      );
      component.loaded$ = cold('t', { t: true });
      expect(component['getAddedEntryWasMerged'](3)).toBeObservable(
        cold('f', { f: false })
      );
    });
  });

  it('should display loading placeholder', () => {
    component.loaded$ = of(false);
    fixture.detectChanges();
    expect(
      el.query(By.css('.cx-dialog-title')).nativeElement.textContent.trim()
    ).toEqual('addToCart.updatingCart');
    expect(el.query(By.css('cx-spinner')).nativeElement).toBeDefined();
  });

  it('should display quantity', () => {
    fixture.detectChanges();
    expect(
      el.query(By.css('.cx-dialog-title')).nativeElement.textContent.trim()
    ).toEqual('addToCart.itemsAddedToYourCart');
  });

  it('should display cart item', () => {
    fixture.detectChanges();
    expect(el.query(By.css('cx-cart-item'))).toBeDefined();
  });

  it('should display cart total', () => {
    component.cart$ = of({
      deliveryItemsQuantity: 1,
      totalPrice: {
        formattedValue: '$100.00',
      },
      subTotal: {
        formattedValue: '$100.00',
      },
    });
    fixture.detectChanges();
    const cartTotalEl = el.query(By.css('.cx-dialog-total')).nativeElement;
    expect(cartTotalEl.children[0].textContent).toEqual(
      ' cartItems.cartTotal count:1 '
    );
    expect(cartTotalEl.children[1].textContent).toEqual('$100.00');
  });

  it('should return formControl with order entry quantity', (done) => {
    component.entry$ = of({
      quantity: 5,
      entryNumber: 0,
    } as OrderEntry);

    component
      .getQuantityControl()
      .pipe(take(1))
      .subscribe((control) => {
        expect(control.value).toEqual(5);
        done();
      });
  });

  it('should return formControl with updated order entry quantity', (done) => {
    const entry$ = new BehaviorSubject<any>({
      quantity: 5,
      entryNumber: 0,
    });

    component.entry$ = entry$;
    component
      .getQuantityControl()
      .pipe(skip(1), take(1))
      .subscribe((control) => {
        expect(control.value).toEqual(50);
        done();
      });

    entry$.next({
      quantity: 50,
      entryNumber: 0,
    });
  });

  it('should show added dialog title message in case new entry appears in cart', () => {
    component.entry$ = of(mockOrderEntries[0]);
    component.loaded$ = of(true);
    spyOn(activeCartFacade, 'getEntries').and.returnValue(of([]));
    fixture.detectChanges();
    const dialogTitleEl = el.query(By.css('.cx-dialog-title')).nativeElement;
    expect(dialogTitleEl.textContent).toEqual(
      ' addToCart.itemsAddedToYourCart '
    );
  });

  it('should show increment dialog title message in case no new entry appears in cart', () => {
    component.entry$ = of(mockOrderEntries[0]);
    component.loaded$ = of(true);
    component.addedEntryWasMerged$ = of(true);
    spyOn(activeCartFacade, 'getEntries').and.returnValue(of(mockOrderEntries));
    fixture.detectChanges();
    const dialogTitleEl = el.query(By.css('.cx-dialog-title')).nativeElement;
    expect(dialogTitleEl.textContent).toEqual(
      ' addToCart.itemsIncrementedInYourCart '
    );
  });

  it('should not show cart entry', () => {
    component.loaded$ = of(false);
    expect(el.query(By.css('cx-cart-item'))).toBeNull();
  });

  it('should show cart entry', () => {
    fixture.detectChanges();
    component.loaded$ = of(true);
    expect(el.query(By.css('cx-cart-item'))).toBeDefined();

    component.loaded$ = of(true);
    expect(el.query(By.css('cx-cart-item'))).toBeDefined();

    component.loaded$ = of(false);
    expect(el.query(By.css('cx-cart-item'))).toBeDefined();
  });

  it('should close modal after removing cart item', (done) => {
    spyOn(launchDialogService, 'closeDialog').and.stub();
    fixture.detectChanges();
    component
      .getQuantityControl()
      .pipe(take(1))
      .subscribe((control) => {
        control.setValue(0);
        expect(launchDialogService.closeDialog).toHaveBeenCalled();
        done();
      });
  });

  it('should closeModal when user click outside', () => {
    const el = fixture.debugElement.nativeElement;
    spyOn(component, 'dismissModal');

    el.click();
    expect(component.dismissModal).toHaveBeenCalledWith('Cross click');
  });

  describe('init()', () => {
    it('should compile addedCartEntryWasMerged$ from quantity comparison', () => {
      spyOn(activeCartFacade, 'getEntries').and.returnValue(
        cold('a', { a: mockOrderEntries })
      );
      component.loaded$ = cold('t', { t: true });
      component.init(PRODUCT_CODE, QUANTITY, NUMBER_ENTRIES_BEFORE_ADD);
      expect(component.addedEntryWasMerged$).toBeObservable(
        cold('t', { t: true })
      );
    });
    it('should determine product from input in case addingEntryResult in not provided', () => {
      spyOn(activeCartFacade, 'getLastEntry').and.callThrough();

      component.init(PRODUCT_CODE, QUANTITY, NUMBER_ENTRIES_BEFORE_ADD);
      component.entry$.subscribe(() => {
        expect(activeCartFacade.getLastEntry).toHaveBeenCalledWith(
          PRODUCT_CODE
        );
      });
    });

    it('should determine product from addingEntryResult in case provided', () => {
      spyOn(activeCartFacade, 'getLastEntry').and.callThrough();
      const mockSuccessEvent = new CartAddEntrySuccessEvent();
      const replacedProductCode = 'NEW_PRODUCT_CODE';
      mockSuccessEvent.entry = { product: { code: 'NEW_PRODUCT_CODE' } };
      component.init(
        PRODUCT_CODE,
        QUANTITY,
        NUMBER_ENTRIES_BEFORE_ADD,
        undefined,
        of(mockSuccessEvent)
      );
      component.entry$.subscribe(() => {
        expect(activeCartFacade.getLastEntry).toHaveBeenCalledWith(
          replacedProductCode
        );
      });
    });

    it('should fallback to events product code from addingEntryResult in case entries product code does not exist', () => {
      spyOn(activeCartFacade, 'getLastEntry').and.callThrough();
      const mockSuccessEvent = new CartAddEntrySuccessEvent();
      mockSuccessEvent.productCode = PRODUCT_CODE;
      component.init(
        PRODUCT_CODE,
        QUANTITY,
        NUMBER_ENTRIES_BEFORE_ADD,
        undefined,
        of(mockSuccessEvent)
      );
      component.entry$.subscribe(() => {
        expect(activeCartFacade.getLastEntry).toHaveBeenCalledWith(
          PRODUCT_CODE
        );
      });
    });
  });
});<|MERGE_RESOLUTION|>--- conflicted
+++ resolved
@@ -22,10 +22,6 @@
 } from '@spartacus/cart/base/root';
 import {
   ActivatedRouterStateSnapshot,
-<<<<<<< HEAD
-  FeaturesConfig,
-=======
->>>>>>> 669cdf58
   I18nTestingModule,
   RouterState,
   RoutingService,
