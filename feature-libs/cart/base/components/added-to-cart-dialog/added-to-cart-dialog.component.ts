/*
 * SPDX-FileCopyrightText: 2022 SAP Spartacus team <spartacus-team@sap.com>
 *
 * SPDX-License-Identifier: Apache-2.0
 */

import {
  ChangeDetectionStrategy,
  Component,
  ElementRef,
  HostListener,
  OnDestroy,
  OnInit,
} from '@angular/core';
import { UntypedFormControl, UntypedFormGroup } from '@angular/forms';
import {
  ActiveCartFacade,
  Cart,
<<<<<<< HEAD
  CartOutlets,
=======
  CartUiEventAddToCart,
>>>>>>> 8e056e98
  OrderEntry,
  PromotionLocation,
} from '@spartacus/cart/base/root';
import { RoutingService } from '@spartacus/core';
import {
  FocusConfig,
  ICON_TYPE,
  LaunchDialogService,
} from '@spartacus/storefront';
import { Observable, Subscription } from 'rxjs';
import {
  filter,
  map,
  shareReplay,
  startWith,
  switchMap,
  switchMapTo,
  tap,
} from 'rxjs/operators';

@Component({
  selector: 'cx-added-to-cart-dialog',
  templateUrl: './added-to-cart-dialog.component.html',
  changeDetection: ChangeDetectionStrategy.OnPush,
})
export class AddedToCartDialogComponent implements OnInit, OnDestroy {
  iconTypes = ICON_TYPE;
  CartOutlets = CartOutlets;

  entry$: Observable<OrderEntry | undefined>;
  cart$: Observable<Cart> = this.activeCartFacade.getActive();
  loaded$: Observable<boolean> = this.activeCartFacade.isStable();
  addedEntryWasMerged$: Observable<boolean>;
  promotionLocation: PromotionLocation = PromotionLocation.ActiveCart;

  quantity = 0;

  form: UntypedFormGroup = new UntypedFormGroup({});

  focusConfig: FocusConfig = {
    trap: true,
    block: true,
    autofocus: 'button',
    focusOnEscape: true,
  };

  @HostListener('click', ['$event'])
  handleClick(event: UIEvent): void {
    if ((event.target as any).tagName === this.el.nativeElement.tagName) {
      this.dismissModal('Cross click');
    }
  }

  protected quantityControl$: Observable<UntypedFormControl>;

  protected subscription = new Subscription();

  constructor(
    protected activeCartFacade: ActiveCartFacade,
    protected launchDialogService: LaunchDialogService,
    protected routingService: RoutingService,
    protected el: ElementRef
  ) {}

  ngOnInit(): void {
    this.subscription.add(
      this.launchDialogService.data$.subscribe(
        (dialogData: CartUiEventAddToCart) => {
          this.init(
            dialogData.productCode,
            dialogData.quantity,
            dialogData.numberOfEntriesBeforeAdd
          );
        }
      )
    );
    this.subscription.add(
      this.routingService
        .getRouterState()
        .pipe(filter((state) => !!state.nextState))
        .subscribe(() => this.dismissModal('dismiss'))
    );
  }

  /**
   * Returns an observable formControl with the quantity of the cartEntry,
   * but also updates the entry in case of a changed value.
   * The quantity can be set to zero in order to remove the entry.
   */
  getQuantityControl(): Observable<UntypedFormControl> {
    if (!this.quantityControl$) {
      this.quantityControl$ = this.entry$.pipe(
        filter((e) => !!e),
        map((entry) => this.getQuantityFormControl(entry)),
        switchMap(() =>
          this.form.valueChanges.pipe(
            // eslint-disable-next-line import/no-deprecated
            startWith(null),
            tap((valueChange) => {
              if (valueChange) {
                this.activeCartFacade.updateEntry(
                  valueChange.entryNumber,
                  valueChange.quantity
                );
                if (valueChange.quantity === 0) {
                  this.dismissModal('Removed');
                }
              } else {
                this.form.markAsPristine();
              }
            })
          )
        ),
        map(() => <UntypedFormControl>this.form.get('quantity')),
        shareReplay({ bufferSize: 1, refCount: true })
      );
    }
    return this.quantityControl$;
  }

  init(
    productCode: string,
    quantity: number,
    numberOfEntriesBeforeAdd: number
  ): void {
    // Display last entry for new product code. This always corresponds to
    // our new item, independently of whether merging occured or not
    this.entry$ = this.activeCartFacade.getLastEntry(productCode);
    this.quantity = quantity;
    this.addedEntryWasMerged$ = this.getAddedEntryWasMerged(
      numberOfEntriesBeforeAdd
    );
  }

  protected getAddedEntryWasMerged(
    numberOfEntriesBeforeAdd: number
  ): Observable<boolean> {
    return this.loaded$.pipe(
      filter((loaded) => loaded),
      switchMapTo(this.activeCartFacade.getEntries()),
      map((entries) => entries.length === numberOfEntriesBeforeAdd)
    );
  }

  /**
   * Adds quantity and entryNumber form controls to the FormGroup.
   * Returns quantity form control.
   */
  protected getQuantityFormControl(entry?: OrderEntry): UntypedFormControl {
    if (!this.form.get('quantity')) {
      const quantity = new UntypedFormControl(entry?.quantity, {
        updateOn: 'blur',
      });
      this.form.addControl('quantity', quantity);

      const entryNumber = new UntypedFormControl(entry?.entryNumber);
      this.form.addControl('entryNumber', entryNumber);
    } else {
      // set the real quantity added to cart
      this.form.get('quantity')?.setValue(entry?.quantity);
    }

    return <UntypedFormControl>this.form.get('quantity');
  }

  dismissModal(reason?: any): void {
    this.launchDialogService.closeDialog(reason);
  }

  ngOnDestroy(): void {
    this.subscription?.unsubscribe();
  }
}<|MERGE_RESOLUTION|>--- conflicted
+++ resolved
@@ -16,11 +16,8 @@
 import {
   ActiveCartFacade,
   Cart,
-<<<<<<< HEAD
   CartOutlets,
-=======
   CartUiEventAddToCart,
->>>>>>> 8e056e98
   OrderEntry,
   PromotionLocation,
 } from '@spartacus/cart/base/root';
