/*
 * SPDX-FileCopyrightText: 2023 SAP Spartacus team <spartacus-team@sap.com>
 *
 * SPDX-License-Identifier: Apache-2.0
 */

import {
  ChangeDetectionStrategy,
  ChangeDetectorRef,
  Component,
  ComponentRef,
  Input,
  OnDestroy,
  OnInit,
  Optional,
} from '@angular/core';
import { UntypedFormControl, UntypedFormGroup } from '@angular/forms';
import {
  ActiveCartFacade,
  CartItemComponentOptions,
  CartOutlets,
  CartUiEventAddToCart,
} from '@spartacus/cart/base/root';
import {
  CmsAddToCartComponent,
  EventService,
  isNotNullable,
  Product,
} from '@spartacus/core';
import {
  CmsComponentData,
  CurrentProductService,
  ProductListItemContext,
} from '@spartacus/storefront';
import { Observable, Subscription } from 'rxjs';
import { filter, map, take } from 'rxjs/operators';

@Component({
  selector: 'cx-add-to-cart',
  templateUrl: './add-to-cart.component.html',
  changeDetection: ChangeDetectionStrategy.OnPush,
})
export class AddToCartComponent implements OnInit, OnDestroy {
  @Input() productCode: string;
  @Input() showQuantity = true;
  @Input() options: CartItemComponentOptions;
  @Input() pickupStore: string | undefined;
  /**
   * As long as we do not support #5026, we require product input, as we need
   *  a reference to the product model to fetch the stock data.
   */
  @Input() product: Product;

  maxQuantity: number;

  hasStock: boolean = false;
  inventoryThreshold: boolean = false;

  showInventory$: Observable<boolean | undefined> | undefined =
    this.component?.data$.pipe(map((data) => data.inventoryDisplay));

  quantity = 1;

  subscription: Subscription;

  addToCartForm = new UntypedFormGroup({
    quantity: new UntypedFormControl(1, { updateOn: 'blur' }),
  });

  readonly CartOutlets = CartOutlets;

<<<<<<< HEAD
=======
  pickupOptionCompRef: any;

>>>>>>> 10de6de7
  constructor(
    protected currentProductService: CurrentProductService,
    protected cd: ChangeDetectorRef,
    protected activeCartService: ActiveCartFacade,
    protected component: CmsComponentData<CmsAddToCartComponent>,
    protected eventService: EventService,
    @Optional() protected productListItemContext?: ProductListItemContext
  ) {}

  ngOnInit() {
    if (this.product) {
      this.productCode = this.product.code ?? '';
      this.setStockInfo(this.product);
      this.cd.markForCheck();
    } else if (this.productCode) {
      // force hasStock and quantity for the time being, as we do not have more info:
      this.quantity = 1;
      this.hasStock = true;
      this.cd.markForCheck();
    } else {
      this.subscription = (
        this.productListItemContext
          ? this.productListItemContext.product$
          : this.currentProductService.getProduct()
      )
        .pipe(filter(isNotNullable))
        .subscribe((product) => {
          this.productCode = product.code ?? '';
          this.setStockInfo(product);
          this.cd.markForCheck();
        });
    }
  }

  protected setStockInfo(product: Product): void {
    this.quantity = 1;
    this.hasStock = Boolean(product.stock?.stockLevelStatus !== 'outOfStock');

    this.inventoryThreshold = product.stock?.isValueRounded ?? false;

    if (this.hasStock && product.stock?.stockLevel) {
      this.maxQuantity = product.stock.stockLevel;
    }

    if (this.productListItemContext) {
      this.showQuantity = false;
    }
  }

  /**
   * In specific scenarios, we need to omit displaying the stock level or append a plus to the value.
   * When backoffice forces a product to be in stock, omit showing the stock level.
   * When product stock level is limited by a threshold value, append '+' at the end.
   * When out of stock, display no numerical value.
   */
  getInventory(): string {
    if (this.hasStock) {
      const quantityDisplay = this.maxQuantity
        ? this.maxQuantity.toString()
        : '';
      return this.inventoryThreshold ? quantityDisplay + '+' : quantityDisplay;
    } else {
      return '';
    }
  }

  updateCount(value: number): void {
    this.quantity = value;
  }

  addToCart() {
    const quantity = this.addToCartForm.get('quantity')?.value;
    if (!this.productCode || quantity <= 0) {
      return;
    }

    if (this.pickupOptionCompRef instanceof ComponentRef) {
      // get pickup store name from this.pickupOptionCompRef.instance
      // and set this.pickupStore
    }

    this.activeCartService
      .getEntries()
      .pipe(take(1))
      .subscribe((cartEntries) => {
        this.activeCartService.addEntry(
          this.productCode,
          quantity,
          this.pickupStore
        );

        // A CartUiEventAddToCart is dispatched.  This event is intended for the UI
        // responsible to provide feedback about what was added to the cart, like
        // the added to cart dialog.
        //
        // Because we call activeCartService.getEntries() before, we can be sure the
        // cart library is loaded already and that the event listener exists.
        this.eventService.dispatch(
          this.createCartUiEventAddToCart(
            this.productCode,
            quantity,
            cartEntries.length,
            this.pickupStore
          )
        );
      });
  }

  protected createCartUiEventAddToCart(
    productCode: string,
    quantity: number,
    numberOfEntriesBeforeAdd: number,
    storeName?: string
  ) {
    const newEvent = new CartUiEventAddToCart();
    newEvent.productCode = productCode;
    newEvent.quantity = quantity;
    newEvent.numberOfEntriesBeforeAdd = numberOfEntriesBeforeAdd;
    newEvent.pickupStoreName = storeName;
    return newEvent;
  }

  ngOnDestroy() {
    if (this.subscription) {
      this.subscription.unsubscribe();
    }
  }
}<|MERGE_RESOLUTION|>--- conflicted
+++ resolved
@@ -69,11 +69,8 @@
 
   readonly CartOutlets = CartOutlets;
 
-<<<<<<< HEAD
-=======
   pickupOptionCompRef: any;
 
->>>>>>> 10de6de7
   constructor(
     protected currentProductService: CurrentProductService,
     protected cd: ChangeDetectorRef,
