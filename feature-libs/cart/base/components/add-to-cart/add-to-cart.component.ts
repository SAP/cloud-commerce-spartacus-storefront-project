/*
 * SPDX-FileCopyrightText: 2023 SAP Spartacus team <spartacus-team@sap.com>
 *
 * SPDX-License-Identifier: Apache-2.0
 */

import {
  ChangeDetectionStrategy,
  ChangeDetectorRef,
  Component,
  ComponentRef,
  Input,
  OnDestroy,
  OnInit,
  Optional,
} from '@angular/core';
import { UntypedFormControl, UntypedFormGroup } from '@angular/forms';
import {
  ActiveCartFacade,
  CartItemComponentOptions,
  CartOutlets,
  CartUiEventAddToCart,
} from '@spartacus/cart/base/root';
import {
  CmsAddToCartComponent,
  EventService,
  isNotNullable,
  Product,
} from '@spartacus/core';
import {
  CmsComponentData,
  CurrentProductService,
  ICON_TYPE,
  ProductListItemContext,
} from '@spartacus/storefront';
import { Observable, Subscription } from 'rxjs';
import { filter, map, take } from 'rxjs/operators';

@Component({
  selector: 'cx-add-to-cart',
  templateUrl: './add-to-cart.component.html',
  changeDetection: ChangeDetectionStrategy.OnPush,
})
export class AddToCartComponent implements OnInit, OnDestroy {
  @Input() productCode: string;
  @Input() showQuantity = true;
  @Input() options: CartItemComponentOptions;
  @Input() pickupStore: string | undefined;
  /**
   * As long as we do not support #5026, we require product input, as we need
   *  a reference to the product model to fetch the stock data.
   */
  @Input() product: Product;

  maxQuantity: number;

  hasStock: boolean = false;
  inventoryThreshold: boolean = false;

  showInventory$: Observable<boolean | undefined> | undefined =
    this.component?.data$.pipe(map((data) => data.inventoryDisplay));

  quantity = 1;

  subscription: Subscription;

  addToCartForm = new UntypedFormGroup({
    quantity: new UntypedFormControl(1, { updateOn: 'blur' }),
  });

  readonly CartOutlets = CartOutlets;

<<<<<<< HEAD
=======
  pickupOptionCompRef: any;

  iconTypes = ICON_TYPE;

>>>>>>> f19a21d3
  constructor(
    protected currentProductService: CurrentProductService,
    protected cd: ChangeDetectorRef,
    protected activeCartService: ActiveCartFacade,
    protected component: CmsComponentData<CmsAddToCartComponent>,
    protected eventService: EventService,
    @Optional() protected productListItemContext?: ProductListItemContext
  ) {}

  ngOnInit() {
    if (this.product) {
      this.productCode = this.product.code ?? '';
      this.setStockInfo(this.product);
      this.cd.markForCheck();
    } else if (this.productCode) {
      // force hasStock and quantity for the time being, as we do not have more info:
      this.quantity = 1;
      this.hasStock = true;
      this.cd.markForCheck();
    } else {
      this.subscription = (
        this.productListItemContext
          ? this.productListItemContext.product$
          : this.currentProductService.getProduct()
      )
        .pipe(filter(isNotNullable))
        .subscribe((product) => {
          this.productCode = product.code ?? '';
          this.setStockInfo(product);
          this.cd.markForCheck();
        });
    }
  }

  protected setStockInfo(product: Product): void {
    this.quantity = 1;
    this.hasStock = Boolean(product.stock?.stockLevelStatus !== 'outOfStock');

    this.inventoryThreshold = product.stock?.isValueRounded ?? false;

    if (this.hasStock && product.stock?.stockLevel) {
      this.maxQuantity = product.stock.stockLevel;
    }

    if (this.productListItemContext) {
      this.showQuantity = false;
    }
  }

  /**
   * In specific scenarios, we need to omit displaying the stock level or append a plus to the value.
   * When backoffice forces a product to be in stock, omit showing the stock level.
   * When product stock level is limited by a threshold value, append '+' at the end.
   * When out of stock, display no numerical value.
   */
  getInventory(): string {
    if (this.hasStock) {
      const quantityDisplay = this.maxQuantity
        ? this.maxQuantity.toString()
        : '';
      return this.inventoryThreshold ? quantityDisplay + '+' : quantityDisplay;
    } else {
      return '';
    }
  }

  updateCount(value: number): void {
    this.quantity = value;
  }

  addToCart() {
    const quantity = this.addToCartForm.get('quantity')?.value;
    if (!this.productCode || quantity <= 0) {
      return;
    }

    if (this.pickupOptionCompRef instanceof ComponentRef) {
      // get pickup store name from this.pickupOptionCompRef.instance
      // and set this.pickupStore
    }

    this.activeCartService
      .getEntries()
      .pipe(take(1))
      .subscribe((cartEntries) => {
        this.activeCartService.addEntry(
          this.productCode,
          quantity,
          this.pickupStore
        );

        // A CartUiEventAddToCart is dispatched.  This event is intended for the UI
        // responsible to provide feedback about what was added to the cart, like
        // the added to cart dialog.
        //
        // Because we call activeCartService.getEntries() before, we can be sure the
        // cart library is loaded already and that the event listener exists.
        this.eventService.dispatch(
          this.createCartUiEventAddToCart(
            this.productCode,
            quantity,
            cartEntries.length,
            this.pickupStore
          )
        );
      });
  }

  protected createCartUiEventAddToCart(
    productCode: string,
    quantity: number,
    numberOfEntriesBeforeAdd: number,
    storeName?: string
  ) {
    const newEvent = new CartUiEventAddToCart();
    newEvent.productCode = productCode;
    newEvent.quantity = quantity;
    newEvent.numberOfEntriesBeforeAdd = numberOfEntriesBeforeAdd;
    newEvent.pickupStoreName = storeName;
    return newEvent;
  }

  ngOnDestroy() {
    if (this.subscription) {
      this.subscription.unsubscribe();
    }
  }
}<|MERGE_RESOLUTION|>--- conflicted
+++ resolved
@@ -70,13 +70,10 @@
 
   readonly CartOutlets = CartOutlets;
 
-<<<<<<< HEAD
-=======
   pickupOptionCompRef: any;
 
   iconTypes = ICON_TYPE;
 
->>>>>>> f19a21d3
   constructor(
     protected currentProductService: CurrentProductService,
     protected cd: ChangeDetectorRef,
