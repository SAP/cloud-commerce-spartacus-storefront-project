/*
 * SPDX-FileCopyrightText: 2023 SAP Spartacus team <spartacus-team@sap.com>
 *
 * SPDX-License-Identifier: Apache-2.0
 */

import { CommonModule } from '@angular/common';
import { NgModule } from '@angular/core';
import { ReactiveFormsModule } from '@angular/forms';
<<<<<<< HEAD
import {
  CmsConfig,
  FeaturesConfigModule,
  I18nModule,
  provideDefaultConfig,
} from '@spartacus/core';
=======
import { CmsConfig, I18nModule, provideDefaultConfig } from '@spartacus/core';
>>>>>>> 10de6de7
import { ItemCounterModule, OutletModule } from '@spartacus/storefront';
import { AddToCartComponent } from './add-to-cart.component';

@NgModule({
  imports: [
    CommonModule,
    ReactiveFormsModule,
    I18nModule,
    ItemCounterModule,
    OutletModule,
<<<<<<< HEAD
    FeaturesConfigModule,
=======
>>>>>>> 10de6de7
  ],
  providers: [
    provideDefaultConfig(<CmsConfig>{
      cmsComponents: {
        ProductAddToCartComponent: {
          component: AddToCartComponent,
          data: {
            inventoryDisplay: false,
          },
        },
      },
    }),
  ],
  declarations: [AddToCartComponent],
  exports: [AddToCartComponent],
})
export class AddToCartModule {}<|MERGE_RESOLUTION|>--- conflicted
+++ resolved
@@ -7,16 +7,7 @@
 import { CommonModule } from '@angular/common';
 import { NgModule } from '@angular/core';
 import { ReactiveFormsModule } from '@angular/forms';
-<<<<<<< HEAD
-import {
-  CmsConfig,
-  FeaturesConfigModule,
-  I18nModule,
-  provideDefaultConfig,
-} from '@spartacus/core';
-=======
 import { CmsConfig, I18nModule, provideDefaultConfig } from '@spartacus/core';
->>>>>>> 10de6de7
 import { ItemCounterModule, OutletModule } from '@spartacus/storefront';
 import { AddToCartComponent } from './add-to-cart.component';
 
@@ -27,10 +18,6 @@
     I18nModule,
     ItemCounterModule,
     OutletModule,
-<<<<<<< HEAD
-    FeaturesConfigModule,
-=======
->>>>>>> 10de6de7
   ],
   providers: [
     provideDefaultConfig(<CmsConfig>{
