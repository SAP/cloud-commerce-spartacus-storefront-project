--- conflicted
+++ resolved
@@ -24,21 +24,12 @@
     </ng-container>
   </ng-container>
 
-<<<<<<< HEAD
-  <!-- Todo Use this instead of above once checkout refractor branch is merged -->
-  <!-- <ng-container *ngIf="hasStock">
-=======
   <ng-container *ngIf="hasStock">
->>>>>>> f19a21d3
     <ng-template
       [cxOutlet]="CartOutlets.ADD_TO_CART_PICKUP_OPTION"
       [(cxComponentRef)]="pickupOptionCompRef"
     ></ng-template>
-<<<<<<< HEAD
-  </ng-container> -->
-=======
   </ng-container>
->>>>>>> f19a21d3
 
   <button
     *ngIf="hasStock"
@@ -51,11 +42,6 @@
     [disabled]="quantity <= 0 || quantity > maxQuantity"
   >
     <span
-<<<<<<< HEAD
-      attr.aria-label="{{
-        options?.addToCartString ?? ('addToCart.addToCart' | cxTranslate)
-      }}"
-=======
       *ngIf="options?.addToCartString === 'Buy It Again'"
       class="repeat-icon"
       ><cx-icon [type]="iconTypes.REPEAT"></cx-icon
@@ -67,7 +53,6 @@
       [ngClass]="
         options?.addToCartString === 'Buy It Again' ? 'buyItAgainLink' : ''
       "
->>>>>>> f19a21d3
     >
       {{ options?.addToCartString ?? ('addToCart.addToCart' | cxTranslate) }}
     </span>
