--- conflicted
+++ resolved
@@ -36,7 +36,6 @@
             'a11yDisabledCouponAndQuickOrderActionButtonsInsteadOfRequiredFields'
           "
         >
-<<<<<<< HEAD
           <input
             [attr.aria-label]="'voucher.couponLabel' | cxTranslate"
             type="text"
@@ -78,28 +77,20 @@
           >
             {{ 'voucher.apply' | cxTranslate }}
           </button>
+          <!-- TODO: (CXSPA-7315) Remove feature toggle in the next major -->
           <cx-form-errors
+            *cxFeature="'formErrorsDescriptiveMessages'"
+            [translationParams]="{
+              label: 'voucher.placeholder' | cxTranslate
+            }"
+            [control]="couponForm.get('couponCode')"
+          ></cx-form-errors>
+
+          <cx-form-errors
+            *cxFeature="'!formErrorsDescriptiveMessages'"
             [control]="couponForm.get('couponCode')"
           ></cx-form-errors>
         </ng-container>
-=======
-          {{ 'voucher.apply' | cxTranslate }}
-        </button>
-
-        <!-- TODO: (CXSPA-7315) Remove feature toggle in the next major -->
-        <cx-form-errors
-          *cxFeature="'formErrorsDescriptiveMessages'"
-          [translationParams]="{
-            label: 'voucher.placeholder' | cxTranslate
-          }"
-          [control]="couponForm.get('couponCode')"
-        ></cx-form-errors>
-
-        <cx-form-errors
-          *cxFeature="'!formErrorsDescriptiveMessages'"
-          [control]="couponForm.get('couponCode')"
-        ></cx-form-errors>
->>>>>>> 325f23c5
       </div>
     </form>
   </div>
