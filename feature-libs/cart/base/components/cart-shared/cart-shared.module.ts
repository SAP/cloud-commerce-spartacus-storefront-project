/*
 * SPDX-FileCopyrightText: 2022 SAP Spartacus team <spartacus-team@sap.com>
 *
 * SPDX-License-Identifier: Apache-2.0
 */

import { CommonModule } from '@angular/common';
import { NgModule } from '@angular/core';
import { ReactiveFormsModule } from '@angular/forms';
import { RouterModule } from '@angular/router';
import { NgbModule } from '@ng-bootstrap/ng-bootstrap';
import { CartOutlets } from '@spartacus/cart/base/root';
import { FeaturesConfigModule, I18nModule, UrlModule } from '@spartacus/core';
import {
  AtMessageModule,
  IconModule,
  ItemCounterModule,
  MediaModule,
  ModalModule,
  OutletModule,
  PromotionsModule,
  provideOutlet,
} from '@spartacus/storefront';
import { CartCouponModule } from '../cart-coupon/cart-coupon.module';
import { CartItemValidationWarningModule } from '../validation/cart-item-warning/cart-item-validation-warning.module';
import { CartItemListRowComponent } from './cart-item-list-row/cart-item-list-row.component';
import { CartItemListComponent } from './cart-item-list/cart-item-list.component';
import { CartItemComponent } from './cart-item/cart-item.component';
import { CartItemContextDirectiveModule } from './cart-item/model/cart-item-context-directive/cart-item-context.directive.module';
import { OrderSummaryComponent } from './order-summary/order-summary.component';
import { AddToCartModule } from '../add-to-cart/add-to-cart.module';

@NgModule({
  imports: [
    AtMessageModule,
    CartCouponModule,
    CartItemValidationWarningModule,
    CommonModule,
    FeaturesConfigModule,
    I18nModule,
    IconModule,
    ItemCounterModule,
    MediaModule,
    ModalModule,
    NgbModule,
    OutletModule,
    PromotionsModule,
    ReactiveFormsModule,
    RouterModule,
    UrlModule,
<<<<<<< HEAD
    CartItemContextDirectiveModule,
=======
    AddToCartModule,
>>>>>>> 855402db
  ],
  providers: [
    provideOutlet({
      id: CartOutlets.ORDER_SUMMARY,
      component: OrderSummaryComponent,
    }),
    provideOutlet({
      id: CartOutlets.CART_ITEM_LIST,
      component: CartItemListComponent,
    }),
  ],
  declarations: [
    CartItemComponent,
    OrderSummaryComponent,
    CartItemListComponent,
    CartItemListRowComponent,
  ],
  exports: [
    CartItemComponent,
    CartItemListRowComponent,
    CartItemListComponent,
    OrderSummaryComponent,
  ],
})
export class CartSharedModule {}<|MERGE_RESOLUTION|>--- conflicted
+++ resolved
@@ -21,6 +21,7 @@
   PromotionsModule,
   provideOutlet,
 } from '@spartacus/storefront';
+import { AddToCartModule } from '../add-to-cart/add-to-cart.module';
 import { CartCouponModule } from '../cart-coupon/cart-coupon.module';
 import { CartItemValidationWarningModule } from '../validation/cart-item-warning/cart-item-validation-warning.module';
 import { CartItemListRowComponent } from './cart-item-list-row/cart-item-list-row.component';
@@ -28,7 +29,6 @@
 import { CartItemComponent } from './cart-item/cart-item.component';
 import { CartItemContextDirectiveModule } from './cart-item/model/cart-item-context-directive/cart-item-context.directive.module';
 import { OrderSummaryComponent } from './order-summary/order-summary.component';
-import { AddToCartModule } from '../add-to-cart/add-to-cart.module';
 
 @NgModule({
   imports: [
@@ -48,11 +48,8 @@
     ReactiveFormsModule,
     RouterModule,
     UrlModule,
-<<<<<<< HEAD
+    AddToCartModule,
     CartItemContextDirectiveModule,
-=======
-    AddToCartModule,
->>>>>>> 855402db
   ],
   providers: [
     provideOutlet({
