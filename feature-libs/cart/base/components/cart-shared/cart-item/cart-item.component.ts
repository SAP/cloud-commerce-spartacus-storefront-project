<<<<<<< HEAD
import { Component, Input } from '@angular/core';
=======
/*
 * SPDX-FileCopyrightText: 2022 SAP Spartacus team <spartacus-team@sap.com>
 *
 * SPDX-License-Identifier: Apache-2.0
 */

import { Component, Input, OnChanges, SimpleChanges } from '@angular/core';
>>>>>>> 855402db
import { FormControl } from '@angular/forms';
import {
  CartItemComponentOptions,
  CartOutlets,
  OrderEntry,
  PromotionLocation,
} from '@spartacus/cart/base/root';
import { ICON_TYPE } from '@spartacus/storefront';
import { CartItemContextSource } from './model/cart-item-context-source.model';

@Component({
  selector: 'cx-cart-item',
  templateUrl: './cart-item.component.html',
})
export class CartItemComponent {
  @Input() compact = false;
  @Input() item: OrderEntry;
  @Input() readonly = false;
  @Input() quantityControl: FormControl;

  @Input() promotionLocation: PromotionLocation = PromotionLocation.ActiveCart;

  // TODO: evaluate whether this is generic enough
  @Input() options: CartItemComponentOptions = {
    isSaveForLater: false,
    optionalBtn: null,
    displayAddToCart: false,
  };

  iconTypes = ICON_TYPE;
  readonly CartOutlets = CartOutlets;

  constructor(protected cartItemContextSource: CartItemContextSource) {}

  isProductOutOfStock(product: any): boolean {
    // TODO Move stocklevelstatuses across the app to an enum
    return (
      product &&
      product.stock &&
      product.stock.stockLevelStatus === 'outOfStock'
    );
  }

  removeItem() {
    this.quantityControl.setValue(0);
    this.quantityControl.markAsDirty();
  }
}<|MERGE_RESOLUTION|>--- conflicted
+++ resolved
@@ -1,14 +1,10 @@
-<<<<<<< HEAD
-import { Component, Input } from '@angular/core';
-=======
 /*
  * SPDX-FileCopyrightText: 2022 SAP Spartacus team <spartacus-team@sap.com>
  *
  * SPDX-License-Identifier: Apache-2.0
  */
 
-import { Component, Input, OnChanges, SimpleChanges } from '@angular/core';
->>>>>>> 855402db
+import { Component, Input } from '@angular/core';
 import { FormControl } from '@angular/forms';
 import {
   CartItemComponentOptions,
