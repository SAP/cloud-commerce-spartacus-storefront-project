/*
 * SPDX-FileCopyrightText: 2022 SAP Spartacus team <spartacus-team@sap.com>
 *
 * SPDX-License-Identifier: Apache-2.0
 */

<<<<<<< HEAD
import { Component, Input } from '@angular/core';
import { FormControl } from '@angular/forms';
=======
import { Component, Input, OnChanges, SimpleChanges } from '@angular/core';
import { UntypedFormControl } from '@angular/forms';
>>>>>>> 8e056e98
import {
  CartItemComponentOptions,
  CartOutlets,
  OrderEntry,
  PromotionLocation,
} from '@spartacus/cart/base/root';
import { ICON_TYPE } from '@spartacus/storefront';

@Component({
  selector: 'cx-cart-item',
  templateUrl: './cart-item.component.html',
})
export class CartItemComponent {
  @Input() compact = false;
  @Input() item: OrderEntry;
  @Input() readonly = false;
  @Input() quantityControl: UntypedFormControl;

  @Input() promotionLocation: PromotionLocation = PromotionLocation.ActiveCart;

  // TODO: evaluate whether this is generic enough
  @Input() options: CartItemComponentOptions = {
    isSaveForLater: false,
    optionalBtn: null,
    displayAddToCart: false,
  };

  iconTypes = ICON_TYPE;
  readonly CartOutlets = CartOutlets;

  constructor() {}

  isProductOutOfStock(product: any): boolean {
    // TODO Move stocklevelstatuses across the app to an enum
    return (
      product &&
      product.stock &&
      product.stock.stockLevelStatus === 'outOfStock'
    );
  }

  removeItem() {
    this.quantityControl.setValue(0);
    this.quantityControl.markAsDirty();
  }
}<|MERGE_RESOLUTION|>--- conflicted
+++ resolved
@@ -4,13 +4,8 @@
  * SPDX-License-Identifier: Apache-2.0
  */
 
-<<<<<<< HEAD
-import { Component, Input } from '@angular/core';
-import { FormControl } from '@angular/forms';
-=======
-import { Component, Input, OnChanges, SimpleChanges } from '@angular/core';
+import { Component, Input } from '@angular/core'; 
 import { UntypedFormControl } from '@angular/forms';
->>>>>>> 8e056e98
 import {
   CartItemComponentOptions,
   CartOutlets,
