import { Type } from '@angular/core';
import { TestBed } from '@angular/core/testing';
import { Action, ActionsSubject } from '@ngrx/store';
import {
  ActiveCartFacade,
  Cart,
  CartAddEntryEvent,
  CartAddEntryFailEvent,
  CartAddEntrySuccessEvent,
  CartRemoveEntryFailEvent,
  CartRemoveEntrySuccessEvent,
  CartUpdateEntryFailEvent,
  CartUpdateEntrySuccessEvent,
  DeleteCartEvent,
  DeleteCartFailEvent,
  DeleteCartSuccessEvent,
<<<<<<< HEAD
  RemoveCartVoucherEvent,
  RemoveCartVoucherFailEvent,
  RemoveCartVoucherSuccessEvent,
=======
  MergeCartSuccessEvent,
>>>>>>> 77ba5906
} from '@spartacus/cart/base/root';
import { createFrom, EventService } from '@spartacus/core';
import { BehaviorSubject, of, Subject } from 'rxjs';
import { take, tap } from 'rxjs/operators';
import { CartActions } from '../store/actions';
import { CartEventBuilder } from './cart-event.builder';

let getActiveCartIdSubject: BehaviorSubject<string>;

interface ActionWithPayload extends Action {
  payload: any;
}

const MOCK_ID = '00000123';
const MOCK_USER_ID = 'userId';
const MOCK_ACTIVE_CART_ID = 'activeCartId';
const MOCK_NOT_ACTIVE_CART_ID = 'notActiveCartId';
const MOCK_ACTIVE_CART: Cart = {
  entries: [
    { quantity: 2, product: { code: '123' } },
    { quantity: 3, product: { code: '234' } },
  ],
  guid: MOCK_ACTIVE_CART_ID,
  code: MOCK_ID,
};
class MockActiveCartService implements Partial<ActiveCartFacade> {
  getActive = () => of(MOCK_ACTIVE_CART);
  getActiveCartId = () => getActiveCartIdSubject;
}

const MOCK_NOT_ACTIVE_CART_EVENT = Object.freeze({
  cartId: MOCK_NOT_ACTIVE_CART_ID,
  userId: MOCK_USER_ID,
});

const MOCK_ACTIVE_CART_EVENT = Object.freeze({
  cartId: MOCK_ACTIVE_CART_ID,
  userId: MOCK_USER_ID,
});

describe('CartEventBuilder', () => {
  let actions$: Subject<ActionWithPayload>;
  let eventService: EventService;
  let activeCartService: ActiveCartFacade;
  getActiveCartIdSubject = new BehaviorSubject<string>(MOCK_ACTIVE_CART_ID);

  beforeEach(() => {
    actions$ = new Subject();

    TestBed.configureTestingModule({
      providers: [
        { provide: ActionsSubject, useValue: actions$ },
        {
          provide: ActiveCartFacade,
          useClass: MockActiveCartService,
        },
      ],
    });

    TestBed.inject(CartEventBuilder); // register events

    eventService = TestBed.inject(EventService);
    activeCartService = TestBed.inject(ActiveCartFacade);
  });

  function testActionToEventMapping<A, E>({
    actionActive,
    actionNotActive,
    event,
  }: {
    actionActive: A;
    actionNotActive: A;
    event: E;
  }) {
    const result = [];
    eventService
      .get(event.constructor as Type<any>)
      .subscribe((e) => result.push(e));

    actions$.next(actionActive as any);
    actions$.next(actionNotActive as any);

    expect(result.length).toBe(1);
    expect(result[0].constructor === event.constructor).toBe(true);
    expect(result[0]).toEqual(jasmine.objectContaining(event));
  }

  describe('should register event', () => {
    it('should subscribe to cart stream when actions are dispatched', () => {
      let activeCartSubscribed = false;
      let activeCartIdSubscribed = false;
      spyOn(activeCartService, 'getActive').and.callFake(() =>
        of(MOCK_ACTIVE_CART).pipe(tap(() => (activeCartSubscribed = true)))
      );
      spyOn(activeCartService, 'getActiveCartId').and.callFake(() =>
        of('1').pipe(tap(() => (activeCartIdSubscribed = true)))
      );

      const subscription = eventService
        .get(CartRemoveEntrySuccessEvent)
        .subscribe();

      expect(activeCartSubscribed).toBeFalsy();
      expect(activeCartIdSubscribed).toBeFalsy();

      actions$.next(
        new CartActions.CartRemoveEntrySuccess({
          entryNumber: '0',
          ...MOCK_ACTIVE_CART_EVENT,
        })
      );

      expect(activeCartSubscribed).toBeTruthy();
      expect(activeCartIdSubscribed).toBeTruthy();

      subscription.unsubscribe();
    });

    describe('Cart Add Entry Events', () => {
      describe('CartAddEntryEvent', () => {
        it('should emit the event when the action is fired', () => {
          const eventData: CartAddEntryEvent = {
            cartCode: MOCK_ACTIVE_CART.code,
            productCode: 'productCode',
            quantity: 123,
            ...MOCK_ACTIVE_CART_EVENT,
          };

          testActionToEventMapping({
            event: createFrom(CartAddEntryEvent, eventData),
            actionActive: new CartActions.CartAddEntry(eventData),
            actionNotActive: new CartActions.CartAddEntry({
              ...eventData,
              ...MOCK_NOT_ACTIVE_CART_EVENT,
            }),
          });
        });
      });

      describe('CartAddEntrySuccessEvent', () => {
        it('should emit the event when the action is fired', () => {
          const eventData: CartAddEntrySuccessEvent = {
            cartCode: MOCK_ACTIVE_CART.code,
            productCode: 'productCode',
            quantity: 123,
            deliveryModeChanged: true,
            entry: {},
            quantityAdded: 1,
            ...MOCK_ACTIVE_CART_EVENT,
          };

          testActionToEventMapping({
            event: createFrom(CartAddEntrySuccessEvent, eventData),
            actionActive: new CartActions.CartAddEntrySuccess({
              ...eventData,
              statusCode: null,
              statusMessage: null,
            }),
            actionNotActive: new CartActions.CartAddEntrySuccess({
              ...eventData,
              statusCode: null,
              statusMessage: null,
              ...MOCK_NOT_ACTIVE_CART_EVENT,
            }),
          });
        });
      });

      describe('CartAddEntryFailEvent', () => {
        it('should emit the event when the action is fired', () => {
          const eventData: CartAddEntryFailEvent = {
            productCode: 'productCode',
            cartCode: MOCK_ACTIVE_CART.code,
            quantity: 123,
            ...MOCK_ACTIVE_CART_EVENT,
          };

          testActionToEventMapping({
            event: createFrom(CartAddEntryFailEvent, eventData),
            actionActive: new CartActions.CartAddEntryFail({
              ...eventData,
              error: 'error',
            }),
            actionNotActive: new CartActions.CartAddEntryFail({
              ...eventData,
              error: 'error',
              ...MOCK_NOT_ACTIVE_CART_EVENT,
            }),
          });
        });
      });
    });

    describe('Cart Remove Entry Events', () => {
      describe('CartRemoveEntrySuccessEvent', () => {
        it('should emit the event when the action is fired', () => {
          const firstEventData: CartRemoveEntrySuccessEvent = {
            cartCode: MOCK_ACTIVE_CART.code,
            entry: MOCK_ACTIVE_CART.entries[0],
            ...MOCK_ACTIVE_CART_EVENT,
          };

          const secondEventData: CartRemoveEntrySuccessEvent = {
            cartCode: MOCK_ACTIVE_CART.code,
            entry: MOCK_ACTIVE_CART.entries[1],
            ...MOCK_ACTIVE_CART_EVENT,
          };

          const result = [];
          const subscription = eventService
            .get(CartRemoveEntrySuccessEvent)
            .subscribe((e) => result.push(e));

          actions$.next(
            new CartActions.CartRemoveEntrySuccess({
              entryNumber: '0',
              ...MOCK_ACTIVE_CART_EVENT,
            })
          );
          actions$.next(
            new CartActions.CartRemoveEntrySuccess({
              entryNumber: '0',
              ...MOCK_NOT_ACTIVE_CART_EVENT,
            })
          );

          actions$.next(
            new CartActions.CartRemoveEntrySuccess({
              entryNumber: '1',
              ...MOCK_ACTIVE_CART_EVENT,
            })
          );

          expect(result.length).toBe(2);
          expect(result[0].constructor).toEqual(CartRemoveEntrySuccessEvent);
          expect(result[0]).toEqual(jasmine.objectContaining(firstEventData));
          expect(result[1]).toEqual(jasmine.objectContaining(secondEventData));

          subscription.unsubscribe();
        });
      });

      describe('CartRemoveEntryFailEvent', () => {
        it('should emit the event when the action is fired', () => {
          const firstEventData: CartRemoveEntryFailEvent = {
            cartCode: MOCK_ACTIVE_CART.code,
            entry: MOCK_ACTIVE_CART.entries[0],
            ...MOCK_ACTIVE_CART_EVENT,
          };

          const secondEventData: CartRemoveEntryFailEvent = {
            cartCode: MOCK_ACTIVE_CART.code,
            entry: MOCK_ACTIVE_CART.entries[1],
            ...MOCK_ACTIVE_CART_EVENT,
          };

          const results: CartRemoveEntryFailEvent[] = [];
          const subscription = eventService
            .get(CartRemoveEntryFailEvent)
            .subscribe((e) => results.push(e));

          actions$.next(
            new CartActions.CartRemoveEntryFail({
              error: 'remove failed',
              entryNumber: '0',
              ...MOCK_ACTIVE_CART_EVENT,
            })
          );
          actions$.next(
            new CartActions.CartRemoveEntryFail({
              error: 'remove failed',
              entryNumber: '0',
              ...MOCK_NOT_ACTIVE_CART_EVENT,
            })
          );

          actions$.next(
            new CartActions.CartRemoveEntryFail({
              error: 'remove failed',
              entryNumber: '1',
              ...MOCK_ACTIVE_CART_EVENT,
            })
          );

          expect(results.length).toBe(2);
          expect(results[0].constructor).toEqual(CartRemoveEntryFailEvent);
          expect(results[0]).toEqual(jasmine.objectContaining(firstEventData));
          expect(results[1]).toEqual(jasmine.objectContaining(secondEventData));

          subscription.unsubscribe();
        });
      });
    });

    describe('Cart Update Entry Events', () => {
      describe('CartUpdateEntrySuccessEvent', () => {
        it('should emit the event when the action is fired', () => {
          const firstEventData: CartUpdateEntrySuccessEvent = {
            cartCode: MOCK_ACTIVE_CART.code,
            entry: MOCK_ACTIVE_CART.entries[0],
            quantity: 2,
            ...MOCK_ACTIVE_CART_EVENT,
          };

          const results: CartUpdateEntrySuccessEvent[] = [];
          const subscription = eventService
            .get(CartUpdateEntrySuccessEvent)
            .subscribe((e) => results.push(e));

          actions$.next(
            new CartActions.CartUpdateEntrySuccess({
              entryNumber: '0',
              quantity: 2,
              ...MOCK_ACTIVE_CART_EVENT,
            })
          );
          expect(results.length).toBe(1);
          expect(results[0].constructor).toEqual(CartUpdateEntrySuccessEvent);
          expect(results[0]).toEqual(jasmine.objectContaining(firstEventData));

          subscription.unsubscribe();
        });
      });

      describe('CartUpdateEntryFailEvent', () => {
        it('should emit the event when the action is fired', () => {
          const firstEventData: CartUpdateEntryFailEvent = {
            cartCode: MOCK_ACTIVE_CART.code,
            entry: MOCK_ACTIVE_CART.entries[0],
            quantity: 2,
            ...MOCK_ACTIVE_CART_EVENT,
          };

          const results: CartUpdateEntryFailEvent[] = [];
          const subscription = eventService
            .get(CartUpdateEntryFailEvent)
            .subscribe((e) => results.push(e));

          actions$.next(
            new CartActions.CartUpdateEntryFail({
              error: 'update failed',
              entryNumber: '0',
              quantity: 2,
              ...MOCK_ACTIVE_CART_EVENT,
            })
          );
          expect(results.length).toBe(1);
          expect(results[0].constructor).toEqual(CartUpdateEntryFailEvent);
          expect(results[0]).toEqual(jasmine.objectContaining(firstEventData));

          subscription.unsubscribe();
        });
      });
    });

    describe('Delete Cart Events', () => {
      describe('DeleteCartEvent', () => {
        it('should emit the event when the action is fired', () => {
          const payload = {
            cartId: MOCK_ID,
            userId: MOCK_USER_ID,
          };

          const eventData: DeleteCartEvent = {
            cartCode: MOCK_ID,
            ...payload,
          };

          let result: DeleteCartEvent | undefined;
          eventService
            .get(DeleteCartEvent)
            .pipe(take(1))
            .subscribe((value) => (result = value));

          actions$.next({
            type: CartActions.DELETE_CART,
            payload,
          });

          expect(result).toEqual(jasmine.objectContaining(eventData));
        });
      });

      describe('DeleteCartSuccessEvent', () => {
        it('should emit the event when the action is fired', () => {
          const payload = {
            cartId: MOCK_ID,
            userId: MOCK_USER_ID,
          };

          const eventData: DeleteCartSuccessEvent = {
            cartCode: MOCK_ID,
            ...payload,
          };

          let result: DeleteCartSuccessEvent | undefined;
          eventService
            .get(DeleteCartSuccessEvent)
            .pipe(take(1))
            .subscribe((value) => (result = value));

          actions$.next({
            type: CartActions.DELETE_CART_SUCCESS,
            payload,
          });

          expect(result).toEqual(jasmine.objectContaining(eventData));
        });
      });

      describe('DeleteCartFailEvent', () => {
        it('should emit the event when the action is fired', () => {
          const payload = {
            cartId: MOCK_ID,
            userId: MOCK_USER_ID,
            error: { error: 'error' },
          };

          const eventData: DeleteCartFailEvent = {
            cartCode: MOCK_ID,
            ...payload,
          };

          let result: DeleteCartFailEvent | undefined;
          eventService
            .get(DeleteCartFailEvent)
            .pipe(take(1))
            .subscribe((value) => (result = value));

          actions$.next({
            type: CartActions.DELETE_CART_FAIL,
            payload,
          });

          expect(result).toEqual(jasmine.objectContaining(eventData));
        });
      });
    });

<<<<<<< HEAD
    describe('RemoveCartVoucherEvents', () => {
      const voucherId = 'mockVoucherId';

      describe('RemoveCartVoucherEvent', () => {
        it('should emit the event when the action is fired', () => {
          const eventData: RemoveCartVoucherEvent = {
            voucherId,
            cartCode: MOCK_ACTIVE_CART.code,
            ...MOCK_ACTIVE_CART_EVENT,
          };

          let result: RemoveCartVoucherEvent | undefined;
          eventService
            .get(RemoveCartVoucherEvent)
            .pipe(take(1))
            .subscribe((value) => (result = value));

          actions$.next(new CartActions.CartRemoveVoucher(eventData));

          expect(result).toEqual(jasmine.objectContaining(eventData));
        });
      });

      describe('RemoveCartVoucherSuccessEvent', () => {
        it('should emit the event when the action is fired', () => {
          const eventData: RemoveCartVoucherSuccessEvent = {
            voucherId,
            cartCode: MOCK_ACTIVE_CART.code,
            ...MOCK_ACTIVE_CART_EVENT,
          };

          let result: RemoveCartVoucherSuccessEvent | undefined;
          eventService
            .get(RemoveCartVoucherSuccessEvent)
            .pipe(take(1))
            .subscribe((value) => (result = value));

          actions$.next(new CartActions.CartRemoveVoucherSuccess(eventData));

          expect(result).toEqual(jasmine.objectContaining(eventData));
        });
      });

      describe('RemoveCartVoucherFailEvent', () => {
        it('should emit the event when the action is fired', () => {
          const eventData: RemoveCartVoucherFailEvent = {
            voucherId,
            cartCode: MOCK_ACTIVE_CART.code,
            error: { error: 'error' },
            ...MOCK_ACTIVE_CART_EVENT,
          };

          let result: RemoveCartVoucherFailEvent | undefined;
          eventService
            .get(RemoveCartVoucherFailEvent)
            .pipe(take(1))
            .subscribe((value) => (result = value));

          actions$.next(new CartActions.CartRemoveVoucherFail(eventData));

          expect(result).toEqual(jasmine.objectContaining(eventData));
        });
=======
    describe('MergeCartSuccessEvent', () => {
      it('should emit the event when the action is fired', () => {
        const eventData: MergeCartSuccessEvent = {
          cartCode: MOCK_ID,
          tempCartId: 'abc',
          ...MOCK_ACTIVE_CART_EVENT,
        };

        let result: MergeCartSuccessEvent | undefined;
        const subscription = eventService
          .get(MergeCartSuccessEvent)
          .pipe(take(1))
          .subscribe((value) => (result = value));

        actions$.next(
          new CartActions.MergeCartSuccess({
            oldCartId: 'old-cart-id',
            tempCartId: 'abc',
            ...MOCK_ACTIVE_CART_EVENT,
          })
        );

        expect(result).toEqual(jasmine.objectContaining(eventData));

        subscription.unsubscribe();
>>>>>>> 77ba5906
      });
    });
  });
});<|MERGE_RESOLUTION|>--- conflicted
+++ resolved
@@ -14,13 +14,10 @@
   DeleteCartEvent,
   DeleteCartFailEvent,
   DeleteCartSuccessEvent,
-<<<<<<< HEAD
   RemoveCartVoucherEvent,
   RemoveCartVoucherFailEvent,
   RemoveCartVoucherSuccessEvent,
-=======
   MergeCartSuccessEvent,
->>>>>>> 77ba5906
 } from '@spartacus/cart/base/root';
 import { createFrom, EventService } from '@spartacus/core';
 import { BehaviorSubject, of, Subject } from 'rxjs';
@@ -460,7 +457,6 @@
       });
     });
 
-<<<<<<< HEAD
     describe('RemoveCartVoucherEvents', () => {
       const voucherId = 'mockVoucherId';
 
@@ -523,7 +519,9 @@
 
           expect(result).toEqual(jasmine.objectContaining(eventData));
         });
-=======
+      });
+    });
+
     describe('MergeCartSuccessEvent', () => {
       it('should emit the event when the action is fired', () => {
         const eventData: MergeCartSuccessEvent = {
@@ -549,7 +547,6 @@
         expect(result).toEqual(jasmine.objectContaining(eventData));
 
         subscription.unsubscribe();
->>>>>>> 77ba5906
       });
     });
   });
