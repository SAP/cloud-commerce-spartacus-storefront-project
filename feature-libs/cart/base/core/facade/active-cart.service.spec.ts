import { TestBed } from '@angular/core/testing';
import { Cart, MultiCartFacade, OrderEntry } from '@spartacus/cart/base/root';
import {
  getLastValueSync,
  OCC_CART_ID_CURRENT,
  OCC_USER_ID_ANONYMOUS,
  OCC_USER_ID_CURRENT,
  OCC_USER_ID_GUEST,
  StateUtils,
  UserIdService,
} from '@spartacus/core';
import { BehaviorSubject, Observable, of, Subject } from 'rxjs';
import { take } from 'rxjs/operators';
import { ActiveCartService } from './active-cart.service';

const userId$ = new BehaviorSubject<string>(OCC_USER_ID_ANONYMOUS);

class UserIdServiceStub implements Partial<UserIdService> {
  getUserId(): Observable<string> {
    return userId$.asObservable();
  }
}

class MultiCartFacadStub {
  loadCart() {}
  deleteCart() {}
  initAddEntryProcess() {}
  getCartEntity() {
    return of();
  }
  assignEmail() {}
  getEntry() {
    return of();
  }
  getLastEntry() {
    return of();
  }
  updateEntry() {}
  removeEntry() {}
  getEntries() {
    return of([]);
  }
  createCart() {}
  mergeToCurrentCart() {}
  addEntry() {}
  addEntries() {}
  isStable() {}
  getCartIdByType(): Observable<string> {
    return of('');
  }
}

const mockCartEntry: OrderEntry = {
  entryNumber: 0,
  product: { code: 'code' },
  quantity: 1,
};

describe('ActiveCartService', () => {
  let service: ActiveCartService;
  let multiCartFacade: MultiCartFacade;

  beforeEach(() => {
    TestBed.configureTestingModule({
      providers: [
        ActiveCartService,
        { provide: MultiCartFacade, useClass: MultiCartFacadStub },
        { provide: UserIdService, useClass: UserIdServiceStub },
      ],
    });
    service = TestBed.inject(ActiveCartService);
    multiCartFacade = TestBed.inject(MultiCartFacade);
  });

  describe('getActive', () => {
    it('should attempt to load cart if it is empty and not loaded', () => {
      userId$.next(OCC_USER_ID_CURRENT);
      service['cartEntity$'] = of({
        value: undefined,
        loading: false,
        success: false,
        error: false,
        processesCount: 0,
      });
      service['activeCartId$'] = of('code');
      spyOn<any>(service, 'load').and.callThrough();
      service['initActiveCart']();
      let result;
      service
        .getActive()
        .subscribe((val) => (result = val))
        .unsubscribe();
      expect(service['load']).toHaveBeenCalledWith('code', 'current');
      expect(result).toEqual({});
    });

    it('should not emit non empty cart only when loading', () => {
      service['cartEntity$'] = of({
        value: {
          code: 'code',
        },
        loading: true,
        success: true,
        error: false,
        processesCount: 1,
      });
      service['activeCartId$'] = of('code');
      service['initActiveCart']();
      let result;
      service
        .getActive()
        .subscribe((val) => (result = val))
        .unsubscribe();
      expect(result).toEqual(undefined);
    });

    it('should emit empty cart even when it is not stable', () => {
      service['cartEntity$'] = of({
        value: undefined,
        loading: true,
        success: false,
        error: false,
        processesCount: 0,
      });
      service['activeCartId$'] = of('code');
      service['initActiveCart']();
      let result;
      service
        .getActive()
        .subscribe((val) => (result = val))
        .unsubscribe();
      expect(result).toEqual({});
    });
  });

  describe('takeActive', () => {
    it('should NOT emit if the cart is NOT stable', (done) => {
      const isStableMock = new Subject<boolean>();
      service.isStable = jasmine
        .createSpy('isStable')
        .and.returnValue(isStableMock);

      let emissions = 0;
      service
        .takeActive()
        .pipe(take(1))
        .subscribe(() => emissions++);

      isStableMock.next(false);

      expect(emissions).toBe(0);
      done();
    });

    it('should emit only when the cart is stable', (done) => {
      const mockCart: Cart = {
        code: 'code',
      };
      const isStableMock = new Subject<boolean>();

      service.isStable = jasmine
        .createSpy('isStable')
        .and.returnValue(isStableMock);
      service.getActive = jasmine
        .createSpy('getActive')
        .and.returnValue(of(mockCart));

      let result: Cart | undefined;
      service
        .takeActive()
        .pipe(take(1))
        .subscribe((cart) => (result = cart));

      isStableMock.next(true);

      expect(result).toEqual(mockCart);
      done();
    });
  });

  describe('getActiveCartId', () => {
    it('should return active cart id as guid for anonymous user', () => {
      userId$.next(OCC_USER_ID_ANONYMOUS);
      service['activeCart$'] = of({ code: 'code', guid: 'guid' });

      let result;
      service
        .getActiveCartId()
        .subscribe((val) => (result = val))
        .unsubscribe();
      expect(result).toBe('guid');
    });

    it('should return active cart id as guid for non anonymous user', () => {
      userId$.next(OCC_USER_ID_CURRENT);
      service['activeCart$'] = of({ code: 'code', guid: 'guid' });

      let result;
      service
        .getActiveCartId()
        .subscribe((val) => (result = val))
        .unsubscribe();
      expect(result).toBe('code');
    });
  });

  describe('takeActiveCartId', () => {
    it('should NOT emit if the cart ID is NOT stable', (done) => {
      const isStableMock = new Subject<boolean>();
      service.isStable = jasmine
        .createSpy('isStable')
        .and.returnValue(isStableMock);

      let emissions = 0;
      service
        .takeActiveCartId()
        .pipe(take(1))
        .subscribe(() => emissions++);

      isStableMock.next(false);

      expect(emissions).toBe(0);
      done();
    });

    it('should emit only when the cart ID is stable', (done) => {
      const mockCartId = 'xxx';
      const isStableMock = new Subject<boolean>();

      service.isStable = jasmine
        .createSpy('isStable')
        .and.returnValue(isStableMock);
      service.getActiveCartId = jasmine
        .createSpy('getActiveCartId')
        .and.returnValue(of(mockCartId));

      let result: string | undefined;
      service
        .takeActiveCartId()
        .pipe(take(1))
        .subscribe((cartId) => (result = cartId));

      isStableMock.next(true);

      expect(result).toEqual(mockCartId);
      done();
    });
  });

  describe('getEntries', () => {
    it('should return cart entries', () => {
      spyOn(multiCartFacade, 'getEntries').and.returnValue(of([mockCartEntry]));
      service['activeCartId$'] = of('cartId');

      let result;
      service
        .getEntries()
        .subscribe((val) => (result = val))
        .unsubscribe();

      expect(result).toEqual([mockCartEntry]);
      expect(multiCartFacade['getEntries']).toHaveBeenCalledWith('cartId');
    });
  });

  describe('getLastEntry', () => {
    it('should return last entry by product code', () => {
      spyOn(multiCartFacade, 'getLastEntry').and.returnValue(of(mockCartEntry));
      service['activeCartId$'] = of('cartId');

      let result;
      service
        .getLastEntry('code123')
        .subscribe((entry) => (result = entry))
        .unsubscribe();

      expect(result).toEqual(mockCartEntry);
      expect(multiCartFacade['getLastEntry']).toHaveBeenCalledWith(
        'cartId',
        'code123'
      );
    });
  });

  describe('isStable', () => {
    it('should return true when isStable returns true', (done) => {
      spyOn(multiCartFacade, 'isStable').and.returnValue(of(true));

      service
        .isStable()
        .pipe(take(1))
        .subscribe((val) => {
          expect(val).toBe(true);
          done();
        });
    });

    it('should return false when isStable returns false', (done) => {
      spyOn(multiCartFacade, 'isStable').and.returnValue(of(false));

      service
        .isStable()
        .pipe(take(1))
        .subscribe((val) => {
          expect(val).toBe(false);
          done();
        });
    });
  });

  describe('loadOrMerge', () => {
    it('should load cart when cartId is default "current"', () => {
      spyOn(multiCartFacade, 'loadCart').and.callThrough();

      service['loadOrMerge'](
        OCC_CART_ID_CURRENT,
        'userId',
        OCC_USER_ID_ANONYMOUS
      );
      expect(multiCartFacade['loadCart']).toHaveBeenCalledWith({
        userId: 'userId',
        cartId: OCC_USER_ID_CURRENT,
        extraData: {
          active: true,
        },
      });
    });

    it('should merge guest cart', () => {
      spyOn<any>(service, 'guestCartMerge').and.callFake(() => {});
      spyOn(service, 'isGuestCart').and.returnValue(of(true));
      service['loadOrMerge'](
        'cartId',
        OCC_USER_ID_CURRENT,
        OCC_USER_ID_ANONYMOUS
      );

      expect(service['guestCartMerge']).toHaveBeenCalledWith('cartId');
    });

    it('should dispatch load for current -> emulated user switch', () => {
      spyOn(multiCartFacade, 'loadCart').and.callThrough();

      service['loadOrMerge']('cartId', 'ala-ma-kota', OCC_USER_ID_CURRENT);
      expect(multiCartFacade['loadCart']).toHaveBeenCalledWith({
        userId: 'ala-ma-kota',
        cartId: 'cartId',
        extraData: {
          active: true,
        },
      });
    });

    it('should dispatch merge for non guest cart', () => {
      spyOn(multiCartFacade, 'mergeToCurrentCart').and.stub();

      service['loadOrMerge']('cartId', 'userId', OCC_USER_ID_ANONYMOUS);

      expect(multiCartFacade.mergeToCurrentCart).toHaveBeenCalledWith({
        userId: 'userId',
        cartId: 'cartId',
        extraData: {
          active: true,
        },
      });
    });
  });

  describe('load', () => {
    it('should load if user is not anonymous and cartId is the default "current"', () => {
      spyOn(multiCartFacade, 'loadCart').and.callThrough();
      service['load'](OCC_CART_ID_CURRENT, OCC_USER_ID_CURRENT);

      expect(multiCartFacade['loadCart']).toHaveBeenCalledWith({
        userId: OCC_USER_ID_CURRENT,
        cartId: OCC_CART_ID_CURRENT,
        extraData: {
          active: true,
        },
      });
    });

    it('should load if user is anonymous and cartId is provided', () => {
      spyOn(multiCartFacade, 'loadCart').and.callThrough();
      service['load']('cartId', OCC_USER_ID_ANONYMOUS);

      expect(multiCartFacade['loadCart']).toHaveBeenCalledWith({
        userId: OCC_USER_ID_ANONYMOUS,
        cartId: 'cartId',
        extraData: {
          active: true,
        },
      });
    });

    it('should not load if user is anonymous and cartId is default "current"', () => {
      spyOn(multiCartFacade, 'loadCart').and.callThrough();
      service['load'](OCC_CART_ID_CURRENT, OCC_USER_ID_ANONYMOUS);

      expect(multiCartFacade['loadCart']).not.toHaveBeenCalled();
    });
  });

  describe('addEntry', () => {
    it('should just add entry after cart is provided', () => {
      spyOn<any>(service, 'requireLoadedCart').and.returnValue(
        of({ code: 'code', guid: 'guid' })
      );
      spyOn(multiCartFacade, 'addEntry').and.callThrough();
      userId$.next(OCC_USER_ID_ANONYMOUS);

      service.addEntry('productCode', 2);

      expect(multiCartFacade['addEntry']).toHaveBeenCalledWith(
        OCC_USER_ID_ANONYMOUS,
        'guid',
        'productCode',
        2
      );
    });
  });

  describe('removeEntry', () => {
    it('should call multiCartFacade remove entry method with active cart', () => {
      userId$.next('userId');
      service['activeCartId$'] = of('cartId');
      spyOn(multiCartFacade, 'removeEntry').and.callThrough();

      service.removeEntry({
        entryNumber: 3,
      });
      expect(multiCartFacade['removeEntry']).toHaveBeenCalledWith(
        'userId',
        'cartId',
        3
      );
    });
  });

  describe('updateEntry', () => {
    it('should call multiCartFacade update entry method with active cart', () => {
      userId$.next('userId');
      service['activeCartId$'] = of('cartId');
      spyOn(multiCartFacade, 'updateEntry').and.callThrough();

      service.updateEntry(1, 2);
      expect(multiCartFacade['updateEntry']).toHaveBeenCalledWith(
        'userId',
        'cartId',
        1,
        2
      );
    });
  });

  describe('getEntry', () => {
    it('should return entry by product code', () => {
      spyOn(multiCartFacade, 'getEntry').and.returnValue(of(mockCartEntry));
      service['activeCartId$'] = of('cartId');

      let result;
      service
        .getEntry('code123')
        .subscribe((entry) => (result = entry))
        .unsubscribe();

      expect(result).toEqual(mockCartEntry);
      expect(multiCartFacade['getEntry']).toHaveBeenCalledWith(
        'cartId',
        'code123'
      );
    });
  });

  describe('getLastEntry', () => {
    it('should return last entry by product code', () => {
      spyOn(multiCartFacade, 'getLastEntry').and.returnValue(of(mockCartEntry));
      service['activeCartId$'] = of('cartId');

      let result;
      service
        .getLastEntry('code123')
        .subscribe((entry) => (result = entry))
        .unsubscribe();

      expect(result).toEqual(mockCartEntry);
      expect(multiCartFacade['getLastEntry']).toHaveBeenCalledWith(
        'cartId',
        'code123'
      );
    });
  });

  describe('addEmail', () => {
    it('should assign email to active cart', () => {
      userId$.next('userId');
      service['activeCartId$'] = of('cartId');
      spyOn(multiCartFacade, 'assignEmail').and.callThrough();

      service.addEmail('test@email.com');
      expect(multiCartFacade.assignEmail).toHaveBeenCalledWith(
        'cartId',
        'userId',
        'test@email.com'
      );
    });
  });

  describe('getAssignedUser', () => {
    it('should return user property from cart', () => {
      const mockCartUser = {
        name: OCC_USER_ID_ANONYMOUS,
        uid: 'test|test@email.com',
      };
      service['activeCart$'] = of({
        code: 'xxx',
        user: mockCartUser,
      });

      let result;
      service
        .getAssignedUser()
        .subscribe((user) => (result = user))
        .unsubscribe();

      expect(result).toEqual(mockCartUser);
    });
  });

  describe('isGuestCart', () => {
    it('should return true if user is OCC_USER_ID_GUEST', () => {
      service['activeCart$'] = of({
        user: {
          name: OCC_USER_ID_GUEST,
          uid: 'uid',
        },
      });

      expect(getLastValueSync(service.isGuestCart())).toBe(true);
    });

    it('should return false for OCC_USER_ID_CURRENT', () => {
      service['activeCart$'] = of({
        user: {
          name: OCC_USER_ID_CURRENT,
          uid: 'uid',
        },
      });

      expect(getLastValueSync(service.isGuestCart())).toBe(false);
    });

    it('should return false for OCC_USER_ID_ANONYMOUS', () => {
      service['activeCart$'] = of({
        user: {
          name: OCC_USER_ID_ANONYMOUS,
          uid: 'uid',
        },
      });

      expect(getLastValueSync(service.isGuestCart())).toBe(false);
    });

    it('should return true when uid contains an email', () => {
      service['activeCart$'] = of({
        user: {
          name: OCC_USER_ID_ANONYMOUS,
          uid: 'test|test@email.com',
        },
      });

      expect(getLastValueSync(service.isGuestCart())).toBe(true);
    });

    it('should return false when uid does not contain an email', () => {
      service['activeCart$'] = of({
        user: {
          name: OCC_USER_ID_ANONYMOUS,
          uid: 'test|test@notvalidemail',
        },
      });

      expect(getLastValueSync(service.isGuestCart())).toBe(false);
    });
  });

  describe('addEntries', () => {
    it('should add multiple entries at once', () => {
      spyOn(multiCartFacade, 'addEntries').and.callThrough();
      spyOn<any>(service, 'requireLoadedCart').and.returnValue(
        of({ code: 'someCode', guid: 'guid' })
      );
      userId$.next('someUserId');

      service.addEntries([mockCartEntry, mockCartEntry]);
      expect(multiCartFacade['addEntries']).toHaveBeenCalledWith(
        'someUserId',
        'someCode',
        [
          {
            productCode: mockCartEntry.product?.code,
            quantity: mockCartEntry.quantity,
          },
          {
            productCode: mockCartEntry.product?.code,
            quantity: mockCartEntry.quantity,
          },
        ]
      );
    });
  });

  describe('guestCartMerge', () => {
    it('should delete cart and add entries from previous cart', () => {
      spyOn(multiCartFacade, 'deleteCart').and.callThrough();
      spyOn(service, 'addEntries').and.callThrough();
      spyOn(service, 'getEntries').and.returnValue(of([mockCartEntry]));
      spyOn<any>(service, 'addEntriesGuestMerge').and.callThrough();

      service['guestCartMerge']('cartId');
      expect(service['addEntriesGuestMerge']).toHaveBeenCalledWith([
        mockCartEntry,
      ]);
      expect(multiCartFacade['deleteCart']).toHaveBeenCalledWith(
        'cartId',
        OCC_USER_ID_ANONYMOUS
      );
    });
  });

  describe('requireLoadedCart', () => {
    let cartState: any;

    beforeEach(() => {
      cartState = {
        loading: false,
        success: true,
        error: false,
        value: {
          code: 'code',
        },
      };
    });

    it('should return cart if this already exists without loading again and creating new one', (done) => {
      spyOn<any>(service, 'load').and.callThrough();
      spyOn(multiCartFacade, 'createCart').and.callThrough();

      service['cartEntity$'] = of(cartState);

      service.requireLoadedCart().subscribe((cart) => {
        expect(cart).toEqual(cartState.value);
        expect(service['load']).not.toHaveBeenCalled();
        expect(multiCartFacade.createCart).not.toHaveBeenCalled();
        done();
      });
    });

    it('should try to load cart for logged user if it is not already loaded', (done) => {
      const cart$ = new BehaviorSubject<StateUtils.ProcessesLoaderState<Cart>>(
        {}
      );
      spyOn<any>(service, 'load').and.callFake(() => {
        cart$.next({
          loading: false,
          success: true,
          error: false,
          value: {
            code: 'code',
          },
        });
      });
      spyOn(multiCartFacade, 'createCart').and.callThrough();

      service['cartEntity$'] = cart$.asObservable();
      userId$.next(OCC_USER_ID_CURRENT);

      service['requireLoadedCart']().subscribe((cart) => {
        expect(cart).toEqual(cartState.value);
        expect(service['load']).toHaveBeenCalledWith(
          OCC_CART_ID_CURRENT,
          OCC_USER_ID_CURRENT
        );
        expect(multiCartFacade.createCart).not.toHaveBeenCalled();
        done();
      });
    });

    it('should not load cart for logged user if it is loading', (done) => {
      const cart$ = new BehaviorSubject<StateUtils.ProcessesLoaderState<Cart>>(
        {}
      );
      // init loading is running
      cart$.next({
        loading: true,
        success: false,
        error: false,
      });
      spyOn<any>(service, 'load').and.callThrough();
      spyOn(multiCartFacade, 'createCart').and.callThrough();

      service['cartEntity$'] = cart$.asObservable();
      userId$.next(OCC_USER_ID_CURRENT);

      service['requireLoadedCart']().subscribe((cart) => {
        expect(cart).toEqual(cartState.value);
        expect(service['load']).not.toHaveBeenCalledWith(
          OCC_CART_ID_CURRENT,
          OCC_USER_ID_CURRENT
        );
        expect(multiCartFacade.createCart).not.toHaveBeenCalled();
        done();
      });
      // init loading done
      cart$.next({
        loading: false,
        success: true,
        error: false,
        value: {
          code: 'code',
        },
      });
    });

    it('should try to create cart after failed load cart for logged user', (done) => {
      userId$.next(OCC_USER_ID_CURRENT);
      const cart$ = new BehaviorSubject<StateUtils.ProcessesLoaderState<Cart>>(
        {}
      );
      spyOn<any>(service, 'load').and.callFake(() => {
        cart$.next({
          loading: false,
          success: false,
          error: true,
          value: undefined,
        });
      });
      spyOn(multiCartFacade, 'createCart').and.callFake(() => {
        cart$.next({
          loading: false,
          success: true,
          error: false,
          value: {
            code: 'code',
          },
        });
        return of();
      });

      service['cartEntity$'] = cart$.asObservable();

      service['requireLoadedCart']().subscribe((cart) => {
        expect(cart).toEqual(cartState.value);
        expect(service['load']).toHaveBeenCalledWith(
          OCC_CART_ID_CURRENT,
          OCC_USER_ID_CURRENT
        );
        expect(multiCartFacade.createCart).toHaveBeenCalledWith({
          userId: OCC_USER_ID_CURRENT,
          extraData: {
            active: true,
          },
        });
        done();
      });
    });

    it('should try to create cart for anonymous user', (done) => {
      const cart$ = new BehaviorSubject<StateUtils.ProcessesLoaderState<Cart>>(
        {}
      );
      spyOn<any>(service, 'load').and.callThrough();

      spyOn(multiCartFacade, 'createCart').and.callFake(() => {
        cart$.next({
          loading: false,
          success: true,
          error: false,
          value: {
            code: 'code',
          },
        });
        return of();
      });

      userId$.next(OCC_USER_ID_ANONYMOUS);
      service['cartEntity$'] = cart$.asObservable();

      service['requireLoadedCart']().subscribe((cart) => {
        expect(cart).toEqual(cartState.value);
        expect(service['load']).not.toHaveBeenCalled();
        expect(multiCartFacade.createCart).toHaveBeenCalledWith({
          userId: OCC_USER_ID_ANONYMOUS,
          extraData: {
            active: true,
          },
        });
        done();
      });
    });
  });

  describe('hasPickupItems and hasDeliveryItems', () => {
    it('should be able to get whether cart has pickup items', (done) => {
<<<<<<< HEAD
      const mockCart: Cart = {
=======
      let mockCart: Cart = {
>>>>>>> 34b31ea5
        pickupItemsQuantity: 1,
      };
      service.getActive = jasmine
        .createSpy('getActive')
        .and.returnValue(of(mockCart));

      service.hasPickupItems().subscribe((hasPickup) => {
        expect(hasPickup).toBeTruthy();
        done();
      });
<<<<<<< HEAD
    });

    it('should be able to get whether cart has delivery items', (done) => {
      const mockCart: Cart = {
=======

      mockCart = {
        code: 'test',
      };
      service.getActive = jasmine
        .createSpy('getActive')
        .and.returnValue(of(mockCart));

      service.hasPickupItems().subscribe((hasPickup) => {
        expect(hasPickup).toBeFalsy();
        done();
      });
    });

    it('should be able to get whether cart has delivery items', (done) => {
      let mockCart: Cart = {
>>>>>>> 34b31ea5
        deliveryItemsQuantity: 1,
      };
      service.getActive = jasmine
        .createSpy('getActive')
        .and.returnValue(of(mockCart));

      service.hasDeliveryItems().subscribe((hasDelivery) => {
        expect(hasDelivery).toBeTruthy();
        done();
      });
<<<<<<< HEAD
=======

      mockCart = {
        code: 'test',
      };
      service.getActive = jasmine
        .createSpy('getActive')
        .and.returnValue(of(mockCart));

      service.hasDeliveryItems().subscribe((hasPickup) => {
        expect(hasPickup).toBeFalsy();
        done();
      });
>>>>>>> 34b31ea5
    });
  });
});<|MERGE_RESOLUTION|>--- conflicted
+++ resolved
@@ -802,11 +802,7 @@
 
   describe('hasPickupItems and hasDeliveryItems', () => {
     it('should be able to get whether cart has pickup items', (done) => {
-<<<<<<< HEAD
-      const mockCart: Cart = {
-=======
       let mockCart: Cart = {
->>>>>>> 34b31ea5
         pickupItemsQuantity: 1,
       };
       service.getActive = jasmine
@@ -817,12 +813,6 @@
         expect(hasPickup).toBeTruthy();
         done();
       });
-<<<<<<< HEAD
-    });
-
-    it('should be able to get whether cart has delivery items', (done) => {
-      const mockCart: Cart = {
-=======
 
       mockCart = {
         code: 'test',
@@ -839,7 +829,6 @@
 
     it('should be able to get whether cart has delivery items', (done) => {
       let mockCart: Cart = {
->>>>>>> 34b31ea5
         deliveryItemsQuantity: 1,
       };
       service.getActive = jasmine
@@ -850,8 +839,6 @@
         expect(hasDelivery).toBeTruthy();
         done();
       });
-<<<<<<< HEAD
-=======
 
       mockCart = {
         code: 'test',
@@ -864,7 +851,6 @@
         expect(hasPickup).toBeFalsy();
         done();
       });
->>>>>>> 34b31ea5
     });
   });
 });