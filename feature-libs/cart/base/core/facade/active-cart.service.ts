--- conflicted
+++ resolved
@@ -10,7 +10,7 @@
   Cart,
   CartType,
   MultiCartFacade,
-  OrderEntry,
+  OrderEntry
 } from '@spartacus/cart/base/root';
 import {
   getLastValueSync,
@@ -19,7 +19,7 @@
   OCC_USER_ID_GUEST,
   StateUtils,
   User,
-  UserIdService,
+  UserIdService
 } from '@spartacus/core';
 import { combineLatest, Observable, of, Subscription, using } from 'rxjs';
 import {
@@ -32,14 +32,14 @@
   switchMapTo,
   take,
   tap,
-  withLatestFrom,
+  withLatestFrom
 } from 'rxjs/operators';
 import {
   getCartIdByUserId,
   isEmail,
   isEmpty,
   isJustLoggedIn,
-  isTempCartId,
+  isTempCartId
 } from '../utils/utils';
 
 @Injectable()
@@ -388,13 +388,7 @@
    * @param quantity
    * @param pickupStore
    */
-<<<<<<< HEAD
-  addEntry(productCode: string, quantity: number): void {
-    // TODO(#13645): Support multiple, simultaneous invocation of this function, when cart is not loaded/created
-
-=======
   addEntry(productCode: string, quantity: number, pickupStore?: string): void {
->>>>>>> 10de6de7
     this.requireLoadedCart()
       .pipe(withLatestFrom(this.userIdService.getUserId()))
       .subscribe(([cart, userId]) => {
