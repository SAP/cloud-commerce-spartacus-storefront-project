<<<<<<< HEAD
import { CartEntryGroupEffects } from './cart-entry-group.effect';
=======
/*
 * SPDX-FileCopyrightText: 2022 SAP Spartacus team <spartacus-team@sap.com>
 *
 * SPDX-License-Identifier: Apache-2.0
 */

>>>>>>> 742632ae
import { CartEntryEffects } from './cart-entry.effect';
import { CartVoucherEffects } from './cart-voucher.effect';
import { CartEffects } from './cart.effect';
import { MultiCartEffects } from './multi-cart.effect';

export const effects: any[] = [
  CartEntryEffects,
  CartEntryGroupEffects,
  CartVoucherEffects,
  CartEffects,
  MultiCartEffects,
];

export * from './cart-entry.effect';
export * from './cart-entry-group.effect';
export * from './cart-voucher.effect';
export * from './cart.effect';
export * from './multi-cart.effect';<|MERGE_RESOLUTION|>--- conflicted
+++ resolved
@@ -1,14 +1,11 @@
-<<<<<<< HEAD
-import { CartEntryGroupEffects } from './cart-entry-group.effect';
-=======
 /*
  * SPDX-FileCopyrightText: 2022 SAP Spartacus team <spartacus-team@sap.com>
  *
  * SPDX-License-Identifier: Apache-2.0
  */
 
->>>>>>> 742632ae
 import { CartEntryEffects } from './cart-entry.effect';
+import { CartEntryGroupEffects } from './cart-entry-group.effect';
 import { CartVoucherEffects } from './cart-voucher.effect';
 import { CartEffects } from './cart.effect';
 import { MultiCartEffects } from './multi-cart.effect';
