import { HttpClientTestingModule } from '@angular/common/http/testing';
import { TestBed } from '@angular/core/testing';
import { provideMockActions } from '@ngrx/effects/testing';
import { Action } from '@ngrx/store';
import { CartModification } from '@spartacus/cart/base/root';
import { OccConfig } from '@spartacus/core';
import { cold, hot } from 'jasmine-marbles';
import { Observable, of } from 'rxjs';
import { CartEntryConnector } from '../../connectors/entry/cart-entry.connector';
import { CartActions } from '../actions/index';
import * as fromEffects from './cart-entry.effect';
import createSpy = jasmine.createSpy;

const MockOccModuleConfig: OccConfig = {
  backend: {
    occ: {
      baseUrl: '',
      prefix: '',
    },
  },
};

describe('Cart effect', () => {
  let entryEffects: fromEffects.CartEntryEffects;
  let actions$: Observable<Action>;

  let mockCartModification: Required<CartModification>;
  const userId = 'testUserId';
  const cartId = 'testCartId';

  beforeEach(() => {
    mockCartModification = {
      deliveryModeChanged: true,
      entry: {},
      quantity: 1,
      quantityAdded: 1,
      statusCode: 'statusCode',
      statusMessage: 'statusMessage',
    };

    const mockCartEntryConnector: Partial<CartEntryConnector> = {
      add: createSpy().and.returnValue(of(mockCartModification)),
      remove: createSpy().and.returnValue(of({})),
      update: createSpy().and.returnValue(of(mockCartModification)),
    };

    TestBed.configureTestingModule({
      imports: [HttpClientTestingModule],
      providers: [
        { provide: CartEntryConnector, useValue: mockCartEntryConnector },
        fromEffects.CartEntryEffects,
        { provide: OccConfig, useValue: MockOccModuleConfig },
        provideMockActions(() => actions$),
      ],
    });

    entryEffects = TestBed.inject(fromEffects.CartEntryEffects);
  });

  describe('addEntry$', () => {
    it('should add an entry', () => {
      const action = new CartActions.CartAddEntry({
        userId: userId,
        cartId: cartId,
        productCode: 'testProductCode',
        quantity: 1,
      });
      const completion = new CartActions.CartAddEntrySuccess({
        userId,
        cartId,
        productCode: 'testProductCode',
        ...mockCartModification,
      });

      actions$ = hot('-a', { a: action });
      const expected = cold('-b', { b: completion });

      expect(entryEffects.addEntry$).toBeObservable(expected);
    });

<<<<<<< HEAD
    it('should add an entry with a pickupStore', () => {
=======
    it('should add an entry with pickup in store', () => {
>>>>>>> 10de6de7
      const action = new CartActions.CartAddEntry({
        userId: userId,
        cartId: cartId,
        productCode: 'testProductCode',
        quantity: 1,
<<<<<<< HEAD
        pickupStore: 'testPickupStore',
=======
        pickupStore: 'pickupStore',
>>>>>>> 10de6de7
      });
      const completion = new CartActions.CartAddEntrySuccess({
        userId,
        cartId,
        productCode: 'testProductCode',
<<<<<<< HEAD
        pickupStore: 'testPickupStore',
=======
        pickupStore: 'pickupStore',
>>>>>>> 10de6de7
        ...mockCartModification,
      });

      actions$ = hot('-a', { a: action });
      const expected = cold('-b', { b: completion });

      expect(entryEffects.addEntry$).toBeObservable(expected);
    });
  });

  describe('removeEntry$', () => {
    it('should remove an entry', () => {
      const action = new CartActions.CartRemoveEntry({
        userId: userId,
        cartId: cartId,
        entryNumber: 'testEntryNumber',
      });
      const completion = new CartActions.CartRemoveEntrySuccess({
        userId,
        cartId,
        entryNumber: 'testEntryNumber',
      });

      actions$ = hot('-a', { a: action });
      const expected = cold('-b', { b: completion });

      expect(entryEffects.removeEntry$).toBeObservable(expected);
    });
  });

  describe('updateEntry$', () => {
    it('should update an entry', () => {
      const payload = {
        userId: userId,
        cartId: cartId,
        entryNumber: 'testEntryNumber',
        quantity: 1,
      };
      const action = new CartActions.CartUpdateEntry(payload);
      const completion = new CartActions.CartUpdateEntrySuccess(payload);

      actions$ = hot('-a', { a: action });
      const expected = cold('-b', { b: completion });

      expect(entryEffects.updateEntry$).toBeObservable(expected);
    });

    it('should update an entry from pickup to delivery mode', () => {
      const payload = {
        userId: userId,
        cartId: cartId,
        entryNumber: 'testEntryNumber',
        quantity: 1,
        pickupStore: undefined,
        pickupToDelivery: true,
      };
      const action = new CartActions.CartUpdateEntry(payload);
      const completion = new CartActions.CartUpdateEntrySuccess(payload);

      actions$ = hot('-a', { a: action });
      const expected = cold('-b', { b: completion });

      expect(entryEffects.updateEntry$).toBeObservable(expected);
    });
  });
});<|MERGE_RESOLUTION|>--- conflicted
+++ resolved
@@ -78,31 +78,19 @@
       expect(entryEffects.addEntry$).toBeObservable(expected);
     });
 
-<<<<<<< HEAD
-    it('should add an entry with a pickupStore', () => {
-=======
     it('should add an entry with pickup in store', () => {
->>>>>>> 10de6de7
       const action = new CartActions.CartAddEntry({
         userId: userId,
         cartId: cartId,
         productCode: 'testProductCode',
         quantity: 1,
-<<<<<<< HEAD
-        pickupStore: 'testPickupStore',
-=======
         pickupStore: 'pickupStore',
->>>>>>> 10de6de7
       });
       const completion = new CartActions.CartAddEntrySuccess({
         userId,
         cartId,
         productCode: 'testProductCode',
-<<<<<<< HEAD
-        pickupStore: 'testPickupStore',
-=======
         pickupStore: 'pickupStore',
->>>>>>> 10de6de7
         ...mockCartModification,
       });
 
