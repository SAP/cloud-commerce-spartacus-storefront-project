import { HttpClientTestingModule } from '@angular/common/http/testing';
import { TestBed } from '@angular/core/testing';
import { provideMockActions } from '@ngrx/effects/testing';
import { Action } from '@ngrx/store';
import { CartModification } from '@spartacus/cart/base/root';
import { OccConfig } from '@spartacus/core';
import { cold, hot } from 'jasmine-marbles';
import { Observable, of } from 'rxjs';
import { CartEntryConnector } from '../../connectors/entry/cart-entry.connector';
import { CartActions } from '../actions/index';
import * as fromEffects from './cart-entry.effect';
import createSpy = jasmine.createSpy;

const MockOccModuleConfig: OccConfig = {
  backend: {
    occ: {
      baseUrl: '',
      prefix: '',
    },
  },
};

describe('Cart effect', () => {
  let entryEffects: fromEffects.CartEntryEffects;
  let actions$: Observable<Action>;

  let mockCartModification: Required<CartModification>;
  const userId = 'testUserId';
  const cartId = 'testCartId';

  beforeEach(() => {
    mockCartModification = {
      deliveryModeChanged: true,
      entry: {},
      quantity: 1,
      quantityAdded: 1,
      statusCode: 'statusCode',
      statusMessage: 'statusMessage',
    };

    const mockCartEntryConnector: Partial<CartEntryConnector> = {
      add: createSpy().and.returnValue(of(mockCartModification)),
      remove: createSpy().and.returnValue(of({})),
      update: createSpy().and.returnValue(of(mockCartModification)),
    };

    TestBed.configureTestingModule({
      imports: [HttpClientTestingModule],
      providers: [
        { provide: CartEntryConnector, useValue: mockCartEntryConnector },
        fromEffects.CartEntryEffects,
        { provide: OccConfig, useValue: MockOccModuleConfig },
        provideMockActions(() => actions$),
      ],
    });

    entryEffects = TestBed.inject(fromEffects.CartEntryEffects);
  });

  describe('addEntry$', () => {
    it('should add an entry', () => {
      const action = new CartActions.CartAddEntry({
        userId: userId,
        cartId: cartId,
        productCode: 'testProductCode',
        quantity: 1,
      });
      const completion = new CartActions.CartAddEntrySuccess({
        userId,
        cartId,
        productCode: 'testProductCode',
        ...mockCartModification,
      });

      actions$ = hot('-a', { a: action });
      const expected = cold('-b', { b: completion });

      expect(entryEffects.addEntry$).toBeObservable(expected);
    });

<<<<<<< HEAD
    it('should add an entry with a pickupStore', () => {
=======
    it('should add an entry with pickup in store', () => {
>>>>>>> f19a21d3
      const action = new CartActions.CartAddEntry({
        userId: userId,
        cartId: cartId,
        productCode: 'testProductCode',
        quantity: 1,
<<<<<<< HEAD
        pickupStore: 'testPickupStore',
=======
        pickupStore: 'pickupStore',
>>>>>>> f19a21d3
      });
      const completion = new CartActions.CartAddEntrySuccess({
        userId,
        cartId,
        productCode: 'testProductCode',
<<<<<<< HEAD
        pickupStore: 'testPickupStore',
=======
        pickupStore: 'pickupStore',
>>>>>>> f19a21d3
        ...mockCartModification,
      });

      actions$ = hot('-a', { a: action });
      const expected = cold('-b', { b: completion });

      expect(entryEffects.addEntry$).toBeObservable(expected);
    });
  });

  describe('removeEntry$', () => {
    it('should remove an entry', () => {
      const action = new CartActions.CartRemoveEntry({
        userId: userId,
        cartId: cartId,
        entryNumber: 'testEntryNumber',
      });
      const completion = new CartActions.CartRemoveEntrySuccess({
        userId,
        cartId,
        entryNumber: 'testEntryNumber',
      });

      actions$ = hot('-a', { a: action });
      const expected = cold('-b', { b: completion });

      expect(entryEffects.removeEntry$).toBeObservable(expected);
    });
  });

  describe('updateEntry$', () => {
    it('should update an entry', () => {
      const payload = {
        userId: userId,
        cartId: cartId,
        entryNumber: 'testEntryNumber',
        quantity: 1,
      };
      const action = new CartActions.CartUpdateEntry(payload);
      const completion = new CartActions.CartUpdateEntrySuccess(payload);

      actions$ = hot('-a', { a: action });
      const expected = cold('-b', { b: completion });

      expect(entryEffects.updateEntry$).toBeObservable(expected);
    });

    it('should update an entry from pickup to delivery mode', () => {
      const payload = {
        userId: userId,
        cartId: cartId,
        entryNumber: 'testEntryNumber',
        quantity: 1,
        pickupStore: undefined,
        pickupToDelivery: true,
      };
      const action = new CartActions.CartUpdateEntry(payload);
      const completion = new CartActions.CartUpdateEntrySuccess(payload);

      actions$ = hot('-a', { a: action });
      const expected = cold('-b', { b: completion });

      expect(entryEffects.updateEntry$).toBeObservable(expected);
    });
  });
});<|MERGE_RESOLUTION|>--- conflicted
+++ resolved
@@ -78,31 +78,19 @@
       expect(entryEffects.addEntry$).toBeObservable(expected);
     });
 
-<<<<<<< HEAD
-    it('should add an entry with a pickupStore', () => {
-=======
     it('should add an entry with pickup in store', () => {
->>>>>>> f19a21d3
       const action = new CartActions.CartAddEntry({
         userId: userId,
         cartId: cartId,
         productCode: 'testProductCode',
         quantity: 1,
-<<<<<<< HEAD
-        pickupStore: 'testPickupStore',
-=======
         pickupStore: 'pickupStore',
->>>>>>> f19a21d3
       });
       const completion = new CartActions.CartAddEntrySuccess({
         userId,
         cartId,
         productCode: 'testProductCode',
-<<<<<<< HEAD
-        pickupStore: 'testPickupStore',
-=======
         pickupStore: 'pickupStore',
->>>>>>> f19a21d3
         ...mockCartModification,
       });
 
