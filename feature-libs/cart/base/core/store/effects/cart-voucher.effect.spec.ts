import { HttpErrorResponse } from '@angular/common/http';
import { HttpClientTestingModule } from '@angular/common/http/testing';
import { TestBed } from '@angular/core/testing';
import { provideMockActions } from '@ngrx/effects/testing';
import {
  GlobalMessageService,
<<<<<<< HEAD
=======
  LoggerService,
  normalizeHttpError,
>>>>>>> 9f00a786
  OccConfig,
  tryNormalizeHttpError,
} from '@spartacus/core';
import { cold, hot } from 'jasmine-marbles';
import { Observable, of, throwError } from 'rxjs';
import { CartVoucherAdapter } from '../../connectors';
import { CartVoucherConnector } from '../../connectors/voucher/cart-voucher.connector';
import { CartActions } from '../actions/index';
import * as fromEffects from './cart-voucher.effect';
import createSpy = jasmine.createSpy;

const MockOccModuleConfig: OccConfig = {
  backend: {
    occ: {
      baseUrl: '',
      prefix: '',
    },
  },
};

class MockLoggerService {
  log(): void {}
  warn(): void {}
  error(): void {}
  info(): void {}
  debug(): void {}
}

class MockGlobalMessageService {
  add = createSpy();
}

describe('Cart Voucher effect', () => {
  let voucherEffects: fromEffects.CartVoucherEffects;
  let actions$: Observable<any>;
  let cartVoucherConnector: CartVoucherConnector;

  const userId = 'userId';
  const cartId = 'cartId';
  const voucherId = 'testVoucherId';

  beforeEach(() => {
    TestBed.configureTestingModule({
      imports: [HttpClientTestingModule],
      providers: [
        { provide: CartVoucherAdapter, useValue: {} },
        fromEffects.CartVoucherEffects,
        { provide: OccConfig, useValue: MockOccModuleConfig },
        { provide: GlobalMessageService, useClass: MockGlobalMessageService },
        { provide: LoggerService, useClass: MockLoggerService },
        provideMockActions(() => actions$),
      ],
    });

    voucherEffects = TestBed.inject(fromEffects.CartVoucherEffects);
    cartVoucherConnector = TestBed.inject(CartVoucherConnector);

    spyOn(cartVoucherConnector, 'add').and.returnValue(of({}));
    spyOn(cartVoucherConnector, 'remove').and.returnValue(of({}));
  });

  describe('addCartVoucher$', () => {
    it('should add a voucher', () => {
      const action = new CartActions.CartAddVoucher({
        userId: userId,
        cartId: cartId,
        voucherId: voucherId,
      });
      const completion = new CartActions.CartAddVoucherSuccess({
        userId,
        cartId,
        voucherId,
      });

      actions$ = hot('-a', { a: action });
      const expected = cold('-b', { b: completion });

      expect(voucherEffects.addCartVoucher$).toBeObservable(expected);
      expect(cartVoucherConnector.add).toHaveBeenCalledWith(
        userId,
        cartId,
        voucherId
      );
    });

    it('should fail', () => {
      const error = new HttpErrorResponse({ error: 'error' });
      cartVoucherConnector.add = createSpy().and.returnValue(
        throwError(() => error)
      );
      const action = new CartActions.CartAddVoucher({
        userId,
        cartId,
        voucherId,
      });
      const completion1 = new CartActions.CartAddVoucherFail({
        userId,
        cartId,
        voucherId,
<<<<<<< HEAD
        error: tryNormalizeHttpError(error),
=======
        error: normalizeHttpError(error, new MockLoggerService()),
>>>>>>> 9f00a786
      });
      const completion2 = new CartActions.CartProcessesDecrement(cartId);
      const completion3 = new CartActions.LoadCart({
        userId,
        cartId,
      });

      actions$ = hot('-a', { a: action });
      const expected = cold('-(bcd)', {
        b: completion1,
        c: completion2,
        d: completion3,
      });

      expect(voucherEffects.addCartVoucher$).toBeObservable(expected);
      expect(cartVoucherConnector.add).toHaveBeenCalledWith(
        userId,
        cartId,
        voucherId
      );
    });
  });

  describe('removeCartVoucher$', () => {
    it('should remove voucher', () => {
      const action = new CartActions.CartRemoveVoucher({
        userId: userId,
        cartId: cartId,
        voucherId: voucherId,
      });
      const completion = new CartActions.CartRemoveVoucherSuccess({
        userId: 'userId',
        cartId: 'cartId',
        voucherId,
      });

      actions$ = hot('-a', { a: action });
      const expected = cold('-b', { b: completion });

      expect(voucherEffects.removeCartVoucher$).toBeObservable(expected);
    });
  });
});<|MERGE_RESOLUTION|>--- conflicted
+++ resolved
@@ -4,11 +4,7 @@
 import { provideMockActions } from '@ngrx/effects/testing';
 import {
   GlobalMessageService,
-<<<<<<< HEAD
-=======
   LoggerService,
-  normalizeHttpError,
->>>>>>> 9f00a786
   OccConfig,
   tryNormalizeHttpError,
 } from '@spartacus/core';
@@ -108,11 +104,7 @@
         userId,
         cartId,
         voucherId,
-<<<<<<< HEAD
-        error: tryNormalizeHttpError(error),
-=======
-        error: normalizeHttpError(error, new MockLoggerService()),
->>>>>>> 9f00a786
+        error: tryNormalizeHttpError(error, new MockLoggerService()),
       });
       const completion2 = new CartActions.CartProcessesDecrement(cartId);
       const completion3 = new CartActions.LoadCart({
