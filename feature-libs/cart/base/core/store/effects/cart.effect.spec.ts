--- conflicted
+++ resolved
@@ -6,20 +6,12 @@
 import { Cart } from '@spartacus/cart/base/root';
 import {
   CLIENT_AUTH_FEATURE,
-<<<<<<< HEAD
-  OccConfig,
-=======
   LoggerService,
->>>>>>> 9f00a786
   OCC_CART_ID_CURRENT,
   OccConfig,
   SiteContextActions,
   USER_FEATURE,
-<<<<<<< HEAD
   tryNormalizeHttpError,
-=======
-  normalizeHttpError,
->>>>>>> 9f00a786
 } from '@spartacus/core';
 import { cold, hot } from 'jasmine-marbles';
 import * as fromClientAuthReducers from 'projects/core/src/auth/client-auth/store/reducers/index';
@@ -220,11 +212,7 @@
       loadMock.and.returnValue(throwError(() => httpError));
       const removeCartCompletion = new CartActions.LoadCartFail({
         ...payload,
-<<<<<<< HEAD
-        error: tryNormalizeHttpError(httpError),
-=======
-        error: normalizeHttpError(httpError, new MockLoggerService()),
->>>>>>> 9f00a786
+        error: tryNormalizeHttpError(httpError, new MockLoggerService()),
       });
       actions$ = hot('-a', { a: action });
       const expected = cold('-b', {
