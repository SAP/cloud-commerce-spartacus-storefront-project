--- conflicted
+++ resolved
@@ -14,12 +14,8 @@
       'The quantity represents the total number of this item in your cart.',
     total: 'Total',
     cartTotal: 'Cart total ({{count}} item)',
-<<<<<<< HEAD
     cartTotal_other: 'Cart total ({{count}} items)',
-=======
-    cartTotal_plural: 'Cart total ({{count}} items)',
     itemRemoved: 'Selected item has been removed. Cart total has been updated.',
->>>>>>> 357881f9
   },
   orderCost: {
     orderSummary: 'Order Summary',
