import { TestBed } from '@angular/core/testing';
import { StoreModule } from '@ngrx/store';
<<<<<<< HEAD
import { Cart, MultiCartFacade, OrderEntry } from '@spartacus/cart/main/root';
=======
import { Cart, CartType, OrderEntry } from '@spartacus/cart/main/root';
>>>>>>> 9f61fffd
import {
  getLastValueSync,
  OCC_CART_ID_CURRENT,
  OCC_USER_ID_ANONYMOUS,
  OCC_USER_ID_CURRENT,
  OCC_USER_ID_GUEST,
  PROCESS_FEATURE,
  StateUtils,
  UserIdService,
} from '@spartacus/core';
import { BehaviorSubject, Observable, of } from 'rxjs';
import { take } from 'rxjs/operators';
import * as fromProcessReducers from '../../../../../projects/core/src/process/store/reducers/index';
import { MULTI_CART_FEATURE } from '../store/multi-cart-state';
import * as fromReducers from '../store/reducers/index';
import { ActiveCartService } from './active-cart.service';

const userId$ = new BehaviorSubject<string>(OCC_USER_ID_ANONYMOUS);

class UserIdServiceStub implements Partial<UserIdService> {
  getUserId(): Observable<string> {
    return userId$.asObservable();
  }
}

class MultiCartFacadStub {
  loadCart() {}
  deleteCart() {}
  initAddEntryProcess() {}
  getCartEntity() {
    return of();
  }
  assignEmail() {}
  getEntry() {
    return of();
  }
  getLastEntry() {
    return of();
  }
  updateEntry() {}
  removeEntry() {}
  getEntries() {
    return of([]);
  }
  createCart() {}
  mergeToCurrentCart() {}
  addEntry() {}
  addEntries() {}
  isStable() {}
  getCartIdByType(): Observable<string> {
    return of('');
  }
}

const mockCartEntry: OrderEntry = {
  entryNumber: 0,
  product: { code: 'code' },
  quantity: 1,
};

describe('ActiveCartService', () => {
  let service: ActiveCartService;
  let multiCartFacade: MultiCartFacade;

  beforeEach(() => {
    TestBed.configureTestingModule({
      imports: [
        StoreModule.forRoot({}),
        StoreModule.forFeature(
          MULTI_CART_FEATURE,
          fromReducers.getMultiCartReducers()
        ),
        StoreModule.forFeature(
          PROCESS_FEATURE,
          fromProcessReducers.getReducers()
        ),
      ],
      providers: [
        ActiveCartService,
        { provide: MultiCartFacade, useClass: MultiCartFacadStub },
        { provide: UserIdService, useClass: UserIdServiceStub },
      ],
    });
    service = TestBed.inject(ActiveCartService);
    multiCartFacade = TestBed.inject(MultiCartFacade);
  });

  describe('getActive', () => {
    it('should attempt to load cart if it is empty and not loaded', () => {
      userId$.next(OCC_USER_ID_CURRENT);
      service['cartEntity$'] = of({
        value: undefined,
        loading: false,
        success: false,
        error: false,
        processesCount: 0,
      });
      service['activeCartId$'] = of('code');
      spyOn<any>(service, 'load').and.callThrough();
      service['initActiveCart']();
      let result;
      service
        .getActive()
        .subscribe((val) => (result = val))
        .unsubscribe();
      expect(service['load']).toHaveBeenCalledWith('code', 'current');
      expect(result).toEqual({});
    });

    it('should not emit non empty cart only when loading', () => {
      service['cartEntity$'] = of({
        value: {
          code: 'code',
        },
        loading: true,
        success: true,
        error: false,
        processesCount: 1,
      });
      service['activeCartId$'] = of('code');
      service['initActiveCart']();
      let result;
      service
        .getActive()
        .subscribe((val) => (result = val))
        .unsubscribe();
      expect(result).toEqual(undefined);
    });

    it('should emit empty cart even when it is not stable', () => {
      service['cartEntity$'] = of({
        value: undefined,
        loading: true,
        success: false,
        error: false,
        processesCount: 0,
      });
      service['activeCartId$'] = of('code');
      service['initActiveCart']();
      let result;
      service
        .getActive()
        .subscribe((val) => (result = val))
        .unsubscribe();
      expect(result).toEqual({});
    });
  });

  describe('getActiveCartId', () => {
    it('should return active cart id', () => {
      spyOn(multiCartService, 'getCartIdByType').and.returnValue(
        of('testCode')
      );
      let result;
      service
        .getActiveCartId()
        .subscribe((value) => (result = value))
        .unsubscribe();
      expect(multiCartService['getCartIdByType']).toHaveBeenCalledWith(
        CartType.ACTIVE
      );
      expect(result).toBe('testCode');
    });
  });

  describe('getEntries', () => {
    it('should return cart entries', () => {
      spyOn(multiCartFacade, 'getEntries').and.returnValue(of([mockCartEntry]));
      service['activeCartId$'] = of('cartId');

      let result;
      service
        .getEntries()
        .subscribe((val) => (result = val))
        .unsubscribe();

      expect(result).toEqual([mockCartEntry]);
      expect(multiCartFacade['getEntries']).toHaveBeenCalledWith('cartId');
    });
  });

  describe('getLastEntry', () => {
    it('should return last entry by product code', () => {
      spyOn(multiCartFacade, 'getLastEntry').and.returnValue(of(mockCartEntry));
      service['activeCartId$'] = of('cartId');

      let result;
      service
        .getLastEntry('code123')
        .subscribe((entry) => (result = entry))
        .unsubscribe();

      expect(result).toEqual(mockCartEntry);
      expect(multiCartFacade['getLastEntry']).toHaveBeenCalledWith(
        'cartId',
        'code123'
      );
    });
  });

  describe('isStable', () => {
    it('should return true when isStable returns true', (done) => {
      spyOn(multiCartFacade, 'isStable').and.returnValue(of(true));

      service
        .isStable()
        .pipe(take(1))
        .subscribe((val) => {
          expect(val).toBe(true);
          done();
        });
    });

    it('should return false when isStable returns false', (done) => {
      spyOn(multiCartFacade, 'isStable').and.returnValue(of(false));

      service
        .isStable()
        .pipe(take(1))
        .subscribe((val) => {
          expect(val).toBe(false);
          done();
        });
    });
  });

  describe('loadOrMerge', () => {
    it('should load cart when cartId is default "current"', () => {
      spyOn(multiCartFacade, 'loadCart').and.callThrough();

      service['loadOrMerge'](
        OCC_CART_ID_CURRENT,
        'userId',
        OCC_USER_ID_ANONYMOUS
      );
      expect(multiCartFacade['loadCart']).toHaveBeenCalledWith({
        userId: 'userId',
        cartId: OCC_USER_ID_CURRENT,
        extraData: {
          active: true,
        },
      });
    });

    it('should merge guest cart', () => {
      spyOn<any>(service, 'guestCartMerge').and.callFake(() => {});
      spyOn(service, 'isGuestCart').and.returnValue(of(true));
      service['loadOrMerge'](
        'cartId',
        OCC_USER_ID_CURRENT,
        OCC_USER_ID_ANONYMOUS
      );

      expect(service['guestCartMerge']).toHaveBeenCalledWith('cartId');
    });

    it('should dispatch load for current -> emulated user switch', () => {
      spyOn(multiCartFacade, 'loadCart').and.callThrough();

      service['loadOrMerge']('cartId', 'ala-ma-kota', OCC_USER_ID_CURRENT);
      expect(multiCartFacade['loadCart']).toHaveBeenCalledWith({
        userId: 'ala-ma-kota',
        cartId: 'cartId',
        extraData: {
          active: true,
        },
      });
    });

    it('should dispatch merge for non guest cart', () => {
      spyOn(multiCartFacade, 'mergeToCurrentCart').and.stub();

      service['loadOrMerge']('cartId', 'userId', OCC_USER_ID_ANONYMOUS);

      expect(multiCartFacade.mergeToCurrentCart).toHaveBeenCalledWith({
        userId: 'userId',
        cartId: 'cartId',
        extraData: {
          active: true,
        },
      });
    });
  });

  describe('load', () => {
    it('should load if user is not anonymous and cartId is the default "current"', () => {
      spyOn(multiCartFacade, 'loadCart').and.callThrough();
      service['load'](OCC_CART_ID_CURRENT, OCC_USER_ID_CURRENT);

      expect(multiCartFacade['loadCart']).toHaveBeenCalledWith({
        userId: OCC_USER_ID_CURRENT,
        cartId: OCC_CART_ID_CURRENT,
        extraData: {
          active: true,
        },
      });
    });

    it('should load if user is anonymous and cartId is provided', () => {
      spyOn(multiCartFacade, 'loadCart').and.callThrough();
      service['load']('cartId', OCC_USER_ID_ANONYMOUS);

      expect(multiCartFacade['loadCart']).toHaveBeenCalledWith({
        userId: OCC_USER_ID_ANONYMOUS,
        cartId: 'cartId',
        extraData: {
          active: true,
        },
      });
    });

    it('should not load if user is anonymous and cartId is default "current"', () => {
      spyOn(multiCartFacade, 'loadCart').and.callThrough();
      service['load'](OCC_CART_ID_CURRENT, OCC_USER_ID_ANONYMOUS);

      expect(multiCartFacade['loadCart']).not.toHaveBeenCalled();
    });
  });

  describe('addEntry', () => {
    it('should just add entry after cart is provided', () => {
      spyOn<any>(service, 'requireLoadedCart').and.returnValue(
        of({ code: 'code', guid: 'guid' })
      );
      spyOn(multiCartFacade, 'addEntry').and.callThrough();
      userId$.next(OCC_USER_ID_ANONYMOUS);

      service.addEntry('productCode', 2);

      expect(multiCartFacade['addEntry']).toHaveBeenCalledWith(
        OCC_USER_ID_ANONYMOUS,
        'guid',
        'productCode',
        2
      );
    });
  });

  describe('removeEntry', () => {
    it('should call multiCartFacade remove entry method with active cart', () => {
      userId$.next('userId');
      service['activeCartId$'] = of('cartId');
      spyOn(multiCartFacade, 'removeEntry').and.callThrough();

      service.removeEntry({
        entryNumber: 3,
      });
      expect(multiCartFacade['removeEntry']).toHaveBeenCalledWith(
        'userId',
        'cartId',
        3
      );
    });
  });

  describe('updateEntry', () => {
    it('should call multiCartFacade update entry method with active cart', () => {
      userId$.next('userId');
      service['activeCartId$'] = of('cartId');
      spyOn(multiCartFacade, 'updateEntry').and.callThrough();

      service.updateEntry(1, 2);
      expect(multiCartFacade['updateEntry']).toHaveBeenCalledWith(
        'userId',
        'cartId',
        1,
        2
      );
    });
  });

  describe('getEntry', () => {
    it('should return entry by product code', () => {
      spyOn(multiCartFacade, 'getEntry').and.returnValue(of(mockCartEntry));
      service['activeCartId$'] = of('cartId');

      let result;
      service
        .getEntry('code123')
        .subscribe((entry) => (result = entry))
        .unsubscribe();

      expect(result).toEqual(mockCartEntry);
      expect(multiCartFacade['getEntry']).toHaveBeenCalledWith(
        'cartId',
        'code123'
      );
    });
  });

  describe('getLastEntry', () => {
    it('should return last entry by product code', () => {
      spyOn(multiCartFacade, 'getLastEntry').and.returnValue(of(mockCartEntry));
      service['activeCartId$'] = of('cartId');

      let result;
      service
        .getLastEntry('code123')
        .subscribe((entry) => (result = entry))
        .unsubscribe();

      expect(result).toEqual(mockCartEntry);
      expect(multiCartFacade['getLastEntry']).toHaveBeenCalledWith(
        'cartId',
        'code123'
      );
    });
  });

  describe('addEmail', () => {
    it('should assign email to active cart', () => {
      userId$.next('userId');
      service['activeCartId$'] = of('cartId');
      spyOn(multiCartFacade, 'assignEmail').and.callThrough();

      service.addEmail('test@email.com');
      expect(multiCartFacade.assignEmail).toHaveBeenCalledWith(
        'cartId',
        'userId',
        'test@email.com'
      );
    });
  });

  describe('getAssignedUser', () => {
    it('should return user property from cart', () => {
      const mockCartUser = {
        name: OCC_USER_ID_ANONYMOUS,
        uid: 'test|test@email.com',
      };
      service['activeCart$'] = of({
        code: 'xxx',
        user: mockCartUser,
      });

      let result;
      service
        .getAssignedUser()
        .subscribe((user) => (result = user))
        .unsubscribe();

      expect(result).toEqual(mockCartUser);
    });
  });

  describe('isGuestCart', () => {
    it('should return true if user is OCC_USER_ID_GUEST', () => {
      service['activeCart$'] = of({
        user: {
          name: OCC_USER_ID_GUEST,
          uid: 'uid',
        },
      });

      expect(getLastValueSync(service.isGuestCart())).toBe(true);
    });

    it('should return false for OCC_USER_ID_CURRENT', () => {
      service['activeCart$'] = of({
        user: {
          name: OCC_USER_ID_CURRENT,
          uid: 'uid',
        },
      });

      expect(getLastValueSync(service.isGuestCart())).toBe(false);
    });

    it('should return false for OCC_USER_ID_ANONYMOUS', () => {
      service['activeCart$'] = of({
        user: {
          name: OCC_USER_ID_ANONYMOUS,
          uid: 'uid',
        },
      });

      expect(getLastValueSync(service.isGuestCart())).toBe(false);
    });

    it('should return true when uid contains an email', () => {
      service['activeCart$'] = of({
        user: {
          name: OCC_USER_ID_ANONYMOUS,
          uid: 'test|test@email.com',
        },
      });

      expect(getLastValueSync(service.isGuestCart())).toBe(true);
    });

    it('should return false when uid does not contain an email', () => {
      service['activeCart$'] = of({
        user: {
          name: OCC_USER_ID_ANONYMOUS,
          uid: 'test|test@notvalidemail',
        },
      });

      expect(getLastValueSync(service.isGuestCart())).toBe(false);
    });
  });

  describe('addEntries', () => {
    it('should add multiple entries at once', () => {
      spyOn(multiCartFacade, 'addEntries').and.callThrough();
      spyOn<any>(service, 'requireLoadedCart').and.returnValue(
        of({ code: 'someCode', guid: 'guid' })
      );
      userId$.next('someUserId');

      service.addEntries([mockCartEntry, mockCartEntry]);
      expect(multiCartFacade['addEntries']).toHaveBeenCalledWith(
        'someUserId',
        'someCode',
        [
          {
            productCode: mockCartEntry.product?.code,
            quantity: mockCartEntry.quantity,
          },
          {
            productCode: mockCartEntry.product?.code,
            quantity: mockCartEntry.quantity,
          },
        ]
      );
    });
  });

  describe('guestCartMerge', () => {
    it('should delete cart and add entries from previous cart', () => {
      spyOn(multiCartFacade, 'deleteCart').and.callThrough();
      spyOn(service, 'addEntries').and.callThrough();
      spyOn(service, 'getEntries').and.returnValue(of([mockCartEntry]));
      spyOn<any>(service, 'addEntriesGuestMerge').and.callThrough();

      service['guestCartMerge']('cartId');
      expect(service['addEntriesGuestMerge']).toHaveBeenCalledWith([
        mockCartEntry,
      ]);
      expect(multiCartFacade['deleteCart']).toHaveBeenCalledWith(
        'cartId',
        OCC_USER_ID_ANONYMOUS
      );
    });
  });

  describe('requireLoadedCart', () => {
    let cartState;

    beforeEach(() => {
      cartState = {
        loading: false,
        success: true,
        error: false,
        value: {
          code: 'code',
        },
      };
    });

    it('should return cart if this already exists without loading again and creating new one', (done) => {
      spyOn<any>(service, 'load').and.callThrough();
      spyOn(multiCartFacade, 'createCart').and.callThrough();

      service['cartEntity$'] = of(cartState);

      service.requireLoadedCart().subscribe((cart) => {
        expect(cart).toEqual(cartState.value);
        expect(service['load']).not.toHaveBeenCalled();
        expect(multiCartFacade.createCart).not.toHaveBeenCalled();
        done();
      });
    });

    it('should try to load cart for logged user if it is not already loaded', (done) => {
      const cart$ = new BehaviorSubject<StateUtils.ProcessesLoaderState<Cart>>(
        {}
      );
      spyOn<any>(service, 'load').and.callFake(() => {
        cart$.next({
          loading: false,
          success: true,
          error: false,
          value: {
            code: 'code',
          },
        });
      });
      spyOn(multiCartFacade, 'createCart').and.callThrough();

      service['cartEntity$'] = cart$.asObservable();
      userId$.next(OCC_USER_ID_CURRENT);

      service['requireLoadedCart']().subscribe((cart) => {
        expect(cart).toEqual(cartState.value);
        expect(service['load']).toHaveBeenCalledWith(
          OCC_CART_ID_CURRENT,
          OCC_USER_ID_CURRENT
        );
        expect(multiCartFacade.createCart).not.toHaveBeenCalled();
        done();
      });
    });

    it('should try to create cart after failed load cart for logged user', (done) => {
      userId$.next(OCC_USER_ID_CURRENT);
      const cart$ = new BehaviorSubject<StateUtils.ProcessesLoaderState<Cart>>(
        {}
      );
      spyOn<any>(service, 'load').and.callFake(() => {
        cart$.next({
          loading: false,
          success: false,
          error: true,
          value: undefined,
        });
      });
      spyOn(multiCartFacade, 'createCart').and.callFake(() => {
        cart$.next({
          loading: false,
          success: true,
          error: false,
          value: {
            code: 'code',
          },
        });
        return of();
      });

      service['cartEntity$'] = cart$.asObservable();

      service['requireLoadedCart']().subscribe((cart) => {
        expect(cart).toEqual(cartState.value);
        expect(service['load']).toHaveBeenCalledWith(
          OCC_CART_ID_CURRENT,
          OCC_USER_ID_CURRENT
        );
        expect(multiCartFacade.createCart).toHaveBeenCalledWith({
          userId: OCC_USER_ID_CURRENT,
          extraData: {
            active: true,
          },
        });
        done();
      });
    });

    it('should try to create cart for anonymous user', (done) => {
      const cart$ = new BehaviorSubject<StateUtils.ProcessesLoaderState<Cart>>(
        {}
      );
      spyOn<any>(service, 'load').and.callThrough();

      spyOn(multiCartFacade, 'createCart').and.callFake(() => {
        cart$.next({
          loading: false,
          success: true,
          error: false,
          value: {
            code: 'code',
          },
        });
        return of();
      });

      userId$.next(OCC_USER_ID_ANONYMOUS);
      service['cartEntity$'] = cart$.asObservable();

      service['requireLoadedCart']().subscribe((cart) => {
        expect(cart).toEqual(cartState.value);
        expect(service['load']).not.toHaveBeenCalled();
        expect(multiCartFacade.createCart).toHaveBeenCalledWith({
          userId: OCC_USER_ID_ANONYMOUS,
          extraData: {
            active: true,
          },
        });
        done();
      });
    });
  });
});<|MERGE_RESOLUTION|>--- conflicted
+++ resolved
@@ -1,10 +1,11 @@
 import { TestBed } from '@angular/core/testing';
 import { StoreModule } from '@ngrx/store';
-<<<<<<< HEAD
-import { Cart, MultiCartFacade, OrderEntry } from '@spartacus/cart/main/root';
-=======
-import { Cart, CartType, OrderEntry } from '@spartacus/cart/main/root';
->>>>>>> 9f61fffd
+import {
+  Cart,
+  CartType,
+  MultiCartFacade,
+  OrderEntry,
+} from '@spartacus/cart/main/root';
 import {
   getLastValueSync,
   OCC_CART_ID_CURRENT,
@@ -155,15 +156,13 @@
 
   describe('getActiveCartId', () => {
     it('should return active cart id', () => {
-      spyOn(multiCartService, 'getCartIdByType').and.returnValue(
-        of('testCode')
-      );
+      spyOn(multiCartFacade, 'getCartIdByType').and.returnValue(of('testCode'));
       let result;
       service
         .getActiveCartId()
         .subscribe((value) => (result = value))
         .unsubscribe();
-      expect(multiCartService['getCartIdByType']).toHaveBeenCalledWith(
+      expect(multiCartFacade['getCartIdByType']).toHaveBeenCalledWith(
         CartType.ACTIVE
       );
       expect(result).toBe('testCode');
