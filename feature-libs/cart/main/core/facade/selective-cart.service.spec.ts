--- conflicted
+++ resolved
@@ -94,30 +94,14 @@
     });
 
     service = TestBed.inject(SelectiveCartService);
-<<<<<<< HEAD
+    userIdService = TestBed.inject(UserIdService);
     multiCartFacade = TestBed.inject(MultiCartFacade);
-=======
-    userIdService = TestBed.inject(UserIdService);
-    multiCartService = TestBed.inject(MultiCartService);
     userService = TestBed.inject(UserService);
->>>>>>> 9f61fffd
     store = TestBed.inject(Store);
 
     spyOn(store, 'dispatch').and.callThrough();
   });
 
-<<<<<<< HEAD
-  it('should not return cart when loading', () => {
-    spyOn(multiCartFacade, 'getCartEntity').and.returnValue(
-      of({
-        value: { code: TEST_CART_ID },
-        loading: true,
-        success: false,
-        error: false,
-      })
-    );
-    spyOn(multiCartFacade, 'loadCart').and.stub();
-=======
   it('should return the stream directly if the selectiveCart$ exist', () => {
     service['selectiveCart$'] = of({ code: 'test' });
     let result;
@@ -129,107 +113,49 @@
   });
 
   it('should load selective cart when it does not exist', () => {
-    spyOn(multiCartService, 'getCartIdByType').and.returnValue(of(undefined));
-    spyOn(multiCartService, 'loadCart').and.stub();
->>>>>>> 9f61fffd
+    spyOn(multiCartFacade, 'getCartIdByType').and.returnValue(of(undefined));
+    spyOn(multiCartFacade, 'loadCart').and.stub();
     let result;
     service
       .getCart()
       .subscribe((val) => (result = val))
       .unsubscribe();
     expect(result).toEqual(undefined);
-<<<<<<< HEAD
-    expect(multiCartFacade.loadCart).toHaveBeenCalledTimes(0);
-  });
-
-  it('should not load cart when loaded', () => {
-    spyOn(multiCartFacade, 'getCartEntity').and.returnValue(
-      of({
-        loading: false,
-        success: true,
-        error: false,
-      })
-    );
-    spyOn(multiCartFacade, 'loadCart').and.stub();
-=======
-    expect(multiCartService.loadCart).toHaveBeenCalled();
+    expect(multiCartFacade.loadCart).toHaveBeenCalled();
   });
 
   it('should not load cart when it exists', () => {
-    spyOn(multiCartService, 'getCart').and.returnValue(of({}));
-    spyOn(multiCartService, 'loadCart').and.stub();
->>>>>>> 9f61fffd
+    spyOn(multiCartFacade, 'getCart').and.returnValue(of({}));
+    spyOn(multiCartFacade, 'loadCart').and.stub();
     let result;
     service
       .getCart()
       .subscribe((val) => (result = val))
       .unsubscribe();
     expect(result).toEqual({});
-<<<<<<< HEAD
-    expect(multiCartFacade.loadCart).toHaveBeenCalledTimes(0);
+    expect(multiCartFacade.loadCart).not.toHaveBeenCalled();
   });
 
   it('should not load selective cart for anonymous user', () => {
-    spyOn<any>(service, 'load').and.callThrough();
-    spyOn(multiCartFacade, 'loadCart').and.stub();
-    spyOn(multiCartFacade, 'getCartEntity').and.returnValue(
-      of({
-        value: { code: TEST_CART_ID },
-        loading: false,
-        success: false,
-        error: false,
-      })
-=======
-    expect(multiCartService.loadCart).not.toHaveBeenCalled();
-  });
-
-  it('should not load selective cart for anonymous user', () => {
-    spyOn(multiCartService, 'getCartIdByType').and.returnValue(of(undefined));
+    spyOn(multiCartFacade, 'getCartIdByType').and.returnValue(of(undefined));
     spyOn(userIdService, 'getUserId').and.returnValue(
       of(OCC_USER_ID_ANONYMOUS)
->>>>>>> 9f61fffd
-    );
-    spyOn(multiCartService, 'loadCart').and.stub();
+    );
+    spyOn(multiCartFacade, 'loadCart').and.stub();
     service.getCart().subscribe().unsubscribe();
-<<<<<<< HEAD
-    expect(service['load']).toHaveBeenCalledTimes(0);
-    expect(multiCartFacade.loadCart).toHaveBeenCalledTimes(0);
-  });
-
-  it('should return selective cart', () => {
-    spyOn<any>(service, 'load').and.callThrough();
-    spyOn(multiCartFacade, 'loadCart').and.stub();
-    let result;
-    service
-      .getCart()
-      .subscribe((val) => (result = val))
-      .unsubscribe();
-    expect(service['load']).toHaveBeenCalled();
-    expect(result).toEqual({});
-    expect(multiCartFacade.loadCart).toHaveBeenCalledWith({
-      userId: 'current',
-      cartId: 'selectivecartelectronics-spa-test-customer-id',
-    });
+    expect(multiCartFacade.loadCart).not.toHaveBeenCalled();
+  });
+
+  it('should not load selective cart for if customerId not exist', () => {
+    spyOn(multiCartFacade, 'getCartIdByType').and.returnValue(of(undefined));
+    spyOn(userService, 'get').and.returnValue(of({}));
+    spyOn(multiCartFacade, 'loadCart').and.stub();
+    service.getCart().subscribe().unsubscribe();
+    expect(multiCartFacade.loadCart).not.toHaveBeenCalled();
   });
 
   it('should return cart entries', () => {
     spyOn(multiCartFacade, 'getEntries').and.returnValue(of([mockCartEntry]));
-    service.getCart().subscribe().unsubscribe();
-=======
-    expect(multiCartService.loadCart).not.toHaveBeenCalled();
-  });
-
-  it('should not load selective cart for if customerId not exist', () => {
-    spyOn(multiCartService, 'getCartIdByType').and.returnValue(of(undefined));
-    spyOn(userService, 'get').and.returnValue(of({}));
-    spyOn(multiCartService, 'loadCart').and.stub();
-    service.getCart().subscribe().unsubscribe();
-    expect(multiCartService.loadCart).not.toHaveBeenCalled();
-  });
-
-  it('should return cart entries', () => {
-    spyOn(multiCartService, 'getEntries').and.returnValue(of([mockCartEntry]));
->>>>>>> 9f61fffd
     let result;
     service
       .getEntries()
@@ -242,27 +168,8 @@
     );
   });
 
-<<<<<<< HEAD
-  it('should load first if cart not loaded before add entry', () => {
-    service['cartSelector$'] = of({
-      loading: false,
-      success: false,
-      error: false,
-    });
-    spyOn(multiCartFacade, 'addEntry').and.callThrough();
-    spyOn(multiCartFacade, 'loadCart').and.callThrough();
-    service.getCart().subscribe().unsubscribe();
-
-    service.addEntry('productCode', 2);
-    expect(multiCartFacade['loadCart']).toHaveBeenCalled();
-  });
   it('should add entry one by one ', () => {
     spyOn(multiCartFacade, 'addEntry').and.callThrough();
-    service.getCart().subscribe().unsubscribe();
-=======
-  it('should add entry one by one ', () => {
-    spyOn(multiCartService, 'addEntry').and.callThrough();
->>>>>>> 9f61fffd
 
     service.addEntry('productCode1', 2);
     service.addEntry('productCode2', 2);
@@ -282,63 +189,33 @@
     );
   });
 
-<<<<<<< HEAD
   it('should call multiCartFacade remove entry method with selective cart', () => {
-    service['cartId'] = 'cartId';
-    service['userId'] = 'userId';
     spyOn(multiCartFacade, 'removeEntry').and.callThrough();
-=======
-  it('should call multiCartService remove entry method with selective cart', () => {
-    spyOn(multiCartService, 'removeEntry').and.callThrough();
->>>>>>> 9f61fffd
 
     service.removeEntry({
       entryNumber: 3,
     });
-<<<<<<< HEAD
     expect(multiCartFacade['removeEntry']).toHaveBeenCalledWith(
-      'userId',
-      'cartId',
-=======
-    expect(multiCartService['removeEntry']).toHaveBeenCalledWith(
       'current',
       'selectivecartelectronics-spa-test-customer-id',
->>>>>>> 9f61fffd
       3
     );
   });
 
-<<<<<<< HEAD
   it('should call multiCartFacade update entry method with selective cart', () => {
-    service['cartId'] = 'cartId';
-    service['userId'] = 'userId';
     spyOn(multiCartFacade, 'updateEntry').and.callThrough();
 
     service.updateEntry(1, 2);
     expect(multiCartFacade['updateEntry']).toHaveBeenCalledWith(
-      'userId',
-      'cartId',
-=======
-  it('should call multiCartService update entry method with selective cart', () => {
-    spyOn(multiCartService, 'updateEntry').and.callThrough();
-
-    service.updateEntry(1, 2);
-    expect(multiCartService['updateEntry']).toHaveBeenCalledWith(
       'current',
       'selectivecartelectronics-spa-test-customer-id',
->>>>>>> 9f61fffd
       1,
       2
     );
   });
 
   it('should return entry by product code', () => {
-<<<<<<< HEAD
     spyOn(multiCartFacade, 'getEntry').and.returnValue(of(mockCartEntry));
-    service.getCart().subscribe().unsubscribe();
-=======
-    spyOn(multiCartService, 'getEntry').and.returnValue(of(mockCartEntry));
->>>>>>> 9f61fffd
 
     let result;
     service
@@ -354,9 +231,7 @@
   });
 
   describe('isStable', () => {
-<<<<<<< HEAD
-    it('should return false when cartId$ is null', (done) => {
-      service['cartId$'].next(null);
+    it('should return true when isStable returns true', (done) => {
       spyOn(multiCartFacade, 'isStable').and.returnValue(of(true));
 
       service
@@ -368,20 +243,6 @@
         });
     });
 
-=======
->>>>>>> 9f61fffd
-    it('should return true when isStable returns true', (done) => {
-      spyOn(multiCartFacade, 'isStable').and.returnValue(of(true));
-
-      service
-        .isStable()
-        .pipe(take(1))
-        .subscribe((val) => {
-          expect(val).toBe(true);
-          done();
-        });
-    });
-
     it('should return false when isStable returns false', (done) => {
       spyOn(multiCartFacade, 'isStable').and.returnValue(of(false));
 
@@ -394,48 +255,4 @@
         });
     });
   });
-<<<<<<< HEAD
-
-  describe('test protected method', () => {
-    it('should return true for undefined', () => {
-      const result = service['isEmpty'](undefined);
-      expect(result).toBe(true);
-    });
-
-    it('should return true for null', () => {
-      const result = service['isEmpty'](null);
-      expect(result).toBe(true);
-    });
-
-    it('should return true for empty object', () => {
-      const result = service['isEmpty']({});
-      expect(result).toBe(true);
-    });
-
-    it('should return false for correct cart', () => {
-      const result = service['isEmpty']({ code: 'testCode' });
-      expect(result).toBe(false);
-    });
-
-    it('should only return true after user change', () => {
-      const result = service['isJustLoggedIn']('testUser');
-      expect(result).toBe(true);
-    });
-
-    it('should do nothing in load if no cart id', () => {
-      spyOn(multiCartFacade, 'loadCart').and.callThrough();
-      service['cartId$'].next(null);
-      service['load']();
-      expect(multiCartFacade['loadCart']).toHaveBeenCalledTimes(0);
-    });
-
-    it('should do nothing in load if user not logged in ', () => {
-      spyOn(multiCartFacade, 'loadCart').and.callThrough();
-      spyOn<any>(service, 'isLoggedIn').and.returnValue(false);
-      service['load']();
-      expect(multiCartFacade['loadCart']).toHaveBeenCalledTimes(0);
-    });
-  });
-=======
->>>>>>> 9f61fffd
 });