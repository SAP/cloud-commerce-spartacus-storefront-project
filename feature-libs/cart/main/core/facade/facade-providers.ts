import { Provider } from '@angular/core';
import {
  ActiveCartFacade,
  CartValidationFacade,
  CartVoucherFacade,
  MultiCartFacade,
  SelectiveCartFacade,
} from '@spartacus/cart/main/root';
import { ActiveCartService } from './active-cart.service';
import { CartValidationService } from './cart-validation.service';
import { CartVoucherService } from './cart-voucher.service';
import { MultiCartService } from './multi-cart.service';
import { SelectiveCartService } from './selective-cart.service';

export const facadeProviders: Provider[] = [
  ActiveCartService,
  {
    provide: ActiveCartFacade,
    useExisting: ActiveCartService,
  },
  CartVoucherService,
  {
    provide: CartVoucherFacade,
    useExisting: CartVoucherService,
  },
  MultiCartService,
  {
    provide: MultiCartFacade,
    useExisting: MultiCartService,
  },
  SelectiveCartService,
  {
    provide: SelectiveCartFacade,
    useExisting: SelectiveCartService,
  },
<<<<<<< HEAD
=======
  WishListService,
  {
    provide: WishListFacade,
    useExisting: WishListService,
  },
  CartValidationService,
  {
    provide: CartValidationFacade,
    useExisting: CartValidationService,
  },
>>>>>>> 8a8d2bd4
];<|MERGE_RESOLUTION|>--- conflicted
+++ resolved
@@ -33,17 +33,9 @@
     provide: SelectiveCartFacade,
     useExisting: SelectiveCartService,
   },
-<<<<<<< HEAD
-=======
-  WishListService,
-  {
-    provide: WishListFacade,
-    useExisting: WishListService,
-  },
   CartValidationService,
   {
     provide: CartValidationFacade,
     useExisting: CartValidationService,
   },
->>>>>>> 8a8d2bd4
 ];