--- conflicted
+++ resolved
@@ -1,10 +1,9 @@
 import { Injectable, OnDestroy } from '@angular/core';
 import { select, Store } from '@ngrx/store';
-<<<<<<< HEAD
-import { CartPersistentStorageChangeEvent } from '@spartacus/cart/main/root';
-=======
-import { CartType } from '@spartacus/cart/main/root';
->>>>>>> d75d62f1
+import {
+  CartPersistentStorageChangeEvent,
+  CartType,
+} from '@spartacus/cart/main/root';
 import {
   BASE_SITE_CONTEXT_ID,
   EventService,
