import { CommonModule } from '@angular/common';
import { NgModule } from '@angular/core';
import { NgbModule } from '@ng-bootstrap/ng-bootstrap';
import { ActiveCartOrderEntriesContextToken } from '@spartacus/cart/main/root';
import { OutletModule, PAGE_LAYOUT_HANDLER } from '@spartacus/storefront';
import { AddedToCartDialogModule } from './cart/added-to-cart-dialog/added-to-cart-dialog.module';
import { CartDetailsModule } from './cart/cart-details/cart-details.module';
import { CartPageLayoutHandler } from './cart/cart-page-layout-handler';
import { CartSharedModule } from './cart/cart-shared/cart-shared.module';
import { CartTotalsModule } from './cart/cart-totals/cart-totals.module';
import { ActiveCartOrderEntriesContext } from './cart/page-context/active-cart-order-entries.context';
import { SaveForLaterModule } from './cart/save-for-later/save-for-later.module';
import { ClearCartModule } from './cart/clear-cart/clear-cart.module';

@NgModule({
  imports: [
    CommonModule,
    NgbModule,
    CartDetailsModule,
    CartTotalsModule,
    CartSharedModule,
    SaveForLaterModule,
    ClearCartModule,
    OutletModule.forChild(),
  ],
  exports: [
    CartDetailsModule,
    CartTotalsModule,
    CartSharedModule,
<<<<<<< HEAD
    AddToCartModule,
    ClearCartModule,
=======
    AddedToCartDialogModule,
>>>>>>> da551e5b
    SaveForLaterModule,
  ],
  providers: [
    {
      provide: PAGE_LAYOUT_HANDLER,
      useExisting: CartPageLayoutHandler,
      multi: true,
    },
    {
      provide: ActiveCartOrderEntriesContextToken,
      useExisting: ActiveCartOrderEntriesContext,
    },
  ],
})
export class CartComponentsModule {}<|MERGE_RESOLUTION|>--- conflicted
+++ resolved
@@ -27,12 +27,8 @@
     CartDetailsModule,
     CartTotalsModule,
     CartSharedModule,
-<<<<<<< HEAD
-    AddToCartModule,
     ClearCartModule,
-=======
     AddedToCartDialogModule,
->>>>>>> da551e5b
     SaveForLaterModule,
   ],
   providers: [
