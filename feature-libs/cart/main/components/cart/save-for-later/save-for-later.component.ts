--- conflicted
+++ resolved
@@ -1,23 +1,11 @@
 import { Component, OnInit } from '@angular/core';
 import {
-<<<<<<< HEAD
-  ActiveCartService,
-  SelectiveCartService,
-} from '@spartacus/cart/main/core';
-import { Cart, PromotionLocation } from '@spartacus/cart/main/root';
-import { CmsParagraphComponent, CmsService, OrderEntry } from '@spartacus/core';
-=======
   ActiveCartFacade,
+  Cart,
+  PromotionLocation,
   SelectiveCartFacade,
 } from '@spartacus/cart/main/root';
-import {
-  Cart,
-  CmsParagraphComponent,
-  CmsService,
-  OrderEntry,
-  PromotionLocation,
-} from '@spartacus/core';
->>>>>>> d10dcbb8
+import { CmsParagraphComponent, CmsService, OrderEntry } from '@spartacus/core';
 import { combineLatest, Observable } from 'rxjs';
 import { filter, map } from 'rxjs/operators';
 
