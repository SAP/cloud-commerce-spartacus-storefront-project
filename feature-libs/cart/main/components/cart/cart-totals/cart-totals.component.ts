import { ChangeDetectionStrategy, Component, OnInit } from '@angular/core';
<<<<<<< HEAD
import { ActiveCartService } from '@spartacus/cart/main/core';
import { Cart } from '@spartacus/cart/main/root';
import { OrderEntry } from '@spartacus/core';
=======
import { ActiveCartFacade } from '@spartacus/cart/main/root';
import { Cart, OrderEntry } from '@spartacus/core';
>>>>>>> d10dcbb8
import { Observable } from 'rxjs';
import { filter } from 'rxjs/operators';

@Component({
  selector: 'cx-cart-totals',
  templateUrl: './cart-totals.component.html',
  changeDetection: ChangeDetectionStrategy.OnPush,
})
export class CartTotalsComponent implements OnInit {
  cart$: Observable<Cart>;
  entries$: Observable<OrderEntry[]>;

  constructor(protected activeCartService: ActiveCartFacade) {}

  ngOnInit() {
    this.cart$ = this.activeCartService.getActive();
    this.entries$ = this.activeCartService
      .getEntries()
      .pipe(filter((entries) => entries.length > 0));
  }
}<|MERGE_RESOLUTION|>--- conflicted
+++ resolved
@@ -1,12 +1,6 @@
 import { ChangeDetectionStrategy, Component, OnInit } from '@angular/core';
-<<<<<<< HEAD
-import { ActiveCartService } from '@spartacus/cart/main/core';
-import { Cart } from '@spartacus/cart/main/root';
+import { ActiveCartFacade, Cart } from '@spartacus/cart/main/root';
 import { OrderEntry } from '@spartacus/core';
-=======
-import { ActiveCartFacade } from '@spartacus/cart/main/root';
-import { Cart, OrderEntry } from '@spartacus/core';
->>>>>>> d10dcbb8
 import { Observable } from 'rxjs';
 import { filter } from 'rxjs/operators';
 
