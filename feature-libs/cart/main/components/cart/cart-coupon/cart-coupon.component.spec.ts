import { Component, DebugElement, Input } from '@angular/core';
import { ComponentFixture, TestBed, waitForAsync } from '@angular/core/testing';
import { ReactiveFormsModule } from '@angular/forms';
import { By } from '@angular/platform-browser';
<<<<<<< HEAD
import {
  ActiveCartService,
  CartVoucherService,
} from '@spartacus/cart/main/core';
import { Cart, Voucher } from '@spartacus/cart/main/root';
=======
import { ActiveCartFacade, CartVoucherFacade } from '@spartacus/cart/main/root';
>>>>>>> d10dcbb8
import {
  CustomerCouponSearchResult,
  CustomerCouponService,
  FeaturesConfigModule,
  I18nTestingModule,
} from '@spartacus/core';
import { FormErrorsModule } from '@spartacus/storefront';
import { cold, getTestScheduler, hot } from 'jasmine-marbles';
import { of } from 'rxjs';
import { CartCouponComponent } from './cart-coupon.component';

@Component({
  selector: 'cx-applied-coupons',
  template: '',
})
class MockAppliedCouponsComponent {
  @Input()
  vouchers: Voucher[];
  @Input()
  cartIsLoading = false;
  @Input()
  isReadOnly = false;
}

describe('CartCouponComponent', () => {
  let component: CartCouponComponent;
  let fixture: ComponentFixture<CartCouponComponent>;
  let input: HTMLInputElement;
  let el: DebugElement;

  const mockActiveCartService = jasmine.createSpyObj('ActiveCartService', [
    'getActive',
    'getActiveCartId',
    'isStable',
  ]);

  const mockCartVoucherService = jasmine.createSpyObj('CartVoucherService', [
    'addVoucher',
    'getAddVoucherResultSuccess',
    'resetAddVoucherProcessingState',
    'getAddVoucherResultLoading',
    'getAddVoucherResultError',
  ]);

  const mockCustomerCouponService = jasmine.createSpyObj(
    'CustomerCouponService',
    ['loadCustomerCoupons', 'getCustomerCoupons']
  );

  const couponsSearchResult: CustomerCouponSearchResult = {
    coupons: [
      {
        couponId: 'CustomerCoupon1',
      },
      {
        couponId: 'CustomerCoupon2',
      },
    ],
  };

  const appliedVouchers: Voucher[] = [{ code: 'CustomerCoupon1' }];

  beforeEach(
    waitForAsync(() => {
      TestBed.configureTestingModule({
        imports: [
          I18nTestingModule,
          ReactiveFormsModule,
          FeaturesConfigModule,
          FormErrorsModule,
        ],
        declarations: [CartCouponComponent, MockAppliedCouponsComponent],
        providers: [
          { provide: ActiveCartFacade, useValue: mockActiveCartService },
          { provide: CartVoucherFacade, useValue: mockCartVoucherService },
          {
            provide: CustomerCouponService,
            useValue: mockCustomerCouponService,
          },
        ],
      }).compileComponents();
    })
  );

  beforeEach(() => {
    fixture = TestBed.createComponent(CartCouponComponent);
    component = fixture.componentInstance;
    el = fixture.debugElement;

    mockActiveCartService.getActive.and.returnValue(of<Cart>({ code: '123' }));
    mockActiveCartService.getActiveCartId.and.returnValue(of<string>('123'));
    mockActiveCartService.isStable.and.returnValue(of(true));
    mockCartVoucherService.getAddVoucherResultSuccess.and.returnValue(of());
    mockCartVoucherService.getAddVoucherResultLoading.and.returnValue(of());
    mockCartVoucherService.addVoucher.and.stub();
    mockCartVoucherService.resetAddVoucherProcessingState.and.stub();
    mockCartVoucherService.resetAddVoucherProcessingState.calls.reset();
    mockCartVoucherService.getAddVoucherResultError.and.returnValue(of());
    mockCustomerCouponService.loadCustomerCoupons.and.stub();
    mockCustomerCouponService.getCustomerCoupons.and.returnValue(of({}));
  });

  it('should create', () => {
    fixture.detectChanges();
    expect(component).toBeTruthy();
  });

  it('should show coupon input and submit button', () => {
    mockCartVoucherService.getAddVoucherResultLoading.and.returnValue(
      of(false)
    );
    fixture.detectChanges();

    expect(el.query(By.css('.cx-cart-coupon-title'))).toBeTruthy();
    expect(el.query(By.css('.input-coupon-code'))).toBeTruthy();
    expect(el.query(By.css('.apply-coupon-button'))).toBeTruthy();
    expect(el.query(By.css('.apply-coupon-button'))).toBeTruthy();
  });

  it('should form is valid when inputting coupon code', () => {
    fixture.detectChanges();
    expect(component.couponForm.valid).toBeFalsy();

    input = el.query(By.css('.input-coupon-code')).nativeElement;
    input.value = 'couponCode1';
    input.dispatchEvent(new Event('input'));
    fixture.detectChanges();

    expect(component.couponForm.controls['couponCode'].value).toBe(
      'couponCode1'
    );
  });

  it('should disable button when coupon is in process', () => {
    mockCartVoucherService.getAddVoucherResultLoading.and.returnValue(
      hot('-a', { a: true })
    );
    fixture.detectChanges();

    const applyBtn = el.query(By.css('.apply-coupon-button')).nativeElement;

    input = el.query(By.css('.input-coupon-code')).nativeElement;
    input.value = 'couponCode1';
    input.dispatchEvent(new Event('input'));
    fixture.detectChanges();

    mockCartVoucherService.getAddVoucherResultLoading.and.returnValue(
      cold('-a', { a: true })
    );
    applyBtn.click();

    getTestScheduler().flush();
    fixture.detectChanges();

    expect(mockCartVoucherService.addVoucher).toHaveBeenCalled();
  });

  it('should coupon is applied successfully', () => {
    mockCartVoucherService.getAddVoucherResultLoading.and.returnValue(of(true));
    mockCartVoucherService.getAddVoucherResultSuccess.and.returnValue(of(true));

    fixture.detectChanges();

    input = el.query(By.css('.input-coupon-code')).nativeElement;
    input.value = 'couponCode1';
    el.query(By.css('.apply-coupon-button')).nativeElement.click();
    expect(component.couponForm.controls['couponCode'].value).toBeNull();
  });

  it('should not list customer coupons when no customer coupons', () => {
    fixture.detectChanges();
    expect(
      fixture.debugElement.queryAll(By.css('.cx-available-coupon')).length
    ).toEqual(0);
  });

  it('should list customer coupons when has customer coupons', () => {
    mockCustomerCouponService.getCustomerCoupons.and.returnValue(
      of(couponsSearchResult)
    );
    fixture.detectChanges();

    expect(
      fixture.debugElement.queryAll(By.css('.cx-available-coupon .title'))
        .length
    ).toEqual(1);
    expect(
      fixture.debugElement.queryAll(By.css('.cx-available-coupon .message'))
        .length
    ).toEqual(1);
    expect(
      fixture.debugElement.queryAll(By.css('.cx-available-coupon .card')).length
    ).toEqual(2);
  });

  it('should not show applied customer coupon', () => {
    mockActiveCartService.getActive.and.returnValue(
      of<Cart>({ appliedVouchers: appliedVouchers })
    );
    mockCustomerCouponService.getCustomerCoupons.and.returnValue(
      of(couponsSearchResult)
    );
    fixture.detectChanges();
    expect(
      fixture.debugElement.queryAll(By.css('.cx-available-coupon .card')).length
    ).toEqual(1);
  });

  it('should apply customer coupons', () => {
    mockCustomerCouponService.getCustomerCoupons.and.returnValue(
      of(couponsSearchResult)
    );
    fixture.detectChanges();
    const customerCoupon = el.queryAll(By.css('.cx-available-coupon .card'))[0]
      .nativeElement;
    customerCoupon.click();
    fixture.detectChanges();
    expect(mockCartVoucherService.addVoucher).toHaveBeenCalled();
  });

  it('should reload customer coupons on apply error', () => {
    mockCartVoucherService.getAddVoucherResultError.and.returnValue(of(true));
    fixture.detectChanges();
    expect(mockCustomerCouponService.loadCustomerCoupons).toHaveBeenCalled();
  });

  it('should reset state when on destroy is triggered', () => {
    mockCartVoucherService.getAddVoucherResultLoading.and.returnValue(of(true));
    mockCartVoucherService.getAddVoucherResultSuccess.and.returnValue(of(true));
    fixture.detectChanges();

    component.ngOnDestroy();
    expect(
      mockCartVoucherService.resetAddVoucherProcessingState
    ).toHaveBeenCalled();
  });
});<|MERGE_RESOLUTION|>--- conflicted
+++ resolved
@@ -2,15 +2,12 @@
 import { ComponentFixture, TestBed, waitForAsync } from '@angular/core/testing';
 import { ReactiveFormsModule } from '@angular/forms';
 import { By } from '@angular/platform-browser';
-<<<<<<< HEAD
 import {
-  ActiveCartService,
-  CartVoucherService,
-} from '@spartacus/cart/main/core';
-import { Cart, Voucher } from '@spartacus/cart/main/root';
-=======
-import { ActiveCartFacade, CartVoucherFacade } from '@spartacus/cart/main/root';
->>>>>>> d10dcbb8
+  ActiveCartFacade,
+  Cart,
+  CartVoucherFacade,
+  Voucher,
+} from '@spartacus/cart/main/root';
 import {
   CustomerCouponSearchResult,
   CustomerCouponService,
