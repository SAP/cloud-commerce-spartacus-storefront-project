--- conflicted
+++ resolved
@@ -7,25 +7,12 @@
 } from '@angular/core';
 import { FormControl, FormGroup } from '@angular/forms';
 import {
-<<<<<<< HEAD
-  ActiveCartService,
-  MultiCartService,
-  SelectiveCartService,
-} from '@spartacus/cart/main/core';
-import { PromotionLocation } from '@spartacus/cart/main/root';
-import { ConsignmentEntry, OrderEntry, UserIdService } from '@spartacus/core';
-=======
   ActiveCartFacade,
   MultiCartFacade,
+  PromotionLocation,
   SelectiveCartFacade,
 } from '@spartacus/cart/main/root';
-import {
-  ConsignmentEntry,
-  OrderEntry,
-  PromotionLocation,
-  UserIdService,
-} from '@spartacus/core';
->>>>>>> d10dcbb8
+import { ConsignmentEntry, OrderEntry, UserIdService } from '@spartacus/core';
 import { Observable, Subscription } from 'rxjs';
 import { map, startWith, tap } from 'rxjs/operators';
 import { CartItemComponentOptions } from '../cart-item/cart-item.component';
