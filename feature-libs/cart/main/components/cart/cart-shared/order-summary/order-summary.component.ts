<<<<<<< HEAD
import { Component, Input, Optional } from '@angular/core';
import { Cart, Order } from '@spartacus/core';
import { OutletContextData } from '@spartacus/storefront';
=======
import { Component, Input } from '@angular/core';
import { Cart } from '@spartacus/cart/main/root';
>>>>>>> d917b5c7

@Component({
  selector: 'cx-order-summary',
  templateUrl: './order-summary.component.html',
})
export class OrderSummaryComponent {
  @Input()
  cart: Cart;

  constructor(@Optional() protected outlet?: OutletContextData<Cart | Order>) {
    if (outlet) {
      this.cart = outlet.context;
    }
  }
}<|MERGE_RESOLUTION|>--- conflicted
+++ resolved
@@ -1,11 +1,7 @@
-<<<<<<< HEAD
 import { Component, Input, Optional } from '@angular/core';
-import { Cart, Order } from '@spartacus/core';
+import { Cart } from '@spartacus/cart/main/root';
+import { Order } from '@spartacus/core';
 import { OutletContextData } from '@spartacus/storefront';
-=======
-import { Component, Input } from '@angular/core';
-import { Cart } from '@spartacus/cart/main/root';
->>>>>>> d917b5c7
 
 @Component({
   selector: 'cx-order-summary',
