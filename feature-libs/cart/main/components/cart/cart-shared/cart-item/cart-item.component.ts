import { Component, Input, OnChanges, SimpleChanges } from '@angular/core';
import { FormControl } from '@angular/forms';
<<<<<<< HEAD
import { PromotionLocation } from '@spartacus/cart/main/root';
import { OrderEntry } from '@spartacus/core';
=======
import { CartOutlets } from '@spartacus/cart/main/root';
import { OrderEntry, PromotionLocation } from '@spartacus/core';
>>>>>>> d10dcbb8
import { ICON_TYPE } from '@spartacus/storefront';
import { CartItemContextSource } from './model/cart-item-context-source.model';
import { CartItemContext } from './model/cart-item-context.model';

export interface CartItemComponentOptions {
  isSaveForLater?: boolean;
  optionalBtn?: any;
}

@Component({
  selector: 'cx-cart-item',
  templateUrl: './cart-item.component.html',
  providers: [
    CartItemContextSource,
    { provide: CartItemContext, useExisting: CartItemContextSource },
  ],
})
export class CartItemComponent implements OnChanges {
  @Input() compact = false;
  @Input() item: OrderEntry;
  @Input() readonly = false;
  @Input() quantityControl: FormControl;

  @Input() promotionLocation: PromotionLocation = PromotionLocation.ActiveCart;

  // TODO: evaluate whether this is generic enough
  @Input() options: CartItemComponentOptions = {
    isSaveForLater: false,
    optionalBtn: null,
  };

  iconTypes = ICON_TYPE;
  readonly CartOutlets = CartOutlets;

  constructor(protected cartItemContextSource: CartItemContextSource) {}

  ngOnChanges(changes?: SimpleChanges) {
    if (changes?.compact) {
      this.cartItemContextSource.compact$.next(this.compact);
    }
    if (changes?.readonly) {
      this.cartItemContextSource.readonly$.next(this.readonly);
    }
    if (changes?.item) {
      this.cartItemContextSource.item$.next(this.item);
    }
    if (changes?.quantityControl) {
      this.cartItemContextSource.quantityControl$.next(this.quantityControl);
    }
    if (changes?.promotionLocation) {
      this.cartItemContextSource.location$.next(this.promotionLocation);
    }
    if (changes?.options) {
      this.cartItemContextSource.options$.next(this.options);
    }
  }

  isProductOutOfStock(product: any) {
    // TODO Move stocklevelstatuses across the app to an enum
    return (
      product &&
      product.stock &&
      product.stock.stockLevelStatus === 'outOfStock'
    );
  }

  removeItem() {
    this.quantityControl.setValue(0);
    this.quantityControl.markAsDirty();
  }
}<|MERGE_RESOLUTION|>--- conflicted
+++ resolved
@@ -1,12 +1,7 @@
 import { Component, Input, OnChanges, SimpleChanges } from '@angular/core';
 import { FormControl } from '@angular/forms';
-<<<<<<< HEAD
-import { PromotionLocation } from '@spartacus/cart/main/root';
+import { CartOutlets, PromotionLocation } from '@spartacus/cart/main/root';
 import { OrderEntry } from '@spartacus/core';
-=======
-import { CartOutlets } from '@spartacus/cart/main/root';
-import { OrderEntry, PromotionLocation } from '@spartacus/core';
->>>>>>> d10dcbb8
 import { ICON_TYPE } from '@spartacus/storefront';
 import { CartItemContextSource } from './model/cart-item-context-source.model';
 import { CartItemContext } from './model/cart-item-context.model';
