import { Component } from '@angular/core';
<<<<<<< HEAD
import { WishListService } from '@spartacus/cart/main/core';
import { Cart } from '@spartacus/cart/main/root';
import { OrderEntry } from '@spartacus/core';
=======
import { WishListFacade } from '@spartacus/cart/main/root';
import { Cart, OrderEntry } from '@spartacus/core';
>>>>>>> d10dcbb8
import { Observable } from 'rxjs';

@Component({
  selector: 'cx-wish-list',
  templateUrl: './wish-list.component.html',
})
export class WishListComponent {
  wishList$: Observable<Cart> = this.wishListService.getWishList();
  loading$: Observable<boolean> = this.wishListService.getWishListLoading();

  constructor(protected wishListService: WishListFacade) {}

  removeEntry(item: OrderEntry) {
    this.wishListService.removeEntry(item);
  }
}<|MERGE_RESOLUTION|>--- conflicted
+++ resolved
@@ -1,12 +1,6 @@
 import { Component } from '@angular/core';
-<<<<<<< HEAD
-import { WishListService } from '@spartacus/cart/main/core';
-import { Cart } from '@spartacus/cart/main/root';
+import { Cart, WishListFacade } from '@spartacus/cart/main/root';
 import { OrderEntry } from '@spartacus/core';
-=======
-import { WishListFacade } from '@spartacus/cart/main/root';
-import { Cart, OrderEntry } from '@spartacus/core';
->>>>>>> d10dcbb8
 import { Observable } from 'rxjs';
 
 @Component({
