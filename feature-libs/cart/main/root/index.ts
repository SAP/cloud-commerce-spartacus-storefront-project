--- conflicted
+++ resolved
@@ -1,12 +1,7 @@
 export * from './cart-root.module';
 export * from './config/cart-config';
-<<<<<<< HEAD
 export * from './context/index';
-export * from './events/cart.events';
-=======
-export * from './constants/index';
 export * from './events/index';
->>>>>>> 8a08910e
 export * from './facade/index';
 export * from './feature-name';
 export * from './models/index';
