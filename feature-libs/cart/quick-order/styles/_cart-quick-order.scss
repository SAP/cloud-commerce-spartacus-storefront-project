cx-cart-quick-order-form {
  padding-bottom: 2rem;
  padding-inline-end: 0;
  padding-inline-start: 3rem;

  @include media-breakpoint-down(md) {
    max-width: 50%;
    padding-bottom: 2rem;
    padding-inline-start: 3rem;
    padding-top: 0;
  }

  @include media-breakpoint-down(sm) {
    max-width: 100%;
  }

  .cx-cart-quick-order-form-title {
    @include type('5');
    margin: 1.125rem 0 0.5rem;
  }

<<<<<<< HEAD
  .cx-cart-quick-form-container {
    display: flex;
    flex-direction: row;
    flex-wrap: wrap;
    justify-content: space-between;
=======
  .cx-cart-quick-order-form-container {
    display: grid;
    grid-column-gap: 5px;
    grid-row-gap: 10px;
    grid-template-columns: auto;
    grid-template-rows: auto;
>>>>>>> b6dace6e

    .input-product-code {
      width: 65%;

      @include media-breakpoint-down(md) {
        width: 70%;
      }
    }

    .input-quantity {
      text-align: center;
      width: 30%;

      @include media-breakpoint-down(md) {
        width: 25%;
      }
    }

    cx-form-errors {
    }

    button {
      width: 100%;
      margin-top: 10px;
    }

    input {
      // avoid native increase/decrease buttons on the numeric field
      &[type='number']::-webkit-inner-spin-button,
      &[type='number']::-webkit-outer-spin-button {
        appearance: none;
      }
      &[type='number'] {
        -moz-appearance: textfield;
      }
    }
  }
}<|MERGE_RESOLUTION|>--- conflicted
+++ resolved
@@ -19,20 +19,11 @@
     margin: 1.125rem 0 0.5rem;
   }
 
-<<<<<<< HEAD
   .cx-cart-quick-form-container {
     display: flex;
     flex-direction: row;
     flex-wrap: wrap;
     justify-content: space-between;
-=======
-  .cx-cart-quick-order-form-container {
-    display: grid;
-    grid-column-gap: 5px;
-    grid-row-gap: 10px;
-    grid-template-columns: auto;
-    grid-template-rows: auto;
->>>>>>> b6dace6e
 
     .input-product-code {
       width: 65%;
