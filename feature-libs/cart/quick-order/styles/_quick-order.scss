--- conflicted
+++ resolved
@@ -1,7 +1,4 @@
 cx-quick-order {
-<<<<<<< HEAD
-  .cx-quick-order-form-body {
-=======
   .quick-order-errors {
     margin-top: 10px;
     padding-inline-start: 30px;
@@ -12,14 +9,13 @@
   }
 
   .quick-order-form-body {
->>>>>>> 5e57f484
     background-color: $background;
     margin-top: 20px;
     padding: 27px 22px;
     width: 100%;
   }
 
-  .cx-quick-order-footer {
+  .quick-order-footer {
     justify-content: flex-end;
     margin-top: 40px;
   }
