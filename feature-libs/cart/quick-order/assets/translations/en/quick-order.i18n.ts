export const quickOrderCartForm = {
  /**
   * @deprecated since 4.2, use entriesWereAdded instead
   */
  entriesWasAdded: '({{ quantity }}) {{ product }} has been added to the cart',
  entriesWereAdded: '({{ quantity }}) {{ product }} has been added to the cart',
  entryWasAdded: '{{ product }} has been added to the cart',
  noResults: 'We could not find any products',
  stockLevelReached: 'The maximum stock level has been reached',
  title: 'Quick Order',
  productCodePlaceholder: 'Enter ID',
  addToCart: 'Add',
  product: 'Product',
  products: 'Products',
  productCodeLabel: 'Product ID',
  quantityLabel: 'Qty',
};

export const quickOrderForm = {
  placeholder: 'Enter Product name or SKU',
<<<<<<< HEAD
  searchBoxLabel: 'Enter Product name or SKU for quick order',
=======
  searchBoxLabel:
    'Enter Product name or SKU for quick order. You can add up to {{ limit }} products per order.',
>>>>>>> 3e1002af
  listLimitReached: 'The product limit has been reached.',
  id: 'ID {{ id }}',
  noResults: 'We could not find any results',
  addProduct: 'Add product {{ product }}',
  initialDescription:
    'When autocomplete results are available use up and down arrows to review and enter to select.',
  productsResults: '{{ count }} products are available.',
  quickOrderSearch: 'Find product for quick order',
};

export const quickOrderList = {
  addToCart: 'Add to cart',
  emptyList: 'Empty list',
  header: 'Add Products/SKUs',
  subHeader: 'You can add up to {{ limit }} valid SKU at a time.',
  errorProceedingToCart: 'Error proceeding to Cart.',
  warningProceedingToCart: 'Warning proceeding to Cart.',
  successfullyAddedToCart: 'Successfully added to Cart.',
  errors: {
    productIsOutOfStock: '{{ name }} (#{{code}}) is out of stock.',
    reviewErrors: 'Please review these errors',
    listIsFull:
      'The list is full, add these {{ count }} products to Cart in order to continue.',
    nonPurchasableError: 'Product {{ name }} cannot be purchased',
  },
  warnings: {
    productWasReduced:
      'Quantity for {{ name }} (#{{code}}) was reduced to {{ quantityAdded}}.',
    reviewWarnings: 'Please review these warnings',
  },
  successes: {
    productAddedToCart: '{{ name }} (#{{code}}) was added to cart.',
  },
  informations: {
    addProductBeforeAddingToCart:
      'Add products to the list before adding to the cart.',
  },
  undo: 'UNDO',
  productWasDeleted: 'Product "{{ name }}" moved to trash.',
};

export const quickOrderTable = {
  product: 'Product',
  id: 'ID',
  price: 'Price',
  quantity: 'QTY',
  itemPrice: 'Item price',
  qty: 'Qty',
  inStock: 'In Stock',
  lowStock: 'Low Stock',
  outOfStock: 'Out of Stock',
  listCleared: 'Quick order list has been cleared',
  addedtoCart: 'Quick order list has been added to the cart',
};

export const quickOrder = {
  quickOrderCartForm,
  quickOrderForm,
  quickOrderList,
  quickOrderTable,
};<|MERGE_RESOLUTION|>--- conflicted
+++ resolved
@@ -18,12 +18,8 @@
 
 export const quickOrderForm = {
   placeholder: 'Enter Product name or SKU',
-<<<<<<< HEAD
-  searchBoxLabel: 'Enter Product name or SKU for quick order',
-=======
   searchBoxLabel:
     'Enter Product name or SKU for quick order. You can add up to {{ limit }} products per order.',
->>>>>>> 3e1002af
   listLimitReached: 'The product limit has been reached.',
   id: 'ID {{ id }}',
   noResults: 'We could not find any results',
