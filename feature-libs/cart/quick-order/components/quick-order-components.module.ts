import { NgModule } from '@angular/core';
import { RouterModule } from '@angular/router';
<<<<<<< HEAD
import { QuickOrderModule } from './quick-order/quick-order.module';

@NgModule({
  imports: [RouterModule, QuickOrderModule],
=======
import { QuickOrderContainerModule } from './container/quick-order-container.module';

@NgModule({
  imports: [RouterModule, QuickOrderContainerModule],
>>>>>>> 39db08ee
})
export class QuickOrderComponentsModule {}<|MERGE_RESOLUTION|>--- conflicted
+++ resolved
@@ -1,15 +1,8 @@
 import { NgModule } from '@angular/core';
 import { RouterModule } from '@angular/router';
-<<<<<<< HEAD
-import { QuickOrderModule } from './quick-order/quick-order.module';
-
-@NgModule({
-  imports: [RouterModule, QuickOrderModule],
-=======
 import { QuickOrderContainerModule } from './container/quick-order-container.module';
 
 @NgModule({
   imports: [RouterModule, QuickOrderContainerModule],
->>>>>>> 39db08ee
 })
 export class QuickOrderComponentsModule {}