import { Component, DebugElement, Input } from '@angular/core';
import { ComponentFixture, TestBed } from '@angular/core/testing';
import { By } from '@angular/platform-browser';
<<<<<<< HEAD
import { ActiveCartFacade, OrderEntry } from '@spartacus/cart/main/root';
=======
import { ActiveCartFacade, OrderEntry } from '@spartacus/cart/base/root';
>>>>>>> a32dea3c
import {
  QuickOrderAddEntryEvent,
  QuickOrderFacade,
} from '@spartacus/cart/quick-order/root';
import {
  GlobalMessageService,
  GlobalMessageType,
  I18nTestingModule,
  Product,
  Translatable,
} from '@spartacus/core';
import {
  CmsComponentData,
  MessageComponentModule,
} from '@spartacus/storefront';
import { BehaviorSubject, combineLatest, Observable, of } from 'rxjs';
import { map } from 'rxjs/operators';
import { CmsQuickOrderComponent } from '../../core/models/cms.model';
import { QuickOrderStatePersistenceService } from '../../core/services/quick-order-state-persistance.service';
import { QuickOrderComponent } from './quick-order.component';

const mockProduct: Product = {
  code: '123456789',
};
const mockProduct2: Product = {
  code: '987654321',
};
const mockEntry: OrderEntry = {
  product: mockProduct,
};
const mockEntry2: OrderEntry = {
  product: mockProduct2,
};
const mockEmptyEntry: OrderEntry = {};
const mockNonPurchasableProduct: Product = {
  code: '123456789',
  multidimensional: true,
};
const mockQuickOrderAddEntryEvent: QuickOrderAddEntryEvent = {
  entry: {
    product: {
      name: 'TestName',
      code: '987654321',
    },
  },
  productCode: '987654321',
  quantity: 10,
  quantityAdded: 1,
};

const mockEntries$ = new BehaviorSubject<OrderEntry[]>([mockEntry]);
const mockSoftDeletedEntries$ = new BehaviorSubject<Record<string, OrderEntry>>(
  {
    mockProduct2: mockEntry2,
  }
);
const mockCanAdd$ = new BehaviorSubject<boolean>(true);
const mockNonPurchasableProduct$ = new BehaviorSubject<Product | null>(
  mockNonPurchasableProduct
);

class MockQuickOrderFacade implements Partial<QuickOrderFacade> {
  getEntries(): BehaviorSubject<OrderEntry[]> {
    return mockEntries$;
  }
  clearList(): void {}
  addToCart(): Observable<[OrderEntry[], QuickOrderAddEntryEvent[]]> {
    return combineLatest([mockEntries$.asObservable()]).pipe(
      map(([entries]) => [entries, []])
    );
  }
  restoreSoftDeletedEntry(_productCode: string): void {}
  hardDeleteEntry(_productCode: string): void {}
  getSoftDeletedEntries(): Observable<Record<string, OrderEntry>> {
    return mockSoftDeletedEntries$;
  }
  clearDeletedEntries(): void {}
  setListLimit(_limit: number): void {}
  canAdd(_code?: string): Observable<boolean> {
    return mockCanAdd$.asObservable();
  }
  clearNonPurchasableProductError(): void {}
  getNonPurchasableProductError(): Observable<Product | null> {
    return mockNonPurchasableProduct$.asObservable();
  }
}

class MockQuickOrderStatePersistenceService
  implements Partial<QuickOrderStatePersistenceService>
{
  initSync(): void {}
}

const mockIsStable$ = new BehaviorSubject<boolean>(true);
const mockCartId$ = new BehaviorSubject<string>('123456789');

class MockActiveCartService implements Partial<ActiveCartFacade> {
  getActiveCartId(): Observable<string> {
    return mockCartId$.asObservable();
  }
  addEntries(_cartEntries: OrderEntry[]): void {}
  isStable(): Observable<boolean> {
    return mockIsStable$.asObservable();
  }
}

class MockGlobalMessageService implements Partial<GlobalMessageService> {
  add(
    _text: string | Translatable,
    _type: GlobalMessageType,
    _timeout?: number
  ): void {}
}

const mockData: CmsQuickOrderComponent = {
  quickOrderListLimit: 10,
};

const MockCmsComponentData = <CmsComponentData<any>>{
  data$: of(mockData),
};

@Component({
  template: '',
  selector: 'cx-quick-order-form',
})
class MockQuickOrderFormComponent {
  @Input() isLoading: boolean;
}

@Component({
  template: '',
  selector: 'cx-quick-order-table',
})
class MockQuickOrderTableComponent {
  @Input() entries: OrderEntry[];
  @Input() loading: boolean;
}

@Component({
  template: '',
  selector: 'cx-progress-button',
})
class MockProgressButtonComponent {
  @Input() loading: boolean;
  @Input() disabled: boolean;
}

describe('QuickOrderComponent', () => {
  let component: QuickOrderComponent;
  let fixture: ComponentFixture<QuickOrderComponent>;
  let quickOrderService: QuickOrderFacade;
  let globalMessageService: GlobalMessageService;
  let el: DebugElement;

  beforeEach(async () => {
    await TestBed.configureTestingModule({
      imports: [I18nTestingModule, MessageComponentModule],
      declarations: [
        QuickOrderComponent,
        MockQuickOrderFormComponent,
        MockQuickOrderTableComponent,
        MockProgressButtonComponent,
      ],
      providers: [
        { provide: ActiveCartFacade, useClass: MockActiveCartService },
        { provide: GlobalMessageService, useClass: MockGlobalMessageService },
        { provide: QuickOrderFacade, useClass: MockQuickOrderFacade },
        {
          provide: QuickOrderStatePersistenceService,
          useClass: MockQuickOrderStatePersistenceService,
        },
        {
          provide: CmsComponentData,
          useValue: MockCmsComponentData,
        },
      ],
    }).compileComponents();

    quickOrderService = TestBed.inject(QuickOrderFacade);
    globalMessageService = TestBed.inject(GlobalMessageService);
  });

  beforeEach(() => {
    fixture = TestBed.createComponent(QuickOrderComponent);
    component = fixture.componentInstance;
    el = fixture.debugElement;
    component.ngOnInit();

    mockEntries$.next([mockEntry]);
    mockIsStable$.next(true);
    mockCartId$.next('123456789');

    fixture.detectChanges();
  });

  it('should create', () => {
    expect(component).toBeTruthy();
  });

  it('should call service method clearDeletedEntries on component destroy', () => {
    spyOn(quickOrderService, 'clearDeletedEntries').and.callThrough();
    component.ngOnDestroy();

    expect(quickOrderService.clearDeletedEntries).toHaveBeenCalled();
  });

  it('should trigger clear the list method from the service', () => {
    spyOn(quickOrderService, 'clearList').and.callThrough();
    spyOn(globalMessageService, 'add').and.stub();

    component.clear();
    expect(quickOrderService.clearList).toHaveBeenCalled();
    expect(globalMessageService.add).toHaveBeenCalledWith(
      {
        key: 'quickOrderTable.listCleared',
      },
      GlobalMessageType.MSG_TYPE_INFO
    );
  });

  describe('should trigger add to cart', () => {
    it('in standard way', () => {
      spyOn(quickOrderService, 'addToCart').and.returnValue(
        of([[mockEntry], []])
      );
      spyOn(globalMessageService, 'add').and.stub();

      component.addToCart([mockEntry]);

      expect(quickOrderService.addToCart).toHaveBeenCalled();
      expect(globalMessageService.add).toHaveBeenCalledWith(
        {
          key: 'quickOrderTable.addedtoCart',
        },
        GlobalMessageType.MSG_TYPE_CONFIRMATION
      );
    });

    it('with warning and success messages', () => {
      spyOn(quickOrderService, 'addToCart').and.returnValue(
        of([[mockEntry, mockEntry2], [mockQuickOrderAddEntryEvent]])
      );

      component.addToCart([mockEntry, mockEntry2]);
      fixture.detectChanges();

      expect(quickOrderService.addToCart).toHaveBeenCalled();
      expect(el.query(By.css('.quick-order-warnings-message'))).toBeTruthy();
    });

    it('and get info message that list is empty', () => {
      spyOn(quickOrderService, 'addToCart').and.returnValue(of([[], []]));

      component.addToCart([]);
      fixture.detectChanges();

      expect(quickOrderService.addToCart).not.toHaveBeenCalled();
      expect(
        el.query(By.css('.quick-order-add-to-cart-information-message'))
      ).toBeTruthy();
    });
  });

  it('should hide "empty list" button if there are no entries', () => {
    mockEntries$.next([]);
    fixture.detectChanges();

    expect(el.query(By.css('.clear-button'))).toBeNull();
  });

  it('should disable clear list action when cart is not stable', () => {
    mockIsStable$.next(false);
    fixture.detectChanges();

    expect(
      el.query(By.css('.clear-button')).nativeElement.disabled
    ).toBeTruthy();
  });

  describe('on undoDeletion method', () => {
    it('should trigger restoreSoftDeletedEntry from service', () => {
      spyOn(quickOrderService, 'restoreSoftDeletedEntry').and.callThrough();

      component.undoDeletion(mockEntry);
      expect(quickOrderService.restoreSoftDeletedEntry).toHaveBeenCalledWith(
        mockEntry.product?.code
      );
    });

    it('should not trigger restoreSoftDeletedEntry from service on empty entry', () => {
      spyOn(quickOrderService, 'restoreSoftDeletedEntry').and.callThrough();

      component.undoDeletion(mockEmptyEntry);
      expect(quickOrderService.restoreSoftDeletedEntry).not.toHaveBeenCalled();
    });
  });

  describe('on clearDeletion method', () => {
    it('should trigger hardDeleteEntry from service', () => {
      spyOn(quickOrderService, 'hardDeleteEntry').and.callThrough();

      component.clearDeletion(mockEntry);
      expect(quickOrderService.hardDeleteEntry).toHaveBeenCalledWith(
        mockEntry.product?.code
      );
    });

    it('should not trigger hardDeleteEntry from service on empty entry', () => {
      spyOn(quickOrderService, 'hardDeleteEntry').and.callThrough();

      component.clearDeletion(mockEmptyEntry);
      expect(quickOrderService.hardDeleteEntry).not.toHaveBeenCalled();
    });
  });

  it('should get information if there is possible to add more products', () => {
    spyOn(quickOrderService, 'canAdd').and.callThrough();

    component.canAddProduct().subscribe((canAdd) => {
      expect(canAdd).toBeTruthy();
    });
  });

  describe('addToCartInformation$', () => {
    it('should return true value for show add to cart information', () => {
      component.addToCart([]);

      component.addToCartInformation$.subscribe((value) => {
        expect(value).toBeTruthy();
      });
    });

    it('should emit false value to show add to cart information on clear method', () => {
      component.addToCart([mockEntry]);
      component.clearAddToCartInformation();

      component.addToCartInformation$.subscribe((value) => {
        expect(value).toBeFalsy();
      });
    });
  });

  it('should trigger clearNonPurchasableProductError on clearNonPurchasableError', () => {
    spyOn(
      quickOrderService,
      'clearNonPurchasableProductError'
    ).and.callThrough();

    component.clearNonPurchasableError();

    expect(
      quickOrderService.clearNonPurchasableProductError
    ).toHaveBeenCalled();
  });
});<|MERGE_RESOLUTION|>--- conflicted
+++ resolved
@@ -1,11 +1,7 @@
 import { Component, DebugElement, Input } from '@angular/core';
 import { ComponentFixture, TestBed } from '@angular/core/testing';
 import { By } from '@angular/platform-browser';
-<<<<<<< HEAD
-import { ActiveCartFacade, OrderEntry } from '@spartacus/cart/main/root';
-=======
 import { ActiveCartFacade, OrderEntry } from '@spartacus/cart/base/root';
->>>>>>> a32dea3c
 import {
   QuickOrderAddEntryEvent,
   QuickOrderFacade,
