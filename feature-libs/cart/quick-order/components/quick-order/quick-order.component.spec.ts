import { Component, DebugElement, Input } from '@angular/core';
import { ComponentFixture, TestBed } from '@angular/core/testing';
import { By } from '@angular/platform-browser';
import { ActiveCartFacade, OrderEntry } from '@spartacus/cart/base/root';
import {
  QuickOrderAddEntryEvent,
  QuickOrderFacade,
} from '@spartacus/cart/quick-order/root';
import {
  FeaturesConfig,
  GlobalMessageService,
  GlobalMessageType,
  I18nTestingModule,
  Product,
  Translatable,
} from '@spartacus/core';
import {
  CmsComponentData,
  MessageComponentModule,
} from '@spartacus/storefront';
import { BehaviorSubject, Observable, combineLatest, of } from 'rxjs';
import { map } from 'rxjs/operators';
import { CmsQuickOrderComponent } from '../../core/models/cms.model';
import { QuickOrderStatePersistenceService } from '../../core/services/quick-order-state-persistance.service';
import { QuickOrderComponent } from './quick-order.component';

const mockProduct: Product = {
  code: '123456789',
};
const mockProduct2: Product = {
  code: '987654321',
};
const mockEntry: OrderEntry = {
  product: mockProduct,
};
const mockEntry2: OrderEntry = {
  product: mockProduct2,
};
const mockEmptyEntry: OrderEntry = {};
const mockNonPurchasableProduct: Product = {
  code: '123456789',
  multidimensional: true,
};
const mockQuickOrderAddEntryEvent: QuickOrderAddEntryEvent = {
  entry: {
    product: {
      name: 'TestName',
      code: '987654321',
    },
  },
  productCode: '987654321',
  quantity: 10,
  quantityAdded: 1,
};

const mockEntries$ = new BehaviorSubject<OrderEntry[]>([mockEntry]);
const mockSoftDeletedEntries$ = new BehaviorSubject<Record<string, OrderEntry>>(
  {
    mockProduct2: mockEntry2,
  }
);
const mockCanAdd$ = new BehaviorSubject<boolean>(true);
const mockNonPurchasableProduct$ = new BehaviorSubject<Product | null>(
  mockNonPurchasableProduct
);

class MockQuickOrderFacade implements Partial<QuickOrderFacade> {
  getEntries(): BehaviorSubject<OrderEntry[]> {
    return mockEntries$;
  }
  clearList(): void {}
  addToCart(): Observable<[OrderEntry[], QuickOrderAddEntryEvent[]]> {
    return combineLatest([mockEntries$.asObservable()]).pipe(
      map(([entries]) => [entries, []])
    );
  }
  restoreSoftDeletedEntry(_productCode: string): void {}
  hardDeleteEntry(_productCode: string): void {}
  getSoftDeletedEntries(): Observable<Record<string, OrderEntry>> {
    return mockSoftDeletedEntries$;
  }
  clearDeletedEntries(): void {}
  setListLimit(_limit: number): void {}
  canAdd(_code?: string): Observable<boolean> {
    return mockCanAdd$.asObservable();
  }
  clearNonPurchasableProductError(): void {}
  getNonPurchasableProductError(): Observable<Product | null> {
    return mockNonPurchasableProduct$.asObservable();
  }
}

class MockQuickOrderStatePersistenceService
  implements Partial<QuickOrderStatePersistenceService>
{
  initSync(): void {}
}

const mockIsStable$ = new BehaviorSubject<boolean>(true);
const mockCartId$ = new BehaviorSubject<string>('123456789');

class MockActiveCartService implements Partial<ActiveCartFacade> {
  getActiveCartId(): Observable<string> {
    return mockCartId$.asObservable();
  }
  addEntries(_cartEntries: OrderEntry[]): void {}
  isStable(): Observable<boolean> {
    return mockIsStable$.asObservable();
  }
}

class MockGlobalMessageService implements Partial<GlobalMessageService> {
  add(
    _text: string | Translatable,
    _type: GlobalMessageType,
    _timeout?: number
  ): void {}
}

const mockData: CmsQuickOrderComponent = {
  quickOrderListLimit: 10,
};

const MockCmsComponentData = <CmsComponentData<any>>{
  data$: of(mockData),
};

@Component({
  template: '',
  selector: 'cx-quick-order-form',
})
class MockQuickOrderFormComponent {
  @Input() isLoading: boolean;
  @Input() limit: number;
}

@Component({
  template: '',
  selector: 'cx-quick-order-table',
})
class MockQuickOrderTableComponent {
  @Input() entries: OrderEntry[];
  @Input() loading: boolean;
}

@Component({
  template: '',
  selector: 'cx-progress-button',
})
class MockProgressButtonComponent {
  @Input() loading: boolean;
  @Input() disabled: boolean;
}

describe('QuickOrderComponent', () => {
  let component: QuickOrderComponent;
  let fixture: ComponentFixture<QuickOrderComponent>;
  let quickOrderService: QuickOrderFacade;
  let globalMessageService: GlobalMessageService;
  let el: DebugElement;

  beforeEach(async () => {
    await TestBed.configureTestingModule({
<<<<<<< HEAD
      imports: [I18nTestingModule, MessageComponentModule, ,],
=======
      imports: [I18nTestingModule, MessageComponentModule],
>>>>>>> 80273695
      declarations: [
        QuickOrderComponent,
        MockQuickOrderFormComponent,
        MockQuickOrderTableComponent,
        MockProgressButtonComponent,
      ],
      providers: [
        { provide: ActiveCartFacade, useClass: MockActiveCartService },
        { provide: GlobalMessageService, useClass: MockGlobalMessageService },
        { provide: QuickOrderFacade, useClass: MockQuickOrderFacade },
        {
          provide: QuickOrderStatePersistenceService,
          useClass: MockQuickOrderStatePersistenceService,
        },
        {
          provide: CmsComponentData,
          useValue: MockCmsComponentData,
        },
        {
          provide: FeaturesConfig,
          useValue: {
            features: { level: '5.1' },
          },
        },
      ],
    }).compileComponents();

    quickOrderService = TestBed.inject(QuickOrderFacade);
    globalMessageService = TestBed.inject(GlobalMessageService);
  });

  beforeEach(() => {
    fixture = TestBed.createComponent(QuickOrderComponent);
    component = fixture.componentInstance;
    el = fixture.debugElement;
    component.ngOnInit();

    mockEntries$.next([mockEntry]);
    mockIsStable$.next(true);
    mockCartId$.next('123456789');

    fixture.detectChanges();
  });

  it('should create', () => {
    expect(component).toBeTruthy();
  });

  it('should display header', () => {
    expect(el.query(By.css('h2')).nativeElement.innerText).toEqual(
      'quickOrderList.header'
    );
  });

  it('should call service method clearDeletedEntries on component destroy', () => {
    spyOn(quickOrderService, 'clearDeletedEntries').and.callThrough();
    component.ngOnDestroy();

    expect(quickOrderService.clearDeletedEntries).toHaveBeenCalled();
  });

  it('should trigger clear the list method from the service', () => {
    spyOn(quickOrderService, 'clearList').and.callThrough();
    spyOn(globalMessageService, 'add').and.stub();

    component.clear();
    expect(quickOrderService.clearList).toHaveBeenCalled();
    expect(globalMessageService.add).toHaveBeenCalledWith(
      {
        key: 'quickOrderTable.listCleared',
      },
      GlobalMessageType.MSG_TYPE_INFO
    );
  });

  describe('should trigger add to cart', () => {
    it('in standard way', () => {
      spyOn(quickOrderService, 'addToCart').and.returnValue(
        of([[mockEntry], []])
      );
      spyOn(globalMessageService, 'add').and.stub();

      component.addToCart([mockEntry]);

      expect(quickOrderService.addToCart).toHaveBeenCalled();
      expect(globalMessageService.add).toHaveBeenCalledWith(
        {
          key: 'quickOrderTable.addedtoCart',
        },
        GlobalMessageType.MSG_TYPE_CONFIRMATION
      );
    });

    it('with warning and success messages', () => {
      spyOn(quickOrderService, 'addToCart').and.returnValue(
        of([[mockEntry, mockEntry2], [mockQuickOrderAddEntryEvent]])
      );

      component.addToCart([mockEntry, mockEntry2]);
      fixture.detectChanges();

      expect(quickOrderService.addToCart).toHaveBeenCalled();
      expect(el.query(By.css('.quick-order-warnings-message'))).toBeTruthy();
    });

    it('and get info message that list is empty', () => {
      spyOn(quickOrderService, 'addToCart').and.returnValue(of([[], []]));

      component.addToCart([]);
      fixture.detectChanges();

      expect(quickOrderService.addToCart).not.toHaveBeenCalled();
      expect(
        el.query(By.css('.quick-order-add-to-cart-information-message'))
      ).toBeTruthy();
    });
  });

  it('should hide "empty list" button if there are no entries', () => {
    mockEntries$.next([]);
    fixture.detectChanges();

    expect(el.query(By.css('.clear-button'))).toBeNull();
  });

  it('should disable clear list action when cart is not stable', () => {
    mockIsStable$.next(false);
    fixture.detectChanges();

    expect(
      el.query(By.css('.clear-button')).nativeElement.disabled
    ).toBeTruthy();
  });

  describe('on undoDeletion method', () => {
    it('should trigger restoreSoftDeletedEntry from service', () => {
      spyOn(quickOrderService, 'restoreSoftDeletedEntry').and.callThrough();

      component.undoDeletion(mockEntry);
      expect(quickOrderService.restoreSoftDeletedEntry).toHaveBeenCalledWith(
        mockEntry.product?.code
      );
    });

    it('should not trigger restoreSoftDeletedEntry from service on empty entry', () => {
      spyOn(quickOrderService, 'restoreSoftDeletedEntry').and.callThrough();

      component.undoDeletion(mockEmptyEntry);
      expect(quickOrderService.restoreSoftDeletedEntry).not.toHaveBeenCalled();
    });
  });

  describe('on clearDeletion method', () => {
    it('should trigger hardDeleteEntry from service', () => {
      spyOn(quickOrderService, 'hardDeleteEntry').and.callThrough();

      component.clearDeletion(mockEntry);
      expect(quickOrderService.hardDeleteEntry).toHaveBeenCalledWith(
        mockEntry.product?.code
      );
    });

    it('should not trigger hardDeleteEntry from service on empty entry', () => {
      spyOn(quickOrderService, 'hardDeleteEntry').and.callThrough();

      component.clearDeletion(mockEmptyEntry);
      expect(quickOrderService.hardDeleteEntry).not.toHaveBeenCalled();
    });
  });

  it('should get information if there is possible to add more products', () => {
    spyOn(quickOrderService, 'canAdd').and.callThrough();

    component.canAddProduct().subscribe((canAdd) => {
      expect(canAdd).toBeTruthy();
    });
  });

  describe('addToCartInformation$', () => {
    it('should return true value for show add to cart information', () => {
      component.addToCart([]);

      component.addToCartInformation$.subscribe((value) => {
        expect(value).toBeTruthy();
      });
    });

    it('should emit false value to show add to cart information on clear method', () => {
      component.addToCart([mockEntry]);
      component.clearAddToCartInformation();

      component.addToCartInformation$.subscribe((value) => {
        expect(value).toBeFalsy();
      });
    });
  });

  it('should trigger clearNonPurchasableProductError on clearNonPurchasableError', () => {
    spyOn(
      quickOrderService,
      'clearNonPurchasableProductError'
    ).and.callThrough();

    component.clearNonPurchasableError();

    expect(
      quickOrderService.clearNonPurchasableProductError
    ).toHaveBeenCalled();
  });
});<|MERGE_RESOLUTION|>--- conflicted
+++ resolved
@@ -161,11 +161,7 @@
 
   beforeEach(async () => {
     await TestBed.configureTestingModule({
-<<<<<<< HEAD
-      imports: [I18nTestingModule, MessageComponentModule, ,],
-=======
       imports: [I18nTestingModule, MessageComponentModule],
->>>>>>> 80273695
       declarations: [
         QuickOrderComponent,
         MockQuickOrderFormComponent,
