--- conflicted
+++ resolved
@@ -1,34 +1,3 @@
-<<<<<<< HEAD
-<ng-container *ngIf="entries$ | async as entries">
-  <div *ngIf="entries?.length > 0" class="quick-order-table-wrapper">
-    <div class="d-none d-md-block d-lg-block d-xl-block">
-      <div class="cx-quick-order-table-header">
-        <div class="row">
-          <div class="col-2 col-md-1 cx-quick-order-image-header"></div>
-
-          <div class="col-10 col-md-11 cx-quick-order-info-header">
-            <div class="row">
-              <div
-                class="cx-quick-order-table-item-product col-md-4 col-lg-4 col-xl-4"
-              >
-                {{ 'quickOrderTable.product' | cxTranslate }}
-              </div>
-              <div
-                class="cx-quick-order-table-item-price col-md-2 col-lg-2 col-xl-2"
-              >
-                {{ 'quickOrderTable.price' | cxTranslate }}
-              </div>
-              <div
-                class="cx-quick-order-table-item-quantity col-md-4 col-lg-4 col-xl-4"
-              >
-                {{ 'quickOrderTable.quantity' | cxTranslate }}
-              </div>
-              <div
-                class="cx-quick-order-table-item-action col-md-2 col-lg-2 col-xl-2"
-              ></div>
-            </div>
-          </div>
-=======
 <div *ngIf="entries?.length > 0" class="quick-order-table-wrapper">
   <div class="d-none d-md-block d-lg-block d-xl-block">
     <div class="quick-order-table-header row">
@@ -37,7 +6,6 @@
       <div class="col-10 col-md-11 quick-order-info-header row">
         <div class="quick-order-table-item-product col-md-4 col-lg-4 col-xl-4">
           {{ 'quickOrderTable.product' | cxTranslate }}
->>>>>>> 5e57f484
         </div>
         <div class="quick-order-table-item-price col-md-2 col-lg-2 col-xl-2">
           {{ 'quickOrderTable.price' | cxTranslate }}
@@ -52,15 +20,6 @@
     </div>
   </div>
 
-<<<<<<< HEAD
-    <div
-      *ngFor="let entry of entries; let i = index"
-      class="cx-quick-order-table-row"
-    >
-      <div class="cx-quick-order-table-items">
-        <cx-quick-order-item [entry]="entry" [index]="i"></cx-quick-order-item>
-      </div>
-=======
   <div
     *ngFor="let entry of entries; let i = index"
     class="quick-order-table-row"
@@ -71,7 +30,6 @@
         [index]="i"
         [loading]="loading"
       ></cx-quick-order-item>
->>>>>>> 5e57f484
     </div>
   </div>
 </div>