--- conflicted
+++ resolved
@@ -7,11 +7,7 @@
   OnInit,
 } from '@angular/core';
 import { FormControl } from '@angular/forms';
-<<<<<<< HEAD
-import { OrderEntry } from '@spartacus/cart/main/root';
-=======
 import { OrderEntry } from '@spartacus/cart/base/root';
->>>>>>> a32dea3c
 import { QuickOrderFacade } from '@spartacus/cart/quick-order/root';
 import { Subscription } from 'rxjs';
 
