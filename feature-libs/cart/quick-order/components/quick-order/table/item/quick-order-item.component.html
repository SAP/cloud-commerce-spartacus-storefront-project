--- conflicted
+++ resolved
@@ -1,19 +1,3 @@
-<<<<<<< HEAD
-<div class="cx-quick-order-table-item">
-  <div class="row">
-    <div class="col-2 col-md-1 cx-quick-order-image-container">
-      <div class="cx-quick-order-table-item-product-image">
-        <a
-          [routerLink]="{ cxRoute: 'product', params: entry.product } | cxUrl"
-          tabindex="-1"
-        >
-          <cx-media
-            [container]="entry?.product?.images?.PRIMARY"
-            format="cartIcon"
-          ></cx-media>
-        </a>
-      </div>
-=======
 <div class="quick-order-table-item row">
   <div class="col-2 col-md-1 quick-order-image-container">
     <div class="quick-order-table-item-product-image">
@@ -46,61 +30,15 @@
       <div class="cx-code">
         {{ 'quickOrderTable.id' | cxTranslate }} {{ entry.product?.code }}
       </div>
->>>>>>> 5e57f484
     </div>
 
-    <div class="col-10 col-md-11 cx-quick-order-info-container">
-      <div class="row">
-        <div
-          class="cx-quick-order-table-item-product-information col-md-4 col-lg-4 col-xl-4"
-        >
-          <div class="cx-name">
-            <a
-              class="cx-link"
-              [routerLink]="
-                { cxRoute: 'product', params: entry.product } | cxUrl
-              "
-              >{{ entry.product?.name || '-' }}
-            </a>
-          </div>
+    <div class="quick-order-table-item-price col-md-2 col-lg-2 col-xl-2">
+      <span class="cx-label">
+        {{ 'quickOrderTable.itemPrice' | cxTranslate }}
+      </span>
+      {{ entry.basePrice?.formattedValue || '-' }}
+    </div>
 
-<<<<<<< HEAD
-          <div class="cx-value">
-            {{
-              ('quickOrderTable.' + entry.product?.stock?.stockLevelStatus
-                | cxTranslate) || '-'
-            }}
-          </div>
-        </div>
-
-        <div class="cx-quick-order-table-item-price col-md-2 col-lg-2 col-xl-2">
-          <span class="cx-label">
-            {{ 'quickOrderTable.itemPrice' | cxTranslate }}
-          </span>
-          {{ entry.basePrice?.formattedValue || '-' }}
-        </div>
-
-        <div
-          class="cx-quick-order-table-item-quantity col-md-4 col-lg-4 col-xl-4"
-        >
-          <span class="cx-label">
-            {{ 'quickOrderTable.qty' | cxTranslate }}
-          </span>
-          <cx-item-counter
-            [control]="quantityControl"
-            [max]="entry.product?.stock?.stockLevel"
-          ></cx-item-counter>
-        </div>
-
-        <div
-          class="cx-quick-order-table-item-action col-md-2 col-lg-2 col-xl-2"
-        >
-          <button (click)="removeEntry()" class="link cx-action-link">
-            {{ 'common.remove' | cxTranslate }}
-          </button>
-        </div>
-      </div>
-=======
     <div class="quick-order-table-item-quantity col-md-4 col-lg-4 col-xl-4">
       <span class="cx-label">
         {{ 'quickOrderTable.qty' | cxTranslate }}
@@ -120,7 +58,6 @@
       >
         {{ 'common.remove' | cxTranslate }}
       </button>
->>>>>>> 5e57f484
     </div>
   </div>
 </div>