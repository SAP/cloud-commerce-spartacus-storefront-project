--- conflicted
+++ resolved
@@ -20,33 +20,18 @@
       <cx-quick-order-table [entries]="entries"></cx-quick-order-table>
     </div>
 
-<<<<<<< HEAD
-<div *ngIf="entries$ | async as entries" class="quick-order-footer row">
-  <div class="col-xs-12 col-md-5 col-lg-4">
-    <button
-      *ngIf="entries.length"
-      (click)="clear()"
-      [attr.aria-label]="'quickOrderList.emptyList' | cxTranslate"
-      class="btn btn-block btn-action clear-button"
-      type="button"
-    >
-      {{ 'quickOrderList.emptyList' | cxTranslate }}
-    </button>
-  </div>
-=======
     <div class="quick-order-footer row">
       <div class="col-xs-12 col-md-5 col-lg-4">
         <button
+          *ngIf="entries.length"
           (click)="clear()"
           [attr.aria-label]="'quickOrderList.emptyList' | cxTranslate"
-          [disabled]="!entries.length"
           class="btn btn-block btn-action clear-button"
           type="button"
         >
           {{ 'quickOrderList.emptyList' | cxTranslate }}
         </button>
       </div>
->>>>>>> d3ee8e10
 
       <div class="col-xs-12 col-md-5 col-lg-4">
         <button
