<<<<<<< HEAD
<div class="quick-order-form-container row">
  <form
    (ngSubmit)="search($event)"
    [formGroup]="form"
    class="col-xs-12 col-md-4 col-lg-3 quick-order-form-content"
  >
    <div class="quick-order-form-input">
      <input
        [attr.aria-label]="'common.search' | cxTranslate"
        class="form-control"
        formControlName="product"
        placeholder="{{ 'quickOrderForm.placeholder' | cxTranslate }}"
        type="text"
      />

      <cx-icon [type]="iconTypes.SEARCH" class="search" tabindex="-1"></cx-icon>
=======
<form [formGroup]="form" class="quick-order-form-container">
  <div class="quick-order-form-input">
    <input
      (blur)="onBlur($event.relatedTarget)"
      (keydown.arrowdown)="focusNextChild()"
      (keydown.arrowup)="focusPreviousChild()"
      (keydown.enter)="addProduct($event)"
      (keydown.escape)="clear($event)"
      [attr.aria-label]="'common.search' | cxTranslate"
      class="form-control"
      formControlName="product"
      placeholder="{{ 'quickOrderForm.placeholder' | cxTranslate }}"
      type="text"
    />

    <cx-icon
      (click)="clear($event)"
      [type]="isResultsBoxOpen() ? iconTypes.RESET : iconTypes.SEARCH"
      [ngClass]="{
        'quick-order-form-reset-icon': isResultsBoxOpen(),
        'quick-order-form-search-icon': !isResultsBoxOpen()
      }"
      tabindex="-1"
    ></cx-icon>
>>>>>>> 935c738b

      <cx-form-errors [control]="form.get('product')"></cx-form-errors>

<<<<<<< HEAD
      <span *ngIf="isDisabled" class="list-limit-reached-text">
        {{ 'quickOrderForm.listLimitReached' | cxTranslate }}
      </span>
    </div>
  </form>

  <ng-content></ng-content>
</div>
=======
    <span *ngIf="isDisabled" class="list-limit-reached-text">
      {{ 'quickOrderForm.listLimitReached' | cxTranslate }}
    </span>
  </div>

  <div *ngIf="isResultsBoxOpen()" role="listbox" class="quick-order-results">
    <ul
      *ngIf="results.length; else noResults"
      class="quick-order-results-products"
      tabindex="0"
    >
      <li
        *ngFor="let product of results; let i = index"
        (click)="add(product, $event)"
        (keydown.enter)="add(product, $event)"
        (keydown.escape)="clear($event)"
        [class.has-media]="config?.quickOrderForm?.displayProductImages"
        [ngClass]="{ active: getFocusedElementIndex() === i }"
        class="quick-order-results-product"
      >
        <cx-media
          *ngIf="config?.quickOrderForm?.displayProductImages"
          [container]="product.images?.PRIMARY"
          class="media"
          format="thumbnail"
          role="presentation"
        ></cx-media>
        <div class="name" [innerHTML]="product.name"></div>
        <span class="id">
          {{
            'quickOrderForm.id'
              | cxTranslate
                : {
                    id: product.code
                  }
          }}
        </span>
        <span class="price">{{ product.price?.formattedValue }}</span>
      </li>
    </ul>

    <ng-template #noResults>
      <span class="quick-order-no-results">
        {{ 'quickOrderForm.noResults' | cxTranslate }}
      </span>
    </ng-template>
  </div>
</form>
>>>>>>> 935c738b
<|MERGE_RESOLUTION|>--- conflicted
+++ resolved
@@ -1,12 +1,15 @@
-<<<<<<< HEAD
 <div class="quick-order-form-container row">
   <form
-    (ngSubmit)="search($event)"
     [formGroup]="form"
     class="col-xs-12 col-md-4 col-lg-3 quick-order-form-content"
   >
     <div class="quick-order-form-input">
       <input
+        (blur)="onBlur($event.relatedTarget)"
+        (keydown.arrowdown)="focusNextChild()"
+        (keydown.arrowup)="focusPreviousChild()"
+        (keydown.enter)="addProduct($event)"
+        (keydown.escape)="clear($event)"
         [attr.aria-label]="'common.search' | cxTranslate"
         class="form-control"
         formControlName="product"
@@ -14,92 +17,64 @@
         type="text"
       />
 
-      <cx-icon [type]="iconTypes.SEARCH" class="search" tabindex="-1"></cx-icon>
-=======
-<form [formGroup]="form" class="quick-order-form-container">
-  <div class="quick-order-form-input">
-    <input
-      (blur)="onBlur($event.relatedTarget)"
-      (keydown.arrowdown)="focusNextChild()"
-      (keydown.arrowup)="focusPreviousChild()"
-      (keydown.enter)="addProduct($event)"
-      (keydown.escape)="clear($event)"
-      [attr.aria-label]="'common.search' | cxTranslate"
-      class="form-control"
-      formControlName="product"
-      placeholder="{{ 'quickOrderForm.placeholder' | cxTranslate }}"
-      type="text"
-    />
-
-    <cx-icon
-      (click)="clear($event)"
-      [type]="isResultsBoxOpen() ? iconTypes.RESET : iconTypes.SEARCH"
-      [ngClass]="{
-        'quick-order-form-reset-icon': isResultsBoxOpen(),
-        'quick-order-form-search-icon': !isResultsBoxOpen()
-      }"
-      tabindex="-1"
-    ></cx-icon>
->>>>>>> 935c738b
+      <cx-icon
+        (click)="clear($event)"
+        [type]="isResultsBoxOpen() ? iconTypes.RESET : iconTypes.SEARCH"
+        [ngClass]="{
+          'quick-order-form-reset-icon': isResultsBoxOpen(),
+          'quick-order-form-search-icon': !isResultsBoxOpen()
+        }"
+        tabindex="-1"
+      ></cx-icon>
 
       <cx-form-errors [control]="form.get('product')"></cx-form-errors>
 
-<<<<<<< HEAD
       <span *ngIf="isDisabled" class="list-limit-reached-text">
         {{ 'quickOrderForm.listLimitReached' | cxTranslate }}
       </span>
     </div>
+
+    <div *ngIf="isResultsBoxOpen()" role="listbox" class="quick-order-results">
+      <ul
+        *ngIf="results.length; else noResults"
+        class="quick-order-results-products"
+        tabindex="0"
+      >
+        <li
+          *ngFor="let product of results; let i = index"
+          (click)="add(product, $event)"
+          (keydown.enter)="add(product, $event)"
+          (keydown.escape)="clear($event)"
+          [class.has-media]="config?.quickOrderForm?.displayProductImages"
+          [ngClass]="{ active: getFocusedElementIndex() === i }"
+          class="quick-order-results-product"
+        >
+          <cx-media
+            *ngIf="config?.quickOrderForm?.displayProductImages"
+            [container]="product.images?.PRIMARY"
+            class="media"
+            format="thumbnail"
+            role="presentation"
+          ></cx-media>
+          <div class="name" [innerHTML]="product.name"></div>
+          <span class="id">
+            {{
+              'quickOrderForm.id'
+                | cxTranslate
+                  : {
+                      id: product.code
+                    }
+            }}
+          </span>
+          <span class="price">{{ product.price?.formattedValue }}</span>
+        </li>
+      </ul>
+
+      <ng-template #noResults>
+        <span class="quick-order-no-results">
+          {{ 'quickOrderForm.noResults' | cxTranslate }}
+        </span>
+      </ng-template>
+    </div>
   </form>
-
-  <ng-content></ng-content>
-</div>
-=======
-    <span *ngIf="isDisabled" class="list-limit-reached-text">
-      {{ 'quickOrderForm.listLimitReached' | cxTranslate }}
-    </span>
-  </div>
-
-  <div *ngIf="isResultsBoxOpen()" role="listbox" class="quick-order-results">
-    <ul
-      *ngIf="results.length; else noResults"
-      class="quick-order-results-products"
-      tabindex="0"
-    >
-      <li
-        *ngFor="let product of results; let i = index"
-        (click)="add(product, $event)"
-        (keydown.enter)="add(product, $event)"
-        (keydown.escape)="clear($event)"
-        [class.has-media]="config?.quickOrderForm?.displayProductImages"
-        [ngClass]="{ active: getFocusedElementIndex() === i }"
-        class="quick-order-results-product"
-      >
-        <cx-media
-          *ngIf="config?.quickOrderForm?.displayProductImages"
-          [container]="product.images?.PRIMARY"
-          class="media"
-          format="thumbnail"
-          role="presentation"
-        ></cx-media>
-        <div class="name" [innerHTML]="product.name"></div>
-        <span class="id">
-          {{
-            'quickOrderForm.id'
-              | cxTranslate
-                : {
-                    id: product.code
-                  }
-          }}
-        </span>
-        <span class="price">{{ product.price?.formattedValue }}</span>
-      </li>
-    </ul>
-
-    <ng-template #noResults>
-      <span class="quick-order-no-results">
-        {{ 'quickOrderForm.noResults' | cxTranslate }}
-      </span>
-    </ng-template>
-  </div>
-</form>
->>>>>>> 935c738b
+</div>