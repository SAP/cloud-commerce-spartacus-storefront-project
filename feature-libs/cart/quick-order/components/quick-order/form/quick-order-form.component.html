--- conflicted
+++ resolved
@@ -11,13 +11,9 @@
       (keydown.arrowup)="focusPreviousChild($event)"
       (keydown.enter)="addProduct($event)"
       (keydown.escape)="clear($event)"
-<<<<<<< HEAD
-      [attr.aria-label]="'quickOrderForm.searchBoxLabel' | cxTranslate"
-=======
       [attr.aria-label]="
         'quickOrderForm.searchBoxLabel' | cxTranslate: { limit: limit }
       "
->>>>>>> 3e1002af
       aria-describedby="quickOrderFormInitialDescription"
       class="form-control"
       formControlName="product"
