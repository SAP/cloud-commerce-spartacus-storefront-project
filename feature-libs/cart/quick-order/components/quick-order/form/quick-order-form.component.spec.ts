--- conflicted
+++ resolved
@@ -82,11 +82,7 @@
 
   beforeEach(async () => {
     await TestBed.configureTestingModule({
-<<<<<<< HEAD
-      imports: [ReactiveFormsModule, I18nTestingModule, FormErrorsModule, ,],
-=======
       imports: [ReactiveFormsModule, I18nTestingModule, FormErrorsModule],
->>>>>>> 80273695
       declarations: [QuickOrderFormComponent, MockCxIconComponent],
       providers: [
         ChangeDetectorRef,
