--- conflicted
+++ resolved
@@ -255,7 +255,7 @@
       });
     });
 
-<<<<<<< HEAD
+
     it('and do nothing as results box is not open', () => {
       component.form?.get('product')?.setValue('test');
       component.clear();
@@ -270,8 +270,7 @@
       expect(component.isResultsBoxOpen()).toBeFalsy();
     });
 
-=======
->>>>>>> 8c57898d
+
     it('and trigger prevent default', () => {
       const ev = {
         preventDefault() {},
