import { ComponentFixture, TestBed } from '@angular/core/testing';
import { ReactiveFormsModule } from '@angular/forms';
import {
  QuickOrderFacade,
  QuickOrderConfig,
} from '@spartacus/cart/quick-order/root';
import {
  GlobalMessageService,
  GlobalMessageType,
  I18nTestingModule,
  Product,
  Translatable,
  WindowRef,
} from '@spartacus/core';
import { BehaviorSubject, Observable, of, Subject } from 'rxjs';
import { QuickOrderFormComponent } from './quick-order-form.component';
import { FormErrorsModule } from '@spartacus/storefront';
import { ChangeDetectorRef, Component, Input } from '@angular/core';
import { By } from '@angular/platform-browser';

const mockProductCode: string = 'mockCode';
const mockProductCode2: string = 'mockCode2';
const mockProductCode3: string = 'mockCode3';
const mockProduct: Product = {
  code: mockProductCode,
};
const mockProduct2: Product = {
  code: mockProductCode2,
};
const mockProduct3: Product = {
  code: mockProductCode3,
};
const mockNonPurchasableProduct: Product = {
  code: mockProductCode,
  multidimensional: true,
};
const mockEvent = { preventDefault() {} } as Event;

const mockCanAdd$ = new BehaviorSubject<boolean>(true);

class MockQuickOrderFacade implements Partial<QuickOrderFacade> {
  searchProducts(_query: string, _maxProducts?: number): Observable<Product[]> {
    return of([mockProduct]);
  }
  setProductAdded(_productCode: string): void {}
  getProductAdded(): Subject<string> {
    return new Subject<string>();
  }
  addProduct(_product: Product): void {}
  canAdd(_code?: string): Observable<boolean> {
    return mockCanAdd$.asObservable();
  }
  setNonPurchasableProductError(_product: Product): void {}
  clearNonPurchasableProductError(): void {}
}

class MockGlobalMessageService implements Partial<GlobalMessageService> {
  add(
    _text: string | Translatable,
    _type: GlobalMessageType,
    _timeout?: number
  ): void {}
}

@Component({
  selector: 'cx-icon',
  template: '',
})
class MockCxIconComponent {
  @Input() type: any;
}

describe('QuickOrderFormComponent', () => {
  let component: QuickOrderFormComponent;
  let fixture: ComponentFixture<QuickOrderFormComponent>;
  let quickOrderService: QuickOrderFacade;

  function getFocusedElement(): HTMLElement {
    return <HTMLElement>document.activeElement;
  }

  beforeEach(async () => {
    await TestBed.configureTestingModule({
      imports: [ReactiveFormsModule, I18nTestingModule, FormErrorsModule],
      declarations: [QuickOrderFormComponent, MockCxIconComponent],
      providers: [
        ChangeDetectorRef,
        WindowRef,
        QuickOrderConfig,
        { provide: QuickOrderFacade, useClass: MockQuickOrderFacade },
        { provide: GlobalMessageService, useClass: MockGlobalMessageService },
      ],
    }).compileComponents();

    quickOrderService = TestBed.inject(QuickOrderFacade);
  });

  beforeEach(() => {
    fixture = TestBed.createComponent(QuickOrderFormComponent);
    component = fixture.componentInstance;
    component.ngOnInit();
    fixture.detectChanges();
  });

  it('should create', () => {
    expect(component).toBeTruthy();
  });

  it('should build the form with default values', () => {
    expect(component.form?.get('product')?.value).toEqual(null);
  });

  describe('on add method', () => {
    it('should trigger addProduct', () => {
      spyOn(quickOrderService, 'addProduct').and.callThrough();
      spyOn(
        quickOrderService,
        'clearNonPurchasableProductError'
      ).and.callThrough();
      component.add(mockProduct, mockEvent);

      expect(
        quickOrderService.clearNonPurchasableProductError
      ).toHaveBeenCalled();
      expect(quickOrderService.addProduct).toHaveBeenCalledWith(mockProduct);
    });

    it('should not trigger addProduct because of non purchasable product', () => {
      spyOn(component, 'clear').and.callThrough();
      spyOn(quickOrderService, 'addProduct').and.callThrough();
      spyOn(
        quickOrderService,
        'setNonPurchasableProductError'
      ).and.callThrough();
      component.add(mockNonPurchasableProduct, mockEvent);

      expect(quickOrderService.addProduct).not.toHaveBeenCalledWith(
        mockProduct
      );
      expect(
        quickOrderService.setNonPurchasableProductError
      ).toHaveBeenCalledWith(mockNonPurchasableProduct);
      expect(component.clear).toHaveBeenCalled();
    });
  });

  describe('should add new product on addProduct method', () => {
    beforeEach(() => {
      mockCanAdd$.next(true);
      fixture.detectChanges();
    });

    it('first on the list', () => {
      spyOn(component, 'add').and.callThrough();
      component.results = [mockProduct];

      component.addProduct(mockEvent);

      expect(component.add).toHaveBeenCalledWith(mockProduct, mockEvent);
    });
  });

  it('with not trigger addProduct on input enter with more than one product in results list', () => {
    spyOn(component, 'add').and.callThrough();
    component.results = [mockProduct, mockProduct2];

    component.addProduct(mockEvent);

    expect(component.add).not.toHaveBeenCalled();
  });

  it('should get information if results box is open and set results', () => {
    component.results = [mockProduct, mockProduct2, mockProduct3];
    component.open();

    expect(component.isResultsBoxOpen()).toBeTruthy();
  });

  describe('should trigger clear', () => {
    describe('on click', () => {
      beforeEach(() => {
        component.results = [mockProduct];
      });

      it('if form has value', () => {
        component.form?.get('product')?.setValue('test');
        component.open();
        component.clear();

        expect(component.form.get('product')?.value).toBeNull();
        expect(component.isResultsBoxOpen()).toBeFalsy();
      });
    });

<<<<<<< HEAD
    it('on product added', () => {
      quickOrderService.setProductAdded(mockProductCode);

      expect(component.form.get('product')?.value).toBeNull();
      expect(component.isResultsBoxOpen()).toBeFalsy();
    });

=======
>>>>>>> 8f35a0fc
    it('and trigger prevent default', () => {
      const ev = {
        preventDefault() {},
      };
      spyOn(ev, 'preventDefault').and.callThrough();

      component.form?.get('product')?.setValue('test');
      component.clear(ev as Event);
      expect(ev.preventDefault).toHaveBeenCalled();
    });
  });

  it('should not change focus on focusNextChild if results list is empty', () => {
    const inputSearch: HTMLElement = fixture.debugElement.query(
      By.css('.quick-order-form-input > input')
    ).nativeElement;
    inputSearch.focus();

    component.focusNextChild(new UIEvent('keydown.arrowdown'));
    expect(inputSearch).toBe(getFocusedElement());
  });

  describe('should verify list limit', () => {
    it('and allow to add new product', () => {
      mockCanAdd$.next(true);
      fixture.detectChanges();

      let result;
      component.canAddProduct().subscribe((canAdd) => (result = canAdd));
      expect(result).toBeTruthy();
    });

    it('and not allow to add new product', () => {
      mockCanAdd$.next(false);
      fixture.detectChanges();

      let result;
      component.canAddProduct().subscribe((canAdd) => (result = canAdd));
      expect(result).toBeFalsy();
    });
  });
});<|MERGE_RESOLUTION|>--- conflicted
+++ resolved
@@ -192,16 +192,6 @@
       });
     });
 
-<<<<<<< HEAD
-    it('on product added', () => {
-      quickOrderService.setProductAdded(mockProductCode);
-
-      expect(component.form.get('product')?.value).toBeNull();
-      expect(component.isResultsBoxOpen()).toBeFalsy();
-    });
-
-=======
->>>>>>> 8f35a0fc
     it('and trigger prevent default', () => {
       const ev = {
         preventDefault() {},
