import { ComponentFixture, TestBed } from '@angular/core/testing';
import { ReactiveFormsModule } from '@angular/forms';
import {
  QuickOrderFacade,
  QuickOrderConfig,
} from '@spartacus/cart/quick-order/root';
import {
  GlobalMessageService,
  GlobalMessageType,
  I18nTestingModule,
  Product,
  Translatable,
  WindowRef,
} from '@spartacus/core';
import { Observable, of, Subject } from 'rxjs';
import { QuickOrderFormComponent } from './quick-order-form.component';
import { FormErrorsModule } from '@spartacus/storefront';
import { ChangeDetectorRef, Component, Input } from '@angular/core';

const mockProductCode: string = 'mockCode';
const mockProductCode2: string = 'mockCode2';
const mockProductCode3: string = 'mockCode3';
const mockProduct: Product = {
  code: mockProductCode,
};
const mockProduct2: Product = {
  code: mockProductCode2,
};
const mockProduct3: Product = {
  code: mockProductCode3,
};
const mockEvent = { preventDefault() {} } as Event;
const mockResultsProductElement = {
  className: 'quick-order-form-reset-icon',
} as Element;
const mockResetIconElement = {
  className: 'quick-order-form-reset-icon',
} as Element;
const mockEmptyElement = {} as Element;

class MockQuickOrderFacade implements Partial<QuickOrderFacade> {
  searchProducts(_query: string, _maxProducts?: number): Observable<Product[]> {
    return of([mockProduct]);
  }
  setProductAdded(_productCode: string): void {}
  getProductAdded(): Subject<string> {
    return new Subject<string>();
  }
  addProduct(_product: Product): void {}
}

class MockGlobalMessageService implements Partial<GlobalMessageService> {
  add(
    _text: string | Translatable,
    _type: GlobalMessageType,
    _timeout?: number
  ): void {}
}

@Component({
  selector: 'cx-icon',
  template: '',
})
class MockCxIconComponent {
  @Input() type: any;
}

describe('QuickOrderFormComponent', () => {
  let component: QuickOrderFormComponent;
  let fixture: ComponentFixture<QuickOrderFormComponent>;
  let quickOrderService: QuickOrderFacade;

  beforeEach(async () => {
    await TestBed.configureTestingModule({
      imports: [ReactiveFormsModule, I18nTestingModule, FormErrorsModule],
      declarations: [QuickOrderFormComponent, MockCxIconComponent],
      providers: [
        ChangeDetectorRef,
        WindowRef,
        QuickOrderConfig,
        { provide: QuickOrderFacade, useClass: MockQuickOrderFacade },
        { provide: GlobalMessageService, useClass: MockGlobalMessageService },
      ],
    }).compileComponents();

    quickOrderService = TestBed.inject(QuickOrderFacade);
  });

  beforeEach(() => {
    fixture = TestBed.createComponent(QuickOrderFormComponent);
    component = fixture.componentInstance;
    component.ngOnInit();
    fixture.detectChanges();
  });

  it('should create', () => {
    expect(component).toBeTruthy();
  });

  it('should build the form with default values', () => {
    expect(component.form?.get('product')?.value).toEqual(null);
  });

  it('should trigger addProduct on add method', () => {
    spyOn(quickOrderService, 'addProduct').and.callThrough();
    component.add(mockProduct, mockEvent);

    expect(quickOrderService.addProduct).toHaveBeenCalledWith(mockProduct);
  });

  describe('should add new product on addProduct method', () => {
    it('first on the list', () => {
      spyOn(component, 'add').and.callThrough();
      component.setResults([mockProduct]);
      component.addProduct(mockEvent);

      expect(component.add).toHaveBeenCalledWith(mockProduct, mockEvent);
    });

    it('with active index from the list', () => {
      spyOn(component, 'add').and.callThrough();
      component.setResults([mockProduct, mockProduct2]);
      component.setFocusedElementIndex(1);
      component.addProduct(mockEvent);

      expect(component.add).toHaveBeenCalledWith(mockProduct2, mockEvent);
    });
  });

  it('should set focused element and then get index', () => {
    component.setFocusedElementIndex(1);
    expect(component.getFocusedElementIndex()).toEqual(1);
  });

  it('should get information if results box is open and set results', () => {
    component.setResults([mockProduct, mockProduct2, mockProduct3]);

    expect(component.isResultsBoxOpen()).toBeTruthy();
  });

  describe('on blur', () => {
    beforeEach(() => {
      component.setResults([mockProduct, mockProduct2, mockProduct3]);
    });

    it('should trigger close and clear results', () => {
      component.onBlur();

      expect(component.isResultsBoxOpen()).toBeFalsy();
    });

    it('should not trigger close and clear results as we click on results products box', () => {
      component.onBlur(mockResultsProductElement);

      expect(component.isResultsBoxOpen()).toBeTruthy();
    });

    it('should not trigger close and clear results as we click on reset icon', () => {
      component.onBlur(mockResetIconElement);

      expect(component.isResultsBoxOpen()).toBeTruthy();
    });

    it('should trigger close and clear results as element is empty object', () => {
      component.onBlur(mockEmptyElement);

      expect(component.isResultsBoxOpen()).toBeFalsy();
    });
  });

  describe('should trigger focusNextChild method', () => {
    describe('and focus next child', () => {
      beforeEach(() => {
        component.setResults([mockProduct, mockProduct2, mockProduct3]);
      });

      it('next on the list', () => {
        component.setFocusedElementIndex(1);
        component.focusNextChild();

        expect(component.getFocusedElementIndex()).toEqual(2);
      });

      it('first element as previously was last on the list', () => {
        component.setFocusedElementIndex(2);
        component.focusNextChild();

        expect(component.getFocusedElementIndex()).toEqual(0);
      });

      it('first element as previously was null', () => {
        component.setFocusedElementIndex(null);
        component.focusNextChild();

        expect(component.getFocusedElementIndex()).toEqual(0);
      });
    });

    it('and do nothing as results box is close', () => {
      component.setFocusedElementIndex(0);
      component.focusNextChild();

      expect(component.getFocusedElementIndex()).toEqual(0);
    });
  });

  describe('should trigger focusPreviousChild method', () => {
    describe('and focus previous child', () => {
      beforeEach(() => {
        component.setResults([mockProduct, mockProduct2, mockProduct3]);
      });

      it('previous on the list', () => {
        component.setFocusedElementIndex(1);
        component.focusPreviousChild();

        expect(component.getFocusedElementIndex()).toEqual(0);
      });

      it('last element as previously was first on the list', () => {
        component.setFocusedElementIndex(0);
        component.focusPreviousChild();

        expect(component.getFocusedElementIndex()).toEqual(2);
      });

      it('last element as previously was null', () => {
        component.setFocusedElementIndex(null);
        component.focusPreviousChild();

        expect(component.getFocusedElementIndex()).toEqual(2);
      });
    });

    it('and do nothing as results box is close', () => {
      component.setFocusedElementIndex(2);
      component.focusPreviousChild();

      expect(component.getFocusedElementIndex()).toEqual(2);
    });
  });

  describe('should trigger clear', () => {
    describe('on click', () => {
      beforeEach(() => {
        component.setResults([mockProduct]);
      });

      it('if form has value', () => {
        component.form?.get('product')?.setValue('test');
        component.clear();

        expect(component.form.get('product')?.value).toBeNull();
        expect(component.isResultsBoxOpen()).toBeFalsy();
      });
    });

<<<<<<< HEAD
    it('and do nothing as results box is not open', () => {
      component.form?.get('product')?.setValue('test');
      component.clear();

      expect(component.form.get('product')?.value).toEqual('test');
    });

    it('on product added', () => {
      quickOrderService.setProductAdded(mockProductCode);

      expect(component.form.get('product')?.value).toBeNull();
      expect(component.isResultsBoxOpen()).toBeFalsy();
    });

=======
>>>>>>> 1fa81391
    it('and trigger prevent default', () => {
      const ev = {
        preventDefault() {},
      };
      spyOn(ev, 'preventDefault').and.callThrough();

      component.form?.get('product')?.setValue('test');
      component.clear(ev as Event);
      expect(ev.preventDefault).toHaveBeenCalled();
    });
  });

  it('should disable form control with isDisabled flag', () => {
    component.isDisabled = true;
    expect(component.form.get('product')?.disabled).toBeTruthy();
  });

  it('should disable form control with isLoading flag', () => {
    component.isLoading = true;
    expect(component.form.get('product')?.disabled).toBeTruthy();
  });
});<|MERGE_RESOLUTION|>--- conflicted
+++ resolved
@@ -255,23 +255,6 @@
       });
     });
 
-<<<<<<< HEAD
-    it('and do nothing as results box is not open', () => {
-      component.form?.get('product')?.setValue('test');
-      component.clear();
-
-      expect(component.form.get('product')?.value).toEqual('test');
-    });
-
-    it('on product added', () => {
-      quickOrderService.setProductAdded(mockProductCode);
-
-      expect(component.form.get('product')?.value).toBeNull();
-      expect(component.isResultsBoxOpen()).toBeFalsy();
-    });
-
-=======
->>>>>>> 1fa81391
     it('and trigger prevent default', () => {
       const ev = {
         preventDefault() {},
