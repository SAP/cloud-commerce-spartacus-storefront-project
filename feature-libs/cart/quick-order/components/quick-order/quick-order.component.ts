--- conflicted
+++ resolved
@@ -1,7 +1,3 @@
-<<<<<<< HEAD
-import { ChangeDetectionStrategy, Component, OnInit } from '@angular/core';
-import { ActiveCartFacade, OrderEntry } from '@spartacus/cart/main/root';
-=======
 import {
   ChangeDetectionStrategy,
   Component,
@@ -9,7 +5,7 @@
   OnInit,
   ViewChild,
 } from '@angular/core';
->>>>>>> 6db9f64a
+import { ActiveCartFacade, OrderEntry } from '@spartacus/cart/main/root';
 import {
   CmsQuickOrderComponent,
   QuickOrderStatePersistenceService,
@@ -18,17 +14,11 @@
   QuickOrderAddEntryEvent,
   QuickOrderFacade,
 } from '@spartacus/cart/quick-order/root';
-<<<<<<< HEAD
-import { GlobalMessageService, GlobalMessageType } from '@spartacus/core';
-=======
-import {
-  ActiveCartService,
+import {
   GlobalMessageService,
   GlobalMessageType,
-  OrderEntry,
   Product,
 } from '@spartacus/core';
->>>>>>> 6db9f64a
 import { CmsComponentData } from '@spartacus/storefront';
 import { BehaviorSubject, combineLatest, Observable } from 'rxjs';
 import { first, map, tap } from 'rxjs/operators';
