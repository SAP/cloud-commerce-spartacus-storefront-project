import {
  ChangeDetectionStrategy,
  Component,
  OnDestroy,
  OnInit,
} from '@angular/core';
import { QuickOrderStatePersistenceService } from '@spartacus/cart/quick-order/core';
import { QuickOrderFacade } from '@spartacus/cart/quick-order/root';
import {
  ActiveCartService,
  CmsQuickOrderComponent,
  GlobalMessageService,
  GlobalMessageType,
  OrderEntry,
} from '@spartacus/core';
import { CmsComponentData } from '@spartacus/storefront';
import { combineLatest, Observable, Subscription } from 'rxjs';
import { filter, first, map, switchMap } from 'rxjs/operators';

@Component({
  selector: 'cx-quick-order',
  templateUrl: './quick-order.component.html',
  changeDetection: ChangeDetectionStrategy.OnPush,
})
export class QuickOrderComponent implements OnInit, OnDestroy {
  cartId$: Observable<string>;
  entries$: Observable<OrderEntry[]>;
<<<<<<< HEAD
=======
  isCartStable$: Observable<boolean> = this.activeCartService.isStable();
>>>>>>> d7d6bcdd
  quickOrderListLimit$: Observable<
    number | undefined
  > = this.component.data$.pipe(map((data) => data.quickOrderListLimit));
  isCartStable$: Observable<any> = combineLatest([
    this.activeCartService.getActiveCartId(),
    this.activeCartService.isStable(),
  ]).pipe(map(([activeCartId, isStable]) => (!activeCartId ? true : isStable)));

  private subscription = new Subscription();

  constructor(
    protected activeCartService: ActiveCartService,
    protected component: CmsComponentData<CmsQuickOrderComponent>,
    protected globalMessageService: GlobalMessageService,
    protected quickOrderService: QuickOrderFacade,
    protected quickOrderStatePersistenceService: QuickOrderStatePersistenceService
  ) {}

  ngOnInit(): void {
    this.cartId$ = this.activeCartService.getActiveCartId();
    this.entries$ = this.quickOrderService.getEntries();
    this.quickOrderStatePersistenceService.initSync();
  }

  clear(): void {
    this.quickOrderService.clearList();
    this.globalMessageService.add(
      {
        key: 'quickOrderTable.listCleared',
      },
      GlobalMessageType.MSG_TYPE_INFO
    );
  }

  addToCart(): void {
    this.subscription.add(
      this.entries$
        .pipe(
          first(),
          switchMap((entries) => {
            this.activeCartService.addEntries(entries);

            return this.activeCartService.isStable();
          }),
          filter(Boolean)
        )
        .subscribe(() => {
          this.quickOrderService.clearList();
          this.globalMessageService.add(
            {
              key: 'quickOrderTable.addedtoCart',
            },
            GlobalMessageType.MSG_TYPE_CONFIRMATION
          );
        })
    );
  }

<<<<<<< HEAD
  ngOnDestroy(): void {
    this.subscription?.unsubscribe();
=======
          return this.isCartStable$;
        }),
        filter(Boolean)
      )
      .subscribe(() => {
        this.quickOrderService.clearList();
        this.globalMessageService.add(
          {
            key: 'quickOrderTable.addedtoCart',
          },
          GlobalMessageType.MSG_TYPE_CONFIRMATION
        );
      });
>>>>>>> d7d6bcdd
  }
}<|MERGE_RESOLUTION|>--- conflicted
+++ resolved
@@ -25,14 +25,10 @@
 export class QuickOrderComponent implements OnInit, OnDestroy {
   cartId$: Observable<string>;
   entries$: Observable<OrderEntry[]>;
-<<<<<<< HEAD
-=======
-  isCartStable$: Observable<boolean> = this.activeCartService.isStable();
->>>>>>> d7d6bcdd
   quickOrderListLimit$: Observable<
     number | undefined
   > = this.component.data$.pipe(map((data) => data.quickOrderListLimit));
-  isCartStable$: Observable<any> = combineLatest([
+  isCartStable$: Observable<boolean> = combineLatest([
     this.activeCartService.getActiveCartId(),
     this.activeCartService.isStable(),
   ]).pipe(map(([activeCartId, isStable]) => (!activeCartId ? true : isStable)));
@@ -87,23 +83,7 @@
     );
   }
 
-<<<<<<< HEAD
   ngOnDestroy(): void {
     this.subscription?.unsubscribe();
-=======
-          return this.isCartStable$;
-        }),
-        filter(Boolean)
-      )
-      .subscribe(() => {
-        this.quickOrderService.clearList();
-        this.globalMessageService.add(
-          {
-            key: 'quickOrderTable.addedtoCart',
-          },
-          GlobalMessageType.MSG_TYPE_CONFIRMATION
-        );
-      });
->>>>>>> d7d6bcdd
   }
 }