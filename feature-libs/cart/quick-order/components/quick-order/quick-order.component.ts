import {
  ChangeDetectionStrategy,
  Component,
  OnDestroy,
  OnInit,
  ViewChild,
} from '@angular/core';
<<<<<<< HEAD
import { ActiveCartFacade, OrderEntry } from '@spartacus/cart/main/root';
=======
import { ActiveCartFacade, OrderEntry } from '@spartacus/cart/base/root';
>>>>>>> a32dea3c
import {
  CmsQuickOrderComponent,
  QuickOrderStatePersistenceService,
} from '@spartacus/cart/quick-order/core';
import {
  QuickOrderAddEntryEvent,
  QuickOrderFacade,
} from '@spartacus/cart/quick-order/root';
import {
  GlobalMessageService,
  GlobalMessageType,
  Product,
} from '@spartacus/core';
import { CmsComponentData } from '@spartacus/storefront';
import { BehaviorSubject, combineLatest, Observable } from 'rxjs';
import { first, map, tap } from 'rxjs/operators';
import { QuickOrderFormComponent } from './form/quick-order-form.component';

@Component({
  selector: 'cx-quick-order',
  templateUrl: './quick-order.component.html',
  changeDetection: ChangeDetectionStrategy.OnPush,
})
export class QuickOrderComponent implements OnInit, OnDestroy {
  cartId$: Observable<string>;
  entries$: Observable<OrderEntry[]>;
  quickOrderListLimit$: Observable<number | undefined> =
    this.component.data$.pipe(
      map((data) => data.quickOrderListLimit),
      tap((limit) => {
        if (!!limit) {
          this.quickOrderService.setListLimit(limit);
        }
      })
    );
  isCartStable$: Observable<boolean> = combineLatest([
    this.activeCartService.getActiveCartId(),
    this.activeCartService.isStable(),
  ]).pipe(map(([activeCartId, isStable]) => (!activeCartId ? true : isStable)));
  globalMessageType = GlobalMessageType;
  listLimitReached$: Observable<boolean>;

  @ViewChild('quickOrderForm')
  quickOrderForm: QuickOrderFormComponent;

  protected cartErrors$ = new BehaviorSubject<QuickOrderAddEntryEvent[]>([]);
  protected cartWarnings$ = new BehaviorSubject<QuickOrderAddEntryEvent[]>([]);
  protected cartSuccesses$ = new BehaviorSubject<OrderEntry[]>([]);
  protected showAddToCartInformation$ = new BehaviorSubject<boolean>(false);
  protected nonPurchasableProductError$ = new BehaviorSubject<Product | null>(
    null
  );

  constructor(
    protected activeCartService: ActiveCartFacade,
    protected component: CmsComponentData<CmsQuickOrderComponent>,
    protected globalMessageService: GlobalMessageService,
    protected quickOrderService: QuickOrderFacade,
    protected quickOrderStatePersistenceService: QuickOrderStatePersistenceService
  ) {}

  ngOnInit(): void {
    this.cartId$ = this.activeCartService.getActiveCartId();
    this.entries$ = this.quickOrderService.getEntries();
    this.quickOrderStatePersistenceService.initSync();
  }

  ngOnDestroy(): void {
    this.quickOrderService.clearDeletedEntries();
  }

  get errors$(): Observable<QuickOrderAddEntryEvent[]> {
    return this.cartErrors$.asObservable();
  }

  get warnings$(): Observable<QuickOrderAddEntryEvent[]> {
    return this.cartWarnings$.asObservable();
  }

  get successes$(): Observable<OrderEntry[]> {
    return this.cartSuccesses$.asObservable();
  }

  get nonPurchasableError$(): Observable<Product | null> {
    return this.quickOrderService.getNonPurchasableProductError();
  }

  get addToCartInformation$(): Observable<boolean> {
    return this.showAddToCartInformation$.asObservable();
  }

  get softDeletedEntries$(): Observable<Record<string, OrderEntry>> {
    return this.quickOrderService.getSoftDeletedEntries();
  }

  clear(): void {
    this.quickOrderService.clearList();
    this.globalMessageService.add(
      {
        key: 'quickOrderTable.listCleared',
      },
      GlobalMessageType.MSG_TYPE_INFO
    );
  }

  addToCart(orderEntries: OrderEntry[]): void {
    if (!orderEntries.length) {
      this.showAddToCartInformation$.next(true);
      return;
    }

    this.clearStatuses();

    this.quickOrderService
      .addToCart()
      .pipe(first())
      .subscribe(([entries, errors]) => {
        errors.forEach((err) => {
          if (!err.entry) {
            err.entry = orderEntries.find(
              (e) => e.product?.code === err.productCode
            );
          }
        });

        this.extractErrors(errors);
        this.extractWarnings(errors);

        if (!errors.length) {
          this.showAddedToCartSuccessMessage();
        } else {
          this.extractSuccesses(errors, entries);
        }
      });
  }

  clearErrors(): void {
    this.cartErrors$.next([]);
  }

  clearWarnings(): void {
    this.cartWarnings$.next([]);
  }

  clearSuccesses(): void {
    this.cartSuccesses$.next([]);
  }

  clearAddToCartInformation(): void {
    this.showAddToCartInformation$.next(false);
  }

  undoDeletion(entry: OrderEntry): void {
    if (entry.product?.code) {
      this.quickOrderService.restoreSoftDeletedEntry(entry.product.code);
    }
  }

  clearDeletion(entry: OrderEntry): void {
    if (entry.product?.code) {
      this.quickOrderService.hardDeleteEntry(entry.product.code);
    }
  }

  clearNonPurchasableError(): void {
    this.quickOrderService.clearNonPurchasableProductError();
  }

  canAddProduct(): Observable<boolean> {
    return this.quickOrderService.canAdd();
  }

  protected extractErrors(errors: QuickOrderAddEntryEvent[]): void {
    const noAddedEntries = errors.filter((error) => error.quantityAdded === 0);

    this.setErrors(noAddedEntries);
  }

  protected extractWarnings(errors: QuickOrderAddEntryEvent[]): void {
    const warnings = errors.filter((error) => error.quantityAdded !== 0);

    this.setWarnings(warnings);
  }

  protected extractSuccesses(
    errors: QuickOrderAddEntryEvent[],
    entries: OrderEntry[]
  ): void {
    const successAddedEntries: OrderEntry[] = [];

    entries.forEach((entry) => {
      const element = errors.find(
        (error) => error.productCode === entry.product?.code
      );
      if (!element) {
        successAddedEntries.push(entry);
      }
    });

    this.setSuccesses(successAddedEntries);
  }

  protected clearStatuses(): void {
    this.clearErrors();
    this.clearWarnings();
    this.clearSuccesses();
  }

  protected showAddedToCartSuccessMessage(): void {
    this.globalMessageService.add(
      {
        key: 'quickOrderTable.addedtoCart',
      },
      GlobalMessageType.MSG_TYPE_CONFIRMATION
    );
  }

  protected setErrors(errors: QuickOrderAddEntryEvent[]): void {
    this.cartErrors$.next(errors);
  }

  protected setWarnings(warnings: QuickOrderAddEntryEvent[]): void {
    this.cartWarnings$.next(warnings);
  }

  protected setSuccesses(entries: OrderEntry[]): void {
    this.cartSuccesses$.next(entries);
  }
}<|MERGE_RESOLUTION|>--- conflicted
+++ resolved
@@ -5,11 +5,7 @@
   OnInit,
   ViewChild,
 } from '@angular/core';
-<<<<<<< HEAD
-import { ActiveCartFacade, OrderEntry } from '@spartacus/cart/main/root';
-=======
 import { ActiveCartFacade, OrderEntry } from '@spartacus/cart/base/root';
->>>>>>> a32dea3c
 import {
   CmsQuickOrderComponent,
   QuickOrderStatePersistenceService,
