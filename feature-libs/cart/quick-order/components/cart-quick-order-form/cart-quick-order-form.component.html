--- conflicted
+++ resolved
@@ -128,7 +128,6 @@
             '!a11yDisabledCouponAndQuickOrderActionButtonsInsteadOfRequiredFields'
           "
         >
-<<<<<<< HEAD
           <button
             [attr.aria-label]="'quickOrderCartForm.addToCart' | cxTranslate"
             [class.disabled]="cartIsLoading$ | async"
@@ -139,45 +138,33 @@
             {{ 'quickOrderCartForm.add' | cxTranslate }}
           </button>
 
+          <!-- TODO: (CXSPA-7315) Remove feature toggle in the next major -->
           <cx-form-errors
+            *cxFeature="'formErrorsDescriptiveMessages'"
+            [translationParams]="{
+              label: 'quickOrderCartForm.productCodeLabel' | cxTranslate
+            }"
             [control]="quickOrderForm.get('productCode')"
           ></cx-form-errors>
 
           <cx-form-errors
+            *cxFeature="'!formErrorsDescriptiveMessages'"
+            [control]="quickOrderForm.get('productCode')"
+          ></cx-form-errors>
+
+          <cx-form-errors
+            *cxFeature="'formErrorsDescriptiveMessages'"
+            [translationParams]="{
+              label: 'quickOrderCartForm.quantityLabel' | cxTranslate
+            }"
+            [control]="quickOrderForm.get('quantity')"
+          ></cx-form-errors>
+
+          <cx-form-errors
+            *cxFeature="'!formErrorsDescriptiveMessages'"
             [control]="quickOrderForm.get('quantity')"
           ></cx-form-errors>
         </ng-container>
-=======
-          {{ 'quickOrderCartForm.add' | cxTranslate }}
-        </button>
-
-        <!-- TODO: (CXSPA-7315) Remove feature toggle in the next major -->
-        <cx-form-errors
-          *cxFeature="'formErrorsDescriptiveMessages'"
-          [translationParams]="{
-            label: 'quickOrderCartForm.productCodeLabel' | cxTranslate
-          }"
-          [control]="quickOrderForm.get('productCode')"
-        ></cx-form-errors>
-
-        <cx-form-errors
-          *cxFeature="'!formErrorsDescriptiveMessages'"
-          [control]="quickOrderForm.get('productCode')"
-        ></cx-form-errors>
-
-        <cx-form-errors
-          *cxFeature="'formErrorsDescriptiveMessages'"
-          [translationParams]="{
-            label: 'quickOrderCartForm.quantityLabel' | cxTranslate
-          }"
-          [control]="quickOrderForm.get('quantity')"
-        ></cx-form-errors>
-
-        <cx-form-errors
-          *cxFeature="'!formErrorsDescriptiveMessages'"
-          [control]="quickOrderForm.get('quantity')"
-        ></cx-form-errors>
->>>>>>> 325f23c5
       </div>
     </form>
   </div>
