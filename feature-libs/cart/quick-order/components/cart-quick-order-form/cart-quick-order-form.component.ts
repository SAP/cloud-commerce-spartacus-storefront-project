import {
  ChangeDetectionStrategy,
  Component,
  OnDestroy,
  OnInit,
} from '@angular/core';
import { FormBuilder, FormGroup, Validators } from '@angular/forms';
import { Cart } from '@spartacus/cart/main/root';
import {
<<<<<<< HEAD
  ActiveCartService,
=======
  ActiveCartFacade,
>>>>>>> d10dcbb8
  CartAddEntryFailEvent,
  CartAddEntrySuccessEvent,
} from '@spartacus/cart/main/root';
import {
  Cart,
  EventService,
  GlobalMessageService,
  GlobalMessageType,
} from '@spartacus/core';
import { Observable, Subscription } from 'rxjs';
import { first, map } from 'rxjs/operators';

@Component({
  selector: 'cx-cart-quick-order-form',
  templateUrl: './cart-quick-order-form.component.html',
  changeDetection: ChangeDetectionStrategy.OnPush,
})
export class CartQuickOrderFormComponent implements OnInit, OnDestroy {
  quickOrderForm: FormGroup;
  cartIsLoading$: Observable<boolean> = this.activeCartService
    .isStable()
    .pipe(map((loaded) => !loaded));
  cart$: Observable<Cart> = this.activeCartService.getActive();
  min = 1;

  private subscription: Subscription = new Subscription();
  private cartEventsSubscription: Subscription = new Subscription();
  private minQuantityValue: number = 1;

  constructor(
    protected activeCartService: ActiveCartFacade,
    protected eventService: EventService,
    protected formBuilder: FormBuilder,
    protected globalMessageService: GlobalMessageService
  ) {}

  ngOnInit(): void {
    this.buildForm();
    this.watchQuantityChange();
  }

  ngOnDestroy(): void {
    this.subscription?.unsubscribe();
    this.cartEventsSubscription?.unsubscribe();
  }

  applyQuickOrder(): void {
    if (this.quickOrderForm.invalid) {
      this.quickOrderForm.markAllAsTouched();
      return;
    }

    const productCode = this.quickOrderForm.get('productCode')?.value;
    const quantity = this.quickOrderForm.get('quantity')?.value;

    this.watchAddEntrySuccessEvent();
    this.watchAddEntryFailEvent();

    if (productCode && quantity) {
      this.activeCartService.addEntry(productCode, quantity);
    }
  }

  protected buildForm(): void {
    this.quickOrderForm = this.formBuilder.group({
      productCode: ['', [Validators.required]],
      quantity: [this.minQuantityValue, [Validators.required]],
    });
  }

  protected watchQuantityChange(): void {
    this.subscription.add(
      this.quickOrderForm
        .get('quantity')
        ?.valueChanges.subscribe((value) =>
          this.quickOrderForm
            .get('quantity')
            ?.setValue(this.getValidCount(value), { emitEvent: false })
        )
    );
  }

  protected watchAddEntrySuccessEvent(): void {
    this.cartEventsSubscription.add(
      this.eventService
        .get(CartAddEntrySuccessEvent)
        .pipe(first())
        .subscribe((data: CartAddEntrySuccessEvent) => {
          let key = 'quickOrderCartForm.stockLevelReached';
          let productTranslation;
          let messageType = GlobalMessageType.MSG_TYPE_WARNING;

          if (data.quantityAdded) {
            key =
              data.quantityAdded > 1
                ? 'quickOrderCartForm.entriesWasAdded'
                : 'quickOrderCartForm.entryWasAdded';

            productTranslation =
              data.quantityAdded > 1
                ? 'quickOrderCartForm.products'
                : 'quickOrderCartForm.product';

            messageType = GlobalMessageType.MSG_TYPE_CONFIRMATION;
          }

          this.globalMessageService.add(
            {
              key,
              params: {
                product: data?.entry?.product?.name || productTranslation,
                quantity: data.quantityAdded,
              },
            },
            messageType
          );
          this.resetForm();
        })
    );
  }

  protected watchAddEntryFailEvent(): void {
    this.cartEventsSubscription.add(
      this.eventService
        .get(CartAddEntryFailEvent)
        .pipe(first())
        .subscribe(() => {
          this.globalMessageService.add(
            {
              key: 'quickOrderCartForm.noResults',
            },
            GlobalMessageType.MSG_TYPE_ERROR
          );
        })
    );
  }

  private getValidCount(value: number) {
    if (value < this.min || !value) {
      value = this.min;
    }

    return value;
  }

  protected resetForm(): void {
    this.quickOrderForm.reset();
  }
}<|MERGE_RESOLUTION|>--- conflicted
+++ resolved
@@ -5,18 +5,13 @@
   OnInit,
 } from '@angular/core';
 import { FormBuilder, FormGroup, Validators } from '@angular/forms';
-import { Cart } from '@spartacus/cart/main/root';
 import {
-<<<<<<< HEAD
-  ActiveCartService,
-=======
   ActiveCartFacade,
->>>>>>> d10dcbb8
+  Cart,
   CartAddEntryFailEvent,
   CartAddEntrySuccessEvent,
 } from '@spartacus/cart/main/root';
 import {
-  Cart,
   EventService,
   GlobalMessageService,
   GlobalMessageType,
