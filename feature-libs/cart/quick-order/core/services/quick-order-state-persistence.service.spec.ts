--- conflicted
+++ resolved
@@ -1,9 +1,5 @@
 import { TestBed } from '@angular/core/testing';
-<<<<<<< HEAD
-import { OrderEntry } from '@spartacus/cart/main/root';
-=======
 import { OrderEntry } from '@spartacus/cart/base/root';
->>>>>>> a32dea3c
 import { QuickOrderFacade } from '@spartacus/cart/quick-order/root';
 import {
   Product,
