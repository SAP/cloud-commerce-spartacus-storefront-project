import { Injectable, OnDestroy } from '@angular/core';
import {
  ActiveCartFacade,
  CartAddEntryFailEvent,
  CartAddEntrySuccessEvent,
  OrderEntry,
} from '@spartacus/cart/main/root';
import {
  defaultQuickOrderConfig,
  QuickOrderAddEntryEvent,
  QuickOrderFacade,
} from '@spartacus/cart/quick-order/root';
import {
  EventService,
  HttpErrorModel,
  Product,
  ProductSearchConnector,
  ProductSearchPage,
  SearchConfig,
} from '@spartacus/core';
import {
  BehaviorSubject,
  Observable,
  of,
  Subject,
  Subscription,
  timer,
} from 'rxjs';
import { filter, first, map, switchMap, take, tap } from 'rxjs/operators';

@Injectable()
export class QuickOrderService implements QuickOrderFacade, OnDestroy {
  protected productAdded$: Subject<string> = new Subject<string>();
  protected entries$: BehaviorSubject<OrderEntry[]> = new BehaviorSubject<
    OrderEntry[]
  >([]);
  protected softDeletedEntries$: BehaviorSubject<Record<string, OrderEntry>> =
    new BehaviorSubject<Record<string, OrderEntry>>({});
  protected nonPurchasableProductError$: BehaviorSubject<Product | null> =
    new BehaviorSubject<Product | null>(null);
  protected hardDeleteTimeout = 5000;
  protected quickOrderListLimit = 0;
  protected clearDeleteTimeouts: Record<string, Subscription> = {};

<<<<<<< HEAD
  /**
   * @deprecated since version 4.2
   * Use constructor(activeCartService: ActiveCartFacade, productAdapter: ProductAdapter, eventService: EventService, productSearchConnector: ProductSearchConnector); instead
   */
  // TODO(#14059): Remove deprecated constructor
  /*
  constructor(
    activeCartService: ActiveCartService,
    productAdapter: ProductAdapter,
    eventService: EventService
  );
  */
  constructor(
    protected activeCartService: ActiveCartFacade,
    protected productAdapter: ProductAdapter, // TODO(#14059): Remove this service
=======
  constructor(
    protected activeCartService: ActiveCartFacade,
>>>>>>> 62d9196d
    protected eventService: EventService,
    protected productSearchConnector: ProductSearchConnector
  ) {}

  ngOnDestroy(): void {
    this.clearDeletedEntries();
  }

  /**
   * Get entries
   */
  getEntries(): BehaviorSubject<OrderEntry[]> {
    return this.entries$;
  }

  /**
   * Search products using query
   */
  searchProducts(query: string, maxProducts?: number): Observable<Product[]> {
    // TODO(#14059): Remove condition
    if (this.productSearchConnector) {
      const searchConfig: SearchConfig = {
        pageSize:
          maxProducts ||
          defaultQuickOrderConfig.quickOrder?.searchForm?.maxProducts,
      };
      return this.productSearchConnector
        .search(query, searchConfig)
        .pipe(
          map((searchPage: ProductSearchPage) => searchPage.products || [])
        );
    } else {
      return of([]);
    }
  }

  /**
   * Clear a list of added entries
   */
  clearList(): void {
    this.entries$.next([]);
  }

  /**
   * Get information about the possibility to add the next product
   */
  canAdd(code?: string): Observable<boolean> {
    if (code) {
      return of(this.isProductOnTheList(code) || !this.isLimitExceeded());
    } else {
      return of(!this.isLimitExceeded());
    }
  }

  /**
   * Set quick order list limit property
   */
  setListLimit(limit: number): void {
    this.quickOrderListLimit = limit;
  }

  /**
   * Load a list of entries
   */
  loadEntries(entries: OrderEntry[] = []): void {
    this.entries$.next(entries);
  }

  /**
   * Load a list of entries
   */
  updateEntryQuantity(entryIndex: number, quantity: number): void {
    const entries = this.entries$.getValue() || [];
    entries[entryIndex].quantity = quantity;

    this.entries$.next(entries);
  }

  /**
   * Delete single entry from the list
   */
  softDeleteEntry(index: number): void {
    this.entries$.pipe(take(1)).subscribe((entries: OrderEntry[]) => {
      const entriesList = entries;
      this.addSoftEntryDeletion(entriesList[index], true);
      entriesList.splice(index, 1);
      this.entries$.next(entriesList);
    });
  }

  /**
   * Add product to the quick order list
   */
  addProduct(product: Product, quantity: number = 1): void {
    const entry = this.generateOrderEntry(product, quantity);
    this.addEntry(entry);
  }

  /**
   * Return product added subject
   */
  getProductAdded(): Subject<string> {
    return this.productAdded$;
  }

  /**
   * Set product added subject
   */
  setProductAdded(productCode: string): void {
    this.productAdded$.next(productCode);
  }

  /**
   * Adding to cart all products from the list
   */
  addToCart(): Observable<[OrderEntry[], QuickOrderAddEntryEvent[]]> {
    let entries: OrderEntry[] = [];
    const events: QuickOrderAddEntryEvent[] = [];
    const subscription = this.eventService
      .get(CartAddEntrySuccessEvent)
      .subscribe((cartEvent: CartAddEntrySuccessEvent) => {
        if (
          cartEvent.quantityAdded === 0 ||
          (!!cartEvent.quantityAdded &&
            cartEvent.quantityAdded < cartEvent.quantity)
        ) {
          events.push(this.createQuickOrderResultEvent(cartEvent));
        }
      });

    subscription.add(
      this.eventService
        .get(CartAddEntryFailEvent)
        .subscribe((cartEvent: CartAddEntryFailEvent) => {
          events.push(this.createQuickOrderResultEvent(cartEvent));
        })
    );

    return this.getEntries().pipe(
      first(),
      switchMap((elements) => {
        entries = elements;
        this.activeCartService.addEntries(elements);
        this.clearList();

        return this.activeCartService.isStable();
      }),
      filter((isStable) => isStable),
      map(() => [entries, events] as [OrderEntry[], QuickOrderAddEntryEvent[]]),
      tap(() => subscription.unsubscribe())
    );
  }

  /**
   * Return soft deleted entries
   */
  getSoftDeletedEntries(): Observable<Record<string, OrderEntry>> {
    return this.softDeletedEntries$;
  }

  /**
   * Restore soft deleted entry
   */
  restoreSoftDeletedEntry(productCode: string): void {
    const entry = this.getSoftDeletedEntry(productCode);

    this.addEntry(entry);
    this.hardDeleteEntry(productCode);
  }

  /**
   * Clear deleted entry from the list
   */
  hardDeleteEntry(productCode: string): void {
    const entry = this.getSoftDeletedEntry(productCode);
    const deletedEntries = this.softDeletedEntries$.getValue();

    if (entry) {
      delete deletedEntries[productCode];
      this.softDeletedEntries$.next(deletedEntries);
    }

    this.clearDeleteTimeout(productCode);
  }

  /**
   * Clear all deleted entries and timeout subscriptions
   */
  clearDeletedEntries(): void {
    Object.values(this.clearDeleteTimeouts).forEach(
      (subscription: Subscription) => subscription.unsubscribe()
    );

    this.softDeletedEntries$.next({});
    this.clearDeleteTimeouts = {};
  }

  /**
   *  Return non purchasable product error
   */
  getNonPurchasableProductError(): Observable<Product | null> {
    return this.nonPurchasableProductError$;
  }

  /**
   * Set error that selected product is not purchasable
   */
  setNonPurchasableProductError(product: Product): void {
    this.nonPurchasableProductError$.next(product);
  }

  /**
   * Clear not purchasable product error
   */
  clearNonPurchasableProductError(): void {
    this.nonPurchasableProductError$.next(null);
  }

  /**
   * Add soft deleted entry to the cached list
   */
  protected addSoftEntryDeletion(
    entry: OrderEntry,
    clearTimeout: boolean = true
  ): void {
    const deletedEntries = this.softDeletedEntries$.getValue();
    const productCode = entry?.product?.code;

    if (productCode) {
      deletedEntries[productCode] = entry;

      this.softDeletedEntries$.next(deletedEntries);

      if (clearTimeout) {
        const subscription: Subscription = timer(
          this.hardDeleteTimeout
        ).subscribe(() => {
          this.hardDeleteEntry(productCode);
        });

        this.clearDeleteTimeouts[productCode] = subscription;
      }
    }
  }

  /**
   * Get soft deletion entry
   */
  protected getSoftDeletedEntry(productCode: string): OrderEntry {
    const deletedEntries = this.softDeletedEntries$.getValue();

    return deletedEntries[productCode];
  }

  /**
   * Generate Order Entry from Product
   */
  protected generateOrderEntry(
    product: Product,
    quantity?: number
  ): OrderEntry {
    return {
      basePrice: product.price,
      product,
      quantity,
      totalPrice: product.price,
    } as OrderEntry;
  }

  /**
   * Add single entry to the list
   */
  protected addEntry(entry: OrderEntry): void {
    if (
      entry?.product?.code &&
      !this.isProductOnTheList(entry.product.code) &&
      this.isLimitExceeded()
    ) {
      return;
    }

    const entries = this.entries$.getValue() || [];
    const entryStockLevel = entry.product?.stock?.stockLevel;

    if (entryStockLevel && entry.quantity && entry.quantity > entryStockLevel) {
      entry.quantity = entryStockLevel;
    }

    if (entry.product?.code && this.isProductOnTheList(entry.product.code)) {
      const entryIndex = entries.findIndex(
        (item: OrderEntry) => item.product?.code === entry.product?.code
      );
      let quantity = entries[entryIndex].quantity;

      if (quantity && entry.quantity) {
        entries[entryIndex].quantity = quantity + entry?.quantity;
        let newQuantity = entries[entryIndex].quantity;

        if (newQuantity && entryStockLevel && newQuantity > entryStockLevel) {
          entries[entryIndex].quantity = entryStockLevel;
        }

        this.entries$.next([...entries]);
      }
    } else {
      this.entries$.next([...entries, ...[entry]]);
    }

    this.productAdded$.next(entry.product?.code);
  }

  /**
   * Verify if product is already on the list
   */
  protected isProductOnTheList(productCode: string): boolean {
    const entries = this.entries$.getValue() || [];

    return !!entries.find(
      (item: OrderEntry) => item.product?.code === productCode
    );
  }

  protected isLimitExceeded(): boolean {
    const entries = this.entries$.getValue() || [];

    return entries.length >= this.quickOrderListLimit;
  }

  private createQuickOrderResultEvent(
    cartEvent: CartAddEntrySuccessEvent | CartAddEntryFailEvent
  ): QuickOrderAddEntryEvent {
    const evt: QuickOrderAddEntryEvent = {
      productCode: cartEvent.productCode,
      quantity: cartEvent.quantity,
    };

    if ('entry' in cartEvent) {
      evt.entry = cartEvent.entry;
    }
    if ('quantityAdded' in cartEvent) {
      evt.quantityAdded = cartEvent.quantityAdded;
    }
    if ('error' in cartEvent && cartEvent.error instanceof HttpErrorModel) {
      evt.error = cartEvent.error;
    }

    if (evt.error?.details?.length) {
      const isOutOfStock = evt.error?.details.some(
        (e) => e.type === 'InsufficientStockError'
      );
      evt.quantityAdded = isOutOfStock ? 0 : evt.quantity;
    }

    return evt;
  }

  protected clearDeleteTimeout(productCode: string): void {
    const clearMessageTimout = this.clearDeleteTimeouts[productCode];

    if (clearMessageTimout) {
      clearMessageTimout.unsubscribe();
      delete this.clearDeleteTimeouts[productCode];
    }
  }
}<|MERGE_RESOLUTION|>--- conflicted
+++ resolved
@@ -42,26 +42,8 @@
   protected quickOrderListLimit = 0;
   protected clearDeleteTimeouts: Record<string, Subscription> = {};
 
-<<<<<<< HEAD
-  /**
-   * @deprecated since version 4.2
-   * Use constructor(activeCartService: ActiveCartFacade, productAdapter: ProductAdapter, eventService: EventService, productSearchConnector: ProductSearchConnector); instead
-   */
-  // TODO(#14059): Remove deprecated constructor
-  /*
-  constructor(
-    activeCartService: ActiveCartService,
-    productAdapter: ProductAdapter,
-    eventService: EventService
-  );
-  */
   constructor(
     protected activeCartService: ActiveCartFacade,
-    protected productAdapter: ProductAdapter, // TODO(#14059): Remove this service
-=======
-  constructor(
-    protected activeCartService: ActiveCartFacade,
->>>>>>> 62d9196d
     protected eventService: EventService,
     protected productSearchConnector: ProductSearchConnector
   ) {}
