--- conflicted
+++ resolved
@@ -42,28 +42,10 @@
   protected quickOrderListLimit = 0;
   protected clearDeleteTimeouts: Record<string, Subscription> = {};
 
-<<<<<<< HEAD
-  /**
-   * @deprecated since version 4.2
-   * Use constructor(activeCartService: ActiveCartFacade, productAdapter: ProductAdapter, eventService: EventService, productSearchConnector: ProductSearchConnector); instead
-   */
-  // TODO(#14059): Remove deprecated constructor
-  /*
-  constructor(
-    activeCartService: ActiveCartService,
-    productAdapter: ProductAdapter,
-    eventService: EventService
-  );
-  */
   constructor(
     protected activeCartService: ActiveCartFacade,
-    protected productAdapter: ProductAdapter, // TODO(#14059): Remove this service
-=======
-  constructor(
-    protected activeCartService: ActiveCartService,
->>>>>>> 29c1f485
     protected eventService: EventService,
-    protected productSearchConnector: ProductSearchConnector //TODO(#14059): Make it required
+    protected productSearchConnector: ProductSearchConnector
   ) {}
 
   ngOnDestroy(): void {
