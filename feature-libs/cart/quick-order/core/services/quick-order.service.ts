--- conflicted
+++ resolved
@@ -6,19 +6,16 @@
 } from '@spartacus/cart/quick-order/root';
 import {
   ActiveCartService,
+  CartAddEntryFailEvent,
   CartAddEntrySuccessEvent,
   EventService,
+  HttpErrorModel,
   OrderEntry,
   Product,
   ProductAdapter,
-  CartAddEntryFailEvent,
-<<<<<<< HEAD
   ProductSearchAdapter,
   ProductSearchPage,
   SearchConfig,
-=======
-  HttpErrorModel,
->>>>>>> f8e7bcd7
 } from '@spartacus/core';
 import { BehaviorSubject, Observable, Subject } from 'rxjs';
 import { filter, first, map, switchMap, take, tap } from 'rxjs/operators';
