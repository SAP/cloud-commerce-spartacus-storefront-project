--- conflicted
+++ resolved
@@ -4,11 +4,7 @@
   CartAddEntryFailEvent,
   CartAddEntrySuccessEvent,
   OrderEntry,
-<<<<<<< HEAD
-} from '@spartacus/cart/main/root';
-=======
 } from '@spartacus/cart/base/root';
->>>>>>> a32dea3c
 import {
   defaultQuickOrderConfig,
   QuickOrderAddEntryEvent,
