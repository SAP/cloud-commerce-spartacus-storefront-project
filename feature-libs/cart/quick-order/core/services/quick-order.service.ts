--- conflicted
+++ resolved
@@ -1,37 +1,23 @@
 import { Injectable, OnDestroy } from '@angular/core';
 import {
-<<<<<<< HEAD
   ActiveCartFacade,
   CartAddEntryFailEvent,
   CartAddEntrySuccessEvent,
   OrderEntry,
 } from '@spartacus/cart/main/root';
 import {
-=======
   defaultQuickOrderConfig,
->>>>>>> 6db9f64a
   QuickOrderAddEntryEvent,
   QuickOrderFacade,
 } from '@spartacus/cart/quick-order/root';
 import {
-<<<<<<< HEAD
   EventService,
   HttpErrorModel,
-  Product,
-  ProductAdapter,
-=======
-  ActiveCartService,
-  CartAddEntryFailEvent,
-  CartAddEntrySuccessEvent,
-  EventService,
-  HttpErrorModel,
-  OrderEntry,
   Product,
   ProductAdapter,
   ProductSearchConnector,
   ProductSearchPage,
   SearchConfig,
->>>>>>> 6db9f64a
 } from '@spartacus/core';
 import {
   BehaviorSubject,
@@ -59,26 +45,21 @@
 
   /**
    * @deprecated since version 4.2
-   * Use constructor(activeCartService: ActiveCartService, productAdapter: ProductAdapter, eventService: EventService, productSearchConnector: ProductSearchConnector); instead
+   * Use constructor(activeCartService: ActiveCartFacade, productAdapter: ProductAdapter, eventService: EventService, productSearchConnector: ProductSearchConnector); instead
    */
   // TODO(#14059): Remove deprecated constructor
+  /*
   constructor(
     activeCartService: ActiveCartService,
     productAdapter: ProductAdapter,
     eventService: EventService
   );
-
+  */
   constructor(
-<<<<<<< HEAD
     protected activeCartService: ActiveCartFacade,
-    protected productAdapter: ProductAdapter,
-    protected eventService: EventService
-=======
-    protected activeCartService: ActiveCartService,
     protected productAdapter: ProductAdapter, // TODO(#14059): Remove this service
     protected eventService: EventService,
     protected productSearchConnector?: ProductSearchConnector //TODO(#14059): Make it required
->>>>>>> 6db9f64a
   ) {}
 
   ngOnDestroy(): void {
