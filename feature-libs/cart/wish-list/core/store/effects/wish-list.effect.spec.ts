--- conflicted
+++ resolved
@@ -11,12 +11,8 @@
 import { Cart, CartType } from '@spartacus/cart/base/root';
 import { SiteContextActions, UserIdService } from '@spartacus/core';
 import { cold, hot } from 'jasmine-marbles';
-<<<<<<< HEAD
-import { Observable, of } from 'rxjs';
+import { EMPTY, Observable, of } from 'rxjs';
 import { getMultiCartReducers } from '../../../../base/core/store';
-=======
-import { EMPTY, Observable, of } from 'rxjs';
->>>>>>> 700c2b24
 import { getWishlistName } from '../../utils/utils';
 import { WishListActions } from '../actions';
 import * as fromEffects from './wish-list.effect';
