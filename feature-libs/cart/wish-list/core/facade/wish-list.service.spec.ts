import { TestBed } from '@angular/core/testing';
import { Store, StoreModule } from '@ngrx/store';
import {
  getCartIdByUserId,
  MULTI_CART_FEATURE,
  StateWithMultiCart,
} from '@spartacus/cart/main/core';
import { Cart, MultiCartFacade, OrderEntry } from '@spartacus/cart/main/root';
import {
  OCC_USER_ID_ANONYMOUS,
  User,
  UserIdService,
  UserService,
} from '@spartacus/core';
import { getMultiCartReducers } from 'feature-libs/cart/main/core/store/reducers';
import { Observable, of } from 'rxjs';
import { WishListActions } from '../store/actions/index';
import { getWishlistName } from '../utils/utils';
import { WishListService } from './wish-list.service';

import createSpy = jasmine.createSpy;

const userId = 'testUserId';
const cartCode = 'xxx';
const productCode = '123';
const customerId = '1234-5678-abcdef';

const user: User = {
  uid: userId,
  customerId,
};

const testCart: Cart = {
  code: cartCode,
  guid: 'testGuid',
  totalItems: 0,
  totalPrice: {
    currencyIso: 'USD',
    value: 0,
  },
  totalPriceWithTax: {
    currencyIso: 'USD',
    value: 0,
  },
};

const mockCartEntry: OrderEntry = {
  entryNumber: 0,
  product: { code: productCode },
  quantity: 1,
};

class MockUserIdService implements Partial<UserIdService> {
  getUserId(): Observable<string> {
    return of(userId);
  }
}

class MockUserService implements Partial<UserService> {
  get() {
    return of(user);
  }
}

class MockMultiCartFacade implements Partial<MultiCartFacade> {
  getCart = createSpy().and.returnValue(of(testCart));
  addEntry = createSpy();
  removeEntry = createSpy();
  isStable = createSpy().and.returnValue(of(true));
  getCartIdByType(): Observable<string> {
    return of(cartCode);
  }
}

describe('WishListService', () => {
  let service: WishListService;
  let store: Store<StateWithMultiCart>;
<<<<<<< HEAD
  let multiCartFacade: MultiCartFacade;
=======
  let multiCartService: MultiCartFacade;
  let userIdService: UserIdService;
  let userService: UserService;
>>>>>>> 9f61fffd

  beforeEach(() => {
    TestBed.configureTestingModule({
      imports: [
        StoreModule.forRoot({}),
        StoreModule.forFeature(MULTI_CART_FEATURE, getMultiCartReducers()),
      ],
      providers: [
        WishListService,
        { provide: UserIdService, useClass: MockUserIdService },
        { provide: MultiCartFacade, useClass: MockMultiCartFacade },
        { provide: UserService, useClass: MockUserService },
      ],
    });

    store = TestBed.inject(Store);
    service = TestBed.inject(WishListService);
<<<<<<< HEAD
    multiCartFacade = TestBed.inject(MultiCartFacade);
=======
    multiCartService = TestBed.inject(MultiCartFacade);
    userIdService = TestBed.inject(UserIdService);
    userService = TestBed.inject(UserService);
>>>>>>> 9f61fffd

    spyOn(store, 'dispatch').and.callThrough();
  });

  describe('createWishList', () => {
    it('should dispatch create wish list action', () => {
      const payload = {
        userId: 'userId',
        name: 'name',
        description: 'description',
      };
      service.createWishList(payload.userId, payload.name, payload.description);
      expect(store.dispatch).toHaveBeenCalledWith(
        new WishListActions.CreateWishList(payload)
      );
    });
  });

  describe('getWishListId', () => {
    it('should return wish list id', (done) => {
      let result;
      service['getWishListId']().subscribe((id) => {
        result = id;
      });

      expect(result).toEqual(cartCode);
      done();
    });
  });

  describe('getWishList', () => {
    it('should create wish list if not loaded', () => {
      spyOn(multiCartFacade, 'getCartIdByType').and.returnValue(of(undefined));
      const payload = {
        userId,
        cartId: getWishlistName(customerId),
      };
      service.getWishList().subscribe();

      expect(store.dispatch).toHaveBeenCalledWith(
        new WishListActions.LoadWishList(payload)
      );
    });

    it('should not load wishlist for anonymous user', () => {
      spyOn(service, 'loadWishList');
      spyOn(userIdService, 'getUserId').and.returnValue(
        of(OCC_USER_ID_ANONYMOUS)
      );
      service.getWishList().subscribe();

      expect(service.loadWishList).not.toHaveBeenCalled();
    });

    it('should not load wishlist if custoemr not exist', () => {
      spyOn(service, 'loadWishList');
      spyOn(userService, 'get').and.returnValue(of({}));
      service.getWishList().subscribe();

      expect(service.loadWishList).not.toHaveBeenCalled();
    });

    it('should return wish list if loaded', (done) => {
      spyOn(service, 'loadWishList');
      let result;

      store.dispatch(
        new WishListActions.LoadWishListSuccess({
          cart: testCart,
          cartId: getCartIdByUserId(testCart, userId),
        })
      );
      service.getWishList().subscribe((cart) => (result = cart));

      expect(service.loadWishList).not.toHaveBeenCalled();

      expect(result).toEqual(testCart);
      done();
    });
  });

  describe('loadWishList', () => {
    it('should dispatch load wish list action', () => {
      const payload = {
        userId,
        cartId: getWishlistName(customerId),
      };

      service.loadWishList(userId, customerId);
      expect(store.dispatch).toHaveBeenCalledWith(
        new WishListActions.LoadWishList(payload)
      );
    });
  });

  describe('addEntry', () => {
    it('should dispatch CartAddEntry if wishlist exists', () => {
      store.dispatch(
        new WishListActions.LoadWishListSuccess({
          cart: testCart,
          cartId: getCartIdByUserId(testCart, userId),
        })
      );
      service.addEntry(productCode);

      expect(multiCartFacade.addEntry).toHaveBeenCalledWith(
        userId,
        cartCode,
        productCode,
        1
      );
    });

<<<<<<< HEAD
    it('should call load wish list if not loaded', () => {
      spyOn(multiCartFacade, 'getCartIdByType').and.returnValue(of(undefined));
=======
    it('should call load wishlist if not loaded', () => {
      spyOn(multiCartService, 'getCartIdByType').and.returnValue(of(undefined));
>>>>>>> 9f61fffd
      const payload = {
        userId,
        cartId: getWishlistName(customerId),
      };
      service.addEntry(productCode);

      expect(store.dispatch).toHaveBeenCalledWith(
        new WishListActions.LoadWishList(payload)
      );
    });
  });

  describe('removeEntry', () => {
    it('should dispatch CartRemoveEntry if wish list exists', () => {
      store.dispatch(
        new WishListActions.LoadWishListSuccess({
          cart: testCart,
          cartId: getCartIdByUserId(testCart, userId),
        })
      );
      service.removeEntry(mockCartEntry);
      expect(multiCartFacade.removeEntry).toHaveBeenCalledWith(
        userId,
        cartCode,
        mockCartEntry.entryNumber
      );
    });

    it('should call load wish list if not loaded', () => {
      spyOn(multiCartFacade, 'getCartIdByType').and.returnValue(of(undefined));
      const payload = {
        userId,
        cartId: getWishlistName(customerId),
      };
      service.removeEntry(mockCartEntry);

      expect(store.dispatch).toHaveBeenCalledWith(
        new WishListActions.LoadWishList(payload)
      );
    });
  });

  describe('getWishListLoading', () => {
    it('should return if the wish list loading', (done) => {
      let result;
      service.getWishListLoading().subscribe((loading) => {
        result = loading;
      });

      expect(result).toEqual(false);
      done();
    });
  });
});<|MERGE_RESOLUTION|>--- conflicted
+++ resolved
@@ -75,13 +75,9 @@
 describe('WishListService', () => {
   let service: WishListService;
   let store: Store<StateWithMultiCart>;
-<<<<<<< HEAD
   let multiCartFacade: MultiCartFacade;
-=======
-  let multiCartService: MultiCartFacade;
   let userIdService: UserIdService;
   let userService: UserService;
->>>>>>> 9f61fffd
 
   beforeEach(() => {
     TestBed.configureTestingModule({
@@ -99,13 +95,9 @@
 
     store = TestBed.inject(Store);
     service = TestBed.inject(WishListService);
-<<<<<<< HEAD
     multiCartFacade = TestBed.inject(MultiCartFacade);
-=======
-    multiCartService = TestBed.inject(MultiCartFacade);
     userIdService = TestBed.inject(UserIdService);
     userService = TestBed.inject(UserService);
->>>>>>> 9f61fffd
 
     spyOn(store, 'dispatch').and.callThrough();
   });
@@ -219,13 +211,8 @@
       );
     });
 
-<<<<<<< HEAD
     it('should call load wish list if not loaded', () => {
       spyOn(multiCartFacade, 'getCartIdByType').and.returnValue(of(undefined));
-=======
-    it('should call load wishlist if not loaded', () => {
-      spyOn(multiCartService, 'getCartIdByType').and.returnValue(of(undefined));
->>>>>>> 9f61fffd
       const payload = {
         userId,
         cartId: getWishlistName(customerId),
