$useLatestStyles: true;

@import '~@spartacus/styles/scss/core';
@import '~@spartacus/styles/scss/app';

@import '~bootstrap/scss/functions';
@import '~bootstrap/scss/variables';
@import '~bootstrap/scss/_mixins';

@mixin visible-focus {
  outline-style: solid;
  outline-color: var(--cx-color-visual-focus);
  outline-width: var(--cx-visual-focus-width, 2px);
  outline-offset: 4px;
  transition: none;
}

<<<<<<< HEAD
@import './main/index';
=======
@import './base/index';
>>>>>>> a32dea3c
@import './saved-cart/index';
@import './quick-order/index';
@import './wish-list/index';
@import './import-export/index';<|MERGE_RESOLUTION|>--- conflicted
+++ resolved
@@ -15,11 +15,7 @@
   transition: none;
 }
 
-<<<<<<< HEAD
-@import './main/index';
-=======
 @import './base/index';
->>>>>>> a32dea3c
 @import './saved-cart/index';
 @import './quick-order/index';
 @import './wish-list/index';
