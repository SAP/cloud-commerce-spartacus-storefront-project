import {
  ChangeDetectionStrategy,
  Component,
  OnDestroy,
  OnInit,
} from '@angular/core';
import { SavedCartService } from '@spartacus/cart/saved-cart/core';
import { Cart, RoutingService, TranslationService } from '@spartacus/core';
import { Observable, Subscription } from 'rxjs';
import { map } from 'rxjs/operators';

@Component({
  selector: 'cx-saved-cart-list',
  templateUrl: './saved-cart-list.component.html',
  changeDetection: ChangeDetectionStrategy.OnPush,
})
export class SavedCartListComponent implements OnInit, OnDestroy {
  private subscription = new Subscription();

<<<<<<< HEAD
  savedCarts$: Observable<Cart[]> = this.savedCartService.getList().pipe(
    map((lists) =>
      lists.sort((a: Cart, b: Cart) => {
        let date1: number = a.saveTime
          ? new Date(a.saveTime).getTime()
          : new Date().getTime();
        let date2: number = b.saveTime
          ? new Date(b.saveTime).getTime()
          : new Date().getTime();
        return date2 - date1;
      })
    )
  );
=======
  savedCarts$: Observable<Cart[]> = this.savedCartService.getList();
  isLoading$: Observable<boolean>;

>>>>>>> 977112fa
  constructor(
    protected routing: RoutingService,
    protected translation: TranslationService,
    protected savedCartService: SavedCartService
  ) {}

  ngOnInit(): void {
    this.isLoading$ = this.savedCartService.getSavedCartListProcessLoading();
    this.savedCartService.loadSavedCarts();

    this.subscription.add(
      this.savedCartService
        .getRestoreSavedCartProcessSuccess()
        .subscribe((success) => this.onSuccess(success))
    );
  }

  goToSavedCartDetails(cart: Cart): void {
    this.routing.go({
      cxRoute: 'savedCartsDetails',
      params: { savedCartId: cart?.code },
    });
  }

  restoreSavedCart(event: Event, cartId: string): void {
    this.savedCartService.restoreSavedCart(cartId);
    event.stopPropagation();
  }

  onSuccess(success: boolean): void {
    if (success) {
      this.savedCartService.clearRestoreSavedCart();
      this.savedCartService.clearSaveCart();
    }
  }

  ngOnDestroy(): void {
    this.savedCartService.clearSavedCarts();
    this.savedCartService.clearSaveCart();
    this.subscription?.unsubscribe();
  }
}<|MERGE_RESOLUTION|>--- conflicted
+++ resolved
@@ -17,7 +17,7 @@
 export class SavedCartListComponent implements OnInit, OnDestroy {
   private subscription = new Subscription();
 
-<<<<<<< HEAD
+  isLoading$: Observable<boolean>;
   savedCarts$: Observable<Cart[]> = this.savedCartService.getList().pipe(
     map((lists) =>
       lists.sort((a: Cart, b: Cart) => {
@@ -31,11 +31,6 @@
       })
     )
   );
-=======
-  savedCarts$: Observable<Cart[]> = this.savedCartService.getList();
-  isLoading$: Observable<boolean>;
-
->>>>>>> 977112fa
   constructor(
     protected routing: RoutingService,
     protected translation: TranslationService,
