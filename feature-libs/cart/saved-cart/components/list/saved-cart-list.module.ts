import { CommonModule } from '@angular/common';
import { NgModule } from '@angular/core';
import { RouterModule } from '@angular/router';
import {
  AuthGuard,
  CmsConfig,
  I18nModule,
  provideDefaultConfig,
  UrlModule,
} from '@spartacus/core';
import { ListNavigationModule, SpinnerModule } from '@spartacus/storefront';
import { SavedCartListComponent } from './saved-cart-list.component';

@NgModule({
  imports: [
    CommonModule,
    UrlModule,
    RouterModule,
    ListNavigationModule,
    I18nModule,
<<<<<<< HEAD
=======
    SpinnerModule,
>>>>>>> 1b2244b8
  ],
  providers: [
    provideDefaultConfig(<CmsConfig>{
      cmsComponents: {
        AccountSavedCartHistoryComponent: {
          component: SavedCartListComponent,
          guards: [AuthGuard],
        },
      },
    }),
  ],
  declarations: [SavedCartListComponent],
  exports: [SavedCartListComponent],
  entryComponents: [SavedCartListComponent],
})
export class SavedCartListModule {}<|MERGE_RESOLUTION|>--- conflicted
+++ resolved
@@ -18,10 +18,7 @@
     RouterModule,
     ListNavigationModule,
     I18nModule,
-<<<<<<< HEAD
-=======
     SpinnerModule,
->>>>>>> 1b2244b8
   ],
   providers: [
     provideDefaultConfig(<CmsConfig>{
