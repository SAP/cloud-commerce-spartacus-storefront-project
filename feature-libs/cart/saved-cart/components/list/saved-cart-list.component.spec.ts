import { Pipe, PipeTransform } from '@angular/core';
import { ComponentFixture, TestBed } from '@angular/core/testing';
import { By } from '@angular/platform-browser';
import { SavedCartService } from '@spartacus/cart/saved-cart/core';
import {
  Cart,
<<<<<<< HEAD
  ClearCheckoutService,
  I18nTestingModule,
  RoutingService,
=======
  I18nTestingModule,
  RoutingService,
  TranslationService,
>>>>>>> ffcd8921
} from '@spartacus/core';
import { Observable, of } from 'rxjs';
import { SavedCartListComponent } from './saved-cart-list.component';

@Pipe({
  name: 'cxUrl',
})
class MockUrlPipe implements PipeTransform {
  transform() {}
}

class MockTranslationService {
  translate(text: string) {
    return text;
  }
}

class MockRoutingService implements Partial<RoutingService> {
  go(): void {}
}

const mockCart1: Cart = {
  code: '00001',
  name: 'test name',
  saveTime: new Date(2000, 2, 2),
  description: 'test description',
  totalItems: 2,
  totalPrice: {
    formattedValue: '$165.00',
  },
};
const mockCart2: Cart = {
  code: '00002',
  name: 'test name',
  saveTime: new Date(2000, 2, 2),
  description: 'test description',
  totalItems: 2,
  totalPrice: {
    formattedValue: '$167.00',
  },
};
const mockCarts: Cart[] = [mockCart1, mockCart2];

class MockSavedCartService implements Partial<SavedCartService> {
  deleteSavedCart(_cartId: string): void {}
  clearRestoreSavedCart(): void {}
  loadSavedCarts(): void {}
  clearSaveCart(): void {}
  clearSavedCarts(): void {}
  getList(): Observable<Cart[]> {
    return of(mockCarts);
  }
  restoreSavedCart(_cartId: string): void {}
  getRestoreSavedCartProcessSuccess(): Observable<boolean> {
    return of();
  }
  getSavedCartListProcessLoading(): Observable<boolean> {
    return of(false);
  }
}

<<<<<<< HEAD
class MockClearCheckoutService implements Partial<ClearCheckoutService> {
  resetCheckoutProcesses(): void {}
}

class MockRoutingService implements Partial<RoutingService> {
  go(): void {}
}

=======
>>>>>>> ffcd8921
describe('SavedCartListComponent', () => {
  let component: SavedCartListComponent;
  let fixture: ComponentFixture<SavedCartListComponent>;
  let savedCartService: SavedCartService | MockSavedCartService;
  let routingService: RoutingService | MockRoutingService;

  beforeEach(async () => {
    await TestBed.configureTestingModule({
      imports: [I18nTestingModule],
      declarations: [SavedCartListComponent, MockUrlPipe],
      providers: [
        { provide: RoutingService, useClass: MockRoutingService },
<<<<<<< HEAD
        { provide: ClearCheckoutService, useClass: MockClearCheckoutService },
=======
        { provide: TranslationService, useClass: MockTranslationService },
        { provide: SavedCartService, useClass: MockSavedCartService },
>>>>>>> ffcd8921
      ],
    }).compileComponents();
  });

  beforeEach(() => {
    savedCartService = TestBed.inject(SavedCartService);
    routingService = TestBed.inject(RoutingService);
    fixture = TestBed.createComponent(SavedCartListComponent);
    component = fixture.componentInstance;
  });

  it('should create', () => {
    expect(component).toBeTruthy();
  });

  it('should render proper number of carts when user contains saved carts', () => {
    component.savedCarts$ = savedCartService.getList();
    fixture.detectChanges();
    const el = fixture.debugElement;
    expect(el.query(By.css('.cx-saved-cart-list-table'))).not.toBeNull();
    expect(el.queryAll(By.css('.cx-saved-cart-list-cart-id')).length).toEqual(
      mockCarts.length
    );
  });

  it('should render empty message if no saved carts exist', () => {
    const el = fixture.debugElement;
    component.savedCarts$ = of([]);
    fixture.detectChanges();
    expect(
      el.query(By.css('.cx-saved-cart-list-no-saved-carts'))
    ).not.toBeNull();
  });

  it('should trigger loadSavedCarts OnInit', () => {
    spyOn(savedCartService, 'loadSavedCarts').and.callThrough();
    component.savedCarts$ = savedCartService.getList();
    fixture.detectChanges();
    expect(savedCartService.loadSavedCarts).toHaveBeenCalledWith();
  });

  it('should trigger OnSuccess after OnInit', () => {
    const OnSuccessReturn = true;
    spyOn(
      savedCartService,
      'getRestoreSavedCartProcessSuccess'
    ).and.returnValue(of(OnSuccessReturn));
    spyOn(component, 'onSuccess').and.callThrough();
    component.savedCarts$ = savedCartService.getList();
    fixture.detectChanges();
    expect(component.onSuccess).toHaveBeenCalledWith(OnSuccessReturn);
  });

  it('should trigger goToSavedCartDetails with proper route', () => {
    spyOn(routingService, 'go').and.callThrough();
    component.goToSavedCartDetails(mockCart1);
    fixture.detectChanges();
    expect(routingService.go).toHaveBeenCalledWith({
      cxRoute: 'savedCartsDetails',
      params: { savedCartId: mockCart1.code },
    });
  });

  it('should restore proper cart when restoreSavedCart is triggered', () => {
    const mockMethod = function () {};
    const mockEvent: any = {};
    const cartId: string = '00001';
    mockEvent['stopPropagation'] = mockMethod;
    spyOn(savedCartService, 'restoreSavedCart').and.callThrough();
    component.restoreSavedCart(mockEvent, cartId);
    expect(savedCartService.restoreSavedCart).toHaveBeenCalledWith(
      mockCart1.code
    );
  });

  it('should clear cart when OnSuccess called', () => {
    spyOn(savedCartService, 'clearRestoreSavedCart').and.callThrough();
    spyOn(savedCartService, 'clearSaveCart').and.callThrough();
    component.onSuccess(true);
    expect(savedCartService.clearRestoreSavedCart).toHaveBeenCalledWith();
    expect(savedCartService.clearSaveCart).toHaveBeenCalledWith();
  });
});<|MERGE_RESOLUTION|>--- conflicted
+++ resolved
@@ -4,15 +4,10 @@
 import { SavedCartService } from '@spartacus/cart/saved-cart/core';
 import {
   Cart,
-<<<<<<< HEAD
   ClearCheckoutService,
   I18nTestingModule,
   RoutingService,
-=======
-  I18nTestingModule,
-  RoutingService,
   TranslationService,
->>>>>>> ffcd8921
 } from '@spartacus/core';
 import { Observable, of } from 'rxjs';
 import { SavedCartListComponent } from './saved-cart-list.component';
@@ -74,7 +69,6 @@
   }
 }
 
-<<<<<<< HEAD
 class MockClearCheckoutService implements Partial<ClearCheckoutService> {
   resetCheckoutProcesses(): void {}
 }
@@ -83,8 +77,6 @@
   go(): void {}
 }
 
-=======
->>>>>>> ffcd8921
 describe('SavedCartListComponent', () => {
   let component: SavedCartListComponent;
   let fixture: ComponentFixture<SavedCartListComponent>;
@@ -97,12 +89,9 @@
       declarations: [SavedCartListComponent, MockUrlPipe],
       providers: [
         { provide: RoutingService, useClass: MockRoutingService },
-<<<<<<< HEAD
         { provide: ClearCheckoutService, useClass: MockClearCheckoutService },
-=======
         { provide: TranslationService, useClass: MockTranslationService },
         { provide: SavedCartService, useClass: MockSavedCartService },
->>>>>>> ffcd8921
       ],
     }).compileComponents();
   });
