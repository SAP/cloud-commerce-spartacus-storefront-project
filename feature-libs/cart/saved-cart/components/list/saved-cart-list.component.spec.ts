--- conflicted
+++ resolved
@@ -1,21 +1,15 @@
+import { Pipe, PipeTransform } from '@angular/core';
 import { ComponentFixture, TestBed } from '@angular/core/testing';
-<<<<<<< HEAD
-=======
+import { By } from '@angular/platform-browser';
 import { SavedCartService } from '@spartacus/cart/saved-cart/core';
-import { Cart, I18nTestingModule, RoutingService } from '@spartacus/core';
-import { Observable, of } from 'rxjs';
->>>>>>> cb62b22e
-import { SavedCartListComponent } from './saved-cart-list.component';
 import {
   Cart,
+  I18nTestingModule,
   RoutingService,
   TranslationService,
-  I18nTestingModule,
 } from '@spartacus/core';
-import { SavedCartService } from '../../core/services/saved-cart.service';
-import { By } from '@angular/platform-browser';
 import { Observable, of } from 'rxjs';
-import { Pipe, PipeTransform } from '@angular/core';
+import { SavedCartListComponent } from './saved-cart-list.component';
 
 @Pipe({
   name: 'cxUrl',
