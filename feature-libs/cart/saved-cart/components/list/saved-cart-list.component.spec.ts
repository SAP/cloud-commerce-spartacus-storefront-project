import { ComponentFixture, TestBed } from '@angular/core/testing';
import { Cart, I18nTestingModule, RoutingService } from '@spartacus/core';
import { Observable, of } from 'rxjs';
import { SavedCartService } from '../../core/services/saved-cart.service';
import { SavedCartListComponent } from './saved-cart-list.component';
import { Cart, RoutingService, TranslationService } from '@spartacus/core';
import { SavedCartService } from '../../core/services/saved-cart.service';
import { By } from '@angular/platform-browser';
import { Observable, of } from 'rxjs';

<<<<<<< HEAD
class MockTranslationService {
  translate(text: string) {
    return text;
  }
}

class MockRoutingService {
  getParams() {
    return of();
  }

  getRouterState() {
=======
class MockSavedCartService implements Partial<SavedCartService> {
  deleteSavedCart(_cartId: string): void {}
  clearRestoreSavedCart(): void {}
  loadSavedCarts(): void {}
  clearSaveCart(): void {}
  clearSavedCarts(): void {}
  getList(): Observable<Cart[]> {
    return of([]);
  }
  restoreSavedCart(_cartId: string): void {}
  getRestoreSavedCartProcessSuccess(): Observable<boolean> {
>>>>>>> 76c21900
    return of();
  }
}

<<<<<<< HEAD
const mockCart1: Cart = {
  code: "00001",
  name: "test name",
  saveTime: new Date(2000, 2, 2),
  description: "test description", 
  totalItems: 2,
  totalPrice: {
    formattedValue: "$165.00"
  }
}
const mockCart2: Cart = {
  code: "00002",
  name: "test name",
  saveTime: new Date(2000, 2, 2),
  description: "test description", 
  totalItems: 2,
  totalPrice: {
    formattedValue: "$167.00"
  }
}
const mockCarts: Cart[] = [mockCart1, mockCart2];

class MockSavedCarts{
  getList(): Observable<Cart[]>{
    return of(mockCarts);
  }

  loadSavedCarts(): void {}

  getRestoreSavedCartProcessSuccess(): Observable<boolean> {
    return of(true);
  }
}


fdescribe('SavedCartListComponent', () => {
=======
class MockRoutingService implements Partial<RoutingService> {
  go(): void {}
}

describe('SavedCartListComponent', () => {
>>>>>>> 76c21900
  let component: SavedCartListComponent;
  let fixture: ComponentFixture<SavedCartListComponent>;
  let savedCartService: SavedCartService | MockSavedCarts;
  //let routingService: RoutingService;

  beforeEach(() => {
    TestBed.configureTestingModule({
      imports: [I18nTestingModule],
      declarations: [SavedCartListComponent],
      providers: [
<<<<<<< HEAD
        { provide: RoutingService, useClass: MockRoutingService },
        { provide: TranslationService, useClass: MockTranslationService },
        { provide: SavedCartService, useClass: MockSavedCarts },
=======
        { provide: SavedCartService, useClass: MockSavedCartService },
        { provide: RoutingService, useClass: MockRoutingService },
>>>>>>> 76c21900
      ],
    }).compileComponents();

<<<<<<< HEAD
  beforeEach(() => {

    //routingService = TestBed.inject(RoutingService);
    savedCartService = TestBed.inject(SavedCartService);
=======
>>>>>>> 76c21900
    fixture = TestBed.createComponent(SavedCartListComponent);
    component = fixture.componentInstance;
    fixture.detectChanges();
  });

  it('should create', () => {
    expect(component).toBeTruthy();
  });


  it('should render saved carts when they exist', () => {
    
    component.savedCarts$ = savedCartService.getList();
    fixture.detectChanges();
    console.log("item");
    let obj = fixture.debugElement;
    console.log({obj});

    expect(
      fixture.debugElement.query(By.css('.cx-saved-cart-list'))
    ).not.toBeNull();

    //check number of entries

  });

  // it('should render message when no saved carts exist'){
  //   spyOn(savedCartService, 'getList').and.stub());
  // }
});<|MERGE_RESOLUTION|>--- conflicted
+++ resolved
@@ -1,44 +1,20 @@
 import { ComponentFixture, TestBed } from '@angular/core/testing';
-import { Cart, I18nTestingModule, RoutingService } from '@spartacus/core';
-import { Observable, of } from 'rxjs';
-import { SavedCartService } from '../../core/services/saved-cart.service';
 import { SavedCartListComponent } from './saved-cart-list.component';
-import { Cart, RoutingService, TranslationService } from '@spartacus/core';
+import { Cart, RoutingService, TranslationService, I18nTestingModule } from '@spartacus/core';
 import { SavedCartService } from '../../core/services/saved-cart.service';
 import { By } from '@angular/platform-browser';
 import { Observable, of } from 'rxjs';
 
-<<<<<<< HEAD
 class MockTranslationService {
   translate(text: string) {
     return text;
   }
 }
 
-class MockRoutingService {
-  getParams() {
-    return of();
-  }
-
-  getRouterState() {
-=======
-class MockSavedCartService implements Partial<SavedCartService> {
-  deleteSavedCart(_cartId: string): void {}
-  clearRestoreSavedCart(): void {}
-  loadSavedCarts(): void {}
-  clearSaveCart(): void {}
-  clearSavedCarts(): void {}
-  getList(): Observable<Cart[]> {
-    return of([]);
-  }
-  restoreSavedCart(_cartId: string): void {}
-  getRestoreSavedCartProcessSuccess(): Observable<boolean> {
->>>>>>> 76c21900
-    return of();
-  }
+class MockRoutingService implements Partial<RoutingService> {
+  go(): void {}
 }
 
-<<<<<<< HEAD
 const mockCart1: Cart = {
   code: "00001",
   name: "test name",
@@ -61,55 +37,43 @@
 }
 const mockCarts: Cart[] = [mockCart1, mockCart2];
 
-class MockSavedCarts{
-  getList(): Observable<Cart[]>{
-    return of(mockCarts);
-  }
-
-  loadSavedCarts(): void {}
-
-  getRestoreSavedCartProcessSuccess(): Observable<boolean> {
-    return of(true);
-  }
+class MockSavedCartService implements Partial<SavedCartService> {
+    deleteSavedCart(_cartId: string): void {}
+    clearRestoreSavedCart(): void {}
+    loadSavedCarts(): void {}
+    clearSaveCart(): void {}
+    clearSavedCarts(): void {}
+    getList(): Observable<Cart[]> {
+      return of(mockCarts);
+    }
+    restoreSavedCart(_cartId: string): void {}
+    getRestoreSavedCartProcessSuccess(): Observable<boolean> {
+      return of();
+    }
 }
 
-
 fdescribe('SavedCartListComponent', () => {
-=======
-class MockRoutingService implements Partial<RoutingService> {
-  go(): void {}
-}
-
-describe('SavedCartListComponent', () => {
->>>>>>> 76c21900
   let component: SavedCartListComponent;
   let fixture: ComponentFixture<SavedCartListComponent>;
-  let savedCartService: SavedCartService | MockSavedCarts;
+  let savedCartService: SavedCartService | MockSavedCartService;
   //let routingService: RoutingService;
 
-  beforeEach(() => {
-    TestBed.configureTestingModule({
+  beforeEach(async () => {
+    await TestBed.configureTestingModule({
       imports: [I18nTestingModule],
       declarations: [SavedCartListComponent],
       providers: [
-<<<<<<< HEAD
         { provide: RoutingService, useClass: MockRoutingService },
         { provide: TranslationService, useClass: MockTranslationService },
-        { provide: SavedCartService, useClass: MockSavedCarts },
-=======
         { provide: SavedCartService, useClass: MockSavedCartService },
-        { provide: RoutingService, useClass: MockRoutingService },
->>>>>>> 76c21900
       ],
     }).compileComponents();
+  });
 
-<<<<<<< HEAD
   beforeEach(() => {
 
     //routingService = TestBed.inject(RoutingService);
     savedCartService = TestBed.inject(SavedCartService);
-=======
->>>>>>> 76c21900
     fixture = TestBed.createComponent(SavedCartListComponent);
     component = fixture.componentInstance;
     fixture.detectChanges();
