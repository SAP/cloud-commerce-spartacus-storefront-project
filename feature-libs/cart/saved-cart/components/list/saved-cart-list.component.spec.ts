import {
  DebugElement,
  ElementRef,
  Pipe,
  PipeTransform,
  ViewContainerRef,
} from '@angular/core';
import { ComponentFixture, TestBed } from '@angular/core/testing';
import { By } from '@angular/platform-browser';
import { RouterTestingModule } from '@angular/router/testing';
import { Cart } from '@spartacus/cart/base/root';
import {
  SavedCartFacade,
  SavedCartFormType,
} from '@spartacus/cart/saved-cart/root';
import {
  FeaturesConfig,
  I18nTestingModule,
  RoutingService,
} from '@spartacus/core';
<<<<<<< HEAD
import { LAUNCH_CALLER, LaunchDialogService } from '@spartacus/storefront';
import { EMPTY, Observable, of } from 'rxjs';
=======
import {
  LAUNCH_CALLER,
  LaunchDialogService,
  SiteContextComponentService,
} from '@spartacus/storefront';
import { EMPTY, Observable, Subscription, interval, map, of, take } from 'rxjs';
>>>>>>> 669cdf58
import { SavedCartListComponent } from './saved-cart-list.component';

const mockCart1: Cart = {
  code: '00001',
  name: 'test name',
  saveTime: new Date(2000, 2, 2),
  description: 'test description',
  totalItems: 2,
  totalPrice: {
    formattedValue: '$165.00',
  },
};
const mockCart2: Cart = {
  code: '00002',
  name: 'test name',
  saveTime: new Date(2000, 2, 2),
  description: 'test description',
  totalItems: 2,
  totalPrice: {
    formattedValue: '$167.00',
  },
};
const mockCarts: Cart[] = [mockCart1, mockCart2];

class MockSavedCartFacade implements Partial<SavedCartFacade> {
  deleteSavedCart(_cartId: string): void {}
  clearRestoreSavedCart(): void {}
  loadSavedCarts(): void {}
  clearSaveCart(): void {}
  clearSavedCarts(): void {}
  getList(): Observable<Cart[]> {
    return of(mockCarts);
  }
  restoreSavedCart(_cartId: string): void {}
  getRestoreSavedCartProcessSuccess(): Observable<boolean> {
    return EMPTY;
  }
  getSavedCartListProcessLoading(): Observable<boolean> {
    return of(false);
  }
}

@Pipe({
  name: 'cxUrl',
})
class MockUrlPipe implements PipeTransform {
  transform() {}
}

class MockRoutingService implements Partial<RoutingService> {
  go = () => Promise.resolve(true);
}

class MockSiteContextComponentService
  implements Partial<SiteContextComponentService>
{
  getActiveItem = () =>
    interval(100).pipe(
      map(() => 'en'),
      take(2)
    );
}

class MockLaunchDialogService implements Partial<LaunchDialogService> {
  openDialog(
    _caller: LAUNCH_CALLER,
    _openElement?: ElementRef,
    _vcr?: ViewContainerRef
  ) {
    return EMPTY;
  }
}

describe('SavedCartListComponent', () => {
  let component: SavedCartListComponent;
  let fixture: ComponentFixture<SavedCartListComponent>;
  let savedCartFacade: SavedCartFacade | MockSavedCartFacade;
  let routingService: RoutingService | MockRoutingService;
  let launchDialogService: LaunchDialogService;
  let siteContextComponentService: SiteContextComponentService;
  let el: DebugElement;

  beforeEach(async () => {
    await TestBed.configureTestingModule({
      imports: [I18nTestingModule, RouterTestingModule],
      declarations: [SavedCartListComponent, MockUrlPipe],
      providers: [
        { provide: RoutingService, useClass: MockRoutingService },
        { provide: SavedCartFacade, useClass: MockSavedCartFacade },
        {
          provide: SiteContextComponentService,
          useClass: MockSiteContextComponentService,
        },
        { provide: LaunchDialogService, useClass: MockLaunchDialogService },
        {
          provide: FeaturesConfig,
          useValue: {
            features: { level: '5.1' },
          },
        },
      ],
    }).compileComponents();
  });

  beforeEach(() => {
    savedCartFacade = TestBed.inject(SavedCartFacade);
    routingService = TestBed.inject(RoutingService);
    launchDialogService = TestBed.inject(LaunchDialogService);
    siteContextComponentService = TestBed.inject(SiteContextComponentService);

    spyOn(launchDialogService, 'openDialog').and.stub();

    fixture = TestBed.createComponent(SavedCartListComponent);

    component = fixture.componentInstance;
    el = fixture.debugElement;
  });

  it('should create', () => {
    expect(component).toBeTruthy();
  });

  it('should display header', () => {
    fixture.detectChanges();
    expect(el.query(By.css('h2')).nativeElement.innerText).toContain(
      'savedCartList.savedCarts'
    );
  });

  it('should render proper number of carts when user contains saved carts', () => {
    component.savedCarts$ = savedCartFacade.getList();
    fixture.detectChanges();
    expect(el.query(By.css('.cx-saved-cart-list-table'))).not.toBeNull();
    expect(el.queryAll(By.css('.cx-saved-cart-list-cart-id')).length).toEqual(
      mockCarts.length
    );
  });

  it('should render empty message if no saved carts exist', () => {
    const el = fixture.debugElement;
    component.savedCarts$ = of([]);
    fixture.detectChanges();
    expect(
      el.query(By.css('.cx-saved-cart-list-no-saved-carts'))
    ).not.toBeNull();
  });

  it('should trigger loadSavedCarts OnInit', () => {
    spyOn(savedCartFacade, 'loadSavedCarts').and.callThrough();
    component.savedCarts$ = savedCartFacade.getList();
    fixture.detectChanges();
    expect(savedCartFacade.loadSavedCarts).toHaveBeenCalledWith();
  });

  it('should trigger goToSavedCartDetails with proper route', () => {
    spyOn(routingService, 'go').and.callThrough();
    component.goToSavedCartDetails(mockCart1);
    fixture.detectChanges();
    expect(routingService.go).toHaveBeenCalledWith({
      cxRoute: 'savedCartsDetails',
      params: { savedCartId: mockCart1.code },
    });
  });

  it('should trigger an open dialog to restore a saved cart', () => {
    component.openDialog(new Event('abc'), mockCart1);

    expect(launchDialogService.openDialog).toHaveBeenCalledWith(
      LAUNCH_CALLER.SAVED_CART,
      component.restoreButton,
      component['vcr'],
      {
        cart: mockCart1,
        layoutOption: SavedCartFormType.RESTORE,
      }
    );
  });

  describe('observeAndReloadSavedCartOnContextChange()', () => {
    it('should not call getActiveItem() if context is empty array', () => {
      spyOn(Object, 'values').and.returnValue([]);
      const getActiveItemSpy = spyOn(
        siteContextComponentService,
        'getActiveItem'
      ).and.callThrough();

      component.ngOnInit();

      expect(getActiveItemSpy).not.toHaveBeenCalled();
    });

    it('should add subscription if context is not empty array', () => {
      const subSpy = spyOn(Subscription.prototype, 'add').and.callThrough();

      component.ngOnInit();

      expect(subSpy).toHaveBeenCalled();
    });

    it('should not add subscription if context is empty array', () => {
      spyOn(Object, 'values').and.returnValue([]);
      const subSpy = spyOn(Subscription.prototype, 'add').and.callThrough();

      component.ngOnInit();

      expect(subSpy).not.toHaveBeenCalled();
    });

    it('should reload saved carts if context changed', () => {
      const loadSavedCartsSpy = spyOn(
        savedCartFacade,
        'loadSavedCarts'
      ).and.callThrough();

      component.ngOnInit();

      fixture.detectChanges();

      expect(loadSavedCartsSpy).toHaveBeenCalledTimes(2);
    });

    it('should not reload saved carts if context did not changed', () => {
      spyOn(siteContextComponentService, 'getActiveItem').and.returnValue(of());
      const loadSavedCartsSpy = spyOn(
        savedCartFacade,
        'loadSavedCarts'
      ).and.callThrough();

      component.ngOnInit();

      expect(loadSavedCartsSpy).toHaveBeenCalledTimes(1);
    });
  });
});<|MERGE_RESOLUTION|>--- conflicted
+++ resolved
@@ -18,17 +18,12 @@
   I18nTestingModule,
   RoutingService,
 } from '@spartacus/core';
-<<<<<<< HEAD
-import { LAUNCH_CALLER, LaunchDialogService } from '@spartacus/storefront';
-import { EMPTY, Observable, of } from 'rxjs';
-=======
 import {
   LAUNCH_CALLER,
   LaunchDialogService,
   SiteContextComponentService,
 } from '@spartacus/storefront';
 import { EMPTY, Observable, Subscription, interval, map, of, take } from 'rxjs';
->>>>>>> 669cdf58
 import { SavedCartListComponent } from './saved-cart-list.component';
 
 const mockCart1: Cart = {
