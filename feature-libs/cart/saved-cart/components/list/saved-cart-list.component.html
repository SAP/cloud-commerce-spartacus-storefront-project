--- conflicted
+++ resolved
@@ -7,7 +7,6 @@
     </h3>
   </div>
 
-<<<<<<< HEAD
   <ng-container *ngIf="savedCarts?.length; else noSavedCarts">
     <table class="table cx-saved-cart-list-table">
       <thead class="cx-saved-cart-list-thead-mobile">
@@ -91,100 +90,9 @@
               "
               class="cx-saved-cart-list-value"
             >
-              <cx-truncate-text-with-popover
-                [content]="savedCart?.description"
-                [maxLength]="25"
-              ></cx-truncate-text-with-popover>
+              {{ savedCart?.description }}
             </a>
           </td>
-=======
-    <ng-container *ngIf="savedCarts?.length; else noSavedCarts">
-      <table class="table cx-saved-cart-list-table">
-        <thead class="cx-saved-cart-list-thead-mobile">
-          <th scope="col">
-            {{ 'savedCartList.cartName' | cxTranslate }}
-          </th>
-          <th scope="col">{{ 'savedCartList.cartId' | cxTranslate }}</th>
-          <th scope="col">{{ 'savedCartList.dateSaved' | cxTranslate }}</th>
-          <th scope="col">
-            {{ 'savedCartList.cartDescription' | cxTranslate }}
-          </th>
-          <th scope="col">
-            {{ 'savedCartList.quantity' | cxTranslate }}
-          </th>
-          <th scope="col">{{ 'savedCartList.total' | cxTranslate }}</th>
-          <th scope="col">
-            {{ 'savedCartList.actions' | cxTranslate }}
-          </th>
-        </thead>
-        <tbody>
-          <tr
-            *ngFor="let savedCart of savedCarts"
-            (click)="goToSavedCartDetails(savedCart)"
-          >
-            <td class="cx-saved-cart-list-cart-name">
-              <div class="d-md-none cx-saved-cart-list-label">
-                {{ 'savedCartList.cartName' | cxTranslate }}
-              </div>
-              <a
-                [routerLink]="
-                  {
-                    cxRoute: 'savedCartsDetails',
-                    params: { savedCartId: savedCart?.code }
-                  } | cxUrl
-                "
-                class="cx-saved-cart-list-value"
-              >
-                {{ savedCart?.name }}</a
-              >
-            </td>
-            <td class="cx-saved-cart-list-cart-id">
-              <div class="d-md-none cx-saved-cart-list-label">
-                {{ 'savedCartList.cartId' | cxTranslate }}
-              </div>
-              <a
-                [routerLink]="
-                  {
-                    cxRoute: 'savedCartsDetails',
-                    params: { savedCartId: savedCart?.code }
-                  } | cxUrl
-                "
-                class="cx-saved-cart-list-value"
-                >{{ savedCart?.code }}</a
-              >
-            </td>
-            <td class="cx-saved-cart-list-date-saved">
-              <div class="d-md-none cx-saved-cart-list-label">
-                {{ 'savedCartList.dateSaved' | cxTranslate }}
-              </div>
-              <a
-                [routerLink]="
-                  {
-                    cxRoute: 'savedCartsDetails',
-                    params: { savedCartId: savedCart?.code }
-                  } | cxUrl
-                "
-                class="cx-saved-cart-list-value"
-                >{{ savedCart?.saveTime | cxDate: 'longDate' }}</a
-              >
-            </td>
-            <td class="cx-saved-cart-list-cart-description">
-              <div class="d-md-none cx-saved-cart-list-label">
-                {{ 'savedCartList.cartDescription' | cxTranslate }}
-              </div>
-              <a
-                [routerLink]="
-                  {
-                    cxRoute: 'savedCartsDetails',
-                    params: { savedCartId: savedCart?.code }
-                  } | cxUrl
-                "
-                class="cx-saved-cart-list-value"
-              >
-                {{ savedCart?.description }}
-              </a>
-            </td>
->>>>>>> 7693feb3
 
           <td class="cx-saved-cart-list-quantity">
             <div class="cx-table-label-mobile cx-saved-cart-list-label">
