<ng-container *ngIf="savedCarts$ | async as savedCarts">
  <ng-container *ngIf="!(isLoading$ | async); else loading">
    <div class="cx-saved-cart-list-header">
      <h3>
        {{
          'savedCartList.savedCarts' | cxTranslate: { count: savedCarts.length }
        }}
      </h3>
    </div>

<<<<<<< HEAD
  <ng-container *ngIf="savedCarts?.length; else noSavedCarts">
    <table class="table cx-saved-cart-list-table">
      <thead class="cx-saved-cart-list-thead-mobile">
        <th scope="col">
          {{ 'savedCartList.cartName' | cxTranslate }}
        </th>
        <th scope="col">{{ 'savedCartList.cartId' | cxTranslate }}</th>
        <th scope="col">{{ 'savedCartList.dateSaved' | cxTranslate }}</th>
        <th scope="col">
          {{ 'savedCartList.quantity' | cxTranslate }}
        </th>
        <th scope="col">{{ 'savedCartList.total' | cxTranslate }}</th>
        <th scope="col">
          {{ 'savedCartList.actions' | cxTranslate }}
        </th>
      </thead>
      <tbody>
        <tr
          *ngFor="let savedCart of savedCarts"
          (click)="goToSavedCartDetails(savedCart)"
        >
          <td class="cx-saved-cart-list-cart-name">
            <div class="cx-table-label-mobile cx-saved-cart-list-label">
              {{ 'savedCartList.cartName' | cxTranslate }}
            </div>
            <a
              [routerLink]="
                {
                  cxRoute: 'savedCartsDetails',
                  params: { savedCartId: savedCart?.code }
                } | cxUrl
              "
              class="cx-saved-cart-list-value"
            >
              {{ savedCart?.name }}</a
            >
          </td>
          <td class="cx-saved-cart-list-cart-id">
            <div class="cx-table-label-mobile cx-saved-cart-list-label">
              {{ 'savedCartList.cartId' | cxTranslate }}
            </div>
            <a
              [routerLink]="
                {
                  cxRoute: 'savedCartsDetails',
                  params: { savedCartId: savedCart?.code }
                } | cxUrl
              "
              class="cx-saved-cart-list-value"
              >{{ savedCart?.code }}</a
            >
          </td>
          <td class="cx-saved-cart-list-date-saved">
            <div class="cx-table-label-mobile cx-saved-cart-list-label">
              {{ 'savedCartList.dateSaved' | cxTranslate }}
            </div>
            <a
              [routerLink]="
                {
                  cxRoute: 'savedCartsDetails',
                  params: { savedCartId: savedCart?.code }
                } | cxUrl
              "
              class="cx-saved-cart-list-value"
              >{{ savedCart?.saveTime | cxDate: 'longDate' }}</a
            >
          </td>
=======
    <ng-container *ngIf="savedCarts?.length; else noSavedCarts">
      <table class="table cx-saved-cart-list-table">
        <thead class="cx-saved-cart-list-thead-mobile">
          <th scope="col">
            {{ 'savedCartList.cartName' | cxTranslate }}
          </th>
          <th scope="col">{{ 'savedCartList.cartId' | cxTranslate }}</th>
          <th scope="col">{{ 'savedCartList.dateSaved' | cxTranslate }}</th>
          <th scope="col">
            {{ 'savedCartList.cartDescription' | cxTranslate }}
          </th>
          <th scope="col">
            {{ 'savedCartList.quantity' | cxTranslate }}
          </th>
          <th scope="col">{{ 'savedCartList.total' | cxTranslate }}</th>
          <th scope="col">
            {{ 'savedCartList.actions' | cxTranslate }}
          </th>
        </thead>
        <tbody>
          <tr
            *ngFor="let savedCart of savedCarts"
            (click)="goToSavedCartDetails(savedCart)"
          >
            <td class="cx-saved-cart-list-cart-name">
              <div class="cx-table-label-mobile cx-saved-cart-list-label">
                {{ 'savedCartList.cartName' | cxTranslate }}
              </div>
              <a
                [routerLink]="
                  {
                    cxRoute: 'savedCartsDetails',
                    params: { savedCartId: savedCart?.code }
                  } | cxUrl
                "
                class="cx-saved-cart-list-value"
              >
                {{ savedCart?.name }}</a
              >
            </td>
            <td class="cx-saved-cart-list-cart-id">
              <div class="cx-table-label-mobile cx-saved-cart-list-label">
                {{ 'savedCartList.cartId' | cxTranslate }}
              </div>
              <a
                [routerLink]="
                  {
                    cxRoute: 'savedCartsDetails',
                    params: { savedCartId: savedCart?.code }
                  } | cxUrl
                "
                class="cx-saved-cart-list-value"
                >{{ savedCart?.code }}</a
              >
            </td>
            <td class="cx-saved-cart-list-date-saved">
              <div class="cx-table-label-mobile cx-saved-cart-list-label">
                {{ 'savedCartList.dateSaved' | cxTranslate }}
              </div>
              <a
                [routerLink]="
                  {
                    cxRoute: 'savedCartsDetails',
                    params: { savedCartId: savedCart?.code }
                  } | cxUrl
                "
                class="cx-saved-cart-list-value"
                >{{ savedCart?.saveTime | cxDate: 'longDate' }}</a
              >
            </td>
            <td class="cx-saved-cart-list-cart-description">
              <div class="cx-table-label-mobile cx-saved-cart-list-label">
                {{ 'savedCartList.cartDescription' | cxTranslate }}
              </div>
              <a
                [routerLink]="
                  {
                    cxRoute: 'savedCartsDetails',
                    params: { savedCartId: savedCart?.code }
                  } | cxUrl
                "
                class="cx-saved-cart-list-value"
              >
                {{ savedCart?.description }}
              </a>
            </td>
>>>>>>> 1b2244b8

            <td class="cx-saved-cart-list-quantity">
              <div class="cx-table-label-mobile cx-saved-cart-list-label">
                {{ 'savedCartList.quantity' | cxTranslate }}
              </div>
              <a
                [routerLink]="
                  {
                    cxRoute: 'savedCartsDetails',
                    params: { savedCartId: savedCart?.code }
                  } | cxUrl
                "
                class="cx-saved-cart-list-value"
              >
                {{ savedCart?.totalItems }}</a
              >
            </td>
            <td class="cx-saved-cart-list-total">
              <div class="cx-table-label-mobile cx-saved-cart-list-label">
                {{ 'savedCartList.total' | cxTranslate }}
              </div>
              <a
                [routerLink]="
                  {
                    cxRoute: 'savedCartsDetails',
                    params: { savedCartId: savedCart?.code }
                  } | cxUrl
                "
                class="cx-saved-cart-list-value"
              >
                {{ savedCart?.totalPrice?.formattedValue }}</a
              >
            </td>
            <td class="cx-saved-cart-list-make-cart-active">
              <div class="cx-table-label-mobile cx-saved-cart-list-label"></div>
              <button
                class="link cx-action-link cx-saved-cart-make-active"
                (click)="restoreSavedCart($event, savedCart?.code)"
              >
                {{ 'savedCartList.makeCartActive' | cxTranslate }}
              </button>
            </td>
          </tr>
        </tbody>
      </table>
    </ng-container>

    <!-- NO SAVED CART CONTAINER -->
    <ng-template #noSavedCarts>
      <div class="cx-saved-cart-list-no-saved-carts row">
        <div class="col-sm-12 col-md-6 col-lg-4">
          <div>{{ 'savedCartList.notFound' | cxTranslate }}</div>
        </div>
      </div>
    </ng-template>
  </ng-container>

  <ng-template #loading>
    <div class="cx-spinner">
      <cx-spinner></cx-spinner>
    </div>
  </ng-template>
</ng-container><|MERGE_RESOLUTION|>--- conflicted
+++ resolved
@@ -8,75 +8,6 @@
       </h3>
     </div>
 
-<<<<<<< HEAD
-  <ng-container *ngIf="savedCarts?.length; else noSavedCarts">
-    <table class="table cx-saved-cart-list-table">
-      <thead class="cx-saved-cart-list-thead-mobile">
-        <th scope="col">
-          {{ 'savedCartList.cartName' | cxTranslate }}
-        </th>
-        <th scope="col">{{ 'savedCartList.cartId' | cxTranslate }}</th>
-        <th scope="col">{{ 'savedCartList.dateSaved' | cxTranslate }}</th>
-        <th scope="col">
-          {{ 'savedCartList.quantity' | cxTranslate }}
-        </th>
-        <th scope="col">{{ 'savedCartList.total' | cxTranslate }}</th>
-        <th scope="col">
-          {{ 'savedCartList.actions' | cxTranslate }}
-        </th>
-      </thead>
-      <tbody>
-        <tr
-          *ngFor="let savedCart of savedCarts"
-          (click)="goToSavedCartDetails(savedCart)"
-        >
-          <td class="cx-saved-cart-list-cart-name">
-            <div class="cx-table-label-mobile cx-saved-cart-list-label">
-              {{ 'savedCartList.cartName' | cxTranslate }}
-            </div>
-            <a
-              [routerLink]="
-                {
-                  cxRoute: 'savedCartsDetails',
-                  params: { savedCartId: savedCart?.code }
-                } | cxUrl
-              "
-              class="cx-saved-cart-list-value"
-            >
-              {{ savedCart?.name }}</a
-            >
-          </td>
-          <td class="cx-saved-cart-list-cart-id">
-            <div class="cx-table-label-mobile cx-saved-cart-list-label">
-              {{ 'savedCartList.cartId' | cxTranslate }}
-            </div>
-            <a
-              [routerLink]="
-                {
-                  cxRoute: 'savedCartsDetails',
-                  params: { savedCartId: savedCart?.code }
-                } | cxUrl
-              "
-              class="cx-saved-cart-list-value"
-              >{{ savedCart?.code }}</a
-            >
-          </td>
-          <td class="cx-saved-cart-list-date-saved">
-            <div class="cx-table-label-mobile cx-saved-cart-list-label">
-              {{ 'savedCartList.dateSaved' | cxTranslate }}
-            </div>
-            <a
-              [routerLink]="
-                {
-                  cxRoute: 'savedCartsDetails',
-                  params: { savedCartId: savedCart?.code }
-                } | cxUrl
-              "
-              class="cx-saved-cart-list-value"
-              >{{ savedCart?.saveTime | cxDate: 'longDate' }}</a
-            >
-          </td>
-=======
     <ng-container *ngIf="savedCarts?.length; else noSavedCarts">
       <table class="table cx-saved-cart-list-table">
         <thead class="cx-saved-cart-list-thead-mobile">
@@ -85,9 +16,6 @@
           </th>
           <th scope="col">{{ 'savedCartList.cartId' | cxTranslate }}</th>
           <th scope="col">{{ 'savedCartList.dateSaved' | cxTranslate }}</th>
-          <th scope="col">
-            {{ 'savedCartList.cartDescription' | cxTranslate }}
-          </th>
           <th scope="col">
             {{ 'savedCartList.quantity' | cxTranslate }}
           </th>
@@ -147,24 +75,6 @@
                 >{{ savedCart?.saveTime | cxDate: 'longDate' }}</a
               >
             </td>
-            <td class="cx-saved-cart-list-cart-description">
-              <div class="cx-table-label-mobile cx-saved-cart-list-label">
-                {{ 'savedCartList.cartDescription' | cxTranslate }}
-              </div>
-              <a
-                [routerLink]="
-                  {
-                    cxRoute: 'savedCartsDetails',
-                    params: { savedCartId: savedCart?.code }
-                  } | cxUrl
-                "
-                class="cx-saved-cart-list-value"
-              >
-                {{ savedCart?.description }}
-              </a>
-            </td>
->>>>>>> 1b2244b8
-
             <td class="cx-saved-cart-list-quantity">
               <div class="cx-table-label-mobile cx-saved-cart-list-label">
                 {{ 'savedCartList.quantity' | cxTranslate }}
