<ng-container *ngIf="savedCarts$ | async as savedCarts">
<<<<<<< HEAD
  <div *ngIf="isLoading$ | async; else savedCartListContainer">
    <div class="cx-spinner">
      <cx-spinner></cx-spinner>
    </div>
  </div>

  <ng-template #savedCartListContainer>
    <div class="container">
      <div class="cx-saved-cart-list-header">
        <h3>
          {{
            'savedCartList.savedCarts'
              | cxTranslate: { count: savedCarts.length }
          }}
        </h3>
      </div>

      <ng-container *ngIf="savedCarts?.length; else noSavedCarts">
        <table class="table cx-saved-cart-list-table">
          <thead class="cx-saved-cart-list-thead-mobile">
            <th scope="col">
              {{ 'savedCartList.cartName' | cxTranslate }}
            </th>
            <th scope="col">{{ 'savedCartList.cartId' | cxTranslate }}</th>
            <th scope="col">{{ 'savedCartList.dateSaved' | cxTranslate }}</th>
            <th scope="col">
              {{ 'savedCartList.cartDescription' | cxTranslate }}
            </th>
            <th scope="col">
              {{ 'savedCartList.quantity' | cxTranslate }}
            </th>
            <th scope="col">{{ 'savedCartList.total' | cxTranslate }}</th>
            <th scope="col">
              {{ 'savedCartList.actions' | cxTranslate }}
            </th>
          </thead>
          <tbody>
            <tr
              *ngFor="let savedCart of savedCarts"
              (click)="goToSavedCartDetails(savedCart)"
            >
              <td class="cx-saved-cart-list-cart-name">
                <div class="d-md-none cx-saved-cart-list-label">
                  {{ 'savedCartList.cartName' | cxTranslate }}
                </div>
                <a
                  [routerLink]="
                    {
                      cxRoute: 'savedCartsDetails',
                      params: { savedCartId: savedCart?.code }
                    } | cxUrl
                  "
                  class="cx-saved-cart-list-value"
                >
                  {{ savedCart?.name }}</a
                >
              </td>
              <td class="cx-saved-cart-list-cart-id">
                <div class="d-md-none cx-saved-cart-list-label">
                  {{ 'savedCartList.cartId' | cxTranslate }}
                </div>
                <a
                  [routerLink]="
                    {
                      cxRoute: 'savedCartsDetails',
                      params: { savedCartId: savedCart?.code }
                    } | cxUrl
                  "
                  class="cx-saved-cart-list-value"
                  >{{ savedCart?.code }}</a
                >
              </td>
              <td class="cx-saved-cart-list-date-saved">
                <div class="d-md-none cx-saved-cart-list-label">
                  {{ 'savedCartList.dateSaved' | cxTranslate }}
                </div>
                <a
                  [routerLink]="
                    {
                      cxRoute: 'savedCartsDetails',
                      params: { savedCartId: savedCart?.code }
                    } | cxUrl
                  "
                  class="cx-saved-cart-list-value"
                  >{{ savedCart?.saveTime | cxDate: 'longDate' }}</a
                >
              </td>
              <td class="cx-saved-cart-list-cart-description">
                <div class="d-md-none cx-saved-cart-list-label">
                  {{ 'savedCartList.cartDescription' | cxTranslate }}
                </div>
                <a
                  [routerLink]="
                    {
                      cxRoute: 'savedCartsDetails',
                      params: { savedCartId: savedCart?.code }
                    } | cxUrl
                  "
                  class="cx-saved-cart-list-value"
                  >{{ savedCart?.description }}</a
                >
              </td>

              <td class="cx-saved-cart-list-quantity">
                <div class="d-md-none cx-saved-cart-list-label">
                  {{ 'savedCartList.quantity' | cxTranslate }}
                </div>
                <a
                  [routerLink]="
                    {
                      cxRoute: 'savedCartsDetails',
                      params: { savedCartId: savedCart?.code }
                    } | cxUrl
                  "
                  class="cx-saved-cart-list-value"
                >
                  {{ savedCart?.totalItems }}</a
                >
              </td>
              <td class="cx-saved-cart-list-total">
                <div class="d-md-none cx-saved-cart-list-label">
                  {{ 'savedCartList.total' | cxTranslate }}
                </div>
                <a
                  [routerLink]="
                    {
                      cxRoute: 'savedCartsDetails',
                      params: { savedCartId: savedCart?.code }
                    } | cxUrl
                  "
                  class="cx-saved-cart-list-value"
                >
                  {{ savedCart?.totalPrice?.formattedValue }}</a
                >
              </td>
              <td class="cx-saved-cart-list-make-cart-active">
                <div class="d-md-none cx-saved-cart-list-label"></div>
                <button
                  class="link cx-action-link cx-saved-cart-make-active"
                  (click)="restoreSavedCart($event, savedCart?.code)"
                >
                  {{ 'savedCartList.makeCartActive' | cxTranslate }}
                </button>
              </td>
            </tr>
          </tbody>
        </table>
      </ng-container>

      <!-- NO SAVED CART CONTAINER -->
      <ng-template #noSavedCarts>
        <div class="cx-saved-cart-list-no-saved-carts row">
          <div class="col-sm-12 col-md-6 col-lg-4">
            <div>{{ 'savedCartList.notFound' | cxTranslate }}</div>
          </div>
        </div>
      </ng-template>
=======
  <div class="cx-saved-cart-list-header">
    <h3>
      {{
        'savedCartList.savedCarts' | cxTranslate: { count: savedCarts.length }
      }}
    </h3>
  </div>

  <ng-container *ngIf="savedCarts?.length; else noSavedCarts">
    <table class="table cx-saved-cart-list-table">
      <thead class="cx-saved-cart-list-thead-mobile">
        <th scope="col">
          {{ 'savedCartList.cartName' | cxTranslate }}
        </th>
        <th scope="col">{{ 'savedCartList.cartId' | cxTranslate }}</th>
        <th scope="col">{{ 'savedCartList.dateSaved' | cxTranslate }}</th>
        <th scope="col">
          {{ 'savedCartList.cartDescription' | cxTranslate }}
        </th>
        <th scope="col">
          {{ 'savedCartList.quantity' | cxTranslate }}
        </th>
        <th scope="col">{{ 'savedCartList.total' | cxTranslate }}</th>
        <th scope="col">
          {{ 'savedCartList.actions' | cxTranslate }}
        </th>
      </thead>
      <tbody>
        <tr
          *ngFor="let savedCart of savedCarts"
          (click)="goToSavedCartDetails(savedCart)"
        >
          <td class="cx-saved-cart-list-cart-name">
            <div class="cx-table-label-mobile cx-saved-cart-list-label">
              {{ 'savedCartList.cartName' | cxTranslate }}
            </div>
            <a
              [routerLink]="
                {
                  cxRoute: 'savedCartsDetails',
                  params: { savedCartId: savedCart?.code }
                } | cxUrl
              "
              class="cx-saved-cart-list-value"
            >
              {{ savedCart?.name }}</a
            >
          </td>
          <td class="cx-saved-cart-list-cart-id">
            <div class="cx-table-label-mobile cx-saved-cart-list-label">
              {{ 'savedCartList.cartId' | cxTranslate }}
            </div>
            <a
              [routerLink]="
                {
                  cxRoute: 'savedCartsDetails',
                  params: { savedCartId: savedCart?.code }
                } | cxUrl
              "
              class="cx-saved-cart-list-value"
              >{{ savedCart?.code }}</a
            >
          </td>
          <td class="cx-saved-cart-list-date-saved">
            <div class="cx-table-label-mobile cx-saved-cart-list-label">
              {{ 'savedCartList.dateSaved' | cxTranslate }}
            </div>
            <a
              [routerLink]="
                {
                  cxRoute: 'savedCartsDetails',
                  params: { savedCartId: savedCart?.code }
                } | cxUrl
              "
              class="cx-saved-cart-list-value"
              >{{ savedCart?.saveTime | cxDate: 'longDate' }}</a
            >
          </td>
          <td class="cx-saved-cart-list-cart-description">
            <div class="cx-table-label-mobile cx-saved-cart-list-label">
              {{ 'savedCartList.cartDescription' | cxTranslate }}
            </div>
            <a
              [routerLink]="
                {
                  cxRoute: 'savedCartsDetails',
                  params: { savedCartId: savedCart?.code }
                } | cxUrl
              "
              class="cx-saved-cart-list-value"
            >
              {{ savedCart?.description }}
            </a>
          </td>

          <td class="cx-saved-cart-list-quantity">
            <div class="cx-table-label-mobile cx-saved-cart-list-label">
              {{ 'savedCartList.quantity' | cxTranslate }}
            </div>
            <a
              [routerLink]="
                {
                  cxRoute: 'savedCartsDetails',
                  params: { savedCartId: savedCart?.code }
                } | cxUrl
              "
              class="cx-saved-cart-list-value"
            >
              {{ savedCart?.totalItems }}</a
            >
          </td>
          <td class="cx-saved-cart-list-total">
            <div class="cx-table-label-mobile cx-saved-cart-list-label">
              {{ 'savedCartList.total' | cxTranslate }}
            </div>
            <a
              [routerLink]="
                {
                  cxRoute: 'savedCartsDetails',
                  params: { savedCartId: savedCart?.code }
                } | cxUrl
              "
              class="cx-saved-cart-list-value"
            >
              {{ savedCart?.totalPrice?.formattedValue }}</a
            >
          </td>
          <td class="cx-saved-cart-list-make-cart-active">
            <div class="cx-table-label-mobile cx-saved-cart-list-label"></div>
            <button
              class="link cx-action-link cx-saved-cart-make-active"
              (click)="restoreSavedCart($event, savedCart?.code)"
            >
              {{ 'savedCartList.makeCartActive' | cxTranslate }}
            </button>
          </td>
        </tr>
      </tbody>
    </table>
  </ng-container>

  <!-- NO SAVED CART CONTAINER -->
  <ng-template #noSavedCarts>
    <div class="cx-saved-cart-list-no-saved-carts row">
      <div class="col-sm-12 col-md-6 col-lg-4">
        <div>{{ 'savedCartList.notFound' | cxTranslate }}</div>
      </div>
>>>>>>> e7843daf
    </div>
  </ng-template>
</ng-container><|MERGE_RESOLUTION|>--- conflicted
+++ resolved
@@ -1,5 +1,4 @@
 <ng-container *ngIf="savedCarts$ | async as savedCarts">
-<<<<<<< HEAD
   <div *ngIf="isLoading$ | async; else savedCartListContainer">
     <div class="cx-spinner">
       <cx-spinner></cx-spinner>
@@ -7,305 +6,154 @@
   </div>
 
   <ng-template #savedCartListContainer>
-    <div class="container">
-      <div class="cx-saved-cart-list-header">
-        <h3>
-          {{
-            'savedCartList.savedCarts'
-              | cxTranslate: { count: savedCarts.length }
-          }}
-        </h3>
+    <div class="cx-saved-cart-list-header">
+      <h3>
+        {{
+          'savedCartList.savedCarts' | cxTranslate: { count: savedCarts.length }
+        }}
+      </h3>
+    </div>
+
+    <ng-container *ngIf="savedCarts?.length; else noSavedCarts">
+      <table class="table cx-saved-cart-list-table">
+        <thead class="cx-saved-cart-list-thead-mobile">
+          <th scope="col">
+            {{ 'savedCartList.cartName' | cxTranslate }}
+          </th>
+          <th scope="col">{{ 'savedCartList.cartId' | cxTranslate }}</th>
+          <th scope="col">{{ 'savedCartList.dateSaved' | cxTranslate }}</th>
+          <th scope="col">
+            {{ 'savedCartList.cartDescription' | cxTranslate }}
+          </th>
+          <th scope="col">
+            {{ 'savedCartList.quantity' | cxTranslate }}
+          </th>
+          <th scope="col">{{ 'savedCartList.total' | cxTranslate }}</th>
+          <th scope="col">
+            {{ 'savedCartList.actions' | cxTranslate }}
+          </th>
+        </thead>
+        <tbody>
+          <tr
+            *ngFor="let savedCart of savedCarts"
+            (click)="goToSavedCartDetails(savedCart)"
+          >
+            <td class="cx-saved-cart-list-cart-name">
+              <div class="cx-table-label-mobile cx-saved-cart-list-label">
+                {{ 'savedCartList.cartName' | cxTranslate }}
+              </div>
+              <a
+                [routerLink]="
+                  {
+                    cxRoute: 'savedCartsDetails',
+                    params: { savedCartId: savedCart?.code }
+                  } | cxUrl
+                "
+                class="cx-saved-cart-list-value"
+              >
+                {{ savedCart?.name }}</a
+              >
+            </td>
+            <td class="cx-saved-cart-list-cart-id">
+              <div class="cx-table-label-mobile cx-saved-cart-list-label">
+                {{ 'savedCartList.cartId' | cxTranslate }}
+              </div>
+              <a
+                [routerLink]="
+                  {
+                    cxRoute: 'savedCartsDetails',
+                    params: { savedCartId: savedCart?.code }
+                  } | cxUrl
+                "
+                class="cx-saved-cart-list-value"
+                >{{ savedCart?.code }}</a
+              >
+            </td>
+            <td class="cx-saved-cart-list-date-saved">
+              <div class="cx-table-label-mobile cx-saved-cart-list-label">
+                {{ 'savedCartList.dateSaved' | cxTranslate }}
+              </div>
+              <a
+                [routerLink]="
+                  {
+                    cxRoute: 'savedCartsDetails',
+                    params: { savedCartId: savedCart?.code }
+                  } | cxUrl
+                "
+                class="cx-saved-cart-list-value"
+                >{{ savedCart?.saveTime | cxDate: 'longDate' }}</a
+              >
+            </td>
+            <td class="cx-saved-cart-list-cart-description">
+              <div class="cx-table-label-mobile cx-saved-cart-list-label">
+                {{ 'savedCartList.cartDescription' | cxTranslate }}
+              </div>
+              <a
+                [routerLink]="
+                  {
+                    cxRoute: 'savedCartsDetails',
+                    params: { savedCartId: savedCart?.code }
+                  } | cxUrl
+                "
+                class="cx-saved-cart-list-value"
+              >
+                {{ savedCart?.description }}
+              </a>
+            </td>
+
+            <td class="cx-saved-cart-list-quantity">
+              <div class="cx-table-label-mobile cx-saved-cart-list-label">
+                {{ 'savedCartList.quantity' | cxTranslate }}
+              </div>
+              <a
+                [routerLink]="
+                  {
+                    cxRoute: 'savedCartsDetails',
+                    params: { savedCartId: savedCart?.code }
+                  } | cxUrl
+                "
+                class="cx-saved-cart-list-value"
+              >
+                {{ savedCart?.totalItems }}</a
+              >
+            </td>
+            <td class="cx-saved-cart-list-total">
+              <div class="cx-table-label-mobile cx-saved-cart-list-label">
+                {{ 'savedCartList.total' | cxTranslate }}
+              </div>
+              <a
+                [routerLink]="
+                  {
+                    cxRoute: 'savedCartsDetails',
+                    params: { savedCartId: savedCart?.code }
+                  } | cxUrl
+                "
+                class="cx-saved-cart-list-value"
+              >
+                {{ savedCart?.totalPrice?.formattedValue }}</a
+              >
+            </td>
+            <td class="cx-saved-cart-list-make-cart-active">
+              <div class="cx-table-label-mobile cx-saved-cart-list-label"></div>
+              <button
+                class="link cx-action-link cx-saved-cart-make-active"
+                (click)="restoreSavedCart($event, savedCart?.code)"
+              >
+                {{ 'savedCartList.makeCartActive' | cxTranslate }}
+              </button>
+            </td>
+          </tr>
+        </tbody>
+      </table>
+    </ng-container>
+
+    <!-- NO SAVED CART CONTAINER -->
+    <ng-template #noSavedCarts>
+      <div class="cx-saved-cart-list-no-saved-carts row">
+        <div class="col-sm-12 col-md-6 col-lg-4">
+          <div>{{ 'savedCartList.notFound' | cxTranslate }}</div>
+        </div>
       </div>
-
-      <ng-container *ngIf="savedCarts?.length; else noSavedCarts">
-        <table class="table cx-saved-cart-list-table">
-          <thead class="cx-saved-cart-list-thead-mobile">
-            <th scope="col">
-              {{ 'savedCartList.cartName' | cxTranslate }}
-            </th>
-            <th scope="col">{{ 'savedCartList.cartId' | cxTranslate }}</th>
-            <th scope="col">{{ 'savedCartList.dateSaved' | cxTranslate }}</th>
-            <th scope="col">
-              {{ 'savedCartList.cartDescription' | cxTranslate }}
-            </th>
-            <th scope="col">
-              {{ 'savedCartList.quantity' | cxTranslate }}
-            </th>
-            <th scope="col">{{ 'savedCartList.total' | cxTranslate }}</th>
-            <th scope="col">
-              {{ 'savedCartList.actions' | cxTranslate }}
-            </th>
-          </thead>
-          <tbody>
-            <tr
-              *ngFor="let savedCart of savedCarts"
-              (click)="goToSavedCartDetails(savedCart)"
-            >
-              <td class="cx-saved-cart-list-cart-name">
-                <div class="d-md-none cx-saved-cart-list-label">
-                  {{ 'savedCartList.cartName' | cxTranslate }}
-                </div>
-                <a
-                  [routerLink]="
-                    {
-                      cxRoute: 'savedCartsDetails',
-                      params: { savedCartId: savedCart?.code }
-                    } | cxUrl
-                  "
-                  class="cx-saved-cart-list-value"
-                >
-                  {{ savedCart?.name }}</a
-                >
-              </td>
-              <td class="cx-saved-cart-list-cart-id">
-                <div class="d-md-none cx-saved-cart-list-label">
-                  {{ 'savedCartList.cartId' | cxTranslate }}
-                </div>
-                <a
-                  [routerLink]="
-                    {
-                      cxRoute: 'savedCartsDetails',
-                      params: { savedCartId: savedCart?.code }
-                    } | cxUrl
-                  "
-                  class="cx-saved-cart-list-value"
-                  >{{ savedCart?.code }}</a
-                >
-              </td>
-              <td class="cx-saved-cart-list-date-saved">
-                <div class="d-md-none cx-saved-cart-list-label">
-                  {{ 'savedCartList.dateSaved' | cxTranslate }}
-                </div>
-                <a
-                  [routerLink]="
-                    {
-                      cxRoute: 'savedCartsDetails',
-                      params: { savedCartId: savedCart?.code }
-                    } | cxUrl
-                  "
-                  class="cx-saved-cart-list-value"
-                  >{{ savedCart?.saveTime | cxDate: 'longDate' }}</a
-                >
-              </td>
-              <td class="cx-saved-cart-list-cart-description">
-                <div class="d-md-none cx-saved-cart-list-label">
-                  {{ 'savedCartList.cartDescription' | cxTranslate }}
-                </div>
-                <a
-                  [routerLink]="
-                    {
-                      cxRoute: 'savedCartsDetails',
-                      params: { savedCartId: savedCart?.code }
-                    } | cxUrl
-                  "
-                  class="cx-saved-cart-list-value"
-                  >{{ savedCart?.description }}</a
-                >
-              </td>
-
-              <td class="cx-saved-cart-list-quantity">
-                <div class="d-md-none cx-saved-cart-list-label">
-                  {{ 'savedCartList.quantity' | cxTranslate }}
-                </div>
-                <a
-                  [routerLink]="
-                    {
-                      cxRoute: 'savedCartsDetails',
-                      params: { savedCartId: savedCart?.code }
-                    } | cxUrl
-                  "
-                  class="cx-saved-cart-list-value"
-                >
-                  {{ savedCart?.totalItems }}</a
-                >
-              </td>
-              <td class="cx-saved-cart-list-total">
-                <div class="d-md-none cx-saved-cart-list-label">
-                  {{ 'savedCartList.total' | cxTranslate }}
-                </div>
-                <a
-                  [routerLink]="
-                    {
-                      cxRoute: 'savedCartsDetails',
-                      params: { savedCartId: savedCart?.code }
-                    } | cxUrl
-                  "
-                  class="cx-saved-cart-list-value"
-                >
-                  {{ savedCart?.totalPrice?.formattedValue }}</a
-                >
-              </td>
-              <td class="cx-saved-cart-list-make-cart-active">
-                <div class="d-md-none cx-saved-cart-list-label"></div>
-                <button
-                  class="link cx-action-link cx-saved-cart-make-active"
-                  (click)="restoreSavedCart($event, savedCart?.code)"
-                >
-                  {{ 'savedCartList.makeCartActive' | cxTranslate }}
-                </button>
-              </td>
-            </tr>
-          </tbody>
-        </table>
-      </ng-container>
-
-      <!-- NO SAVED CART CONTAINER -->
-      <ng-template #noSavedCarts>
-        <div class="cx-saved-cart-list-no-saved-carts row">
-          <div class="col-sm-12 col-md-6 col-lg-4">
-            <div>{{ 'savedCartList.notFound' | cxTranslate }}</div>
-          </div>
-        </div>
-      </ng-template>
-=======
-  <div class="cx-saved-cart-list-header">
-    <h3>
-      {{
-        'savedCartList.savedCarts' | cxTranslate: { count: savedCarts.length }
-      }}
-    </h3>
-  </div>
-
-  <ng-container *ngIf="savedCarts?.length; else noSavedCarts">
-    <table class="table cx-saved-cart-list-table">
-      <thead class="cx-saved-cart-list-thead-mobile">
-        <th scope="col">
-          {{ 'savedCartList.cartName' | cxTranslate }}
-        </th>
-        <th scope="col">{{ 'savedCartList.cartId' | cxTranslate }}</th>
-        <th scope="col">{{ 'savedCartList.dateSaved' | cxTranslate }}</th>
-        <th scope="col">
-          {{ 'savedCartList.cartDescription' | cxTranslate }}
-        </th>
-        <th scope="col">
-          {{ 'savedCartList.quantity' | cxTranslate }}
-        </th>
-        <th scope="col">{{ 'savedCartList.total' | cxTranslate }}</th>
-        <th scope="col">
-          {{ 'savedCartList.actions' | cxTranslate }}
-        </th>
-      </thead>
-      <tbody>
-        <tr
-          *ngFor="let savedCart of savedCarts"
-          (click)="goToSavedCartDetails(savedCart)"
-        >
-          <td class="cx-saved-cart-list-cart-name">
-            <div class="cx-table-label-mobile cx-saved-cart-list-label">
-              {{ 'savedCartList.cartName' | cxTranslate }}
-            </div>
-            <a
-              [routerLink]="
-                {
-                  cxRoute: 'savedCartsDetails',
-                  params: { savedCartId: savedCart?.code }
-                } | cxUrl
-              "
-              class="cx-saved-cart-list-value"
-            >
-              {{ savedCart?.name }}</a
-            >
-          </td>
-          <td class="cx-saved-cart-list-cart-id">
-            <div class="cx-table-label-mobile cx-saved-cart-list-label">
-              {{ 'savedCartList.cartId' | cxTranslate }}
-            </div>
-            <a
-              [routerLink]="
-                {
-                  cxRoute: 'savedCartsDetails',
-                  params: { savedCartId: savedCart?.code }
-                } | cxUrl
-              "
-              class="cx-saved-cart-list-value"
-              >{{ savedCart?.code }}</a
-            >
-          </td>
-          <td class="cx-saved-cart-list-date-saved">
-            <div class="cx-table-label-mobile cx-saved-cart-list-label">
-              {{ 'savedCartList.dateSaved' | cxTranslate }}
-            </div>
-            <a
-              [routerLink]="
-                {
-                  cxRoute: 'savedCartsDetails',
-                  params: { savedCartId: savedCart?.code }
-                } | cxUrl
-              "
-              class="cx-saved-cart-list-value"
-              >{{ savedCart?.saveTime | cxDate: 'longDate' }}</a
-            >
-          </td>
-          <td class="cx-saved-cart-list-cart-description">
-            <div class="cx-table-label-mobile cx-saved-cart-list-label">
-              {{ 'savedCartList.cartDescription' | cxTranslate }}
-            </div>
-            <a
-              [routerLink]="
-                {
-                  cxRoute: 'savedCartsDetails',
-                  params: { savedCartId: savedCart?.code }
-                } | cxUrl
-              "
-              class="cx-saved-cart-list-value"
-            >
-              {{ savedCart?.description }}
-            </a>
-          </td>
-
-          <td class="cx-saved-cart-list-quantity">
-            <div class="cx-table-label-mobile cx-saved-cart-list-label">
-              {{ 'savedCartList.quantity' | cxTranslate }}
-            </div>
-            <a
-              [routerLink]="
-                {
-                  cxRoute: 'savedCartsDetails',
-                  params: { savedCartId: savedCart?.code }
-                } | cxUrl
-              "
-              class="cx-saved-cart-list-value"
-            >
-              {{ savedCart?.totalItems }}</a
-            >
-          </td>
-          <td class="cx-saved-cart-list-total">
-            <div class="cx-table-label-mobile cx-saved-cart-list-label">
-              {{ 'savedCartList.total' | cxTranslate }}
-            </div>
-            <a
-              [routerLink]="
-                {
-                  cxRoute: 'savedCartsDetails',
-                  params: { savedCartId: savedCart?.code }
-                } | cxUrl
-              "
-              class="cx-saved-cart-list-value"
-            >
-              {{ savedCart?.totalPrice?.formattedValue }}</a
-            >
-          </td>
-          <td class="cx-saved-cart-list-make-cart-active">
-            <div class="cx-table-label-mobile cx-saved-cart-list-label"></div>
-            <button
-              class="link cx-action-link cx-saved-cart-make-active"
-              (click)="restoreSavedCart($event, savedCart?.code)"
-            >
-              {{ 'savedCartList.makeCartActive' | cxTranslate }}
-            </button>
-          </td>
-        </tr>
-      </tbody>
-    </table>
-  </ng-container>
-
-  <!-- NO SAVED CART CONTAINER -->
-  <ng-template #noSavedCarts>
-    <div class="cx-saved-cart-list-no-saved-carts row">
-      <div class="col-sm-12 col-md-6 col-lg-4">
-        <div>{{ 'savedCartList.notFound' | cxTranslate }}</div>
-      </div>
->>>>>>> e7843daf
-    </div>
+    </ng-template>
   </ng-template>
 </ng-container>