--- conflicted
+++ resolved
@@ -2,11 +2,7 @@
 import { ComponentFixture, TestBed } from '@angular/core/testing';
 import { RouterTestingModule } from '@angular/router/testing';
 import { StoreModule } from '@ngrx/store';
-<<<<<<< HEAD
-import { ActiveCartFacade, Cart } from '@spartacus/cart/main/root';
-=======
 import { ActiveCartFacade, Cart } from '@spartacus/cart/base/root';
->>>>>>> a32dea3c
 import {
   AuthService,
   I18nTestingModule,
