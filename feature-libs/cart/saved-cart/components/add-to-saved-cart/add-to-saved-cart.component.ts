--- conflicted
+++ resolved
@@ -7,11 +7,7 @@
   ViewChild,
   ViewContainerRef,
 } from '@angular/core';
-<<<<<<< HEAD
-import { ActiveCartFacade, Cart } from '@spartacus/cart/main/root';
-=======
 import { ActiveCartFacade, Cart } from '@spartacus/cart/base/root';
->>>>>>> a32dea3c
 import { AuthService, RoutingService } from '@spartacus/core';
 import { LaunchDialogService, LAUNCH_CALLER } from '@spartacus/storefront';
 import { combineLatest, Observable, Subscription } from 'rxjs';
