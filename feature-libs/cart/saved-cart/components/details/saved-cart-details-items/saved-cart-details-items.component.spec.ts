import { ComponentFixture, TestBed, waitForAsync } from '@angular/core/testing';
import { StoreModule } from '@ngrx/store';
<<<<<<< HEAD
import { Cart } from '@spartacus/cart/main/root';
=======
import { Cart } from '@spartacus/cart/base/root';
>>>>>>> a32dea3c
import { SavedCartFacade } from '@spartacus/cart/saved-cart/root';
import {
  EventService,
  GlobalMessageService,
  GlobalMessageType,
  I18nTestingModule,
  Product,
  RoutingService,
  Translatable,
} from '@spartacus/core';
import { BehaviorSubject, Observable, of } from 'rxjs';
import { SavedCartDetailsService } from '../saved-cart-details.service';
import { SavedCartDetailsItemsComponent } from './saved-cart-details-items.component';

const mockUserId = 'test-user';
const mockCartId = 'test-cart';
const mockProduct: Product = {
  name: 'test-product',
  code: 'productCode',
};
const mockSavedCart: Cart = {
  code: mockCartId,
  name: 'test-cart-name',
  entries: [{ entryNumber: 0, product: mockProduct }],
  description: 'test-cart-description',
  totalItems: 5,
};
const mockEmptyEntriesCart: Cart = { ...mockSavedCart, entries: [] };
const mockDeleteSavedCartEvent = {
  userId: mockUserId,
  cartId: mockCartId,
  cartCode: mockCartId,
};

const cart$ = new BehaviorSubject<Cart>(mockSavedCart);

class MockSavedCartDetailsService implements Partial<SavedCartDetailsService> {
  getCartDetails(): Observable<Cart> {
    return cart$.asObservable();
  }
  getSavedCartId(): Observable<string> {
    return of(mockCartId);
  }
}

class MockEventService implements Partial<EventService> {
  get(): Observable<any> {
    return of();
  }
}

class MockSavedCartFacade implements Partial<SavedCartFacade> {
  isStable(_cartId: string): Observable<boolean> {
    return of(true);
  }
  deleteSavedCart(_cartId: string): void {}
}

class MockRoutingService implements Partial<RoutingService> {
  go = () => Promise.resolve(true);
}
class MockGlobalMessageService implements Partial<GlobalMessageService> {
  add(
    _text: string | Translatable,
    _type: GlobalMessageType,
    _timeout?: number
  ): void {}
}

describe('SavedCartDetailsItemsComponent', () => {
  let component: SavedCartDetailsItemsComponent;
  let fixture: ComponentFixture<SavedCartDetailsItemsComponent>;
  let savedCartFacade: SavedCartFacade;
  let eventService: EventService;
  let globalMessageService: GlobalMessageService;
  let routingService: RoutingService;

  beforeEach(
    waitForAsync(() => {
      TestBed.configureTestingModule({
        imports: [StoreModule.forRoot({}), I18nTestingModule],
        declarations: [SavedCartDetailsItemsComponent],
        providers: [
          {
            provide: SavedCartFacade,
            useClass: MockSavedCartFacade,
          },
          {
            provide: EventService,
            useClass: MockEventService,
          },
          {
            provide: SavedCartDetailsService,
            useClass: MockSavedCartDetailsService,
          },
          { provide: RoutingService, useClass: MockRoutingService },
          { provide: GlobalMessageService, useClass: MockGlobalMessageService },
        ],
      }).compileComponents();

      fixture = TestBed.createComponent(SavedCartDetailsItemsComponent);
      component = fixture.componentInstance;

      savedCartFacade = TestBed.inject(SavedCartFacade);
      eventService = TestBed.inject(EventService);
      globalMessageService = TestBed.inject(GlobalMessageService);
      routingService = TestBed.inject(RoutingService);

      spyOn(routingService, 'go').and.callThrough();
      spyOn(globalMessageService, 'add').and.callThrough();
      spyOn(savedCartFacade, 'deleteSavedCart').and.callThrough();

      cart$.next(mockSavedCart);

      fixture.detectChanges();
    })
  );

  it('should create', () => {
    expect(component).toBeTruthy();
  });

  it('should trigger onDeleteComplete when there was a successful deleted cart', () => {
    spyOn(component, 'onDeleteComplete').and.stub();
    spyOn(eventService, 'get').and.returnValue(of(mockDeleteSavedCartEvent));

    component.ngOnInit();
    expect(component.onDeleteComplete).toHaveBeenCalled();
  });

  it('should trigger a redirection and a global message onDeleteComplete', () => {
    component.onDeleteComplete(true);

    expect(routingService.go).toHaveBeenCalledWith({
      cxRoute: 'savedCarts',
    });
    expect(globalMessageService.add).toHaveBeenCalledWith(
      { key: 'savedCartDialog.deleteCartSuccess' },
      GlobalMessageType.MSG_TYPE_CONFIRMATION
    );
  });

  it('should NOT trigger a redirection and a global message onDeleteComplete', () => {
    component.onDeleteComplete(false);

    expect(routingService.go).not.toHaveBeenCalled();
    expect(globalMessageService.add).not.toHaveBeenCalled();
  });

  it('should NOT delete saved cart when there are cart entries', () => {
    component.savedCart$
      .subscribe((savedCart) => {
        expect(savedCart).toEqual(mockSavedCart);
        expect(savedCartFacade.deleteSavedCart).not.toHaveBeenCalled();
      })
      .unsubscribe();
  });

  it('should delete saved cart when cart is empty', () => {
    cart$.next(mockEmptyEntriesCart);

    component.savedCart$
      .subscribe((savedCart) => {
        expect(savedCart).toEqual(mockEmptyEntriesCart);
        expect(savedCartFacade.deleteSavedCart).toHaveBeenCalledWith(
          mockCartId
        );
      })
      .unsubscribe();
  });
});<|MERGE_RESOLUTION|>--- conflicted
+++ resolved
@@ -1,10 +1,6 @@
 import { ComponentFixture, TestBed, waitForAsync } from '@angular/core/testing';
 import { StoreModule } from '@ngrx/store';
-<<<<<<< HEAD
-import { Cart } from '@spartacus/cart/main/root';
-=======
 import { Cart } from '@spartacus/cart/base/root';
->>>>>>> a32dea3c
 import { SavedCartFacade } from '@spartacus/cart/saved-cart/root';
 import {
   EventService,
