--- conflicted
+++ resolved
@@ -27,13 +27,8 @@
 export class SavedCartDetailsItemsComponent implements OnInit, OnDestroy {
   private subscription = new Subscription();
 
-<<<<<<< HEAD
-=======
   CartLocation = PromotionLocation;
 
-  userId$ = this.userIdService.getUserId();
-
->>>>>>> f6bfbac9
   cartLoaded$: Observable<boolean> = this.savedCartDetailsService
     .getSavedCartId()
     .pipe(switchMap((cartId) => this.savedCartService.isStable(cartId)));
