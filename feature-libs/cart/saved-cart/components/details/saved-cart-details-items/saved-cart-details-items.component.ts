import {
  ChangeDetectionStrategy,
  Component,
  OnDestroy,
  OnInit,
} from '@angular/core';
import {
  DeleteSavedCartSuccessEvent,
  SavedCartService,
} from '@spartacus/cart/saved-cart/core';
import {
  Cart,
  EventService,
  GlobalMessageService,
  GlobalMessageType,
  PromotionLocation,
  RoutingService,
} from '@spartacus/core';
import { Observable, Subscription } from 'rxjs';
import { mapTo, switchMap, take, tap } from 'rxjs/operators';
import { SavedCartDetailsService } from '../saved-cart-details.service';

@Component({
  selector: 'cx-saved-cart-details-items',
  templateUrl: './saved-cart-details-items.component.html',
  changeDetection: ChangeDetectionStrategy.OnPush,
})
export class SavedCartDetailsItemsComponent implements OnInit, OnDestroy {
  private subscription = new Subscription();

  CartLocation = PromotionLocation;

  cartLoaded$: Observable<boolean> = this.savedCartDetailsService
    .getSavedCartId()
    .pipe(switchMap((cartId) => this.savedCartService.isStable(cartId)));

  savedCart$: Observable<
    Cart | undefined
  > = this.savedCartDetailsService.getCartDetails().pipe(
    tap((cart) => {
      if (cart?.entries?.length <= 0) {
        this.savedCartService.deleteSavedCart(cart.code);
      }
    })
  );

  constructor(
    protected savedCartDetailsService: SavedCartDetailsService,
    protected savedCartService: SavedCartService,
<<<<<<< HEAD
    protected eventSercvice: EventService,
    protected userIdService: UserIdService,
=======
    protected savedCartEventsService: SavedCartEventsService,
>>>>>>> 51f388b2
    protected globalMessageService: GlobalMessageService,
    protected routingService: RoutingService
  ) {}

  ngOnInit(): void {
    this.subscription.add(
      this.eventSercvice
        .get(DeleteSavedCartSuccessEvent)
        .pipe(take(1), mapTo(true))
        .subscribe((success) => this.onDeleteComplete(success))
    );
  }

  onDeleteComplete(success: boolean): void {
    if (success) {
      this.routingService.go({ cxRoute: 'savedCarts' });
      this.globalMessageService.add(
        {
          key: 'savedCartDialog.deleteCartSuccess',
        },
        GlobalMessageType.MSG_TYPE_CONFIRMATION
      );
    }
  }

  ngOnDestroy(): void {
    this.subscription?.unsubscribe();
  }
}<|MERGE_RESOLUTION|>--- conflicted
+++ resolved
@@ -38,7 +38,7 @@
     Cart | undefined
   > = this.savedCartDetailsService.getCartDetails().pipe(
     tap((cart) => {
-      if (cart?.entries?.length <= 0) {
+      if (cart.entries.length <= 0) {
         this.savedCartService.deleteSavedCart(cart.code);
       }
     })
@@ -47,12 +47,7 @@
   constructor(
     protected savedCartDetailsService: SavedCartDetailsService,
     protected savedCartService: SavedCartService,
-<<<<<<< HEAD
     protected eventSercvice: EventService,
-    protected userIdService: UserIdService,
-=======
-    protected savedCartEventsService: SavedCartEventsService,
->>>>>>> 51f388b2
     protected globalMessageService: GlobalMessageService,
     protected routingService: RoutingService
   ) {}
