<ng-container *ngIf="savedCart$ | async as cart">
  <ng-container *ngIf="cart?.entries?.length > 0; else emptyCartItems">
    <div class="cart-details-wrapper">
      <cx-cart-item-list
        [items]="cart.entries"
        [cartIsLoading]="!(cartLoaded$ | async)"
<<<<<<< HEAD
        [cartId]="cart.code"
=======
        [promotionLocation]="CartLocation.SavedCart"
        [cart]="{
          cartId: cart.code,
          userId: (userId$ | async)
        }"
>>>>>>> f6bfbac9
      ></cx-cart-item-list>
    </div>
  </ng-container>
</ng-container>
<ng-template #emptyCartItems>
  <div class="cx-spinner">
    <cx-spinner></cx-spinner>
  </div>
</ng-template><|MERGE_RESOLUTION|>--- conflicted
+++ resolved
@@ -2,17 +2,10 @@
   <ng-container *ngIf="cart?.entries?.length > 0; else emptyCartItems">
     <div class="cart-details-wrapper">
       <cx-cart-item-list
+        [cartId]="cart.code"
+        [cartIsLoading]="!(cartLoaded$ | async)"
         [items]="cart.entries"
-        [cartIsLoading]="!(cartLoaded$ | async)"
-<<<<<<< HEAD
-        [cartId]="cart.code"
-=======
         [promotionLocation]="CartLocation.SavedCart"
-        [cart]="{
-          cartId: cart.code,
-          userId: (userId$ | async)
-        }"
->>>>>>> f6bfbac9
       ></cx-cart-item-list>
     </div>
   </ng-container>
