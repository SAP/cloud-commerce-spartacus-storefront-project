<ng-container *ngIf="savedCart$ | async as cart">
  <div class="cx-cart-summary">
    <div class="container">
      <div class="cx-summary-card">
        <div class="cx-edit-card-container">
          <div class="cx-edited-text">
            <cx-card [content]="getCartName(cart?.name) | async"></cx-card>

            <cx-card
              [content]="getCartDescription(cart?.description) | async"
            ></cx-card>
          </div>

          <div class="cx-edit-actions">
            <button (click)="editCart(cart?.code)">
              <cx-icon [type]="iconTypes.PENCIL"></cx-icon>
            </button>
          </div>
        </div>
      </div>
      <div class="cx-summary-card">
        <cx-card [content]="getCartId(cart?.code) | async"></cx-card>
      </div>
      <div class="cx-summary-card">
        <cx-card [content]="getDateSaved(cart?.saveTime) | async"></cx-card>
        <cx-card [content]="getCartItems(cart?.totalItems) | async"></cx-card>
      </div>
      <div class="cx-summary-card">
        <cx-card
          [content]="getCartQuantity(cart?.totalUnitCount) | async"
        ></cx-card>
        <cx-card
          [content]="
            getCartTotal(cart?.totalPriceWithTax?.formattedValue) | async
          "
        ></cx-card>
      </div>
<<<<<<< HEAD
      <div class="cx-summary-card">
        <button #element (click)="editCart(cart)" class="link cx-action-link">
          {{ 'savedCartDetails.edit' | cxTranslate }}
        </button>

        <button class="link cx-action-link" (click)="deleteCart(cart?.code)">
          {{ 'savedCartDetails.remove' | cxTranslate }}
        </button>
      </div>
=======
>>>>>>> 70d8702b
    </div>
  </div>
</ng-container><|MERGE_RESOLUTION|>--- conflicted
+++ resolved
@@ -35,18 +35,6 @@
           "
         ></cx-card>
       </div>
-<<<<<<< HEAD
-      <div class="cx-summary-card">
-        <button #element (click)="editCart(cart)" class="link cx-action-link">
-          {{ 'savedCartDetails.edit' | cxTranslate }}
-        </button>
-
-        <button class="link cx-action-link" (click)="deleteCart(cart?.code)">
-          {{ 'savedCartDetails.remove' | cxTranslate }}
-        </button>
-      </div>
-=======
->>>>>>> 70d8702b
     </div>
   </div>
 </ng-container>