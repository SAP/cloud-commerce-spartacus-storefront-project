import { ElementRef, ViewContainerRef } from '@angular/core';
import { ComponentFixture, TestBed } from '@angular/core/testing';
import { Cart, I18nTestingModule } from '@spartacus/core';
import { Observable, of } from 'rxjs';
import { SavedCartFormLaunchDialogService } from '../../saved-cart-form-dialog/saved-cart-form-launch-dialog.service';
import { SavedCartDetailService } from '../saved-cart-detail.service';
import { SavedCartDetailOverviewComponent } from './saved-cart-detail-overview.component';

class MockSavedCartDetailService implements Partial<SavedCartDetailService> {
  getCartDetails(): Observable<Cart> {
    return of();
  }
}
class MockSavedCartFormLaunchDialogService
  implements Partial<SavedCartFormLaunchDialogService> {
  openDialog(
    _openElement?: ElementRef,
    _vcr?: ViewContainerRef,
    _data?: any
  ): Observable<any> {
    return of();
  }
}

describe('SavedCartDetailOverviewComponent', () => {
  let component: SavedCartDetailOverviewComponent;
  let fixture: ComponentFixture<SavedCartDetailOverviewComponent>;

<<<<<<< HEAD
  beforeEach(async () => {
    await TestBed.configureTestingModule({
      declarations: [SavedCartDetailOverviewComponent],
    }).compileComponents();
  });

=======
>>>>>>> 39023fb6
  beforeEach(() => {
    TestBed.configureTestingModule({
      imports: [I18nTestingModule],
      declarations: [SavedCartDetailOverviewComponent],
      providers: [
        {
          provide: SavedCartDetailService,
          useClass: MockSavedCartDetailService,
        },
        {
          provide: SavedCartFormLaunchDialogService,
          useClass: MockSavedCartFormLaunchDialogService,
        },
      ],
    }).compileComponents();

    fixture = TestBed.createComponent(SavedCartDetailOverviewComponent);
    component = fixture.componentInstance;
    fixture.detectChanges();
  });

  it('should create', () => {
    expect(component).toBeTruthy();
  });
});<|MERGE_RESOLUTION|>--- conflicted
+++ resolved
@@ -26,15 +26,6 @@
   let component: SavedCartDetailOverviewComponent;
   let fixture: ComponentFixture<SavedCartDetailOverviewComponent>;
 
-<<<<<<< HEAD
-  beforeEach(async () => {
-    await TestBed.configureTestingModule({
-      declarations: [SavedCartDetailOverviewComponent],
-    }).compileComponents();
-  });
-
-=======
->>>>>>> 39023fb6
   beforeEach(() => {
     TestBed.configureTestingModule({
       imports: [I18nTestingModule],
