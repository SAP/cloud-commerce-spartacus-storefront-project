import { ElementRef, ViewContainerRef } from '@angular/core';
import { ComponentFixture, TestBed } from '@angular/core/testing';
import { RouterTestingModule } from '@angular/router/testing';
<<<<<<< HEAD
import { Cart } from '@spartacus/cart/main/root';
=======
import { Cart } from '@spartacus/cart/base/root';
>>>>>>> a32dea3c
import { I18nTestingModule, TranslationService } from '@spartacus/core';
import {
  CardModule,
  IconTestingModule,
  LaunchDialogService,
  LAUNCH_CALLER,
} from '@spartacus/storefront';
import { Observable, of } from 'rxjs';
import { SavedCartDetailsService } from '../saved-cart-details.service';
import { SavedCartDetailsOverviewComponent } from './saved-cart-details-overview.component';

const mockTranslations = 'saved-cart-translations';
const mockSavedCart: Cart = {
  name: 'test-cart-name',
  entries: [{ entryNumber: 0, product: { name: 'test-product' } }],
  description: 'test-cart-description',
  saveTime: new Date('1994-01-11T00:00Z'),
  totalItems: 8,
  totalUnitCount: 3,
  totalPriceWithTax: {
    formattedValue: 'test-price-tax',
  },
};

class MockSavedCartDetailsService implements Partial<SavedCartDetailsService> {
  getCartDetails(): Observable<Cart> {
    return of(mockSavedCart);
  }
}

class MockTranslationService {
  translate(): Observable<string> {
    return of(mockTranslations);
  }
}

class MockLaunchDialogService implements Partial<LaunchDialogService> {
  openDialog(
    _caller: LAUNCH_CALLER,
    _openElement?: ElementRef,
    _vcr?: ViewContainerRef
  ) {
    return of();
  }
}

describe('SavedCartDetailsOverviewComponent', () => {
  let component: SavedCartDetailsOverviewComponent;
  let fixture: ComponentFixture<SavedCartDetailsOverviewComponent>;
  let launchDialogService: LaunchDialogService;

  beforeEach(() => {
    TestBed.configureTestingModule({
      imports: [
        I18nTestingModule,
        IconTestingModule,
        CardModule,
        RouterTestingModule,
      ],
      declarations: [SavedCartDetailsOverviewComponent],
      providers: [
        {
          provide: SavedCartDetailsService,
          useClass: MockSavedCartDetailsService,
        },
        { provide: TranslationService, useClass: MockTranslationService },
        { provide: LaunchDialogService, useClass: MockLaunchDialogService },
      ],
    }).compileComponents();

    fixture = TestBed.createComponent(SavedCartDetailsOverviewComponent);
    component = fixture.componentInstance;

    launchDialogService = TestBed.inject(LaunchDialogService);

    spyOn(component, 'getCartName').and.callThrough();
    spyOn(component, 'getCartDescription').and.callThrough();
    spyOn(component, 'getCartId').and.callThrough();
    spyOn(component, 'getDateSaved').and.callThrough();
    spyOn(component, 'getCartItems').and.callThrough();
    spyOn(component, 'getCartQuantity').and.callThrough();
    spyOn(component, 'getCartTotal').and.callThrough();
    spyOn(launchDialogService, 'openDialog').and.stub();

    fixture.detectChanges();
  });

  it('should create', () => {
    expect(component).toBeTruthy();
  });

  it('should trigger getCartName(cartName: string)', () => {
    component
      .getCartName(mockSavedCart.name as string)
      .subscribe((data) => {
        expect(data).toBeTruthy();
        expect(data.title).toEqual(mockTranslations);
        expect(data.text).toEqual([mockSavedCart.name]);
      })
      .unsubscribe();

    expect(component.getCartName).toHaveBeenCalledWith(mockSavedCart.name);
  });

  it('should trigger getCartDescription(cartDescription: string)', () => {
    component
      .getCartDescription(mockSavedCart.description as string)
      .subscribe((data) => {
        expect(data).toBeTruthy();
        expect(data.title).toEqual(mockTranslations);
        expect(data.text).toEqual([mockSavedCart.description]);
      })
      .unsubscribe();

    expect(component.getCartDescription).toHaveBeenCalledWith(
      mockSavedCart.description
    );
  });

  it('should trigger getCartId(cartId: string)', () => {
    component
      .getCartId(mockSavedCart.code as string)
      .subscribe((data) => {
        expect(data).toBeTruthy();
        expect(data.title).toEqual(mockTranslations);
        expect(data.text).toEqual([mockSavedCart.code]);
      })
      .unsubscribe();

    expect(component.getCartId).toHaveBeenCalledWith(mockSavedCart.code);
  });

  it('should trigger getDateSaved(saveTime: string)', () => {
    const date = mockSavedCart.saveTime.toDateString();

    component
      .getDateSaved(date)
      .subscribe((data) => {
        expect(data).toBeTruthy();
        expect(data.title).toEqual(mockTranslations);
        expect(data.text).toEqual([date]);
      })
      .unsubscribe();

    expect(component.getDateSaved).toHaveBeenCalledWith(date);
  });

  it('should trigger getCartItems(totalItems: number)', () => {
    component
      .getCartItems(mockSavedCart.totalItems as number)
      .subscribe((data) => {
        expect(data).toBeTruthy();
        expect(data.title).toEqual(mockTranslations);
        expect(data.text).toEqual([mockSavedCart.totalItems?.toString()]);
      })
      .unsubscribe();

    expect(component.getCartItems).toHaveBeenCalledWith(
      mockSavedCart.totalItems
    );
  });

  it('should trigger getCartQuantity(totalItems: number)', () => {
    component
      .getCartQuantity(mockSavedCart.totalUnitCount as number)
      .subscribe((data) => {
        expect(data).toBeTruthy();
        expect(data.title).toEqual(mockTranslations);
        expect(data.text).toEqual([mockSavedCart.totalUnitCount?.toString()]);
      })
      .unsubscribe();

    expect(component.getCartQuantity).toHaveBeenCalledWith(
      mockSavedCart.totalUnitCount
    );
  });

  it('should trigger getCartTotal(totalPriceWithTax: string)', () => {
    component
      .getCartTotal(mockSavedCart.totalPriceWithTax?.formattedValue as string)
      .subscribe((data) => {
        expect(data).toBeTruthy();
        expect(data.title).toEqual(mockTranslations);
        expect(data.text).toEqual([
          mockSavedCart.totalPriceWithTax?.formattedValue,
        ]);
      })
      .unsubscribe();

    expect(component.getCartTotal).toHaveBeenCalledWith(
      mockSavedCart.totalPriceWithTax?.formattedValue
    );
  });

  it('should trigger an open dialog to delete a saved cart', () => {
    component.openDialog(mockSavedCart);

    expect(launchDialogService.openDialog).toHaveBeenCalledWith(
      LAUNCH_CALLER.SAVED_CART,
      component.element,
      component['vcr'],
      {
        cart: mockSavedCart,
        layoutOption: 'edit',
      }
    );
  });
});<|MERGE_RESOLUTION|>--- conflicted
+++ resolved
@@ -1,11 +1,7 @@
 import { ElementRef, ViewContainerRef } from '@angular/core';
 import { ComponentFixture, TestBed } from '@angular/core/testing';
 import { RouterTestingModule } from '@angular/router/testing';
-<<<<<<< HEAD
-import { Cart } from '@spartacus/cart/main/root';
-=======
 import { Cart } from '@spartacus/cart/base/root';
->>>>>>> a32dea3c
 import { I18nTestingModule, TranslationService } from '@spartacus/core';
 import {
   CardModule,
