--- conflicted
+++ resolved
@@ -55,15 +55,6 @@
   let component: SavedCartDetailActionComponent;
   let fixture: ComponentFixture<SavedCartDetailActionComponent>;
 
-<<<<<<< HEAD
-  beforeEach(async () => {
-    await TestBed.configureTestingModule({
-      declarations: [SavedCartDetailActionComponent],
-    }).compileComponents();
-  });
-
-=======
->>>>>>> 39023fb6
   beforeEach(() => {
     TestBed.configureTestingModule({
       declarations: [SavedCartDetailActionComponent],
