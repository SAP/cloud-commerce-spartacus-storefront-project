--- conflicted
+++ resolved
@@ -1,10 +1,7 @@
 import { CommonModule } from '@angular/common';
 import { ComponentFixture, TestBed } from '@angular/core/testing';
-<<<<<<< HEAD
+import { FormsModule, ReactiveFormsModule } from '@angular/forms';
 import { Cart } from '@spartacus/cart/main/root';
-=======
-import { FormsModule, ReactiveFormsModule } from '@angular/forms';
->>>>>>> 6db9f64a
 import {
   DeleteSavedCartEvent,
   DeleteSavedCartFailEvent,
@@ -20,9 +17,9 @@
 } from '@spartacus/core';
 import {
   FormErrorsModule,
-  LaunchDialogService,
   IconTestingModule,
   KeyboardFocusTestingModule,
+  LaunchDialogService,
 } from '@spartacus/storefront';
 import { BehaviorSubject, Observable, of } from 'rxjs';
 import {
