--- conflicted
+++ resolved
@@ -1,14 +1,10 @@
 <ng-container *ngIf="cart">
-<<<<<<< HEAD
-  <div [cxFocus]="focusConfig" (esc)="close('Escape clicked')" class="cx-saved-cart-form-dialog">
-=======
   <div
     [cxFocus]="focusConfig"
     (esc)="close('Escape clicked')"
     class="cx-saved-cart-form-dialog"
     role="dialog"
   >
->>>>>>> d9501cf3
     <form [formGroup]="form" class="cx-saved-cart-form-container">
       <!-- Modal Header -->
       <div class="modal-header cx-saved-cart-form-header">
