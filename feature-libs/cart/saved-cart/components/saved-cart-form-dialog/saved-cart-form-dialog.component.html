--- conflicted
+++ resolved
@@ -128,25 +128,16 @@
               {{ 'savedCartDialog.cancel' | cxTranslate }}
             </button>
 
-<<<<<<< HEAD
             <ng-container
               *ngIf="
                 layoutOption === savedCartFormType.DELETE;
                 else isRestoreSavedCart
               "
-=======
-            <button
-              *ngIf="cart.code"
-              (click)="deleteCart(cart.code)"
-              [attr.aria-label]="'common.delete' | cxTranslate"
-              [disabled]="isDisableDeleteButton$ | async"
-              class="ml-2 btn btn-primary"
-              type="button"
->>>>>>> 6b2fa3aa
             >
               <button
                 *ngIf="cart.code"
                 (click)="deleteCart(cart.code)"
+                [attr.aria-label]="'common.delete' | cxTranslate"
                 [disabled]="isDisableDeleteButton$ | async"
                 aria-label="delete"
                 class="ml-2 btn btn-primary"
