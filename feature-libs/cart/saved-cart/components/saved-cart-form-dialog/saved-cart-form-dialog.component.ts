import {
  ChangeDetectionStrategy,
  Component,
  ElementRef,
  HostListener,
  OnDestroy,
  OnInit,
} from '@angular/core';
import { FormControl, FormGroup, Validators } from '@angular/forms';
<<<<<<< HEAD
import { Cart } from '@spartacus/cart/main/root';
=======
import { Cart } from '@spartacus/cart/base/root';
>>>>>>> a32dea3c
import {
  DeleteSavedCartEvent,
  DeleteSavedCartFailEvent,
  DeleteSavedCartSuccessEvent,
  SavedCartFacade,
  SavedCartFormType,
} from '@spartacus/cart/saved-cart/root';
import {
  EventService,
  GlobalMessageService,
  GlobalMessageType,
  RoutingService,
} from '@spartacus/core';
import {
  FocusConfig,
  FormUtils,
  ICON_TYPE,
  LaunchDialogService,
} from '@spartacus/storefront';
import { combineLatest, merge, Observable, Subscription } from 'rxjs';
import { map, mapTo, take } from 'rxjs/operators';

export interface SavedCartFormDialogOptions {
  cart: Cart;
  layoutOption?: string;
}

@Component({
  selector: 'cx-saved-cart-form-dialog',
  templateUrl: './saved-cart-form-dialog.component.html',
  changeDetection: ChangeDetectionStrategy.OnPush,
})
export class SavedCartFormDialogComponent implements OnInit, OnDestroy {
  private subscription = new Subscription();
  savedCartFormType = SavedCartFormType;
  form: FormGroup;
  iconTypes = ICON_TYPE;
  cart: Cart;
  layoutOption: string | undefined;

  descriptionMaxLength: number = 250;
  nameMaxLength: number = 50;
  isCloneSavedCart = false;

  focusConfig: FocusConfig = {
    trap: true,
    block: true,
    autofocus: 'button',
    focusOnEscape: true,
  };

  isLoading$: Observable<boolean>;
  isDisableDeleteButton$: Observable<boolean>;
  isDisableRestoreButton$: Observable<boolean>;

  get descriptionsCharacterLeft(): number {
    return (
      this.descriptionMaxLength -
      (this.form.get('description')?.value?.length || 0)
    );
  }

  @HostListener('click', ['$event'])
  handleClick(event: UIEvent): void {
    // Close on click outside the dialog window
    if ((event.target as any).tagName === this.el.nativeElement.tagName) {
      this.close('Cross click');
    }
  }

  constructor(
    protected launchDialogService: LaunchDialogService,
    protected el: ElementRef,
    protected savedCartService: SavedCartFacade,
    protected eventService: EventService,
    protected routingService: RoutingService,
    protected globalMessageService: GlobalMessageService
  ) {}

  ngOnInit(): void {
    this.resetSavedCartStates();

    this.isLoading$ = this.savedCartService.getSaveCartProcessLoading();

    this.isDisableDeleteButton$ = merge(
      this.eventService.get(DeleteSavedCartEvent).pipe(take(1), mapTo(true)),
      this.eventService
        .get(DeleteSavedCartFailEvent)
        .pipe(take(1), mapTo(false))
    );

    this.isDisableRestoreButton$ = combineLatest([
      this.savedCartService.getCloneSavedCartProcessLoading(),
      this.savedCartService.getRestoreSavedCartProcessLoading(),
    ]).pipe(
      map(
        ([isCloneLoading, isRestoreLoading]) =>
          isCloneLoading || isRestoreLoading
      )
    );

    this.subscription.add(
      this.launchDialogService.data$.subscribe(
        (data: SavedCartFormDialogOptions) => {
          this.cart = data.cart;
          this.layoutOption = data.layoutOption;

          this.build(this.cart);
        }
      )
    );

    this.subscription.add(
      this.savedCartService
        .getSaveCartProcessSuccess()
        .subscribe((success) => this.onComplete(success))
    );

    this.subscription.add(
      this.eventService
        .get(DeleteSavedCartSuccessEvent)
        .pipe(take(1), mapTo(true))
        .subscribe((success) => this.onComplete(success))
    );

    this.subscription.add(
      this.savedCartService
        .getRestoreSavedCartProcessSuccess()
        .subscribe((success) => this.onComplete(success))
    );
  }

  saveOrEditCart(cartId: string): void {
    if (this.form.invalid) {
      this.form.markAllAsTouched();
      FormUtils.deepUpdateValueAndValidity(this.form);
    } else {
      const name = this.form.get('name')?.value;
      // TODO(#12660): Remove default value once backend is updated
      const description = this.form.get('description')?.value || '-';

      switch (this.layoutOption) {
        case SavedCartFormType.SAVE: {
          this.savedCartService.saveCart({
            cartId,
            saveCartName: name,
            saveCartDescription: description,
          });

          break;
        }

        case SavedCartFormType.EDIT: {
          this.savedCartService.editSavedCart({
            cartId,
            saveCartName: name,
            saveCartDescription: description,
          });

          break;
        }
      }
    }
  }

  deleteCart(cartId: string): void {
    this.savedCartService.deleteSavedCart(cartId);
  }

  restoreSavedCart(cartId: string): void {
    if (this.isCloneSavedCart) {
      this.savedCartService.cloneSavedCart(
        cartId,
        this.form.get('cloneName')?.value
      );
    } else {
      this.savedCartService.restoreSavedCart(cartId);
    }
  }

  close(reason: string): void {
    this.launchDialogService.closeDialog(reason);
  }

  onComplete(success: boolean): void {
    if (success) {
      switch (this.layoutOption) {
        case SavedCartFormType.DELETE: {
          this.routingService.go({ cxRoute: 'savedCarts' });
          this.globalMessageService.add(
            {
              key: 'savedCartDialog.deleteCartSuccess',
            },
            GlobalMessageType.MSG_TYPE_CONFIRMATION
          );
          this.close('Successfully deleted a saved cart');

          break;
        }

        case SavedCartFormType.SAVE: {
          this.close('Successfully saved cart');
          this.savedCartService.clearSaveCart();

          this.globalMessageService.add(
            {
              key: 'savedCartCartPage.messages.cartSaved',
              params: {
                cartName: this.form.get('name')?.value || this.cart?.code,
              },
            },
            GlobalMessageType.MSG_TYPE_CONFIRMATION
          );

          break;
        }

        case SavedCartFormType.EDIT: {
          this.close('Successfully edited saved cart');
          this.savedCartService.clearSaveCart();
          this.globalMessageService.add(
            {
              key: 'savedCartDialog.editCartSuccess',
              params: {
                cartName: this.form.get('name')?.value || this.cart?.code,
              },
            },

            GlobalMessageType.MSG_TYPE_CONFIRMATION
          );

          break;
        }

        case SavedCartFormType.RESTORE: {
          this.close('Successfully restored saved cart');
          this.routingService.go({ cxRoute: 'savedCarts' });

          this.resetSavedCartStates();

          break;
        }
      }
    }
  }

  toggleIsCloneSavedCart() {
    return (this.isCloneSavedCart = !this.isCloneSavedCart);
  }

  protected build(cart?: Cart) {
    const form = new FormGroup({});
    form.setControl(
      'name',
      new FormControl('', [
        Validators.required,
        Validators.maxLength(this.nameMaxLength),
      ])
    );
    form.setControl(
      'description',
      new FormControl('', [Validators.maxLength(this.descriptionMaxLength)])
    );
    form.setControl('isCloneSavedCart', new FormControl(''));
    form.setControl('cloneName', new FormControl(''));
    this.form = form;
    this.patchData(cart);
  }

  protected patchData(item?: any): void {
    this.form.patchValue({ ...item });
  }

  private resetSavedCartStates(): void {
    this.savedCartService.clearCloneSavedCart();
    this.savedCartService.clearSaveCart();
    this.savedCartService.clearRestoreSavedCart();
  }

  ngOnDestroy(): void {
    this.subscription?.unsubscribe();
    this.close('close dialog');
  }
}<|MERGE_RESOLUTION|>--- conflicted
+++ resolved
@@ -7,11 +7,7 @@
   OnInit,
 } from '@angular/core';
 import { FormControl, FormGroup, Validators } from '@angular/forms';
-<<<<<<< HEAD
-import { Cart } from '@spartacus/cart/main/root';
-=======
 import { Cart } from '@spartacus/cart/base/root';
->>>>>>> a32dea3c
 import {
   DeleteSavedCartEvent,
   DeleteSavedCartFailEvent,
