--- conflicted
+++ resolved
@@ -1,6 +1,3 @@
-<<<<<<< HEAD
-=======
 export * from './converters';
->>>>>>> 9c2963d5
 export * from './saved-cart.adapter';
 export * from './saved-cart.connector';