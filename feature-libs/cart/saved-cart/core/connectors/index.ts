<<<<<<< HEAD
export * from './converters';
=======
>>>>>>> 6c24c8c2
export * from './saved-cart.adapter';
export * from './saved-cart.connector';<|MERGE_RESOLUTION|>--- conflicted
+++ resolved
@@ -1,6 +1,2 @@
-<<<<<<< HEAD
-export * from './converters';
-=======
->>>>>>> 6c24c8c2
 export * from './saved-cart.adapter';
 export * from './saved-cart.connector';