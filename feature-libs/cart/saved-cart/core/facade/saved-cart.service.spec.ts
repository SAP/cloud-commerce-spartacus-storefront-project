import { TestBed } from '@angular/core/testing';
import { Store, StoreModule } from '@ngrx/store';
<<<<<<< HEAD
import { Cart } from '@spartacus/cart/main/root';
import {
  MultiCartService,
=======
import { MultiCartFacade } from '@spartacus/cart/main/root';
import {
  Cart,
>>>>>>> d10dcbb8
  ProcessModule,
  StateUtils,
  StateWithMultiCart,
  User,
  UserIdService,
  UserService,
} from '@spartacus/core';
import { of } from 'rxjs';
import { SavedCartActions } from '../store/actions/index';
import { SavedCartService } from './saved-cart.service';

import createSpy = jasmine.createSpy;

const mockUserId = 'test-user';
const mockCartId = 'test-cart';
const mockCartName = 'test-cart-name';
const mockCartDescription = 'test-cart-description';
const mockError = 'test-error';

const mockUser: User = {
  customerId: 'test-customer',
};

const mockSavedCarts: Cart[] = [
  {
    code: mockCartId,
    name: 'test-cart-name',
    entries: [{ entryNumber: 0, product: { name: 'test-product' } }],
    description: 'test-cart-description',
    saveTime: new Date('1994-01-11T00:00Z'),
  },
  {
    name: 'test-cart-name2',
    entries: [{ entryNumber: 0, product: { name: 'test-product' } }],
    saveTime: new Date('1994-01-11T00:00Z'),
  },
];

const mockSavedCartsWithWishListAndSelectiveCart: Cart[] = [
  ...mockSavedCarts,
  {
    name: `wishlist${mockUser.customerId}`,
    entries: [{ entryNumber: 0, product: { name: 'test-product' } }],
    saveTime: new Date('1994-01-11T00:00Z'),
  },
  {
    code: 'selectivecart-test-cart-name4',
    name: 'test-cart-name4',
    entries: [{ entryNumber: 0, product: { name: 'test-product' } }],
    saveTime: new Date('1994-01-11T00:00Z'),
  },
];

class MockUserIdService implements Partial<UserIdService> {
  takeUserId = createSpy().and.returnValue(of(mockUserId));
}

class MockUserService implements Partial<UserService> {
  get = createSpy().and.returnValue(of(mockUser));
}

class MockMultiCartService implements Partial<MultiCartFacade> {
  getCartEntity = createSpy().and.returnValue(of({}));
  isStable = createSpy().and.returnValue(of(true));
  getCarts = createSpy().and.returnValue(of(mockSavedCarts));
  deleteCart = createSpy();
}

describe('SavedCartService', () => {
  let service: SavedCartService;
  let store: Store<StateWithMultiCart>;
  let userIdService: UserIdService;
  let multiCartService: MultiCartFacade;

  beforeEach(() => {
    TestBed.configureTestingModule({
      imports: [StoreModule.forRoot({}), ProcessModule.forRoot()],
      providers: [
        SavedCartService,
        { provide: UserIdService, useClass: MockUserIdService },
        { provide: UserService, useClass: MockUserService },
        { provide: MultiCartFacade, useClass: MockMultiCartService },
      ],
    });

    service = TestBed.inject(SavedCartService);
    store = TestBed.inject(Store);
    userIdService = TestBed.inject(UserIdService);
    multiCartService = TestBed.inject(MultiCartFacade);
    spyOn(store, 'dispatch').and.callThrough();
  });

  it('should be created', () => {
    expect(service).toBeTruthy();
  });

  describe('Single saved cart', () => {
    it('should dispatch a load a single saved cart details ', () => {
      service.loadSavedCart(mockCartId);
      expect(store.dispatch).toHaveBeenCalledWith(
        new SavedCartActions.LoadSavedCart({
          userId: mockUserId,
          cartId: mockCartId,
        })
      );
    });

    it('should be able to trigger loadSavedCart(userId) when state is not in store', () => {
      let result: Cart | undefined;
      service
        .get(mockCartId)
        .subscribe((data) => (result = data))
        .unsubscribe();

      expect(userIdService.takeUserId).toHaveBeenCalled();
      expect(result).toEqual(undefined);
      expect(store.dispatch).toHaveBeenCalledWith(
        new SavedCartActions.LoadSavedCart({
          userId: mockUserId,
          cartId: mockCartId,
        })
      );
    });

    it('should not trigger loadSavedCart(userId) when state is in store', () => {
      multiCartService.getCartEntity = createSpy().and.returnValue(
        of({
          value: mockSavedCarts[0],
          loading: false,
          success: true,
          error: false,
        })
      );

      let result: Cart | undefined;
      service
        .get(mockCartId)
        .subscribe((data) => (result = data))
        .unsubscribe();

      expect(userIdService.takeUserId).not.toHaveBeenCalledWith();
      expect(result).toEqual(mockSavedCarts[0]);
      expect(store.dispatch).not.toHaveBeenCalledWith(
        new SavedCartActions.LoadSavedCart({
          userId: mockUserId,
          cartId: mockCartId,
        })
      );
    });
  });

  it('should return state of the saved cart', () => {
    multiCartService.getCartEntity = createSpy().and.returnValue(
      of({
        value: mockSavedCarts[0],
        loading: false,
        success: true,
        error: false,
      })
    );

    let result: StateUtils.ProcessesLoaderState<Cart> | undefined;

    service
      .getSavedCart(mockCartId)
      .subscribe((data) => (result = data))
      .unsubscribe();

    expect(result).toEqual({
      value: mockSavedCarts[0],
      loading: false,
      success: true,
      error: false,
    });
  });

  it('should return stability of the saved cart', () => {
    let result: boolean | undefined;

    service
      .isStable(mockCartId)
      .subscribe((data) => (result = data))
      .unsubscribe();

    expect(result).toEqual(true);
  });

  describe('List of Saved Carts', () => {
    it('should dispatch a load for a list of saved carts ', () => {
      multiCartService.getCarts = createSpy().and.returnValue(
        of(mockSavedCarts)
      );

      service.loadSavedCarts();
      expect(store.dispatch).toHaveBeenCalledWith(
        new SavedCartActions.LoadSavedCarts({
          userId: mockUserId,
        })
      );
    });

    it('should be able to trigger loadSavedCarts() when state is not in store', () => {
      let result: Cart[] | undefined;
      service
        .getList()
        .subscribe((data) => (result = data))
        .unsubscribe();

      expect(userIdService.takeUserId).toHaveBeenCalled();
      expect(result).toEqual(mockSavedCarts);
      expect(store.dispatch).toHaveBeenCalledWith(
        new SavedCartActions.LoadSavedCarts({
          userId: mockUserId,
        })
      );
    });

    it('should NOT trigger loadSavedCarts when state is in store', () => {
      store.dispatch(
        new SavedCartActions.LoadSavedCartsSuccess({ userId: mockUserId })
      );

      let result: Cart[] | undefined;
      service
        .getList()
        .subscribe((data) => (result = data))
        .unsubscribe();

      expect(userIdService.takeUserId).not.toHaveBeenCalledWith();
      expect(result).toEqual(mockSavedCarts);
      expect(store.dispatch).not.toHaveBeenCalledWith(
        new SavedCartActions.LoadSavedCarts({
          userId: mockUserId,
        })
      );
    });

    it('should filter saved carts without wishlist and selective carts', () => {
      multiCartService.getCarts = createSpy().and.returnValue(
        of(mockSavedCartsWithWishListAndSelectiveCart)
      );

      store.dispatch(
        new SavedCartActions.LoadSavedCartsSuccess({ userId: mockUserId })
      );

      let result: Cart[] | undefined;
      service
        .getList()
        .subscribe((data) => (result = data))
        .unsubscribe();

      expect(userIdService.takeUserId).not.toHaveBeenCalledWith();
      expect(result).toEqual(mockSavedCarts);
      expect(store.dispatch).not.toHaveBeenCalledWith(
        new SavedCartActions.LoadSavedCarts({
          userId: mockUserId,
        })
      );
    });

    it('should return the loader state', () => {
      store.dispatch(
        new SavedCartActions.LoadSavedCartsSuccess({ userId: mockUserId })
      );

      let result: StateUtils.LoaderState<any> | undefined;

      service
        .getSavedCartListProcess()
        .subscribe((data) => (result = data))
        .unsubscribe();

      expect(result).toEqual({
        loading: false,
        success: true,
        error: false,
        value: { userId: mockUserId },
      });
    });

    it('should clear the saved cart process list state', () => {
      service.clearSavedCarts();

      expect(store.dispatch).toHaveBeenCalledWith(
        new SavedCartActions.ClearSavedCarts()
      );
    });
  });

  describe('Restore saved cart', () => {
    it('should dispatch a restore of a single saved cart ', () => {
      service.restoreSavedCart(mockCartId);
      expect(store.dispatch).toHaveBeenCalledWith(
        new SavedCartActions.RestoreSavedCart({
          userId: mockUserId,
          cartId: mockCartId,
        })
      );
    });

    it('should clear the restore saved cart process state', () => {
      service.clearRestoreSavedCart();

      expect(store.dispatch).toHaveBeenCalledWith(
        new SavedCartActions.ClearRestoreSavedCart()
      );
    });

    it('should return the loading flag', () => {
      store.dispatch(
        new SavedCartActions.RestoreSavedCartSuccess({
          userId: mockUserId,
          cartId: mockCartId,
        })
      );

      let result: boolean | undefined;

      service
        .getRestoreSavedCartProcessLoading()
        .subscribe((data) => (result = data))
        .unsubscribe();

      expect(result).toEqual(false);
    });

    it('should return the success flag', () => {
      store.dispatch(
        new SavedCartActions.RestoreSavedCartSuccess({
          userId: mockUserId,
          cartId: mockCartId,
        })
      );

      let result: boolean | undefined;

      service
        .getRestoreSavedCartProcessSuccess()
        .subscribe((data) => (result = data))
        .unsubscribe();

      expect(result).toEqual(true);
    });

    it('should return the error flag', () => {
      store.dispatch(
        new SavedCartActions.RestoreSavedCartFail({
          userId: mockUserId,
          cartId: mockCartId,
          error: mockError,
        })
      );

      let result: boolean | undefined;

      service
        .getRestoreSavedCartProcessError()
        .subscribe((data) => (result = data))
        .unsubscribe();

      expect(result).toEqual(true);
    });
  });

  describe('Delete a saved cart', () => {
    it('should dispatch a delete of a single saved cart ', () => {
      service.deleteSavedCart(mockCartId);
      expect(multiCartService.deleteCart).toHaveBeenCalledWith(
        mockCartId,
        mockUserId
      );
    });
  });

  describe('Edit a saved cart', () => {
    it('should dispatch an edit saved cart ', () => {
      service.editSavedCart({
        cartId: mockCartId,
        saveCartName: mockCartName,
        saveCartDescription: mockCartDescription,
      });

      expect(store.dispatch).toHaveBeenCalledWith(
        new SavedCartActions.EditSavedCart({
          userId: mockUserId,
          cartId: mockCartId,
          saveCartName: mockCartName,
          saveCartDescription: mockCartDescription,
        })
      );
    });

    it('should return the loading flag', () => {
      store.dispatch(
        new SavedCartActions.EditSavedCartSuccess({
          userId: mockUserId,
          cartId: mockCartId,
        })
      );

      let result: boolean | undefined;

      service
        .getSaveCartProcessLoading()
        .subscribe((data) => (result = data))
        .unsubscribe();

      expect(result).toEqual(false);
    });

    it('should return the success flag', () => {
      store.dispatch(
        new SavedCartActions.EditSavedCartSuccess({
          userId: mockUserId,
          cartId: mockCartId,
        })
      );

      let result: boolean | undefined;

      service
        .getSaveCartProcessSuccess()
        .subscribe((data) => (result = data))
        .unsubscribe();

      expect(result).toEqual(true);
    });

    it('should return the error flag', () => {
      store.dispatch(
        new SavedCartActions.EditSavedCartFail({
          userId: mockUserId,
          cartId: mockCartId,
          error: mockError,
        })
      );

      let result: boolean | undefined;

      service
        .getSaveCartProcessError()
        .subscribe((data) => (result = data))
        .unsubscribe();

      expect(result).toEqual(true);
    });
  });

  describe('Save cart', () => {
    it('should dispatch a save cart ', () => {
      service.saveCart({
        cartId: mockCartId,
        saveCartName: mockCartName,
        saveCartDescription: mockCartDescription,
      });
      expect(store.dispatch).toHaveBeenCalledWith(
        new SavedCartActions.SaveCart({
          userId: mockUserId,
          cartId: mockCartId,
          saveCartName: mockCartName,
          saveCartDescription: mockCartDescription,
        })
      );
    });

    it('should clear the save cart process state', () => {
      service.clearSaveCart();

      expect(store.dispatch).toHaveBeenCalledWith(
        new SavedCartActions.ClearSaveCart()
      );
    });

    it('should return the loading flag', () => {
      store.dispatch(
        new SavedCartActions.SaveCartSuccess({
          userId: mockUserId,
          cartId: mockCartId,
        })
      );

      let result: boolean | undefined;

      service
        .getSaveCartProcessLoading()
        .subscribe((data) => (result = data))
        .unsubscribe();

      expect(result).toEqual(false);
    });

    it('should return the success flag', () => {
      store.dispatch(
        new SavedCartActions.SaveCartSuccess({
          userId: mockUserId,
          cartId: mockCartId,
        })
      );

      let result: boolean | undefined;

      service
        .getSaveCartProcessSuccess()
        .subscribe((data) => (result = data))
        .unsubscribe();

      expect(result).toEqual(true);
    });

    it('should return the error flag', () => {
      store.dispatch(
        new SavedCartActions.SaveCartFail({
          userId: mockUserId,
          cartId: mockCartId,
          error: mockError,
        })
      );

      let result: boolean | undefined;

      service
        .getSaveCartProcessError()
        .subscribe((data) => (result = data))
        .unsubscribe();

      expect(result).toEqual(true);
    });
  });

  describe('Clone saved cart', () => {
    it('should dispatch a clone of a single saved cart ', () => {
      service.cloneSavedCart(mockCartId, mockCartName);
      expect(store.dispatch).toHaveBeenCalledWith(
        new SavedCartActions.CloneSavedCart({
          userId: mockUserId,
          cartId: mockCartId,
          saveCartName: mockCartName,
        })
      );
    });

    it('should clear the clone saved cart process state', () => {
      service.clearCloneSavedCart();

      expect(store.dispatch).toHaveBeenCalledWith(
        new SavedCartActions.ClearCloneSavedCart()
      );
    });

    it('should return the loading flag', () => {
      store.dispatch(
        new SavedCartActions.CloneSavedCartSuccess({
          userId: mockUserId,
          cartId: mockCartId,
          saveCartName: mockCartName,
        })
      );

      let result: boolean | undefined;

      service
        .getCloneSavedCartProcessLoading()
        .subscribe((data) => (result = data))
        .unsubscribe();

      expect(result).toEqual(false);
    });

    it('should return the success flag', () => {
      store.dispatch(
        new SavedCartActions.CloneSavedCartSuccess({
          userId: mockUserId,
          cartId: mockCartId,
          saveCartName: mockCartName,
        })
      );

      let result: boolean | undefined;

      service
        .getCloneSavedCartProcessSuccess()
        .subscribe((data) => (result = data))
        .unsubscribe();

      expect(result).toEqual(true);
    });

    it('should return the error flag', () => {
      store.dispatch(
        new SavedCartActions.CloneSavedCartFail({
          userId: mockUserId,
          cartId: mockCartId,
          saveCartName: mockCartName,
          error: mockError,
        })
      );

      let result: boolean | undefined;

      service
        .getCloneSavedCartProcessError()
        .subscribe((data) => (result = data))
        .unsubscribe();

      expect(result).toEqual(true);
    });
  });
});<|MERGE_RESOLUTION|>--- conflicted
+++ resolved
@@ -1,14 +1,7 @@
 import { TestBed } from '@angular/core/testing';
 import { Store, StoreModule } from '@ngrx/store';
-<<<<<<< HEAD
-import { Cart } from '@spartacus/cart/main/root';
+import { Cart, MultiCartFacade } from '@spartacus/cart/main/root';
 import {
-  MultiCartService,
-=======
-import { MultiCartFacade } from '@spartacus/cart/main/root';
-import {
-  Cart,
->>>>>>> d10dcbb8
   ProcessModule,
   StateUtils,
   StateWithMultiCart,
