--- conflicted
+++ resolved
@@ -1,12 +1,7 @@
 import { TestBed } from '@angular/core/testing';
 import { Store, StoreModule } from '@ngrx/store';
-<<<<<<< HEAD
-import { StateWithMultiCart } from '@spartacus/cart/main/core';
-import { Cart, MultiCartFacade } from '@spartacus/cart/main/root';
-=======
 import { StateWithMultiCart } from '@spartacus/cart/base/core';
 import { Cart, MultiCartFacade } from '@spartacus/cart/base/root';
->>>>>>> a32dea3c
 import {
   ProcessModule,
   StateUtils,
