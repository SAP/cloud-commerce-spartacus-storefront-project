--- conflicted
+++ resolved
@@ -11,34 +11,22 @@
   UserIdService,
   UserService,
 } from '@spartacus/core';
-<<<<<<< HEAD
-import { combineLatest, Observable } from 'rxjs';
-import {
-  distinctUntilChanged,
-  map,
-=======
 import { combineLatest, Observable, queueScheduler } from 'rxjs';
 import {
   distinctUntilChanged,
   filter,
   map,
   observeOn,
->>>>>>> 9d94fbea
   pluck,
   shareReplay,
   tap,
   withLatestFrom,
 } from 'rxjs/operators';
-<<<<<<< HEAD
-import { SAVED_CART_LIST_PROCESS_ID } from '../store';
-import { SavedCartActions } from '../store/actions/index';
-=======
 import { SavedCartActions } from '../store/actions/index';
 import {
   SAVED_CART_LIST_PROCESS_ID,
   SAVED_CART_SAVE_CART_PROCESS_ID,
 } from '../store/saved-cart-state';
->>>>>>> 9d94fbea
 
 @Injectable({
   providedIn: 'root',
@@ -51,8 +39,6 @@
     protected multiCartService: MultiCartService
   ) {}
 
-<<<<<<< HEAD
-=======
   loadSavedCart(cartId: string): void {
     this.userIdService.takeUserId(true).subscribe(
       (userId) => {
@@ -83,7 +69,6 @@
     return this.multiCartService.getCartEntity(cartId);
   }
 
->>>>>>> 9d94fbea
   loadSavedCarts(): void {
     this.userIdService.takeUserId(true).subscribe(
       (userId) => {
@@ -144,8 +129,6 @@
       },
       () => {}
     );
-<<<<<<< HEAD
-=======
   }
 
   deleteSavedCart(cartId: string): void {
@@ -210,6 +193,5 @@
         ProcessSelectors.getProcessErrorFactory(SAVED_CART_SAVE_CART_PROCESS_ID)
       )
     );
->>>>>>> 9d94fbea
   }
 }