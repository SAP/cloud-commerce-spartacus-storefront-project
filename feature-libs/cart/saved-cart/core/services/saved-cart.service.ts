import { Injectable } from '@angular/core';
import { select, Store } from '@ngrx/store';
import {
<<<<<<< HEAD
  MultiCartService,
  ProcessSelectors,
=======
  Cart,
  getWishlistName,
  MultiCartService,
  ProcessSelectors,
  StateUtils,
>>>>>>> 6c24c8c2
  StateWithMultiCart,
  StateWithProcess,
  UserIdService,
  UserService,
} from '@spartacus/core';
<<<<<<< HEAD
import { Observable } from 'rxjs';
import { SavedCartActions } from '../store/actions/index';
import { SAVED_CART_SAVE_CART_PROCESS_ID } from '../store/saved-cart-state';
=======
import { combineLatest, Observable, queueScheduler } from 'rxjs';
import {
  distinctUntilChanged,
  filter,
  map,
  observeOn,
  pluck,
  shareReplay,
  tap,
  withLatestFrom,
} from 'rxjs/operators';
import { SavedCartActions } from '../store/actions/index';
import {
  SAVED_CART_LIST_PROCESS_ID,
  SAVED_CART_SAVE_CART_PROCESS_ID,
} from '../store/saved-cart-state';
>>>>>>> 6c24c8c2

@Injectable({
  providedIn: 'root',
})
export class SavedCartService {
  constructor(
    protected store: Store<StateWithMultiCart | StateWithProcess<void>>,
    protected userIdService: UserIdService,
    protected userService: UserService,
    protected multiCartService: MultiCartService
  ) {}

<<<<<<< HEAD
=======
  loadSavedCart(cartId: string): void {
    this.userIdService.takeUserId(true).subscribe(
      (userId) => {
        return this.store.dispatch(
          new SavedCartActions.LoadSavedCart({ userId, cartId })
        );
      },
      () => {}
    );
  }

  get(cartId: string): Observable<Cart> {
    return this.getSavedCart(cartId).pipe(
      observeOn(queueScheduler),
      tap((state) => {
        if (!(state.loading || state.success || state.error)) {
          this.loadSavedCart(cartId);
        }
      }),
      filter((state) => state.success || state.error),
      map((state) => state.value)
    );
  }

  getSavedCart(
    cartId: string
  ): Observable<StateUtils.ProcessesLoaderState<Cart>> {
    return this.multiCartService.getCartEntity(cartId);
  }

  loadSavedCarts(): void {
    this.userIdService.takeUserId(true).subscribe(
      (userId) => {
        return this.store.dispatch(
          new SavedCartActions.LoadSavedCarts({ userId })
        );
      },
      () => {}
    );
  }

  getList(): Observable<Cart[]> {
    return this.getSavedCartList().pipe(
      withLatestFrom(this.getSavedCartListProcess()),
      tap(([_, state]) => {
        if (!(state.loading || state.success || state.error)) {
          this.loadSavedCarts();
        }
      }),
      pluck(0),
      shareReplay({ bufferSize: 1, refCount: true })
    );
  }

  getSavedCartList(): Observable<Cart[]> {
    return combineLatest([
      this.multiCartService.getCarts(),
      this.userService.get(),
    ]).pipe(
      distinctUntilChanged(),
      map(([carts, user]) =>
        carts.filter(
          (cart) =>
            cart?.name !== getWishlistName(user?.customerId) && cart?.saveTime
        )
      )
    );
  }

  getSavedCartListProcess(): Observable<StateUtils.LoaderState<any>> {
    return this.store.pipe(
      select(
        ProcessSelectors.getProcessStateFactory(SAVED_CART_LIST_PROCESS_ID)
      )
    );
  }

  clearSavedCarts(): void {
    this.store.dispatch(new SavedCartActions.ClearSavedCarts());
  }

  restoreSavedCart(cartId: string): void {
    this.userIdService.takeUserId(true).subscribe(
      (userId) => {
        return this.store.dispatch(
          new SavedCartActions.RestoreSavedCart({ userId, cartId })
        );
      },
      () => {}
    );
  }

  deleteSavedCart(cartId: string): void {
    this.userIdService.takeUserId(true).subscribe(
      (userId) => {
        return this.multiCartService.deleteCart(cartId, userId);
      },
      () => {}
    );
  }

>>>>>>> 6c24c8c2
  saveCart({
    cartId,
    saveCartName,
    saveCartDescription,
    extraData,
  }: {
    cartId: string;
    saveCartName?: string;
    saveCartDescription?: string;
    extraData?: { edit: boolean };
  }): void {
    this.userIdService.takeUserId(true).subscribe(
      (userId) => {
        return this.store.dispatch(
          new SavedCartActions.SaveCart({
            userId,
            cartId,
            saveCartName,
            saveCartDescription,
            extraData,
          })
        );
      },
      () => {}
    );
  }

  getSaveCartProcessLoading(): Observable<boolean> {
    return this.store.pipe(
      select(
        ProcessSelectors.getProcessLoadingFactory(
          SAVED_CART_SAVE_CART_PROCESS_ID
        )
      )
    );
  }

  getSaveCartProcessSuccess(): Observable<boolean> {
    return this.store.pipe(
      select(
        ProcessSelectors.getProcessSuccessFactory(
          SAVED_CART_SAVE_CART_PROCESS_ID
        )
      )
    );
  }

  getSaveCartProcessError(): Observable<boolean> {
    return this.store.pipe(
      select(
        ProcessSelectors.getProcessErrorFactory(SAVED_CART_SAVE_CART_PROCESS_ID)
      )
    );
  }
}<|MERGE_RESOLUTION|>--- conflicted
+++ resolved
@@ -1,26 +1,16 @@
 import { Injectable } from '@angular/core';
 import { select, Store } from '@ngrx/store';
 import {
-<<<<<<< HEAD
-  MultiCartService,
-  ProcessSelectors,
-=======
   Cart,
   getWishlistName,
   MultiCartService,
   ProcessSelectors,
   StateUtils,
->>>>>>> 6c24c8c2
   StateWithMultiCart,
   StateWithProcess,
   UserIdService,
   UserService,
 } from '@spartacus/core';
-<<<<<<< HEAD
-import { Observable } from 'rxjs';
-import { SavedCartActions } from '../store/actions/index';
-import { SAVED_CART_SAVE_CART_PROCESS_ID } from '../store/saved-cart-state';
-=======
 import { combineLatest, Observable, queueScheduler } from 'rxjs';
 import {
   distinctUntilChanged,
@@ -37,7 +27,6 @@
   SAVED_CART_LIST_PROCESS_ID,
   SAVED_CART_SAVE_CART_PROCESS_ID,
 } from '../store/saved-cart-state';
->>>>>>> 6c24c8c2
 
 @Injectable({
   providedIn: 'root',
@@ -50,8 +39,6 @@
     protected multiCartService: MultiCartService
   ) {}
 
-<<<<<<< HEAD
-=======
   loadSavedCart(cartId: string): void {
     this.userIdService.takeUserId(true).subscribe(
       (userId) => {
@@ -153,7 +140,6 @@
     );
   }
 
->>>>>>> 6c24c8c2
   saveCart({
     cartId,
     saveCartName,
