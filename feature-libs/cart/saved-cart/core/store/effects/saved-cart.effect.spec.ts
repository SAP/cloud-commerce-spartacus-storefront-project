import { HttpClientTestingModule } from '@angular/common/http/testing';
import { TestBed } from '@angular/core/testing';
import { provideMockActions } from '@ngrx/effects/testing';
import { Action } from '@ngrx/store';
import {
  ActiveCartService,
  Cart,
  CartActions,
  ClearCheckoutService,
  GlobalMessageService,
  GlobalMessageType,
  MultiCartService,
} from '@spartacus/core';
import { cold, hot } from 'jasmine-marbles';
<<<<<<< HEAD
import { Observable, of } from 'rxjs';
=======
import { BehaviorSubject, Observable, of } from 'rxjs';
>>>>>>> ff55c26a
import { SavedCartConnector } from '../../connectors/saved-cart.connector';
import { SavedCartActions } from '../actions/index';
import * as fromEffects from './saved-cart.effect';
import createSpy = jasmine.createSpy;

const mockCartId = 'test-cart';
const mockUserId = 'test-user';
const mockActiveCartId = 'test-active-cart';

const mockSavedCarts: Cart[] = [
  {
    name: 'test-cart-name',
    entries: [{ entryNumber: 0, product: { name: 'test-product' } }],
    description: 'test-cart-description',
  },
  {
    name: 'test-cart-name2',
    entries: [{ entryNumber: 0, product: { name: 'test-product' } }],
  },
];

class MockSavedCartConnector implements Partial<SavedCartConnector> {
  get = createSpy().and.returnValue(of(mockSavedCarts[0]));
  getList = createSpy().and.returnValue(of(mockSavedCarts));
  restoreSavedCart = createSpy().and.returnValue(of(mockSavedCarts[0]));
  saveCart = createSpy().and.returnValue(of(mockSavedCarts[0]));
}

<<<<<<< HEAD
class MockActiveCartService implements Partial<ActiveCartService> {
  getActiveCartId = createSpy().and.returnValue(of(mockActiveCartId));
=======
const activeCartId$ = new BehaviorSubject<string>(mockActiveCartId);
class MockActiveCartService implements Partial<ActiveCartService> {
  getActiveCartId = () => activeCartId$.asObservable();
>>>>>>> ff55c26a
}

class MockGlobalMessageService implements Partial<GlobalMessageService> {
  add = createSpy();
}

class MockClearCheckoutService implements Partial<ClearCheckoutService> {
  resetCheckoutProcesses = createSpy();
}

class MockMultiCartService implements Partial<MultiCartService> {
  createCart = createSpy().and.returnValue(of({ value: mockSavedCarts[1] }));
}

describe('SavedCart Effects', () => {
  let connector: SavedCartConnector;
  let effects: fromEffects.SavedCartEffects;
  let actions$: Observable<Action>;
  //   TODO: related to line 202
  //   let activeCartService: ActiveCartService;
  let globalMessageService: GlobalMessageService;
  let clearCheckoutService: ClearCheckoutService;
  let multiCartService: MultiCartService;

  beforeEach(() => {
    TestBed.configureTestingModule({
      imports: [HttpClientTestingModule],
      providers: [
        fromEffects.SavedCartEffects,
        {
          provide: SavedCartConnector,
          useClass: MockSavedCartConnector,
        },
        {
          provide: ActiveCartService,
          useClass: MockActiveCartService,
        },
        {
          provide: GlobalMessageService,
          useClass: MockGlobalMessageService,
        },
        {
          provide: ClearCheckoutService,
          useClass: MockClearCheckoutService,
        },
        {
          provide: MultiCartService,
          useClass: MockMultiCartService,
        },
        provideMockActions(() => actions$),
      ],
    });

    connector = TestBed.inject(SavedCartConnector);
    effects = TestBed.inject(fromEffects.SavedCartEffects);
    // TODO: related to line 202
    // activeCartService = TestBed.inject(ActiveCartService);
    globalMessageService = TestBed.inject(GlobalMessageService);
    clearCheckoutService = TestBed.inject(ClearCheckoutService);
    multiCartService = TestBed.inject(MultiCartService);
  });

  describe('loadSavedCart$', () => {
    it('get a single saved cart', () => {
      const action = new SavedCartActions.LoadSavedCart({
        userId: mockUserId,
        cartId: mockCartId,
      });
      const completion1 = new CartActions.LoadCartSuccess({
        userId: mockUserId,
        cartId: mockCartId,
        cart: mockSavedCarts[0],
      });
      const completion2 = new SavedCartActions.LoadSavedCartSuccess({
        cartId: mockCartId,
      });

      actions$ = hot('-a', { a: action });
      const expected = cold('-(bc)', {
        b: completion1,
        c: completion2,
      });

      expect(effects.loadSavedCart$).toBeObservable(expected);
      expect(connector.get).toHaveBeenCalledWith(mockUserId, mockCartId);
    });
  });

  describe('loadSavedCarts$', () => {
    it('should get a list of saved carts', () => {
      const action = new SavedCartActions.LoadSavedCarts({
        userId: mockUserId,
      });
      const completion1 = new CartActions.LoadCartsSuccess(mockSavedCarts);
      const completion2 = new SavedCartActions.LoadSavedCartsSuccess();

      actions$ = hot('-a', { a: action });
      const expected = cold('-(bc)', {
        b: completion1,
        c: completion2,
      });

      expect(effects.loadSavedCarts$).toBeObservable(expected);
      expect(connector.getList).toHaveBeenCalledWith(mockUserId);
    });
  });

<<<<<<< HEAD
  describe('restoreSavedCart$', () => {
=======
  xdescribe('restoreSavedCart$', () => {
    // TODO this test is failing
>>>>>>> ff55c26a
    it('should restore a saved cart and make it active and save current active cart', () => {
      const action = new SavedCartActions.RestoreSavedCart({
        userId: mockUserId,
        cartId: mockCartId,
      });

      const completion1 = new SavedCartActions.SaveCart({
        userId: mockUserId,
        cartId: mockActiveCartId,
        saveCartName: mockActiveCartId,
        extraData: { edit: true },
      });
      const completion2 = new CartActions.SetActiveCartId(mockCartId);
      const completion3 = new CartActions.LoadCartSuccess({
        userId: mockUserId,
        cartId: mockCartId,
        cart: mockSavedCarts[0],
      });
      const completion4 = new SavedCartActions.LoadSavedCarts({
        userId: mockUserId,
      });
      const completion5 = new SavedCartActions.RestoreSavedCartSuccess();

      actions$ = hot('-a', { a: action });
      const expected = cold('-(bcdef)', {
        b: completion1,
        c: completion2,
        d: completion3,
        e: completion4,
        f: completion5,
      });

      expect(effects.restoreSavedCart$).toBeObservable(expected);
      expect(connector.restoreSavedCart).toHaveBeenCalledWith(
        mockUserId,
        mockCartId
      );
      expect(clearCheckoutService.resetCheckoutProcesses).toHaveBeenCalled();
      expect(globalMessageService.add).toHaveBeenCalledWith(
        {
          key: 'savedCartList.swapCartWithActiveCart',
          params: {
            cartName: mockCartId,
            previousCartName: mockActiveCartId,
          },
        },
        GlobalMessageType.MSG_TYPE_CONFIRMATION
      );
    });
<<<<<<< HEAD
    // TODO: verify why spy is not being overriden...
    // it('should restore a saved cart and make it active', () => {
    //   activeCartService.getActiveCartId = createSpy().and.returnValue(of(''));

    //   const action = new SavedCartActions.RestoreSavedCart({
    //     userId: mockUserId,
    //     cartId: mockCartId,
    //   });

    //   const completion1 = new CartActions.SetActiveCartId(mockCartId);
    //   const completion2 = new CartActions.LoadCartSuccess({
    //     userId: mockUserId,
    //     cartId: mockCartId,
    //     cart: mockSavedCarts[0],
    //   });
    //   const completion3 = new SavedCartActions.LoadSavedCarts({
    //     userId: mockUserId,
    //   });
    //   const completion4 = new SavedCartActions.RestoreSavedCartSuccess();

    //   actions$ = hot('-a', { a: action });
    //   const expected = cold('-(bcde)', {
    //     b: completion1,
    //     c: completion2,
    //     d: completion3,
    //     e: completion4,
    //   });

    //   expect(effects.restoreSavedCart$).toBeObservable(expected);
    //   expect(connector.restoreSavedCart).toHaveBeenCalledWith(
    //     mockUserId,
    //     mockCartId
    //   );
    //   expect(clearCheckoutService.resetCheckoutProcesses).toHaveBeenCalled();
    //   expect(globalMessageService.add).toHaveBeenCalledWith(
    //     {
    //       key: 'savedCartList.swapCartNoActiveCart',
    //       params: {
    //         cartName: mockCartId,
    //         previousCartName: '',
    //       },
    //     },
    //     GlobalMessageType.MSG_TYPE_CONFIRMATION
    //   );
    // });
=======

    it('should restore a saved cart and make it active', () => {
      activeCartId$.next('');

      const action = new SavedCartActions.RestoreSavedCart({
        userId: mockUserId,
        cartId: mockCartId,
      });

      const completion1 = new CartActions.SetActiveCartId(mockCartId);
      const completion2 = new CartActions.LoadCartSuccess({
        userId: mockUserId,
        cartId: mockCartId,
        cart: mockSavedCarts[0],
      });
      const completion3 = new SavedCartActions.LoadSavedCarts({
        userId: mockUserId,
      });
      const completion4 = new SavedCartActions.RestoreSavedCartSuccess();

      actions$ = hot('-a', { a: action });
      const expected = cold('-(bcde)', {
        b: completion1,
        c: completion2,
        d: completion3,
        e: completion4,
      });

      expect(effects.restoreSavedCart$).toBeObservable(expected);
      expect(connector.restoreSavedCart).toHaveBeenCalledWith(
        mockUserId,
        mockCartId
      );
      expect(clearCheckoutService.resetCheckoutProcesses).toHaveBeenCalled();
      expect(globalMessageService.add).toHaveBeenCalledWith(
        {
          key: 'savedCartList.swapCartNoActiveCart',
          params: {
            cartName: mockCartId,
            previousCartName: '',
          },
        },
        GlobalMessageType.MSG_TYPE_CONFIRMATION
      );
    });
>>>>>>> ff55c26a
  });

  describe('saveCart$', () => {
    it('save a cart when edit is true', () => {
      const action = new SavedCartActions.SaveCart({
        userId: mockUserId,
        cartId: mockCartId,
        saveCartName: mockSavedCarts[0].name,
        saveCartDescription: mockSavedCarts[0].description,
        extraData: { edit: true },
      });

      const completion1 = new CartActions.LoadCartSuccess({
        userId: mockUserId,
        cartId: mockCartId,
        cart: mockSavedCarts[0],
      });
      const completion2 = new SavedCartActions.SaveCartSuccess();

      actions$ = hot('-a', { a: action });
      const expected = cold('-(bc)', {
        b: completion1,
        c: completion2,
      });

      expect(effects.saveCart$).toBeObservable(expected);
      expect(connector.saveCart).toHaveBeenCalledWith(
        mockUserId,
        mockCartId,
        mockSavedCarts[0].name,
        mockSavedCarts[0].description
      );
    });

    it('save a cart when edit is false', () => {
      const action = new SavedCartActions.SaveCart({
        userId: mockUserId,
        cartId: mockCartId,
        saveCartName: mockSavedCarts[0].name,
        saveCartDescription: mockSavedCarts[0].description,
        extraData: { edit: false },
      });

      const completion1 = new CartActions.LoadCartSuccess({
        userId: mockUserId,
        cartId: mockCartId,
        cart: mockSavedCarts[0],
      });
      const completion2 = new SavedCartActions.SaveCartSuccess();

      actions$ = hot('-a', { a: action });
      const expected = cold('-(bc)', {
        b: completion1,
        c: completion2,
      });

      expect(effects.saveCart$).toBeObservable(expected);
      expect(connector.saveCart).toHaveBeenCalledWith(
        mockUserId,
        mockCartId,
        mockSavedCarts[0].name,
        mockSavedCarts[0].description
      );
      expect(clearCheckoutService.resetCheckoutProcesses).toHaveBeenCalled();
      expect(multiCartService.createCart).toHaveBeenCalledWith({
        userId: mockUserId,
        extraData: { active: true },
      });
    });
  });
});<|MERGE_RESOLUTION|>--- conflicted
+++ resolved
@@ -12,11 +12,7 @@
   MultiCartService,
 } from '@spartacus/core';
 import { cold, hot } from 'jasmine-marbles';
-<<<<<<< HEAD
-import { Observable, of } from 'rxjs';
-=======
 import { BehaviorSubject, Observable, of } from 'rxjs';
->>>>>>> ff55c26a
 import { SavedCartConnector } from '../../connectors/saved-cart.connector';
 import { SavedCartActions } from '../actions/index';
 import * as fromEffects from './saved-cart.effect';
@@ -45,14 +41,9 @@
   saveCart = createSpy().and.returnValue(of(mockSavedCarts[0]));
 }
 
-<<<<<<< HEAD
-class MockActiveCartService implements Partial<ActiveCartService> {
-  getActiveCartId = createSpy().and.returnValue(of(mockActiveCartId));
-=======
 const activeCartId$ = new BehaviorSubject<string>(mockActiveCartId);
 class MockActiveCartService implements Partial<ActiveCartService> {
   getActiveCartId = () => activeCartId$.asObservable();
->>>>>>> ff55c26a
 }
 
 class MockGlobalMessageService implements Partial<GlobalMessageService> {
@@ -160,12 +151,8 @@
     });
   });
 
-<<<<<<< HEAD
-  describe('restoreSavedCart$', () => {
-=======
   xdescribe('restoreSavedCart$', () => {
     // TODO this test is failing
->>>>>>> ff55c26a
     it('should restore a saved cart and make it active and save current active cart', () => {
       const action = new SavedCartActions.RestoreSavedCart({
         userId: mockUserId,
@@ -215,53 +202,6 @@
         GlobalMessageType.MSG_TYPE_CONFIRMATION
       );
     });
-<<<<<<< HEAD
-    // TODO: verify why spy is not being overriden...
-    // it('should restore a saved cart and make it active', () => {
-    //   activeCartService.getActiveCartId = createSpy().and.returnValue(of(''));
-
-    //   const action = new SavedCartActions.RestoreSavedCart({
-    //     userId: mockUserId,
-    //     cartId: mockCartId,
-    //   });
-
-    //   const completion1 = new CartActions.SetActiveCartId(mockCartId);
-    //   const completion2 = new CartActions.LoadCartSuccess({
-    //     userId: mockUserId,
-    //     cartId: mockCartId,
-    //     cart: mockSavedCarts[0],
-    //   });
-    //   const completion3 = new SavedCartActions.LoadSavedCarts({
-    //     userId: mockUserId,
-    //   });
-    //   const completion4 = new SavedCartActions.RestoreSavedCartSuccess();
-
-    //   actions$ = hot('-a', { a: action });
-    //   const expected = cold('-(bcde)', {
-    //     b: completion1,
-    //     c: completion2,
-    //     d: completion3,
-    //     e: completion4,
-    //   });
-
-    //   expect(effects.restoreSavedCart$).toBeObservable(expected);
-    //   expect(connector.restoreSavedCart).toHaveBeenCalledWith(
-    //     mockUserId,
-    //     mockCartId
-    //   );
-    //   expect(clearCheckoutService.resetCheckoutProcesses).toHaveBeenCalled();
-    //   expect(globalMessageService.add).toHaveBeenCalledWith(
-    //     {
-    //       key: 'savedCartList.swapCartNoActiveCart',
-    //       params: {
-    //         cartName: mockCartId,
-    //         previousCartName: '',
-    //       },
-    //     },
-    //     GlobalMessageType.MSG_TYPE_CONFIRMATION
-    //   );
-    // });
-=======
 
     it('should restore a saved cart and make it active', () => {
       activeCartId$.next('');
@@ -307,7 +247,6 @@
         GlobalMessageType.MSG_TYPE_CONFIRMATION
       );
     });
->>>>>>> ff55c26a
   });
 
   describe('saveCart$', () => {
