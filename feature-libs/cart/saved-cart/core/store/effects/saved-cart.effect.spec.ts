--- conflicted
+++ resolved
@@ -2,11 +2,7 @@
 import { TestBed } from '@angular/core/testing';
 import { provideMockActions } from '@ngrx/effects/testing';
 import { Action } from '@ngrx/store';
-<<<<<<< HEAD
-import { CartActions } from '@spartacus/cart/main/core';
-=======
 import { CartActions, CartConnector } from '@spartacus/cart/main/core';
->>>>>>> 3cddd19c
 import { ActiveCartFacade, Cart } from '@spartacus/cart/main/root';
 import { GlobalMessageService, GlobalMessageType } from '@spartacus/core';
 import { cold, hot } from 'jasmine-marbles';
