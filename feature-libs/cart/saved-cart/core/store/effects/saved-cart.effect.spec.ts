import { HttpClientTestingModule } from '@angular/common/http/testing';
import { TestBed } from '@angular/core/testing';
import { provideMockActions } from '@ngrx/effects/testing';
import { Action } from '@ngrx/store';
<<<<<<< HEAD
import { CartActions, CartConnector } from '@spartacus/cart/main/core';
import { ActiveCartFacade, Cart } from '@spartacus/cart/main/root';
=======
import { CartActions, CartConnector } from '@spartacus/cart/base/core';
import { ActiveCartFacade, Cart } from '@spartacus/cart/base/root';
>>>>>>> a32dea3c
import { GlobalMessageService, GlobalMessageType } from '@spartacus/core';
import { cold, hot } from 'jasmine-marbles';
import { BehaviorSubject, Observable, of } from 'rxjs';
import { SavedCartConnector } from '../../connectors/saved-cart.connector';
import { SavedCartActions } from '../actions/index';
import * as fromEffects from './saved-cart.effect';
import createSpy = jasmine.createSpy;

const mockCartId = 'test-cart';
const mockUserId = 'test-user';

const mockSavedCarts: Cart[] = [
  {
    name: 'test-cart-name',
    entries: [{ entryNumber: 0, product: { name: 'test-product' } }],
    description: 'test-cart-description',
  },
  {
    name: 'test-cart-name2',
    entries: [{ entryNumber: 0, product: { name: 'test-product' } }],
  },
];

const mockActiveCart: Cart = {
  name: 'test-active-cart',
  code: 'test-active-cart-code',
  entries: [
    { entryNumber: 0, product: { name: 'test-product' } },
    { entryNumber: 1, product: { name: 'test-product1' } },
    { entryNumber: 2, product: { name: 'test-product1' } },
  ],
};

class MockSavedCartConnector implements Partial<SavedCartConnector> {
  get = createSpy().and.returnValue(of(mockSavedCarts[0]));
  getList = createSpy().and.returnValue(of(mockSavedCarts));
  restoreSavedCart = createSpy().and.returnValue(of(mockSavedCarts[0]));
  cloneSavedCart = createSpy().and.returnValue(of(mockSavedCarts[0]));
}

class MockCartConnector {
  save = createSpy().and.returnValue(of(mockSavedCarts[0]));
}

const activeCart$ = new BehaviorSubject<Cart>(mockActiveCart);
class MockActiveCartService implements Partial<ActiveCartFacade> {
  getActive = () => activeCart$.asObservable();
}

class MockGlobalMessageService implements Partial<GlobalMessageService> {
  add = createSpy();
}

describe('SavedCart Effects', () => {
  let connector: SavedCartConnector;
  let effects: fromEffects.SavedCartEffects;
  let actions$: Observable<Action>;
  let globalMessageService: GlobalMessageService;
  let cartConnector: CartConnector;

  beforeEach(() => {
    TestBed.configureTestingModule({
      imports: [HttpClientTestingModule],
      providers: [
        fromEffects.SavedCartEffects,
        {
          provide: SavedCartConnector,
          useClass: MockSavedCartConnector,
        },
        {
          provide: ActiveCartFacade,
          useClass: MockActiveCartService,
        },
        {
          provide: GlobalMessageService,
          useClass: MockGlobalMessageService,
        },
        { provide: CartConnector, useClass: MockCartConnector },
        provideMockActions(() => actions$),
      ],
    });

    activeCart$.next(mockActiveCart);
    effects = TestBed.inject(fromEffects.SavedCartEffects);
    connector = TestBed.inject(SavedCartConnector);
    cartConnector = TestBed.inject(CartConnector);
    globalMessageService = TestBed.inject(GlobalMessageService);
  });

  describe('loadSavedCart$', () => {
    it('get a single saved cart', () => {
      const action = new SavedCartActions.LoadSavedCart({
        userId: mockUserId,
        cartId: mockCartId,
      });
      const completion1 = new CartActions.LoadCartSuccess({
        userId: mockUserId,
        cartId: mockCartId,
        cart: mockSavedCarts[0],
      });
      const completion2 = new SavedCartActions.LoadSavedCartSuccess({
        userId: mockUserId,
        cartId: mockCartId,
      });

      actions$ = hot('-a', { a: action });
      const expected = cold('-(bc)', {
        b: completion1,
        c: completion2,
      });

      expect(effects.loadSavedCart$).toBeObservable(expected);
      expect(connector.get).toHaveBeenCalledWith(mockUserId, mockCartId);
    });
  });

  describe('loadSavedCarts$', () => {
    it('should get a list of saved carts', () => {
      const action = new SavedCartActions.LoadSavedCarts({
        userId: mockUserId,
      });
      const completion1 = new CartActions.LoadCartsSuccess(mockSavedCarts);
      const completion2 = new SavedCartActions.LoadSavedCartsSuccess({
        userId: mockUserId,
      });

      actions$ = hot('-a', { a: action });
      const expected = cold('-(bc)', {
        b: completion1,
        c: completion2,
      });

      expect(effects.loadSavedCarts$).toBeObservable(expected);
      expect(connector.getList).toHaveBeenCalledWith(mockUserId);
    });
  });

  describe('restoreSavedCart$', () => {
    it('should restore a saved cart and make it active and save current active cart', () => {
      const action = new SavedCartActions.RestoreSavedCart({
        userId: mockUserId,
        cartId: mockCartId,
      });

      const completion1 = new SavedCartActions.EditSavedCart({
        userId: mockUserId,
        cartId: mockActiveCart.code,
        saveCartName: '',
        saveCartDescription: '',
      });
      const completion2 = new CartActions.SetActiveCartId(mockCartId);
      const completion3 = new CartActions.LoadCartSuccess({
        userId: mockUserId,
        cartId: mockCartId,
        cart: mockSavedCarts[0],
      });
      const completion4 = new SavedCartActions.RestoreSavedCartSuccess({
        userId: mockUserId,
        cartId: mockCartId,
      });

      actions$ = hot('-a', { a: action });
      const expected = cold('-(bcde)', {
        b: completion1,
        c: completion2,
        d: completion3,
        e: completion4,
      });

      expect(effects.restoreSavedCart$).toBeObservable(expected);
      expect(connector.restoreSavedCart).toHaveBeenCalledWith(
        mockUserId,
        mockCartId
      );
      expect(globalMessageService.add).toHaveBeenCalledWith(
        {
          key: 'savedCartList.swapCartWithActiveCart',
          params: {
            cartName: mockCartId,
            previousCartName: mockActiveCart.code,
          },
        },
        GlobalMessageType.MSG_TYPE_CONFIRMATION
      );
    });

    it('should restore a saved cart and make it active without saving active cart when entries are empty', () => {
      activeCart$.next({ ...mockActiveCart, entries: [] });

      const action = new SavedCartActions.RestoreSavedCart({
        userId: mockUserId,
        cartId: mockCartId,
      });

      const completion1 = new CartActions.SetActiveCartId(mockCartId);
      const completion2 = new CartActions.LoadCartSuccess({
        userId: mockUserId,
        cartId: mockCartId,
        cart: mockSavedCarts[0],
      });
      const completion3 = new SavedCartActions.RestoreSavedCartSuccess({
        userId: mockUserId,
        cartId: mockCartId,
      });

      actions$ = hot('-a', { a: action });
      const expected = cold('-(bcd)', {
        b: completion1,
        c: completion2,
        d: completion3,
      });

      expect(effects.restoreSavedCart$).toBeObservable(expected);
      expect(connector.restoreSavedCart).toHaveBeenCalledWith(
        mockUserId,
        mockCartId
      );
      expect(globalMessageService.add).toHaveBeenCalledWith(
        {
          key: 'savedCartList.swapCartNoActiveCart',
          params: {
            cartName: mockCartId,
            previousCartName: mockActiveCart.code,
          },
        },
        GlobalMessageType.MSG_TYPE_CONFIRMATION
      );
    });
  });

  describe('saveCart$', () => {
    it('should save a cart', () => {
      const action = new SavedCartActions.SaveCart({
        userId: mockUserId,
        cartId: mockCartId,
        saveCartName: mockSavedCarts[0].name,
        saveCartDescription: mockSavedCarts[0].description,
      });

      const completion1 = new CartActions.ClearCartState();
      const completion2 = new CartActions.LoadCartSuccess({
        userId: mockUserId,
        cartId: mockCartId,
        cart: mockSavedCarts[0],
      });
      const completion3 = new SavedCartActions.SaveCartSuccess({
        userId: mockUserId,
        cartId: mockCartId,
        saveCartName: mockSavedCarts[0].name,
        saveCartDescription: mockSavedCarts[0].description,
      });

      actions$ = hot('-a', { a: action });
      const expected = cold('-(bcd)', {
        b: completion1,
        c: completion2,
        d: completion3,
      });

      expect(effects.saveCart$).toBeObservable(expected);
      expect(cartConnector.save).toHaveBeenCalledWith(
        mockUserId,
        mockCartId,
        mockSavedCarts[0].name,
        mockSavedCarts[0].description
      );
    });
  });

  describe('editSavedCart$', () => {
    it('should update a cart', () => {
      const action = new SavedCartActions.EditSavedCart({
        userId: mockUserId,
        cartId: mockCartId,
        saveCartName: mockSavedCarts[0].name,
        saveCartDescription: mockSavedCarts[0].description,
      });

      const completion1 = new CartActions.LoadCartSuccess({
        userId: mockUserId,
        cartId: mockCartId,
        cart: mockSavedCarts[0],
      });
      const completion2 = new SavedCartActions.EditSavedCartSuccess({
        userId: mockUserId,
        cartId: mockCartId,
        saveCartName: mockSavedCarts[0].name,
        saveCartDescription: mockSavedCarts[0].description,
      });

      actions$ = hot('-a', { a: action });
      const expected = cold('-(bc)', {
        b: completion1,
        c: completion2,
      });

      expect(effects.editSavedCart$).toBeObservable(expected);
      expect(cartConnector.save).toHaveBeenCalledWith(
        mockUserId,
        mockCartId,
        mockSavedCarts[0].name,
        mockSavedCarts[0].description
      );
    });
  });

  describe('cloneSavedCart$', () => {
    it('should clone a saved cart', () => {
      const action = new SavedCartActions.CloneSavedCart({
        userId: mockUserId,
        cartId: mockCartId,
        saveCartName: mockSavedCarts[0].name,
      });

      const completion1 = new SavedCartActions.CloneSavedCartSuccess({
        userId: mockUserId,
        cartId: mockCartId,
        saveCartName: mockSavedCarts[0].name,
      });
      const completion2 = new SavedCartActions.RestoreSavedCart({
        userId: mockUserId,
        cartId: mockCartId,
      });
      const completion3 = new SavedCartActions.LoadSavedCarts({
        userId: mockUserId,
      });

      actions$ = hot('-a', { a: action });
      const expected = cold('-(bcd)', {
        b: completion1,
        c: completion2,
        d: completion3,
      });

      expect(effects.cloneSavedCart$).toBeObservable(expected);
      expect(connector.cloneSavedCart).toHaveBeenCalledWith(
        mockUserId,
        mockCartId,
        mockSavedCarts[0].name
      );
    });
  });
});<|MERGE_RESOLUTION|>--- conflicted
+++ resolved
@@ -2,13 +2,8 @@
 import { TestBed } from '@angular/core/testing';
 import { provideMockActions } from '@ngrx/effects/testing';
 import { Action } from '@ngrx/store';
-<<<<<<< HEAD
-import { CartActions, CartConnector } from '@spartacus/cart/main/core';
-import { ActiveCartFacade, Cart } from '@spartacus/cart/main/root';
-=======
 import { CartActions, CartConnector } from '@spartacus/cart/base/core';
 import { ActiveCartFacade, Cart } from '@spartacus/cart/base/root';
->>>>>>> a32dea3c
 import { GlobalMessageService, GlobalMessageType } from '@spartacus/core';
 import { cold, hot } from 'jasmine-marbles';
 import { BehaviorSubject, Observable, of } from 'rxjs';
