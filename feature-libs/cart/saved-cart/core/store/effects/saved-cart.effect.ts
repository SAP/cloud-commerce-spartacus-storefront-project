--- conflicted
+++ resolved
@@ -1,11 +1,7 @@
 import { HttpErrorResponse } from '@angular/common/http';
 import { Injectable } from '@angular/core';
 import { Actions, Effect, ofType } from '@ngrx/effects';
-<<<<<<< HEAD
-import { CartActions } from '@spartacus/cart/main/core';
-=======
 import { CartActions, CartConnector } from '@spartacus/cart/main/core';
->>>>>>> 3cddd19c
 import { ActiveCartFacade, Cart } from '@spartacus/cart/main/root';
 import {
   GlobalMessageService,
@@ -286,11 +282,7 @@
     private actions$: Actions,
     private savedCartConnector: SavedCartConnector,
     private activeCartService: ActiveCartFacade,
-<<<<<<< HEAD
-    private globalMessageService: GlobalMessageService
-=======
     private globalMessageService: GlobalMessageService,
     private cartConnector: CartConnector
->>>>>>> 3cddd19c
   ) {}
 }