--- conflicted
+++ resolved
@@ -1,13 +1,8 @@
 import { HttpErrorResponse } from '@angular/common/http';
 import { Injectable } from '@angular/core';
 import { Actions, Effect, ofType } from '@ngrx/effects';
-<<<<<<< HEAD
-import { CartActions, CartConnector } from '@spartacus/cart/main/core';
-import { ActiveCartFacade, Cart } from '@spartacus/cart/main/root';
-=======
 import { CartActions, CartConnector } from '@spartacus/cart/base/core';
 import { ActiveCartFacade, Cart } from '@spartacus/cart/base/root';
->>>>>>> a32dea3c
 import {
   GlobalMessageService,
   GlobalMessageType,
