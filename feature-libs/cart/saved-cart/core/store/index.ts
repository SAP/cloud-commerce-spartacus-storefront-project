export * from './actions/index';
export * from './effects/index';
<<<<<<< HEAD
export * from './selectors/index';
=======
export * from './saved-cart-state';

// TODO: remove (need to verify if we can just drop this) in regards to no selectors folder
// export * from './selectors/index';
>>>>>>> 9c2963d5
<|MERGE_RESOLUTION|>--- conflicted
+++ resolved
@@ -1,10 +1,6 @@
 export * from './actions/index';
 export * from './effects/index';
-<<<<<<< HEAD
-export * from './selectors/index';
-=======
 export * from './saved-cart-state';
 
 // TODO: remove (need to verify if we can just drop this) in regards to no selectors folder
-// export * from './selectors/index';
->>>>>>> 9c2963d5
+// export * from './selectors/index';