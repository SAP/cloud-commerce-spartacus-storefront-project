import { MULTI_CART_DATA, PROCESS_FEATURE, StateUtils } from '@spartacus/core';
import {
  SAVED_CART_LIST_PROCESS_ID,
  SAVED_CART_RESTORE_CART_PROCESS_ID,
  SAVED_CART_SAVE_CART_PROCESS_ID,
} from '../saved-cart-state';
import { SavedCartActions } from './index';

<<<<<<< HEAD
//mock data
const userId = 'test@testing.com';
const cartId = '00000000';
=======
const mockUserId = 'test-user';
const mockCartId = 'test-cart';
>>>>>>> 39023fb6
const error = 'anError';

describe('SavedCart Actions', () => {
  describe('LoadSavedCart Actions', () => {
    describe('LoadSavedCart', () => {
      it('should create the action', () => {
        const action = new SavedCartActions.LoadSavedCart({
<<<<<<< HEAD
          userId,
          cartId,
=======
          userId: mockUserId,
          cartId: mockCartId,
>>>>>>> 39023fb6
        });

        expect({ ...action }).toEqual({
          type: SavedCartActions.LOAD_SAVED_CART,
<<<<<<< HEAD
          payload: { userId, cartId },
          meta: StateUtils.entityLoadMeta(MULTI_CART_DATA, cartId),
=======
          payload: { userId: mockUserId, cartId: mockCartId },
          meta: StateUtils.entityLoadMeta(MULTI_CART_DATA, mockCartId),
>>>>>>> 39023fb6
        });
      });
    });

    describe('LoadSavedCartSuccess', () => {
      it('should create the action', () => {
        const action = new SavedCartActions.LoadSavedCartSuccess({
<<<<<<< HEAD
          cartId,
=======
          cartId: mockCartId,
>>>>>>> 39023fb6
        });

        expect({ ...action }).toEqual({
          type: SavedCartActions.LOAD_SAVED_CART_SUCCESS,
<<<<<<< HEAD
          payload: { cartId },
          meta: StateUtils.entitySuccessMeta(MULTI_CART_DATA, cartId),
=======
          payload: { cartId: mockCartId },
          meta: StateUtils.entitySuccessMeta(MULTI_CART_DATA, mockCartId),
>>>>>>> 39023fb6
        });
      });
    });
    describe('LoadSavedCartFail', () => {
      it('should create the action', () => {
        const action = new SavedCartActions.LoadSavedCartFail({
<<<<<<< HEAD
          cartId,
=======
          cartId: mockCartId,
>>>>>>> 39023fb6
          error,
        });

        expect({ ...action }).toEqual({
          type: SavedCartActions.LOAD_SAVED_CART_FAIL,
<<<<<<< HEAD
          payload: { cartId, error },
          meta: StateUtils.entityFailMeta(MULTI_CART_DATA, cartId, error),
=======
          payload: { cartId: mockCartId, error },
          meta: StateUtils.entityFailMeta(MULTI_CART_DATA, mockCartId, error),
>>>>>>> 39023fb6
        });
      });
    });
  });

  describe('LoadSavedCarts Actions', () => {
    describe('LoadSavedCarts', () => {
      it('should create the action', () => {
        const action = new SavedCartActions.LoadSavedCarts({
<<<<<<< HEAD
          userId,
=======
          userId: mockUserId,
>>>>>>> 39023fb6
        });

        expect({ ...action }).toEqual({
          type: SavedCartActions.LOAD_SAVED_CARTS,
<<<<<<< HEAD
          payload: { userId },
=======
          payload: { userId: mockUserId },
>>>>>>> 39023fb6
          meta: StateUtils.entityLoadMeta(
            PROCESS_FEATURE,
            SAVED_CART_LIST_PROCESS_ID
          ),
        });
      });
    });
    describe('LoadSavedCartsSuccess', () => {
      it('should create the action', () => {
        const action = new SavedCartActions.LoadSavedCartsSuccess();

        expect({ ...action }).toEqual({
          type: SavedCartActions.LOAD_SAVED_CARTS_SUCCESS,
          payload: undefined,
          meta: StateUtils.entitySuccessMeta(
            PROCESS_FEATURE,
            SAVED_CART_LIST_PROCESS_ID
          ),
        });
      });
    });
    describe('LoadSavedCartsFail', () => {
      it('should create the action', () => {
        const action = new SavedCartActions.LoadSavedCartsFail({
<<<<<<< HEAD
          cartId,
=======
>>>>>>> 39023fb6
          error,
        });

        expect({ ...action }).toEqual({
          type: SavedCartActions.LOAD_SAVED_CARTS_FAIL,
<<<<<<< HEAD
          payload: { cartId, error },
          meta: StateUtils.entityFailMeta(
            PROCESS_FEATURE,
            SAVED_CART_LIST_PROCESS_ID,
            { cartId, error }
=======
          payload: { error },
          meta: StateUtils.entityFailMeta(
            PROCESS_FEATURE,
            SAVED_CART_LIST_PROCESS_ID,
            { error }
>>>>>>> 39023fb6
          ),
        });
      });
    });
    describe('ClearSavedCarts', () => {
      it('should create the action', () => {
        const action = new SavedCartActions.ClearSavedCarts();

        expect({ ...action }).toEqual({
          type: SavedCartActions.CLEAR_SAVED_CARTS,
          meta: StateUtils.entityResetMeta(
            PROCESS_FEATURE,
            SAVED_CART_LIST_PROCESS_ID
          ),
        });
      });
    });
  });

  describe('RestoreSavedCart Actions', () => {
    describe('RestoreSavedCart', () => {
      it('should create the action', () => {
        const action = new SavedCartActions.RestoreSavedCart({
<<<<<<< HEAD
          userId,
          cartId,
=======
          userId: mockUserId,
          cartId: mockCartId,
>>>>>>> 39023fb6
        });

        expect({ ...action }).toEqual({
          type: SavedCartActions.RESTORE_SAVED_CART,
<<<<<<< HEAD
          payload: { userId, cartId },
=======
          payload: { userId: mockUserId, cartId: mockCartId },
>>>>>>> 39023fb6
          meta: StateUtils.entityLoadMeta(
            PROCESS_FEATURE,
            SAVED_CART_RESTORE_CART_PROCESS_ID
          ),
        });
      });
    });
    describe('RestoreSavedCartSuccess', () => {
      it('should create the action', () => {
        const action = new SavedCartActions.RestoreSavedCartSuccess();

        expect({ ...action }).toEqual({
          type: SavedCartActions.RESTORE_SAVED_CART_SUCCESS,
          payload: undefined,
          meta: StateUtils.entitySuccessMeta(
            PROCESS_FEATURE,
            SAVED_CART_RESTORE_CART_PROCESS_ID
          ),
        });
      });
    });
    describe('RestoreSavedCartFail', () => {
      it('should create the action', () => {
        const action = new SavedCartActions.RestoreSavedCartFail({
<<<<<<< HEAD
          cartId,
=======
>>>>>>> 39023fb6
          error,
        });

        expect({ ...action }).toEqual({
          type: SavedCartActions.RESTORE_SAVED_CART_FAIL,
<<<<<<< HEAD
          payload: { cartId, error },
          meta: StateUtils.entityFailMeta(
            PROCESS_FEATURE,
            SAVED_CART_RESTORE_CART_PROCESS_ID,
            { cartId, error }
=======
          payload: { error },
          meta: StateUtils.entityFailMeta(
            PROCESS_FEATURE,
            SAVED_CART_RESTORE_CART_PROCESS_ID,
            { error }
>>>>>>> 39023fb6
          ),
        });
      });
    });
    describe('ClearRestoreSavedCart', () => {
      it('should create the action', () => {
        const action = new SavedCartActions.ClearRestoreSavedCart();

        expect({ ...action }).toEqual({
          type: SavedCartActions.CLEAR_RESTORE_SAVED_CART,
          meta: StateUtils.entityResetMeta(
            PROCESS_FEATURE,
            SAVED_CART_RESTORE_CART_PROCESS_ID
          ),
        });
      });
    });
  });

  describe('SaveCart Actions', () => {
    describe('SaveCart', () => {
      it('should create the action', () => {
        const action = new SavedCartActions.SaveCart({
<<<<<<< HEAD
          userId,
          cartId,
=======
          userId: mockUserId,
          cartId: mockCartId,
>>>>>>> 39023fb6
        });

        expect({ ...action }).toEqual({
          type: SavedCartActions.SAVE_CART,
<<<<<<< HEAD
          payload: { userId, cartId },
=======
          payload: { userId: mockUserId, cartId: mockCartId },
>>>>>>> 39023fb6
          meta: StateUtils.entityLoadMeta(
            PROCESS_FEATURE,
            SAVED_CART_SAVE_CART_PROCESS_ID
          ),
        });
      });
    });

    describe('SaveCartSuccess', () => {
      it('should create the action', () => {
        const action = new SavedCartActions.SaveCartSuccess();

        expect({ ...action }).toEqual({
          type: SavedCartActions.SAVE_CART_SUCCESS,
          payload: undefined,
          meta: StateUtils.entitySuccessMeta(
            PROCESS_FEATURE,
            SAVED_CART_SAVE_CART_PROCESS_ID
          ),
        });
      });
    });
    describe('SaveCartFail', () => {
      it('should create the action', () => {
        const action = new SavedCartActions.SaveCartFail({
<<<<<<< HEAD
          cartId,
=======
>>>>>>> 39023fb6
          error,
        });

        expect({ ...action }).toEqual({
          type: SavedCartActions.SAVE_CART_FAIL,
<<<<<<< HEAD
          payload: { cartId, error },
          meta: StateUtils.entityFailMeta(
            PROCESS_FEATURE,
            SAVED_CART_SAVE_CART_PROCESS_ID,
            { cartId, error }
=======
          payload: { error },
          meta: StateUtils.entityFailMeta(
            PROCESS_FEATURE,
            SAVED_CART_SAVE_CART_PROCESS_ID,
            { error }
>>>>>>> 39023fb6
          ),
        });
      });
    });
    describe('ClearSaveCart', () => {
      it('should create the action', () => {
        const action = new SavedCartActions.ClearSaveCart();

        expect({ ...action }).toEqual({
          type: SavedCartActions.CLEAR_SAVE_CART,
          meta: StateUtils.entityResetMeta(
            PROCESS_FEATURE,
            SAVED_CART_SAVE_CART_PROCESS_ID
          ),
        });
      });
    });
  });
});<|MERGE_RESOLUTION|>--- conflicted
+++ resolved
@@ -6,14 +6,8 @@
 } from '../saved-cart-state';
 import { SavedCartActions } from './index';
 
-<<<<<<< HEAD
-//mock data
-const userId = 'test@testing.com';
-const cartId = '00000000';
-=======
 const mockUserId = 'test-user';
 const mockCartId = 'test-cart';
->>>>>>> 39023fb6
 const error = 'anError';
 
 describe('SavedCart Actions', () => {
@@ -21,24 +15,14 @@
     describe('LoadSavedCart', () => {
       it('should create the action', () => {
         const action = new SavedCartActions.LoadSavedCart({
-<<<<<<< HEAD
-          userId,
-          cartId,
-=======
-          userId: mockUserId,
-          cartId: mockCartId,
->>>>>>> 39023fb6
+          userId: mockUserId,
+          cartId: mockCartId,
         });
 
         expect({ ...action }).toEqual({
           type: SavedCartActions.LOAD_SAVED_CART,
-<<<<<<< HEAD
-          payload: { userId, cartId },
-          meta: StateUtils.entityLoadMeta(MULTI_CART_DATA, cartId),
-=======
           payload: { userId: mockUserId, cartId: mockCartId },
           meta: StateUtils.entityLoadMeta(MULTI_CART_DATA, mockCartId),
->>>>>>> 39023fb6
         });
       });
     });
@@ -46,45 +30,27 @@
     describe('LoadSavedCartSuccess', () => {
       it('should create the action', () => {
         const action = new SavedCartActions.LoadSavedCartSuccess({
-<<<<<<< HEAD
-          cartId,
-=======
-          cartId: mockCartId,
->>>>>>> 39023fb6
+          cartId: mockCartId,
         });
 
         expect({ ...action }).toEqual({
           type: SavedCartActions.LOAD_SAVED_CART_SUCCESS,
-<<<<<<< HEAD
-          payload: { cartId },
-          meta: StateUtils.entitySuccessMeta(MULTI_CART_DATA, cartId),
-=======
           payload: { cartId: mockCartId },
           meta: StateUtils.entitySuccessMeta(MULTI_CART_DATA, mockCartId),
->>>>>>> 39023fb6
         });
       });
     });
     describe('LoadSavedCartFail', () => {
       it('should create the action', () => {
         const action = new SavedCartActions.LoadSavedCartFail({
-<<<<<<< HEAD
-          cartId,
-=======
-          cartId: mockCartId,
->>>>>>> 39023fb6
+          cartId: mockCartId,
           error,
         });
 
         expect({ ...action }).toEqual({
           type: SavedCartActions.LOAD_SAVED_CART_FAIL,
-<<<<<<< HEAD
-          payload: { cartId, error },
-          meta: StateUtils.entityFailMeta(MULTI_CART_DATA, cartId, error),
-=======
           payload: { cartId: mockCartId, error },
           meta: StateUtils.entityFailMeta(MULTI_CART_DATA, mockCartId, error),
->>>>>>> 39023fb6
         });
       });
     });
@@ -94,20 +60,12 @@
     describe('LoadSavedCarts', () => {
       it('should create the action', () => {
         const action = new SavedCartActions.LoadSavedCarts({
-<<<<<<< HEAD
-          userId,
-=======
-          userId: mockUserId,
->>>>>>> 39023fb6
+          userId: mockUserId,
         });
 
         expect({ ...action }).toEqual({
           type: SavedCartActions.LOAD_SAVED_CARTS,
-<<<<<<< HEAD
-          payload: { userId },
-=======
           payload: { userId: mockUserId },
->>>>>>> 39023fb6
           meta: StateUtils.entityLoadMeta(
             PROCESS_FEATURE,
             SAVED_CART_LIST_PROCESS_ID
@@ -132,28 +90,16 @@
     describe('LoadSavedCartsFail', () => {
       it('should create the action', () => {
         const action = new SavedCartActions.LoadSavedCartsFail({
-<<<<<<< HEAD
-          cartId,
-=======
->>>>>>> 39023fb6
           error,
         });
 
         expect({ ...action }).toEqual({
           type: SavedCartActions.LOAD_SAVED_CARTS_FAIL,
-<<<<<<< HEAD
-          payload: { cartId, error },
-          meta: StateUtils.entityFailMeta(
-            PROCESS_FEATURE,
-            SAVED_CART_LIST_PROCESS_ID,
-            { cartId, error }
-=======
           payload: { error },
           meta: StateUtils.entityFailMeta(
             PROCESS_FEATURE,
             SAVED_CART_LIST_PROCESS_ID,
             { error }
->>>>>>> 39023fb6
           ),
         });
       });
@@ -177,22 +123,13 @@
     describe('RestoreSavedCart', () => {
       it('should create the action', () => {
         const action = new SavedCartActions.RestoreSavedCart({
-<<<<<<< HEAD
-          userId,
-          cartId,
-=======
-          userId: mockUserId,
-          cartId: mockCartId,
->>>>>>> 39023fb6
+          userId: mockUserId,
+          cartId: mockCartId,
         });
 
         expect({ ...action }).toEqual({
           type: SavedCartActions.RESTORE_SAVED_CART,
-<<<<<<< HEAD
-          payload: { userId, cartId },
-=======
           payload: { userId: mockUserId, cartId: mockCartId },
->>>>>>> 39023fb6
           meta: StateUtils.entityLoadMeta(
             PROCESS_FEATURE,
             SAVED_CART_RESTORE_CART_PROCESS_ID
@@ -217,28 +154,16 @@
     describe('RestoreSavedCartFail', () => {
       it('should create the action', () => {
         const action = new SavedCartActions.RestoreSavedCartFail({
-<<<<<<< HEAD
-          cartId,
-=======
->>>>>>> 39023fb6
           error,
         });
 
         expect({ ...action }).toEqual({
           type: SavedCartActions.RESTORE_SAVED_CART_FAIL,
-<<<<<<< HEAD
-          payload: { cartId, error },
-          meta: StateUtils.entityFailMeta(
-            PROCESS_FEATURE,
-            SAVED_CART_RESTORE_CART_PROCESS_ID,
-            { cartId, error }
-=======
           payload: { error },
           meta: StateUtils.entityFailMeta(
             PROCESS_FEATURE,
             SAVED_CART_RESTORE_CART_PROCESS_ID,
             { error }
->>>>>>> 39023fb6
           ),
         });
       });
@@ -262,22 +187,13 @@
     describe('SaveCart', () => {
       it('should create the action', () => {
         const action = new SavedCartActions.SaveCart({
-<<<<<<< HEAD
-          userId,
-          cartId,
-=======
-          userId: mockUserId,
-          cartId: mockCartId,
->>>>>>> 39023fb6
+          userId: mockUserId,
+          cartId: mockCartId,
         });
 
         expect({ ...action }).toEqual({
           type: SavedCartActions.SAVE_CART,
-<<<<<<< HEAD
-          payload: { userId, cartId },
-=======
           payload: { userId: mockUserId, cartId: mockCartId },
->>>>>>> 39023fb6
           meta: StateUtils.entityLoadMeta(
             PROCESS_FEATURE,
             SAVED_CART_SAVE_CART_PROCESS_ID
@@ -303,28 +219,16 @@
     describe('SaveCartFail', () => {
       it('should create the action', () => {
         const action = new SavedCartActions.SaveCartFail({
-<<<<<<< HEAD
-          cartId,
-=======
->>>>>>> 39023fb6
           error,
         });
 
         expect({ ...action }).toEqual({
           type: SavedCartActions.SAVE_CART_FAIL,
-<<<<<<< HEAD
-          payload: { cartId, error },
-          meta: StateUtils.entityFailMeta(
-            PROCESS_FEATURE,
-            SAVED_CART_SAVE_CART_PROCESS_ID,
-            { cartId, error }
-=======
           payload: { error },
           meta: StateUtils.entityFailMeta(
             PROCESS_FEATURE,
             SAVED_CART_SAVE_CART_PROCESS_ID,
             { error }
->>>>>>> 39023fb6
           ),
         });
       });
