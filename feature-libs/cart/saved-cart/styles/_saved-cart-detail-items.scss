--- conflicted
+++ resolved
@@ -1,14 +1,13 @@
 cx-saved-cart-detail-items {
   @extend %cx-cart-details;
 
-<<<<<<< HEAD
-  .cx-empty-cart-details {
-    padding: 1rem;
-=======
   .cx-value {
     button[type='button'] {
       margin-bottom: 0;
     }
->>>>>>> 26929dfb
+  }
+
+  .cx-empty-cart-details {
+    padding: 1rem;
   }
 }