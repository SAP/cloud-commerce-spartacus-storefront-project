--- conflicted
+++ resolved
@@ -1,14 +1,10 @@
-<<<<<<< HEAD
-import {
-  HttpClientTestingModule,
-  HttpTestingController,
-} from '@angular/common/http/testing';
-import { TestBed } from '@angular/core/testing';
-import { ConverterService, OccEndpointsService } from '@spartacus/core';
-import { OccSavedCartAdapter } from './occ-saved-cart.adapter';
-=======
-// TODO: unit test
->>>>>>> 9a23ca27
+// import {
+//   HttpClientTestingModule,
+//   HttpTestingController,
+// } from '@angular/common/http/testing';
+// import { TestBed } from '@angular/core/testing';
+// import { ConverterService, OccEndpointsService } from '@spartacus/core';
+// import { OccSavedCartAdapter } from './occ-saved-cart.adapter';
 
 // import {
 //   HttpClientTestingModule,
