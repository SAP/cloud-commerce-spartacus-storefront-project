import { HttpClient } from '@angular/common/http';
import { Injectable } from '@angular/core';
import { SavedCartAdapter } from '@spartacus/cart/saved-cart/core';
import {
  Cart,
  CART_NORMALIZER,
  ConverterService,
  Occ,
  OccEndpointsService,
} from '@spartacus/core';
import { Observable } from 'rxjs';
import { map, pluck } from 'rxjs/operators';

@Injectable()
export class OccSavedCartAdapter implements SavedCartAdapter {
  constructor(
    protected http: HttpClient,
    protected occEndpoints: OccEndpointsService,
    protected converter: ConverterService
  ) {}

  load(userId: string, cartId: string): Observable<Cart> {
    return this.http
      .get<Occ.Cart>(this.getSavedCartEndpoint(userId, cartId))
      .pipe(pluck('savedCartData'), this.converter.pipeable(CART_NORMALIZER));
  }

  loadList(userId: string): Observable<Cart[]> {
    return this.http
      .get<Occ.CartList>(this.getSavedCartListEndpoint(userId))
      .pipe(
        pluck('carts'),
        map((carts) => carts ?? []),
        this.converter.pipeableMany(CART_NORMALIZER)
      );
  }

  restoreSavedCart(userId: string, cartId: string): Observable<Cart> {
    return this.http
      .patch<Occ.Cart>(this.getRestoreSavedCartEndpoint(userId, cartId), cartId)
      .pipe(pluck('savedCartData'), this.converter.pipeable(CART_NORMALIZER));
  }

  saveCart(
    userId: string,
    cartId: string,
    saveCartName: string,
    saveCartDescription: string
  ): Observable<Cart> {
    return this.http
      .patch<Occ.Cart>(
        this.getSaveCartEndpoint(
          userId,
          cartId,
          saveCartName,
          saveCartDescription
        ),
        cartId
      )
      .pipe(pluck('savedCartData'), this.converter.pipeable(CART_NORMALIZER));
  }

<<<<<<< HEAD
  cloneSavedCart(userId: string, cartId: string): Observable<Cart> {
    return this.http
      .post<Occ.Cart>(this.getCloneSavedCartEndpoint(userId, cartId), cartId)
      .pipe(pluck('savedCartData'), this.converter.pipeable(CART_NORMALIZER));
=======
  protected getSaveCartEndpoint(
    userId: string,
    cartId: string,
    saveCartName: string,
    saveCartDescription: string
  ): string {
    return this.occEndpoints.buildUrl('saveCart', {
      urlParams: {
        userId,
        cartId,
        saveCartName,
        saveCartDescription,
      },
    });
>>>>>>> 6b2fa3aa
  }

  protected getSavedCartEndpoint(userId: string, cartId: string): string {
    return this.occEndpoints.buildUrl('savedCart', {
      urlParams: { userId, cartId },
    });
  }

  protected getSavedCartListEndpoint(userId: string): string {
    return this.occEndpoints.buildUrl('savedCarts', { urlParams: { userId } });
  }

  protected getRestoreSavedCartEndpoint(
    userId: string,
    cartId: string
  ): string {
    return this.occEndpoints.buildUrl('restoreSavedCart', {
      urlParams: { userId, cartId },
    });
  }

  protected getSaveCartEndpoint(
    userId: string,
    cartId: string,
    saveCartName: string,
    saveCartDescription: string
  ): string {
    return this.occEndpoints.getUrl('saveCart', {
      userId,
      cartId,
      saveCartName,
      saveCartDescription,
    });
  }

  protected getCloneSavedCartEndpoint(userId: string, cartId: string): string {
    return this.occEndpoints.getUrl('cloneSavedCart', { userId, cartId });
  }
}<|MERGE_RESOLUTION|>--- conflicted
+++ resolved
@@ -60,27 +60,10 @@
       .pipe(pluck('savedCartData'), this.converter.pipeable(CART_NORMALIZER));
   }
 
-<<<<<<< HEAD
   cloneSavedCart(userId: string, cartId: string): Observable<Cart> {
     return this.http
       .post<Occ.Cart>(this.getCloneSavedCartEndpoint(userId, cartId), cartId)
       .pipe(pluck('savedCartData'), this.converter.pipeable(CART_NORMALIZER));
-=======
-  protected getSaveCartEndpoint(
-    userId: string,
-    cartId: string,
-    saveCartName: string,
-    saveCartDescription: string
-  ): string {
-    return this.occEndpoints.buildUrl('saveCart', {
-      urlParams: {
-        userId,
-        cartId,
-        saveCartName,
-        saveCartDescription,
-      },
-    });
->>>>>>> 6b2fa3aa
   }
 
   protected getSavedCartEndpoint(userId: string, cartId: string): string {
@@ -108,15 +91,19 @@
     saveCartName: string,
     saveCartDescription: string
   ): string {
-    return this.occEndpoints.getUrl('saveCart', {
-      userId,
-      cartId,
-      saveCartName,
-      saveCartDescription,
+    return this.occEndpoints.buildUrl('saveCart', {
+      urlParams: {
+        userId,
+        cartId,
+        saveCartName,
+        saveCartDescription,
+      },
     });
   }
 
   protected getCloneSavedCartEndpoint(userId: string, cartId: string): string {
-    return this.occEndpoints.getUrl('cloneSavedCart', { userId, cartId });
+    return this.occEndpoints.buildUrl('cloneSavedCart', {
+      urlParams: { userId, cartId },
+    });
   }
 }