--- conflicted
+++ resolved
@@ -1,10 +1,6 @@
 import { NgModule } from '@angular/core';
 import { RouterModule } from '@angular/router';
-<<<<<<< HEAD
-import { ORDER_ENTRIES_CONTEXT } from '@spartacus/cart/main/root';
-=======
 import { CART_FEATURE, ORDER_ENTRIES_CONTEXT } from '@spartacus/cart/main/root';
->>>>>>> 3cddd19c
 import {
   AuthGuard,
   CmsConfig,
