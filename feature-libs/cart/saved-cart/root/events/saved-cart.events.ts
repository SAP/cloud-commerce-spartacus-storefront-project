--- conflicted
+++ resolved
@@ -1,8 +1,4 @@
-<<<<<<< HEAD
-import { CartEvent } from '@spartacus/cart/main/root';
-=======
 import { CartEvent } from '@spartacus/cart/base/root';
->>>>>>> a32dea3c
 
 /**
  * Base saved cart event. Most cart events should have these properties.
