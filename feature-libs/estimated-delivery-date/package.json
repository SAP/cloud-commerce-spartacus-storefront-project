{
  "name": "@spartacus/estimated-delivery-date",
  "version": "2211.32.0-1",
  "description": "Estimated Delivery Date library for Spartacus",
  "keywords": [
    "spartacus",
    "framework",
    "storefront",
    "estimated-delivery-date"
  ],
  "homepage": "https://github.com/SAP/spartacus",
  "repository": "https://github.com/SAP/spartacus/tree/develop/feature-libs/estimated-delivery-date",
  "license": "Apache-2.0",
  "exports": {
    ".": {
      "sass": "./_index.scss"
    }
  },
  "scripts": {
    "build:schematics": "npm run clean:schematics && ../../node_modules/.bin/tsc -p ./tsconfig.schematics.json",
    "clean:schematics": "../../node_modules/.bin/rimraf --glob \"schematics/**/*.js\" \"schematics/**/*.js.map\" \"schematics/**/*.d.ts\"",
    "test:schematics": "npm --prefix ../../projects/schematics/ run clean && npm run clean:schematics && ../../node_modules/.bin/jest --config ./jest.schematics.config.js"
  },
  "dependencies": {
    "tslib": "^2.6.2"
  },
  "peerDependencies": {
<<<<<<< HEAD
    "@angular-devkit/schematics": "^18.2.9",
    "@angular/common": "^18.2.9",
    "@angular/core": "^18.2.9",
    "@spartacus/cart": "2211.31.1",
    "@spartacus/core": "2211.31.1",
    "@spartacus/order": "2211.31.1",
    "@spartacus/schematics": "2211.31.1",
    "@spartacus/storefront": "2211.31.1",
    "@spartacus/styles": "2211.31.1",
=======
    "@angular-devkit/schematics": "^17.0.5",
    "@angular/common": "^17.0.5",
    "@angular/core": "^17.0.5",
    "@spartacus/cart": "2211.32.0-1",
    "@spartacus/core": "2211.32.0-1",
    "@spartacus/order": "2211.32.0-1",
    "@spartacus/schematics": "2211.32.0-1",
    "@spartacus/storefront": "2211.32.0-1",
    "@spartacus/styles": "2211.32.0-1",
>>>>>>> 679b7082
    "rxjs": "^7.8.0"
  },
  "publishConfig": {
    "access": "public"
  },
  "schematics": "./schematics/collection.json"
}<|MERGE_RESOLUTION|>--- conflicted
+++ resolved
@@ -25,27 +25,15 @@
     "tslib": "^2.6.2"
   },
   "peerDependencies": {
-<<<<<<< HEAD
     "@angular-devkit/schematics": "^18.2.9",
     "@angular/common": "^18.2.9",
     "@angular/core": "^18.2.9",
-    "@spartacus/cart": "2211.31.1",
-    "@spartacus/core": "2211.31.1",
-    "@spartacus/order": "2211.31.1",
-    "@spartacus/schematics": "2211.31.1",
-    "@spartacus/storefront": "2211.31.1",
-    "@spartacus/styles": "2211.31.1",
-=======
-    "@angular-devkit/schematics": "^17.0.5",
-    "@angular/common": "^17.0.5",
-    "@angular/core": "^17.0.5",
     "@spartacus/cart": "2211.32.0-1",
     "@spartacus/core": "2211.32.0-1",
     "@spartacus/order": "2211.32.0-1",
     "@spartacus/schematics": "2211.32.0-1",
     "@spartacus/storefront": "2211.32.0-1",
     "@spartacus/styles": "2211.32.0-1",
->>>>>>> 679b7082
     "rxjs": "^7.8.0"
   },
   "publishConfig": {
