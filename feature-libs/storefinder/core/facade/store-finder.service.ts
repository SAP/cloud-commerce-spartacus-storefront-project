--- conflicted
+++ resolved
@@ -248,16 +248,9 @@
    * @returns URL for directions to the store
    */
   getDirections(location: PointOfService): string {
-<<<<<<< HEAD
-    const google_map_url = 'https://www.google.com/maps/dir/Current+Location/';
-    const latitude = this.getStoreLatitude(location);
-    const longitude = this.getStoreLongitude(location);
-    return google_map_url + latitude + ',' + longitude;
-=======
     const url = 'https://www.google.com/maps/dir/Current+Location/';
     const latitude = this.getStoreLatitude(location);
     const longitude = this.getStoreLongitude(location);
     return url + latitude + ',' + longitude;
->>>>>>> 13daf048
   }
 }