/*
 * SPDX-FileCopyrightText: 2023 SAP Spartacus team <spartacus-team@sap.com>
 *
 * SPDX-License-Identifier: Apache-2.0
 */

import { CommonModule } from '@angular/common';
import { NgModule } from '@angular/core';
import { ReactiveFormsModule } from '@angular/forms';
import { RouterModule } from '@angular/router';
import {
  FeaturesConfigModule,
  I18nModule,
  provideDefaultConfig,
  UrlModule,
} from '@spartacus/core';
import { StoreFinderCoreModule } from '@spartacus/storefinder/core';
import {
  IconModule,
  ListNavigationModule,
  OutletModule,
  SpinnerModule,
} from '@spartacus/storefront';
import { ScheduleComponent } from './schedule-component/schedule.component';
import { StoreFinderGridComponent } from './store-finder-grid/store-finder-grid.component';
import { StoreFinderHeaderComponent } from './store-finder-header/store-finder-header.component';
import { StoreFinderListItemComponent } from './store-finder-list-item/store-finder-list-item.component';
import { StoreFinderMapComponent } from './store-finder-map/store-finder-map.component';
import { StoreFinderPaginationDetailsComponent } from './store-finder-pagination-details/store-finder-pagination-details.component';
import { StoreFinderListComponent } from './store-finder-search-result/store-finder-list/store-finder-list.component';
import { StoreFinderSearchResultComponent } from './store-finder-search-result/store-finder-search-result.component';
import { StoreFinderSearchComponent } from './store-finder-search/store-finder-search.component';
import { StoreFinderStoreDescriptionComponent } from './store-finder-store-description/store-finder-store-description.component';
import { StoreFinderStoreComponent } from './store-finder-store/store-finder-store.component';
import { StoreFinderStoresCountComponent } from './store-finder-stores-count/store-finder-stores-count.component';
import { StoreFinderComponent } from './store-finder/store-finder.component';
@NgModule({
  imports: [
    CommonModule,
    ReactiveFormsModule,
    RouterModule,
    ListNavigationModule,
    SpinnerModule,
    UrlModule,
    StoreFinderCoreModule,
    I18nModule,
    IconModule,
<<<<<<< HEAD
    OutletModule,
=======
    // TODO:(CXSPA-1695) #deprecation for next major release remove below feature config
    FeaturesConfigModule,
>>>>>>> 81cbe044
  ],
  providers: [
    provideDefaultConfig({
      cmsComponents: {
        StoreFinderComponent: {
          component: StoreFinderComponent,
          childRoutes: [
            {
              path: 'find',
              component: StoreFinderSearchResultComponent,
            },
            {
              path: 'view-all',
              component: StoreFinderStoresCountComponent,
            },
            {
              path: 'country/:country',
              component: StoreFinderGridComponent,
            },
            {
              path: 'country/:country/region/:region',
              component: StoreFinderGridComponent,
            },
            {
              path: 'country/:country/region/:region/:store',
              component: StoreFinderStoreComponent,
            },
            {
              path: 'country/:country/:store',
              component: StoreFinderStoreComponent,
            },
          ],
        },
      },
    }),
  ],
  declarations: [
    StoreFinderSearchComponent,
    StoreFinderListComponent,
    StoreFinderMapComponent,
    StoreFinderListItemComponent,
    StoreFinderStoresCountComponent,
    StoreFinderGridComponent,
    StoreFinderStoreDescriptionComponent,
    ScheduleComponent,
    StoreFinderHeaderComponent,
    StoreFinderSearchResultComponent,
    StoreFinderComponent,
    StoreFinderPaginationDetailsComponent,
    StoreFinderStoreComponent,
  ],
  exports: [
    ScheduleComponent,
    StoreFinderComponent,
    StoreFinderGridComponent,
    StoreFinderHeaderComponent,
    StoreFinderListItemComponent,
    StoreFinderMapComponent,
    StoreFinderPaginationDetailsComponent,
    StoreFinderSearchComponent,
    StoreFinderSearchResultComponent,
    StoreFinderListComponent,
    StoreFinderStoreDescriptionComponent,
    StoreFinderStoresCountComponent,
    StoreFinderStoreComponent,
  ],
})
export class StoreFinderComponentsModule {}<|MERGE_RESOLUTION|>--- conflicted
+++ resolved
@@ -45,12 +45,9 @@
     StoreFinderCoreModule,
     I18nModule,
     IconModule,
-<<<<<<< HEAD
     OutletModule,
-=======
     // TODO:(CXSPA-1695) #deprecation for next major release remove below feature config
     FeaturesConfigModule,
->>>>>>> 81cbe044
   ],
   providers: [
     provideDefaultConfig({
