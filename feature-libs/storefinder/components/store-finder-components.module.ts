--- conflicted
+++ resolved
@@ -40,12 +40,9 @@
     StoreFinderCoreModule,
     I18nModule,
     IconModule,
-<<<<<<< HEAD
     OutletModule,
     // TODO:(CXSPA-1695) #deprecation for next major release remove below feature config
     FeaturesConfigModule,
-=======
->>>>>>> db1592ed
   ],
   providers: [
     provideDefaultConfig({
