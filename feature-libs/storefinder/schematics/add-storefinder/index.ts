import {
  chain,
  noop,
  Rule,
  SchematicContext,
  Tree,
} from '@angular-devkit/schematics';
import {
  addLibraryFeature,
<<<<<<< HEAD
  addPackageJsonDependencies,
  CLI_STOREFINDER_FEATURE,
  createDependencies,
  createSpartacusDependencies,
  installPackageJsonDependencies,
=======
  addPackageJsonDependenciesForLibrary,
  CLI_STOREFINDER_FEATURE,
>>>>>>> 177ea817
  LibraryOptions as SpartacusStorefinderOptions,
  readPackageJson,
  shouldAddFeature,
  SPARTACUS_STOREFINDER,
  STOREFINDER_MODULE,
  STORE_FINDER_SCSS_FILE_NAME,
  validateSpartacusInstallation,
} from '@spartacus/schematics';
import { peerDependencies } from '../../package.json';
import {
  SPARTACUS_STOREFINDER_ASSETS,
  SPARTACUS_STOREFINDER_ROOT,
  STOREFINDER_FEATURE_NAME,
  STOREFINDER_FOLDER_NAME,
  STOREFINDER_ROOT_MODULE,
  STOREFINDER_TRANSLATIONS,
  STOREFINDER_TRANSLATION_CHUNKS_CONFIG,
} from '../constants';

export function addStorefinderFeatures(
  options: SpartacusStorefinderOptions
): Rule {
  return (tree: Tree, context: SchematicContext) => {
    const packageJson = readPackageJson(tree);
    validateSpartacusInstallation(packageJson);

    return chain([
      shouldAddFeature(CLI_STOREFINDER_FEATURE, options.features)
        ? addStorefinderFeature(options)
        : noop(),

      addPackageJsonDependenciesForLibrary({
        packageJson,
        context,
        libraryPeerDependencies: peerDependencies,
        options,
      }),
    ]);
  };
}

<<<<<<< HEAD
function addStorefinderPackageJsonDependencies(packageJson: any): Rule {
  const spartacusLibraries = createSpartacusDependencies(peerDependencies);
  const thirdPartyDependencies = createDependencies(peerDependencies);
  const dependencies = spartacusLibraries.concat(thirdPartyDependencies);

  return addPackageJsonDependencies(dependencies, packageJson);
}

=======
>>>>>>> 177ea817
function addStorefinderFeature(options: SpartacusStorefinderOptions): Rule {
  return addLibraryFeature(options, {
    folderName: STOREFINDER_FOLDER_NAME,
    name: STOREFINDER_FEATURE_NAME,
    featureModule: {
      name: STOREFINDER_MODULE,
      importPath: SPARTACUS_STOREFINDER,
    },
    rootModule: {
      name: STOREFINDER_ROOT_MODULE,
      importPath: SPARTACUS_STOREFINDER_ROOT,
    },
    i18n: {
      resources: STOREFINDER_TRANSLATIONS,
      chunks: STOREFINDER_TRANSLATION_CHUNKS_CONFIG,
      importPath: SPARTACUS_STOREFINDER_ASSETS,
    },
    styles: {
      scssFileName: STORE_FINDER_SCSS_FILE_NAME,
      importStyle: SPARTACUS_STOREFINDER,
    },
  });
}<|MERGE_RESOLUTION|>--- conflicted
+++ resolved
@@ -7,16 +7,8 @@
 } from '@angular-devkit/schematics';
 import {
   addLibraryFeature,
-<<<<<<< HEAD
-  addPackageJsonDependencies,
-  CLI_STOREFINDER_FEATURE,
-  createDependencies,
-  createSpartacusDependencies,
-  installPackageJsonDependencies,
-=======
   addPackageJsonDependenciesForLibrary,
   CLI_STOREFINDER_FEATURE,
->>>>>>> 177ea817
   LibraryOptions as SpartacusStorefinderOptions,
   readPackageJson,
   shouldAddFeature,
@@ -58,17 +50,6 @@
   };
 }
 
-<<<<<<< HEAD
-function addStorefinderPackageJsonDependencies(packageJson: any): Rule {
-  const spartacusLibraries = createSpartacusDependencies(peerDependencies);
-  const thirdPartyDependencies = createDependencies(peerDependencies);
-  const dependencies = spartacusLibraries.concat(thirdPartyDependencies);
-
-  return addPackageJsonDependencies(dependencies, packageJson);
-}
-
-=======
->>>>>>> 177ea817
 function addStorefinderFeature(options: SpartacusStorefinderOptions): Rule {
   return addLibraryFeature(options, {
     folderName: STOREFINDER_FOLDER_NAME,
