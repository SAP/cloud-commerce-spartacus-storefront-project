--- conflicted
+++ resolved
@@ -23,201 +23,6 @@
 export class StoreFinderFeatureModule { }
 "
 `;
-<<<<<<< HEAD
-
-exports[`Spartacus Storefinder schematics: ng-add Storefinder feature general setup should add the feature using the lazy loading syntax 1`] = `
-"import { NgModule } from '@angular/core';
-import { CmsConfig, I18nConfig, provideConfig } from \\"@spartacus/core\\";
-import { storeFinderTranslationChunksConfig, storeFinderTranslations } from \\"@spartacus/storefinder/assets\\";
-import { StoreFinderRootModule, STORE_FINDER_FEATURE } from \\"@spartacus/storefinder/root\\";
-
-@NgModule({
-  declarations: [],
-  imports: [
-    StoreFinderRootModule
-  ],
-  providers: [provideConfig(<CmsConfig>{
-    featureModules: {
-      [STORE_FINDER_FEATURE]: {
-        module: () =>
-          import('@spartacus/storefinder').then((m) => m.StoreFinderModule),
-      },
-    }
-  }),
-  provideConfig(<I18nConfig>{
-    i18n: {
-      resources: storeFinderTranslations,
-      chunks: storeFinderTranslationChunksConfig,
-    },
-  })
-  ]
-})
-export class StoreFinderFeatureModule { }
-"
-`;
-
-exports[`Spartacus Storefinder schematics: ng-add Storefinder feature general setup should import feature module to SpartacusFeaturesModule 1`] = `
-"import { NgModule } from '@angular/core';
-import { AnonymousConsentsModule, AuthModule, CartModule, CartOccModule, CheckoutModule, CheckoutOccModule, CostCenterOccModule, ProductModule, ProductOccModule, UserOccTransitionalModule, UserTransitionalModule } from \\"@spartacus/core\\";
-import { AddressBookModule, AnonymousConsentManagementBannerModule, AnonymousConsentsDialogModule, BannerCarouselModule, BannerModule, BreadcrumbModule, CartComponentModule, CartPageEventModule, CategoryNavigationModule, CheckoutComponentModule, CheckoutLoginModule, CmsParagraphModule, ConsentManagementModule, FooterNavigationModule, HamburgerMenuModule, HomePageEventModule, LinkModule, LoginRouteModule, LogoutModule, MyCouponsModule, MyInterestsModule, NavigationEventModule, NavigationModule, NotificationPreferenceModule, OrderCancellationModule, OrderConfirmationModule, OrderDetailsModule, OrderHistoryModule, OrderReturnModule, PaymentMethodsModule, ProductCarouselModule, ProductDetailsPageModule, ProductFacetNavigationModule, ProductImagesModule, ProductIntroModule, ProductListingPageModule, ProductListModule, ProductPageEventModule, ProductReferencesModule, ProductSummaryModule, ProductTabsModule, ReplenishmentOrderConfirmationModule, ReplenishmentOrderDetailsModule, ReplenishmentOrderHistoryModule, ReturnRequestDetailModule, ReturnRequestListModule, SearchBoxModule, SiteContextSelectorModule, StockNotificationModule, TabParagraphContainerModule, WishListModule } from \\"@spartacus/storefront\\";
-import { StoreFinderFeatureModule } from './features/storefinder/store-finder-feature.module';
-
-@NgModule({
-  declarations: [],
-  imports: [
-    // Auth Core
-    AuthModule.forRoot(),
-    LogoutModule,
-    LoginRouteModule,
-    // Basic Cms Components
-    HamburgerMenuModule,
-    SiteContextSelectorModule,
-    LinkModule,
-    BannerModule,
-    CmsParagraphModule,
-    TabParagraphContainerModule,
-    BannerCarouselModule,
-    CategoryNavigationModule,
-    NavigationModule,
-    FooterNavigationModule,
-    BreadcrumbModule,
-    // User Core,
-    UserTransitionalModule,
-    UserOccTransitionalModule,
-    // User UI,
-    AddressBookModule,
-    PaymentMethodsModule,
-    NotificationPreferenceModule,
-    MyInterestsModule,
-    StockNotificationModule,
-    ConsentManagementModule,
-    MyCouponsModule,
-    // Anonymous Consents Core,
-    AnonymousConsentsModule.forRoot(),
-    // Anonymous Consents UI,
-    AnonymousConsentsDialogModule,
-    AnonymousConsentManagementBannerModule,
-    // Product Core,
-    ProductModule.forRoot(),
-    ProductOccModule,
-    // Product UI,
-    ProductDetailsPageModule,
-    ProductListingPageModule,
-    ProductListModule,
-    SearchBoxModule,
-    ProductFacetNavigationModule,
-    ProductTabsModule,
-    ProductCarouselModule,
-    ProductReferencesModule,
-    ProductImagesModule,
-    ProductSummaryModule,
-    ProductIntroModule,
-    // Cart Core,
-    CartModule.forRoot(),
-    CartOccModule,
-    // Cart UI,
-    CartComponentModule,
-    WishListModule,
-    // Checkout Core,
-    CheckoutModule.forRoot(),
-    CheckoutOccModule,
-    CostCenterOccModule,
-    // Checkout UI,
-    CheckoutLoginModule,
-    CheckoutComponentModule,
-    OrderConfirmationModule,
-    // Order,
-    OrderHistoryModule,
-    OrderDetailsModule,
-    OrderCancellationModule,
-    OrderReturnModule,
-    ReturnRequestListModule,
-    ReturnRequestDetailModule,
-    ReplenishmentOrderHistoryModule,
-    ReplenishmentOrderDetailsModule,
-    ReplenishmentOrderConfirmationModule,
-    // Page Events,
-    NavigationEventModule,
-    HomePageEventModule,
-    CartPageEventModule,
-    ProductPageEventModule,
-    StoreFinderFeatureModule,
-  ]
-})
-export class SpartacusFeaturesModule { }
-"
-`;
-
-exports[`Spartacus Storefinder schematics: ng-add Storefinder feature general setup should install necessary Spartacus libraries 1`] = `
-"{
-  \\"name\\": \\"workspace\\",
-  \\"version\\": \\"0.0.0\\",
-  \\"scripts\\": {
-    \\"ng\\": \\"ng\\",
-    \\"start\\": \\"ng serve\\",
-    \\"build\\": \\"ng build\\",
-    \\"test\\": \\"ng test\\",
-    \\"lint\\": \\"ng lint\\",
-    \\"e2e\\": \\"ng e2e\\"
-  },
-  \\"private\\": true,
-  \\"dependencies\\": {
-    \\"@angular/animations\\": \\"~10.2.4\\",
-    \\"@angular/common\\": \\"~10.2.4\\",
-    \\"@angular/compiler\\": \\"~10.2.4\\",
-    \\"@angular/core\\": \\"~10.2.4\\",
-    \\"@angular/forms\\": \\"~10.2.4\\",
-    \\"@angular/platform-browser\\": \\"~10.2.4\\",
-    \\"@angular/platform-browser-dynamic\\": \\"~10.2.4\\",
-    \\"@angular/router\\": \\"~10.2.4\\",
-    \\"@angular/service-worker\\": \\"^10.1.0\\",
-    \\"@ng-bootstrap/ng-bootstrap\\": \\"^7.0.0\\",
-    \\"@ng-select/ng-select\\": \\"^5.0.9\\",
-    \\"@ngrx/effects\\": \\"^10.0.0\\",
-    \\"@ngrx/router-store\\": \\"^10.0.0\\",
-    \\"@ngrx/store\\": \\"^10.0.0\\",
-    \\"@spartacus/assets\\": \\"^3.2.0-next.2\\",
-    \\"@spartacus/core\\": \\"^3.2.0-next.2\\",
-    \\"@spartacus/storefront\\": \\"^3.2.0-next.2\\",
-    \\"@spartacus/styles\\": \\"^3.2.0-next.2\\",
-    \\"@spartacus/user\\": \\"^3.2.0-next.2\\",
-    \\"angular-oauth2-oidc\\": \\"^10.0.1\\",
-    \\"bootstrap\\": \\"^4.0\\",
-    \\"i18next\\": \\"^19.3.4\\",
-    \\"i18next-xhr-backend\\": \\"^3.2.2\\",
-    \\"ngx-infinite-scroll\\": \\"^8.0.0\\",
-    \\"rxjs\\": \\"~6.6.0\\",
-    \\"tslib\\": \\"^2.0.0\\",
-    \\"zone.js\\": \\"~0.10.2\\"
-  },
-  \\"devDependencies\\": {
-    \\"@angular-devkit/build-angular\\": \\"~0.1002.1\\",
-    \\"@angular-devkit/schematics\\": \\"^10.1.0\\",
-    \\"@angular/cli\\": \\"~0.5.0\\",
-    \\"@angular/compiler-cli\\": \\"~10.2.4\\",
-    \\"@types/node\\": \\"^12.11.1\\",
-    \\"@types/jasmine\\": \\"~3.5.0\\",
-    \\"@types/jasminewd2\\": \\"~2.0.3\\",
-    \\"codelyzer\\": \\"^6.0.0\\",
-    \\"jasmine-core\\": \\"~3.6.0\\",
-    \\"jasmine-spec-reporter\\": \\"~5.0.0\\",
-    \\"karma\\": \\"~5.0.0\\",
-    \\"karma-chrome-launcher\\": \\"~3.1.0\\",
-    \\"karma-coverage-istanbul-reporter\\": \\"~3.0.2\\",
-    \\"karma-jasmine\\": \\"~4.0.0\\",
-    \\"karma-jasmine-html-reporter\\": \\"^1.5.0\\",
-    \\"protractor\\": \\"~7.0.0\\",
-    \\"ts-node\\": \\"~8.3.0\\",
-    \\"tslint\\": \\"~6.1.0\\",
-    \\"typescript\\": \\"~4.0.2\\"
-  }
-}
-"
-`;
-
-exports[`Spartacus Storefinder schematics: ng-add Storefinder feature general setup styling should create a proper scss file 1`] = `"@import \\"@spartacus/storefinder\\";"`;
-
-=======
 
 exports[`Spartacus Storefinder schematics: ng-add Storefinder feature general setup should add the feature using the lazy loading syntax 1`] = `
 "import { NgModule } from '@angular/core';
@@ -252,7 +57,6 @@
 
 exports[`Spartacus Storefinder schematics: ng-add Storefinder feature general setup styling should create a proper scss file 1`] = `"@import \\"@spartacus/storefinder\\";"`;
 
->>>>>>> 7f12dbdc
 exports[`Spartacus Storefinder schematics: ng-add Storefinder feature general setup styling should update angular.json 1`] = `
 "{
   \\"$schema\\": \\"./node_modules/@angular/cli/lib/config/schema.json\\",
@@ -385,97 +189,4 @@
   },
   \\"defaultProject\\": \\"schematics-test\\"
 }"
-<<<<<<< HEAD
-`;
-
-exports[`Spartacus Storefinder schematics: ng-add Without features should not add the feature to the feature module 1`] = `
-"import { NgModule } from '@angular/core';
-import { AnonymousConsentsModule, AuthModule, CartModule, CartOccModule, CheckoutModule, CheckoutOccModule, CostCenterOccModule, ProductModule, ProductOccModule, UserOccTransitionalModule, UserTransitionalModule } from \\"@spartacus/core\\";
-import { AddressBookModule, AnonymousConsentManagementBannerModule, AnonymousConsentsDialogModule, BannerCarouselModule, BannerModule, BreadcrumbModule, CartComponentModule, CartPageEventModule, CategoryNavigationModule, CheckoutComponentModule, CheckoutLoginModule, CmsParagraphModule, ConsentManagementModule, FooterNavigationModule, HamburgerMenuModule, HomePageEventModule, LinkModule, LoginRouteModule, LogoutModule, MyCouponsModule, MyInterestsModule, NavigationEventModule, NavigationModule, NotificationPreferenceModule, OrderCancellationModule, OrderConfirmationModule, OrderDetailsModule, OrderHistoryModule, OrderReturnModule, PaymentMethodsModule, ProductCarouselModule, ProductDetailsPageModule, ProductFacetNavigationModule, ProductImagesModule, ProductIntroModule, ProductListingPageModule, ProductListModule, ProductPageEventModule, ProductReferencesModule, ProductSummaryModule, ProductTabsModule, ReplenishmentOrderConfirmationModule, ReplenishmentOrderDetailsModule, ReplenishmentOrderHistoryModule, ReturnRequestDetailModule, ReturnRequestListModule, SearchBoxModule, SiteContextSelectorModule, StockNotificationModule, TabParagraphContainerModule, WishListModule } from \\"@spartacus/storefront\\";
-
-@NgModule({
-  declarations: [],
-  imports: [
-    // Auth Core
-    AuthModule.forRoot(),
-    LogoutModule,
-    LoginRouteModule,
-    // Basic Cms Components
-    HamburgerMenuModule,
-    SiteContextSelectorModule,
-    LinkModule,
-    BannerModule,
-    CmsParagraphModule,
-    TabParagraphContainerModule,
-    BannerCarouselModule,
-    CategoryNavigationModule,
-    NavigationModule,
-    FooterNavigationModule,
-    BreadcrumbModule,
-    // User Core,
-    UserTransitionalModule,
-    UserOccTransitionalModule,
-    // User UI,
-    AddressBookModule,
-    PaymentMethodsModule,
-    NotificationPreferenceModule,
-    MyInterestsModule,
-    StockNotificationModule,
-    ConsentManagementModule,
-    MyCouponsModule,
-    // Anonymous Consents Core,
-    AnonymousConsentsModule.forRoot(),
-    // Anonymous Consents UI,
-    AnonymousConsentsDialogModule,
-    AnonymousConsentManagementBannerModule,
-    // Product Core,
-    ProductModule.forRoot(),
-    ProductOccModule,
-    // Product UI,
-    ProductDetailsPageModule,
-    ProductListingPageModule,
-    ProductListModule,
-    SearchBoxModule,
-    ProductFacetNavigationModule,
-    ProductTabsModule,
-    ProductCarouselModule,
-    ProductReferencesModule,
-    ProductImagesModule,
-    ProductSummaryModule,
-    ProductIntroModule,
-    // Cart Core,
-    CartModule.forRoot(),
-    CartOccModule,
-    // Cart UI,
-    CartComponentModule,
-    WishListModule,
-    // Checkout Core,
-    CheckoutModule.forRoot(),
-    CheckoutOccModule,
-    CostCenterOccModule,
-    // Checkout UI,
-    CheckoutLoginModule,
-    CheckoutComponentModule,
-    OrderConfirmationModule,
-    // Order,
-    OrderHistoryModule,
-    OrderDetailsModule,
-    OrderCancellationModule,
-    OrderReturnModule,
-    ReturnRequestListModule,
-    ReturnRequestDetailModule,
-    ReplenishmentOrderHistoryModule,
-    ReplenishmentOrderDetailsModule,
-    ReplenishmentOrderConfirmationModule,
-    // Page Events,
-    NavigationEventModule,
-    HomePageEventModule,
-    CartPageEventModule,
-    ProductPageEventModule,
-  ]
-})
-export class SpartacusFeaturesModule { }
-"
-=======
->>>>>>> 7f12dbdc
 `;