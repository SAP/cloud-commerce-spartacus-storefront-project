--- conflicted
+++ resolved
@@ -37,7 +37,6 @@
           </div>
         </div>
       </div>
-<<<<<<< HEAD
 
       <ng-container *cxFeature="'enableBundles'">
         <div class="cx-pickup-items-list">
@@ -69,32 +68,6 @@
             >
             </cx-hierarchy>
           </ng-container>
-=======
-      <div
-        [ngClass]="'d-none d-md-flex'"
-        class="row cx-delivery-pointof-service-item-header"
-      >
-        <div class="col-md-7 cx-image-container-header">
-          {{ 'cartItems.item' | cxTranslate }}
-        </div>
-        <div class="cx-price-header col-md-2">
-          {{ 'cartItems.itemPrice' | cxTranslate }}
-        </div>
-        <div
-          *cxFeature="'a11yQTY2Quantity'"
-          class="cx-quantity-header col-md-1"
-        >
-          {{ 'cartItems.quantityFull' | cxTranslate }}
-        </div>
-        <div
-          *cxFeature="'!a11yQTY2Quantity'"
-          class="cx-quantity-header col-md-1"
-        >
-          {{ 'cartItems.quantity' | cxTranslate }}
-        </div>
-        <div class="cx-total-header col-md-2">
-          {{ 'cartItems.total' | cxTranslate }}
->>>>>>> 5fce0bf9
         </div>
       </ng-container>
 
@@ -109,7 +82,16 @@
           <div class="cx-price-header col-md-2">
             {{ 'cartItems.itemPrice' | cxTranslate }}
           </div>
-          <div class="cx-quantity-header col-md-1">
+          <div
+          *cxFeature="'a11yQTY2Quantity'"
+          class="cx-quantity-header col-md-1"
+        >
+          {{ 'cartItems.quantityFull' | cxTranslate }}
+        </div>
+        <div
+          *cxFeature="'!a11yQTY2Quantity'"
+          class="cx-quantity-header col-md-1"
+        >
             {{ 'cartItems.quantity' | cxTranslate }}
           </div>
           <div class="cx-total-header col-md-2">
@@ -177,7 +159,6 @@
                     {{ item.basePrice?.formattedValue }}
                   </div>
                 </div>
-<<<<<<< HEAD
                 <!-- Item Quantity -->
                 <div
                   class="cx-quantity"
@@ -185,25 +166,7 @@
                 >
                   <div class="cx-value">
                     <span
-                      class="cx-label"
-                      [ngClass]="'d-md-none d-lg-none d-xl-none'"
-                      placement="left"
-                      title="{{ 'cartItems.quantityTitle' | cxTranslate }}"
-                    >
-                      {{ 'cartItems.quantity' | cxTranslate }}
-                    </span>
-                    {{ item.quantity }}
-                  </div>
-=======
-              </div>
-              <!-- Item Quantity -->
-              <div
-                class="cx-quantity"
-                [ngClass]="'col-lg-2 col-md-2 col-sm-12 col-xs-12'"
-              >
-                <div class="cx-value">
-                  <span
-                    *cxFeature="'a11yQTY2Quantity'"
+                      *cxFeature="'a11yQTY2Quantity'"
                     class="cx-label"
                     [ngClass]="'d-md-none d-lg-none d-xl-none'"
                     placement="left"
@@ -214,14 +177,14 @@
                   <span
                     *cxFeature="'!a11yQTY2Quantity'"
                     class="cx-label"
-                    [ngClass]="'d-md-none d-lg-none d-xl-none'"
-                    placement="left"
-                    title="{{ 'cartItems.quantityTitle' | cxTranslate }}"
-                  >
-                    {{ 'cartItems.quantity' | cxTranslate }}
-                  </span>
-                  {{ item.quantity }}
->>>>>>> 5fce0bf9
+                      [ngClass]="'d-md-none d-lg-none d-xl-none'"
+                      placement="left"
+                      title="{{ 'cartItems.quantityTitle' | cxTranslate }}"
+                    >
+                      {{ 'cartItems.quantity' | cxTranslate }}
+                    </span>
+                    {{ item.quantity }}
+                  </div>
                 </div>
                 <!-- Total -->
                 <div
