<form [formGroup]="pickupOptionsForm">
<<<<<<< HEAD
  <div class="form-check">
    <input
      type="radio"
      role="radio"
      [attr.id]="deliveryId"
      data-pickup="delivery"
      value="delivery"
      (click)="onPickupOptionChange('delivery')"
      formControlName="pickupOption"
      [attr.aria-label]="'pickupOptions.delivery' | cxTranslate"
      [attr.aria-checked]="pickupOptionsForm.value.pickupOption === 'delivery'"
    />
    <label [attr.for]="deliveryId">
      {{ 'pickupOptions.delivery' | cxTranslate }}
    </label>
  </div>
  <div class="form-check">
    <input
      type="radio"
      role="radio"
      [attr.id]="pickupId"
      data-pickup="pickup"
      value="pickup"
      (click)="onPickupOptionChange('pickup')"
      formControlName="pickupOption"
      [attr.aria-label]="'pickupOptions.pickup' | cxTranslate"
      [attr.aria-checked]="pickupOptionsForm.value.pickupOption === 'pickup'"
    />
    <label [attr.for]="pickupId">
      <p>
        {{ 'pickupOptions.pickup' | cxTranslate
        }}<ng-container *ngIf="displayPickupLocation"
          >:
          <strong [attr.data-pickup-location]="displayPickupLocation">{{
            displayPickupLocation
          }}</strong>
        </ng-container>
        |
        <button
          #dialogTriggerEl
          *cxFeature="'a11yUseButtonsForBtnLinks'"
          [attr.data-store-location-link]="
            displayPickupLocation ? 'change' : 'select'
          "
          class="link cx-action-link"
          (click)="onPickupLocationChange()"
        >
          {{
            (displayPickupLocation
              ? 'pickupOptions.changeStore'
              : 'pickupOptions.selectStore'
            ) | cxTranslate
          }}
        </button>
        <a
          *cxFeature="'!a11yUseButtonsForBtnLinks'"
          role="button"
          [attr.data-store-location-link]="
            displayPickupLocation ? 'change' : 'select'
          "
          class="cx-action-link"
          (click)="onPickupLocationChange()"
          tabindex="0"
          >{{
            (displayPickupLocation
              ? 'pickupOptions.changeStore'
              : 'pickupOptions.selectStore'
            ) | cxTranslate
          }}</a
        >
      </p>
    </label>
  </div>
=======
  <fieldset *cxFeature="'a11yDeliveryMethodFieldset'">
    <legend>{{ 'pickupOptions.legend' | cxTranslate }}</legend>
    <div class="form-check">
      <input
        type="radio"
        role="radio"
        [attr.id]="deliveryId"
        data-pickup="delivery"
        value="delivery"
        (click)="onPickupOptionChange('delivery')"
        formControlName="pickupOption"
        [attr.aria-label]="'pickupOptions.delivery' | cxTranslate"
        [attr.aria-checked]="
          pickupOptionsForm.value.pickupOption === 'delivery'
        "
      />
      <label [attr.for]="deliveryId">
        {{ 'pickupOptions.delivery' | cxTranslate }}
      </label>
    </div>
    <div class="form-check">
      <input
        type="radio"
        role="radio"
        [attr.id]="pickupId"
        data-pickup="pickup"
        value="pickup"
        (click)="onPickupOptionChange('pickup')"
        formControlName="pickupOption"
        [attr.aria-label]="'pickupOptions.pickup' | cxTranslate"
        [attr.aria-checked]="pickupOptionsForm.value.pickupOption === 'pickup'"
      />
      <label [attr.for]="pickupId">
        <p>
          {{ 'pickupOptions.pickup' | cxTranslate
          }}<ng-container *ngIf="displayPickupLocation"
            >:
            <strong [attr.data-pickup-location]="displayPickupLocation">{{
              displayPickupLocation
            }}</strong>
          </ng-container>
          |
          <button
            *cxFeature="'a11yUseButtonsForBtnLinks'"
            [attr.data-store-location-link]="
              displayPickupLocation ? 'change' : 'select'
            "
            class="link cx-action-link"
            (click)="onPickupLocationChange()"
          >
            {{
              (displayPickupLocation
                ? 'pickupOptions.changeStore'
                : 'pickupOptions.selectStore'
              ) | cxTranslate
            }}
          </button>
          <a
            *cxFeature="'!a11yUseButtonsForBtnLinks'"
            role="button"
            [attr.data-store-location-link]="
              displayPickupLocation ? 'change' : 'select'
            "
            class="cx-action-link"
            (click)="onPickupLocationChange()"
            tabindex="0"
            >{{
              (displayPickupLocation
                ? 'pickupOptions.changeStore'
                : 'pickupOptions.selectStore'
              ) | cxTranslate
            }}</a
          >
        </p>
      </label>
    </div>
  </fieldset>
  <ng-container *cxFeature="'!a11yDeliveryMethodFieldset'">
    <div class="form-check">
      <input
        type="radio"
        role="radio"
        [attr.id]="deliveryId"
        data-pickup="delivery"
        value="delivery"
        (click)="onPickupOptionChange('delivery')"
        formControlName="pickupOption"
        [attr.aria-label]="'pickupOptions.delivery' | cxTranslate"
        [attr.aria-checked]="
          pickupOptionsForm.value.pickupOption === 'delivery'
        "
      />
      <label [attr.for]="deliveryId">
        {{ 'pickupOptions.delivery' | cxTranslate }}
      </label>
    </div>
    <div class="form-check">
      <input
        type="radio"
        role="radio"
        [attr.id]="pickupId"
        data-pickup="pickup"
        value="pickup"
        (click)="onPickupOptionChange('pickup')"
        formControlName="pickupOption"
        [attr.aria-label]="'pickupOptions.pickup' | cxTranslate"
        [attr.aria-checked]="pickupOptionsForm.value.pickupOption === 'pickup'"
      />
      <label [attr.for]="pickupId">
        <p>
          {{ 'pickupOptions.pickup' | cxTranslate
          }}<ng-container *ngIf="displayPickupLocation"
            >:
            <strong [attr.data-pickup-location]="displayPickupLocation">{{
              displayPickupLocation
            }}</strong>
          </ng-container>
          |
          <button
            *cxFeature="'a11yUseButtonsForBtnLinks'"
            [attr.data-store-location-link]="
              displayPickupLocation ? 'change' : 'select'
            "
            class="link cx-action-link"
            (click)="onPickupLocationChange()"
          >
            {{
              (displayPickupLocation
                ? 'pickupOptions.changeStore'
                : 'pickupOptions.selectStore'
              ) | cxTranslate
            }}
          </button>
          <a
            *cxFeature="'!a11yUseButtonsForBtnLinks'"
            role="button"
            [attr.data-store-location-link]="
              displayPickupLocation ? 'change' : 'select'
            "
            class="cx-action-link"
            (click)="onPickupLocationChange()"
            tabindex="0"
            >{{
              (displayPickupLocation
                ? 'pickupOptions.changeStore'
                : 'pickupOptions.selectStore'
              ) | cxTranslate
            }}</a
          >
        </p>
      </label>
    </div>
  </ng-container>
>>>>>>> ab4482fe
</form><|MERGE_RESOLUTION|>--- conflicted
+++ resolved
@@ -1,79 +1,4 @@
 <form [formGroup]="pickupOptionsForm">
-<<<<<<< HEAD
-  <div class="form-check">
-    <input
-      type="radio"
-      role="radio"
-      [attr.id]="deliveryId"
-      data-pickup="delivery"
-      value="delivery"
-      (click)="onPickupOptionChange('delivery')"
-      formControlName="pickupOption"
-      [attr.aria-label]="'pickupOptions.delivery' | cxTranslate"
-      [attr.aria-checked]="pickupOptionsForm.value.pickupOption === 'delivery'"
-    />
-    <label [attr.for]="deliveryId">
-      {{ 'pickupOptions.delivery' | cxTranslate }}
-    </label>
-  </div>
-  <div class="form-check">
-    <input
-      type="radio"
-      role="radio"
-      [attr.id]="pickupId"
-      data-pickup="pickup"
-      value="pickup"
-      (click)="onPickupOptionChange('pickup')"
-      formControlName="pickupOption"
-      [attr.aria-label]="'pickupOptions.pickup' | cxTranslate"
-      [attr.aria-checked]="pickupOptionsForm.value.pickupOption === 'pickup'"
-    />
-    <label [attr.for]="pickupId">
-      <p>
-        {{ 'pickupOptions.pickup' | cxTranslate
-        }}<ng-container *ngIf="displayPickupLocation"
-          >:
-          <strong [attr.data-pickup-location]="displayPickupLocation">{{
-            displayPickupLocation
-          }}</strong>
-        </ng-container>
-        |
-        <button
-          #dialogTriggerEl
-          *cxFeature="'a11yUseButtonsForBtnLinks'"
-          [attr.data-store-location-link]="
-            displayPickupLocation ? 'change' : 'select'
-          "
-          class="link cx-action-link"
-          (click)="onPickupLocationChange()"
-        >
-          {{
-            (displayPickupLocation
-              ? 'pickupOptions.changeStore'
-              : 'pickupOptions.selectStore'
-            ) | cxTranslate
-          }}
-        </button>
-        <a
-          *cxFeature="'!a11yUseButtonsForBtnLinks'"
-          role="button"
-          [attr.data-store-location-link]="
-            displayPickupLocation ? 'change' : 'select'
-          "
-          class="cx-action-link"
-          (click)="onPickupLocationChange()"
-          tabindex="0"
-          >{{
-            (displayPickupLocation
-              ? 'pickupOptions.changeStore'
-              : 'pickupOptions.selectStore'
-            ) | cxTranslate
-          }}</a
-        >
-      </p>
-    </label>
-  </div>
-=======
   <fieldset *cxFeature="'a11yDeliveryMethodFieldset'">
     <legend>{{ 'pickupOptions.legend' | cxTranslate }}</legend>
     <div class="form-check">
@@ -118,6 +43,7 @@
           |
           <button
             *cxFeature="'a11yUseButtonsForBtnLinks'"
+            #dialogTriggerEl
             [attr.data-store-location-link]="
               displayPickupLocation ? 'change' : 'select'
             "
@@ -134,6 +60,7 @@
           <a
             *cxFeature="'!a11yUseButtonsForBtnLinks'"
             role="button"
+            #dialogTriggerEl
             [attr.data-store-location-link]="
               displayPickupLocation ? 'change' : 'select'
             "
@@ -194,6 +121,7 @@
           |
           <button
             *cxFeature="'a11yUseButtonsForBtnLinks'"
+            #dialogTriggerEl
             [attr.data-store-location-link]="
               displayPickupLocation ? 'change' : 'select'
             "
@@ -209,6 +137,7 @@
           </button>
           <a
             *cxFeature="'!a11yUseButtonsForBtnLinks'"
+            #dialogTriggerEl
             role="button"
             [attr.data-store-location-link]="
               displayPickupLocation ? 'change' : 'select'
@@ -227,5 +156,4 @@
       </label>
     </div>
   </ng-container>
->>>>>>> ab4482fe
 </form>