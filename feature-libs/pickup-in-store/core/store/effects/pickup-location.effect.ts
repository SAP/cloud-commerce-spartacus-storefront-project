/*
 * SPDX-FileCopyrightText: 2022 SAP Spartacus team <spartacus-team@sap.com>
 *
 * SPDX-License-Identifier: Apache-2.0
 */

import { Injectable } from '@angular/core';
import { Actions, createEffect, ofType } from '@ngrx/effects';
import { normalizeHttpError } from '@spartacus/core';
import { of } from 'rxjs';
<<<<<<< HEAD
import { catchError, map, mergeMap } from 'rxjs/operators';
=======
import { catchError, map, switchMap } from 'rxjs/operators';
>>>>>>> aff65c72
import { PickupLocationConnector } from '../../connectors';
import * as PickupLocationActions from '../actions/pickup-location.action';

@Injectable()
export class PickupLocationEffect {
  constructor(
    private readonly actions$: Actions,
    private readonly pickupLocationConnector: PickupLocationConnector
  ) {
    // Intentional empty constructor
  }

  storeDetails$ = createEffect(() =>
    this.actions$.pipe(
      ofType(PickupLocationActions.GET_STORE_DETAILS),
      map(
        (
          action: ReturnType<typeof PickupLocationActions.GetStoreDetailsById>
        ) => action.payload
      ),
      mergeMap((storeName) =>
        this.pickupLocationConnector.getStoreDetails(storeName).pipe(
          map((storeDetails) =>
            PickupLocationActions.SetStoreDetailsSuccess({
              payload: storeDetails,
            })
          ),
          catchError((error) =>
            of(
              PickupLocationActions.SetStoreDetailsFailure({
                payload: normalizeHttpError(error),
              })
            )
          )
        )
      )
    )
  );
}<|MERGE_RESOLUTION|>--- conflicted
+++ resolved
@@ -8,11 +8,7 @@
 import { Actions, createEffect, ofType } from '@ngrx/effects';
 import { normalizeHttpError } from '@spartacus/core';
 import { of } from 'rxjs';
-<<<<<<< HEAD
 import { catchError, map, mergeMap } from 'rxjs/operators';
-=======
-import { catchError, map, switchMap } from 'rxjs/operators';
->>>>>>> aff65c72
 import { PickupLocationConnector } from '../../connectors';
 import * as PickupLocationActions from '../actions/pickup-location.action';
 
