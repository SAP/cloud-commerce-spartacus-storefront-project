--- conflicted
+++ resolved
@@ -8,11 +8,7 @@
 import { Actions, createEffect, ofType } from '@ngrx/effects';
 import { normalizeHttpError } from '@spartacus/core';
 import { of } from 'rxjs';
-<<<<<<< HEAD
 import { catchError, map, mergeMap, switchMap } from 'rxjs/operators';
-=======
-import { catchError, map, switchMap } from 'rxjs/operators';
->>>>>>> 2e9d1f7d
 import { PickupLocationConnector } from '../../connectors';
 import * as PickupLocationActions from '../actions/pickup-location.action';
 
@@ -35,13 +31,8 @@
       ),
       mergeMap((storeName) =>
         this.pickupLocationConnector.getStoreDetails(storeName).pipe(
-<<<<<<< HEAD
           map((storeDetails) => {
             return PickupLocationActions.SetStoreDetailsSuccess({
-=======
-          map((storeDetails) =>
-            PickupLocationActions.SetStoreDetailsSuccess({
->>>>>>> 2e9d1f7d
               payload: storeDetails,
             });
           }),
