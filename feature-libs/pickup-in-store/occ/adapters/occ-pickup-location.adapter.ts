--- conflicted
+++ resolved
@@ -36,15 +36,9 @@
         })
       )
       .pipe(
-<<<<<<< HEAD
         catchError((error: any) => {
-          throw normalizeHttpError(error);
+          throw normalizeHttpError(error, this.logger);
         })
-=======
-        catchError((error: any) =>
-          throwError(normalizeHttpError(error, this.logger))
-        )
->>>>>>> ae83fd2d
       );
   }
 }