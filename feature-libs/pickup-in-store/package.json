--- conflicted
+++ resolved
@@ -1,10 +1,6 @@
 {
   "name": "@spartacus/pickup-in-store",
-<<<<<<< HEAD
-  "version": "2211.20.0-2",
-=======
   "version": "2211.23.0",
->>>>>>> 669cdf58
   "description": "",
   "keywords": [
     "spartacus",
@@ -36,16 +32,6 @@
     "@angular/router": "^17.0.5",
     "@ngrx/effects": "^17.0.1",
     "@ngrx/store": "^17.0.1",
-<<<<<<< HEAD
-    "@spartacus/cart": "2211.20.0-2",
-    "@spartacus/core": "2211.20.0-2",
-    "@spartacus/order": "2211.20.0-2",
-    "@spartacus/schematics": "2211.20.0-2",
-    "@spartacus/storefinder": "2211.20.0-2",
-    "@spartacus/storefront": "2211.20.0-2",
-    "@spartacus/styles": "2211.20.0-2",
-    "@spartacus/user": "2211.20.0-2",
-=======
     "@spartacus/cart": "2211.23.0",
     "@spartacus/core": "2211.23.0",
     "@spartacus/order": "2211.23.0",
@@ -54,7 +40,6 @@
     "@spartacus/storefront": "2211.23.0",
     "@spartacus/styles": "2211.23.0",
     "@spartacus/user": "2211.23.0",
->>>>>>> 669cdf58
     "bootstrap": "^4.6.2",
     "rxjs": "^7.8.0"
   },
