{
  "name": "@spartacus/pickup-in-store",
<<<<<<< HEAD
  "version": "6.5.1",
=======
  "version": "6.7.0-2",
>>>>>>> a29b89da
  "description": "",
  "keywords": [
    "spartacus",
    "framework",
    "storefront",
    "pickup-in-store"
  ],
  "homepage": "https://github.com/SAP/spartacus",
  "repository": "https://github.com/SAP/spartacus/tree/develop/feature-libs/pickup-in-store",
  "license": "Apache-2.0",
  "exports": {
    ".": {
      "sass": "./_index.scss"
    }
  },
  "scripts": {
    "build:schematics": "npm run clean:schematics && ../../node_modules/.bin/tsc -p ./tsconfig.schematics.json",
    "clean:schematics": "../../node_modules/.bin/rimraf --glob \"schematics/**/*.js\" \"schematics/**/*.js.map\" \"schematics/**/*.d.ts\"",
    "test:schematics": "npm --prefix ../../projects/schematics/ run clean && npm run clean:schematics && ../../node_modules/.bin/jest --config ./jest.schematics.config.js"
  },
  "dependencies": {
    "tslib": "^2.6.2"
  },
  "peerDependencies": {
    "@angular-devkit/schematics": "^15.2.9",
    "@angular/common": "^15.2.9",
    "@angular/core": "^15.2.9",
    "@angular/forms": "^15.2.9",
    "@angular/router": "^15.2.9",
    "@ngrx/effects": "^15.3.0",
    "@ngrx/store": "^15.3.0",
<<<<<<< HEAD
    "@spartacus/cart": "6.5.1",
    "@spartacus/core": "6.5.1",
    "@spartacus/order": "6.5.1",
    "@spartacus/schematics": "6.5.1",
    "@spartacus/storefinder": "6.5.1",
    "@spartacus/storefront": "6.5.1",
    "@spartacus/styles": "6.5.1",
    "@spartacus/user": "6.5.1",
=======
    "@spartacus/cart": "6.7.0-2",
    "@spartacus/core": "6.7.0-2",
    "@spartacus/order": "6.7.0-2",
    "@spartacus/schematics": "6.7.0-2",
    "@spartacus/storefinder": "6.7.0-2",
    "@spartacus/storefront": "6.7.0-2",
    "@spartacus/styles": "6.7.0-2",
    "@spartacus/user": "6.7.0-2",
>>>>>>> a29b89da
    "bootstrap": "^4.6.2",
    "rxjs": "^6.6.0"
  },
  "publishConfig": {
    "access": "public"
  },
  "schematics": "./schematics/collection.json"
}<|MERGE_RESOLUTION|>--- conflicted
+++ resolved
@@ -1,10 +1,6 @@
 {
   "name": "@spartacus/pickup-in-store",
-<<<<<<< HEAD
-  "version": "6.5.1",
-=======
   "version": "6.7.0-2",
->>>>>>> a29b89da
   "description": "",
   "keywords": [
     "spartacus",
@@ -36,16 +32,6 @@
     "@angular/router": "^15.2.9",
     "@ngrx/effects": "^15.3.0",
     "@ngrx/store": "^15.3.0",
-<<<<<<< HEAD
-    "@spartacus/cart": "6.5.1",
-    "@spartacus/core": "6.5.1",
-    "@spartacus/order": "6.5.1",
-    "@spartacus/schematics": "6.5.1",
-    "@spartacus/storefinder": "6.5.1",
-    "@spartacus/storefront": "6.5.1",
-    "@spartacus/styles": "6.5.1",
-    "@spartacus/user": "6.5.1",
-=======
     "@spartacus/cart": "6.7.0-2",
     "@spartacus/core": "6.7.0-2",
     "@spartacus/order": "6.7.0-2",
@@ -54,7 +40,6 @@
     "@spartacus/storefront": "6.7.0-2",
     "@spartacus/styles": "6.7.0-2",
     "@spartacus/user": "6.7.0-2",
->>>>>>> a29b89da
     "bootstrap": "^4.6.2",
     "rxjs": "^6.6.0"
   },
