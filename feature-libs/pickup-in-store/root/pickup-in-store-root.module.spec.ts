import { HttpClientTestingModule } from '@angular/common/http/testing';
import { TestBed } from '@angular/core/testing';
import { EffectsModule } from '@ngrx/effects';
import { StoreModule } from '@ngrx/store';
import { CmsConfig } from '@spartacus/core';

import {
  PICKUP_IN_STORE_CORE_FEATURE,
  PICKUP_IN_STORE_FEATURE,
} from './feature-name';
import {
  defaultPickupInStoreComponentsConfig,
  PickupInStoreRootModule,
} from './pickup-in-store-root.module';

const MockCmsConfig: CmsConfig = {
  featureModules: {
    [PICKUP_IN_STORE_FEATURE]: {
      cmsComponents: [
        'CheckoutReviewPickup',
        'MyPreferredStoreComponent',
        'OrderConfirmationPickUpComponent',
        'PickupInStoreDeliveryModeComponent',
      ],
<<<<<<< HEAD
=======
      dependencies: [CART_BASE_FEATURE],
>>>>>>> d800ad57
    },
    [PICKUP_IN_STORE_CORE_FEATURE]: PICKUP_IN_STORE_FEATURE,
  },
};

describe('PickupInStoreRootModule', () => {
  beforeEach(() => {
    TestBed.configureTestingModule({
      imports: [
        StoreModule.forRoot({}),
        EffectsModule.forRoot([]),
        HttpClientTestingModule,
        PickupInStoreRootModule,
      ],
    });
  });

  it('initializes', () => {
    const module = TestBed.inject(PickupInStoreRootModule);
    expect(module).toBeDefined();
  });

  it('has CmsConfig for components and the core feature', () => {
    const result = defaultPickupInStoreComponentsConfig();
    expect(result).toEqual(MockCmsConfig);
  });
});<|MERGE_RESOLUTION|>--- conflicted
+++ resolved
@@ -6,11 +6,11 @@
 
 import {
   PICKUP_IN_STORE_CORE_FEATURE,
-  PICKUP_IN_STORE_FEATURE,
+  PICKUP_IN_STORE_FEATURE
 } from './feature-name';
 import {
   defaultPickupInStoreComponentsConfig,
-  PickupInStoreRootModule,
+  PickupInStoreRootModule
 } from './pickup-in-store-root.module';
 
 const MockCmsConfig: CmsConfig = {
@@ -22,10 +22,6 @@
         'OrderConfirmationPickUpComponent',
         'PickupInStoreDeliveryModeComponent',
       ],
-<<<<<<< HEAD
-=======
-      dependencies: [CART_BASE_FEATURE],
->>>>>>> d800ad57
     },
     [PICKUP_IN_STORE_CORE_FEATURE]: PICKUP_IN_STORE_FEATURE,
   },
