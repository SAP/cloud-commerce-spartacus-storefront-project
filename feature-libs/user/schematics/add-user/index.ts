import {
  chain,
  noop,
  Rule,
  SchematicContext,
  Tree,
} from '@angular-devkit/schematics';
import {
  addLibraryFeature,
<<<<<<< HEAD
  addPackageJsonDependencies,
  createDependencies,
  createSpartacusDependencies,
  installPackageJsonDependencies,
=======
  addPackageJsonDependenciesForLibrary,
>>>>>>> 791c627c
  LibraryOptions as SpartacusUserOptions,
  readPackageJson,
  shouldAddFeature,
  SPARTACUS_USER,
  validateSpartacusInstallation,
} from '@spartacus/schematics';
import { peerDependencies } from '../../package.json';
import {
  CLI_ACCOUNT_FEATURE,
  CLI_PROFILE_FEATURE,
  SCSS_FILE_NAME,
  SPARTACUS_USER_ACCOUNT,
  SPARTACUS_USER_ACCOUNT_ASSETS,
  SPARTACUS_USER_ACCOUNT_ROOT,
  SPARTACUS_USER_PROFILE,
  SPARTACUS_USER_PROFILE_ASSETS,
  SPARTACUS_USER_PROFILE_ROOT,
  USER_ACCOUNT_FEATURE_NAME_CONSTANT,
  USER_ACCOUNT_MODULE,
  USER_ACCOUNT_ROOT_MODULE,
  USER_ACCOUNT_TRANSLATIONS,
  USER_ACCOUNT_TRANSLATION_CHUNKS_CONFIG,
  USER_FOLDER_NAME,
  USER_MODULE_NAME,
  USER_PROFILE_FEATURE_NAME_CONSTANT,
  USER_PROFILE_MODULE,
  USER_PROFILE_ROOT_MODULE,
  USER_PROFILE_TRANSLATIONS,
  USER_PROFILE_TRANSLATION_CHUNKS_CONFIG,
} from '../constants';

export function addUserFeatures(options: SpartacusUserOptions): Rule {
  return (tree: Tree, context: SchematicContext) => {
    const packageJson = readPackageJson(tree);
    validateSpartacusInstallation(packageJson);

    return chain([
      shouldAddFeature(CLI_ACCOUNT_FEATURE, options.features)
        ? addAccountFeature(options)
        : noop(),

      shouldAddFeature(CLI_PROFILE_FEATURE, options.features)
        ? addProfileFeature(options)
        : noop(),

      addPackageJsonDependenciesForLibrary({
        packageJson,
        context,
        libraryPeerDependencies: peerDependencies,
        options,
      }),
    ]);
  };
}

<<<<<<< HEAD
function addUserPackageJsonDependencies(packageJson: any): Rule {
  const spartacusLibraries = createSpartacusDependencies(peerDependencies);
  const thirdPartyDependencies = createDependencies(peerDependencies);
  const dependencies = spartacusLibraries.concat(thirdPartyDependencies);

  return addPackageJsonDependencies(dependencies, packageJson);
}

=======
>>>>>>> 791c627c
function addAccountFeature(options: SpartacusUserOptions): Rule {
  return addLibraryFeature(options, {
    folderName: USER_FOLDER_NAME,
    moduleName: USER_MODULE_NAME,
    featureModule: {
      name: USER_ACCOUNT_MODULE,
      importPath: SPARTACUS_USER_ACCOUNT,
    },
    rootModule: {
      name: USER_ACCOUNT_ROOT_MODULE,
      importPath: SPARTACUS_USER_ACCOUNT_ROOT,
    },
    lazyLoadingChunk: {
      moduleSpecifier: SPARTACUS_USER_ACCOUNT_ROOT,
      namedImports: [USER_ACCOUNT_FEATURE_NAME_CONSTANT],
    },
    i18n: {
      resources: USER_ACCOUNT_TRANSLATIONS,
      chunks: USER_ACCOUNT_TRANSLATION_CHUNKS_CONFIG,
      importPath: SPARTACUS_USER_ACCOUNT_ASSETS,
    },
    styles: {
      scssFileName: SCSS_FILE_NAME,
      importStyle: SPARTACUS_USER,
    },
  });
}

function addProfileFeature(options: SpartacusUserOptions): Rule {
  return addLibraryFeature(options, {
    folderName: USER_FOLDER_NAME,
    moduleName: USER_MODULE_NAME,
    featureModule: {
      name: USER_PROFILE_MODULE,
      importPath: SPARTACUS_USER_PROFILE,
    },
    rootModule: {
      name: USER_PROFILE_ROOT_MODULE,
      importPath: SPARTACUS_USER_PROFILE_ROOT,
    },
    lazyLoadingChunk: {
      moduleSpecifier: SPARTACUS_USER_PROFILE_ROOT,
      namedImports: [USER_PROFILE_FEATURE_NAME_CONSTANT],
    },
    i18n: {
      resources: USER_PROFILE_TRANSLATIONS,
      chunks: USER_PROFILE_TRANSLATION_CHUNKS_CONFIG,
      importPath: SPARTACUS_USER_PROFILE_ASSETS,
    },
    styles: {
      scssFileName: SCSS_FILE_NAME,
      importStyle: SPARTACUS_USER,
    },
  });
}<|MERGE_RESOLUTION|>--- conflicted
+++ resolved
@@ -7,14 +7,7 @@
 } from '@angular-devkit/schematics';
 import {
   addLibraryFeature,
-<<<<<<< HEAD
-  addPackageJsonDependencies,
-  createDependencies,
-  createSpartacusDependencies,
-  installPackageJsonDependencies,
-=======
   addPackageJsonDependenciesForLibrary,
->>>>>>> 791c627c
   LibraryOptions as SpartacusUserOptions,
   readPackageJson,
   shouldAddFeature,
@@ -70,17 +63,6 @@
   };
 }
 
-<<<<<<< HEAD
-function addUserPackageJsonDependencies(packageJson: any): Rule {
-  const spartacusLibraries = createSpartacusDependencies(peerDependencies);
-  const thirdPartyDependencies = createDependencies(peerDependencies);
-  const dependencies = spartacusLibraries.concat(thirdPartyDependencies);
-
-  return addPackageJsonDependencies(dependencies, packageJson);
-}
-
-=======
->>>>>>> 791c627c
 function addAccountFeature(options: SpartacusUserOptions): Rule {
   return addLibraryFeature(options, {
     folderName: USER_FOLDER_NAME,
