--- conflicted
+++ resolved
@@ -10,28 +10,16 @@
 } from '@schematics/angular/application/schema';
 import { Schema as WorkspaceOptions } from '@schematics/angular/workspace/schema';
 import {
-<<<<<<< HEAD
   CLI_USER_ACCOUNT_FEATURE,
   CLI_USER_PROFILE_FEATURE,
-  LibraryOptions as SpartacusPersonalizationOptions,
-=======
   LibraryOptions as SpartacusUserOptions,
->>>>>>> 7f12dbdc
   SpartacusOptions,
   SPARTACUS_SCHEMATICS,
 } from '@spartacus/schematics';
 import * as path from 'path';
-<<<<<<< HEAD
+import { peerDependencies } from '../../package.json';
 
 const collectionPath = path.join(__dirname, '../collection.json');
-const spartacusFeaturesModulePath =
-  'src/app/spartacus/spartacus-features.module.ts';
-=======
-import { peerDependencies } from '../../package.json';
-import { CLI_ACCOUNT_FEATURE, CLI_PROFILE_FEATURE } from '../constants';
-
-const collectionPath = path.join(__dirname, '../collection.json');
->>>>>>> 7f12dbdc
 const featureModulePath =
   'src/app/spartacus/features/user/user-feature.module.ts';
 const scssFilePath = 'src/styles/spartacus/user.scss';
@@ -66,21 +54,17 @@
   const libraryNoFeaturesOptions: SpartacusUserOptions = {
     project: 'schematics-test',
     lazy: true,
-<<<<<<< HEAD
-    features: [CLI_USER_ACCOUNT_FEATURE, CLI_USER_PROFILE_FEATURE],
-=======
     features: [],
   };
 
   const accountFeatureOptions: SpartacusUserOptions = {
     ...libraryNoFeaturesOptions,
-    features: [CLI_ACCOUNT_FEATURE],
+    features: [CLI_USER_ACCOUNT_FEATURE],
   };
 
   const profileFeatureOptions: SpartacusUserOptions = {
     ...libraryNoFeaturesOptions,
-    features: [CLI_PROFILE_FEATURE],
->>>>>>> 7f12dbdc
+    features: [CLI_USER_PROFILE_FEATURE],
   };
 
   beforeEach(async () => {
@@ -117,24 +101,6 @@
   describe('Without features', () => {
     beforeEach(async () => {
       appTree = await schematicRunner
-<<<<<<< HEAD
-        .runSchematicAsync(
-          'ng-add',
-          { ...defaultFeatureOptions, features: [] },
-          appTree
-        )
-        .toPromise();
-    });
-
-    it('should not add the feature to the feature module', () => {
-      const spartacusFeaturesModule = appTree.readContent(
-        spartacusFeaturesModulePath
-      );
-      expect(spartacusFeaturesModule).toMatchSnapshot();
-    });
-    it('should not add create any of the modules', () => {
-      expect(appTree.exists(featureModulePath)).toBeFalsy();
-=======
         .runSchematicAsync('ng-add', libraryNoFeaturesOptions, appTree)
         .toPromise();
     });
@@ -166,7 +132,6 @@
         expect(expectedDependency).toBeTruthy();
         // expect(expectedDependency).toEqual(expectedVersion);
       }
->>>>>>> 7f12dbdc
     });
   });
 
@@ -178,21 +143,6 @@
           .toPromise();
       });
 
-<<<<<<< HEAD
-      it('should install necessary Spartacus libraries', async () => {
-        const packageJson = appTree.readContent('package.json');
-        expect(packageJson).toMatchSnapshot();
-      });
-
-      it('should import feature module to SpartacusFeaturesModule', () => {
-        const spartacusFeaturesModule = appTree.readContent(
-          spartacusFeaturesModulePath
-        );
-        expect(spartacusFeaturesModule).toMatchSnapshot();
-      });
-
-=======
->>>>>>> 7f12dbdc
       it('should add the feature using the lazy loading syntax', async () => {
         const module = appTree.readContent(featureModulePath);
         expect(module).toMatchSnapshot();
@@ -237,31 +187,11 @@
           .toPromise();
       });
 
-<<<<<<< HEAD
-      it('should install necessary Spartacus libraries', async () => {
-        const packageJson = appTree.readContent('package.json');
-        expect(packageJson).toMatchSnapshot();
-      });
-
-      it('should import feature module to SpartacusFeaturesModule', () => {
-        const spartacusFeaturesModule = appTree.readContent(
-          spartacusFeaturesModulePath
-        );
-        expect(spartacusFeaturesModule).toMatchSnapshot();
-      });
-
       it('should add the feature using the lazy loading syntax', async () => {
         const module = appTree.readContent(featureModulePath);
         expect(module).toMatchSnapshot();
       });
 
-=======
-      it('should add the feature using the lazy loading syntax', async () => {
-        const module = appTree.readContent(featureModulePath);
-        expect(module).toMatchSnapshot();
-      });
-
->>>>>>> 7f12dbdc
       describe('styling', () => {
         it('should create a proper scss file', () => {
           const scssContent = appTree.readContent(scssFilePath);
