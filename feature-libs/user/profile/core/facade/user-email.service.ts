import { Injectable } from '@angular/core';
<<<<<<< HEAD
import { CommandService, CommandStrategy } from '@spartacus/core';
=======
import {
  CommandService,
  CommandStrategy,
  UserIdService,
} from '@spartacus/core';
import { Observable } from 'rxjs';
import { switchMap } from 'rxjs/operators';
>>>>>>> cd736d07
import { UserEmailFacade } from '@spartacus/user/profile/root';
import { Observable } from 'rxjs';
import { filter, switchMap } from 'rxjs/operators';
import { UserProfileConnector } from '../connectors/user-profile.connector';
import { UserProfileService } from './user-profile.service';

@Injectable()
export class UserEmailService implements UserEmailFacade {
  constructor(
    protected userIdService: UserIdService,
    protected userProfileConnector: UserProfileConnector,
    protected command: CommandService
  ) {}

  protected updateCommand = this.command.create<{
    password: string;
    newUid: string;
  }>(
    (payload) =>
<<<<<<< HEAD
      this.userProfileService.get().pipe(
        filter((user) => Boolean(user)),
        switchMap((user) =>
          this.userProfileConnector.updateEmail(
            user!.uid!,
            payload.password,
            payload.newUid
=======
      this.userIdService
        .takeUserId(true)
        .pipe(
          switchMap((uid) =>
            this.userProfileConnector.updateEmail(
              uid,
              payload.password,
              payload.newUid
            )
>>>>>>> cd736d07
          )
        )
      ),
    {
      strategy: CommandStrategy.Queue,
    }
  );

  /**
   * Updates the user's email.
   *
   * @param password to users password to confirm the users
   * @param newUid the new proposed email address.
   */
  update(password: string, newUid: string): Observable<unknown> {
    return this.updateCommand.execute({ password, newUid });
  }
}<|MERGE_RESOLUTION|>--- conflicted
+++ resolved
@@ -1,20 +1,13 @@
 import { Injectable } from '@angular/core';
-<<<<<<< HEAD
-import { CommandService, CommandStrategy } from '@spartacus/core';
-=======
 import {
   CommandService,
   CommandStrategy,
   UserIdService,
 } from '@spartacus/core';
+import { UserEmailFacade } from '@spartacus/user/profile/root';
 import { Observable } from 'rxjs';
 import { switchMap } from 'rxjs/operators';
->>>>>>> cd736d07
-import { UserEmailFacade } from '@spartacus/user/profile/root';
-import { Observable } from 'rxjs';
-import { filter, switchMap } from 'rxjs/operators';
 import { UserProfileConnector } from '../connectors/user-profile.connector';
-import { UserProfileService } from './user-profile.service';
 
 @Injectable()
 export class UserEmailService implements UserEmailFacade {
@@ -28,16 +21,7 @@
     password: string;
     newUid: string;
   }>(
-    (payload) =>
-<<<<<<< HEAD
-      this.userProfileService.get().pipe(
-        filter((user) => Boolean(user)),
-        switchMap((user) =>
-          this.userProfileConnector.updateEmail(
-            user!.uid!,
-            payload.password,
-            payload.newUid
-=======
+    (payload: { password: string; newUid: string }) =>
       this.userIdService
         .takeUserId(true)
         .pipe(
@@ -47,10 +31,8 @@
               payload.password,
               payload.newUid
             )
->>>>>>> cd736d07
           )
-        )
-      ),
+        ),
     {
       strategy: CommandStrategy.Queue,
     }
