/*
 * SPDX-FileCopyrightText: 2024 SAP Spartacus team <spartacus-team@sap.com>
 *
 * SPDX-License-Identifier: Apache-2.0
 */

import { myAccountV2UserProfile } from './my-account-v2-user-profile.18n';
import { myAccountV2Email } from './my-account-v2-email.18n';
import { myAccountV2Password } from './my-account-v2-password.i18n';
import userProfile from './userProfile.json';
import address from './address.json';

export const en = {
  userProfile,
<<<<<<< HEAD
  myAccountV2UserProfile,
  myAccountV2Email,
  myAccountV2Password,
=======
  address,
>>>>>>> 52e4a5c4
};<|MERGE_RESOLUTION|>--- conflicted
+++ resolved
@@ -12,11 +12,8 @@
 
 export const en = {
   userProfile,
-<<<<<<< HEAD
   myAccountV2UserProfile,
   myAccountV2Email,
   myAccountV2Password,
-=======
   address,
->>>>>>> 52e4a5c4
 };