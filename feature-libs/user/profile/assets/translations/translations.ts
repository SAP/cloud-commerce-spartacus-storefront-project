--- conflicted
+++ resolved
@@ -13,11 +13,9 @@
 
 export const userProfileTranslationChunksConfig: TranslationChunksConfig = {
   userProfile: ['updateEmailForm', 'register', 'forgottenPassword'],
-<<<<<<< HEAD
   myAccountV2UserProfile: ['myAccountV2UserProfile'],
   myAccountV2Email: ['myAccountV2Email'],
   myAccountV2Password: ['myAccountV2PasswordForm'],
-=======
   address: [
     'addressForm',
     'addressBook',
@@ -25,5 +23,4 @@
     'addressSuggestion',
     'addressMessages',
   ],
->>>>>>> 52e4a5c4
 };