--- conflicted
+++ resolved
@@ -9,10 +9,7 @@
 import {
   ConverterService,
   InterceptorUtil,
-<<<<<<< HEAD
-=======
   LoggerService,
->>>>>>> ae83fd2d
   Occ,
   OccEndpointsService,
   USE_CLIENT_TOKEN,
@@ -51,21 +48,11 @@
       : 'user';
     const url = this.occEndpoints.buildUrl(endpoint, { urlParams: { userId } });
     user = this.converter.convert(user, USER_PROFILE_SERIALIZER);
-<<<<<<< HEAD
     return this.http.patch(url, user).pipe(
       catchError((error) => {
-        throw normalizeHttpError(error);
+        throw normalizeHttpError(error, this.logger);
       })
     );
-=======
-    return this.http
-      .patch(url, user)
-      .pipe(
-        catchError((error) =>
-          throwError(normalizeHttpError(error, this.logger))
-        )
-      );
->>>>>>> ae83fd2d
   }
 
   register(user: UserSignUp): Observable<User> {
@@ -77,13 +64,9 @@
     user = this.converter.convert(user, USER_SIGN_UP_SERIALIZER);
 
     return this.http.post<User>(url, user, { headers }).pipe(
-<<<<<<< HEAD
       catchError((error) => {
-        throw normalizeHttpError(error);
+        throw normalizeHttpError(error, this.logger);
       }),
-=======
-      catchError((error) => throwError(normalizeHttpError(error, this.logger))),
->>>>>>> ae83fd2d
       this.converter.pipeable(USER_PROFILE_NORMALIZER)
     );
   }
@@ -100,13 +83,9 @@
       .set('password', password);
 
     return this.http.post<User>(url, httpParams, { headers }).pipe(
-<<<<<<< HEAD
       catchError((error) => {
-        throw normalizeHttpError(error);
+        throw normalizeHttpError(error, this.logger);
       }),
-=======
-      catchError((error) => throwError(normalizeHttpError(error, this.logger))),
->>>>>>> ae83fd2d
       this.converter.pipeable(USER_PROFILE_NORMALIZER)
     );
   }
@@ -121,21 +100,11 @@
       ...CONTENT_TYPE_URLENCODED_HEADER,
     });
     headers = InterceptorUtil.createHeader(USE_CLIENT_TOKEN, true, headers);
-<<<<<<< HEAD
     return this.http.post(url, httpParams, { headers }).pipe(
       catchError((error) => {
-        throw normalizeHttpError(error);
+        throw normalizeHttpError(error, this.logger);
       })
     );
-=======
-    return this.http
-      .post(url, httpParams, { headers })
-      .pipe(
-        catchError((error) =>
-          throwError(normalizeHttpError(error, this.logger))
-        )
-      );
->>>>>>> ae83fd2d
   }
 
   resetPassword(token: string, newPassword: string): Observable<unknown> {
@@ -145,21 +114,11 @@
     });
     headers = InterceptorUtil.createHeader(USE_CLIENT_TOKEN, true, headers);
 
-<<<<<<< HEAD
     return this.http.post(url, { token, newPassword }, { headers }).pipe(
       catchError((error) => {
-        throw normalizeHttpError(error);
+        throw normalizeHttpError(error, this.logger);
       })
     );
-=======
-    return this.http
-      .post(url, { token, newPassword }, { headers })
-      .pipe(
-        catchError((error) =>
-          throwError(normalizeHttpError(error, this.logger))
-        )
-      );
->>>>>>> ae83fd2d
   }
 
   updateEmail(
@@ -176,21 +135,11 @@
     const headers = new HttpHeaders({
       ...CONTENT_TYPE_URLENCODED_HEADER,
     });
-<<<<<<< HEAD
     return this.http.put(url, httpParams, { headers }).pipe(
       catchError((error) => {
-        throw normalizeHttpError(error);
+        throw normalizeHttpError(error, this.logger);
       })
     );
-=======
-    return this.http
-      .put(url, httpParams, { headers })
-      .pipe(
-        catchError((error) =>
-          throwError(normalizeHttpError(error, this.logger))
-        )
-      );
->>>>>>> ae83fd2d
   }
 
   updatePassword(
@@ -207,21 +156,11 @@
     const headers = new HttpHeaders({
       ...CONTENT_TYPE_URLENCODED_HEADER,
     });
-<<<<<<< HEAD
     return this.http.put(url, httpParams, { headers }).pipe(
       catchError((error) => {
-        throw normalizeHttpError(error);
+        throw normalizeHttpError(error, this.logger);
       })
     );
-=======
-    return this.http
-      .put(url, httpParams, { headers })
-      .pipe(
-        catchError((error) =>
-          throwError(normalizeHttpError(error, this.logger))
-        )
-      );
->>>>>>> ae83fd2d
   }
 
   close(userId: string): Observable<unknown> {
@@ -229,33 +168,19 @@
       ? 'userCloseAccount'
       : 'user';
     const url = this.occEndpoints.buildUrl(endpoint, { urlParams: { userId } });
-<<<<<<< HEAD
     return this.http.delete<User>(url).pipe(
       catchError((error) => {
-        throw normalizeHttpError(error);
+        throw normalizeHttpError(error, this.logger);
       })
     );
-=======
-    return this.http
-      .delete<User>(url)
-      .pipe(
-        catchError((error) =>
-          throwError(normalizeHttpError(error, this.logger))
-        )
-      );
->>>>>>> ae83fd2d
   }
 
   loadTitles(): Observable<Title[]> {
     const url = this.occEndpoints.buildUrl('titles');
     return this.http.get<Occ.TitleList>(url).pipe(
-<<<<<<< HEAD
       catchError((error) => {
-        throw normalizeHttpError(error);
+        throw normalizeHttpError(error, this.logger);
       }),
-=======
-      catchError((error) => throwError(normalizeHttpError(error, this.logger))),
->>>>>>> ae83fd2d
       map((titleList) => titleList.titles ?? []),
       this.converter.pipeableMany(TITLE_NORMALIZER)
     );
