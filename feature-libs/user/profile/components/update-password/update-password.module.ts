--- conflicted
+++ resolved
@@ -16,11 +16,6 @@
   FeaturesConfigModule,
   GlobalMessageService,
   I18nModule,
-<<<<<<< HEAD
-  provideDefaultConfig,
-  provideDefaultConfigFactory,
-=======
->>>>>>> 669cdf58
   RoutingService,
   UrlModule,
   provideDefaultConfig,
@@ -36,13 +31,8 @@
 import { UpdatePasswordComponentService } from './update-password-component.service';
 import { UpdatePasswordComponent } from './update-password.component';
 
-<<<<<<< HEAD
-import { USE_MY_ACCOUNT_V2_PASSWORD } from './use-my-account-v2-password';
-import { MyAccountV2PasswordComponent } from './my-account-v2-password.component';
-=======
 import { MyAccountV2PasswordComponent } from './my-account-v2-password.component';
 import { USE_MY_ACCOUNT_V2_PASSWORD } from './use-my-account-v2-password';
->>>>>>> 669cdf58
 
 const myAccountV2PasswordMapping: CmsConfig = {
   cmsComponents: {
@@ -63,10 +53,7 @@
     UrlModule,
     RouterModule,
     PasswordVisibilityToggleModule,
-<<<<<<< HEAD
-=======
     FeaturesConfigModule,
->>>>>>> 669cdf58
     MessageComponentModule,
   ],
   providers: [
