/*
 * SPDX-FileCopyrightText: 2024 SAP Spartacus team <spartacus-team@sap.com>
 *
 * SPDX-License-Identifier: Apache-2.0
 */

import { Injectable, inject } from '@angular/core';
import {
  UntypedFormControl,
  UntypedFormGroup,
  Validators,
} from '@angular/forms';
import {
  AuthRedirectService,
  AuthService,
  GlobalMessageService,
  GlobalMessageType,
  HttpErrorModel,
  RoutingService,
} from '@spartacus/core';
import { CustomFormValidators } from '@spartacus/storefront';
import { UserPasswordFacade } from '@spartacus/user/profile/root';
import { BehaviorSubject } from 'rxjs';
import { tap } from 'rxjs/operators';
import { USE_MY_ACCOUNT_V2_PASSWORD } from './use-my-account-v2-password';

@Injectable()
export class UpdatePasswordComponentService {
  constructor(
    protected userPasswordService: UserPasswordFacade,
    protected routingService: RoutingService,
    protected globalMessageService: GlobalMessageService,
    protected authRedirectService?: AuthRedirectService,
    protected authService?: AuthService
  ) {}

  protected busy$ = new BehaviorSubject(false);

  private usingV2 = inject(USE_MY_ACCOUNT_V2_PASSWORD);

  isUpdating$ = this.busy$.pipe(
    tap((state) => (state === true ? this.form.disable() : this.form.enable()))
  );

  form: UntypedFormGroup = new UntypedFormGroup(
    {
      oldPassword: new UntypedFormControl('', Validators.required),
<<<<<<< HEAD
      newPassword: new UntypedFormControl('', [
        Validators.required,
        ...CustomFormValidators.passwordValidators,
      ]),
=======
      newPassword: new UntypedFormControl('', Validators.required),
>>>>>>> 11540c32
      newPasswordConfirm: new UntypedFormControl('', Validators.required),
    },
    {
      validators: CustomFormValidators.passwordsMustMatch(
        'newPassword',
        'newPasswordConfirm'
      ),
    }
  );

  /**
   * Updates the password for the user.
   */
  updatePassword(): void {
    if (!this.form.valid) {
      this.form.markAllAsTouched();
      return;
    }

    this.busy$.next(true);

    const oldPassword = this.form.get('oldPassword')?.value;
    const newPassword = this.form.get('newPassword')?.value;

    this.userPasswordService.update(oldPassword, newPassword).subscribe({
      next: () => this.onSuccess(),
      error: (error: HttpErrorModel | Error) => this.onError(error),
    });
  }

  protected onSuccess(): void {
    this.globalMessageService.add(
      {
        key: this.usingV2
          ? 'myAccountV2PasswordForm.passwordUpdateSuccess'
          : 'updatePasswordForm.passwordUpdateSuccess',
      },
      GlobalMessageType.MSG_TYPE_CONFIRMATION
    );
    this.busy$.next(false);
    this.form.reset();

    // sets the redirect url after login
    this.authRedirectService?.setRedirectUrl(
      this.routingService.getUrl({ cxRoute: 'home' })
    );
    // TODO(#9638): Use logout route when it will support passing redirect url
    this.authService?.coreLogout().then(() => {
      this.routingService.go({ cxRoute: 'login' });
    });
  }

  protected onError(_error: HttpErrorModel | Error): void {
    if (
      _error instanceof HttpErrorModel &&
      _error.details?.[0].type === 'AccessDeniedError'
    ) {
      this.globalMessageService.add(
        {
          key: this.usingV2
            ? 'myAccountV2PasswordForm.accessDeniedError'
            : 'updatePasswordForm.accessDeniedError',
        },
        GlobalMessageType.MSG_TYPE_ERROR
      );
    }
    this.busy$.next(false);
    this.form.reset();
  }
}<|MERGE_RESOLUTION|>--- conflicted
+++ resolved
@@ -45,14 +45,10 @@
   form: UntypedFormGroup = new UntypedFormGroup(
     {
       oldPassword: new UntypedFormControl('', Validators.required),
-<<<<<<< HEAD
       newPassword: new UntypedFormControl('', [
         Validators.required,
         ...CustomFormValidators.passwordValidators,
       ]),
-=======
-      newPassword: new UntypedFormControl('', Validators.required),
->>>>>>> 11540c32
       newPasswordConfirm: new UntypedFormControl('', Validators.required),
     },
     {
