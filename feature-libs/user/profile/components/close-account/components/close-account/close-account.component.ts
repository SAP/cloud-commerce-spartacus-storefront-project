--- conflicted
+++ resolved
@@ -11,13 +11,8 @@
   ViewChild,
   ViewContainerRef,
 } from '@angular/core';
-<<<<<<< HEAD
-import { take } from 'rxjs/operators';
-import { LaunchDialogService, LAUNCH_CALLER } from '@spartacus/storefront';
-=======
 import { LaunchDialogService, LAUNCH_CALLER } from '@spartacus/storefront';
 import { take } from 'rxjs/operators';
->>>>>>> 2abeaf78
 
 @Component({
   selector: 'cx-close-account',
