--- conflicted
+++ resolved
@@ -16,30 +16,23 @@
   FeaturesConfigModule,
   GlobalMessageService,
   I18nModule,
-<<<<<<< HEAD
-=======
-  provideDefaultConfig,
-  provideDefaultConfigFactory,
->>>>>>> 6af27804
   RoutingService,
   UrlModule,
   provideDefaultConfig,
+  provideDefaultConfigFactory,
 } from '@spartacus/core';
 import {
   FormErrorsModule,
+  MessageComponentModule,
   PasswordVisibilityToggleModule,
-<<<<<<< HEAD
   SpinnerModule,
-=======
-  MessageComponentModule,
->>>>>>> 6af27804
 } from '@spartacus/storefront';
 import { UserEmailFacade } from '@spartacus/user/profile/root';
 import { UpdateEmailComponentService } from './update-email-component.service';
 import { UpdateEmailComponent } from './update-email.component';
 
+import { MyAccountV2EmailComponent } from './my-account-v2-email.component';
 import { USE_MY_ACCOUNT_V2_EMAIL } from './use-my-account-v2-email.ts';
-import { MyAccountV2EmailComponent } from './my-account-v2-email.component';
 
 const myAccountV2EmailMapping: CmsConfig = {
   cmsComponents: {
@@ -60,11 +53,8 @@
     I18nModule,
     FormErrorsModule,
     PasswordVisibilityToggleModule,
-<<<<<<< HEAD
     FeaturesConfigModule,
-=======
     MessageComponentModule,
->>>>>>> 6af27804
   ],
   declarations: [UpdateEmailComponent, MyAccountV2EmailComponent],
   exports: [UpdateEmailComponent, MyAccountV2EmailComponent],
