/*
 * SPDX-FileCopyrightText: 2023 SAP Spartacus team <spartacus-team@sap.com>
 *
 * SPDX-License-Identifier: Apache-2.0
 */

import { CommonModule } from '@angular/common';
import { NgModule } from '@angular/core';
import { FormsModule, ReactiveFormsModule } from '@angular/forms';
import { RouterModule } from '@angular/router';
import { NgSelectModule } from '@ng-select/ng-select';
import {
  AuthGuard,
  CmsConfig,
  GlobalMessageService,
  I18nModule,
  provideDefaultConfig,
  UrlModule,
} from '@spartacus/core';
import {
  FormErrorsModule,
  SpinnerModule,
  NgSelectA11yModule,
  OutletPosition,
  provideOutlet,
} from '@spartacus/storefront';
import { UserProfileFacade } from '@spartacus/user/profile/root';
//import { UpdateProfileComponent } from 'integration-libs/cdp/src/lib/update-profile/cdp-update-profile.component';
//import { UserOutlets } from 'integration-libs/cdp/src/lib/update-profile/user-outlets.model';
import { UpdateProfileComponentService } from './update-profile-component.service';
import { UpdateProfileComponent } from './update-profile.component';
import { TempUpdateProfileComponent } from './temp-update-profile/temp-update-profile.component';
//import { TempUpdateProfileModule } from './update-profile/temp-update-profile.module';

@NgModule({
  imports: [
    CommonModule,
    FormsModule,
    ReactiveFormsModule,
    SpinnerModule,
    I18nModule,
    FormErrorsModule,
    RouterModule,
    UrlModule,
    NgSelectModule,
    NgSelectA11yModule,
<<<<<<< HEAD
    FeaturesConfigModule,
   // TempUpdateProfileModule
=======
>>>>>>> 1c85afa8
  ],
  providers: [
    provideDefaultConfig(<CmsConfig>{
      cmsComponents: {
        UpdateProfileComponent: {
          component: UpdateProfileComponent,
          guards: [AuthGuard],
          providers: [
            {
              provide: UpdateProfileComponentService,
              useClass: UpdateProfileComponentService,
              deps: [UserProfileFacade, GlobalMessageService],
            },
          ],
        },
      },
    }),
    provideOutlet({
      id: 'header',
      position: OutletPosition.AFTER,
      component: TempUpdateProfileComponent,
    }),
  ],
  declarations: [UpdateProfileComponent],
})
export class UpdateProfileModule {}<|MERGE_RESOLUTION|>--- conflicted
+++ resolved
@@ -44,11 +44,6 @@
     UrlModule,
     NgSelectModule,
     NgSelectA11yModule,
-<<<<<<< HEAD
-    FeaturesConfigModule,
-   // TempUpdateProfileModule
-=======
->>>>>>> 1c85afa8
   ],
   providers: [
     provideDefaultConfig(<CmsConfig>{
