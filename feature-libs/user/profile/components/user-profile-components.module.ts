--- conflicted
+++ resolved
@@ -14,11 +14,8 @@
 import { UpdateProfileModule } from './update-profile/update-profile.module';
 import { NewProfileModule } from './new-user-profile/new-profile.module';
 import { NewEmailModule } from './new-email/new-email.module';
-<<<<<<< HEAD
-import { NewPasswordModule } from './new-password';
-=======
+import { NewPasswordModule } from './new-password/new-password.module';
 import { NewCombinedProfileModule } from './new-combined-user-profile/new-combined-profile.module';
->>>>>>> 1d750225
 
 @NgModule({
   imports: [
@@ -31,11 +28,8 @@
     CloseAccountModule,
     NewProfileModule,
     NewEmailModule,
-<<<<<<< HEAD
     NewPasswordModule,
-=======
     NewCombinedProfileModule,
->>>>>>> 1d750225
   ],
 })
 export class UserProfileComponentsModule {}