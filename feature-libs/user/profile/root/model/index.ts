--- conflicted
+++ resolved
@@ -1,7 +1,3 @@
-<<<<<<< HEAD
-export * from './user-profile.model';
-export * from './augmented.model';
-=======
 /*
  * SPDX-FileCopyrightText: 2022 SAP Spartacus team <spartacus-team@sap.com>
  *
@@ -9,4 +5,4 @@
  */
 
 export * from './user-profile.model';
->>>>>>> 931c63e7
+export * from './augmented.model';