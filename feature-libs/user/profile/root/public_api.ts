--- conflicted
+++ resolved
@@ -4,17 +4,10 @@
  * SPDX-License-Identifier: Apache-2.0
  */
 
-<<<<<<< HEAD
-export * from './user-profile-root.module';
-export * from './feature-name';
-export * from './facade/index';
-export * from './model/index';
-=======
 export * from './facade/index';
 export * from './feature-name';
 export * from './model/index';
 export * from './user-profile-root.module';
->>>>>>> 2abeaf78
 
 /** AUGMENTABLE_TYPES_START */
 export { Title, UserSignUp } from './model/user-profile.model';
