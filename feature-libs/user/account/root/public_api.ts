/*
 * SPDX-FileCopyrightText: 2022 SAP Spartacus team <spartacus-team@sap.com>
 *
 * SPDX-License-Identifier: Apache-2.0
 */

<<<<<<< HEAD
export * from './user-account-root.module';
export * from './facade/index';
export * from './model/index';
export * from './events/index';
export * from './feature-name';
=======
export * from './events/index';
export * from './facade/index';
export * from './feature-name';
export * from './model/index';
export * from './user-account-root.module';
>>>>>>> 2abeaf78

/** AUGMENTABLE_TYPES_START */
export { User } from './model/user.model';
/** AUGMENTABLE_TYPES_END */<|MERGE_RESOLUTION|>--- conflicted
+++ resolved
@@ -4,19 +4,11 @@
  * SPDX-License-Identifier: Apache-2.0
  */
 
-<<<<<<< HEAD
-export * from './user-account-root.module';
-export * from './facade/index';
-export * from './model/index';
-export * from './events/index';
-export * from './feature-name';
-=======
 export * from './events/index';
 export * from './facade/index';
 export * from './feature-name';
 export * from './model/index';
 export * from './user-account-root.module';
->>>>>>> 2abeaf78
 
 /** AUGMENTABLE_TYPES_START */
 export { User } from './model/user.model';
