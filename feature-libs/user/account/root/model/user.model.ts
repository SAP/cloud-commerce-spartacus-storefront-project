/*
 * SPDX-FileCopyrightText: 2023 SAP Spartacus team <spartacus-team@sap.com>
 *
 * SPDX-License-Identifier: Apache-2.0
 */

export interface User {
  displayUid?: string;
  firstName?: string;
  lastName?: string;
  name?: string;
  uid?: string;
<<<<<<< HEAD
  customerId?: string;
=======
  title?: string;
>>>>>>> c8b91f40
}<|MERGE_RESOLUTION|>--- conflicted
+++ resolved
@@ -10,9 +10,6 @@
   lastName?: string;
   name?: string;
   uid?: string;
-<<<<<<< HEAD
   customerId?: string;
-=======
   title?: string;
->>>>>>> c8b91f40
 }