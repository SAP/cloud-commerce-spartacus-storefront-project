--- conflicted
+++ resolved
@@ -11,15 +11,11 @@
 import { MyaccountViewNameModule } from './myaccount-view-name/myaccount-view-name.module';
 
 @NgModule({
-<<<<<<< HEAD
-  imports: [LoginModule, LoginFormModule, LoginRegisterModule, MyaccountViewNameModule],
-=======
   imports: [
     LoginModule,
     LoginFormModule,
     LoginRegisterModule,
     MyaccountViewNameModule,
   ],
->>>>>>> 54c946cf
 })
 export class UserAccountComponentsModule {}