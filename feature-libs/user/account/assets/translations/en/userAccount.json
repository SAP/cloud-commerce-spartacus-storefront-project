--- conflicted
+++ resolved
@@ -41,15 +41,5 @@
   },
   "myAccountV2User": {
     "signOut": "Sign Out"
-<<<<<<< HEAD
-=======
-  },
-  "httpHandlers": {
-    "validationErrors": {
-      "invalid": {
-        "loginId": "Invalid email address."
-      }
-    }
->>>>>>> 7361b4ea
   }
 }