{
  "$schema": "./node_modules/@angular/cli/lib/config/schema.json",
  "version": 1,
  "newProjectRoot": "feature-libs",
  "projects": {
    "storefrontapp": {
      "root": "projects/storefrontapp/",
      "sourceRoot": "projects/storefrontapp/src",
      "projectType": "application",
      "prefix": "cx",
      "schematics": {},
      "architect": {
        "build": {
          "builder": "@angular-builders/custom-webpack:browser",
          "options": {
            "customWebpackConfig": {
              "path": "./extra-webpack.config.js"
            },
            "aot": true,
            "outputPath": "dist/storefrontapp",
            "index": "projects/storefrontapp/src/index.html",
            "main": "projects/storefrontapp/src/main.ts",
            "polyfills": "projects/storefrontapp/src/polyfills.ts",
            "tsConfig": "projects/storefrontapp/tsconfig.app.json",
            "assets": [
              "projects/storefrontapp/src/favicon.ico",
              "projects/storefrontapp/src/assets",
              "projects/storefrontapp/src/manifest.json",
              {
                "glob": "**/*",
                "input": "feature-libs/smartedit/assets",
                "output": "assets/"
              }
            ],
            "styles": [
              {
                "input": "projects/storefrontapp/src/styles.scss",
                "bundleName": "styles"
              },
              {
                "input": "projects/storefrontapp/src/styles/lib-organization.scss",
                "bundleName": "organization"
              },
              {
                "input": "projects/storefrontapp/src/styles/lib-product-configurator.scss",
                "bundleName": "product-configurator"
              },
              {
                "input": "projects/storefrontapp/src/styles/lib-storefinder.scss",
                "bundleName": "storefinder"
              },
              {
                "input": "projects/storefrontapp/src/styles/lib-product.scss",
                "bundleName": "product"
              },
              {
                "input": "projects/storefrontapp/src/styles/lib-qualtrics.scss",
                "bundleName": "qualtrics"
              },
              {
                "input": "projects/storefrontapp/src/styles/lib-cart.scss",
                "bundleName": "cart"
              },
              {
                "input": "projects/storefrontapp/src/styles/lib-user.scss",
                "bundleName": "user"
              },
              {
                "input": "projects/storefrontapp/src/styles/lib-checkout.scss",
                "bundleName": "checkout"
              }
            ],
            "stylePreprocessorOptions": {
              "includePaths": [
                "./projects",
                "./projects/storefrontstyles/scss",
                "./feature-libs"
              ]
            },
            "ngswConfigPath": "projects/storefrontlib/src/cms-structure/pwa/ngsw-config.json",
            "scripts": []
          },
          "configurations": {
            "production": {
              "budgets": [
                {
                  "type": "anyComponentStyle",
                  "maximumWarning": "6kb"
                }
              ],
              "fileReplacements": [
                {
                  "replace": "projects/storefrontapp/src/environments/environment.ts",
                  "with": "projects/storefrontapp/src/environments/environment.prod.ts"
                }
              ],
              "optimization": true,
              "outputHashing": "all",
              "sourceMap": false,
              "namedChunks": false,
              "aot": true,
              "extractLicenses": true,
              "vendorChunk": false,
              "buildOptimizer": true,
              "serviceWorker": false,
              "tsConfig": "projects/storefrontapp/tsconfig.app.prod.json"
            }
          }
        },
        "serve": {
          "builder": "@angular-builders/custom-webpack:dev-server",
          "options": {
            "browserTarget": "storefrontapp:build"
          },
          "configurations": {
            "production": {
              "browserTarget": "storefrontapp:build:production"
            },
            "development": {
              "browserTarget": "storefrontapp:build:development"
            }
          }
        },
        "test": {
          "builder": "@angular-devkit/build-angular:karma",
          "options": {
            "main": "projects/storefrontapp/src/test.ts",
            "polyfills": "projects/storefrontapp/src/polyfills.ts",
            "tsConfig": "projects/storefrontapp/tsconfig.spec.json",
            "karmaConfig": "projects/storefrontapp/karma.conf.js",
            "styles": ["projects/storefrontapp/src/styles.scss"],
            "scripts": [],
            "assets": [
              "projects/storefrontapp/src/favicon.ico",
              "projects/storefrontapp/src/assets",
              "projects/storefrontapp/src/manifest.json",
              {
                "glob": "**/*",
                "input": "feature-libs/smartedit/assets",
                "output": "assets/"
              }
            ],
            "codeCoverageExclude": ["dist/**/*"]
          }
        },
        "lint": {
          "builder": "@angular-eslint/builder:lint",
          "options": {
            "lintFilePatterns": [
              "projects/storefrontapp/**/*.ts",
              "projects/storefrontapp/**/*.html"
            ]
          }
        },
        "server": {
          "builder": "@angular-builders/custom-webpack:server",
          "options": {
            "customWebpackConfig": {
              "path": "./extra-webpack.config.js"
            },
            "outputPath": "dist/storefrontapp-server",
            "main": "projects/storefrontapp/server.ts",
            "tsConfig": "projects/storefrontapp/tsconfig.server.json"
          },
          "configurations": {
            "production": {
              "outputHashing": "media",
              "fileReplacements": [
                {
                  "replace": "projects/storefrontapp/src/environments/environment.ts",
                  "with": "projects/storefrontapp/src/environments/environment.prod.ts"
                }
              ],
              "sourceMap": false,
              "optimization": true,
              "tsConfig": "projects/storefrontapp/tsconfig.server.prod.json"
            }
          }
        },
        "serve-ssr": {
          "builder": "@nguniversal/builders:ssr-dev-server",
          "options": {
            "browserTarget": "storefrontapp:build",
            "serverTarget": "storefrontapp:server"
          },
          "configurations": {
            "production": {
              "browserTarget": "storefrontapp:build:production",
              "serverTarget": "storefrontapp:server:production"
            }
          }
        },
        "prerender": {
          "builder": "@nguniversal/builders:prerender",
          "options": {
            "browserTarget": "storefrontapp:build:production",
            "serverTarget": "storefrontapp:server:production",
            "routes": ["/"]
          },
          "configurations": {
            "production": {}
          }
        }
      }
    },
    "storefrontlib": {
      "root": "projects/storefrontlib",
      "sourceRoot": "projects/storefrontlib/src",
      "projectType": "library",
      "prefix": "cx",
      "architect": {
        "build": {
          "builder": "./tools/build-lib:augmented-types",
          "options": {
            "tsConfig": "projects/storefrontlib/tsconfig.lib.json",
            "project": "projects/storefrontlib/ng-package.json"
          },
          "configurations": {
            "production": {
              "tsConfig": "projects/storefrontlib/tsconfig.lib.prod.json"
            }
          }
        },
        "test": {
          "builder": "@angular-devkit/build-angular:karma",
          "options": {
            "main": "projects/storefrontlib/src/test.ts",
            "tsConfig": "projects/storefrontlib/tsconfig.spec.json",
            "karmaConfig": "projects/storefrontlib/karma.conf.js",
            "codeCoverageExclude": ["dist/**/*"],
            "stylePreprocessorOptions": {
              "includePaths": ["./projects/storefrontstyles/scss"]
            }
          }
        },
        "lint": {
          "builder": "@angular-eslint/builder:lint",
          "options": {
            "lintFilePatterns": [
              "projects/storefrontlib/**/*.ts",
              "projects/storefrontlib/**/*.html"
            ]
          }
        }
      }
    },
    "core": {
      "root": "projects/core",
      "sourceRoot": "projects/core/src",
      "projectType": "library",
      "prefix": "cx",
      "architect": {
        "build": {
          "builder": "./tools/build-lib:augmented-types",
          "options": {
            "tsConfig": "projects/core/tsconfig.lib.json",
            "project": "projects/core/ng-package.json"
          },
          "configurations": {
            "production": {
              "tsConfig": "projects/core/tsconfig.lib.prod.json"
            }
          }
        },
        "test": {
          "builder": "@angular-devkit/build-angular:karma",
          "options": {
            "main": "projects/core/src/test.ts",
            "tsConfig": "projects/core/tsconfig.spec.json",
            "karmaConfig": "projects/core/karma.conf.js"
          }
        },
        "lint": {
          "builder": "@angular-eslint/builder:lint",
          "options": {
            "lintFilePatterns": [
              "projects/core/**/*.ts",
              "projects/core/**/*.html"
            ]
          }
        }
      }
    },
    "assets": {
      "root": "projects/assets",
      "sourceRoot": "projects/assets/src",
      "projectType": "library",
      "prefix": "cx",
      "architect": {
        "build": {
          "builder": "@angular-devkit/build-angular:ng-packagr",
          "options": {
            "tsConfig": "projects/assets/tsconfig.lib.json",
            "project": "projects/assets/ng-package.json"
          },
          "configurations": {
            "production": {
              "tsConfig": "projects/assets/tsconfig.lib.prod.json"
            }
          }
        },
        "test": {
          "builder": "@angular-devkit/build-angular:karma",
          "options": {
            "main": "projects/assets/src/test.ts",
            "tsConfig": "projects/assets/tsconfig.spec.json",
            "karmaConfig": "projects/assets/karma.conf.js"
          }
        },
        "lint": {
          "builder": "@angular-eslint/builder:lint",
          "options": {
            "lintFilePatterns": [
              "projects/assets/**/*.ts",
              "projects/assets/**/*.html"
            ]
          }
        }
      }
    },
    "schematics": {
      "root": "projects/schematics",
      "sourceRoot": "projects/schematics/src",
      "projectType": "library",
      "architect": {
        "lint": {
          "builder": "@angular-eslint/builder:lint",
          "options": {
            "lintFilePatterns": ["projects/schematics/**/*.ts"]
          }
        }
      }
    },
    "incubator": {
      "root": "projects/incubator",
      "sourceRoot": "projects/incubator/src",
      "projectType": "library",
      "prefix": "cx",
      "architect": {
        "build": {
          "builder": "@angular-devkit/build-angular:ng-packagr",
          "options": {
            "tsConfig": "projects/incubator/tsconfig.lib.json",
            "project": "projects/incubator/ng-package.json"
          },
          "configurations": {
            "production": {
              "tsConfig": "projects/incubator/tsconfig.lib.prod.json"
            }
          }
        },
        "test": {
          "builder": "@angular-devkit/build-angular:karma",
          "options": {
            "main": "projects/incubator/src/test.ts",
            "tsConfig": "projects/incubator/tsconfig.spec.json",
            "karmaConfig": "projects/incubator/karma.conf.js"
          }
        },
        "lint": {
          "builder": "@angular-eslint/builder:lint",
          "options": {
            "lintFilePatterns": [
              "projects/incubator/**/*.ts",
              "projects/incubator/**/*.html"
            ]
          }
        }
      }
    },
    "cds": {
      "projectType": "library",
      "root": "integration-libs/cds",
      "sourceRoot": "integration-libs/cds/src",
      "prefix": "cx",
      "architect": {
        "build": {
          "builder": "@angular-devkit/build-angular:ng-packagr",
          "options": {
            "tsConfig": "integration-libs/cds/tsconfig.lib.json",
            "project": "integration-libs/cds/ng-package.json"
          },
          "configurations": {
            "production": {
              "tsConfig": "integration-libs/cds/tsconfig.lib.prod.json"
            }
          }
        },
        "test": {
          "builder": "@angular-devkit/build-angular:karma",
          "options": {
            "main": "integration-libs/cds/src/test.ts",
            "tsConfig": "integration-libs/cds/tsconfig.spec.json",
            "karmaConfig": "integration-libs/cds/karma.conf.js"
          }
        },
        "lint": {
          "builder": "@angular-eslint/builder:lint",
          "options": {
            "lintFilePatterns": [
              "integration-libs/cds/**/*.ts",
              "integration-libs/cds/**/*.html"
            ]
          }
        }
      }
    },
    "organization": {
      "projectType": "library",
      "root": "feature-libs/organization",
      "sourceRoot": "feature-libs/organization",
      "prefix": "cx",
      "architect": {
        "build": {
          "builder": "@angular-devkit/build-angular:ng-packagr",
          "options": {
            "tsConfig": "feature-libs/organization/tsconfig.lib.json",
            "project": "feature-libs/organization/ng-package.json"
          },
          "configurations": {
            "production": {
              "tsConfig": "feature-libs/organization/tsconfig.lib.prod.json"
            }
          }
        },
        "test": {
          "builder": "@angular-devkit/build-angular:karma",
          "options": {
            "main": "feature-libs/organization/test.ts",
            "tsConfig": "feature-libs/organization/tsconfig.spec.json",
            "karmaConfig": "feature-libs/organization/karma.conf.js"
          }
        },
        "lint": {
          "builder": "@angular-eslint/builder:lint",
          "options": {
            "lintFilePatterns": [
              "feature-libs/organization/**/*.ts",
              "feature-libs/organization/**/*.html"
            ]
          }
        }
      }
    },
    "product": {
      "projectType": "library",
      "root": "feature-libs/product",
      "sourceRoot": "feature-libs/product",
      "prefix": "cx",
      "architect": {
        "build": {
          "builder": "@angular-devkit/build-angular:ng-packagr",
          "options": {
            "tsConfig": "feature-libs/product/tsconfig.lib.json",
            "project": "feature-libs/product/ng-package.json"
          },
          "configurations": {
            "production": {
              "tsConfig": "feature-libs/product/tsconfig.lib.prod.json"
            }
          }
        },
        "test": {
          "builder": "@angular-devkit/build-angular:karma",
          "options": {
            "main": "feature-libs/product/test.ts",
            "tsConfig": "feature-libs/product/tsconfig.spec.json",
            "karmaConfig": "feature-libs/product/karma.conf.js"
          }
        },
        "lint": {
          "builder": "@angular-eslint/builder:lint",
          "options": {
            "lintFilePatterns": [
              "feature-libs/product/**/*.ts",
              "feature-libs/product/**/*.html"
            ]
          }
        }
      }
    },
    "product-configurator": {
      "projectType": "library",
      "root": "feature-libs/product-configurator",
      "sourceRoot": "feature-libs/product-configurator",
      "prefix": "cx",
      "architect": {
        "build": {
<<<<<<< HEAD
          "builder": "@angular-devkit/build-angular:ng-packagr",
=======
          "builder": "./tools/build-lib:augmented-types",
>>>>>>> a4e4bdbc
          "options": {
            "tsConfig": "feature-libs/product-configurator/tsconfig.lib.json",
            "project": "feature-libs/product-configurator/ng-package.json"
          },
          "configurations": {
            "production": {
              "tsConfig": "feature-libs/product-configurator/tsconfig.lib.prod.json"
            }
          }
        },
        "test": {
          "builder": "@angular-devkit/build-angular:karma",
          "options": {
            "main": "feature-libs/product-configurator/test.ts",
            "tsConfig": "feature-libs/product-configurator/tsconfig.spec.json",
            "karmaConfig": "feature-libs/product-configurator/karma.conf.js"
          }
        },
        "lint": {
          "builder": "@angular-eslint/builder:lint",
          "options": {
            "lintFilePatterns": [
              "feature-libs/product-configurator/**/*.ts",
              "feature-libs/product-configurator/**/*.html"
            ]
          }
        }
      }
    },
    "cdc": {
      "projectType": "library",
      "root": "integration-libs/cdc",
      "sourceRoot": "integration-libs/cdc/src",
      "prefix": "cx",
      "architect": {
        "build": {
          "builder": "@angular-devkit/build-angular:ng-packagr",
          "options": {
            "tsConfig": "integration-libs/cdc/tsconfig.lib.json",
            "project": "integration-libs/cdc/ng-package.json"
          },
          "configurations": {
            "production": {
              "tsConfig": "integration-libs/cdc/tsconfig.lib.prod.json"
            }
          }
        },
        "test": {
          "builder": "@angular-devkit/build-angular:karma",
          "options": {
            "main": "integration-libs/cdc/test.ts",
            "tsConfig": "integration-libs/cdc/tsconfig.spec.json",
            "karmaConfig": "integration-libs/cdc/karma.conf.js"
          }
        },
        "lint": {
          "builder": "@angular-eslint/builder:lint",
          "options": {
            "lintFilePatterns": [
              "integration-libs/cdc/**/*.ts",
              "integration-libs/cdc/**/*.html"
            ]
          }
        }
      }
    },
    "setup": {
      "projectType": "library",
      "root": "core-libs/setup",
      "sourceRoot": "core-libs/setup",
      "prefix": "cx",
      "architect": {
        "build": {
          "builder": "@angular-devkit/build-angular:ng-packagr",
          "options": {
            "tsConfig": "core-libs/setup/tsconfig.lib.json",
            "project": "core-libs/setup/ng-package.json"
          },
          "configurations": {
            "production": {
              "tsConfig": "core-libs/setup/tsconfig.lib.prod.json"
            }
          }
        },
        "test": {
          "builder": "@angular-devkit/build-angular:karma",
          "options": {
            "main": "core-libs/setup/test.ts",
            "tsConfig": "core-libs/setup/tsconfig.spec.json",
            "karmaConfig": "core-libs/setup/karma.conf.js"
          }
        },
        "lint": {
          "builder": "@angular-eslint/builder:lint",
          "options": {
            "lintFilePatterns": [
              "core-libs/setup/**/*.ts",
              "core-libs/setup/**/*.html"
            ]
          }
        }
      }
    },
    "storefinder": {
      "projectType": "library",
      "root": "feature-libs/storefinder",
      "sourceRoot": "feature-libs/storefinder",
      "prefix": "cx",
      "architect": {
        "build": {
          "builder": "@angular-devkit/build-angular:ng-packagr",
          "options": {
            "tsConfig": "feature-libs/storefinder/tsconfig.lib.json",
            "project": "feature-libs/storefinder/ng-package.json"
          },
          "configurations": {
            "production": {
              "tsConfig": "feature-libs/storefinder/tsconfig.lib.prod.json"
            }
          }
        },
        "test": {
          "builder": "@angular-devkit/build-angular:karma",
          "options": {
            "main": "feature-libs/storefinder/test.ts",
            "tsConfig": "feature-libs/storefinder/tsconfig.spec.json",
            "karmaConfig": "feature-libs/storefinder/karma.conf.js"
          }
        },
        "lint": {
          "builder": "@angular-eslint/builder:lint",
          "options": {
            "lintFilePatterns": [
              "feature-libs/storefinder/**/*.ts",
              "feature-libs/storefinder/**/*.html"
            ]
          }
        }
      }
    },
    "qualtrics": {
      "projectType": "library",
      "root": "feature-libs/qualtrics",
      "sourceRoot": "feature-libs/qualtrics",
      "prefix": "cx",
      "architect": {
        "build": {
          "builder": "@angular-devkit/build-angular:ng-packagr",
          "options": {
            "tsConfig": "feature-libs/qualtrics/tsconfig.lib.json",
            "project": "feature-libs/qualtrics/ng-package.json"
          },
          "configurations": {
            "production": {
              "tsConfig": "feature-libs/qualtrics/tsconfig.lib.prod.json"
            }
          }
        },
        "test": {
          "builder": "@angular-devkit/build-angular:karma",
          "options": {
            "main": "feature-libs/qualtrics/test.ts",
            "tsConfig": "feature-libs/qualtrics/tsconfig.spec.json",
            "karmaConfig": "feature-libs/qualtrics/karma.conf.js"
          }
        },
        "lint": {
          "builder": "@angular-eslint/builder:lint",
          "options": {
            "lintFilePatterns": [
              "feature-libs/qualtrics/**/*.ts",
              "feature-libs/qualtrics/**/*.html"
            ]
          }
        }
      }
    },
    "tracking": {
      "projectType": "library",
      "root": "feature-libs/tracking",
      "sourceRoot": "feature-libs/tracking/src",
      "prefix": "cx",
      "architect": {
        "build": {
          "builder": "./tools/build-lib:augmented-types",
          "options": {
            "tsConfig": "feature-libs/tracking/tsconfig.lib.json",
            "project": "feature-libs/tracking/ng-package.json"
          },
          "configurations": {
            "production": {
              "tsConfig": "feature-libs/tracking/tsconfig.lib.prod.json"
            }
          }
        },
        "test": {
          "builder": "@angular-devkit/build-angular:karma",
          "options": {
            "main": "feature-libs/tracking/test.ts",
            "tsConfig": "feature-libs/tracking/tsconfig.spec.json",
            "karmaConfig": "feature-libs/tracking/karma.conf.js"
          }
        },
        "lint": {
          "builder": "@angular-eslint/builder:lint",
          "options": {
            "lintFilePatterns": [
              "feature-libs/tracking/**/*.ts",
              "feature-libs/tracking/**/*.html"
            ]
          }
        }
      }
    },
    "smartedit": {
      "projectType": "library",
      "root": "feature-libs/smartedit",
      "sourceRoot": "feature-libs/smartedit/src",
      "prefix": "cx",
      "architect": {
        "build": {
          "builder": "@angular-devkit/build-angular:ng-packagr",
          "options": {
            "tsConfig": "feature-libs/smartedit/tsconfig.lib.json",
            "project": "feature-libs/smartedit/ng-package.json"
          },
          "configurations": {
            "production": {
              "tsConfig": "feature-libs/smartedit/tsconfig.lib.prod.json"
            }
          }
        },
        "test": {
          "builder": "@angular-devkit/build-angular:karma",
          "options": {
            "main": "feature-libs/smartedit/test.ts",
            "tsConfig": "feature-libs/smartedit/tsconfig.spec.json",
            "karmaConfig": "feature-libs/smartedit/karma.conf.js"
          }
        },
        "lint": {
          "builder": "@angular-eslint/builder:lint",
          "options": {
            "lintFilePatterns": [
              "feature-libs/smartedit/**/*.ts",
              "feature-libs/smartedit/**/*.html"
            ]
          }
        }
      }
    },
    "asm": {
      "projectType": "library",
      "root": "feature-libs/asm",
      "sourceRoot": "feature-libs/asm",
      "prefix": "cx",
      "architect": {
        "build": {
          "builder": "@angular-devkit/build-angular:ng-packagr",
          "options": {
            "tsConfig": "feature-libs/asm/tsconfig.lib.json",
            "project": "feature-libs/asm/ng-package.json"
          },
          "configurations": {
            "production": {
              "tsConfig": "feature-libs/asm/tsconfig.lib.prod.json"
            }
          }
        },
        "test": {
          "builder": "@angular-devkit/build-angular:karma",
          "options": {
            "main": "feature-libs/asm/test.ts",
            "tsConfig": "feature-libs/asm/tsconfig.spec.json",
            "karmaConfig": "feature-libs/asm/karma.conf.js"
          }
        },
        "lint": {
          "builder": "@angular-eslint/builder:lint",
          "options": {
            "lintFilePatterns": [
              "feature-libs/asm/**/*.ts",
              "feature-libs/asm/**/*.html"
            ]
          }
        }
      }
    },
    "checkout": {
      "projectType": "library",
      "root": "feature-libs/checkout",
      "sourceRoot": "feature-libs/checkout",
      "prefix": "cx",
      "architect": {
        "build": {
          "builder": "@angular-devkit/build-angular:ng-packagr",
          "options": {
            "tsConfig": "feature-libs/checkout/tsconfig.lib.json",
            "project": "feature-libs/checkout/ng-package.json"
          },
          "configurations": {
            "production": {
              "tsConfig": "feature-libs/checkout/tsconfig.lib.prod.json"
            }
          }
        },
        "test": {
          "builder": "@angular-devkit/build-angular:karma",
          "options": {
            "main": "feature-libs/checkout/test.ts",
            "tsConfig": "feature-libs/checkout/tsconfig.spec.json",
            "karmaConfig": "feature-libs/checkout/karma.conf.js"
          }
        },
        "lint": {
          "builder": "@angular-eslint/builder:lint",
          "options": {
            "lintFilePatterns": [
              "feature-libs/checkout/**/*.ts",
              "feature-libs/checkout/**/*.html"
            ]
          }
        }
      }
    },
    "cart": {
      "projectType": "library",
      "root": "feature-libs/cart",
      "sourceRoot": "feature-libs/cart",
      "prefix": "cx",
      "architect": {
        "build": {
          "builder": "@angular-devkit/build-angular:ng-packagr",
          "options": {
            "tsConfig": "feature-libs/cart/tsconfig.lib.json",
            "project": "feature-libs/cart/ng-package.json"
          },
          "configurations": {
            "production": {
              "tsConfig": "feature-libs/cart/tsconfig.lib.prod.json"
            }
          }
        },
        "test": {
          "builder": "@angular-devkit/build-angular:karma",
          "options": {
            "main": "feature-libs/cart/test.ts",
            "tsConfig": "feature-libs/cart/tsconfig.spec.json",
            "karmaConfig": "feature-libs/cart/karma.conf.js"
          }
        },
        "lint": {
          "builder": "@angular-eslint/builder:lint",
          "options": {
            "lintFilePatterns": [
              "feature-libs/cart/**/*.ts",
              "feature-libs/cart/**/*.html"
            ]
          }
        }
      }
    },
    "user": {
      "projectType": "library",
      "root": "feature-libs/user",
      "sourceRoot": "feature-libs/user",
      "prefix": "cx",
      "architect": {
        "build": {
          "builder": "./tools/build-lib:augmented-types",
          "options": {
            "tsConfig": "feature-libs/user/tsconfig.lib.json",
            "project": "feature-libs/user/ng-package.json"
          },
          "configurations": {
            "production": {
              "tsConfig": "feature-libs/user/tsconfig.lib.prod.json"
            }
          }
        },
        "test": {
          "builder": "@angular-devkit/build-angular:karma",
          "options": {
            "main": "feature-libs/user/test.ts",
            "tsConfig": "feature-libs/user/tsconfig.spec.json",
            "karmaConfig": "feature-libs/user/karma.conf.js"
          }
        },
        "lint": {
          "builder": "@angular-eslint/builder:lint",
          "options": {
            "lintFilePatterns": [
              "feature-libs/user/**/*.ts",
              "feature-libs/user/**/*.html"
            ]
          }
        }
      }
    }
  },
  "defaultProject": "storefrontapp"
}<|MERGE_RESOLUTION|>--- conflicted
+++ resolved
@@ -486,11 +486,7 @@
       "prefix": "cx",
       "architect": {
         "build": {
-<<<<<<< HEAD
-          "builder": "@angular-devkit/build-angular:ng-packagr",
-=======
           "builder": "./tools/build-lib:augmented-types",
->>>>>>> a4e4bdbc
           "options": {
             "tsConfig": "feature-libs/product-configurator/tsconfig.lib.json",
             "project": "feature-libs/product-configurator/ng-package.json"
