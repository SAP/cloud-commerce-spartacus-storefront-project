--- conflicted
+++ resolved
@@ -663,7 +663,6 @@
           }
         }
       }
-<<<<<<< HEAD
     },
     "storefrontapp-cds-integration": {
       "root": "projects/storefrontapp-cds-integration",
@@ -1121,8 +1120,6 @@
           }
         }
       }
-=======
->>>>>>> 714617d2
     }
   },
   "defaultProject": "storefrontapp"
