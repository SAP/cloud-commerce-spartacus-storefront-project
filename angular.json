--- conflicted
+++ resolved
@@ -60,217 +60,6 @@
               "buildOptimizer": true,
               "serviceWorker": true,
               "tsConfig": "projects/storefrontapp/tsconfig.app.prod.json"
-<<<<<<< HEAD
-            },
-            "ci.1905": {
-              "budgets": [
-                {
-                  "type": "anyComponentStyle",
-                  "maximumWarning": "6kb"
-                }
-              ],
-              "fileReplacements": [
-                {
-                  "replace": "projects/storefrontapp/src/environments/environment.ts",
-                  "with": "projects/storefrontapp/src/environments/environment.1905.ts"
-                }
-              ],
-              "optimization": true,
-              "outputHashing": "all",
-              "sourceMap": false,
-              "extractCss": true,
-              "namedChunks": false,
-              "aot": true,
-              "extractLicenses": true,
-              "vendorChunk": false,
-              "buildOptimizer": true,
-              "tsConfig": "projects/storefrontapp/tsconfig.app.prod.json"
-            },
-            "ci.2005": {
-              "budgets": [
-                {
-                  "type": "anyComponentStyle",
-                  "maximumWarning": "6kb"
-                }
-              ],
-              "fileReplacements": [
-                {
-                  "replace": "projects/storefrontapp/src/environments/environment.ts",
-                  "with": "projects/storefrontapp/src/environments/environment.2005.ts"
-                }
-              ],
-              "optimization": true,
-              "outputHashing": "all",
-              "sourceMap": false,
-              "extractCss": true,
-              "namedChunks": false,
-              "aot": true,
-              "extractLicenses": true,
-              "vendorChunk": false,
-              "buildOptimizer": true,
-              "tsConfig": "projects/storefrontapp/tsconfig.app.prod.json"
-            },
-            "ccv2": {
-              "budgets": [
-                {
-                  "type": "anyComponentStyle",
-                  "maximumWarning": "6kb"
-                }
-              ],
-              "fileReplacements": [
-                {
-                  "replace": "projects/storefrontapp/src/environments/environment.ts",
-                  "with": "projects/storefrontapp/src/environments/environment.ccv2.ts"
-                }
-              ],
-              "optimization": true,
-              "outputHashing": "all",
-              "sourceMap": false,
-              "extractCss": true,
-              "namedChunks": false,
-              "aot": true,
-              "extractLicenses": true,
-              "vendorChunk": false,
-              "buildOptimizer": true,
-              "tsConfig": "projects/storefrontapp/tsconfig.app.prod.json"
-            },
-            "b2b.development": {
-              "budgets": [
-                {
-                  "type": "anyComponentStyle",
-                  "maximumWarning": "6kb"
-                }
-              ],
-              "fileReplacements": [
-                {
-                  "replace": "projects/storefrontapp/src/environments/environment.ts",
-                  "with": "projects/storefrontapp/src/environments/b2b.environment.ts"
-                }
-              ]
-            },
-            "b2b.ci.2005": {
-              "budgets": [
-                {
-                  "type": "anyComponentStyle",
-                  "maximumWarning": "6kb"
-                }
-              ],
-              "fileReplacements": [
-                {
-                  "replace": "projects/storefrontapp/src/environments/environment.ts",
-                  "with": "projects/storefrontapp/src/environments/b2b.environment.2005.ts"
-                }
-              ],
-              "optimization": true,
-              "outputHashing": "all",
-              "sourceMap": false,
-              "extractCss": true,
-              "namedChunks": false,
-              "aot": true,
-              "extractLicenses": true,
-              "vendorChunk": false,
-              "buildOptimizer": true,
-              "tsConfig": "projects/storefrontapp/tsconfig.app.prod.json"
-            },
-            "cds.development": {
-              "budgets": [
-                {
-                  "type": "anyComponentStyle",
-                  "maximumWarning": "6kb"
-                }
-              ],
-              "fileReplacements": [
-                {
-                  "replace": "projects/storefrontapp/src/environments/cds/cds.feature.ts",
-                  "with": "projects/storefrontapp/src/environments/cds/cds.feature.enabled.ts"
-                }
-              ]
-            },
-            "cds.ci.1905": {
-              "budgets": [
-                {
-                  "type": "anyComponentStyle",
-                  "maximumWarning": "6kb"
-                }
-              ],
-              "fileReplacements": [
-                {
-                  "replace": "projects/storefrontapp/src/environments/cds/cds.feature.ts",
-                  "with": "projects/storefrontapp/src/environments/cds/cds.feature.enabled.ts"
-                },
-                {
-                  "replace": "projects/storefrontapp/src/environments/environment.ts",
-                  "with": "projects/storefrontapp/src/environments/environment.1905.ts"
-                }
-              ],
-              "optimization": true,
-              "outputHashing": "all",
-              "sourceMap": false,
-              "extractCss": true,
-              "namedChunks": false,
-              "aot": true,
-              "extractLicenses": true,
-              "vendorChunk": false,
-              "buildOptimizer": true,
-              "tsConfig": "projects/storefrontapp/tsconfig.app.prod.json"
-            },
-            "cds.ci.2005": {
-              "budgets": [
-                {
-                  "type": "anyComponentStyle",
-                  "maximumWarning": "6kb"
-                }
-              ],
-              "fileReplacements": [
-                {
-                  "replace": "projects/storefrontapp/src/environments/cds/cds.feature.ts",
-                  "with": "projects/storefrontapp/src/environments/cds/cds.feature.enabled.ts"
-                },
-                {
-                  "replace": "projects/storefrontapp/src/environments/environment.ts",
-                  "with": "projects/storefrontapp/src/environments/environment.2005.ts"
-                }
-              ],
-              "optimization": true,
-              "outputHashing": "all",
-              "sourceMap": false,
-              "extractCss": true,
-              "namedChunks": false,
-              "aot": true,
-              "extractLicenses": true,
-              "vendorChunk": false,
-              "buildOptimizer": true,
-              "tsConfig": "projects/storefrontapp/tsconfig.app.prod.json"
-            },
-            "cds.ci.ccv2": {
-              "budgets": [
-                {
-                  "type": "anyComponentStyle",
-                  "maximumWarning": "6kb"
-                }
-              ],
-              "fileReplacements": [
-                {
-                  "replace": "projects/storefrontapp/src/environments/cds/cds.feature.ts",
-                  "with": "projects/storefrontapp/src/environments/cds/cds.feature.enabled.ts"
-                },
-                {
-                  "replace": "projects/storefrontapp/src/environments/environment.ts",
-                  "with": "projects/storefrontapp/src/environments/environment.ccv2.ts"
-                }
-              ],
-              "optimization": true,
-              "outputHashing": "all",
-              "sourceMap": false,
-              "extractCss": true,
-              "namedChunks": false,
-              "aot": true,
-              "extractLicenses": true,
-              "vendorChunk": false,
-              "buildOptimizer": true,
-              "tsConfig": "projects/storefrontapp/tsconfig.app.prod.json"
-=======
->>>>>>> 0ac890fa
             }
           }
         },
@@ -285,36 +74,6 @@
             },
             "development": {
               "browserTarget": "storefrontapp:build:development"
-<<<<<<< HEAD
-            },
-            "ci.1905": {
-              "browserTarget": "storefrontapp:build:ci.1905"
-            },
-            "ci.2005": {
-              "browserTarget": "storefrontapp:build:ci.2005"
-            },
-            "ccv2": {
-              "browserTarget": "storefrontapp:build:ccv2"
-            },
-            "b2b.development": {
-              "browserTarget": "storefrontapp:build:b2b.development"
-            },
-            "b2b.ci.2005": {
-              "browserTarget": "storefrontapp:build:b2b.ci.2005"
-            },
-            "cds.development": {
-              "browserTarget": "storefrontapp:build:cds.development"
-            },
-            "cds.ci.1905": {
-              "browserTarget": "storefrontapp:build:cds.ci.1905"
-            },
-            "cds.ci.2005": {
-              "browserTarget": "storefrontapp:build:cds.ci.2005"
-            },
-            "cds.ci.ccv2": {
-              "browserTarget": "storefrontapp:build:cds.ci.ccv2"
-=======
->>>>>>> 0ac890fa
             }
           }
         },
