{
  "$schema": "./node_modules/@angular/cli/lib/config/schema.json",
  "version": 1,
  "newProjectRoot": "feature-libs",
  "projects": {
    "storefrontapp": {
      "root": "projects/storefrontapp/",
      "sourceRoot": "projects/storefrontapp/src",
      "projectType": "application",
      "prefix": "cx",
      "schematics": {},
      "architect": {
        "build": {
          "builder": "@angular-builders/custom-webpack:browser",
          "options": {
            "customWebpackConfig": {
              "path": "./extra-webpack.config.js"
            },
            "aot": true,
            "outputPath": "dist/storefrontapp",
            "index": "projects/storefrontapp/src/index.html",
            "main": "projects/storefrontapp/src/main.ts",
            "polyfills": "projects/storefrontapp/src/polyfills.ts",
            "tsConfig": "projects/storefrontapp/tsconfig.app.json",
            "assets": [
              "projects/storefrontapp/src/favicon.ico",
              "projects/storefrontapp/src/assets",
              "projects/storefrontapp/src/manifest.json",
              {
                "glob": "**/*",
                "input": "feature-libs/smartedit/assets",
                "output": "assets/"
              }
            ],
            "extractCss": true,
            "styles": [
              {
                "input": "projects/storefrontapp/src/styles.scss",
                "bundleName": "styles"
              },
              {
                "input": "projects/storefrontapp/src/styles/lib-organization.scss",
                "bundleName": "organization"
              },
              {
                "input": "projects/storefrontapp/src/styles/lib-storefinder.scss",
                "bundleName": "storefinder"
              },
              {
                "input": "projects/storefrontapp/src/styles/lib-qualtrics.scss",
                "bundleName": "qualtrics"
              }
            ],
            "stylePreprocessorOptions": {
              "includePaths": [
                "./projects",
                "./projects/storefrontstyles/scss",
                "./feature-libs"
              ]
            },
            "ngswConfigPath": "projects/storefrontlib/src/cms-structure/pwa/ngsw-config.json",
            "scripts": []
          },
          "configurations": {
            "production": {
              "budgets": [
                {
                  "type": "anyComponentStyle",
                  "maximumWarning": "6kb"
                }
              ],
              "fileReplacements": [
                {
                  "replace": "projects/storefrontapp/src/environments/environment.ts",
                  "with": "projects/storefrontapp/src/environments/environment.prod.ts"
                }
              ],
              "optimization": true,
              "outputHashing": "all",
              "sourceMap": false,
              "extractCss": true,
              "namedChunks": false,
              "aot": true,
              "extractLicenses": true,
              "vendorChunk": false,
              "buildOptimizer": true,
              "serviceWorker": false,
              "tsConfig": "projects/storefrontapp/tsconfig.app.prod.json"
            }
          }
        },
        "serve": {
          "builder": "@angular-builders/custom-webpack:dev-server",
          "options": {
            "browserTarget": "storefrontapp:build"
          },
          "configurations": {
            "production": {
              "browserTarget": "storefrontapp:build:production"
            },
            "development": {
              "browserTarget": "storefrontapp:build:development"
            }
          }
        },
        "extract-i18n": {
          "builder": "@angular-devkit/build-angular:extract-i18n",
          "options": {
            "browserTarget": "storefrontapp:build"
          }
        },
        "test": {
          "builder": "@angular-devkit/build-angular:karma",
          "options": {
            "main": "projects/storefrontapp/src/test.ts",
            "polyfills": "projects/storefrontapp/src/polyfills.ts",
            "tsConfig": "projects/storefrontapp/tsconfig.spec.json",
            "karmaConfig": "projects/storefrontapp/karma.conf.js",
            "styles": ["projects/storefrontapp/src/styles.scss"],
            "scripts": [],
            "assets": [
              "projects/storefrontapp/src/favicon.ico",
              "projects/storefrontapp/src/assets",
              "projects/storefrontapp/src/manifest.json",
              {
                "glob": "**/*",
                "input": "feature-libs/smartedit/assets",
                "output": "assets/"
              }
            ],
            "codeCoverageExclude": ["dist/**/*"]
          }
        },
        "lint": {
          "builder": "@angular-devkit/build-angular:tslint",
          "options": {
            "tsConfig": [
              "projects/storefrontapp/tsconfig.app.json",
              "projects/storefrontapp/tsconfig.spec.json"
            ],
            "exclude": ["**/node_modules/**"]
          }
        },
        "server": {
          "builder": "@angular-builders/custom-webpack:server",
          "options": {
            "customWebpackConfig": {
              "path": "./extra-webpack.config.js"
            },
            "outputPath": "dist/storefrontapp-server",
            "main": "projects/storefrontapp/server.ts",
            "tsConfig": "projects/storefrontapp/tsconfig.server.json"
          },
          "configurations": {
            "production": {
              "outputHashing": "media",
              "fileReplacements": [
                {
                  "replace": "projects/storefrontapp/src/environments/environment.ts",
                  "with": "projects/storefrontapp/src/environments/environment.prod.ts"
                }
              ],
              "sourceMap": false,
              "optimization": true,
              "tsConfig": "projects/storefrontapp/tsconfig.server.prod.json"
            }
          }
        },
        "serve-ssr": {
          "builder": "@nguniversal/builders:ssr-dev-server",
          "options": {
            "browserTarget": "storefrontapp:build",
            "serverTarget": "storefrontapp:server"
          },
          "configurations": {
            "production": {
              "browserTarget": "storefrontapp:build:production",
              "serverTarget": "storefrontapp:server:production"
            }
          }
        },
        "prerender": {
          "builder": "@nguniversal/builders:prerender",
          "options": {
            "browserTarget": "storefrontapp:build:production",
            "serverTarget": "storefrontapp:server:production",
            "routes": ["/"]
          },
          "configurations": {
            "production": {}
          }
        }
      }
    },
    "storefrontlib": {
      "root": "projects/storefrontlib",
      "sourceRoot": "projects/storefrontlib/src",
      "projectType": "library",
      "prefix": "cx",
      "architect": {
        "build": {
          "builder": "./tools/build-lib:augmented-types",
          "options": {
            "tsConfig": "projects/storefrontlib/tsconfig.lib.json",
            "project": "projects/storefrontlib/ng-package.json"
          },
          "configurations": {
            "production": {
              "tsConfig": "projects/storefrontlib/tsconfig.lib.prod.json"
            }
          }
        },
        "test": {
          "builder": "@angular-devkit/build-angular:karma",
          "options": {
            "main": "projects/storefrontlib/src/test.ts",
            "tsConfig": "projects/storefrontlib/tsconfig.spec.json",
            "karmaConfig": "projects/storefrontlib/karma.conf.js",
            "codeCoverageExclude": ["dist/**/*"],
            "stylePreprocessorOptions": {
              "includePaths": ["./projects/storefrontstyles/scss"]
            }
          }
        },
        "lint": {
          "builder": "@angular-devkit/build-angular:tslint",
          "options": {
            "tsConfig": [
              "projects/storefrontlib/tsconfig.lib.json",
              "projects/storefrontlib/tsconfig.spec.json"
            ],
            "exclude": ["**/node_modules/**"]
          }
        }
      }
    },
    "core": {
      "root": "projects/core",
      "sourceRoot": "projects/core/src",
      "projectType": "library",
      "prefix": "cx",
      "architect": {
        "build": {
          "builder": "./tools/build-lib:augmented-types",
          "options": {
            "tsConfig": "projects/core/tsconfig.lib.json",
            "project": "projects/core/ng-package.json"
          },
          "configurations": {
            "production": {
              "tsConfig": "projects/core/tsconfig.lib.prod.json"
            }
          }
        },
        "test": {
          "builder": "@angular-devkit/build-angular:karma",
          "options": {
            "main": "projects/core/src/test.ts",
            "tsConfig": "projects/core/tsconfig.spec.json",
            "karmaConfig": "projects/core/karma.conf.js"
          }
        },
        "lint": {
          "builder": "@angular-devkit/build-angular:tslint",
          "options": {
            "tsConfig": [
              "projects/core/tsconfig.lib.json",
              "projects/core/tsconfig.spec.json"
            ],
            "exclude": ["**/node_modules/**"]
          }
        }
      }
    },
    "vendor": {
      "root": "projects/vendor",
      "sourceRoot": "projects/vendor/src",
      "projectType": "library",
      "prefix": "cx",
      "architect": {
        "build": {
          "builder": "@angular-devkit/build-ng-packagr:build",
          "options": {
            "tsConfig": "projects/vendor/tsconfig.lib.json",
            "project": "projects/vendor/ng-package.json"
          },
          "configurations": {
            "production": {
              "tsConfig": "projects/vendor/tsconfig.lib.prod.json"
            }
          }
        },
        "test": {
          "builder": "@angular-devkit/build-angular:karma",
          "options": {
            "main": "projects/vendor/src/test.ts",
            "tsConfig": "projects/vendor/tsconfig.spec.json",
            "karmaConfig": "projects/vendor/karma.conf.js"
          }
        },
        "lint": {
          "builder": "@angular-devkit/build-angular:tslint",
          "options": {
            "tsConfig": [
              "projects/vendor/tsconfig.lib.json",
              "projects/vendor/tsconfig.spec.json"
            ],
            "exclude": ["**/node_modules/**"]
          }
        }
      }
    },
    "assets": {
      "root": "projects/assets",
      "sourceRoot": "projects/assets/src",
      "projectType": "library",
      "prefix": "cx",
      "architect": {
        "build": {
          "builder": "@angular-devkit/build-ng-packagr:build",
          "options": {
            "tsConfig": "projects/assets/tsconfig.lib.json",
            "project": "projects/assets/ng-package.json"
          },
          "configurations": {
            "production": {
              "tsConfig": "projects/assets/tsconfig.lib.prod.json"
            }
          }
        },
        "test": {
          "builder": "@angular-devkit/build-angular:karma",
          "options": {
            "main": "projects/assets/src/test.ts",
            "tsConfig": "projects/assets/tsconfig.spec.json",
            "karmaConfig": "projects/assets/karma.conf.js"
          }
        },
        "lint": {
          "builder": "@angular-devkit/build-angular:tslint",
          "options": {
            "tsConfig": [
              "projects/assets/tsconfig.lib.json",
              "projects/assets/tsconfig.spec.json"
            ],
            "exclude": ["**/node_modules/**"]
          }
        }
      }
    },
    "incubator": {
      "root": "projects/incubator",
      "sourceRoot": "projects/incubator/src",
      "projectType": "library",
      "prefix": "cx",
      "architect": {
        "build": {
          "builder": "@angular-devkit/build-ng-packagr:build",
          "options": {
            "tsConfig": "projects/incubator/tsconfig.lib.json",
            "project": "projects/incubator/ng-package.json"
          },
          "configurations": {
            "production": {
              "tsConfig": "projects/incubator/tsconfig.lib.prod.json"
            }
          }
        },
        "test": {
          "builder": "@angular-devkit/build-angular:karma",
          "options": {
            "main": "projects/incubator/src/test.ts",
            "tsConfig": "projects/incubator/tsconfig.spec.json",
            "karmaConfig": "projects/incubator/karma.conf.js"
          }
        },
        "lint": {
          "builder": "@angular-devkit/build-angular:tslint",
          "options": {
            "tsConfig": [
              "projects/incubator/tsconfig.lib.json",
              "projects/incubator/tsconfig.spec.json"
            ],
            "exclude": ["**/node_modules/**"]
          }
        }
      }
    },
    "cds": {
      "projectType": "library",
      "root": "integration-libs/cds",
      "sourceRoot": "integration-libs/cds/src",
      "prefix": "cx",
      "architect": {
        "build": {
          "builder": "@angular-devkit/build-ng-packagr:build",
          "options": {
            "tsConfig": "integration-libs/cds/tsconfig.lib.json",
            "project": "integration-libs/cds/ng-package.json"
          },
          "configurations": {
            "production": {
              "tsConfig": "integration-libs/cds/tsconfig.lib.prod.json"
            }
          }
        },
        "test": {
          "builder": "@angular-devkit/build-angular:karma",
          "options": {
            "main": "integration-libs/cds/src/test.ts",
            "tsConfig": "integration-libs/cds/tsconfig.spec.json",
            "karmaConfig": "integration-libs/cds/karma.conf.js"
          }
        },
        "lint": {
          "builder": "@angular-devkit/build-angular:tslint",
          "options": {
            "tsConfig": [
              "integration-libs/cds/tsconfig.lib.json",
              "integration-libs/cds/tsconfig.spec.json"
            ],
            "exclude": ["**/node_modules/**"]
          }
        }
      }
    },
    "organization": {
      "projectType": "library",
      "root": "feature-libs/organization",
      "sourceRoot": "feature-libs/organization",
      "prefix": "cx",
      "architect": {
        "build": {
          "builder": "@angular-devkit/build-ng-packagr:build",
          "options": {
            "tsConfig": "feature-libs/organization/tsconfig.lib.json",
            "project": "feature-libs/organization/ng-package.json"
          },
          "configurations": {
            "production": {
              "tsConfig": "feature-libs/organization/tsconfig.lib.prod.json"
            }
          }
        },
        "test": {
          "builder": "@angular-devkit/build-angular:karma",
          "options": {
            "main": "feature-libs/organization/test.ts",
            "tsConfig": "feature-libs/organization/tsconfig.spec.json",
            "karmaConfig": "feature-libs/organization/karma.conf.js"
          }
        },
        "lint": {
          "builder": "@angular-devkit/build-angular:tslint",
          "options": {
            "tsConfig": [
              "feature-libs/organization/tsconfig.lib.json",
              "feature-libs/organization/tsconfig.spec.json"
            ],
            "exclude": ["**/node_modules/**"]
          }
        }
      }
    },
    "product": {
      "projectType": "library",
      "root": "feature-libs/product",
      "sourceRoot": "feature-libs/product",
      "prefix": "cx",
      "architect": {
        "build": {
          "builder": "@angular-devkit/build-ng-packagr:build",
          "options": {
            "tsConfig": "feature-libs/product/tsconfig.lib.json",
            "project": "feature-libs/product/ng-package.json"
          },
          "configurations": {
            "production": {
              "tsConfig": "feature-libs/product/tsconfig.lib.prod.json"
            }
          }
        },
        "test": {
          "builder": "@angular-devkit/build-angular:karma",
          "options": {
            "main": "feature-libs/product/test.ts",
            "tsConfig": "feature-libs/product/tsconfig.spec.json",
            "karmaConfig": "feature-libs/product/karma.conf.js"
          }
        },
        "lint": {
          "builder": "@angular-devkit/build-angular:tslint",
          "options": {
            "tsConfig": [
              "feature-libs/product/tsconfig.lib.json",
              "feature-libs/product/tsconfig.spec.json"
            ],
            "exclude": ["**/node_modules/**"]
          }
        }
      }
    },
    "cdc": {
      "projectType": "library",
      "root": "integration-libs/cdc",
      "sourceRoot": "integration-libs/cdc/src",
      "prefix": "cx",
      "architect": {
        "build": {
          "builder": "@angular-devkit/build-ng-packagr:build",
          "options": {
            "tsConfig": "integration-libs/cdc/tsconfig.lib.json",
            "project": "integration-libs/cdc/ng-package.json"
          },
          "configurations": {
            "production": {
              "tsConfig": "integration-libs/cdc/tsconfig.lib.prod.json"
            }
          }
        },
        "test": {
          "builder": "@angular-devkit/build-angular:karma",
          "options": {
            "main": "integration-libs/cdc/src/test.ts",
            "tsConfig": "integration-libs/cdc/tsconfig.spec.json",
            "karmaConfig": "integration-libs/cdc/karma.conf.js"
          }
        },
        "lint": {
          "builder": "@angular-devkit/build-angular:tslint",
          "options": {
            "tsConfig": [
              "integration-libs/cdc/tsconfig.lib.json",
              "integration-libs/cdc/tsconfig.spec.json"
            ],
            "exclude": ["**/node_modules/**"]
          }
        }
      }
    },
    "setup": {
      "projectType": "library",
      "root": "core-libs/setup",
      "sourceRoot": "core-libs/setup",
      "prefix": "cx",
      "architect": {
        "build": {
          "builder": "@angular-devkit/build-ng-packagr:build",
          "options": {
            "tsConfig": "core-libs/setup/tsconfig.lib.json",
            "project": "core-libs/setup/ng-package.json"
          },
          "configurations": {
            "production": {
              "tsConfig": "core-libs/setup/tsconfig.lib.prod.json"
            }
          }
        },
        "test": {
          "builder": "@angular-devkit/build-angular:karma",
          "options": {
            "main": "core-libs/setup/test.ts",
            "tsConfig": "core-libs/setup/tsconfig.spec.json",
            "karmaConfig": "core-libs/setup/karma.conf.js"
          }
        },
        "lint": {
          "builder": "@angular-devkit/build-angular:tslint",
          "options": {
            "tsConfig": [
              "core-libs/setup/tsconfig.lib.json",
              "core-libs/setup/tsconfig.spec.json"
            ],
            "exclude": ["**/node_modules/**"]
          }
        }
      }
    },
    "storefinder": {
      "projectType": "library",
      "root": "feature-libs/storefinder",
      "sourceRoot": "feature-libs/storefinder",
      "prefix": "cx",
      "architect": {
        "build": {
          "builder": "@angular-devkit/build-ng-packagr:build",
          "options": {
            "tsConfig": "feature-libs/storefinder/tsconfig.lib.json",
            "project": "feature-libs/storefinder/ng-package.json"
          },
          "configurations": {
            "production": {
              "tsConfig": "feature-libs/storefinder/tsconfig.lib.prod.json"
            }
          }
        },
        "test": {
          "builder": "@angular-devkit/build-angular:karma",
          "options": {
            "main": "feature-libs/storefinder/test.ts",
            "tsConfig": "feature-libs/storefinder/tsconfig.spec.json",
            "karmaConfig": "feature-libs/storefinder/karma.conf.js"
          }
        },
        "lint": {
          "builder": "@angular-devkit/build-angular:tslint",
          "options": {
            "tsConfig": [
              "feature-libs/storefinder/tsconfig.lib.json",
              "feature-libs/storefinder/tsconfig.spec.json"
            ],
            "exclude": ["**/node_modules/**"]
          }
        }
      }
    },
<<<<<<< HEAD
    "smartedit": {
      "projectType": "library",
      "root": "feature-libs/smartedit",
      "sourceRoot": "feature-libs/smartedit/src",
      "prefix": "cx",
      "architect": {
        "build": {
          "builder": "@angular-devkit/build-angular:ng-packagr",
          "options": {
            "tsConfig": "feature-libs/smartedit/tsconfig.lib.json",
            "project": "feature-libs/smartedit/ng-package.json"
          },
          "configurations": {
            "production": {
              "tsConfig": "feature-libs/smartedit/tsconfig.lib.prod.json"
=======
    "qualtrics": {
      "projectType": "library",
      "root": "feature-libs/qualtrics",
      "sourceRoot": "feature-libs/qualtrics",
      "prefix": "cx",
      "architect": {
        "build": {
          "builder": "@angular-devkit/build-ng-packagr:build",
          "options": {
            "tsConfig": "feature-libs/qualtrics/tsconfig.lib.json",
            "project": "feature-libs/qualtrics/ng-package.json"
          },
          "configurations": {
            "production": {
              "tsConfig": "feature-libs/qualtrics/tsconfig.lib.prod.json"
>>>>>>> d1749f92
            }
          }
        },
        "test": {
          "builder": "@angular-devkit/build-angular:karma",
          "options": {
<<<<<<< HEAD
            "main": "feature-libs/smartedit/test.ts",
            "tsConfig": "feature-libs/smartedit/tsconfig.spec.json",
            "karmaConfig": "feature-libs/smartedit/karma.conf.js"
=======
            "main": "feature-libs/qualtrics/test.ts",
            "tsConfig": "feature-libs/qualtrics/tsconfig.spec.json",
            "karmaConfig": "feature-libs/qualtrics/karma.conf.js"
>>>>>>> d1749f92
          }
        },
        "lint": {
          "builder": "@angular-devkit/build-angular:tslint",
          "options": {
            "tsConfig": [
<<<<<<< HEAD
              "feature-libs/smartedit/tsconfig.lib.json",
              "feature-libs/smartedit/tsconfig.spec.json"
=======
              "feature-libs/qualtrics/tsconfig.lib.json",
              "feature-libs/qualtrics/tsconfig.spec.json"
>>>>>>> d1749f92
            ],
            "exclude": ["**/node_modules/**"]
          }
        }
      }
    }
  },
  "defaultProject": "storefrontapp"
}<|MERGE_RESOLUTION|>--- conflicted
+++ resolved
@@ -614,23 +614,6 @@
         }
       }
     },
-<<<<<<< HEAD
-    "smartedit": {
-      "projectType": "library",
-      "root": "feature-libs/smartedit",
-      "sourceRoot": "feature-libs/smartedit/src",
-      "prefix": "cx",
-      "architect": {
-        "build": {
-          "builder": "@angular-devkit/build-angular:ng-packagr",
-          "options": {
-            "tsConfig": "feature-libs/smartedit/tsconfig.lib.json",
-            "project": "feature-libs/smartedit/ng-package.json"
-          },
-          "configurations": {
-            "production": {
-              "tsConfig": "feature-libs/smartedit/tsconfig.lib.prod.json"
-=======
     "qualtrics": {
       "projectType": "library",
       "root": "feature-libs/qualtrics",
@@ -646,35 +629,61 @@
           "configurations": {
             "production": {
               "tsConfig": "feature-libs/qualtrics/tsconfig.lib.prod.json"
->>>>>>> d1749f92
-            }
-          }
-        },
-        "test": {
-          "builder": "@angular-devkit/build-angular:karma",
-          "options": {
-<<<<<<< HEAD
-            "main": "feature-libs/smartedit/test.ts",
-            "tsConfig": "feature-libs/smartedit/tsconfig.spec.json",
-            "karmaConfig": "feature-libs/smartedit/karma.conf.js"
-=======
+            }
+          }
+        },
+        "test": {
+          "builder": "@angular-devkit/build-angular:karma",
+          "options": {
             "main": "feature-libs/qualtrics/test.ts",
             "tsConfig": "feature-libs/qualtrics/tsconfig.spec.json",
             "karmaConfig": "feature-libs/qualtrics/karma.conf.js"
->>>>>>> d1749f92
-          }
-        },
-        "lint": {
-          "builder": "@angular-devkit/build-angular:tslint",
-          "options": {
-            "tsConfig": [
-<<<<<<< HEAD
-              "feature-libs/smartedit/tsconfig.lib.json",
-              "feature-libs/smartedit/tsconfig.spec.json"
-=======
+          }
+        },
+        "lint": {
+          "builder": "@angular-devkit/build-angular:tslint",
+          "options": {
+            "tsConfig": [
               "feature-libs/qualtrics/tsconfig.lib.json",
               "feature-libs/qualtrics/tsconfig.spec.json"
->>>>>>> d1749f92
+            ],
+            "exclude": ["**/node_modules/**"]
+          }
+        }
+      }
+    },
+    "smartedit": {
+      "projectType": "library",
+      "root": "feature-libs/smartedit",
+      "sourceRoot": "feature-libs/smartedit/src",
+      "prefix": "cx",
+      "architect": {
+        "build": {
+          "builder": "@angular-devkit/build-angular:ng-packagr",
+          "options": {
+            "tsConfig": "feature-libs/smartedit/tsconfig.lib.json",
+            "project": "feature-libs/smartedit/ng-package.json"
+          },
+          "configurations": {
+            "production": {
+              "tsConfig": "feature-libs/smartedit/tsconfig.lib.prod.json"
+            }
+          }
+        },
+        "test": {
+          "builder": "@angular-devkit/build-angular:karma",
+          "options": {
+           "main": "feature-libs/smartedit/test.ts",
+            "tsConfig": "feature-libs/smartedit/tsconfig.spec.json",
+            "karmaConfig": "feature-libs/smartedit/karma.conf.js"
+            }
+        },
+        "lint": {
+          "builder": "@angular-devkit/build-angular:tslint",
+          "options": {
+            "tsConfig": [
+             "feature-libs/smartedit/tsconfig.lib.json",
+              "feature-libs/smartedit/tsconfig.spec.json"
             ],
             "exclude": ["**/node_modules/**"]
           }
