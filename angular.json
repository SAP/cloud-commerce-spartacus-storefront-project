--- conflicted
+++ resolved
@@ -295,55 +295,33 @@
         }
       }
     },
-<<<<<<< HEAD
-    "cds": {
-      "root": "projects/cds",
-      "sourceRoot": "projects/cds/src",
-=======
     "incubator": {
       "root": "projects/incubator",
       "sourceRoot": "projects/incubator/src",
->>>>>>> f80b76c0
-      "projectType": "library",
-      "prefix": "cx",
-      "architect": {
-        "build": {
-          "builder": "@angular-devkit/build-ng-packagr:build",
-          "options": {
-<<<<<<< HEAD
-            "tsConfig": "projects/cds/tsconfig.lib.json",
-            "project": "projects/cds/ng-package.json"
-=======
+      "projectType": "library",
+      "prefix": "cx",
+      "architect": {
+        "build": {
+          "builder": "@angular-devkit/build-ng-packagr:build",
+          "options": {
             "tsConfig": "projects/incubator/tsconfig.lib.json",
             "project": "projects/incubator/ng-package.json"
->>>>>>> f80b76c0
-          }
-        },
-        "test": {
-          "builder": "@angular-devkit/build-angular:karma",
-          "options": {
-<<<<<<< HEAD
-            "main": "projects/cds/src/test.ts",
-            "tsConfig": "projects/cds/tsconfig.spec.json",
-            "karmaConfig": "projects/cds/karma.conf.js"
-=======
+          }
+        },
+        "test": {
+          "builder": "@angular-devkit/build-angular:karma",
+          "options": {
             "main": "projects/incubator/src/test.ts",
             "tsConfig": "projects/incubator/tsconfig.spec.json",
             "karmaConfig": "projects/incubator/karma.conf.js"
->>>>>>> f80b76c0
-          }
-        },
-        "lint": {
-          "builder": "@angular-devkit/build-angular:tslint",
-          "options": {
-            "tsConfig": [
-<<<<<<< HEAD
-              "projects/cds/tsconfig.lib.json",
-              "projects/cds/tsconfig.spec.json"
-=======
+          }
+        },
+        "lint": {
+          "builder": "@angular-devkit/build-angular:tslint",
+          "options": {
+            "tsConfig": [
               "projects/incubator/tsconfig.lib.json",
               "projects/incubator/tsconfig.spec.json"
->>>>>>> f80b76c0
             ],
             "exclude": ["**/node_modules/**"]
           }
@@ -351,5 +329,39 @@
       }
     }
   },
+  "cds": {
+    "root": "projects/cds",
+    "sourceRoot": "projects/cds/src",
+    "projectType": "library",
+    "prefix": "cx",
+    "architect": {
+      "build": {
+        "builder": "@angular-devkit/build-ng-packagr:build",
+        "options": {
+          "tsConfig": "projects/cds/tsconfig.lib.json",
+          "project": "projects/cds/ng-package.json"
+        }
+      },
+      "test": {
+        "builder": "@angular-devkit/build-angular:karma",
+        "options": {
+          "main": "projects/cds/src/test.ts",
+          "tsConfig": "projects/cds/tsconfig.spec.json",
+          "karmaConfig": "projects/cds/karma.conf.js"
+        }
+      },
+      "lint": {
+        "builder": "@angular-devkit/build-angular:tslint",
+        "options": {
+          "tsConfig": [
+            "projects/cds/tsconfig.lib.json",
+            "projects/cds/tsconfig.spec.json"
+          ],
+          "exclude": ["**/node_modules/**"]
+        }
+      }
+    }
+  }
+},
   "defaultProject": "storefrontapp"
 }