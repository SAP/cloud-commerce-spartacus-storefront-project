{
  "$schema": "./node_modules/@angular/cli/lib/config/schema.json",
  "version": 1,
  "newProjectRoot": "feature-libs",
  "projects": {
    "storefrontapp": {
      "root": "projects/storefrontapp/",
      "sourceRoot": "projects/storefrontapp/src",
      "projectType": "application",
      "prefix": "cx",
      "schematics": {},
      "architect": {
        "build": {
          "builder": "@angular-builders/custom-webpack:browser",
          "options": {
            "customWebpackConfig": {
              "path": "./extra-webpack.config.js"
            },
            "aot": true,
            "outputPath": "dist/storefrontapp",
            "index": "projects/storefrontapp/src/index.html",
            "main": "projects/storefrontapp/src/main.ts",
            "polyfills": "projects/storefrontapp/src/polyfills.ts",
            "tsConfig": "projects/storefrontapp/tsconfig.app.json",
            "assets": [
              "projects/storefrontapp/src/favicon.ico",
              "projects/storefrontapp/src/assets",
              "projects/storefrontapp/src/manifest.json",
              "projects/storefrontapp/src/webApplicationInjector.js"
            ],
            "extractCss": true,
            "styles": [
              {
                "input": "projects/storefrontapp/src/styles.scss",
                "bundleName": "styles"
              },
              {
                "input": "projects/storefrontapp/src/styles/lib-organization.scss",
                "bundleName": "organization"
              },
              {
                "input": "projects/storefrontapp/src/styles/lib-storefinder.scss",
                "bundleName": "storefinder"
              }
            ],
            "stylePreprocessorOptions": {
              "includePaths": [
                "./projects",
                "./projects/storefrontstyles/scss",
                "./feature-libs"
              ]
            },
            "ngswConfigPath": "projects/storefrontlib/src/cms-structure/pwa/ngsw-config.json",
            "scripts": []
          },
          "configurations": {
            "production": {
              "budgets": [
                {
                  "type": "anyComponentStyle",
                  "maximumWarning": "6kb"
                }
              ],
              "fileReplacements": [
                {
                  "replace": "projects/storefrontapp/src/environments/environment.ts",
                  "with": "projects/storefrontapp/src/environments/environment.prod.ts"
                }
              ],
              "optimization": true,
              "outputHashing": "all",
              "sourceMap": false,
              "extractCss": true,
              "namedChunks": false,
              "aot": true,
              "extractLicenses": true,
              "vendorChunk": false,
              "buildOptimizer": true,
              "serviceWorker": true,
              "tsConfig": "projects/storefrontapp/tsconfig.app.prod.json"
            }
          }
        },
        "serve": {
          "builder": "@angular-builders/custom-webpack:dev-server",
          "options": {
            "browserTarget": "storefrontapp:build"
          },
          "configurations": {
            "production": {
              "browserTarget": "storefrontapp:build:production"
            },
            "development": {
              "browserTarget": "storefrontapp:build:development"
            }
          }
        },
        "extract-i18n": {
          "builder": "@angular-devkit/build-angular:extract-i18n",
          "options": {
            "browserTarget": "storefrontapp:build"
          }
        },
        "test": {
          "builder": "@angular-devkit/build-angular:karma",
          "options": {
            "main": "projects/storefrontapp/src/test.ts",
            "polyfills": "projects/storefrontapp/src/polyfills.ts",
            "tsConfig": "projects/storefrontapp/tsconfig.spec.json",
            "karmaConfig": "projects/storefrontapp/karma.conf.js",
            "styles": ["projects/storefrontapp/src/styles.scss"],
            "scripts": [],
            "assets": [
              "projects/storefrontapp/src/favicon.ico",
              "projects/storefrontapp/src/assets",
              "projects/storefrontapp/src/manifest.json"
            ],
            "codeCoverageExclude": ["dist/**/*"]
          }
        },
        "lint": {
          "builder": "@angular-devkit/build-angular:tslint",
          "options": {
            "tsConfig": [
              "projects/storefrontapp/tsconfig.app.json",
              "projects/storefrontapp/tsconfig.spec.json"
            ],
            "exclude": ["**/node_modules/**"]
          }
        },
        "server": {
          "builder": "@angular-builders/custom-webpack:server",
          "options": {
            "customWebpackConfig": {
              "path": "./extra-webpack.config.js"
            },
            "outputPath": "dist/storefrontapp-server",
            "main": "projects/storefrontapp/server.ts",
            "tsConfig": "projects/storefrontapp/tsconfig.server.json"
          },
          "configurations": {
            "production": {
              "outputHashing": "media",
              "fileReplacements": [
                {
                  "replace": "projects/storefrontapp/src/environments/environment.ts",
                  "with": "projects/storefrontapp/src/environments/environment.prod.ts"
                }
              ],
              "sourceMap": false,
              "optimization": true,
              "tsConfig": "projects/storefrontapp/tsconfig.server.prod.json"
            }
          }
        },
        "serve-ssr": {
          "builder": "@nguniversal/builders:ssr-dev-server",
          "options": {
            "browserTarget": "storefrontapp:build",
            "serverTarget": "storefrontapp:server"
          },
          "configurations": {
            "production": {
              "browserTarget": "storefrontapp:build:production",
              "serverTarget": "storefrontapp:server:production"
            }
          }
        },
        "prerender": {
          "builder": "@nguniversal/builders:prerender",
          "options": {
            "browserTarget": "storefrontapp:build:production",
            "serverTarget": "storefrontapp:server:production",
            "routes": ["/"]
          },
          "configurations": {
            "production": {}
          }
        }
      }
    },
    "storefrontlib": {
      "root": "projects/storefrontlib",
      "sourceRoot": "projects/storefrontlib/src",
      "projectType": "library",
      "prefix": "cx",
      "architect": {
        "build": {
          "builder": "./tools/build-lib:augmented-types",
          "options": {
            "tsConfig": "projects/storefrontlib/tsconfig.lib.json",
            "project": "projects/storefrontlib/ng-package.json"
          },
          "configurations": {
            "production": {
              "tsConfig": "projects/storefrontlib/tsconfig.lib.prod.json"
            }
          }
        },
        "test": {
          "builder": "@angular-devkit/build-angular:karma",
          "options": {
            "main": "projects/storefrontlib/src/test.ts",
            "tsConfig": "projects/storefrontlib/tsconfig.spec.json",
            "karmaConfig": "projects/storefrontlib/karma.conf.js",
            "codeCoverageExclude": ["dist/**/*"],
            "stylePreprocessorOptions": {
              "includePaths": ["./projects/storefrontstyles/scss"]
            }
          }
        },
        "lint": {
          "builder": "@angular-devkit/build-angular:tslint",
          "options": {
            "tsConfig": [
              "projects/storefrontlib/tsconfig.lib.json",
              "projects/storefrontlib/tsconfig.spec.json"
            ],
            "exclude": ["**/node_modules/**"]
          }
        }
      }
    },
    "core": {
      "root": "projects/core",
      "sourceRoot": "projects/core/src",
      "projectType": "library",
      "prefix": "cx",
      "architect": {
        "build": {
          "builder": "./tools/build-lib:augmented-types",
          "options": {
            "tsConfig": "projects/core/tsconfig.lib.json",
            "project": "projects/core/ng-package.json"
          },
          "configurations": {
            "production": {
              "tsConfig": "projects/core/tsconfig.lib.prod.json"
            }
          }
        },
        "test": {
          "builder": "@angular-devkit/build-angular:karma",
          "options": {
            "main": "projects/core/src/test.ts",
            "tsConfig": "projects/core/tsconfig.spec.json",
            "karmaConfig": "projects/core/karma.conf.js"
          }
        },
        "lint": {
          "builder": "@angular-devkit/build-angular:tslint",
          "options": {
            "tsConfig": [
              "projects/core/tsconfig.lib.json",
              "projects/core/tsconfig.spec.json"
            ],
            "exclude": ["**/node_modules/**"]
          }
        }
      }
    },
    "vendor": {
      "root": "projects/vendor",
      "sourceRoot": "projects/vendor/src",
      "projectType": "library",
      "prefix": "cx",
      "architect": {
        "build": {
          "builder": "@angular-devkit/build-ng-packagr:build",
          "options": {
            "tsConfig": "projects/vendor/tsconfig.lib.json",
            "project": "projects/vendor/ng-package.json"
          },
          "configurations": {
            "production": {
              "tsConfig": "projects/vendor/tsconfig.lib.prod.json"
            }
          }
        },
        "test": {
          "builder": "@angular-devkit/build-angular:karma",
          "options": {
            "main": "projects/vendor/src/test.ts",
            "tsConfig": "projects/vendor/tsconfig.spec.json",
            "karmaConfig": "projects/vendor/karma.conf.js"
          }
        },
        "lint": {
          "builder": "@angular-devkit/build-angular:tslint",
          "options": {
            "tsConfig": [
              "projects/vendor/tsconfig.lib.json",
              "projects/vendor/tsconfig.spec.json"
            ],
            "exclude": ["**/node_modules/**"]
          }
        }
      }
    },
    "assets": {
      "root": "projects/assets",
      "sourceRoot": "projects/assets/src",
      "projectType": "library",
      "prefix": "cx",
      "architect": {
        "build": {
          "builder": "@angular-devkit/build-ng-packagr:build",
          "options": {
            "tsConfig": "projects/assets/tsconfig.lib.json",
            "project": "projects/assets/ng-package.json"
          },
          "configurations": {
            "production": {
              "tsConfig": "projects/assets/tsconfig.lib.prod.json"
            }
          }
        },
        "test": {
          "builder": "@angular-devkit/build-angular:karma",
          "options": {
            "main": "projects/assets/src/test.ts",
            "tsConfig": "projects/assets/tsconfig.spec.json",
            "karmaConfig": "projects/assets/karma.conf.js"
          }
        },
        "lint": {
          "builder": "@angular-devkit/build-angular:tslint",
          "options": {
            "tsConfig": [
              "projects/assets/tsconfig.lib.json",
              "projects/assets/tsconfig.spec.json"
            ],
            "exclude": ["**/node_modules/**"]
          }
        }
      }
    },
    "incubator": {
      "root": "projects/incubator",
      "sourceRoot": "projects/incubator/src",
      "projectType": "library",
      "prefix": "cx",
      "architect": {
        "build": {
          "builder": "@angular-devkit/build-ng-packagr:build",
          "options": {
            "tsConfig": "projects/incubator/tsconfig.lib.json",
            "project": "projects/incubator/ng-package.json"
          },
          "configurations": {
            "production": {
              "tsConfig": "projects/incubator/tsconfig.lib.prod.json"
            }
          }
        },
        "test": {
          "builder": "@angular-devkit/build-angular:karma",
          "options": {
            "main": "projects/incubator/src/test.ts",
            "tsConfig": "projects/incubator/tsconfig.spec.json",
            "karmaConfig": "projects/incubator/karma.conf.js"
          }
        },
        "lint": {
          "builder": "@angular-devkit/build-angular:tslint",
          "options": {
            "tsConfig": [
              "projects/incubator/tsconfig.lib.json",
              "projects/incubator/tsconfig.spec.json"
            ],
            "exclude": ["**/node_modules/**"]
          }
        }
      }
    },
    "cds": {
      "projectType": "library",
      "root": "integration-libs/cds",
      "sourceRoot": "integration-libs/cds/src",
      "prefix": "cx",
      "architect": {
        "build": {
          "builder": "@angular-devkit/build-ng-packagr:build",
          "options": {
            "tsConfig": "integration-libs/cds/tsconfig.lib.json",
            "project": "integration-libs/cds/ng-package.json"
          },
          "configurations": {
            "production": {
              "tsConfig": "integration-libs/cds/tsconfig.lib.prod.json"
            }
          }
        },
        "test": {
          "builder": "@angular-devkit/build-angular:karma",
          "options": {
            "main": "integration-libs/cds/src/test.ts",
            "tsConfig": "integration-libs/cds/tsconfig.spec.json",
            "karmaConfig": "integration-libs/cds/karma.conf.js"
          }
        },
        "lint": {
          "builder": "@angular-devkit/build-angular:tslint",
          "options": {
            "tsConfig": [
              "integration-libs/cds/tsconfig.lib.json",
              "integration-libs/cds/tsconfig.spec.json"
            ],
            "exclude": ["**/node_modules/**"]
          }
        }
      }
    },
    "organization": {
      "projectType": "library",
      "root": "feature-libs/organization",
      "sourceRoot": "feature-libs/organization",
      "prefix": "cx",
      "architect": {
        "build": {
          "builder": "@angular-devkit/build-ng-packagr:build",
          "options": {
            "tsConfig": "feature-libs/organization/tsconfig.lib.json",
            "project": "feature-libs/organization/ng-package.json"
          },
          "configurations": {
            "production": {
              "tsConfig": "feature-libs/organization/tsconfig.lib.prod.json"
            }
          }
        },
        "test": {
          "builder": "@angular-devkit/build-angular:karma",
          "options": {
            "main": "feature-libs/organization/test.ts",
            "tsConfig": "feature-libs/organization/tsconfig.spec.json",
            "karmaConfig": "feature-libs/organization/karma.conf.js"
          }
        },
        "lint": {
          "builder": "@angular-devkit/build-angular:tslint",
          "options": {
            "tsConfig": [
              "feature-libs/organization/tsconfig.lib.json",
              "feature-libs/organization/tsconfig.spec.json"
            ],
            "exclude": ["**/node_modules/**"]
          }
        }
      }
    },
    "product": {
      "projectType": "library",
      "root": "feature-libs/product",
      "sourceRoot": "feature-libs/product",
      "prefix": "cx",
      "architect": {
        "build": {
          "builder": "@angular-devkit/build-ng-packagr:build",
          "options": {
            "tsConfig": "feature-libs/product/tsconfig.lib.json",
            "project": "feature-libs/product/ng-package.json"
          },
          "configurations": {
            "production": {
              "tsConfig": "feature-libs/product/tsconfig.lib.prod.json"
            }
          }
        },
        "test": {
          "builder": "@angular-devkit/build-angular:karma",
          "options": {
            "main": "feature-libs/product/test.ts",
            "tsConfig": "feature-libs/product/tsconfig.spec.json",
            "karmaConfig": "feature-libs/product/karma.conf.js"
          }
        },
        "lint": {
          "builder": "@angular-devkit/build-angular:tslint",
          "options": {
            "tsConfig": [
              "feature-libs/product/tsconfig.lib.json",
              "feature-libs/product/tsconfig.spec.json"
            ],
            "exclude": ["**/node_modules/**"]
          }
        }
      }
    },
    "cdc": {
      "projectType": "library",
      "root": "integration-libs/cdc",
      "sourceRoot": "integration-libs/cdc/src",
      "prefix": "cx",
      "architect": {
        "build": {
          "builder": "@angular-devkit/build-ng-packagr:build",
          "options": {
            "tsConfig": "integration-libs/cdc/tsconfig.lib.json",
            "project": "integration-libs/cdc/ng-package.json"
          },
          "configurations": {
            "production": {
              "tsConfig": "integration-libs/cdc/tsconfig.lib.prod.json"
            }
          }
        },
        "test": {
          "builder": "@angular-devkit/build-angular:karma",
          "options": {
            "main": "integration-libs/cdc/src/test.ts",
            "tsConfig": "integration-libs/cdc/tsconfig.spec.json",
            "karmaConfig": "integration-libs/cdc/karma.conf.js"
          }
        },
        "lint": {
          "builder": "@angular-devkit/build-angular:tslint",
          "options": {
            "tsConfig": [
              "integration-libs/cdc/tsconfig.lib.json",
              "integration-libs/cdc/tsconfig.spec.json"
            ],
            "exclude": ["**/node_modules/**"]
          }
        }
      }
    },
    "setup": {
      "projectType": "library",
      "root": "core-libs/setup",
      "sourceRoot": "core-libs/setup",
      "prefix": "cx",
      "architect": {
        "build": {
          "builder": "@angular-devkit/build-ng-packagr:build",
          "options": {
            "tsConfig": "core-libs/setup/tsconfig.lib.json",
            "project": "core-libs/setup/ng-package.json"
          },
          "configurations": {
            "production": {
              "tsConfig": "core-libs/setup/tsconfig.lib.prod.json"
            }
          }
        },
        "test": {
          "builder": "@angular-devkit/build-angular:karma",
          "options": {
            "main": "core-libs/setup/test.ts",
            "tsConfig": "core-libs/setup/tsconfig.spec.json",
            "karmaConfig": "core-libs/setup/karma.conf.js"
          }
        },
        "lint": {
          "builder": "@angular-devkit/build-angular:tslint",
          "options": {
            "tsConfig": [
              "core-libs/setup/tsconfig.lib.json",
              "core-libs/setup/tsconfig.spec.json"
            ],
            "exclude": ["**/node_modules/**"]
          }
        }
      }
    },
    "storefinder": {
      "projectType": "library",
      "root": "feature-libs/storefinder",
      "sourceRoot": "feature-libs/storefinder",
      "prefix": "cx",
      "architect": {
        "build": {
          "builder": "@angular-devkit/build-ng-packagr:build",
          "options": {
            "tsConfig": "feature-libs/storefinder/tsconfig.lib.json",
            "project": "feature-libs/storefinder/ng-package.json"
          },
          "configurations": {
            "production": {
              "tsConfig": "feature-libs/storefinder/tsconfig.lib.prod.json"
            }
          }
        },
        "test": {
          "builder": "@angular-devkit/build-angular:karma",
          "options": {
            "main": "feature-libs/storefinder/test.ts",
            "tsConfig": "feature-libs/storefinder/tsconfig.spec.json",
            "karmaConfig": "feature-libs/storefinder/karma.conf.js"
          }
        },
        "lint": {
          "builder": "@angular-devkit/build-angular:tslint",
          "options": {
            "tsConfig": [
              "feature-libs/storefinder/tsconfig.lib.json",
              "feature-libs/storefinder/tsconfig.spec.json"
            ],
            "exclude": ["**/node_modules/**"]
<<<<<<< HEAD
          }
        }
      }
    },
    "asm": {
      "projectType": "library",
      "root": "feature-libs/asm",
      "sourceRoot": "feature-libs/asm",
      "prefix": "cx",
      "architect": {
        "build": {
          "builder": "@angular-devkit/build-angular:ng-packagr",
          "options": {
            "tsConfig": "feature-libs/asm/tsconfig.lib.json",
            "project": "feature-libs/asm/ng-package.json"
          },
          "configurations": {
            "production": {
              "tsConfig": "feature-libs/asm/tsconfig.lib.prod.json"
            }
          }
        },
        "test": {
          "builder": "@angular-devkit/build-angular:karma",
          "options": {
            "main": "feature-libs/asm/test.ts",
            "tsConfig": "feature-libs/asm/tsconfig.spec.json",
            "karmaConfig": "feature-libs/asm/karma.conf.js"
          }
        },
        "lint": {
          "builder": "@angular-devkit/build-angular:tslint",
          "options": {
            "tsConfig": [
              "feature-libs/asm/tsconfig.lib.json",
              "feature-libs/asm/tsconfig.spec.json"
            ],
            "exclude": ["**/node_modules/**"]
=======
>>>>>>> 7185500f
          }
        }
      }
    }
  },
  "defaultProject": "storefrontapp"
}<|MERGE_RESOLUTION|>--- conflicted
+++ resolved
@@ -597,7 +597,6 @@
               "feature-libs/storefinder/tsconfig.spec.json"
             ],
             "exclude": ["**/node_modules/**"]
-<<<<<<< HEAD
           }
         }
       }
@@ -636,8 +635,6 @@
               "feature-libs/asm/tsconfig.spec.json"
             ],
             "exclude": ["**/node_modules/**"]
-=======
->>>>>>> 7185500f
           }
         }
       }
