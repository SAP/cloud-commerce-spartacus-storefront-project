--- conflicted
+++ resolved
@@ -22,11 +22,8 @@
               "projects/storefrontapp/src/favicon.ico",
               "projects/storefrontapp/src/assets",
               "projects/storefrontapp/src/manifest.json",
-<<<<<<< HEAD
-              "projects/storefrontapp/src/loader.js"
-=======
+              "projects/storefrontapp/src/loader.js",
               "projects/storefrontapp/src/webApplicationInjector.js"
->>>>>>> fe391006
             ],
             "styles": ["projects/storefrontapp/src/styles.scss"],
             "stylePreprocessorOptions": {
