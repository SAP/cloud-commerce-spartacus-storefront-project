{
  "$schema": "./node_modules/@angular/cli/lib/config/schema.json",
  "version": 1,
  "newProjectRoot": "feature-libs",
  "projects": {
    "storefrontapp": {
      "root": "projects/storefrontapp/",
      "sourceRoot": "projects/storefrontapp/src",
      "projectType": "application",
      "prefix": "cx",
      "schematics": {},
      "architect": {
        "build": {
          "builder": "@angular-builders/custom-webpack:browser",
          "options": {
            "customWebpackConfig": {
              "path": "./extra-webpack.config.js"
            },
            "aot": true,
            "outputPath": "dist/storefrontapp",
            "index": "projects/storefrontapp/src/index.html",
            "main": "projects/storefrontapp/src/main.ts",
            "polyfills": "projects/storefrontapp/src/polyfills.ts",
            "tsConfig": "projects/storefrontapp/tsconfig.app.json",
            "assets": [
              "projects/storefrontapp/src/favicon.ico",
              "projects/storefrontapp/src/assets",
              "projects/storefrontapp/src/manifest.json",
              {
                "glob": "**/*",
                "input": "feature-libs/smartedit/assets",
                "output": "assets/"
              }
            ],
            "extractCss": true,
            "styles": [
              {
                "input": "projects/storefrontapp/src/styles.scss",
                "bundleName": "styles"
              },
              {
                "input": "projects/storefrontapp/src/styles/lib-organization.scss",
                "bundleName": "organization"
              },
              {
                "input": "projects/storefrontapp/src/styles/lib-product-configurator.scss",
                "bundleName": "product-configurator"
              },
              {
                "input": "projects/storefrontapp/src/styles/lib-storefinder.scss",
                "bundleName": "storefinder"
              },
              {
                "input": "projects/storefrontapp/src/styles/lib-product.scss",
                "bundleName": "product"
              },
              {
                "input": "projects/storefrontapp/src/styles/lib-qualtrics.scss",
                "bundleName": "qualtrics"
              },
              {
<<<<<<< HEAD
                "input": "projects/storefrontapp/src/styles/lib-user.scss",
                "bundleName": "user"
=======
                "input": "projects/storefrontapp/src/styles/lib-cart.scss",
                "bundleName": "cart"
>>>>>>> 7c14d9ae
              }
            ],
            "stylePreprocessorOptions": {
              "includePaths": [
                "./projects",
                "./projects/storefrontstyles/scss",
                "./feature-libs"
              ]
            },
            "ngswConfigPath": "projects/storefrontlib/src/cms-structure/pwa/ngsw-config.json",
            "scripts": []
          },
          "configurations": {
            "production": {
              "budgets": [
                {
                  "type": "anyComponentStyle",
                  "maximumWarning": "6kb"
                }
              ],
              "fileReplacements": [
                {
                  "replace": "projects/storefrontapp/src/environments/environment.ts",
                  "with": "projects/storefrontapp/src/environments/environment.prod.ts"
                }
              ],
              "optimization": true,
              "outputHashing": "all",
              "sourceMap": false,
              "extractCss": true,
              "namedChunks": false,
              "aot": true,
              "extractLicenses": true,
              "vendorChunk": false,
              "buildOptimizer": true,
              "serviceWorker": false,
              "tsConfig": "projects/storefrontapp/tsconfig.app.prod.json"
            }
          }
        },
        "serve": {
          "builder": "@angular-builders/custom-webpack:dev-server",
          "options": {
            "browserTarget": "storefrontapp:build"
          },
          "configurations": {
            "production": {
              "browserTarget": "storefrontapp:build:production"
            },
            "development": {
              "browserTarget": "storefrontapp:build:development"
            }
          }
        },
        "test": {
          "builder": "@angular-devkit/build-angular:karma",
          "options": {
            "main": "projects/storefrontapp/src/test.ts",
            "polyfills": "projects/storefrontapp/src/polyfills.ts",
            "tsConfig": "projects/storefrontapp/tsconfig.spec.json",
            "karmaConfig": "projects/storefrontapp/karma.conf.js",
            "styles": ["projects/storefrontapp/src/styles.scss"],
            "scripts": [],
            "assets": [
              "projects/storefrontapp/src/favicon.ico",
              "projects/storefrontapp/src/assets",
              "projects/storefrontapp/src/manifest.json",
              {
                "glob": "**/*",
                "input": "feature-libs/smartedit/assets",
                "output": "assets/"
              }
            ],
            "codeCoverageExclude": ["dist/**/*"]
          }
        },
        "lint": {
          "builder": "@angular-eslint/builder:lint",
          "options": {
            "lintFilePatterns": [
              "projects/storefrontapp/**/*.ts",
              "projects/storefrontapp/**/*.html"
            ]
          }
        },
        "server": {
          "builder": "@angular-builders/custom-webpack:server",
          "options": {
            "customWebpackConfig": {
              "path": "./extra-webpack.config.js"
            },
            "outputPath": "dist/storefrontapp-server",
            "main": "projects/storefrontapp/server.ts",
            "tsConfig": "projects/storefrontapp/tsconfig.server.json"
          },
          "configurations": {
            "production": {
              "outputHashing": "media",
              "fileReplacements": [
                {
                  "replace": "projects/storefrontapp/src/environments/environment.ts",
                  "with": "projects/storefrontapp/src/environments/environment.prod.ts"
                }
              ],
              "sourceMap": false,
              "optimization": true,
              "tsConfig": "projects/storefrontapp/tsconfig.server.prod.json"
            }
          }
        },
        "serve-ssr": {
          "builder": "@nguniversal/builders:ssr-dev-server",
          "options": {
            "browserTarget": "storefrontapp:build",
            "serverTarget": "storefrontapp:server"
          },
          "configurations": {
            "production": {
              "browserTarget": "storefrontapp:build:production",
              "serverTarget": "storefrontapp:server:production"
            }
          }
        },
        "prerender": {
          "builder": "@nguniversal/builders:prerender",
          "options": {
            "browserTarget": "storefrontapp:build:production",
            "serverTarget": "storefrontapp:server:production",
            "routes": ["/"]
          },
          "configurations": {
            "production": {}
          }
        }
      }
    },
    "storefrontlib": {
      "root": "projects/storefrontlib",
      "sourceRoot": "projects/storefrontlib/src",
      "projectType": "library",
      "prefix": "cx",
      "architect": {
        "build": {
          "builder": "./tools/build-lib:augmented-types",
          "options": {
            "tsConfig": "projects/storefrontlib/tsconfig.lib.json",
            "project": "projects/storefrontlib/ng-package.json"
          },
          "configurations": {
            "production": {
              "tsConfig": "projects/storefrontlib/tsconfig.lib.prod.json"
            }
          }
        },
        "test": {
          "builder": "@angular-devkit/build-angular:karma",
          "options": {
            "main": "projects/storefrontlib/src/test.ts",
            "tsConfig": "projects/storefrontlib/tsconfig.spec.json",
            "karmaConfig": "projects/storefrontlib/karma.conf.js",
            "codeCoverageExclude": ["dist/**/*"],
            "stylePreprocessorOptions": {
              "includePaths": ["./projects/storefrontstyles/scss"]
            }
          }
        },
        "lint": {
          "builder": "@angular-eslint/builder:lint",
          "options": {
            "lintFilePatterns": [
              "projects/storefrontlib/**/*.ts",
              "projects/storefrontlib/**/*.html"
            ]
          }
        }
      }
    },
    "core": {
      "root": "projects/core",
      "sourceRoot": "projects/core/src",
      "projectType": "library",
      "prefix": "cx",
      "architect": {
        "build": {
          "builder": "./tools/build-lib:augmented-types",
          "options": {
            "tsConfig": "projects/core/tsconfig.lib.json",
            "project": "projects/core/ng-package.json"
          },
          "configurations": {
            "production": {
              "tsConfig": "projects/core/tsconfig.lib.prod.json"
            }
          }
        },
        "test": {
          "builder": "@angular-devkit/build-angular:karma",
          "options": {
            "main": "projects/core/src/test.ts",
            "tsConfig": "projects/core/tsconfig.spec.json",
            "karmaConfig": "projects/core/karma.conf.js"
          }
        },
        "lint": {
          "builder": "@angular-eslint/builder:lint",
          "options": {
            "lintFilePatterns": [
              "projects/core/**/*.ts",
              "projects/core/**/*.html"
            ]
          }
        }
      }
    },
    "assets": {
      "root": "projects/assets",
      "sourceRoot": "projects/assets/src",
      "projectType": "library",
      "prefix": "cx",
      "architect": {
        "build": {
          "builder": "@angular-devkit/build-ng-packagr:build",
          "options": {
            "tsConfig": "projects/assets/tsconfig.lib.json",
            "project": "projects/assets/ng-package.json"
          },
          "configurations": {
            "production": {
              "tsConfig": "projects/assets/tsconfig.lib.prod.json"
            }
          }
        },
        "test": {
          "builder": "@angular-devkit/build-angular:karma",
          "options": {
            "main": "projects/assets/src/test.ts",
            "tsConfig": "projects/assets/tsconfig.spec.json",
            "karmaConfig": "projects/assets/karma.conf.js"
          }
        },
        "lint": {
          "builder": "@angular-eslint/builder:lint",
          "options": {
            "lintFilePatterns": [
              "projects/assets/**/*.ts",
              "projects/assets/**/*.html"
            ]
          }
        }
      }
    },
    "schematics": {
      "root": "projects/schematics",
      "sourceRoot": "projects/schematics/src",
      "projectType": "library",
      "architect": {
        "lint": {
          "builder": "@angular-eslint/builder:lint",
          "options": {
            "lintFilePatterns": ["projects/schematics/**/*.ts"]
          }
        }
      }
    },
    "incubator": {
      "root": "projects/incubator",
      "sourceRoot": "projects/incubator/src",
      "projectType": "library",
      "prefix": "cx",
      "architect": {
        "build": {
          "builder": "@angular-devkit/build-ng-packagr:build",
          "options": {
            "tsConfig": "projects/incubator/tsconfig.lib.json",
            "project": "projects/incubator/ng-package.json"
          },
          "configurations": {
            "production": {
              "tsConfig": "projects/incubator/tsconfig.lib.prod.json"
            }
          }
        },
        "test": {
          "builder": "@angular-devkit/build-angular:karma",
          "options": {
            "main": "projects/incubator/src/test.ts",
            "tsConfig": "projects/incubator/tsconfig.spec.json",
            "karmaConfig": "projects/incubator/karma.conf.js"
          }
        },
        "lint": {
          "builder": "@angular-eslint/builder:lint",
          "options": {
            "lintFilePatterns": [
              "projects/incubator/**/*.ts",
              "projects/incubator/**/*.html"
            ]
          }
        }
      }
    },
    "cds": {
      "projectType": "library",
      "root": "integration-libs/cds",
      "sourceRoot": "integration-libs/cds/src",
      "prefix": "cx",
      "architect": {
        "build": {
          "builder": "@angular-devkit/build-ng-packagr:build",
          "options": {
            "tsConfig": "integration-libs/cds/tsconfig.lib.json",
            "project": "integration-libs/cds/ng-package.json"
          },
          "configurations": {
            "production": {
              "tsConfig": "integration-libs/cds/tsconfig.lib.prod.json"
            }
          }
        },
        "test": {
          "builder": "@angular-devkit/build-angular:karma",
          "options": {
            "main": "integration-libs/cds/src/test.ts",
            "tsConfig": "integration-libs/cds/tsconfig.spec.json",
            "karmaConfig": "integration-libs/cds/karma.conf.js"
          }
        },
        "lint": {
          "builder": "@angular-eslint/builder:lint",
          "options": {
            "lintFilePatterns": [
              "integration-libs/cds/**/*.ts",
              "integration-libs/cds/**/*.html"
            ]
          }
        }
      }
    },
    "organization": {
      "projectType": "library",
      "root": "feature-libs/organization",
      "sourceRoot": "feature-libs/organization",
      "prefix": "cx",
      "architect": {
        "build": {
          "builder": "@angular-devkit/build-ng-packagr:build",
          "options": {
            "tsConfig": "feature-libs/organization/tsconfig.lib.json",
            "project": "feature-libs/organization/ng-package.json"
          },
          "configurations": {
            "production": {
              "tsConfig": "feature-libs/organization/tsconfig.lib.prod.json"
            }
          }
        },
        "test": {
          "builder": "@angular-devkit/build-angular:karma",
          "options": {
            "main": "feature-libs/organization/test.ts",
            "tsConfig": "feature-libs/organization/tsconfig.spec.json",
            "karmaConfig": "feature-libs/organization/karma.conf.js"
          }
        },
        "lint": {
          "builder": "@angular-eslint/builder:lint",
          "options": {
            "lintFilePatterns": [
              "feature-libs/organization/**/*.ts",
              "feature-libs/organization/**/*.html"
            ]
          }
        }
      }
    },
    "product": {
      "projectType": "library",
      "root": "feature-libs/product",
      "sourceRoot": "feature-libs/product",
      "prefix": "cx",
      "architect": {
        "build": {
          "builder": "@angular-devkit/build-ng-packagr:build",
          "options": {
            "tsConfig": "feature-libs/product/tsconfig.lib.json",
            "project": "feature-libs/product/ng-package.json"
          },
          "configurations": {
            "production": {
              "tsConfig": "feature-libs/product/tsconfig.lib.prod.json"
            }
          }
        },
        "test": {
          "builder": "@angular-devkit/build-angular:karma",
          "options": {
            "main": "feature-libs/product/test.ts",
            "tsConfig": "feature-libs/product/tsconfig.spec.json",
            "karmaConfig": "feature-libs/product/karma.conf.js"
          }
        },
        "lint": {
          "builder": "@angular-eslint/builder:lint",
          "options": {
            "lintFilePatterns": [
              "feature-libs/product/**/*.ts",
              "feature-libs/product/**/*.html"
            ]
          }
        }
      }
    },
    "product-configurator": {
      "projectType": "library",
      "root": "feature-libs/product-configurator",
      "sourceRoot": "feature-libs/product-configurator",
      "prefix": "cx",
      "architect": {
        "build": {
          "builder": "@angular-devkit/build-ng-packagr:build",
          "options": {
            "tsConfig": "feature-libs/product-configurator/tsconfig.lib.json",
            "project": "feature-libs/product-configurator/ng-package.json"
          },
          "configurations": {
            "production": {
              "tsConfig": "feature-libs/product-configurator/tsconfig.lib.prod.json"
            }
          }
        },
        "test": {
          "builder": "@angular-devkit/build-angular:karma",
          "options": {
            "main": "feature-libs/product-configurator/test.ts",
            "tsConfig": "feature-libs/product-configurator/tsconfig.spec.json",
            "karmaConfig": "feature-libs/product-configurator/karma.conf.js"
          }
        },
        "lint": {
          "builder": "@angular-eslint/builder:lint",
          "options": {
            "lintFilePatterns": [
              "feature-libs/product-configurator/**/*.ts",
              "feature-libs/product-configurator/**/*.html"
            ]
          }
        }
      }
    },
    "cdc": {
      "projectType": "library",
      "root": "integration-libs/cdc",
      "sourceRoot": "integration-libs/cdc/src",
      "prefix": "cx",
      "architect": {
        "build": {
          "builder": "@angular-devkit/build-ng-packagr:build",
          "options": {
            "tsConfig": "integration-libs/cdc/tsconfig.lib.json",
            "project": "integration-libs/cdc/ng-package.json"
          },
          "configurations": {
            "production": {
              "tsConfig": "integration-libs/cdc/tsconfig.lib.prod.json"
            }
          }
        },
        "test": {
          "builder": "@angular-devkit/build-angular:karma",
          "options": {
            "main": "integration-libs/cdc/src/test.ts",
            "tsConfig": "integration-libs/cdc/tsconfig.spec.json",
            "karmaConfig": "integration-libs/cdc/karma.conf.js"
          }
        },
        "lint": {
          "builder": "@angular-eslint/builder:lint",
          "options": {
            "lintFilePatterns": [
              "integration-libs/cdc/**/*.ts",
              "integration-libs/cdc/**/*.html"
            ]
          }
        }
      }
    },
    "setup": {
      "projectType": "library",
      "root": "core-libs/setup",
      "sourceRoot": "core-libs/setup",
      "prefix": "cx",
      "architect": {
        "build": {
          "builder": "@angular-devkit/build-ng-packagr:build",
          "options": {
            "tsConfig": "core-libs/setup/tsconfig.lib.json",
            "project": "core-libs/setup/ng-package.json"
          },
          "configurations": {
            "production": {
              "tsConfig": "core-libs/setup/tsconfig.lib.prod.json"
            }
          }
        },
        "test": {
          "builder": "@angular-devkit/build-angular:karma",
          "options": {
            "main": "core-libs/setup/test.ts",
            "tsConfig": "core-libs/setup/tsconfig.spec.json",
            "karmaConfig": "core-libs/setup/karma.conf.js"
          }
        },
        "lint": {
          "builder": "@angular-eslint/builder:lint",
          "options": {
            "lintFilePatterns": [
              "core-libs/setup/**/*.ts",
              "core-libs/setup/**/*.html"
            ]
          }
        }
      }
    },
    "storefinder": {
      "projectType": "library",
      "root": "feature-libs/storefinder",
      "sourceRoot": "feature-libs/storefinder",
      "prefix": "cx",
      "architect": {
        "build": {
          "builder": "@angular-devkit/build-ng-packagr:build",
          "options": {
            "tsConfig": "feature-libs/storefinder/tsconfig.lib.json",
            "project": "feature-libs/storefinder/ng-package.json"
          },
          "configurations": {
            "production": {
              "tsConfig": "feature-libs/storefinder/tsconfig.lib.prod.json"
            }
          }
        },
        "test": {
          "builder": "@angular-devkit/build-angular:karma",
          "options": {
            "main": "feature-libs/storefinder/test.ts",
            "tsConfig": "feature-libs/storefinder/tsconfig.spec.json",
            "karmaConfig": "feature-libs/storefinder/karma.conf.js"
          }
        },
        "lint": {
          "builder": "@angular-eslint/builder:lint",
          "options": {
            "lintFilePatterns": [
              "feature-libs/storefinder/**/*.ts",
              "feature-libs/storefinder/**/*.html"
            ]
          }
        }
      }
    },
    "qualtrics": {
      "projectType": "library",
      "root": "feature-libs/qualtrics",
      "sourceRoot": "feature-libs/qualtrics",
      "prefix": "cx",
      "architect": {
        "build": {
          "builder": "@angular-devkit/build-ng-packagr:build",
          "options": {
            "tsConfig": "feature-libs/qualtrics/tsconfig.lib.json",
            "project": "feature-libs/qualtrics/ng-package.json"
          },
          "configurations": {
            "production": {
              "tsConfig": "feature-libs/qualtrics/tsconfig.lib.prod.json"
            }
          }
        },
        "test": {
          "builder": "@angular-devkit/build-angular:karma",
          "options": {
            "main": "feature-libs/qualtrics/test.ts",
            "tsConfig": "feature-libs/qualtrics/tsconfig.spec.json",
            "karmaConfig": "feature-libs/qualtrics/karma.conf.js"
          }
        },
        "lint": {
          "builder": "@angular-eslint/builder:lint",
          "options": {
            "lintFilePatterns": [
              "feature-libs/qualtrics/**/*.ts",
              "feature-libs/qualtrics/**/*.html"
            ]
          }
        }
      }
    },
    "tracking": {
      "projectType": "library",
      "root": "feature-libs/tracking",
      "sourceRoot": "feature-libs/tracking/src",
      "prefix": "cx",
      "architect": {
        "build": {
          "builder": "./tools/build-lib:augmented-types",
          "options": {
            "tsConfig": "feature-libs/tracking/tsconfig.lib.json",
            "project": "feature-libs/tracking/ng-package.json"
          },
          "configurations": {
            "production": {
              "tsConfig": "feature-libs/tracking/tsconfig.lib.prod.json"
            }
          }
        },
        "test": {
          "builder": "@angular-devkit/build-angular:karma",
          "options": {
            "main": "feature-libs/tracking/test.ts",
            "tsConfig": "feature-libs/tracking/tsconfig.spec.json",
            "karmaConfig": "feature-libs/tracking/karma.conf.js"
          }
        },
        "lint": {
          "builder": "@angular-eslint/builder:lint",
          "options": {
            "lintFilePatterns": [
              "feature-libs/tracking/**/*.ts",
              "feature-libs/tracking/**/*.html"
            ]
          }
        }
      }
    },
    "smartedit": {
      "projectType": "library",
      "root": "feature-libs/smartedit",
      "sourceRoot": "feature-libs/smartedit/src",
      "prefix": "cx",
      "architect": {
        "build": {
          "builder": "@angular-devkit/build-angular:ng-packagr",
          "options": {
            "tsConfig": "feature-libs/smartedit/tsconfig.lib.json",
            "project": "feature-libs/smartedit/ng-package.json"
          },
          "configurations": {
            "production": {
              "tsConfig": "feature-libs/smartedit/tsconfig.lib.prod.json"
            }
          }
        },
        "test": {
          "builder": "@angular-devkit/build-angular:karma",
          "options": {
            "main": "feature-libs/smartedit/test.ts",
            "tsConfig": "feature-libs/smartedit/tsconfig.spec.json",
            "karmaConfig": "feature-libs/smartedit/karma.conf.js"
          }
        },
        "lint": {
          "builder": "@angular-eslint/builder:lint",
          "options": {
            "lintFilePatterns": [
              "feature-libs/smartedit/**/*.ts",
              "feature-libs/smartedit/**/*.html"
            ]
          }
        }
      }
    },
    "asm": {
      "projectType": "library",
      "root": "feature-libs/asm",
      "sourceRoot": "feature-libs/asm",
      "prefix": "cx",
      "architect": {
        "build": {
          "builder": "@angular-devkit/build-angular:ng-packagr",
          "options": {
            "tsConfig": "feature-libs/asm/tsconfig.lib.json",
            "project": "feature-libs/asm/ng-package.json"
          },
          "configurations": {
            "production": {
              "tsConfig": "feature-libs/asm/tsconfig.lib.prod.json"
            }
          }
        },
        "test": {
          "builder": "@angular-devkit/build-angular:karma",
          "options": {
            "main": "feature-libs/asm/test.ts",
            "tsConfig": "feature-libs/asm/tsconfig.spec.json",
            "karmaConfig": "feature-libs/asm/karma.conf.js"
          }
        },
        "lint": {
          "builder": "@angular-eslint/builder:lint",
          "options": {
            "lintFilePatterns": [
              "feature-libs/asm/**/*.ts",
              "feature-libs/asm/**/*.html"
            ]
          }
        }
      }
    },
<<<<<<< HEAD
    "user": {
      "projectType": "library",
      "root": "feature-libs/user",
      "sourceRoot": "feature-libs/user",
=======
    "cart": {
      "projectType": "library",
      "root": "feature-libs/cart",
      "sourceRoot": "feature-libs/cart",
>>>>>>> 7c14d9ae
      "prefix": "cx",
      "architect": {
        "build": {
          "builder": "@angular-devkit/build-ng-packagr:build",
          "options": {
<<<<<<< HEAD
            "tsConfig": "feature-libs/user/tsconfig.lib.json",
            "project": "feature-libs/user/ng-package.json"
          },
          "configurations": {
            "production": {
              "tsConfig": "feature-libs/user/tsconfig.lib.prod.json"
=======
            "tsConfig": "feature-libs/cart/tsconfig.lib.json",
            "project": "feature-libs/cart/ng-package.json"
          },
          "configurations": {
            "production": {
              "tsConfig": "feature-libs/cart/tsconfig.lib.prod.json"
>>>>>>> 7c14d9ae
            }
          }
        },
        "test": {
          "builder": "@angular-devkit/build-angular:karma",
          "options": {
<<<<<<< HEAD
            "main": "feature-libs/user/test.ts",
            "tsConfig": "feature-libs/user/tsconfig.spec.json",
            "karmaConfig": "feature-libs/user/karma.conf.js"
=======
            "main": "feature-libs/cart/test.ts",
            "tsConfig": "feature-libs/cart/tsconfig.spec.json",
            "karmaConfig": "feature-libs/cart/karma.conf.js"
>>>>>>> 7c14d9ae
          }
        },
        "lint": {
          "builder": "@angular-eslint/builder:lint",
          "options": {
            "lintFilePatterns": [
<<<<<<< HEAD
              "feature-libs/user/**/*.ts",
              "feature-libs/user/**/*.html"
=======
              "feature-libs/cart/**/*.ts",
              "feature-libs/cart/**/*.html"
>>>>>>> 7c14d9ae
            ]
          }
        }
      }
    }
  },
  "defaultProject": "storefrontapp"
}<|MERGE_RESOLUTION|>--- conflicted
+++ resolved
@@ -59,13 +59,12 @@
                 "bundleName": "qualtrics"
               },
               {
-<<<<<<< HEAD
+                "input": "projects/storefrontapp/src/styles/lib-cart.scss",
+                "bundleName": "cart"
+              },
+              {
                 "input": "projects/storefrontapp/src/styles/lib-user.scss",
                 "bundleName": "user"
-=======
-                "input": "projects/storefrontapp/src/styles/lib-cart.scss",
-                "bundleName": "cart"
->>>>>>> 7c14d9ae
               }
             ],
             "stylePreprocessorOptions": {
@@ -774,65 +773,75 @@
         }
       }
     },
-<<<<<<< HEAD
+    "cart": {
+      "projectType": "library",
+      "root": "feature-libs/cart",
+      "sourceRoot": "feature-libs/cart",
+      "prefix": "cx",
+      "architect": {
+        "build": {
+          "builder": "@angular-devkit/build-ng-packagr:build",
+          "options": {
+            "tsConfig": "feature-libs/cart/tsconfig.lib.json",
+            "project": "feature-libs/cart/ng-package.json"
+          },
+          "configurations": {
+            "production": {
+              "tsConfig": "feature-libs/cart/tsconfig.lib.prod.json"
+            }
+          }
+        },
+        "test": {
+          "builder": "@angular-devkit/build-angular:karma",
+          "options": {
+            "main": "feature-libs/cart/test.ts",
+            "tsConfig": "feature-libs/cart/tsconfig.spec.json",
+            "karmaConfig": "feature-libs/cart/karma.conf.js"
+          }
+        },
+        "lint": {
+          "builder": "@angular-eslint/builder:lint",
+          "options": {
+            "lintFilePatterns": [
+              "feature-libs/cart/**/*.ts",
+              "feature-libs/cart/**/*.html"
+            ]
+          }
+        }
+      }
+    },
     "user": {
       "projectType": "library",
       "root": "feature-libs/user",
       "sourceRoot": "feature-libs/user",
-=======
-    "cart": {
-      "projectType": "library",
-      "root": "feature-libs/cart",
-      "sourceRoot": "feature-libs/cart",
->>>>>>> 7c14d9ae
-      "prefix": "cx",
-      "architect": {
-        "build": {
-          "builder": "@angular-devkit/build-ng-packagr:build",
-          "options": {
-<<<<<<< HEAD
+      "prefix": "cx",
+      "architect": {
+        "build": {
+          "builder": "@angular-devkit/build-ng-packagr:build",
+          "options": {
             "tsConfig": "feature-libs/user/tsconfig.lib.json",
             "project": "feature-libs/user/ng-package.json"
           },
           "configurations": {
             "production": {
               "tsConfig": "feature-libs/user/tsconfig.lib.prod.json"
-=======
-            "tsConfig": "feature-libs/cart/tsconfig.lib.json",
-            "project": "feature-libs/cart/ng-package.json"
-          },
-          "configurations": {
-            "production": {
-              "tsConfig": "feature-libs/cart/tsconfig.lib.prod.json"
->>>>>>> 7c14d9ae
-            }
-          }
-        },
-        "test": {
-          "builder": "@angular-devkit/build-angular:karma",
-          "options": {
-<<<<<<< HEAD
+            }
+          }
+        },
+        "test": {
+          "builder": "@angular-devkit/build-angular:karma",
+          "options": {
             "main": "feature-libs/user/test.ts",
             "tsConfig": "feature-libs/user/tsconfig.spec.json",
             "karmaConfig": "feature-libs/user/karma.conf.js"
-=======
-            "main": "feature-libs/cart/test.ts",
-            "tsConfig": "feature-libs/cart/tsconfig.spec.json",
-            "karmaConfig": "feature-libs/cart/karma.conf.js"
->>>>>>> 7c14d9ae
-          }
-        },
-        "lint": {
-          "builder": "@angular-eslint/builder:lint",
-          "options": {
-            "lintFilePatterns": [
-<<<<<<< HEAD
+          }
+        },
+        "lint": {
+          "builder": "@angular-eslint/builder:lint",
+          "options": {
+            "lintFilePatterns": [
               "feature-libs/user/**/*.ts",
               "feature-libs/user/**/*.html"
-=======
-              "feature-libs/cart/**/*.ts",
-              "feature-libs/cart/**/*.html"
->>>>>>> 7c14d9ae
             ]
           }
         }
