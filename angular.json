--- conflicted
+++ resolved
@@ -393,62 +393,36 @@
         }
       }
     },
-<<<<<<< HEAD
-    "productconfig": {
-      "projectType": "library",
-      "root": "projects/productconfig",
-      "sourceRoot": "projects/productconfig/src",
-=======
     "my-account": {
       "projectType": "library",
       "root": "feature-libs/my-account",
       "sourceRoot": "feature-libs/my-account/src",
->>>>>>> 5e512f81
-      "prefix": "cx",
-      "architect": {
-        "build": {
-          "builder": "@angular-devkit/build-ng-packagr:build",
-          "options": {
-<<<<<<< HEAD
-            "tsConfig": "projects/productconfig/tsconfig.lib.json",
-            "project": "projects/productconfig/ng-package.json"
-          },
-          "configurations": {
-            "production": {
-              "tsConfig": "projects/productconfig/tsconfig.lib.prod.json"
-=======
+      "prefix": "cx",
+      "architect": {
+        "build": {
+          "builder": "@angular-devkit/build-ng-packagr:build",
+          "options": {
             "tsConfig": "feature-libs/my-account/tsconfig.lib.json",
             "project": "feature-libs/my-account/ng-package.json"
           },
           "configurations": {
             "production": {
               "tsConfig": "feature-libs/my-account/tsconfig.lib.prod.json"
->>>>>>> 5e512f81
-            }
-          }
-        },
-        "test": {
-          "builder": "@angular-devkit/build-angular:karma",
-          "options": {
-<<<<<<< HEAD
-            "main": "projects/productconfig/src/test.ts",
-            "tsConfig": "projects/productconfig/tsconfig.spec.json",
-            "karmaConfig": "projects/productconfig/karma.conf.js"
-=======
+            }
+          }
+        },
+        "test": {
+          "builder": "@angular-devkit/build-angular:karma",
+          "options": {
             "main": "feature-libs/my-account/src/test.ts",
             "tsConfig": "feature-libs/my-account/tsconfig.spec.json",
             "karmaConfig": "feature-libs/my-account/karma.conf.js"
->>>>>>> 5e512f81
-          }
-        },
-        "lint": {
-          "builder": "@angular-devkit/build-angular:tslint",
-          "options": {
-            "tsConfig": [
-<<<<<<< HEAD
-              "projects/productconfig/tsconfig.lib.json",
-              "projects/productconfig/tsconfig.spec.json"
-=======
+          }
+        },
+        "lint": {
+          "builder": "@angular-devkit/build-angular:tslint",
+          "options": {
+            "tsConfig": [
               "feature-libs/my-account/tsconfig.lib.json",
               "feature-libs/my-account/tsconfig.spec.json"
             ],
@@ -489,7 +463,6 @@
             "tsConfig": [
               "feature-libs/product/tsconfig.lib.json",
               "feature-libs/product/tsconfig.spec.json"
->>>>>>> 5e512f81
             ],
             "exclude": ["**/node_modules/**"]
           }
