--- conflicted
+++ resolved
@@ -393,109 +393,118 @@
         }
       }
     },
-<<<<<<< HEAD
+    "my-account": {
+      "projectType": "library",
+      "root": "feature-libs/my-account",
+      "sourceRoot": "feature-libs/my-account/src",
+      "prefix": "cx",
+      "architect": {
+        "build": {
+          "builder": "@angular-devkit/build-ng-packagr:build",
+          "options": {
+            "tsConfig": "feature-libs/my-account/tsconfig.lib.json",
+            "project": "feature-libs/my-account/ng-package.json"
+          },
+          "configurations": {
+            "production": {
+              "tsConfig": "feature-libs/my-account/tsconfig.lib.prod.json"
+            }
+          }
+        },
+        "test": {
+          "builder": "@angular-devkit/build-angular:karma",
+          "options": {
+            "main": "feature-libs/my-account/src/test.ts",
+            "tsConfig": "feature-libs/my-account/tsconfig.spec.json",
+            "karmaConfig": "feature-libs/my-account/karma.conf.js"
+          }
+        },
+        "lint": {
+          "builder": "@angular-devkit/build-angular:tslint",
+          "options": {
+            "tsConfig": [
+              "feature-libs/my-account/tsconfig.lib.json",
+              "feature-libs/my-account/tsconfig.spec.json"
+            ],
+            "exclude": ["**/node_modules/**"]
+          }
+        }
+      }
+    },
+    "product": {
+      "projectType": "library",
+      "root": "feature-libs/product",
+      "sourceRoot": "feature-libs/product/src",
+      "prefix": "cx",
+      "architect": {
+        "build": {
+          "builder": "@angular-devkit/build-ng-packagr:build",
+          "options": {
+            "tsConfig": "feature-libs/product/tsconfig.lib.json",
+            "project": "feature-libs/product/ng-package.json"
+          },
+          "configurations": {
+            "production": {
+              "tsConfig": "feature-libs/product/tsconfig.lib.prod.json"
+            }
+          }
+        },
+        "test": {
+          "builder": "@angular-devkit/build-angular:karma",
+          "options": {
+            "main": "feature-libs/product/src/test.ts",
+            "tsConfig": "feature-libs/product/tsconfig.spec.json",
+            "karmaConfig": "feature-libs/product/karma.conf.js"
+          }
+        },
+        "lint": {
+          "builder": "@angular-devkit/build-angular:tslint",
+          "options": {
+            "tsConfig": [
+              "feature-libs/product/tsconfig.lib.json",
+              "feature-libs/product/tsconfig.spec.json"
+            ],
+            "exclude": ["**/node_modules/**"]
+          }
+        }
+      }
+    },
     "gigya": {
       "projectType": "library",
       "root": "projects/gigya",
       "sourceRoot": "projects/gigya/src",
-=======
-    "my-account": {
-      "projectType": "library",
-      "root": "feature-libs/my-account",
-      "sourceRoot": "feature-libs/my-account/src",
->>>>>>> 887b8f88
-      "prefix": "cx",
-      "architect": {
-        "build": {
-          "builder": "@angular-devkit/build-ng-packagr:build",
-          "options": {
-<<<<<<< HEAD
+      "prefix": "cx",
+      "architect": {
+        "build": {
+          "builder": "@angular-devkit/build-ng-packagr:build",
+          "options": {
             "tsConfig": "projects/gigya/tsconfig.lib.json",
             "project": "projects/gigya/ng-package.json"
           },
           "configurations": {
             "production": {
               "tsConfig": "projects/gigya/tsconfig.lib.prod.json"
-=======
-            "tsConfig": "feature-libs/my-account/tsconfig.lib.json",
-            "project": "feature-libs/my-account/ng-package.json"
-          },
-          "configurations": {
-            "production": {
-              "tsConfig": "feature-libs/my-account/tsconfig.lib.prod.json"
->>>>>>> 887b8f88
-            }
-          }
-        },
-        "test": {
-          "builder": "@angular-devkit/build-angular:karma",
-          "options": {
-<<<<<<< HEAD
+            }
+          }
+        },
+        "test": {
+          "builder": "@angular-devkit/build-angular:karma",
+          "options": {
             "main": "projects/gigya/src/test.ts",
             "tsConfig": "projects/gigya/tsconfig.spec.json",
             "karmaConfig": "projects/gigya/karma.conf.js"
-=======
-            "main": "feature-libs/my-account/src/test.ts",
-            "tsConfig": "feature-libs/my-account/tsconfig.spec.json",
-            "karmaConfig": "feature-libs/my-account/karma.conf.js"
->>>>>>> 887b8f88
-          }
-        },
-        "lint": {
-          "builder": "@angular-devkit/build-angular:tslint",
-          "options": {
-            "tsConfig": [
-<<<<<<< HEAD
+          }
+        },
+        "lint": {
+          "builder": "@angular-devkit/build-angular:tslint",
+          "options": {
+            "tsConfig": [
               "projects/gigya/tsconfig.lib.json",
               "projects/gigya/tsconfig.spec.json"
             ],
             "exclude": [
               "**/node_modules/**"
             ]
-=======
-              "feature-libs/my-account/tsconfig.lib.json",
-              "feature-libs/my-account/tsconfig.spec.json"
-            ],
-            "exclude": ["**/node_modules/**"]
-          }
-        }
-      }
-    },
-    "product": {
-      "projectType": "library",
-      "root": "feature-libs/product",
-      "sourceRoot": "feature-libs/product/src",
-      "prefix": "cx",
-      "architect": {
-        "build": {
-          "builder": "@angular-devkit/build-ng-packagr:build",
-          "options": {
-            "tsConfig": "feature-libs/product/tsconfig.lib.json",
-            "project": "feature-libs/product/ng-package.json"
-          },
-          "configurations": {
-            "production": {
-              "tsConfig": "feature-libs/product/tsconfig.lib.prod.json"
-            }
-          }
-        },
-        "test": {
-          "builder": "@angular-devkit/build-angular:karma",
-          "options": {
-            "main": "feature-libs/product/src/test.ts",
-            "tsConfig": "feature-libs/product/tsconfig.spec.json",
-            "karmaConfig": "feature-libs/product/karma.conf.js"
-          }
-        },
-        "lint": {
-          "builder": "@angular-devkit/build-angular:tslint",
-          "options": {
-            "tsConfig": [
-              "feature-libs/product/tsconfig.lib.json",
-              "feature-libs/product/tsconfig.spec.json"
-            ],
-            "exclude": ["**/node_modules/**"]
->>>>>>> 887b8f88
           }
         }
       }
