{
  "$schema": "./node_modules/@angular/cli/lib/config/schema.json",
  "version": 1,
  "newProjectRoot": "feature-libs",
  "projects": {
    "storefrontapp": {
      "root": "projects/storefrontapp/",
      "sourceRoot": "projects/storefrontapp/src",
      "projectType": "application",
      "prefix": "cx",
      "schematics": {},
      "architect": {
        "build": {
          "builder": "@angular-builders/custom-webpack:browser",
          "options": {
            "customWebpackConfig": {
              "path": "./extra-webpack.config.js"
            },
            "aot": true,
            "outputPath": "dist/storefrontapp",
            "index": "projects/storefrontapp/src/index.html",
            "main": "projects/storefrontapp/src/main.ts",
            "polyfills": "projects/storefrontapp/src/polyfills.ts",
            "tsConfig": "projects/storefrontapp/tsconfig.app.json",
            "assets": [
              "projects/storefrontapp/src/favicon.ico",
              "projects/storefrontapp/src/assets",
              "projects/storefrontapp/src/manifest.json",
              {
                "glob": "**/*",
                "input": "feature-libs/smartedit/assets",
                "output": "assets/"
              }
            ],
            "extractCss": true,
            "styles": [
              {
                "input": "projects/storefrontapp/src/styles.scss",
                "bundleName": "styles"
              },
              {
                "input": "projects/storefrontapp/src/styles/lib-organization.scss",
                "bundleName": "organization"
              },
              {
                "input": "projects/storefrontapp/src/styles/lib-product-configurator.scss",
                "bundleName": "product-configurator"
              },
              {
                "input": "projects/storefrontapp/src/styles/lib-storefinder.scss",
                "bundleName": "storefinder"
              },
              {
                "input": "projects/storefrontapp/src/styles/lib-product.scss",
                "bundleName": "product"
              },
              {
                "input": "projects/storefrontapp/src/styles/lib-qualtrics.scss",
                "bundleName": "qualtrics"
              },
              {
                "input": "projects/storefrontapp/src/styles/lib-cart.scss",
                "bundleName": "cart"
              },
              {
                "input": "projects/storefrontapp/src/styles/lib-user.scss",
                "bundleName": "user"
              }
            ],
            "stylePreprocessorOptions": {
              "includePaths": [
                "./projects",
                "./projects/storefrontstyles/scss",
                "./feature-libs"
              ]
            },
            "ngswConfigPath": "projects/storefrontlib/src/cms-structure/pwa/ngsw-config.json",
            "scripts": []
          },
          "configurations": {
            "production": {
              "budgets": [
                {
                  "type": "anyComponentStyle",
                  "maximumWarning": "6kb"
                }
              ],
              "fileReplacements": [
                {
                  "replace": "projects/storefrontapp/src/environments/environment.ts",
                  "with": "projects/storefrontapp/src/environments/environment.prod.ts"
                }
              ],
              "optimization": true,
              "outputHashing": "all",
              "sourceMap": false,
              "extractCss": true,
              "namedChunks": false,
              "aot": true,
              "extractLicenses": true,
              "vendorChunk": false,
              "buildOptimizer": true,
              "serviceWorker": false,
              "tsConfig": "projects/storefrontapp/tsconfig.app.prod.json"
            }
          }
        },
        "serve": {
          "builder": "@angular-builders/custom-webpack:dev-server",
          "options": {
            "browserTarget": "storefrontapp:build"
          },
          "configurations": {
            "production": {
              "browserTarget": "storefrontapp:build:production"
            },
            "development": {
              "browserTarget": "storefrontapp:build:development"
            }
          }
        },
        "test": {
          "builder": "@angular-devkit/build-angular:karma",
          "options": {
            "main": "projects/storefrontapp/src/test.ts",
            "polyfills": "projects/storefrontapp/src/polyfills.ts",
            "tsConfig": "projects/storefrontapp/tsconfig.spec.json",
            "karmaConfig": "projects/storefrontapp/karma.conf.js",
            "styles": ["projects/storefrontapp/src/styles.scss"],
            "scripts": [],
            "assets": [
              "projects/storefrontapp/src/favicon.ico",
              "projects/storefrontapp/src/assets",
              "projects/storefrontapp/src/manifest.json",
              {
                "glob": "**/*",
                "input": "feature-libs/smartedit/assets",
                "output": "assets/"
              }
            ],
            "codeCoverageExclude": ["dist/**/*"]
          }
        },
        "lint": {
          "builder": "@angular-eslint/builder:lint",
          "options": {
            "lintFilePatterns": [
              "projects/storefrontapp/**/*.ts",
              "projects/storefrontapp/**/*.html"
            ]
          }
        },
        "server": {
          "builder": "@angular-builders/custom-webpack:server",
          "options": {
            "customWebpackConfig": {
              "path": "./extra-webpack.config.js"
            },
            "outputPath": "dist/storefrontapp-server",
            "main": "projects/storefrontapp/server.ts",
            "tsConfig": "projects/storefrontapp/tsconfig.server.json"
          },
          "configurations": {
            "production": {
              "outputHashing": "media",
              "fileReplacements": [
                {
                  "replace": "projects/storefrontapp/src/environments/environment.ts",
                  "with": "projects/storefrontapp/src/environments/environment.prod.ts"
                }
              ],
              "sourceMap": false,
              "optimization": true,
              "tsConfig": "projects/storefrontapp/tsconfig.server.prod.json"
            }
          }
        },
        "serve-ssr": {
          "builder": "@nguniversal/builders:ssr-dev-server",
          "options": {
            "browserTarget": "storefrontapp:build",
            "serverTarget": "storefrontapp:server"
          },
          "configurations": {
            "production": {
              "browserTarget": "storefrontapp:build:production",
              "serverTarget": "storefrontapp:server:production"
            }
          }
        },
        "prerender": {
          "builder": "@nguniversal/builders:prerender",
          "options": {
            "browserTarget": "storefrontapp:build:production",
            "serverTarget": "storefrontapp:server:production",
            "routes": ["/"]
          },
          "configurations": {
            "production": {}
          }
        }
      }
    },
    "storefrontlib": {
      "root": "projects/storefrontlib",
      "sourceRoot": "projects/storefrontlib/src",
      "projectType": "library",
      "prefix": "cx",
      "architect": {
        "build": {
          "builder": "./tools/build-lib:augmented-types",
          "options": {
            "tsConfig": "projects/storefrontlib/tsconfig.lib.json",
            "project": "projects/storefrontlib/ng-package.json"
          },
          "configurations": {
            "production": {
              "tsConfig": "projects/storefrontlib/tsconfig.lib.prod.json"
            }
          }
        },
        "test": {
          "builder": "@angular-devkit/build-angular:karma",
          "options": {
            "main": "projects/storefrontlib/src/test.ts",
            "tsConfig": "projects/storefrontlib/tsconfig.spec.json",
            "karmaConfig": "projects/storefrontlib/karma.conf.js",
            "codeCoverageExclude": ["dist/**/*"],
            "stylePreprocessorOptions": {
              "includePaths": ["./projects/storefrontstyles/scss"]
            }
          }
        },
        "lint": {
          "builder": "@angular-eslint/builder:lint",
          "options": {
            "lintFilePatterns": [
              "projects/storefrontlib/**/*.ts",
              "projects/storefrontlib/**/*.html"
            ]
          }
        }
      }
    },
    "core": {
      "root": "projects/core",
      "sourceRoot": "projects/core/src",
      "projectType": "library",
      "prefix": "cx",
      "architect": {
        "build": {
          "builder": "./tools/build-lib:augmented-types",
          "options": {
            "tsConfig": "projects/core/tsconfig.lib.json",
            "project": "projects/core/ng-package.json"
          },
          "configurations": {
            "production": {
              "tsConfig": "projects/core/tsconfig.lib.prod.json"
            }
          }
        },
        "test": {
          "builder": "@angular-devkit/build-angular:karma",
          "options": {
            "main": "projects/core/src/test.ts",
            "tsConfig": "projects/core/tsconfig.spec.json",
            "karmaConfig": "projects/core/karma.conf.js"
          }
        },
        "lint": {
          "builder": "@angular-eslint/builder:lint",
          "options": {
            "lintFilePatterns": [
              "projects/core/**/*.ts",
              "projects/core/**/*.html"
            ]
          }
        }
      }
    },
    "assets": {
      "root": "projects/assets",
      "sourceRoot": "projects/assets/src",
      "projectType": "library",
      "prefix": "cx",
      "architect": {
        "build": {
          "builder": "@angular-devkit/build-ng-packagr:build",
          "options": {
            "tsConfig": "projects/assets/tsconfig.lib.json",
            "project": "projects/assets/ng-package.json"
          },
          "configurations": {
            "production": {
              "tsConfig": "projects/assets/tsconfig.lib.prod.json"
            }
          }
        },
        "test": {
          "builder": "@angular-devkit/build-angular:karma",
          "options": {
            "main": "projects/assets/src/test.ts",
            "tsConfig": "projects/assets/tsconfig.spec.json",
            "karmaConfig": "projects/assets/karma.conf.js"
          }
        },
        "lint": {
          "builder": "@angular-eslint/builder:lint",
          "options": {
            "lintFilePatterns": [
              "projects/assets/**/*.ts",
              "projects/assets/**/*.html"
            ]
          }
        }
      }
    },
    "schematics": {
      "root": "projects/schematics",
      "sourceRoot": "projects/schematics/src",
      "projectType": "library",
      "architect": {
        "lint": {
          "builder": "@angular-eslint/builder:lint",
          "options": {
            "lintFilePatterns": ["projects/schematics/**/*.ts"]
          }
        }
      }
    },
    "incubator": {
      "root": "projects/incubator",
      "sourceRoot": "projects/incubator/src",
      "projectType": "library",
      "prefix": "cx",
      "architect": {
        "build": {
          "builder": "@angular-devkit/build-ng-packagr:build",
          "options": {
            "tsConfig": "projects/incubator/tsconfig.lib.json",
            "project": "projects/incubator/ng-package.json"
          },
          "configurations": {
            "production": {
              "tsConfig": "projects/incubator/tsconfig.lib.prod.json"
            }
          }
        },
        "test": {
          "builder": "@angular-devkit/build-angular:karma",
          "options": {
            "main": "projects/incubator/src/test.ts",
            "tsConfig": "projects/incubator/tsconfig.spec.json",
            "karmaConfig": "projects/incubator/karma.conf.js"
          }
        },
        "lint": {
          "builder": "@angular-eslint/builder:lint",
          "options": {
            "lintFilePatterns": [
              "projects/incubator/**/*.ts",
              "projects/incubator/**/*.html"
            ]
          }
        }
      }
    },
    "cds": {
      "projectType": "library",
      "root": "integration-libs/cds",
      "sourceRoot": "integration-libs/cds/src",
      "prefix": "cx",
      "architect": {
        "build": {
          "builder": "@angular-devkit/build-ng-packagr:build",
          "options": {
            "tsConfig": "integration-libs/cds/tsconfig.lib.json",
            "project": "integration-libs/cds/ng-package.json"
          },
          "configurations": {
            "production": {
              "tsConfig": "integration-libs/cds/tsconfig.lib.prod.json"
            }
          }
        },
        "test": {
          "builder": "@angular-devkit/build-angular:karma",
          "options": {
            "main": "integration-libs/cds/src/test.ts",
            "tsConfig": "integration-libs/cds/tsconfig.spec.json",
            "karmaConfig": "integration-libs/cds/karma.conf.js"
          }
        },
        "lint": {
          "builder": "@angular-eslint/builder:lint",
          "options": {
            "lintFilePatterns": [
              "integration-libs/cds/**/*.ts",
              "integration-libs/cds/**/*.html"
            ]
          }
        }
      }
    },
    "organization": {
      "projectType": "library",
      "root": "feature-libs/organization",
      "sourceRoot": "feature-libs/organization",
      "prefix": "cx",
      "architect": {
        "build": {
          "builder": "@angular-devkit/build-ng-packagr:build",
          "options": {
            "tsConfig": "feature-libs/organization/tsconfig.lib.json",
            "project": "feature-libs/organization/ng-package.json"
          },
          "configurations": {
            "production": {
              "tsConfig": "feature-libs/organization/tsconfig.lib.prod.json"
            }
          }
        },
        "test": {
          "builder": "@angular-devkit/build-angular:karma",
          "options": {
            "main": "feature-libs/organization/test.ts",
            "tsConfig": "feature-libs/organization/tsconfig.spec.json",
            "karmaConfig": "feature-libs/organization/karma.conf.js"
          }
        },
        "lint": {
          "builder": "@angular-eslint/builder:lint",
          "options": {
            "lintFilePatterns": [
              "feature-libs/organization/**/*.ts",
              "feature-libs/organization/**/*.html"
            ]
          }
        }
      }
    },
    "product": {
      "projectType": "library",
      "root": "feature-libs/product",
      "sourceRoot": "feature-libs/product",
      "prefix": "cx",
      "architect": {
        "build": {
          "builder": "@angular-devkit/build-ng-packagr:build",
          "options": {
            "tsConfig": "feature-libs/product/tsconfig.lib.json",
            "project": "feature-libs/product/ng-package.json"
          },
          "configurations": {
            "production": {
              "tsConfig": "feature-libs/product/tsconfig.lib.prod.json"
            }
          }
        },
        "test": {
          "builder": "@angular-devkit/build-angular:karma",
          "options": {
            "main": "feature-libs/product/test.ts",
            "tsConfig": "feature-libs/product/tsconfig.spec.json",
            "karmaConfig": "feature-libs/product/karma.conf.js"
          }
        },
        "lint": {
          "builder": "@angular-eslint/builder:lint",
          "options": {
            "lintFilePatterns": [
              "feature-libs/product/**/*.ts",
              "feature-libs/product/**/*.html"
            ]
          }
        }
      }
    },
    "product-configurator": {
      "projectType": "library",
      "root": "feature-libs/product-configurator",
      "sourceRoot": "feature-libs/product-configurator",
      "prefix": "cx",
      "architect": {
        "build": {
          "builder": "@angular-devkit/build-ng-packagr:build",
          "options": {
            "tsConfig": "feature-libs/product-configurator/tsconfig.lib.json",
            "project": "feature-libs/product-configurator/ng-package.json"
          },
          "configurations": {
            "production": {
              "tsConfig": "feature-libs/product-configurator/tsconfig.lib.prod.json"
            }
          }
        },
        "test": {
          "builder": "@angular-devkit/build-angular:karma",
          "options": {
            "main": "feature-libs/product-configurator/test.ts",
            "tsConfig": "feature-libs/product-configurator/tsconfig.spec.json",
            "karmaConfig": "feature-libs/product-configurator/karma.conf.js"
          }
        },
        "lint": {
          "builder": "@angular-eslint/builder:lint",
          "options": {
            "lintFilePatterns": [
              "feature-libs/product-configurator/**/*.ts",
              "feature-libs/product-configurator/**/*.html"
            ]
          }
        }
      }
    },
    "cdc": {
      "projectType": "library",
      "root": "integration-libs/cdc",
      "sourceRoot": "integration-libs/cdc/src",
      "prefix": "cx",
      "architect": {
        "build": {
          "builder": "@angular-devkit/build-ng-packagr:build",
          "options": {
            "tsConfig": "integration-libs/cdc/tsconfig.lib.json",
            "project": "integration-libs/cdc/ng-package.json"
          },
          "configurations": {
            "production": {
              "tsConfig": "integration-libs/cdc/tsconfig.lib.prod.json"
            }
          }
        },
        "test": {
          "builder": "@angular-devkit/build-angular:karma",
          "options": {
            "main": "integration-libs/cdc/test.ts",
            "tsConfig": "integration-libs/cdc/tsconfig.spec.json",
            "karmaConfig": "integration-libs/cdc/karma.conf.js"
          }
        },
        "lint": {
          "builder": "@angular-eslint/builder:lint",
          "options": {
            "lintFilePatterns": [
              "integration-libs/cdc/**/*.ts",
              "integration-libs/cdc/**/*.html"
            ]
          }
        }
      }
    },
    "digital-payments": {
      "projectType": "library",
      "root": "integration-libs/digital-payments",
      "sourceRoot": "integration-libs/digital-payments/src",
      "prefix": "cx",
      "architect": {
        "build": {
          "builder": "@angular-devkit/build-ng-packagr:build",
          "options": {
            "tsConfig": "integration-libs/digital-payments/tsconfig.lib.json",
            "project": "integration-libs/digital-payments/ng-package.json"
          },
          "configurations": {
            "production": {
              "tsConfig": "integration-libs/digital-payments/tsconfig.lib.prod.json"
            }
          }
        },
        "test": {
          "builder": "@angular-devkit/build-angular:karma",
          "options": {
            "main": "integration-libs/digital-payments/src/test.ts",
            "tsConfig": "integration-libs/digital-payments/tsconfig.spec.json",
            "karmaConfig": "integration-libs/digital-payments/karma.conf.js"
          }
        },
        "lint": {
<<<<<<< HEAD
          "builder": "@angular-devkit/build-angular:tslint",
          "options": {
            "tsConfig": [
              "integration-libs/digital-payments/tsconfig.lib.json",
              "integration-libs/digital-payments/tsconfig.spec.json"
            ],
            "exclude": ["**/node_modules/**"]
=======
          "builder": "@angular-eslint/builder:lint",
          "options": {
            "lintFilePatterns": [
              "integration-libs/digital-payments/**/*.ts",
              "integration-libs/digital-payments/**/*.html"
            ]
>>>>>>> 980b8145
          }
        }
      }
    },
    "setup": {
      "projectType": "library",
      "root": "core-libs/setup",
      "sourceRoot": "core-libs/setup",
      "prefix": "cx",
      "architect": {
        "build": {
          "builder": "@angular-devkit/build-ng-packagr:build",
          "options": {
            "tsConfig": "core-libs/setup/tsconfig.lib.json",
            "project": "core-libs/setup/ng-package.json"
          },
          "configurations": {
            "production": {
              "tsConfig": "core-libs/setup/tsconfig.lib.prod.json"
            }
          }
        },
        "test": {
          "builder": "@angular-devkit/build-angular:karma",
          "options": {
            "main": "core-libs/setup/test.ts",
            "tsConfig": "core-libs/setup/tsconfig.spec.json",
            "karmaConfig": "core-libs/setup/karma.conf.js"
          }
        },
        "lint": {
          "builder": "@angular-eslint/builder:lint",
          "options": {
            "lintFilePatterns": [
              "core-libs/setup/**/*.ts",
              "core-libs/setup/**/*.html"
            ]
          }
        }
      }
    },
    "storefinder": {
      "projectType": "library",
      "root": "feature-libs/storefinder",
      "sourceRoot": "feature-libs/storefinder",
      "prefix": "cx",
      "architect": {
        "build": {
          "builder": "@angular-devkit/build-ng-packagr:build",
          "options": {
            "tsConfig": "feature-libs/storefinder/tsconfig.lib.json",
            "project": "feature-libs/storefinder/ng-package.json"
          },
          "configurations": {
            "production": {
              "tsConfig": "feature-libs/storefinder/tsconfig.lib.prod.json"
            }
          }
        },
        "test": {
          "builder": "@angular-devkit/build-angular:karma",
          "options": {
            "main": "feature-libs/storefinder/test.ts",
            "tsConfig": "feature-libs/storefinder/tsconfig.spec.json",
            "karmaConfig": "feature-libs/storefinder/karma.conf.js"
          }
        },
        "lint": {
          "builder": "@angular-eslint/builder:lint",
          "options": {
            "lintFilePatterns": [
              "feature-libs/storefinder/**/*.ts",
              "feature-libs/storefinder/**/*.html"
            ]
          }
        }
      }
    },
    "qualtrics": {
      "projectType": "library",
      "root": "feature-libs/qualtrics",
      "sourceRoot": "feature-libs/qualtrics",
      "prefix": "cx",
      "architect": {
        "build": {
          "builder": "@angular-devkit/build-ng-packagr:build",
          "options": {
            "tsConfig": "feature-libs/qualtrics/tsconfig.lib.json",
            "project": "feature-libs/qualtrics/ng-package.json"
          },
          "configurations": {
            "production": {
              "tsConfig": "feature-libs/qualtrics/tsconfig.lib.prod.json"
            }
          }
        },
        "test": {
          "builder": "@angular-devkit/build-angular:karma",
          "options": {
            "main": "feature-libs/qualtrics/test.ts",
            "tsConfig": "feature-libs/qualtrics/tsconfig.spec.json",
            "karmaConfig": "feature-libs/qualtrics/karma.conf.js"
          }
        },
        "lint": {
          "builder": "@angular-eslint/builder:lint",
          "options": {
            "lintFilePatterns": [
              "feature-libs/qualtrics/**/*.ts",
              "feature-libs/qualtrics/**/*.html"
            ]
          }
        }
      }
    },
    "tracking": {
      "projectType": "library",
      "root": "feature-libs/tracking",
      "sourceRoot": "feature-libs/tracking/src",
      "prefix": "cx",
      "architect": {
        "build": {
          "builder": "./tools/build-lib:augmented-types",
          "options": {
            "tsConfig": "feature-libs/tracking/tsconfig.lib.json",
            "project": "feature-libs/tracking/ng-package.json"
          },
          "configurations": {
            "production": {
              "tsConfig": "feature-libs/tracking/tsconfig.lib.prod.json"
            }
          }
        },
        "test": {
          "builder": "@angular-devkit/build-angular:karma",
          "options": {
            "main": "feature-libs/tracking/test.ts",
            "tsConfig": "feature-libs/tracking/tsconfig.spec.json",
            "karmaConfig": "feature-libs/tracking/karma.conf.js"
          }
        },
        "lint": {
          "builder": "@angular-eslint/builder:lint",
          "options": {
            "lintFilePatterns": [
              "feature-libs/tracking/**/*.ts",
              "feature-libs/tracking/**/*.html"
            ]
          }
        }
      }
    },
    "smartedit": {
      "projectType": "library",
      "root": "feature-libs/smartedit",
      "sourceRoot": "feature-libs/smartedit/src",
      "prefix": "cx",
      "architect": {
        "build": {
          "builder": "@angular-devkit/build-angular:ng-packagr",
          "options": {
            "tsConfig": "feature-libs/smartedit/tsconfig.lib.json",
            "project": "feature-libs/smartedit/ng-package.json"
          },
          "configurations": {
            "production": {
              "tsConfig": "feature-libs/smartedit/tsconfig.lib.prod.json"
            }
          }
        },
        "test": {
          "builder": "@angular-devkit/build-angular:karma",
          "options": {
            "main": "feature-libs/smartedit/test.ts",
            "tsConfig": "feature-libs/smartedit/tsconfig.spec.json",
            "karmaConfig": "feature-libs/smartedit/karma.conf.js"
          }
        },
        "lint": {
          "builder": "@angular-eslint/builder:lint",
          "options": {
            "lintFilePatterns": [
              "feature-libs/smartedit/**/*.ts",
              "feature-libs/smartedit/**/*.html"
            ]
          }
        }
      }
    },
    "asm": {
      "projectType": "library",
      "root": "feature-libs/asm",
      "sourceRoot": "feature-libs/asm",
      "prefix": "cx",
      "architect": {
        "build": {
          "builder": "@angular-devkit/build-angular:ng-packagr",
          "options": {
            "tsConfig": "feature-libs/asm/tsconfig.lib.json",
            "project": "feature-libs/asm/ng-package.json"
          },
          "configurations": {
            "production": {
              "tsConfig": "feature-libs/asm/tsconfig.lib.prod.json"
            }
          }
        },
        "test": {
          "builder": "@angular-devkit/build-angular:karma",
          "options": {
            "main": "feature-libs/asm/test.ts",
            "tsConfig": "feature-libs/asm/tsconfig.spec.json",
            "karmaConfig": "feature-libs/asm/karma.conf.js"
          }
        },
        "lint": {
          "builder": "@angular-eslint/builder:lint",
          "options": {
            "lintFilePatterns": [
              "feature-libs/asm/**/*.ts",
              "feature-libs/asm/**/*.html"
            ]
          }
        }
      }
    },
    "cart": {
      "projectType": "library",
      "root": "feature-libs/cart",
      "sourceRoot": "feature-libs/cart",
      "prefix": "cx",
      "architect": {
        "build": {
          "builder": "@angular-devkit/build-ng-packagr:build",
          "options": {
            "tsConfig": "feature-libs/cart/tsconfig.lib.json",
            "project": "feature-libs/cart/ng-package.json"
          },
          "configurations": {
            "production": {
              "tsConfig": "feature-libs/cart/tsconfig.lib.prod.json"
            }
          }
        },
        "test": {
          "builder": "@angular-devkit/build-angular:karma",
          "options": {
            "main": "feature-libs/cart/test.ts",
            "tsConfig": "feature-libs/cart/tsconfig.spec.json",
            "karmaConfig": "feature-libs/cart/karma.conf.js"
          }
        },
        "lint": {
          "builder": "@angular-eslint/builder:lint",
          "options": {
            "lintFilePatterns": [
              "feature-libs/cart/**/*.ts",
              "feature-libs/cart/**/*.html"
            ]
          }
        }
      }
    },
    "user": {
      "projectType": "library",
      "root": "feature-libs/user",
      "sourceRoot": "feature-libs/user",
      "prefix": "cx",
      "architect": {
        "build": {
          "builder": "./tools/build-lib:augmented-types",
          "options": {
            "tsConfig": "feature-libs/user/tsconfig.lib.json",
            "project": "feature-libs/user/ng-package.json"
          },
          "configurations": {
            "production": {
              "tsConfig": "feature-libs/user/tsconfig.lib.prod.json"
            }
          }
        },
        "test": {
          "builder": "@angular-devkit/build-angular:karma",
          "options": {
            "main": "feature-libs/user/test.ts",
            "tsConfig": "feature-libs/user/tsconfig.spec.json",
            "karmaConfig": "feature-libs/user/karma.conf.js"
          }
        },
        "lint": {
          "builder": "@angular-eslint/builder:lint",
          "options": {
            "lintFilePatterns": [
              "feature-libs/user/**/*.ts",
              "feature-libs/user/**/*.html"
            ]
          }
        }
      }
    }
  },
  "defaultProject": "storefrontapp"
}<|MERGE_RESOLUTION|>--- conflicted
+++ resolved
@@ -578,22 +578,12 @@
           }
         },
         "lint": {
-<<<<<<< HEAD
-          "builder": "@angular-devkit/build-angular:tslint",
-          "options": {
-            "tsConfig": [
-              "integration-libs/digital-payments/tsconfig.lib.json",
-              "integration-libs/digital-payments/tsconfig.spec.json"
-            ],
-            "exclude": ["**/node_modules/**"]
-=======
           "builder": "@angular-eslint/builder:lint",
           "options": {
             "lintFilePatterns": [
               "integration-libs/digital-payments/**/*.ts",
               "integration-libs/digital-payments/**/*.html"
             ]
->>>>>>> 980b8145
           }
         }
       }
