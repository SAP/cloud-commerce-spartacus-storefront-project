{
  "$schema": "./node_modules/@angular/cli/lib/config/schema.json",
  "version": 1,
  "newProjectRoot": "feature-libs",
  "projects": {
    "storefrontapp": {
      "root": "projects/storefrontapp/",
      "sourceRoot": "projects/storefrontapp/src",
      "projectType": "application",
      "prefix": "cx",
      "schematics": {},
      "architect": {
        "build": {
          "builder": "@angular-builders/custom-webpack:browser",
          "options": {
            "customWebpackConfig": {
              "path": "./extra-webpack.config.js"
            },
            "aot": true,
            "outputPath": "dist/storefrontapp",
            "index": "projects/storefrontapp/src/index.html",
            "main": "projects/storefrontapp/src/main.ts",
            "polyfills": "projects/storefrontapp/src/polyfills.ts",
            "tsConfig": "projects/storefrontapp/tsconfig.app.json",
            "assets": [
              "projects/storefrontapp/src/favicon.ico",
              "projects/storefrontapp/src/assets",
              "projects/storefrontapp/src/manifest.json",
              "projects/storefrontapp/src/webApplicationInjector.js"
            ],
            "extractCss": true,
            "styles": [
              {
                "input": "projects/storefrontapp/src/styles.scss",
                "bundleName": "styles"
              },
              {
                "input": "projects/storefrontapp/src/styles/lib-organization.scss",
                "bundleName": "organization"
              },
              {
                "input": "projects/storefrontapp/src/styles/lib-product-configurator.scss",
                "bundleName": "product-configurator"
              },              
              {
                "input": "projects/storefrontapp/src/styles/lib-storefinder.scss",
                "bundleName": "storefinder"
              },
              {
                "input": "projects/storefrontapp/src/styles/lib-qualtrics.scss",
                "bundleName": "qualtrics"
              }
            ],
            "stylePreprocessorOptions": {
              "includePaths": [
                "./projects",
                "./projects/storefrontstyles/scss",
                "./feature-libs"
              ]
            },
            "ngswConfigPath": "projects/storefrontlib/src/cms-structure/pwa/ngsw-config.json",
            "scripts": []
          },
          "configurations": {
            "production": {
              "budgets": [
                {
                  "type": "anyComponentStyle",
                  "maximumWarning": "6kb"
                }
              ],
              "fileReplacements": [
                {
                  "replace": "projects/storefrontapp/src/environments/environment.ts",
                  "with": "projects/storefrontapp/src/environments/environment.prod.ts"
                }
              ],
              "optimization": true,
              "outputHashing": "all",
              "sourceMap": false,
              "extractCss": true,
              "namedChunks": false,
              "aot": true,
              "extractLicenses": true,
              "vendorChunk": false,
              "buildOptimizer": true,
              "serviceWorker": false,
              "tsConfig": "projects/storefrontapp/tsconfig.app.prod.json"
            }
          }
        },
        "serve": {
          "builder": "@angular-builders/custom-webpack:dev-server",
          "options": {
            "browserTarget": "storefrontapp:build"
          },
          "configurations": {
            "production": {
              "browserTarget": "storefrontapp:build:production"
            },
            "development": {
              "browserTarget": "storefrontapp:build:development"
            }
          }
        },
        "extract-i18n": {
          "builder": "@angular-devkit/build-angular:extract-i18n",
          "options": {
            "browserTarget": "storefrontapp:build"
          }
        },
        "test": {
          "builder": "@angular-devkit/build-angular:karma",
          "options": {
            "main": "projects/storefrontapp/src/test.ts",
            "polyfills": "projects/storefrontapp/src/polyfills.ts",
            "tsConfig": "projects/storefrontapp/tsconfig.spec.json",
            "karmaConfig": "projects/storefrontapp/karma.conf.js",
            "styles": ["projects/storefrontapp/src/styles.scss"],
            "scripts": [],
            "assets": [
              "projects/storefrontapp/src/favicon.ico",
              "projects/storefrontapp/src/assets",
              "projects/storefrontapp/src/manifest.json"
            ],
            "codeCoverageExclude": ["dist/**/*"]
          }
        },
        "lint": {
          "builder": "@angular-devkit/build-angular:tslint",
          "options": {
            "tsConfig": [
              "projects/storefrontapp/tsconfig.app.json",
              "projects/storefrontapp/tsconfig.spec.json"
            ],
            "exclude": ["**/node_modules/**"]
          }
        },
        "server": {
          "builder": "@angular-builders/custom-webpack:server",
          "options": {
            "customWebpackConfig": {
              "path": "./extra-webpack.config.js"
            },
            "outputPath": "dist/storefrontapp-server",
            "main": "projects/storefrontapp/server.ts",
            "tsConfig": "projects/storefrontapp/tsconfig.server.json"
          },
          "configurations": {
            "production": {
              "outputHashing": "media",
              "fileReplacements": [
                {
                  "replace": "projects/storefrontapp/src/environments/environment.ts",
                  "with": "projects/storefrontapp/src/environments/environment.prod.ts"
                }
              ],
              "sourceMap": false,
              "optimization": true,
              "tsConfig": "projects/storefrontapp/tsconfig.server.prod.json"
            }
          }
        },
        "serve-ssr": {
          "builder": "@nguniversal/builders:ssr-dev-server",
          "options": {
            "browserTarget": "storefrontapp:build",
            "serverTarget": "storefrontapp:server"
          },
          "configurations": {
            "production": {
              "browserTarget": "storefrontapp:build:production",
              "serverTarget": "storefrontapp:server:production"
            }
          }
        },
        "prerender": {
          "builder": "@nguniversal/builders:prerender",
          "options": {
            "browserTarget": "storefrontapp:build:production",
            "serverTarget": "storefrontapp:server:production",
            "routes": ["/"]
          },
          "configurations": {
            "production": {}
          }
        }
      }
    },
    "storefrontlib": {
      "root": "projects/storefrontlib",
      "sourceRoot": "projects/storefrontlib/src",
      "projectType": "library",
      "prefix": "cx",
      "architect": {
        "build": {
          "builder": "./tools/build-lib:augmented-types",
          "options": {
            "tsConfig": "projects/storefrontlib/tsconfig.lib.json",
            "project": "projects/storefrontlib/ng-package.json"
          },
          "configurations": {
            "production": {
              "tsConfig": "projects/storefrontlib/tsconfig.lib.prod.json"
            }
          }
        },
        "test": {
          "builder": "@angular-devkit/build-angular:karma",
          "options": {
            "main": "projects/storefrontlib/src/test.ts",
            "tsConfig": "projects/storefrontlib/tsconfig.spec.json",
            "karmaConfig": "projects/storefrontlib/karma.conf.js",
            "codeCoverageExclude": ["dist/**/*"],
            "stylePreprocessorOptions": {
              "includePaths": ["./projects/storefrontstyles/scss"]
            }
          }
        },
        "lint": {
          "builder": "@angular-devkit/build-angular:tslint",
          "options": {
            "tsConfig": [
              "projects/storefrontlib/tsconfig.lib.json",
              "projects/storefrontlib/tsconfig.spec.json"
            ],
            "exclude": ["**/node_modules/**"]
          }
        }
      }
    },
    "core": {
      "root": "projects/core",
      "sourceRoot": "projects/core/src",
      "projectType": "library",
      "prefix": "cx",
      "architect": {
        "build": {
          "builder": "./tools/build-lib:augmented-types",
          "options": {
            "tsConfig": "projects/core/tsconfig.lib.json",
            "project": "projects/core/ng-package.json"
          },
          "configurations": {
            "production": {
              "tsConfig": "projects/core/tsconfig.lib.prod.json"
            }
          }
        },
        "test": {
          "builder": "@angular-devkit/build-angular:karma",
          "options": {
            "main": "projects/core/src/test.ts",
            "tsConfig": "projects/core/tsconfig.spec.json",
            "karmaConfig": "projects/core/karma.conf.js"
          }
        },
        "lint": {
          "builder": "@angular-devkit/build-angular:tslint",
          "options": {
            "tsConfig": [
              "projects/core/tsconfig.lib.json",
              "projects/core/tsconfig.spec.json"
            ],
            "exclude": ["**/node_modules/**"]
          }
        }
      }
    },
    "vendor": {
      "root": "projects/vendor",
      "sourceRoot": "projects/vendor/src",
      "projectType": "library",
      "prefix": "cx",
      "architect": {
        "build": {
          "builder": "@angular-devkit/build-ng-packagr:build",
          "options": {
            "tsConfig": "projects/vendor/tsconfig.lib.json",
            "project": "projects/vendor/ng-package.json"
          },
          "configurations": {
            "production": {
              "tsConfig": "projects/vendor/tsconfig.lib.prod.json"
            }
          }
        },
        "test": {
          "builder": "@angular-devkit/build-angular:karma",
          "options": {
            "main": "projects/vendor/src/test.ts",
            "tsConfig": "projects/vendor/tsconfig.spec.json",
            "karmaConfig": "projects/vendor/karma.conf.js"
          }
        },
        "lint": {
          "builder": "@angular-devkit/build-angular:tslint",
          "options": {
            "tsConfig": [
              "projects/vendor/tsconfig.lib.json",
              "projects/vendor/tsconfig.spec.json"
            ],
            "exclude": ["**/node_modules/**"]
          }
        }
      }
    },
    "assets": {
      "root": "projects/assets",
      "sourceRoot": "projects/assets/src",
      "projectType": "library",
      "prefix": "cx",
      "architect": {
        "build": {
          "builder": "@angular-devkit/build-ng-packagr:build",
          "options": {
            "tsConfig": "projects/assets/tsconfig.lib.json",
            "project": "projects/assets/ng-package.json"
          },
          "configurations": {
            "production": {
              "tsConfig": "projects/assets/tsconfig.lib.prod.json"
            }
          }
        },
        "test": {
          "builder": "@angular-devkit/build-angular:karma",
          "options": {
            "main": "projects/assets/src/test.ts",
            "tsConfig": "projects/assets/tsconfig.spec.json",
            "karmaConfig": "projects/assets/karma.conf.js"
          }
        },
        "lint": {
          "builder": "@angular-devkit/build-angular:tslint",
          "options": {
            "tsConfig": [
              "projects/assets/tsconfig.lib.json",
              "projects/assets/tsconfig.spec.json"
            ],
            "exclude": ["**/node_modules/**"]
          }
        }
      }
    },
    "incubator": {
      "root": "projects/incubator",
      "sourceRoot": "projects/incubator/src",
      "projectType": "library",
      "prefix": "cx",
      "architect": {
        "build": {
          "builder": "@angular-devkit/build-ng-packagr:build",
          "options": {
            "tsConfig": "projects/incubator/tsconfig.lib.json",
            "project": "projects/incubator/ng-package.json"
          },
          "configurations": {
            "production": {
              "tsConfig": "projects/incubator/tsconfig.lib.prod.json"
            }
          }
        },
        "test": {
          "builder": "@angular-devkit/build-angular:karma",
          "options": {
            "main": "projects/incubator/src/test.ts",
            "tsConfig": "projects/incubator/tsconfig.spec.json",
            "karmaConfig": "projects/incubator/karma.conf.js"
          }
        },
        "lint": {
          "builder": "@angular-devkit/build-angular:tslint",
          "options": {
            "tsConfig": [
              "projects/incubator/tsconfig.lib.json",
              "projects/incubator/tsconfig.spec.json"
            ],
            "exclude": ["**/node_modules/**"]
          }
        }
      }
    },
    "cds": {
      "projectType": "library",
      "root": "integration-libs/cds",
      "sourceRoot": "integration-libs/cds/src",
      "prefix": "cx",
      "architect": {
        "build": {
          "builder": "@angular-devkit/build-ng-packagr:build",
          "options": {
            "tsConfig": "integration-libs/cds/tsconfig.lib.json",
            "project": "integration-libs/cds/ng-package.json"
          },
          "configurations": {
            "production": {
              "tsConfig": "integration-libs/cds/tsconfig.lib.prod.json"
            }
          }
        },
        "test": {
          "builder": "@angular-devkit/build-angular:karma",
          "options": {
            "main": "integration-libs/cds/src/test.ts",
            "tsConfig": "integration-libs/cds/tsconfig.spec.json",
            "karmaConfig": "integration-libs/cds/karma.conf.js"
          }
        },
        "lint": {
          "builder": "@angular-devkit/build-angular:tslint",
          "options": {
            "tsConfig": [
              "integration-libs/cds/tsconfig.lib.json",
              "integration-libs/cds/tsconfig.spec.json"
            ],
            "exclude": ["**/node_modules/**"]
          }
        }
      }
    },
    "organization": {
      "projectType": "library",
      "root": "feature-libs/organization",
      "sourceRoot": "feature-libs/organization",
      "prefix": "cx",
      "architect": {
        "build": {
          "builder": "@angular-devkit/build-ng-packagr:build",
          "options": {
            "tsConfig": "feature-libs/organization/tsconfig.lib.json",
            "project": "feature-libs/organization/ng-package.json"
          },
          "configurations": {
            "production": {
              "tsConfig": "feature-libs/organization/tsconfig.lib.prod.json"
            }
          }
        },
        "test": {
          "builder": "@angular-devkit/build-angular:karma",
          "options": {
            "main": "feature-libs/organization/test.ts",
            "tsConfig": "feature-libs/organization/tsconfig.spec.json",
            "karmaConfig": "feature-libs/organization/karma.conf.js"
          }
        },
        "lint": {
          "builder": "@angular-devkit/build-angular:tslint",
          "options": {
            "tsConfig": [
              "feature-libs/organization/tsconfig.lib.json",
              "feature-libs/organization/tsconfig.spec.json"
            ],
            "exclude": ["**/node_modules/**"]
          }
        }
      }
    },
    "product": {
      "projectType": "library",
      "root": "feature-libs/product",
      "sourceRoot": "feature-libs/product",
      "prefix": "cx",
      "architect": {
        "build": {
          "builder": "@angular-devkit/build-ng-packagr:build",
          "options": {
            "tsConfig": "feature-libs/product/tsconfig.lib.json",
            "project": "feature-libs/product/ng-package.json"
          },
          "configurations": {
            "production": {
              "tsConfig": "feature-libs/product/tsconfig.lib.prod.json"
            }
          }
        },
        "test": {
          "builder": "@angular-devkit/build-angular:karma",
          "options": {
            "main": "feature-libs/product/test.ts",
            "tsConfig": "feature-libs/product/tsconfig.spec.json",
            "karmaConfig": "feature-libs/product/karma.conf.js"
          }
        },
        "lint": {
          "builder": "@angular-devkit/build-angular:tslint",
          "options": {
            "tsConfig": [
              "feature-libs/product/tsconfig.lib.json",
              "feature-libs/product/tsconfig.spec.json"
            ],
            "exclude": ["**/node_modules/**"]
          }
        }
      }
    },
    "product-configurator": {
      "projectType": "library",
      "root": "feature-libs/product-configurator",
      "sourceRoot": "feature-libs/product-configurator",
      "prefix": "cx",
      "architect": {
        "build": {
          "builder": "@angular-devkit/build-ng-packagr:build",
          "options": {
            "tsConfig": "feature-libs/product-configurator/tsconfig.lib.json",
            "project": "feature-libs/product-configurator/ng-package.json"
          },
          "configurations": {
            "production": {
              "tsConfig": "feature-libs/product-configurator/tsconfig.lib.prod.json"
            }
          }
        },
        "test": {
          "builder": "@angular-devkit/build-angular:karma",
          "options": {
            "main": "feature-libs/product-configurator/test.ts",
            "tsConfig": "feature-libs/product-configurator/tsconfig.spec.json",
            "karmaConfig": "feature-libs/product-configurator/karma.conf.js"
          }
        },
        "lint": {
          "builder": "@angular-devkit/build-angular:tslint",
          "options": {
            "tsConfig": [
              "feature-libs/product-configurator/tsconfig.lib.json",
              "feature-libs/product-configurator/tsconfig.spec.json"
            ],
            "exclude": ["**/node_modules/**"]
          }
        }
      }
    },
    "cdc": {
      "projectType": "library",
      "root": "integration-libs/cdc",
      "sourceRoot": "integration-libs/cdc/src",
      "prefix": "cx",
      "architect": {
        "build": {
          "builder": "@angular-devkit/build-ng-packagr:build",
          "options": {
            "tsConfig": "integration-libs/cdc/tsconfig.lib.json",
            "project": "integration-libs/cdc/ng-package.json"
          },
          "configurations": {
            "production": {
              "tsConfig": "integration-libs/cdc/tsconfig.lib.prod.json"
            }
          }
        },
        "test": {
          "builder": "@angular-devkit/build-angular:karma",
          "options": {
            "main": "integration-libs/cdc/src/test.ts",
            "tsConfig": "integration-libs/cdc/tsconfig.spec.json",
            "karmaConfig": "integration-libs/cdc/karma.conf.js"
          }
        },
        "lint": {
          "builder": "@angular-devkit/build-angular:tslint",
          "options": {
            "tsConfig": [
              "integration-libs/cdc/tsconfig.lib.json",
              "integration-libs/cdc/tsconfig.spec.json"
            ],
            "exclude": ["**/node_modules/**"]
          }
        }
      }
    },
    "setup": {
      "projectType": "library",
      "root": "core-libs/setup",
      "sourceRoot": "core-libs/setup",
      "prefix": "cx",
      "architect": {
        "build": {
          "builder": "@angular-devkit/build-ng-packagr:build",
          "options": {
            "tsConfig": "core-libs/setup/tsconfig.lib.json",
            "project": "core-libs/setup/ng-package.json"
          },
          "configurations": {
            "production": {
              "tsConfig": "core-libs/setup/tsconfig.lib.prod.json"
            }
          }
        },
        "test": {
          "builder": "@angular-devkit/build-angular:karma",
          "options": {
            "main": "core-libs/setup/test.ts",
            "tsConfig": "core-libs/setup/tsconfig.spec.json",
            "karmaConfig": "core-libs/setup/karma.conf.js"
          }
        },
        "lint": {
          "builder": "@angular-devkit/build-angular:tslint",
          "options": {
            "tsConfig": [
              "core-libs/setup/tsconfig.lib.json",
              "core-libs/setup/tsconfig.spec.json"
            ],
            "exclude": ["**/node_modules/**"]
          }
        }
      }
    },
    "storefinder": {
      "projectType": "library",
      "root": "feature-libs/storefinder",
      "sourceRoot": "feature-libs/storefinder",
      "prefix": "cx",
      "architect": {
        "build": {
          "builder": "@angular-devkit/build-ng-packagr:build",
          "options": {
            "tsConfig": "feature-libs/storefinder/tsconfig.lib.json",
            "project": "feature-libs/storefinder/ng-package.json"
          },
          "configurations": {
            "production": {
              "tsConfig": "feature-libs/storefinder/tsconfig.lib.prod.json"
            }
          }
        },
        "test": {
          "builder": "@angular-devkit/build-angular:karma",
          "options": {
            "main": "feature-libs/storefinder/test.ts",
            "tsConfig": "feature-libs/storefinder/tsconfig.spec.json",
            "karmaConfig": "feature-libs/storefinder/karma.conf.js"
          }
        },
        "lint": {
          "builder": "@angular-devkit/build-angular:tslint",
          "options": {
            "tsConfig": [
              "feature-libs/storefinder/tsconfig.lib.json",
              "feature-libs/storefinder/tsconfig.spec.json"
            ],
            "exclude": ["**/node_modules/**"]
          }
        }
      }
    },
<<<<<<< HEAD
    "asm": {
      "projectType": "library",
      "root": "feature-libs/asm",
      "sourceRoot": "feature-libs/asm",
      "prefix": "cx",
      "architect": {
        "build": {
          "builder": "@angular-devkit/build-angular:ng-packagr",
          "options": {
            "tsConfig": "feature-libs/asm/tsconfig.lib.json",
            "project": "feature-libs/asm/ng-package.json"
          },
          "configurations": {
            "production": {
              "tsConfig": "feature-libs/asm/tsconfig.lib.prod.json"
=======
    "qualtrics": {
      "projectType": "library",
      "root": "feature-libs/qualtrics",
      "sourceRoot": "feature-libs/qualtrics",
      "prefix": "cx",
      "architect": {
        "build": {
          "builder": "@angular-devkit/build-ng-packagr:build",
          "options": {
            "tsConfig": "feature-libs/qualtrics/tsconfig.lib.json",
            "project": "feature-libs/qualtrics/ng-package.json"
          },
          "configurations": {
            "production": {
              "tsConfig": "feature-libs/qualtrics/tsconfig.lib.prod.json"
>>>>>>> 02091730
            }
          }
        },
        "test": {
          "builder": "@angular-devkit/build-angular:karma",
          "options": {
<<<<<<< HEAD
            "main": "feature-libs/asm/test.ts",
            "tsConfig": "feature-libs/asm/tsconfig.spec.json",
            "karmaConfig": "feature-libs/asm/karma.conf.js"
=======
            "main": "feature-libs/qualtrics/test.ts",
            "tsConfig": "feature-libs/qualtrics/tsconfig.spec.json",
            "karmaConfig": "feature-libs/qualtrics/karma.conf.js"
>>>>>>> 02091730
          }
        },
        "lint": {
          "builder": "@angular-devkit/build-angular:tslint",
          "options": {
            "tsConfig": [
<<<<<<< HEAD
              "feature-libs/asm/tsconfig.lib.json",
              "feature-libs/asm/tsconfig.spec.json"
=======
              "feature-libs/qualtrics/tsconfig.lib.json",
              "feature-libs/qualtrics/tsconfig.spec.json"
>>>>>>> 02091730
            ],
            "exclude": ["**/node_modules/**"]
          }
        }
      }
    }
  },
  "defaultProject": "storefrontapp"
}<|MERGE_RESOLUTION|>--- conflicted
+++ resolved
@@ -41,7 +41,7 @@
               {
                 "input": "projects/storefrontapp/src/styles/lib-product-configurator.scss",
                 "bundleName": "product-configurator"
-              },              
+              },
               {
                 "input": "projects/storefrontapp/src/styles/lib-storefinder.scss",
                 "bundleName": "storefinder"
@@ -647,7 +647,44 @@
         }
       }
     },
-<<<<<<< HEAD
+    "qualtrics": {
+      "projectType": "library",
+      "root": "feature-libs/qualtrics",
+      "sourceRoot": "feature-libs/qualtrics",
+      "prefix": "cx",
+      "architect": {
+        "build": {
+          "builder": "@angular-devkit/build-ng-packagr:build",
+          "options": {
+            "tsConfig": "feature-libs/qualtrics/tsconfig.lib.json",
+            "project": "feature-libs/qualtrics/ng-package.json"
+          },
+          "configurations": {
+            "production": {
+              "tsConfig": "feature-libs/qualtrics/tsconfig.lib.prod.json"
+            }
+          }
+        },
+        "test": {
+          "builder": "@angular-devkit/build-angular:karma",
+          "options": {
+            "main": "feature-libs/qualtrics/test.ts",
+            "tsConfig": "feature-libs/qualtrics/tsconfig.spec.json",
+            "karmaConfig": "feature-libs/qualtrics/karma.conf.js"
+          }
+        },
+        "lint": {
+          "builder": "@angular-devkit/build-angular:tslint",
+          "options": {
+            "tsConfig": [
+              "feature-libs/qualtrics/tsconfig.lib.json",
+              "feature-libs/qualtrics/tsconfig.spec.json"
+            ],
+            "exclude": ["**/node_modules/**"]
+          }
+        }
+      }
+    },
     "asm": {
       "projectType": "library",
       "root": "feature-libs/asm",
@@ -663,51 +700,23 @@
           "configurations": {
             "production": {
               "tsConfig": "feature-libs/asm/tsconfig.lib.prod.json"
-=======
-    "qualtrics": {
-      "projectType": "library",
-      "root": "feature-libs/qualtrics",
-      "sourceRoot": "feature-libs/qualtrics",
-      "prefix": "cx",
-      "architect": {
-        "build": {
-          "builder": "@angular-devkit/build-ng-packagr:build",
-          "options": {
-            "tsConfig": "feature-libs/qualtrics/tsconfig.lib.json",
-            "project": "feature-libs/qualtrics/ng-package.json"
-          },
-          "configurations": {
-            "production": {
-              "tsConfig": "feature-libs/qualtrics/tsconfig.lib.prod.json"
->>>>>>> 02091730
-            }
-          }
-        },
-        "test": {
-          "builder": "@angular-devkit/build-angular:karma",
-          "options": {
-<<<<<<< HEAD
+            }
+          }
+        },
+        "test": {
+          "builder": "@angular-devkit/build-angular:karma",
+          "options": {
             "main": "feature-libs/asm/test.ts",
             "tsConfig": "feature-libs/asm/tsconfig.spec.json",
             "karmaConfig": "feature-libs/asm/karma.conf.js"
-=======
-            "main": "feature-libs/qualtrics/test.ts",
-            "tsConfig": "feature-libs/qualtrics/tsconfig.spec.json",
-            "karmaConfig": "feature-libs/qualtrics/karma.conf.js"
->>>>>>> 02091730
-          }
-        },
-        "lint": {
-          "builder": "@angular-devkit/build-angular:tslint",
-          "options": {
-            "tsConfig": [
-<<<<<<< HEAD
+          }
+        },
+        "lint": {
+          "builder": "@angular-devkit/build-angular:tslint",
+          "options": {
+            "tsConfig": [
               "feature-libs/asm/tsconfig.lib.json",
               "feature-libs/asm/tsconfig.spec.json"
-=======
-              "feature-libs/qualtrics/tsconfig.lib.json",
-              "feature-libs/qualtrics/tsconfig.spec.json"
->>>>>>> 02091730
             ],
             "exclude": ["**/node_modules/**"]
           }
