{
  "$schema": "./node_modules/@angular/cli/lib/config/schema.json",
  "version": 1,
  "newProjectRoot": "feature-libs",
  "projects": {
    "storefrontapp": {
      "root": "projects/storefrontapp/",
      "sourceRoot": "projects/storefrontapp/src",
      "projectType": "application",
      "prefix": "cx",
      "schematics": {},
      "architect": {
        "build": {
          "builder": "@angular-builders/custom-webpack:browser",
          "options": {
            "customWebpackConfig": {
              "path": "./extra-webpack.config.js"
            },
            "aot": true,
            "outputPath": "dist/storefrontapp",
            "index": "projects/storefrontapp/src/index.html",
            "main": "projects/storefrontapp/src/main.ts",
            "polyfills": "projects/storefrontapp/src/polyfills.ts",
            "tsConfig": "projects/storefrontapp/tsconfig.app.json",
            "assets": [
              "projects/storefrontapp/src/favicon.ico",
              "projects/storefrontapp/src/assets",
              "projects/storefrontapp/src/manifest.json",
              "projects/storefrontapp/src/webApplicationInjector.js"
            ],
            "extractCss": true,
            "styles": [
              {
                "input": "projects/storefrontapp/src/styles.scss",
                "bundleName": "styles"
              },
              {
                "input": "projects/storefrontapp/src/styles/lib-organization.scss",
                "bundleName": "organization"
              },
              {
                "input": "projects/storefrontapp/src/styles/lib-storefinder.scss",
                "bundleName": "storefinder"
              },
              {
<<<<<<< HEAD
                "input": "projects/storefrontapp/src/styles/lib-user.scss",
                "bundleName": "user"
=======
                "input": "projects/storefrontapp/src/styles/lib-qualtrics.scss",
                "bundleName": "qualtrics"
>>>>>>> f97fb78a
              }
            ],
            "stylePreprocessorOptions": {
              "includePaths": [
                "./projects",
                "./projects/storefrontstyles/scss",
                "./feature-libs"
              ]
            },
            "ngswConfigPath": "projects/storefrontlib/src/cms-structure/pwa/ngsw-config.json",
            "scripts": []
          },
          "configurations": {
            "production": {
              "budgets": [
                {
                  "type": "anyComponentStyle",
                  "maximumWarning": "6kb"
                }
              ],
              "fileReplacements": [
                {
                  "replace": "projects/storefrontapp/src/environments/environment.ts",
                  "with": "projects/storefrontapp/src/environments/environment.prod.ts"
                }
              ],
              "optimization": true,
              "outputHashing": "all",
              "sourceMap": false,
              "extractCss": true,
              "namedChunks": false,
              "aot": true,
              "extractLicenses": true,
              "vendorChunk": false,
              "buildOptimizer": true,
              "serviceWorker": false,
              "tsConfig": "projects/storefrontapp/tsconfig.app.prod.json"
            }
          }
        },
        "serve": {
          "builder": "@angular-builders/custom-webpack:dev-server",
          "options": {
            "browserTarget": "storefrontapp:build"
          },
          "configurations": {
            "production": {
              "browserTarget": "storefrontapp:build:production"
            },
            "development": {
              "browserTarget": "storefrontapp:build:development"
            }
          }
        },
        "extract-i18n": {
          "builder": "@angular-devkit/build-angular:extract-i18n",
          "options": {
            "browserTarget": "storefrontapp:build"
          }
        },
        "test": {
          "builder": "@angular-devkit/build-angular:karma",
          "options": {
            "main": "projects/storefrontapp/src/test.ts",
            "polyfills": "projects/storefrontapp/src/polyfills.ts",
            "tsConfig": "projects/storefrontapp/tsconfig.spec.json",
            "karmaConfig": "projects/storefrontapp/karma.conf.js",
            "styles": ["projects/storefrontapp/src/styles.scss"],
            "scripts": [],
            "assets": [
              "projects/storefrontapp/src/favicon.ico",
              "projects/storefrontapp/src/assets",
              "projects/storefrontapp/src/manifest.json"
            ],
            "codeCoverageExclude": ["dist/**/*"]
          }
        },
        "lint": {
          "builder": "@angular-devkit/build-angular:tslint",
          "options": {
            "tsConfig": [
              "projects/storefrontapp/tsconfig.app.json",
              "projects/storefrontapp/tsconfig.spec.json"
            ],
            "exclude": ["**/node_modules/**"]
          }
        },
        "server": {
          "builder": "@angular-builders/custom-webpack:server",
          "options": {
            "customWebpackConfig": {
              "path": "./extra-webpack.config.js"
            },
            "outputPath": "dist/storefrontapp-server",
            "main": "projects/storefrontapp/server.ts",
            "tsConfig": "projects/storefrontapp/tsconfig.server.json"
          },
          "configurations": {
            "production": {
              "outputHashing": "media",
              "fileReplacements": [
                {
                  "replace": "projects/storefrontapp/src/environments/environment.ts",
                  "with": "projects/storefrontapp/src/environments/environment.prod.ts"
                }
              ],
              "sourceMap": false,
              "optimization": true,
              "tsConfig": "projects/storefrontapp/tsconfig.server.prod.json"
            }
          }
        },
        "serve-ssr": {
          "builder": "@nguniversal/builders:ssr-dev-server",
          "options": {
            "browserTarget": "storefrontapp:build",
            "serverTarget": "storefrontapp:server"
          },
          "configurations": {
            "production": {
              "browserTarget": "storefrontapp:build:production",
              "serverTarget": "storefrontapp:server:production"
            }
          }
        },
        "prerender": {
          "builder": "@nguniversal/builders:prerender",
          "options": {
            "browserTarget": "storefrontapp:build:production",
            "serverTarget": "storefrontapp:server:production",
            "routes": ["/"]
          },
          "configurations": {
            "production": {}
          }
        }
      }
    },
    "storefrontlib": {
      "root": "projects/storefrontlib",
      "sourceRoot": "projects/storefrontlib/src",
      "projectType": "library",
      "prefix": "cx",
      "architect": {
        "build": {
          "builder": "./tools/build-lib:augmented-types",
          "options": {
            "tsConfig": "projects/storefrontlib/tsconfig.lib.json",
            "project": "projects/storefrontlib/ng-package.json"
          },
          "configurations": {
            "production": {
              "tsConfig": "projects/storefrontlib/tsconfig.lib.prod.json"
            }
          }
        },
        "test": {
          "builder": "@angular-devkit/build-angular:karma",
          "options": {
            "main": "projects/storefrontlib/src/test.ts",
            "tsConfig": "projects/storefrontlib/tsconfig.spec.json",
            "karmaConfig": "projects/storefrontlib/karma.conf.js",
            "codeCoverageExclude": ["dist/**/*"],
            "stylePreprocessorOptions": {
              "includePaths": ["./projects/storefrontstyles/scss"]
            }
          }
        },
        "lint": {
          "builder": "@angular-devkit/build-angular:tslint",
          "options": {
            "tsConfig": [
              "projects/storefrontlib/tsconfig.lib.json",
              "projects/storefrontlib/tsconfig.spec.json"
            ],
            "exclude": ["**/node_modules/**"]
          }
        }
      }
    },
    "core": {
      "root": "projects/core",
      "sourceRoot": "projects/core/src",
      "projectType": "library",
      "prefix": "cx",
      "architect": {
        "build": {
          "builder": "./tools/build-lib:augmented-types",
          "options": {
            "tsConfig": "projects/core/tsconfig.lib.json",
            "project": "projects/core/ng-package.json"
          },
          "configurations": {
            "production": {
              "tsConfig": "projects/core/tsconfig.lib.prod.json"
            }
          }
        },
        "test": {
          "builder": "@angular-devkit/build-angular:karma",
          "options": {
            "main": "projects/core/src/test.ts",
            "tsConfig": "projects/core/tsconfig.spec.json",
            "karmaConfig": "projects/core/karma.conf.js"
          }
        },
        "lint": {
          "builder": "@angular-devkit/build-angular:tslint",
          "options": {
            "tsConfig": [
              "projects/core/tsconfig.lib.json",
              "projects/core/tsconfig.spec.json"
            ],
            "exclude": ["**/node_modules/**"]
          }
        }
      }
    },
    "vendor": {
      "root": "projects/vendor",
      "sourceRoot": "projects/vendor/src",
      "projectType": "library",
      "prefix": "cx",
      "architect": {
        "build": {
          "builder": "@angular-devkit/build-ng-packagr:build",
          "options": {
            "tsConfig": "projects/vendor/tsconfig.lib.json",
            "project": "projects/vendor/ng-package.json"
          },
          "configurations": {
            "production": {
              "tsConfig": "projects/vendor/tsconfig.lib.prod.json"
            }
          }
        },
        "test": {
          "builder": "@angular-devkit/build-angular:karma",
          "options": {
            "main": "projects/vendor/src/test.ts",
            "tsConfig": "projects/vendor/tsconfig.spec.json",
            "karmaConfig": "projects/vendor/karma.conf.js"
          }
        },
        "lint": {
          "builder": "@angular-devkit/build-angular:tslint",
          "options": {
            "tsConfig": [
              "projects/vendor/tsconfig.lib.json",
              "projects/vendor/tsconfig.spec.json"
            ],
            "exclude": ["**/node_modules/**"]
          }
        }
      }
    },
    "assets": {
      "root": "projects/assets",
      "sourceRoot": "projects/assets/src",
      "projectType": "library",
      "prefix": "cx",
      "architect": {
        "build": {
          "builder": "@angular-devkit/build-ng-packagr:build",
          "options": {
            "tsConfig": "projects/assets/tsconfig.lib.json",
            "project": "projects/assets/ng-package.json"
          },
          "configurations": {
            "production": {
              "tsConfig": "projects/assets/tsconfig.lib.prod.json"
            }
          }
        },
        "test": {
          "builder": "@angular-devkit/build-angular:karma",
          "options": {
            "main": "projects/assets/src/test.ts",
            "tsConfig": "projects/assets/tsconfig.spec.json",
            "karmaConfig": "projects/assets/karma.conf.js"
          }
        },
        "lint": {
          "builder": "@angular-devkit/build-angular:tslint",
          "options": {
            "tsConfig": [
              "projects/assets/tsconfig.lib.json",
              "projects/assets/tsconfig.spec.json"
            ],
            "exclude": ["**/node_modules/**"]
          }
        }
      }
    },
    "incubator": {
      "root": "projects/incubator",
      "sourceRoot": "projects/incubator/src",
      "projectType": "library",
      "prefix": "cx",
      "architect": {
        "build": {
          "builder": "@angular-devkit/build-ng-packagr:build",
          "options": {
            "tsConfig": "projects/incubator/tsconfig.lib.json",
            "project": "projects/incubator/ng-package.json"
          },
          "configurations": {
            "production": {
              "tsConfig": "projects/incubator/tsconfig.lib.prod.json"
            }
          }
        },
        "test": {
          "builder": "@angular-devkit/build-angular:karma",
          "options": {
            "main": "projects/incubator/src/test.ts",
            "tsConfig": "projects/incubator/tsconfig.spec.json",
            "karmaConfig": "projects/incubator/karma.conf.js"
          }
        },
        "lint": {
          "builder": "@angular-devkit/build-angular:tslint",
          "options": {
            "tsConfig": [
              "projects/incubator/tsconfig.lib.json",
              "projects/incubator/tsconfig.spec.json"
            ],
            "exclude": ["**/node_modules/**"]
          }
        }
      }
    },
    "cds": {
      "projectType": "library",
      "root": "integration-libs/cds",
      "sourceRoot": "integration-libs/cds/src",
      "prefix": "cx",
      "architect": {
        "build": {
          "builder": "@angular-devkit/build-ng-packagr:build",
          "options": {
            "tsConfig": "integration-libs/cds/tsconfig.lib.json",
            "project": "integration-libs/cds/ng-package.json"
          },
          "configurations": {
            "production": {
              "tsConfig": "integration-libs/cds/tsconfig.lib.prod.json"
            }
          }
        },
        "test": {
          "builder": "@angular-devkit/build-angular:karma",
          "options": {
            "main": "integration-libs/cds/src/test.ts",
            "tsConfig": "integration-libs/cds/tsconfig.spec.json",
            "karmaConfig": "integration-libs/cds/karma.conf.js"
          }
        },
        "lint": {
          "builder": "@angular-devkit/build-angular:tslint",
          "options": {
            "tsConfig": [
              "integration-libs/cds/tsconfig.lib.json",
              "integration-libs/cds/tsconfig.spec.json"
            ],
            "exclude": ["**/node_modules/**"]
          }
        }
      }
    },
    "organization": {
      "projectType": "library",
      "root": "feature-libs/organization",
      "sourceRoot": "feature-libs/organization",
      "prefix": "cx",
      "architect": {
        "build": {
          "builder": "@angular-devkit/build-ng-packagr:build",
          "options": {
            "tsConfig": "feature-libs/organization/tsconfig.lib.json",
            "project": "feature-libs/organization/ng-package.json"
          },
          "configurations": {
            "production": {
              "tsConfig": "feature-libs/organization/tsconfig.lib.prod.json"
            }
          }
        },
        "test": {
          "builder": "@angular-devkit/build-angular:karma",
          "options": {
            "main": "feature-libs/organization/test.ts",
            "tsConfig": "feature-libs/organization/tsconfig.spec.json",
            "karmaConfig": "feature-libs/organization/karma.conf.js"
          }
        },
        "lint": {
          "builder": "@angular-devkit/build-angular:tslint",
          "options": {
            "tsConfig": [
              "feature-libs/organization/tsconfig.lib.json",
              "feature-libs/organization/tsconfig.spec.json"
            ],
            "exclude": ["**/node_modules/**"]
          }
        }
      }
    },
    "product": {
      "projectType": "library",
      "root": "feature-libs/product",
      "sourceRoot": "feature-libs/product",
      "prefix": "cx",
      "architect": {
        "build": {
          "builder": "@angular-devkit/build-ng-packagr:build",
          "options": {
            "tsConfig": "feature-libs/product/tsconfig.lib.json",
            "project": "feature-libs/product/ng-package.json"
          },
          "configurations": {
            "production": {
              "tsConfig": "feature-libs/product/tsconfig.lib.prod.json"
            }
          }
        },
        "test": {
          "builder": "@angular-devkit/build-angular:karma",
          "options": {
            "main": "feature-libs/product/test.ts",
            "tsConfig": "feature-libs/product/tsconfig.spec.json",
            "karmaConfig": "feature-libs/product/karma.conf.js"
          }
        },
        "lint": {
          "builder": "@angular-devkit/build-angular:tslint",
          "options": {
            "tsConfig": [
              "feature-libs/product/tsconfig.lib.json",
              "feature-libs/product/tsconfig.spec.json"
            ],
            "exclude": ["**/node_modules/**"]
          }
        }
      }
    },
    "cdc": {
      "projectType": "library",
      "root": "integration-libs/cdc",
      "sourceRoot": "integration-libs/cdc/src",
      "prefix": "cx",
      "architect": {
        "build": {
          "builder": "@angular-devkit/build-ng-packagr:build",
          "options": {
            "tsConfig": "integration-libs/cdc/tsconfig.lib.json",
            "project": "integration-libs/cdc/ng-package.json"
          },
          "configurations": {
            "production": {
              "tsConfig": "integration-libs/cdc/tsconfig.lib.prod.json"
            }
          }
        },
        "test": {
          "builder": "@angular-devkit/build-angular:karma",
          "options": {
            "main": "integration-libs/cdc/src/test.ts",
            "tsConfig": "integration-libs/cdc/tsconfig.spec.json",
            "karmaConfig": "integration-libs/cdc/karma.conf.js"
          }
        },
        "lint": {
          "builder": "@angular-devkit/build-angular:tslint",
          "options": {
            "tsConfig": [
              "integration-libs/cdc/tsconfig.lib.json",
              "integration-libs/cdc/tsconfig.spec.json"
            ],
            "exclude": ["**/node_modules/**"]
          }
        }
      }
    },
    "setup": {
      "projectType": "library",
      "root": "core-libs/setup",
      "sourceRoot": "core-libs/setup",
      "prefix": "cx",
      "architect": {
        "build": {
          "builder": "@angular-devkit/build-ng-packagr:build",
          "options": {
            "tsConfig": "core-libs/setup/tsconfig.lib.json",
            "project": "core-libs/setup/ng-package.json"
          },
          "configurations": {
            "production": {
              "tsConfig": "core-libs/setup/tsconfig.lib.prod.json"
            }
          }
        },
        "test": {
          "builder": "@angular-devkit/build-angular:karma",
          "options": {
            "main": "core-libs/setup/test.ts",
            "tsConfig": "core-libs/setup/tsconfig.spec.json",
            "karmaConfig": "core-libs/setup/karma.conf.js"
          }
        },
        "lint": {
          "builder": "@angular-devkit/build-angular:tslint",
          "options": {
            "tsConfig": [
              "core-libs/setup/tsconfig.lib.json",
              "core-libs/setup/tsconfig.spec.json"
            ],
            "exclude": ["**/node_modules/**"]
          }
        }
      }
    },
    "storefinder": {
      "projectType": "library",
      "root": "feature-libs/storefinder",
      "sourceRoot": "feature-libs/storefinder",
      "prefix": "cx",
      "architect": {
        "build": {
          "builder": "@angular-devkit/build-ng-packagr:build",
          "options": {
            "tsConfig": "feature-libs/storefinder/tsconfig.lib.json",
            "project": "feature-libs/storefinder/ng-package.json"
          },
          "configurations": {
            "production": {
              "tsConfig": "feature-libs/storefinder/tsconfig.lib.prod.json"
            }
          }
        },
        "test": {
          "builder": "@angular-devkit/build-angular:karma",
          "options": {
            "main": "feature-libs/storefinder/test.ts",
            "tsConfig": "feature-libs/storefinder/tsconfig.spec.json",
            "karmaConfig": "feature-libs/storefinder/karma.conf.js"
          }
        },
        "lint": {
          "builder": "@angular-devkit/build-angular:tslint",
          "options": {
            "tsConfig": [
              "feature-libs/storefinder/tsconfig.lib.json",
              "feature-libs/storefinder/tsconfig.spec.json"
            ],
            "exclude": ["**/node_modules/**"]
          }
        }
      }
    },
<<<<<<< HEAD
    "user": {
      "projectType": "library",
      "root": "feature-libs/user",
      "sourceRoot": "feature-libs/user",
=======
    "qualtrics": {
      "projectType": "library",
      "root": "feature-libs/qualtrics",
      "sourceRoot": "feature-libs/qualtrics",
>>>>>>> f97fb78a
      "prefix": "cx",
      "architect": {
        "build": {
          "builder": "@angular-devkit/build-ng-packagr:build",
          "options": {
<<<<<<< HEAD
            "tsConfig": "feature-libs/user/tsconfig.lib.json",
            "project": "feature-libs/user/ng-package.json"
          },
          "configurations": {
            "production": {
              "tsConfig": "feature-libs/user/tsconfig.lib.prod.json"
=======
            "tsConfig": "feature-libs/qualtrics/tsconfig.lib.json",
            "project": "feature-libs/qualtrics/ng-package.json"
          },
          "configurations": {
            "production": {
              "tsConfig": "feature-libs/qualtrics/tsconfig.lib.prod.json"
>>>>>>> f97fb78a
            }
          }
        },
        "test": {
          "builder": "@angular-devkit/build-angular:karma",
          "options": {
<<<<<<< HEAD
            "main": "feature-libs/user/test.ts",
            "tsConfig": "feature-libs/user/tsconfig.spec.json",
            "karmaConfig": "feature-libs/user/karma.conf.js"
=======
            "main": "feature-libs/qualtrics/test.ts",
            "tsConfig": "feature-libs/qualtrics/tsconfig.spec.json",
            "karmaConfig": "feature-libs/qualtrics/karma.conf.js"
>>>>>>> f97fb78a
          }
        },
        "lint": {
          "builder": "@angular-devkit/build-angular:tslint",
          "options": {
            "tsConfig": [
<<<<<<< HEAD
              "feature-libs/user/tsconfig.lib.json",
              "feature-libs/user/tsconfig.spec.json"
=======
              "feature-libs/qualtrics/tsconfig.lib.json",
              "feature-libs/qualtrics/tsconfig.spec.json"
>>>>>>> f97fb78a
            ],
            "exclude": ["**/node_modules/**"]
          }
        }
      }
    }
  },
  "defaultProject": "storefrontapp"
}<|MERGE_RESOLUTION|>--- conflicted
+++ resolved
@@ -43,13 +43,12 @@
                 "bundleName": "storefinder"
               },
               {
-<<<<<<< HEAD
+                "input": "projects/storefrontapp/src/styles/lib-qualtrics.scss",
+                "bundleName": "qualtrics"
+              },
+              {
                 "input": "projects/storefrontapp/src/styles/lib-user.scss",
                 "bundleName": "user"
-=======
-                "input": "projects/storefrontapp/src/styles/lib-qualtrics.scss",
-                "bundleName": "qualtrics"
->>>>>>> f97fb78a
               }
             ],
             "stylePreprocessorOptions": {
@@ -610,65 +609,76 @@
         }
       }
     },
-<<<<<<< HEAD
+    "qualtrics": {
+      "projectType": "library",
+      "root": "feature-libs/qualtrics",
+      "sourceRoot": "feature-libs/qualtrics",
+      "prefix": "cx",
+      "architect": {
+        "build": {
+          "builder": "@angular-devkit/build-ng-packagr:build",
+          "options": {
+            "tsConfig": "feature-libs/qualtrics/tsconfig.lib.json",
+            "project": "feature-libs/qualtrics/ng-package.json"
+          },
+          "configurations": {
+            "production": {
+              "tsConfig": "feature-libs/qualtrics/tsconfig.lib.prod.json"
+            }
+          }
+        },
+        "test": {
+          "builder": "@angular-devkit/build-angular:karma",
+          "options": {
+            "main": "feature-libs/qualtrics/test.ts",
+            "tsConfig": "feature-libs/qualtrics/tsconfig.spec.json",
+            "karmaConfig": "feature-libs/qualtrics/karma.conf.js"
+          }
+        },
+        "lint": {
+          "builder": "@angular-devkit/build-angular:tslint",
+          "options": {
+            "tsConfig": [
+              "feature-libs/qualtrics/tsconfig.lib.json",
+              "feature-libs/qualtrics/tsconfig.spec.json"
+            ],
+            "exclude": ["**/node_modules/**"]
+          }
+        }
+      }
+    },
     "user": {
       "projectType": "library",
       "root": "feature-libs/user",
       "sourceRoot": "feature-libs/user",
-=======
-    "qualtrics": {
-      "projectType": "library",
-      "root": "feature-libs/qualtrics",
-      "sourceRoot": "feature-libs/qualtrics",
->>>>>>> f97fb78a
-      "prefix": "cx",
-      "architect": {
-        "build": {
-          "builder": "@angular-devkit/build-ng-packagr:build",
-          "options": {
-<<<<<<< HEAD
+      "prefix": "cx",
+      "architect": {
+        "build": {
+          "builder": "@angular-devkit/build-ng-packagr:build",
+          "options": {
             "tsConfig": "feature-libs/user/tsconfig.lib.json",
             "project": "feature-libs/user/ng-package.json"
           },
           "configurations": {
             "production": {
               "tsConfig": "feature-libs/user/tsconfig.lib.prod.json"
-=======
-            "tsConfig": "feature-libs/qualtrics/tsconfig.lib.json",
-            "project": "feature-libs/qualtrics/ng-package.json"
-          },
-          "configurations": {
-            "production": {
-              "tsConfig": "feature-libs/qualtrics/tsconfig.lib.prod.json"
->>>>>>> f97fb78a
-            }
-          }
-        },
-        "test": {
-          "builder": "@angular-devkit/build-angular:karma",
-          "options": {
-<<<<<<< HEAD
+            }
+          }
+        },
+        "test": {
+          "builder": "@angular-devkit/build-angular:karma",
+          "options": {
             "main": "feature-libs/user/test.ts",
             "tsConfig": "feature-libs/user/tsconfig.spec.json",
             "karmaConfig": "feature-libs/user/karma.conf.js"
-=======
-            "main": "feature-libs/qualtrics/test.ts",
-            "tsConfig": "feature-libs/qualtrics/tsconfig.spec.json",
-            "karmaConfig": "feature-libs/qualtrics/karma.conf.js"
->>>>>>> f97fb78a
-          }
-        },
-        "lint": {
-          "builder": "@angular-devkit/build-angular:tslint",
-          "options": {
-            "tsConfig": [
-<<<<<<< HEAD
+          }
+        },
+        "lint": {
+          "builder": "@angular-devkit/build-angular:tslint",
+          "options": {
+            "tsConfig": [
               "feature-libs/user/tsconfig.lib.json",
               "feature-libs/user/tsconfig.spec.json"
-=======
-              "feature-libs/qualtrics/tsconfig.lib.json",
-              "feature-libs/qualtrics/tsconfig.spec.json"
->>>>>>> f97fb78a
             ],
             "exclude": ["**/node_modules/**"]
           }
