--- conflicted
+++ resolved
@@ -59,17 +59,12 @@
                 "bundleName": "qualtrics"
               },
               {
-<<<<<<< HEAD
-                "input": "projects/storefrontapp/src/styles/lib-product.scss",
-                "bundleName": "product"
-=======
                 "input": "projects/storefrontapp/src/styles/lib-cart.scss",
                 "bundleName": "cart"
               },
               {
                 "input": "projects/storefrontapp/src/styles/lib-user.scss",
                 "bundleName": "user"
->>>>>>> e4765aff
               }
             ],
             "stylePreprocessorOptions": {
