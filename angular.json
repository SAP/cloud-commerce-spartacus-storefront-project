--- conflicted
+++ resolved
@@ -82,13 +82,12 @@
                 "bundleName": "epd-visualization"
               },
               {
-<<<<<<< HEAD
+                "input": "projects/storefrontapp/src/styles/lib-s4om.scss",
+                "bundleName": "s4om"
+              },
+              {
                 "input": "projects/storefrontapp/src/styles/lib-opf.scss",
                 "bundleName": "opf"
-=======
-                "input": "projects/storefrontapp/src/styles/lib-s4om.scss",
-                "bundleName": "s4om"
->>>>>>> 4c578972
               }
             ],
             "ngswConfigPath": "projects/storefrontlib/cms-structure/pwa/ngsw-config.json",
