{
  "$schema": "./node_modules/@angular/cli/lib/config/schema.json",
  "version": 1,
  "newProjectRoot": "feature-libs",
  "projects": {
    "storefrontapp": {
      "root": "projects/storefrontapp/",
      "sourceRoot": "projects/storefrontapp/src",
      "projectType": "application",
      "prefix": "cx",
      "schematics": {},
      "architect": {
        "build": {
          "builder": "@angular-builders/custom-webpack:browser",
          "options": {
            "customWebpackConfig": {
              "path": "./extra-webpack.config.js"
            },
            "aot": true,
            "outputPath": "dist/storefrontapp",
            "index": "projects/storefrontapp/src/index.html",
            "main": "projects/storefrontapp/src/main.ts",
            "polyfills": "projects/storefrontapp/src/polyfills.ts",
            "tsConfig": "projects/storefrontapp/tsconfig.app.json",
            "assets": [
              "projects/storefrontapp/src/favicon.ico",
              "projects/storefrontapp/src/assets",
              "projects/storefrontapp/src/manifest.json",
              "projects/storefrontapp/src/webApplicationInjector.js"
            ],
            "styles": ["projects/storefrontapp/src/styles.scss"],
            "stylePreprocessorOptions": {
              "includePaths": [
                "./projects",
                "./projects/storefrontstyles/scss",
                "./feature-libs"
              ]
            },
            "ngswConfigPath": "projects/storefrontlib/src/cms-structure/pwa/ngsw-config.json",
            "scripts": []
          },
          "configurations": {
            "production": {
              "budgets": [
                {
                  "type": "anyComponentStyle",
                  "maximumWarning": "6kb"
                }
              ],
              "fileReplacements": [
                {
                  "replace": "projects/storefrontapp/src/environments/environment.ts",
                  "with": "projects/storefrontapp/src/environments/environment.prod.ts"
                }
              ],
              "optimization": true,
              "outputHashing": "all",
              "sourceMap": false,
              "extractCss": true,
              "namedChunks": false,
              "aot": true,
              "extractLicenses": true,
              "vendorChunk": false,
              "buildOptimizer": true,
              "serviceWorker": true,
              "tsConfig": "projects/storefrontapp/tsconfig.app.prod.json"
            }
          }
        },
        "serve": {
          "builder": "@angular-builders/custom-webpack:dev-server",
          "options": {
            "browserTarget": "storefrontapp:build"
          },
          "configurations": {
            "production": {
              "browserTarget": "storefrontapp:build:production"
            },
            "development": {
              "browserTarget": "storefrontapp:build:development"
            }
          }
        },
        "extract-i18n": {
          "builder": "@angular-devkit/build-angular:extract-i18n",
          "options": {
            "browserTarget": "storefrontapp:build"
          }
        },
        "test": {
          "builder": "@angular-devkit/build-angular:karma",
          "options": {
            "main": "projects/storefrontapp/src/test.ts",
            "polyfills": "projects/storefrontapp/src/polyfills.ts",
            "tsConfig": "projects/storefrontapp/tsconfig.spec.json",
            "karmaConfig": "projects/storefrontapp/karma.conf.js",
            "styles": ["projects/storefrontapp/src/styles.scss"],
            "scripts": [],
            "assets": [
              "projects/storefrontapp/src/favicon.ico",
              "projects/storefrontapp/src/assets",
              "projects/storefrontapp/src/manifest.json"
            ],
            "codeCoverageExclude": ["dist/**/*"]
          }
        },
        "lint": {
          "builder": "@angular-devkit/build-angular:tslint",
          "options": {
            "tsConfig": [
              "projects/storefrontapp/tsconfig.app.json",
              "projects/storefrontapp/tsconfig.spec.json"
            ],
            "exclude": ["**/node_modules/**"]
          }
        },
        "server": {
          "builder": "@angular-builders/custom-webpack:server",
          "options": {
            "customWebpackConfig": {
              "path": "./extra-webpack.config.js"
            },
            "outputPath": "dist/storefrontapp-server",
            "main": "projects/storefrontapp/server.ts",
            "tsConfig": "projects/storefrontapp/tsconfig.server.json"
          },
          "configurations": {
            "production": {
              "outputHashing": "media",
              "fileReplacements": [
                {
                  "replace": "projects/storefrontapp/src/environments/environment.ts",
                  "with": "projects/storefrontapp/src/environments/environment.prod.ts"
                }
              ],
              "sourceMap": false,
              "optimization": true,
              "tsConfig": "projects/storefrontapp/tsconfig.server.prod.json"
            }
          }
        },
        "serve-ssr": {
          "builder": "@nguniversal/builders:ssr-dev-server",
          "options": {
            "browserTarget": "storefrontapp:build",
            "serverTarget": "storefrontapp:server"
          },
          "configurations": {
            "production": {
              "browserTarget": "storefrontapp:build:production",
              "serverTarget": "storefrontapp:server:production"
            }
          }
        },
        "prerender": {
          "builder": "@nguniversal/builders:prerender",
          "options": {
            "browserTarget": "storefrontapp:build:production",
            "serverTarget": "storefrontapp:server:production",
            "routes": ["/"]
          },
          "configurations": {
            "production": {}
          }
        }
      }
    },
    "storefrontlib": {
      "root": "projects/storefrontlib",
      "sourceRoot": "projects/storefrontlib/src",
      "projectType": "library",
      "prefix": "cx",
      "architect": {
        "build": {
          "builder": "./tools/build-lib:augmented-types",
          "options": {
            "tsConfig": "projects/storefrontlib/tsconfig.lib.json",
            "project": "projects/storefrontlib/ng-package.json"
          },
          "configurations": {
            "production": {
              "tsConfig": "projects/storefrontlib/tsconfig.lib.prod.json"
            }
          }
        },
        "test": {
          "builder": "@angular-devkit/build-angular:karma",
          "options": {
            "main": "projects/storefrontlib/src/test.ts",
            "tsConfig": "projects/storefrontlib/tsconfig.spec.json",
            "karmaConfig": "projects/storefrontlib/karma.conf.js",
            "codeCoverageExclude": ["dist/**/*"],
            "stylePreprocessorOptions": {
              "includePaths": ["./projects/storefrontstyles/scss"]
            }
          }
        },
        "lint": {
          "builder": "@angular-devkit/build-angular:tslint",
          "options": {
            "tsConfig": [
              "projects/storefrontlib/tsconfig.lib.json",
              "projects/storefrontlib/tsconfig.spec.json"
            ],
            "exclude": ["**/node_modules/**"]
          }
        }
      }
    },
    "core": {
      "root": "projects/core",
      "sourceRoot": "projects/core/src",
      "projectType": "library",
      "prefix": "cx",
      "architect": {
        "build": {
          "builder": "./tools/build-lib:augmented-types",
          "options": {
            "tsConfig": "projects/core/tsconfig.lib.json",
            "project": "projects/core/ng-package.json"
          },
          "configurations": {
            "production": {
              "tsConfig": "projects/core/tsconfig.lib.prod.json"
            }
          }
        },
        "test": {
          "builder": "@angular-devkit/build-angular:karma",
          "options": {
            "main": "projects/core/src/test.ts",
            "tsConfig": "projects/core/tsconfig.spec.json",
            "karmaConfig": "projects/core/karma.conf.js"
          }
        },
        "lint": {
          "builder": "@angular-devkit/build-angular:tslint",
          "options": {
            "tsConfig": [
              "projects/core/tsconfig.lib.json",
              "projects/core/tsconfig.spec.json"
            ],
            "exclude": ["**/node_modules/**"]
          }
        }
      }
    },
    "vendor": {
      "root": "projects/vendor",
      "sourceRoot": "projects/vendor/src",
      "projectType": "library",
      "prefix": "cx",
      "architect": {
        "build": {
          "builder": "@angular-devkit/build-ng-packagr:build",
          "options": {
            "tsConfig": "projects/vendor/tsconfig.lib.json",
            "project": "projects/vendor/ng-package.json"
          },
          "configurations": {
            "production": {
              "tsConfig": "projects/vendor/tsconfig.lib.prod.json"
            }
          }
        },
        "test": {
          "builder": "@angular-devkit/build-angular:karma",
          "options": {
            "main": "projects/vendor/src/test.ts",
            "tsConfig": "projects/vendor/tsconfig.spec.json",
            "karmaConfig": "projects/vendor/karma.conf.js"
          }
        },
        "lint": {
          "builder": "@angular-devkit/build-angular:tslint",
          "options": {
            "tsConfig": [
              "projects/vendor/tsconfig.lib.json",
              "projects/vendor/tsconfig.spec.json"
            ],
            "exclude": ["**/node_modules/**"]
          }
        }
      }
    },
    "assets": {
      "root": "projects/assets",
      "sourceRoot": "projects/assets/src",
      "projectType": "library",
      "prefix": "cx",
      "architect": {
        "build": {
          "builder": "@angular-devkit/build-ng-packagr:build",
          "options": {
            "tsConfig": "projects/assets/tsconfig.lib.json",
            "project": "projects/assets/ng-package.json"
          },
          "configurations": {
            "production": {
              "tsConfig": "projects/assets/tsconfig.lib.prod.json"
            }
          }
        },
        "test": {
          "builder": "@angular-devkit/build-angular:karma",
          "options": {
            "main": "projects/assets/src/test.ts",
            "tsConfig": "projects/assets/tsconfig.spec.json",
            "karmaConfig": "projects/assets/karma.conf.js"
          }
        },
        "lint": {
          "builder": "@angular-devkit/build-angular:tslint",
          "options": {
            "tsConfig": [
              "projects/assets/tsconfig.lib.json",
              "projects/assets/tsconfig.spec.json"
            ],
            "exclude": ["**/node_modules/**"]
          }
        }
      }
    },
    "incubator": {
      "root": "projects/incubator",
      "sourceRoot": "projects/incubator/src",
      "projectType": "library",
      "prefix": "cx",
      "architect": {
        "build": {
          "builder": "@angular-devkit/build-ng-packagr:build",
          "options": {
            "tsConfig": "projects/incubator/tsconfig.lib.json",
            "project": "projects/incubator/ng-package.json"
          },
          "configurations": {
            "production": {
              "tsConfig": "projects/incubator/tsconfig.lib.prod.json"
            }
          }
        },
        "test": {
          "builder": "@angular-devkit/build-angular:karma",
          "options": {
            "main": "projects/incubator/src/test.ts",
            "tsConfig": "projects/incubator/tsconfig.spec.json",
            "karmaConfig": "projects/incubator/karma.conf.js"
          }
        },
        "lint": {
          "builder": "@angular-devkit/build-angular:tslint",
          "options": {
            "tsConfig": [
              "projects/incubator/tsconfig.lib.json",
              "projects/incubator/tsconfig.spec.json"
            ],
            "exclude": ["**/node_modules/**"]
          }
        }
      }
    },
    "cds": {
      "projectType": "library",
      "root": "projects/cds",
      "sourceRoot": "projects/cds/src",
      "prefix": "cx",
      "architect": {
        "build": {
          "builder": "@angular-devkit/build-ng-packagr:build",
          "options": {
            "tsConfig": "projects/cds/tsconfig.lib.json",
            "project": "projects/cds/ng-package.json"
          },
          "configurations": {
            "production": {
              "tsConfig": "projects/cds/tsconfig.lib.prod.json"
            }
          }
        },
        "test": {
          "builder": "@angular-devkit/build-angular:karma",
          "options": {
            "main": "projects/cds/src/test.ts",
            "tsConfig": "projects/cds/tsconfig.spec.json",
            "karmaConfig": "projects/cds/karma.conf.js"
          }
        },
        "lint": {
          "builder": "@angular-devkit/build-angular:tslint",
          "options": {
            "tsConfig": [
              "projects/cds/tsconfig.lib.json",
              "projects/cds/tsconfig.spec.json"
            ],
            "exclude": ["**/node_modules/**"]
          }
        }
      }
    },
    "my-account": {
      "projectType": "library",
      "root": "feature-libs/my-account",
      "sourceRoot": "feature-libs/my-account",
      "prefix": "cx",
      "architect": {
        "build": {
          "builder": "@angular-devkit/build-ng-packagr:build",
          "options": {
            "tsConfig": "feature-libs/my-account/tsconfig.lib.json",
            "project": "feature-libs/my-account/ng-package.json"
          },
          "configurations": {
            "production": {
              "tsConfig": "feature-libs/my-account/tsconfig.lib.prod.json"
            }
          }
        },
        "test": {
          "builder": "@angular-devkit/build-angular:karma",
          "options": {
            "main": "feature-libs/my-account/test.ts",
            "tsConfig": "feature-libs/my-account/tsconfig.spec.json",
            "karmaConfig": "feature-libs/my-account/karma.conf.js"
          }
        },
        "lint": {
          "builder": "@angular-devkit/build-angular:tslint",
          "options": {
            "tsConfig": [
              "feature-libs/my-account/tsconfig.lib.json",
              "feature-libs/my-account/tsconfig.spec.json"
            ],
            "exclude": ["**/node_modules/**"]
          }
        }
      }
    },
    "product": {
      "projectType": "library",
      "root": "feature-libs/product",
      "sourceRoot": "feature-libs/product",
      "prefix": "cx",
      "architect": {
        "build": {
          "builder": "@angular-devkit/build-ng-packagr:build",
          "options": {
            "tsConfig": "feature-libs/product/tsconfig.lib.json",
            "project": "feature-libs/product/ng-package.json"
          },
          "configurations": {
            "production": {
              "tsConfig": "feature-libs/product/tsconfig.lib.prod.json"
            }
          }
        },
        "test": {
          "builder": "@angular-devkit/build-angular:karma",
          "options": {
            "main": "feature-libs/product/test.ts",
            "tsConfig": "feature-libs/product/tsconfig.spec.json",
            "karmaConfig": "feature-libs/product/karma.conf.js"
          }
        },
        "lint": {
          "builder": "@angular-devkit/build-angular:tslint",
          "options": {
            "tsConfig": [
              "feature-libs/product/tsconfig.lib.json",
              "feature-libs/product/tsconfig.spec.json"
            ],
            "exclude": ["**/node_modules/**"]
          }
        }
      }
    },
    "cdc": {
      "projectType": "library",
      "root": "integration-libs/cdc",
      "sourceRoot": "integration-libs/cdc/src",
      "prefix": "cx",
      "architect": {
        "build": {
          "builder": "@angular-devkit/build-ng-packagr:build",
          "options": {
            "tsConfig": "integration-libs/cdc/tsconfig.lib.json",
            "project": "integration-libs/cdc/ng-package.json"
          },
          "configurations": {
            "production": {
              "tsConfig": "integration-libs/cdc/tsconfig.lib.prod.json"
            }
          }
        },
        "test": {
          "builder": "@angular-devkit/build-angular:karma",
          "options": {
            "main": "integration-libs/cdc/src/test.ts",
            "tsConfig": "integration-libs/cdc/tsconfig.spec.json",
            "karmaConfig": "integration-libs/cdc/karma.conf.js"
          }
        },
        "lint": {
          "builder": "@angular-devkit/build-angular:tslint",
          "options": {
            "tsConfig": [
              "integration-libs/cdc/tsconfig.lib.json",
              "integration-libs/cdc/tsconfig.spec.json"
            ],
            "exclude": ["**/node_modules/**"]
          }
        }
      }
    },
    "setup": {
      "projectType": "library",
      "root": "core-libs/setup",
      "sourceRoot": "core-libs/setup",
      "prefix": "cx",
      "architect": {
        "build": {
          "builder": "@angular-devkit/build-ng-packagr:build",
          "options": {
            "tsConfig": "core-libs/setup/tsconfig.lib.json",
            "project": "core-libs/setup/ng-package.json"
          },
          "configurations": {
            "production": {
              "tsConfig": "core-libs/setup/tsconfig.lib.prod.json"
            }
          }
        },
        "test": {
          "builder": "@angular-devkit/build-angular:karma",
          "options": {
            "main": "core-libs/setup/test.ts",
            "tsConfig": "core-libs/setup/tsconfig.spec.json",
            "karmaConfig": "core-libs/setup/karma.conf.js"
          }
        },
        "lint": {
          "builder": "@angular-devkit/build-angular:tslint",
          "options": {
            "tsConfig": [
              "core-libs/setup/tsconfig.lib.json",
              "core-libs/setup/tsconfig.spec.json"
            ],
<<<<<<< HEAD
            "exclude": [
              "**/node_modules/**"
            ]
=======
            "exclude": ["**/node_modules/**"]
>>>>>>> 400240d8
          }
        }
      }
    }
  },
  "defaultProject": "storefrontapp"
}<|MERGE_RESOLUTION|>--- conflicted
+++ resolved
@@ -544,13 +544,7 @@
               "core-libs/setup/tsconfig.lib.json",
               "core-libs/setup/tsconfig.spec.json"
             ],
-<<<<<<< HEAD
-            "exclude": [
-              "**/node_modules/**"
-            ]
-=======
-            "exclude": ["**/node_modules/**"]
->>>>>>> 400240d8
+            "exclude": ["**/node_modules/**"]
           }
         }
       }
