{
  "$schema": "./node_modules/@angular/cli/lib/config/schema.json",
  "version": 1,
  "newProjectRoot": "feature-libs",
  "projects": {
    "storefrontapp": {
      "root": "projects/storefrontapp/",
      "sourceRoot": "projects/storefrontapp/src",
      "projectType": "application",
      "prefix": "cx",
      "schematics": {},
      "architect": {
        "build": {
          "builder": "@angular-builders/custom-webpack:browser",
          "options": {
            "customWebpackConfig": {
              "path": "./extra-webpack.config.js"
            },
            "aot": true,
            "outputPath": "dist/storefrontapp",
            "index": "projects/storefrontapp/src/index.html",
            "main": "projects/storefrontapp/src/main.ts",
            "polyfills": "projects/storefrontapp/src/polyfills.ts",
            "tsConfig": "projects/storefrontapp/tsconfig.app.json",
            "assets": [
              "projects/storefrontapp/src/favicon.ico",
              "projects/storefrontapp/src/assets",
              "projects/storefrontapp/src/manifest.json",
              {
                "glob": "**/*",
                "input": "feature-libs/smartedit/assets",
                "output": "assets/"
              }
            ],
            "styles": [
              {
                "input": "projects/storefrontapp/src/styles.scss",
                "bundleName": "styles"
              },
              {
                "input": "projects/storefrontapp/src/styles/lib-asm.scss",
                "bundleName": "asm"
              },
              {
                "input": "projects/storefrontapp/src/styles/lib-organization.scss",
                "bundleName": "organization"
              },
              {
                "input": "projects/storefrontapp/src/styles/lib-product-configurator.scss",
                "bundleName": "product-configurator"
              },
              {
                "input": "projects/storefrontapp/src/styles/lib-storefinder.scss",
                "bundleName": "storefinder"
              },
              {
                "input": "projects/storefrontapp/src/styles/lib-product.scss",
                "bundleName": "product"
              },
              {
                "input": "projects/storefrontapp/src/styles/lib-qualtrics.scss",
                "bundleName": "qualtrics"
              },
              {
                "input": "projects/storefrontapp/src/styles/lib-cart.scss",
                "bundleName": "cart"
              },
              {
                "input": "projects/storefrontapp/src/styles/lib-user.scss",
                "bundleName": "user"
              },
              {
                "input": "projects/storefrontapp/src/styles/lib-checkout.scss",
                "bundleName": "checkout"
              },
              {
                "input": "projects/storefrontapp/src/styles/lib-order.scss",
                "bundleName": "order"
              },
              {
                "input": "projects/storefrontapp/src/styles/lib-epd-visualization.scss",
                "bundleName": "epd-visualization"
              },
              {
<<<<<<< HEAD
                "input": "projects/storefrontapp/src/styles/lib-customer-ticketing.scss",
                "bundleName": "customer-ticketing"
=======
                "input": "projects/storefrontapp/src/styles/lib-s4om.scss",
                "bundleName": "s4om"
>>>>>>> a7de5c21
              }
            ],
            "ngswConfigPath": "projects/storefrontlib/cms-structure/pwa/ngsw-config.json",
            "scripts": []
          },
          "configurations": {
            "production": {
              "budgets": [
                {
                  "type": "anyComponentStyle",
                  "maximumWarning": "6kb"
                }
              ],
              "fileReplacements": [
                {
                  "replace": "projects/storefrontapp/src/environments/environment.ts",
                  "with": "projects/storefrontapp/src/environments/environment.prod.ts"
                }
              ],
              "optimization": true,
              "outputHashing": "all",
              "sourceMap": false,
              "namedChunks": false,
              "aot": true,
              "extractLicenses": true,
              "vendorChunk": false,
              "buildOptimizer": true,
              "serviceWorker": false,
              "tsConfig": "projects/storefrontapp/tsconfig.app.prod.json"
            },
            "development": {
              "buildOptimizer": false,
              "optimization": false,
              "vendorChunk": true,
              "extractLicenses": false,
              "sourceMap": true,
              "namedChunks": true
            }
          }
        },
        "serve": {
          "builder": "@angular-builders/custom-webpack:dev-server",
          "options": {
            "browserTarget": "storefrontapp:build"
          },
          "configurations": {
            "production": {
              "browserTarget": "storefrontapp:build:production"
            },
            "development": {
              "browserTarget": "storefrontapp:build:development"
            }
          },
          "defaultConfiguration": "development"
        },
        "test": {
          "builder": "@angular-devkit/build-angular:karma",
          "options": {
            "main": "projects/storefrontapp/src/test.ts",
            "polyfills": "projects/storefrontapp/src/polyfills.ts",
            "tsConfig": "projects/storefrontapp/tsconfig.spec.json",
            "karmaConfig": "projects/storefrontapp/karma.conf.js",
            "styles": ["projects/storefrontapp/src/styles.scss"],
            "scripts": [],
            "assets": [
              "projects/storefrontapp/src/favicon.ico",
              "projects/storefrontapp/src/assets",
              "projects/storefrontapp/src/manifest.json",
              {
                "glob": "**/*",
                "input": "feature-libs/smartedit/assets",
                "output": "assets/"
              }
            ],
            "codeCoverageExclude": ["dist/**/*"]
          }
        },
        "lint": {
          "builder": "@angular-eslint/builder:lint",
          "options": {
            "lintFilePatterns": [
              "projects/storefrontapp/**/*.ts",
              "projects/storefrontapp/**/*.html"
            ]
          }
        },
        "server": {
          "builder": "@angular-builders/custom-webpack:server",
          "options": {
            "customWebpackConfig": {
              "path": "./extra-webpack.config.js"
            },
            "outputPath": "dist/storefrontapp-server",
            "main": "projects/storefrontapp/server.ts",
            "tsConfig": "projects/storefrontapp/tsconfig.server.json"
          },
          "configurations": {
            "development": {
              "sourceMap": true,
              "optimization": false
            },
            "production": {
              "outputHashing": "media",
              "fileReplacements": [
                {
                  "replace": "projects/storefrontapp/src/environments/environment.ts",
                  "with": "projects/storefrontapp/src/environments/environment.prod.ts"
                }
              ],
              "sourceMap": false,
              "optimization": true,
              "tsConfig": "projects/storefrontapp/tsconfig.server.prod.json"
            }
          },
          "defaultConfiguration": "production"
        },
        "serve-ssr": {
          "builder": "@nguniversal/builders:ssr-dev-server",
          "configurations": {
            "development": {
              "browserTarget": "storefrontapp:build:development",
              "serverTarget": "storefrontapp:server:development"
            },
            "production": {
              "browserTarget": "storefrontapp:build:production",
              "serverTarget": "storefrontapp:server:production"
            }
          },
          "defaultConfiguration": "development"
        },
        "prerender": {
          "builder": "@nguniversal/builders:prerender",
          "options": {
            "routes": ["/"]
          },
          "configurations": {
            "production": {
              "browserTarget": "storefrontapp:build:production",
              "serverTarget": "storefrontapp:server:production"
            },
            "development": {
              "browserTarget": "storefrontapp:build:development",
              "serverTarget": "storefrontapp:server:development"
            }
          },
          "defaultConfiguration": "production"
        }
      }
    },
    "storefrontlib": {
      "root": "projects/storefrontlib",
      "sourceRoot": "projects/storefrontlib",
      "projectType": "library",
      "prefix": "cx",
      "architect": {
        "build": {
          "builder": "./tools/build-lib:augmented-types",
          "options": {
            "tsConfig": "projects/storefrontlib/tsconfig.lib.json",
            "project": "projects/storefrontlib/ng-package.json"
          },
          "configurations": {
            "production": {
              "tsConfig": "projects/storefrontlib/tsconfig.lib.prod.json"
            }
          }
        },
        "test": {
          "builder": "@angular-devkit/build-angular:karma",
          "options": {
            "main": "projects/storefrontlib/test.ts",
            "tsConfig": "projects/storefrontlib/tsconfig.spec.json",
            "karmaConfig": "projects/storefrontlib/karma.conf.js",
            "codeCoverageExclude": ["dist/**/*"],
            "stylePreprocessorOptions": {
              "includePaths": ["./projects/storefrontstyles/scss"]
            }
          }
        },
        "lint": {
          "builder": "@angular-eslint/builder:lint",
          "options": {
            "lintFilePatterns": [
              "projects/storefrontlib/**/*.ts",
              "projects/storefrontlib/**/*.html"
            ]
          }
        }
      }
    },
    "core": {
      "root": "projects/core",
      "sourceRoot": "projects/core/src",
      "projectType": "library",
      "prefix": "cx",
      "architect": {
        "build": {
          "builder": "./tools/build-lib:augmented-types",
          "options": {
            "tsConfig": "projects/core/tsconfig.lib.json",
            "project": "projects/core/ng-package.json"
          },
          "configurations": {
            "production": {
              "tsConfig": "projects/core/tsconfig.lib.prod.json"
            }
          }
        },
        "test": {
          "builder": "@angular-devkit/build-angular:karma",
          "options": {
            "main": "projects/core/src/test.ts",
            "tsConfig": "projects/core/tsconfig.spec.json",
            "karmaConfig": "projects/core/karma.conf.js"
          }
        },
        "lint": {
          "builder": "@angular-eslint/builder:lint",
          "options": {
            "lintFilePatterns": [
              "projects/core/**/*.ts",
              "projects/core/**/*.html"
            ]
          }
        }
      }
    },
    "assets": {
      "root": "projects/assets",
      "sourceRoot": "projects/assets/src",
      "projectType": "library",
      "prefix": "cx",
      "architect": {
        "build": {
          "builder": "@angular-devkit/build-angular:ng-packagr",
          "options": {
            "tsConfig": "projects/assets/tsconfig.lib.json",
            "project": "projects/assets/ng-package.json"
          },
          "configurations": {
            "production": {
              "tsConfig": "projects/assets/tsconfig.lib.prod.json"
            }
          }
        },
        "test": {
          "builder": "@angular-devkit/build-angular:karma",
          "options": {
            "main": "projects/assets/src/test.ts",
            "tsConfig": "projects/assets/tsconfig.spec.json",
            "karmaConfig": "projects/assets/karma.conf.js"
          }
        },
        "lint": {
          "builder": "@angular-eslint/builder:lint",
          "options": {
            "lintFilePatterns": [
              "projects/assets/**/*.ts",
              "projects/assets/**/*.html"
            ]
          }
        }
      }
    },
    "schematics": {
      "root": "projects/schematics",
      "sourceRoot": "projects/schematics/src",
      "projectType": "library",
      "architect": {
        "lint": {
          "builder": "@angular-eslint/builder:lint",
          "options": {
            "lintFilePatterns": ["projects/schematics/**/*.ts"]
          }
        }
      }
    },
    "cds": {
      "projectType": "library",
      "root": "integration-libs/cds",
      "sourceRoot": "integration-libs/cds/src",
      "prefix": "cx",
      "architect": {
        "build": {
          "builder": "@angular-devkit/build-angular:ng-packagr",
          "options": {
            "tsConfig": "integration-libs/cds/tsconfig.lib.json",
            "project": "integration-libs/cds/ng-package.json"
          },
          "configurations": {
            "production": {
              "tsConfig": "integration-libs/cds/tsconfig.lib.prod.json"
            }
          }
        },
        "test": {
          "builder": "@angular-devkit/build-angular:karma",
          "options": {
            "main": "integration-libs/cds/src/test.ts",
            "tsConfig": "integration-libs/cds/tsconfig.spec.json",
            "karmaConfig": "integration-libs/cds/karma.conf.js"
          }
        },
        "lint": {
          "builder": "@angular-eslint/builder:lint",
          "options": {
            "lintFilePatterns": [
              "integration-libs/cds/**/*.ts",
              "integration-libs/cds/**/*.html"
            ]
          }
        }
      }
    },
    "organization": {
      "projectType": "library",
      "root": "feature-libs/organization",
      "sourceRoot": "feature-libs/organization",
      "prefix": "cx",
      "architect": {
        "build": {
          "builder": "./tools/build-lib:augmented-types",
          "options": {
            "tsConfig": "feature-libs/organization/tsconfig.lib.json",
            "project": "feature-libs/organization/ng-package.json"
          },
          "configurations": {
            "production": {
              "tsConfig": "feature-libs/organization/tsconfig.lib.prod.json"
            }
          }
        },
        "test": {
          "builder": "@angular-devkit/build-angular:karma",
          "options": {
            "main": "feature-libs/organization/test.ts",
            "tsConfig": "feature-libs/organization/tsconfig.spec.json",
            "karmaConfig": "feature-libs/organization/karma.conf.js"
          }
        },
        "lint": {
          "builder": "@angular-eslint/builder:lint",
          "options": {
            "lintFilePatterns": [
              "feature-libs/organization/**/*.ts",
              "feature-libs/organization/**/*.html"
            ]
          }
        }
      }
    },
    "product": {
      "projectType": "library",
      "root": "feature-libs/product",
      "sourceRoot": "feature-libs/product",
      "prefix": "cx",
      "architect": {
        "build": {
          "builder": "@angular-devkit/build-angular:ng-packagr",
          "options": {
            "tsConfig": "feature-libs/product/tsconfig.lib.json",
            "project": "feature-libs/product/ng-package.json"
          },
          "configurations": {
            "production": {
              "tsConfig": "feature-libs/product/tsconfig.lib.prod.json"
            }
          }
        },
        "test": {
          "builder": "@angular-devkit/build-angular:karma",
          "options": {
            "main": "feature-libs/product/test.ts",
            "tsConfig": "feature-libs/product/tsconfig.spec.json",
            "karmaConfig": "feature-libs/product/karma.conf.js"
          }
        },
        "lint": {
          "builder": "@angular-eslint/builder:lint",
          "options": {
            "lintFilePatterns": [
              "feature-libs/product/**/*.ts",
              "feature-libs/product/**/*.html"
            ]
          }
        }
      }
    },
    "product-configurator": {
      "projectType": "library",
      "root": "feature-libs/product-configurator",
      "sourceRoot": "feature-libs/product-configurator",
      "prefix": "cx",
      "architect": {
        "build": {
          "builder": "./tools/build-lib:augmented-types",
          "options": {
            "tsConfig": "feature-libs/product-configurator/tsconfig.lib.json",
            "project": "feature-libs/product-configurator/ng-package.json"
          },
          "configurations": {
            "production": {
              "tsConfig": "feature-libs/product-configurator/tsconfig.lib.prod.json"
            }
          }
        },
        "test": {
          "builder": "@angular-devkit/build-angular:karma",
          "options": {
            "main": "feature-libs/product-configurator/test.ts",
            "tsConfig": "feature-libs/product-configurator/tsconfig.spec.json",
            "karmaConfig": "feature-libs/product-configurator/karma.conf.js"
          }
        },
        "lint": {
          "builder": "@angular-eslint/builder:lint",
          "options": {
            "lintFilePatterns": [
              "feature-libs/product-configurator/**/*.ts",
              "feature-libs/product-configurator/**/*.html"
            ]
          }
        }
      }
    },
    "cdc": {
      "projectType": "library",
      "root": "integration-libs/cdc",
      "sourceRoot": "integration-libs/cdc",
      "prefix": "cx",
      "architect": {
        "build": {
          "builder": "@angular-devkit/build-angular:ng-packagr",
          "options": {
            "tsConfig": "integration-libs/cdc/tsconfig.lib.json",
            "project": "integration-libs/cdc/ng-package.json"
          },
          "configurations": {
            "production": {
              "tsConfig": "integration-libs/cdc/tsconfig.lib.prod.json"
            }
          }
        },
        "test": {
          "builder": "@angular-devkit/build-angular:karma",
          "options": {
            "main": "integration-libs/cdc/test.ts",
            "tsConfig": "integration-libs/cdc/tsconfig.spec.json",
            "karmaConfig": "integration-libs/cdc/karma.conf.js"
          }
        },
        "lint": {
          "builder": "@angular-eslint/builder:lint",
          "options": {
            "lintFilePatterns": [
              "integration-libs/cdc/**/*.ts",
              "integration-libs/cdc/**/*.html"
            ]
          }
        }
      }
    },
    "digital-payments": {
      "projectType": "library",
      "root": "integration-libs/digital-payments",
      "sourceRoot": "integration-libs/digital-payments/src",
      "prefix": "cx",
      "architect": {
        "build": {
          "builder": "@angular-devkit/build-angular:ng-packagr",
          "options": {
            "tsConfig": "integration-libs/digital-payments/tsconfig.lib.json",
            "project": "integration-libs/digital-payments/ng-package.json"
          },
          "configurations": {
            "production": {
              "tsConfig": "integration-libs/digital-payments/tsconfig.lib.prod.json"
            }
          }
        },
        "test": {
          "builder": "@angular-devkit/build-angular:karma",
          "options": {
            "main": "integration-libs/digital-payments/src/test.ts",
            "tsConfig": "integration-libs/digital-payments/tsconfig.spec.json",
            "karmaConfig": "integration-libs/digital-payments/karma.conf.js"
          }
        },
        "lint": {
          "builder": "@angular-eslint/builder:lint",
          "options": {
            "lintFilePatterns": [
              "integration-libs/digital-payments/**/*.ts",
              "integration-libs/digital-payments/**/*.html"
            ]
          }
        }
      }
    },
    "epd-visualization": {
      "projectType": "library",
      "root": "integration-libs/epd-visualization",
      "sourceRoot": "integration-libs/epd-visualization",
      "prefix": "cx-epd-visualization",
      "architect": {
        "build": {
          "builder": "@angular-devkit/build-angular:ng-packagr",
          "options": {
            "tsConfig": "integration-libs/epd-visualization/tsconfig.lib.json",
            "project": "integration-libs/epd-visualization/ng-package.json"
          },
          "configurations": {
            "production": {
              "tsConfig": "integration-libs/epd-visualization/tsconfig.lib.prod.json"
            }
          }
        },
        "test": {
          "builder": "@angular-devkit/build-angular:karma",
          "options": {
            "main": "integration-libs/epd-visualization/test.ts",
            "tsConfig": "integration-libs/epd-visualization/tsconfig.spec.json",
            "karmaConfig": "integration-libs/epd-visualization/karma.conf.js"
          }
        },
        "lint": {
          "builder": "@angular-eslint/builder:lint",
          "options": {
            "lintFilePatterns": [
              "integration-libs/epd-visualization/**/*.ts",
              "integration-libs/epd-visualization/**/*.html"
            ]
          }
        }
      }
    },
    "setup": {
      "projectType": "library",
      "root": "core-libs/setup",
      "sourceRoot": "core-libs/setup",
      "prefix": "cx",
      "architect": {
        "build": {
          "builder": "@angular-devkit/build-angular:ng-packagr",
          "options": {
            "tsConfig": "core-libs/setup/tsconfig.lib.json",
            "project": "core-libs/setup/ng-package.json"
          },
          "configurations": {
            "production": {
              "tsConfig": "core-libs/setup/tsconfig.lib.prod.json"
            }
          }
        },
        "lint": {
          "builder": "@angular-eslint/builder:lint",
          "options": {
            "lintFilePatterns": [
              "core-libs/setup/**/*.ts",
              "core-libs/setup/**/*.html"
            ]
          }
        }
      }
    },
    "storefinder": {
      "projectType": "library",
      "root": "feature-libs/storefinder",
      "sourceRoot": "feature-libs/storefinder",
      "prefix": "cx",
      "architect": {
        "build": {
          "builder": "@angular-devkit/build-angular:ng-packagr",
          "options": {
            "tsConfig": "feature-libs/storefinder/tsconfig.lib.json",
            "project": "feature-libs/storefinder/ng-package.json"
          },
          "configurations": {
            "production": {
              "tsConfig": "feature-libs/storefinder/tsconfig.lib.prod.json"
            }
          }
        },
        "test": {
          "builder": "@angular-devkit/build-angular:karma",
          "options": {
            "main": "feature-libs/storefinder/test.ts",
            "tsConfig": "feature-libs/storefinder/tsconfig.spec.json",
            "karmaConfig": "feature-libs/storefinder/karma.conf.js"
          }
        },
        "lint": {
          "builder": "@angular-eslint/builder:lint",
          "options": {
            "lintFilePatterns": [
              "feature-libs/storefinder/**/*.ts",
              "feature-libs/storefinder/**/*.html"
            ]
          }
        }
      }
    },
    "qualtrics": {
      "projectType": "library",
      "root": "feature-libs/qualtrics",
      "sourceRoot": "feature-libs/qualtrics",
      "prefix": "cx",
      "architect": {
        "build": {
          "builder": "@angular-devkit/build-angular:ng-packagr",
          "options": {
            "tsConfig": "feature-libs/qualtrics/tsconfig.lib.json",
            "project": "feature-libs/qualtrics/ng-package.json"
          },
          "configurations": {
            "production": {
              "tsConfig": "feature-libs/qualtrics/tsconfig.lib.prod.json"
            }
          }
        },
        "test": {
          "builder": "@angular-devkit/build-angular:karma",
          "options": {
            "main": "feature-libs/qualtrics/test.ts",
            "tsConfig": "feature-libs/qualtrics/tsconfig.spec.json",
            "karmaConfig": "feature-libs/qualtrics/karma.conf.js"
          }
        },
        "lint": {
          "builder": "@angular-eslint/builder:lint",
          "options": {
            "lintFilePatterns": [
              "feature-libs/qualtrics/**/*.ts",
              "feature-libs/qualtrics/**/*.html"
            ]
          }
        }
      }
    },
    "tracking": {
      "projectType": "library",
      "root": "feature-libs/tracking",
      "sourceRoot": "feature-libs/tracking",
      "prefix": "cx",
      "architect": {
        "build": {
          "builder": "./tools/build-lib:augmented-types",
          "options": {
            "tsConfig": "feature-libs/tracking/tsconfig.lib.json",
            "project": "feature-libs/tracking/ng-package.json"
          },
          "configurations": {
            "production": {
              "tsConfig": "feature-libs/tracking/tsconfig.lib.prod.json"
            }
          }
        },
        "test": {
          "builder": "@angular-devkit/build-angular:karma",
          "options": {
            "main": "feature-libs/tracking/test.ts",
            "tsConfig": "feature-libs/tracking/tsconfig.spec.json",
            "karmaConfig": "feature-libs/tracking/karma.conf.js"
          }
        },
        "lint": {
          "builder": "@angular-eslint/builder:lint",
          "options": {
            "lintFilePatterns": [
              "feature-libs/tracking/**/*.ts",
              "feature-libs/tracking/**/*.html"
            ]
          }
        }
      }
    },
    "smartedit": {
      "projectType": "library",
      "root": "feature-libs/smartedit",
      "sourceRoot": "feature-libs/smartedit",
      "prefix": "cx",
      "architect": {
        "build": {
          "builder": "@angular-devkit/build-angular:ng-packagr",
          "options": {
            "tsConfig": "feature-libs/smartedit/tsconfig.lib.json",
            "project": "feature-libs/smartedit/ng-package.json"
          },
          "configurations": {
            "production": {
              "tsConfig": "feature-libs/smartedit/tsconfig.lib.prod.json"
            }
          }
        },
        "test": {
          "builder": "@angular-devkit/build-angular:karma",
          "options": {
            "main": "feature-libs/smartedit/test.ts",
            "tsConfig": "feature-libs/smartedit/tsconfig.spec.json",
            "karmaConfig": "feature-libs/smartedit/karma.conf.js"
          }
        },
        "lint": {
          "builder": "@angular-eslint/builder:lint",
          "options": {
            "lintFilePatterns": [
              "feature-libs/smartedit/**/*.ts",
              "feature-libs/smartedit/**/*.html"
            ]
          }
        }
      }
    },
    "asm": {
      "projectType": "library",
      "root": "feature-libs/asm",
      "sourceRoot": "feature-libs/asm",
      "prefix": "cx",
      "architect": {
        "build": {
          "builder": "@angular-devkit/build-angular:ng-packagr",
          "options": {
            "tsConfig": "feature-libs/asm/tsconfig.lib.json",
            "project": "feature-libs/asm/ng-package.json"
          },
          "configurations": {
            "production": {
              "tsConfig": "feature-libs/asm/tsconfig.lib.prod.json"
            }
          }
        },
        "test": {
          "builder": "@angular-devkit/build-angular:karma",
          "options": {
            "main": "feature-libs/asm/test.ts",
            "tsConfig": "feature-libs/asm/tsconfig.spec.json",
            "karmaConfig": "feature-libs/asm/karma.conf.js"
          }
        },
        "lint": {
          "builder": "@angular-eslint/builder:lint",
          "options": {
            "lintFilePatterns": [
              "feature-libs/asm/**/*.ts",
              "feature-libs/asm/**/*.html"
            ]
          }
        }
      }
    },
    "checkout": {
      "projectType": "library",
      "root": "feature-libs/checkout",
      "sourceRoot": "feature-libs/checkout",
      "prefix": "cx",
      "architect": {
        "build": {
          "builder": "./tools/build-lib:augmented-types",
          "options": {
            "tsConfig": "feature-libs/checkout/tsconfig.lib.json",
            "project": "feature-libs/checkout/ng-package.json"
          },
          "configurations": {
            "production": {
              "tsConfig": "feature-libs/checkout/tsconfig.lib.prod.json"
            }
          }
        },
        "test": {
          "builder": "@angular-devkit/build-angular:karma",
          "options": {
            "main": "feature-libs/checkout/test.ts",
            "tsConfig": "feature-libs/checkout/tsconfig.spec.json",
            "karmaConfig": "feature-libs/checkout/karma.conf.js"
          }
        },
        "lint": {
          "builder": "@angular-eslint/builder:lint",
          "options": {
            "lintFilePatterns": [
              "feature-libs/checkout/**/*.ts",
              "feature-libs/checkout/**/*.html"
            ]
          }
        }
      }
    },
    "cart": {
      "projectType": "library",
      "root": "feature-libs/cart",
      "sourceRoot": "feature-libs/cart",
      "prefix": "cx",
      "architect": {
        "build": {
          "builder": "./tools/build-lib:augmented-types",
          "options": {
            "tsConfig": "feature-libs/cart/tsconfig.lib.json",
            "project": "feature-libs/cart/ng-package.json"
          },
          "configurations": {
            "production": {
              "tsConfig": "feature-libs/cart/tsconfig.lib.prod.json"
            }
          }
        },
        "test": {
          "builder": "@angular-devkit/build-angular:karma",
          "options": {
            "main": "feature-libs/cart/test.ts",
            "tsConfig": "feature-libs/cart/tsconfig.spec.json",
            "karmaConfig": "feature-libs/cart/karma.conf.js"
          }
        },
        "lint": {
          "builder": "@angular-eslint/builder:lint",
          "options": {
            "lintFilePatterns": [
              "feature-libs/cart/**/*.ts",
              "feature-libs/cart/**/*.html"
            ]
          }
        }
      }
    },
    "user": {
      "projectType": "library",
      "root": "feature-libs/user",
      "sourceRoot": "feature-libs/user",
      "prefix": "cx",
      "architect": {
        "build": {
          "builder": "./tools/build-lib:augmented-types",
          "options": {
            "tsConfig": "feature-libs/user/tsconfig.lib.json",
            "project": "feature-libs/user/ng-package.json"
          },
          "configurations": {
            "production": {
              "tsConfig": "feature-libs/user/tsconfig.lib.prod.json"
            }
          }
        },
        "test": {
          "builder": "@angular-devkit/build-angular:karma",
          "options": {
            "main": "feature-libs/user/test.ts",
            "tsConfig": "feature-libs/user/tsconfig.spec.json",
            "karmaConfig": "feature-libs/user/karma.conf.js"
          }
        },
        "lint": {
          "builder": "@angular-eslint/builder:lint",
          "options": {
            "lintFilePatterns": [
              "feature-libs/user/**/*.ts",
              "feature-libs/user/**/*.html"
            ]
          }
        }
      }
    },
    "order": {
      "projectType": "library",
      "root": "feature-libs/order",
      "sourceRoot": "feature-libs/order",
      "prefix": "cx",
      "architect": {
        "build": {
          "builder": "./tools/build-lib:augmented-types",
          "options": {
            "tsConfig": "feature-libs/order/tsconfig.lib.json",
            "project": "feature-libs/order/ng-package.json"
          },
          "configurations": {
            "production": {
              "tsConfig": "feature-libs/order/tsconfig.lib.prod.json"
            },
            "development": {
              "tsConfig": "feature-libs/order/tsconfig.lib.json"
            }
          }
        },
        "test": {
          "builder": "@angular-devkit/build-angular:karma",
          "options": {
            "main": "feature-libs/order/test.ts",
            "tsConfig": "feature-libs/order/tsconfig.spec.json",
            "karmaConfig": "feature-libs/order/karma.conf.js"
          }
        },
        "lint": {
          "builder": "@angular-eslint/builder:lint",
          "options": {
            "lintFilePatterns": [
              "feature-libs/order/**/*.ts",
              "feature-libs/order/**/*.html"
            ]
          }
        }
      }
    },
    "s4om": {
      "projectType": "library",
      "root": "integration-libs/s4om",
      "sourceRoot": "integration-libs/s4om/src",
      "prefix": "cx",
      "architect": {
        "build": {
          "builder": "@angular-devkit/build-angular:ng-packagr",
          "options": {
            "project": "integration-libs/s4om/ng-package.json"
          },
          "configurations": {
            "production": {
              "tsConfig": "integration-libs/s4om/tsconfig.lib.prod.json"
            },
            "development": {
              "tsConfig": "integration-libs/s4om/tsconfig.lib.json"
            }
          },
          "defaultConfiguration": "production"
        },
        "test": {
          "builder": "@angular-devkit/build-angular:karma",
          "options": {
            "main": "integration-libs/s4om/test.ts",
            "tsConfig": "integration-libs/s4om/tsconfig.spec.json",
            "karmaConfig": "integration-libs/s4om/karma.conf.js"
          }
        }
      }
    },
    "customer-ticketing": {
      "projectType": "library",
      "root": "feature-libs/customer-ticketing",
      "sourceRoot": "feature-libs/customer-ticketing",
      "prefix": "cx",
      "architect": {
        "build": {
          "builder": "./tools/build-lib:augmented-types",
          "options": {
            "tsConfig": "feature-libs/customer-ticketing/tsconfig.lib.json",
            "project": "feature-libs/customer-ticketing/ng-package.json"
          },
          "configurations": {
            "production": {
              "tsConfig": "feature-libs/customer-ticketing/tsconfig.lib.prod.json"
            }
          }
        },
        "test": {
          "builder": "@angular-devkit/build-angular:karma",
          "options": {
            "main": "feature-libs/customer-ticketing/test.ts",
            "tsConfig": "feature-libs/customer-ticketing/tsconfig.spec.json",
            "karmaConfig": "feature-libs/customer-ticketing/karma.conf.js"
          }
        },
        "lint": {
          "builder": "@angular-eslint/builder:lint",
          "options": {
            "lintFilePatterns": [
              "feature-libs/customer-ticketing/**/*.ts",
              "feature-libs/customer-ticketing/**/*.html"
            ]
          }
        }
      }
    }
  }
}<|MERGE_RESOLUTION|>--- conflicted
+++ resolved
@@ -82,13 +82,12 @@
                 "bundleName": "epd-visualization"
               },
               {
-<<<<<<< HEAD
                 "input": "projects/storefrontapp/src/styles/lib-customer-ticketing.scss",
                 "bundleName": "customer-ticketing"
-=======
+              },
+              {
                 "input": "projects/storefrontapp/src/styles/lib-s4om.scss",
                 "bundleName": "s4om"
->>>>>>> a7de5c21
               }
             ],
             "ngswConfigPath": "projects/storefrontlib/cms-structure/pwa/ngsw-config.json",
