--- conflicted
+++ resolved
@@ -5,13 +5,11 @@
   "ci": {
     "CX_BASE_URL": "https://20.83.184.244:9002"
   },
-<<<<<<< HEAD
   "cds": {
     "CX_CDS": "true"
-=======
+  },
   "lighthouse": {
     "CX_BASE_URL": "https://api.spartacus.rocks"
->>>>>>> bd79df1c
   },
   "cdc": {
     "CX_BASE_URL": "https://cdc-spa-2011-2102.demo.hybris.com",
