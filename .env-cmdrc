{
  "dev": {
<<<<<<< HEAD
    "CX_BASE_URL": "https://20.84.65.98:9002",
    "PURPOSE": "Test devci4 ci backend backup"
  },
  "ci": {
    "CX_BASE_URL": "https://20.84.65.98:9002"
=======
    "CX_BASE_URL": "https://20.55.83.1:9002"
  },
  "ci": {
    "CX_BASE_URL": "https://20.55.83.1:9002",
    "PURPOSE": "Force test of backup vm"
>>>>>>> f8f67f89
  },
  "b2c": {
    "CX_B2B": "false"
  },
  "b2b": {
    "CX_B2B": "true"
  }
}<|MERGE_RESOLUTION|>--- conflicted
+++ resolved
@@ -1,18 +1,10 @@
 {
   "dev": {
-<<<<<<< HEAD
-    "CX_BASE_URL": "https://20.84.65.98:9002",
-    "PURPOSE": "Test devci4 ci backend backup"
-  },
-  "ci": {
-    "CX_BASE_URL": "https://20.84.65.98:9002"
-=======
     "CX_BASE_URL": "https://20.55.83.1:9002"
   },
   "ci": {
     "CX_BASE_URL": "https://20.55.83.1:9002",
-    "PURPOSE": "Force test of backup vm"
->>>>>>> f8f67f89
+    "PURPOSE": "Force re-test of backup vm"
   },
   "b2c": {
     "CX_B2B": "false"
