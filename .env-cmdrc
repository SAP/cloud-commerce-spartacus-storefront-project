--- conflicted
+++ resolved
@@ -3,11 +3,7 @@
     "CX_BASE_URL": "https://spartacus-devci7674.eastus.cloudapp.azure.com:9002"
   },
   "ci": {
-<<<<<<< HEAD
-    "CX_BASE_URL": "https://spartacus-devci7674.eastus.cloudapp.azure.com:9002"
-=======
     "CX_BASE_URL": "https://20.83.184.244:9002"
->>>>>>> 3944f483
   },
   "cds": {
     "CX_CDS": "true"
