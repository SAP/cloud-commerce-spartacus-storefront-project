{
  "dev": {
    "CX_BASE_URL": "https://spartacus-fdev8.eastus.cloudapp.azure.com:9002"
  },
  "ci": {
<<<<<<< HEAD
    "CX_BASE_URL": "https://spartacus-fdev8.eastus.cloudapp.azure.com:9002"
=======
    "CX_BASE_URL": "https://20.83.184.244:9002"
>>>>>>> d75a70d1
  },
  "cds": {
    "CX_CDS": "true"
  },
  "lighthouse": {
    "CX_BASE_URL": "https://api.spartacus.rocks"
  },
  "cdc": {
    "CX_BASE_URL": "https://cdc-spa-2011-2102.demo.hybris.com",
    "CX_CDC": "true"
  },
  "digital-payments": {
    "CX_BASE_URL": "https://backoffice.cp96avkh5f-sapcxteam1-d5-public.model-t.cc.commerce.ondemand.com",
    "CX_DIGITAL_PAYMENTS": "true"
  },
  "cpq": {
    "CX_BASE_URL": "https://api.cpce-teamtiger1-d2-public.model-t.cc.commerce.ondemand.com",
    "CX_B2B": "true",
    "CX_CPQ": "true"
  },
  "b2c": {
    "CX_B2B": "false",
    "CX_CDS": "false"
  },
  "b2b": {
    "CX_B2B": "true"
  }
}<|MERGE_RESOLUTION|>--- conflicted
+++ resolved
@@ -3,11 +3,7 @@
     "CX_BASE_URL": "https://spartacus-fdev8.eastus.cloudapp.azure.com:9002"
   },
   "ci": {
-<<<<<<< HEAD
-    "CX_BASE_URL": "https://spartacus-fdev8.eastus.cloudapp.azure.com:9002"
-=======
     "CX_BASE_URL": "https://20.83.184.244:9002"
->>>>>>> d75a70d1
   },
   "cds": {
     "CX_CDS": "true"
