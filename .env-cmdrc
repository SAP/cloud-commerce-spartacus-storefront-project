{
  "dev": {
    "CX_BASE_URL": "https://40.76.109.9:9002"
  },
  "local": {
    "CX_BASE_URL": "https://localhost:9002"
  },
  "ci": {
    "CX_BASE_URL": "https://20.83.184.244:9002"
  },
  "ccv2": {
    "CX_BASE_URL": "https://api.cg79x9wuu9-eccommerc1-p1-public.model-t.myhybris.cloud"
  },
  "cds": {
    "CX_CDS": "true"
  },
  "lighthouse": {
    "CX_BASE_URL": "https://api.spartacus.rocks"
  },
  "cdc": {
    "CX_BASE_URL": "https://api.cg79x9wuu9-eccommerc1-s1-public.model-t.myhybris.cloud",
    "CX_CDC": "true"
  },
  "digital-payments": {
    "CX_BASE_URL": "https://backoffice.cp96avkh5f-sapcxteam1-d5-public.model-t.cc.commerce.ondemand.com",
    "CX_DIGITAL_PAYMENTS": "true"
  },
  "epd-visualization": {
    "CX_EPD_VISUALIZATION": "true",
    "CX_BASE_URL": "https://api.cp96avkh5f-integrati1-d1-public.model-t.cc.commerce.ondemand.com"
  },
  "opf": {
    "CX_OPF": "true",
    "CX_BASE_URL": "https://api.cp96avkh5f-integrati2-s1-public.model-t.cc.commerce.ondemand.com"
  },
  "cpq": {
    "CX_BASE_URL": "https://api.cpce-teamtiger1-d2-public.model-t.cc.commerce.ondemand.com",
    "CX_B2B": "true",
    "CX_CPQ": "true"
  },
  "segment-refs": {
    "CX_BASE_URL": "https://api.cg79x9wuu9-eccommerc1-p7-public.model-t.myhybris.cloud",
    "CX_SEGMENT_REFS": "true"
  },
  "b2c": {
    "CX_B2B": "false",
    "CX_CDS": "false"
  },
  "b2b": {
    "CX_B2B": "true"
  },
  "s4om": {
    "CX_BASE_URL": "https://api.cg79x9wuu9-eccommerc1-s8-public.model-t.myhybris.cloud",
    "CX_B2B": "true",
    "CX_S4OM": "true",
    "CX_REQUESTED_DELIVERY_DATE": "true",
    "CX_PDF_INVOICES": "true"
  },
  "requested-delivery-date": {
    "CX_BASE_URL": "https://api.cg79x9wuu9-eccommerc1-s8-public.model-t.myhybris.cloud",
    "CX_REQUESTED_DELIVERY_DATE": "true"
  },
  "estimated-delivery-date": {
    "CX_BASE_URL": "https://api.cg79x9wuu9-eccommerc1-s5-public.model-t.myhybris.cloud",
    "CX_ESTIMATED_DELIVERY_DATE": "true"
  },
  "pdf-invoices": {
    "CX_BASE_URL": "https://api.cg79x9wuu9-eccommerc1-s5-public.model-t.myhybris.cloud",
    "CX_PDF_INVOICES": "true"
  },
  "my-account-v2":{
    "CX_BASE_URL": "https://api.cg79x9wuu9-eccommerc1-s5-public.model-t.myhybris.cloud",
    "CX_PDF_INVOICES": "true",
    "CX_MY_ACCOUNT_V2": "true"
  },
  "cdp":{
    "CX_CDP": "true",
    "CX_BASE_URL": "https://api.cg79x9wuu9-eccommerc1-s5-public.model-t.myhybris.cloud",
    "CX_PDF_INVOICES": "true",
    "CX_MY_ACCOUNT_V2": "true"
<<<<<<< HEAD
=======
  },
  "opps":{
    "CX_BASE_URL": "https://api.cg79x9wuu9-eccommerc1-s5-public.model-t.myhybris.cloud",
    "CX_OPPS": "true"
>>>>>>> 669cdf58
  }
}<|MERGE_RESOLUTION|>--- conflicted
+++ resolved
@@ -78,12 +78,9 @@
     "CX_BASE_URL": "https://api.cg79x9wuu9-eccommerc1-s5-public.model-t.myhybris.cloud",
     "CX_PDF_INVOICES": "true",
     "CX_MY_ACCOUNT_V2": "true"
-<<<<<<< HEAD
-=======
   },
   "opps":{
     "CX_BASE_URL": "https://api.cg79x9wuu9-eccommerc1-s5-public.model-t.myhybris.cloud",
     "CX_OPPS": "true"
->>>>>>> 669cdf58
   }
 }