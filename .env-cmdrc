{
  "dev": {
<<<<<<< HEAD
    "CX_BASE_URL": "https://20.127.192.33:59002"
=======
    "CX_BASE_URL": "https://20.127.226.23:59002"
>>>>>>> 1e9510a1
  },
  "local": {
    "CX_BASE_URL": "https://localhost:9002"
  },
  "ci": {
<<<<<<< HEAD
    "CX_BASE_URL": "https://20.127.192.33:59002"
=======
    "CX_BASE_URL": "https://20.127.226.23:59002"
>>>>>>> 1e9510a1
  },
  "ccv2": {
    "CX_BASE_URL": "https://api.cg79x9wuu9-eccommerc1-p1-public.model-t.myhybris.cloud"
  },
  "cds": {
    "CX_CDS": "true"
  },
  "lighthouse": {
    "CX_BASE_URL": "https://api.spartacus.rocks"
  },
  "cdc": {
    "CX_BASE_URL": "https://backoffice.c2twgq1sul-sapcxteam1-d1-public.model-t.myhybris.cloud",
    "CX_CDC": "true"
  },
  "digital-payments": {
    "CX_BASE_URL": "https://backoffice.cp96avkh5f-sapcxteam1-d5-public.model-t.cc.commerce.ondemand.com",
    "CX_DIGITAL_PAYMENTS": "true"
  },
  "epd-visualization": {
    "CX_EPD_VISUALIZATION": "true",
    "CX_BASE_URL": "https://api.cp96avkh5f-integrati1-d1-public.model-t.cc.commerce.ondemand.com"
  },
  "cpq": {
    "CX_BASE_URL": "https://api.cpce-teamtiger1-d2-public.model-t.cc.commerce.ondemand.com",
    "CX_B2B": "true",
    "CX_CPQ": "true"
  },
  "b2c": {
    "CX_B2B": "false",
    "CX_CDS": "false"
  },
  "b2b": {
    "CX_B2B": "true"
  }
}<|MERGE_RESOLUTION|>--- conflicted
+++ resolved
@@ -1,20 +1,12 @@
 {
   "dev": {
-<<<<<<< HEAD
-    "CX_BASE_URL": "https://20.127.192.33:59002"
-=======
     "CX_BASE_URL": "https://20.127.226.23:59002"
->>>>>>> 1e9510a1
   },
   "local": {
     "CX_BASE_URL": "https://localhost:9002"
   },
   "ci": {
-<<<<<<< HEAD
-    "CX_BASE_URL": "https://20.127.192.33:59002"
-=======
     "CX_BASE_URL": "https://20.127.226.23:59002"
->>>>>>> 1e9510a1
   },
   "ccv2": {
     "CX_BASE_URL": "https://api.cg79x9wuu9-eccommerc1-p1-public.model-t.myhybris.cloud"
