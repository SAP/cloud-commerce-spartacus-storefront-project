--- conflicted
+++ resolved
@@ -6,11 +6,7 @@
     "umdModuleIds": {
       "@spartacus/core": "core",
       "@spartacus/storefront": "storefront",
-<<<<<<< HEAD
-      "@ngrx/store": "ngrx",
-=======
       "@ngrx/store": "store",
->>>>>>> 8ac97c9c
       "rxjs": "rxjs"
     }
   }
