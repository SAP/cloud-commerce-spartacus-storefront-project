--- conflicted
+++ resolved
@@ -1,9 +1,9 @@
-import { Cart, PersonalizationAction } from '@spartacus/core';
+import { Cart } from '@spartacus/core';
 
 export interface ProfileTagWindowObject extends Window {
   Y_TRACKING: {
     q?: ProfileTagJsConfig[][];
-    eventLayer?: ProfileTagEvent[];
+    eventLayer?: ProfileTagPushEvent[];
   };
 }
 
@@ -38,20 +38,15 @@
   cart: Cart;
 }
 
-export interface ProfileTagEvent {
+export interface ProfileTagPushEvent {
   name: string;
-  data?: {
-    segments?: string[];
-    actions?: PersonalizationAction[];
-    [x: string]: any;
-  };
 }
 
-export class NavigatedPushEvent implements ProfileTagEvent {
+export class NavigatedPushEvent implements ProfileTagPushEvent {
   name = 'Navigated';
 }
 
-export class ConsentChangedPushEvent implements ProfileTagEvent {
+export class ConsentChangedPushEvent implements ProfileTagPushEvent {
   name = 'ConsentChanged';
   data: { granted: boolean } = { granted: undefined };
   constructor(granted: boolean) {
@@ -59,7 +54,7 @@
   }
 }
 
-export class KeywordSearchPushEvent implements ProfileTagEvent {
+export class KeywordSearchPushEvent implements ProfileTagPushEvent {
   name = 'KeywordSearch';
   data;
   constructor(data: { searchTerm: string; numResults: Number }) {
@@ -67,12 +62,8 @@
   }
 }
 
-export class ProductViewPushEvent implements ProfileTagEvent {
-<<<<<<< HEAD
+export class ProductViewPushEvent implements ProfileTagPushEvent {
   name = 'ProductDetailsPageViewed';
-=======
-  name = 'ProductView';
->>>>>>> 5c16eedd
   data;
   constructor(data: {
     productSku: string;
@@ -85,67 +76,47 @@
   }
 }
 
-export class CategoryViewPushEvent implements ProfileTagEvent {
-<<<<<<< HEAD
+export class CategoryViewPushEvent implements ProfileTagPushEvent {
   name = 'CategoryPageViewed';
-=======
-  name = 'CategoryView';
->>>>>>> 5c16eedd
   data;
   constructor(data: { productCategory: string; productCategoryName: string }) {
     this.data = data;
   }
 }
 
-export class HomePageViewPushEvent implements ProfileTagEvent {
-<<<<<<< HEAD
+export class HomePageViewPushEvent implements ProfileTagPushEvent {
   name = 'HomePageViewed';
-=======
-  name = 'HomePageView';
->>>>>>> 5c16eedd
   data;
   constructor(data?) {
     this.data = data;
   }
 }
 
-export class OrderConfirmationPushEvent implements ProfileTagEvent {
-<<<<<<< HEAD
+export class OrderConfirmationPushEvent implements ProfileTagPushEvent {
   name = 'OrderConfirmationPageViewed';
-=======
-  name = 'OrderConfirmation';
->>>>>>> 5c16eedd
   data;
   constructor(data?) {
     this.data = data;
   }
 }
 
-export class CartViewPushEvent implements ProfileTagEvent {
-<<<<<<< HEAD
+export class CartViewPushEvent implements ProfileTagPushEvent {
   name = 'CartPageViewed';
-=======
-  name = 'CartView';
->>>>>>> 5c16eedd
   data;
   constructor(data?) {
     this.data = data;
   }
 }
 
-export class PageViewPushEvent implements ProfileTagEvent {
-<<<<<<< HEAD
+export class PageViewPushEvent implements ProfileTagPushEvent {
   name = 'PageViewed';
-=======
-  name = 'PageView';
->>>>>>> 5c16eedd
   data;
   constructor(data?) {
     this.data = data;
   }
 }
 
-export class CartChangedPushEvent implements ProfileTagEvent {
+export class CartChangedPushEvent implements ProfileTagPushEvent {
   name = 'CartSnapshot';
   data: ProfileTagCart;
   constructor(data: ProfileTagCart) {
