--- conflicted
+++ resolved
@@ -27,17 +27,11 @@
 }
 
 export enum ProfileTagEventNames {
-<<<<<<< HEAD
   Loaded = 'profiletag_loaded',
   ConsentReferenceChanged = 'profiletag_consentReferenceChanged',
   DebugFlagChanged = 'profiletag_debugFlagChanged',
-=======
-  Loaded = 'Loaded',
-  ConsentReferenceChanged = 'ConsentReferenceChanged',
-  ProfileTagDebug = 'DebugFlagChanged',
 }
 
 export interface ProfileTagPushEvent {
   
->>>>>>> 980e3fe6
 }