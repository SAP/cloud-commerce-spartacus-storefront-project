import { Cart, PersonalizationAction } from '@spartacus/core';

export interface ProfileTagWindowObject extends Window {
  Y_TRACKING: {
    q?: ProfileTagJsConfig[][];
    eventLayer?: ProfileTagPushEvent[];
  };
}

export interface ProfileTagJsConfig {
  tenant?: string;
  siteId?: string;
  spa: boolean;
  javascriptUrl?: string;
  configUrl?: string;
  allowInsecureCookies?: boolean;
  gtmId?: string;
}

export interface ConsentReferenceEvent extends CustomEvent {
  detail: {
    consentReference: string;
  };
}

export interface DebugEvent extends CustomEvent {
  detail: {
    debug: boolean;
  };
}

export enum InternalProfileTagEventNames {
  CONSENT_REFERENCE_LOADED = 'profiletag_consentReferenceLoaded',
  DEBUG_FLAG_CHANGED = 'profiletag_debugFlagChanged',
}

interface ProfileTagCart {
  cart: Cart;
}

export interface ProfileTagPushEvent {
  name: string;
<<<<<<< HEAD
=======
  data?: {
    segments?: string[];
    actions?: PersonalizationAction[];
    [x: string]: any;
  };
>>>>>>> 139a9204
}

export class NavigatedPushEvent implements ProfileTagPushEvent {
  name = 'Navigated';
}

export class ConsentChangedPushEvent implements ProfileTagPushEvent {
  name = 'ConsentChanged';
  data: { granted: boolean } = { granted: undefined };
  constructor(granted: boolean) {
    this.data.granted = granted;
  }
}

<<<<<<< HEAD
export class KeywordSearchPushEvent implements ProfileTagPushEvent {
=======
export class KeywordSearchPushEvent implements ProfileTagEvent {
>>>>>>> 139a9204
  name = 'KeywordSearch';
  data;
  constructor(data: { searchTerm: string; numResults: Number }) {
    this.data = data;
  }
}

<<<<<<< HEAD
export class ProductViewPushEvent implements ProfileTagPushEvent {
  name = 'ProductDetailsPageViewed';
=======
export class ProductViewPushEvent implements ProfileTagEvent {
  name = 'ProductView';
>>>>>>> 139a9204
  data;
  constructor(data: {
    productSku: string;
    productName: string;
    productPrice: Number;
    productCategory: string;
    productCategoryName: string;
  }) {
    this.data = data;
  }
}

<<<<<<< HEAD
export class CategoryViewPushEvent implements ProfileTagPushEvent {
  name = 'CategoryPageViewed';
=======
export class CategoryViewPushEvent implements ProfileTagEvent {
  name = 'CategoryView';
>>>>>>> 139a9204
  data;
  constructor(data: { productCategory: string; productCategoryName: string }) {
    this.data = data;
  }
}

<<<<<<< HEAD
export class HomePageViewPushEvent implements ProfileTagPushEvent {
  name = 'HomePageViewed';
=======
export class HomePageViewPushEvent implements ProfileTagEvent {
  name = 'HomePageView';
>>>>>>> 139a9204
  data;
  constructor(data?) {
    this.data = data;
  }
}

<<<<<<< HEAD
export class OrderConfirmationPushEvent implements ProfileTagPushEvent {
  name = 'OrderConfirmationPageViewed';
=======
export class OrderConfirmationPushEvent implements ProfileTagEvent {
  name = 'OrderConfirmation';
>>>>>>> 139a9204
  data;
  constructor(data?) {
    this.data = data;
  }
}

<<<<<<< HEAD
export class CartViewPushEvent implements ProfileTagPushEvent {
  name = 'CartPageViewed';
=======
export class CartViewPushEvent implements ProfileTagEvent {
  name = 'CartView';
>>>>>>> 139a9204
  data;
  constructor(data?) {
    this.data = data;
  }
}

<<<<<<< HEAD
export class PageViewPushEvent implements ProfileTagPushEvent {
  name = 'PageViewed';
=======
export class PageViewPushEvent implements ProfileTagEvent {
  name = 'PageView';
>>>>>>> 139a9204
  data;
  constructor(data?) {
    this.data = data;
  }
}

<<<<<<< HEAD
export class CartChangedPushEvent implements ProfileTagPushEvent {
=======
export class CartChangedPushEvent implements ProfileTagEvent {
>>>>>>> 139a9204
  name = 'CartSnapshot';
  data: ProfileTagCart;
  constructor(data: ProfileTagCart) {
    this.data = data;
  }
}<|MERGE_RESOLUTION|>--- conflicted
+++ resolved
@@ -40,14 +40,11 @@
 
 export interface ProfileTagPushEvent {
   name: string;
-<<<<<<< HEAD
-=======
   data?: {
     segments?: string[];
     actions?: PersonalizationAction[];
     [x: string]: any;
   };
->>>>>>> 139a9204
 }
 
 export class NavigatedPushEvent implements ProfileTagPushEvent {
@@ -62,11 +59,7 @@
   }
 }
 
-<<<<<<< HEAD
 export class KeywordSearchPushEvent implements ProfileTagPushEvent {
-=======
-export class KeywordSearchPushEvent implements ProfileTagEvent {
->>>>>>> 139a9204
   name = 'KeywordSearch';
   data;
   constructor(data: { searchTerm: string; numResults: Number }) {
@@ -74,13 +67,8 @@
   }
 }
 
-<<<<<<< HEAD
 export class ProductViewPushEvent implements ProfileTagPushEvent {
   name = 'ProductDetailsPageViewed';
-=======
-export class ProductViewPushEvent implements ProfileTagEvent {
-  name = 'ProductView';
->>>>>>> 139a9204
   data;
   constructor(data: {
     productSku: string;
@@ -93,76 +81,47 @@
   }
 }
 
-<<<<<<< HEAD
 export class CategoryViewPushEvent implements ProfileTagPushEvent {
   name = 'CategoryPageViewed';
-=======
-export class CategoryViewPushEvent implements ProfileTagEvent {
-  name = 'CategoryView';
->>>>>>> 139a9204
   data;
   constructor(data: { productCategory: string; productCategoryName: string }) {
     this.data = data;
   }
 }
 
-<<<<<<< HEAD
 export class HomePageViewPushEvent implements ProfileTagPushEvent {
   name = 'HomePageViewed';
-=======
-export class HomePageViewPushEvent implements ProfileTagEvent {
-  name = 'HomePageView';
->>>>>>> 139a9204
   data;
   constructor(data?) {
     this.data = data;
   }
 }
 
-<<<<<<< HEAD
 export class OrderConfirmationPushEvent implements ProfileTagPushEvent {
   name = 'OrderConfirmationPageViewed';
-=======
-export class OrderConfirmationPushEvent implements ProfileTagEvent {
-  name = 'OrderConfirmation';
->>>>>>> 139a9204
   data;
   constructor(data?) {
     this.data = data;
   }
 }
 
-<<<<<<< HEAD
 export class CartViewPushEvent implements ProfileTagPushEvent {
   name = 'CartPageViewed';
-=======
-export class CartViewPushEvent implements ProfileTagEvent {
-  name = 'CartView';
->>>>>>> 139a9204
   data;
   constructor(data?) {
     this.data = data;
   }
 }
 
-<<<<<<< HEAD
 export class PageViewPushEvent implements ProfileTagPushEvent {
   name = 'PageViewed';
-=======
-export class PageViewPushEvent implements ProfileTagEvent {
-  name = 'PageView';
->>>>>>> 139a9204
   data;
   constructor(data?) {
     this.data = data;
   }
 }
 
-<<<<<<< HEAD
 export class CartChangedPushEvent implements ProfileTagPushEvent {
-=======
-export class CartChangedPushEvent implements ProfileTagEvent {
->>>>>>> 139a9204
   name = 'CartSnapshot';
   data: ProfileTagCart;
   constructor(data: ProfileTagCart) {
