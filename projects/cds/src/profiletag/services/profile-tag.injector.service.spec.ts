import { TestBed } from '@angular/core/testing';
import { Cart, OrderEntry } from '@spartacus/core';
import { BehaviorSubject, of, ReplaySubject, Subject } from 'rxjs';
import { CdsBackendConnector } from '../connectors/cds-backend-connector';
import {
  CartChangedPushEvent,
  ConsentChangedPushEvent,
  NavigatedPushEvent,
} from '../model/profile-tag.model';
import { ProfileTagInjectorService } from './profile-tag.injector.service';
import { ProfileTagEventService } from './profiletag-event.service';
import { SpartacusEventService } from './spartacus-event.service';

describe('ProfileTagInjector', () => {
  let postBehaviour: Subject<boolean>;
  let profileTagInjector: ProfileTagInjectorService;
  let addTrackerBehavior: Subject<Event>;
  let profileTagEventTrackerMock: ProfileTagEventService;
  let cartBehavior: Subject<{ cart: Cart }>;
  let consentBehavior: Subject<boolean>;
  let navigatedBehavior: Subject<boolean>;
  let spartacusEventTrackerMock: SpartacusEventService;
  let cdsBackendConnectorMock: CdsBackendConnector;
  function setVariables() {
    cartBehavior = new ReplaySubject<{ cart: Cart }>();
    consentBehavior = new ReplaySubject<boolean>();
    navigatedBehavior = new ReplaySubject<boolean>();
    addTrackerBehavior = new ReplaySubject<Event>();
    postBehaviour = new ReplaySubject<boolean>();
    cdsBackendConnectorMock = <CdsBackendConnector>(<any>{
      notifySuccessfulLogin: jasmine
        .createSpy('cdsBackendConnectorMock')
        .and.returnValue(new BehaviorSubject(true)),
    });
    spartacusEventTrackerMock = <SpartacusEventService>(<unknown>{
      consentGranted: jasmine
        .createSpy('consentGranted')
        .and.callFake(() => consentBehavior),
      navigated: jasmine
        .createSpy('navigated')
        .and.callFake(() => navigatedBehavior),
      cartChanged: jasmine
        .createSpy('cartChanged')
<<<<<<< HEAD
        .and.callFake(_ => cartBehavior),
      loginSuccessful: jasmine
        .createSpy('loginSuccessful')
        .and.callFake(_ => postBehaviour),
=======
        .and.callFake(() => cartBehavior),
>>>>>>> 3d58b479
    });
    profileTagEventTrackerMock = <ProfileTagEventService>(<unknown>{
      addTracker: jasmine
        .createSpy('addTracker')
        .and.callFake(() => addTrackerBehavior),
      notifyProfileTagOfEventOccurence: jasmine.createSpy(
        'notifyProfileTagOfEventOccurence'
      ),
      getProfileTagEvents: jasmine
        .createSpy('getProfileTagEvents')
        .and.callFake(() => of()),
    });
  }
  beforeEach(() => {
    setVariables();
    TestBed.configureTestingModule({
      providers: [
        {
          provide: ProfileTagEventService,
          useValue: profileTagEventTrackerMock,
        },
        {
          provide: SpartacusEventService,
          useValue: spartacusEventTrackerMock,
        },
        {
          provide: CdsBackendConnector,
          useValue: cdsBackendConnectorMock,
        },
      ],
    });
    profileTagInjector = TestBed.inject(ProfileTagInjectorService);
  });

  it('Should be created', () => {
    expect(profileTagInjector).toBeTruthy();
    expect(spartacusEventTrackerMock).toBeTruthy();
  });

  it('Should notify profile tag of consent granted', () => {
    const subscription = profileTagInjector.track().subscribe();
    addTrackerBehavior.next(new CustomEvent('test'));
    consentBehavior.next(true);

    subscription.unsubscribe();
    expect(
      profileTagEventTrackerMock.notifyProfileTagOfEventOccurence
    ).toHaveBeenCalledTimes(1);

    expect(
      profileTagEventTrackerMock.notifyProfileTagOfEventOccurence
    ).toHaveBeenCalledWith(new ConsentChangedPushEvent(true));
  });

  it('Should notify profile tag of cart change', () => {
    const subscription = profileTagInjector.track().subscribe();
    const cartEntry: OrderEntry[] = [{ entryNumber: 7 }];
    const testCart = <Cart>{ testCart: { id: 123, entries: cartEntry } };
    addTrackerBehavior.next(new CustomEvent('test'));
    cartBehavior.next({ cart: testCart });

    subscription.unsubscribe();
    expect(
      profileTagEventTrackerMock.notifyProfileTagOfEventOccurence
    ).toHaveBeenCalled();
    expect(
      profileTagEventTrackerMock.notifyProfileTagOfEventOccurence
    ).toHaveBeenCalledWith(new CartChangedPushEvent({ cart: testCart }));
  });

  it('Should notify profile tag of page loaded', () => {
    const subscription = profileTagInjector.track().subscribe();
    addTrackerBehavior.next(new CustomEvent('test'));
    navigatedBehavior.next(true);
    subscription.unsubscribe();
    expect(
      profileTagEventTrackerMock.notifyProfileTagOfEventOccurence
    ).toHaveBeenCalled();
    expect(
      profileTagEventTrackerMock.notifyProfileTagOfEventOccurence
    ).toHaveBeenCalledWith(new NavigatedPushEvent());
  });

  it('Should notify profile tag of successful login', () => {
    const subscription = profileTagInjector.track().subscribe();
    addTrackerBehavior.next(new CustomEvent('test'));
    postBehaviour.next(true);
    subscription.unsubscribe();
    expect(cdsBackendConnectorMock.notifySuccessfulLogin).toHaveBeenCalled();
  });
});<|MERGE_RESOLUTION|>--- conflicted
+++ resolved
@@ -5,7 +5,7 @@
 import {
   CartChangedPushEvent,
   ConsentChangedPushEvent,
-  NavigatedPushEvent,
+  NavigatedPushEvent
 } from '../model/profile-tag.model';
 import { ProfileTagInjectorService } from './profile-tag.injector.service';
 import { ProfileTagEventService } from './profiletag-event.service';
@@ -30,7 +30,7 @@
     cdsBackendConnectorMock = <CdsBackendConnector>(<any>{
       notifySuccessfulLogin: jasmine
         .createSpy('cdsBackendConnectorMock')
-        .and.returnValue(new BehaviorSubject(true)),
+        .and.returnValue(new BehaviorSubject(true))
     });
     spartacusEventTrackerMock = <SpartacusEventService>(<unknown>{
       consentGranted: jasmine
@@ -41,14 +41,10 @@
         .and.callFake(() => navigatedBehavior),
       cartChanged: jasmine
         .createSpy('cartChanged')
-<<<<<<< HEAD
         .and.callFake(_ => cartBehavior),
       loginSuccessful: jasmine
         .createSpy('loginSuccessful')
-        .and.callFake(_ => postBehaviour),
-=======
-        .and.callFake(() => cartBehavior),
->>>>>>> 3d58b479
+        .and.callFake(_ => postBehaviour)
     });
     profileTagEventTrackerMock = <ProfileTagEventService>(<unknown>{
       addTracker: jasmine
@@ -59,7 +55,7 @@
       ),
       getProfileTagEvents: jasmine
         .createSpy('getProfileTagEvents')
-        .and.callFake(() => of()),
+        .and.callFake(() => of())
     });
   }
   beforeEach(() => {
@@ -68,17 +64,17 @@
       providers: [
         {
           provide: ProfileTagEventService,
-          useValue: profileTagEventTrackerMock,
+          useValue: profileTagEventTrackerMock
         },
         {
           provide: SpartacusEventService,
-          useValue: spartacusEventTrackerMock,
+          useValue: spartacusEventTrackerMock
         },
         {
           provide: CdsBackendConnector,
-          useValue: cdsBackendConnectorMock,
-        },
-      ],
+          useValue: cdsBackendConnectorMock
+        }
+      ]
     });
     profileTagInjector = TestBed.inject(ProfileTagInjectorService);
   });
