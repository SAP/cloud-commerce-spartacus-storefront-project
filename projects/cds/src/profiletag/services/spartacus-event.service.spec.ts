--- conflicted
+++ resolved
@@ -3,21 +3,15 @@
   Event as NgRouterEvent,
   NavigationEnd,
   NavigationStart,
-  Router,
+  Router
 } from '@angular/router';
-<<<<<<< HEAD
 import { Action, ActionsSubject } from '@ngrx/store';
 import {
+  ActiveCartService,
   AuthActions,
   Cart,
-  CartService,
-=======
-import {
-  ActiveCartService,
-  Cart,
->>>>>>> 3d58b479
   ConsentService,
-  OrderEntry,
+  OrderEntry
 } from '@spartacus/core';
 import { BehaviorSubject, ReplaySubject } from 'rxjs';
 import { tap } from 'rxjs/operators';
@@ -37,8 +31,8 @@
 
   const mockCDSConfig: CdsConfig = {
     cds: {
-      consentTemplateId: 'PROFILE',
-    },
+      consentTemplateId: 'PROFILE'
+    }
   };
   function setVariables() {
     getConsentBehavior = new BehaviorSubject<Object>([{}]);
@@ -50,13 +44,13 @@
     mockActionsSubject = new ReplaySubject<Action>();
     consentsService = {
       getConsent: () => getConsentBehavior,
-      isConsentGiven: () => isConsentGivenValue,
+      isConsentGiven: () => isConsentGivenValue
     };
     router = {
-      events: routerEventsBehavior,
+      events: routerEventsBehavior
     };
     activeCartService = {
-      getActive: () => cartBehavior,
+      getActive: () => cartBehavior
     };
   }
   beforeEach(() => {
@@ -66,21 +60,21 @@
         { provide: Router, useValue: router },
         {
           provide: ConsentService,
-          useValue: consentsService,
+          useValue: consentsService
         },
         {
           provide: ActiveCartService,
-          useValue: activeCartService,
+          useValue: activeCartService
         },
         {
           provide: CdsConfig,
-          useValue: mockCDSConfig,
+          useValue: mockCDSConfig
         },
         {
           provide: ActionsSubject,
-          useValue: mockActionsSubject,
-        },
-      ],
+          useValue: mockActionsSubject
+        }
+      ]
     });
     spartacusEventTracker = TestBed.inject(SpartacusEventService);
   });
@@ -139,12 +133,12 @@
     const mockOrderEntry: OrderEntry[] = [{ entryNumber: 7 }];
     const mockOrderEntries: OrderEntry[] = [
       { entryNumber: 7 },
-      { entryNumber: 1 },
+      { entryNumber: 1 }
     ];
     const testCart = { id: 123, entries: mockOrderEntry };
     const testCartWithAdditionalOrderEntry = {
       id: 123,
-      entries: mockOrderEntries,
+      entries: mockOrderEntries
     };
     cartBehavior.next(testCart);
     cartBehavior.next(testCartWithAdditionalOrderEntry);
