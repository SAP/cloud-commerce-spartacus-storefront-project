--- conflicted
+++ resolved
@@ -32,7 +32,7 @@
 })
 export class ProfileTagInjector {
   static ProfileConsentTemplateId = 'PROFILE';
-  private w: ProfileTagWindowObject;
+  private profileTagWindow: ProfileTagWindowObject;
   public consentReference = null;
   public profileTagDebug = false;
   private tracking$: Observable<boolean> = merge(
@@ -40,15 +40,10 @@
     this.consentChanged(),
     this.cartChanged()
   );
-<<<<<<< HEAD
   private profileTagEvents$ = merge(
     this.consentReferenceChanged(),
     this.debugModeChanged()
   );
-  public consentReference = null;
-  public profileTagDebug = false;
-=======
->>>>>>> 8960bde7
 
   constructor(
     private winRef: WindowRef,
@@ -67,27 +62,11 @@
     );
   }
 
-<<<<<<< HEAD
-=======
-  private setEventVariables(event: ProfileTagEvent): void {
-    switch (event.name) {
-      case ProfileTagEventNames.ConsentReferenceChanged:
-        this.consentReference = event.data.consentReference;
-        break;
-      case ProfileTagEventNames.ProfileTagDebug:
-        this.profileTagDebug = event.data.debug;
-        break;
-      default:
-        break;
-    }
-  }
-
->>>>>>> 8960bde7
   private pageLoaded(): Observable<boolean> {
     return this.router.events.pipe(
       filter(event => event instanceof NavigationEnd),
       tap(() => {
-        this.w.Y_TRACKING.push({ event: 'Navigated' });
+        this.profileTagWindow.Y_TRACKING.push({ event: 'Navigated' });
       }),
       mapTo(true)
     );
@@ -116,10 +95,10 @@
    * Listens to the changes to the cart and pushes the event for profiletag to pick it up further.
    */
   private cartChanged(): Observable<boolean> {
-    return combineLatest(
+    return combineLatest([
       this.cartService.getEntries(),
-      this.cartService.getActive()
-    ).pipe(
+      this.cartService.getActive(),
+    ]).pipe(
       skipWhile(([entries]) => entries.length === 0),
       tap(([entries, cart]) => {
         this.notifyProfileTagOfCartChange({ entries, cart });
@@ -129,14 +108,14 @@
   }
 
   private notifyProfileTagOfCartChange({ entries, cart }): void {
-    this.w.Y_TRACKING.push({
+    this.profileTagWindow.Y_TRACKING.push({
       event: 'ModifiedCart',
       data: { entries, cart },
     });
   }
 
   private notifyProfileTagOfConsentChange({ granted }): void {
-    this.w.Y_TRACKING.push({ event: 'ConsentChanged', granted });
+    this.profileTagWindow.Y_TRACKING.push({ event: 'ConsentChanged', granted });
   }
 
   private addTracker(): Observable<Event> {
@@ -190,13 +169,15 @@
   }
 
   private initWindow(): void {
-    this.w = <ProfileTagWindowObject>(<unknown>this.winRef.nativeWindow);
-    this.w.Y_TRACKING = this.w.Y_TRACKING || {};
+    this.profileTagWindow = <ProfileTagWindowObject>(
+      (<unknown>this.winRef.nativeWindow)
+    );
+    this.profileTagWindow.Y_TRACKING = this.profileTagWindow.Y_TRACKING || {};
   }
 
   private exposeConfig(options: ProfileTagJsConfig): void {
-    const q = this.w.Y_TRACKING.q || [];
+    const q = this.profileTagWindow.Y_TRACKING.q || [];
     q.push([options]);
-    this.w.Y_TRACKING.q = q;
+    this.profileTagWindow.Y_TRACKING.q = q;
   }
 }