--- conflicted
+++ resolved
@@ -1,14 +1,8 @@
 import { isPlatformBrowser } from '@angular/common';
 import { Inject, Injectable, PLATFORM_ID } from '@angular/core';
 import { Event as NgRouterEvent, NavigationEnd, Router } from '@angular/router';
-<<<<<<< HEAD
-import { BaseSiteService, WindowRef } from '@spartacus/core';
-import { ConsentService } from 'projects/core/src/user/facade/consent.service';
+import { BaseSiteService, ConsentService, WindowRef } from '@spartacus/core';
 import { fromEvent, merge, Observable } from 'rxjs';
-=======
-import { BaseSiteService, ConsentService, WindowRef } from '@spartacus/core';
-import { fromEventPattern, merge, Observable } from 'rxjs';
->>>>>>> 43a80fbf
 import {
   distinctUntilChanged,
   filter,
@@ -20,6 +14,7 @@
 } from 'rxjs/operators';
 import { CdsConfig } from '../../config';
 import {
+  ConsentReferenceEvent,
   ProfileTagEventNames,
   ProfileTagJsConfig,
   ProfileTagWindowObject,
@@ -108,22 +103,13 @@
   private consentReferenceChanged(): Observable<CustomEvent> {
     return fromEvent(window, ProfileTagEventNames.ConsentReferenceChanged).pipe(
       map(event => <CustomEvent>event),
-      tap(event =>
-        console.log(
-          `Consent reference changed changed ${JSON.stringify(event.detail)}`
-        )
-      ),
-      tap(event => (this.consentReference = event.detail.consentReference)),
-      tap(_ => console.log(`this.consentReference: ${this.consentReference}`))
+      tap(event => (this.consentReference = event.detail.consentReference))
     );
   }
 
   private debugModeChanged(): Observable<CustomEvent> {
-    return fromEvent(window, ProfileTagEventNames.ProfileTagDebug).pipe(
-      map(event => <CustomEvent>event),
-      tap(event =>
-        console.log(`debug mode changed ${JSON.stringify(event.detail)}`)
-      ),
+    return fromEvent(window, ProfileTagEventNames.DebugFlagChanged).pipe(
+      map(event => <ConsentReferenceEvent>event),
       tap(event => (this.profileTagDebug = event.detail.debug))
     );
   }
