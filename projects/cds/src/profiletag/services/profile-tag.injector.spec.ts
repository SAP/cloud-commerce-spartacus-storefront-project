--- conflicted
+++ resolved
@@ -248,13 +248,7 @@
     const profileTagLoaded$ = profileTagInjector.track();
     const subscription = profileTagLoaded$.subscribe();
     getActiveBehavior.next('electronics-test');
-<<<<<<< HEAD
-    window.dispatchEvent(new CustomEvent(ProfileTagEventNames.Loaded));
-=======
-    nativeWindow.Y_TRACKING.q[0][0].profileTagEventReceiver({
-      name: 'Loaded',
-    });
->>>>>>> 8960bde7
+    window.dispatchEvent(new CustomEvent(ProfileTagEventNames.Loaded));
     subscription.unsubscribe();
     expect(nativeWindow.Y_TRACKING.push).toHaveBeenCalledTimes(0);
   });
@@ -263,9 +257,7 @@
     const profileTagLoaded$ = profileTagInjector.track();
     const subscription = profileTagLoaded$.subscribe();
     getActiveBehavior.next('electronics-test');
-    nativeWindow.Y_TRACKING.q[0][0].profileTagEventReceiver({
-      name: 'Loaded',
-    });
+    window.dispatchEvent(new CustomEvent(ProfileTagEventNames.Loaded));
     cartBehavior.next({ testCart: { id: 123 } });
     orderEntryBehavior.next([]);
     orderEntryBehavior.next([]);
@@ -278,9 +270,7 @@
     const profileTagLoaded$ = profileTagInjector.track();
     const subscription = profileTagLoaded$.subscribe();
     getActiveBehavior.next('electronics-test');
-    nativeWindow.Y_TRACKING.q[0][0].profileTagEventReceiver({
-      name: 'Loaded',
-    });
+    window.dispatchEvent(new CustomEvent(ProfileTagEventNames.Loaded));
     cartBehavior.next({ testCart: { id: 123 } });
     orderEntryBehavior.next([]);
     orderEntryBehavior.next([]);
