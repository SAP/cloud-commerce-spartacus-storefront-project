import { ModuleWithProviders, NgModule } from '@angular/core';
<<<<<<< HEAD
import { CdsConfig, cdsConfigToken } from './config/cds-config';
import { MerchandisingStrategyAdapter } from './merchandising/adapters/strategy/merchandising.strategy.adapter';
=======
import { Config, provideConfig, provideConfigValidator } from '@spartacus/core';
import { MerchandisingCarouselModule } from './cms-components';
import { CdsConfig } from './config/cds-config';
import { cdsConfigValidator } from './config/cds-config-validator';
import { DEFAULT_CDS_CONFIG } from './config/default-cds-config';
import { CdsMerchandisingStrategyAdapter } from './merchandising/adapters/strategy/cds-merchandising-strategy.adapter';
>>>>>>> 13d53e1b
import {
  MERCHANDISING_PRODUCTS_NORMALIZER,
  MERCHANDISING_PRODUCT_NORMALIZER,
} from './merchandising/connectors/strategy/converters';
import { MerchandisingStrategyAdapter } from './merchandising/connectors/strategy/merchandising-strategy.adapter';
import { MerchandisingProductNormalizer } from './merchandising/converters/merchandising-product-normalizer';
import { MerchandisingProductsNormalizer } from './merchandising/converters/merchandising-products-normalizer';
import { ProfileTagModule } from './profiletag/profile-tag.module';

@NgModule({
<<<<<<< HEAD
  imports: [ProfileTagModule],
  exports: [ProfileTagModule],
=======
  imports: [MerchandisingCarouselModule],
>>>>>>> 13d53e1b
})
export class CdsModule {
  static withConfig(config: CdsConfig): ModuleWithProviders<CdsModule> {
    return {
      ngModule: CdsModule,
      providers: [
<<<<<<< HEAD
        { provide: cdsConfigToken, useValue: config },
        { provide: StrategyAdapter, useClass: MerchandisingStrategyAdapter },
=======
        { provide: CdsConfig, useExisting: Config },
        {
          provide: MerchandisingStrategyAdapter,
          useExisting: CdsMerchandisingStrategyAdapter,
        },
>>>>>>> 13d53e1b
        {
          provide: MERCHANDISING_PRODUCTS_NORMALIZER,
          useExisting: MerchandisingProductsNormalizer,
          multi: true,
        },
        {
          provide: MERCHANDISING_PRODUCT_NORMALIZER,
          useExisting: MerchandisingProductNormalizer,
          multi: true,
        },
      ],
    };
  }
}<|MERGE_RESOLUTION|>--- conflicted
+++ resolved
@@ -1,15 +1,8 @@
 import { ModuleWithProviders, NgModule } from '@angular/core';
-<<<<<<< HEAD
+import { Config } from '@spartacus/core';
+import { MerchandisingCarouselModule } from './cms-components';
 import { CdsConfig, cdsConfigToken } from './config/cds-config';
-import { MerchandisingStrategyAdapter } from './merchandising/adapters/strategy/merchandising.strategy.adapter';
-=======
-import { Config, provideConfig, provideConfigValidator } from '@spartacus/core';
-import { MerchandisingCarouselModule } from './cms-components';
-import { CdsConfig } from './config/cds-config';
-import { cdsConfigValidator } from './config/cds-config-validator';
-import { DEFAULT_CDS_CONFIG } from './config/default-cds-config';
 import { CdsMerchandisingStrategyAdapter } from './merchandising/adapters/strategy/cds-merchandising-strategy.adapter';
->>>>>>> 13d53e1b
 import {
   MERCHANDISING_PRODUCTS_NORMALIZER,
   MERCHANDISING_PRODUCT_NORMALIZER,
@@ -20,28 +13,19 @@
 import { ProfileTagModule } from './profiletag/profile-tag.module';
 
 @NgModule({
-<<<<<<< HEAD
-  imports: [ProfileTagModule],
-  exports: [ProfileTagModule],
-=======
-  imports: [MerchandisingCarouselModule],
->>>>>>> 13d53e1b
+  imports: [ProfileTagModule, MerchandisingCarouselModule],
 })
 export class CdsModule {
   static withConfig(config: CdsConfig): ModuleWithProviders<CdsModule> {
     return {
       ngModule: CdsModule,
       providers: [
-<<<<<<< HEAD
         { provide: cdsConfigToken, useValue: config },
-        { provide: StrategyAdapter, useClass: MerchandisingStrategyAdapter },
-=======
         { provide: CdsConfig, useExisting: Config },
         {
           provide: MerchandisingStrategyAdapter,
           useExisting: CdsMerchandisingStrategyAdapter,
         },
->>>>>>> 13d53e1b
         {
           provide: MERCHANDISING_PRODUCTS_NORMALIZER,
           useExisting: MerchandisingProductsNormalizer,
