import { ChangeDetectionStrategy, Component } from '@angular/core';
import { Product } from '@spartacus/core';
import { CmsComponentData } from '@spartacus/storefront';
import { Observable, of } from 'rxjs';
import {
  distinctUntilKeyChanged,
  filter,
  map,
  switchMap,
} from 'rxjs/operators';
import { CmsMerchandisingCarouselComponent } from '../../../../cds-models/cms.model';
import { CdsMerchandisingProductService } from './../../../../merchandising/facade/cds-merchandising-product.service';

@Component({
  selector: 'cx-merchandising-carousel',
  templateUrl: './merchandising-carousel.component.html',
  changeDetection: ChangeDetectionStrategy.OnPush,
})
export class MerchandisingCarouselComponent {
  constructor(
    protected componentData: CmsComponentData<
      CmsMerchandisingCarouselComponent
    >,
    protected cdsMerchandisingProductService: CdsMerchandisingProductService
  ) {}

  private componentData$: Observable<
    CmsMerchandisingCarouselComponent
  > = this.componentData.data$.pipe(filter(Boolean));

  title$: Observable<string> = this.componentData$.pipe(
    map(data => data.title)
  );
  numberToDisplay$: Observable<string> = this.componentData$.pipe(
    map(data => data.numberToDisplay)
  );

  items$: Observable<Observable<Product>[]> = this.componentData$.pipe(
    distinctUntilKeyChanged('strategy'),
    switchMap(data => {
      return this.cdsMerchandisingProductService.loadProductsForStrategy(
        data.strategy,
<<<<<<< HEAD
        Number(data.numberToDisplay)
=======
        data.numberToDisplay
>>>>>>> bb1aa44a
      );
    }),
    map(merchandisingProducts => merchandisingProducts.products),
    map(products => products.map(product => of(product)))
  );
}<|MERGE_RESOLUTION|>--- conflicted
+++ resolved
@@ -31,20 +31,12 @@
   title$: Observable<string> = this.componentData$.pipe(
     map(data => data.title)
   );
-  numberToDisplay$: Observable<string> = this.componentData$.pipe(
-    map(data => data.numberToDisplay)
-  );
-
   items$: Observable<Observable<Product>[]> = this.componentData$.pipe(
     distinctUntilKeyChanged('strategy'),
     switchMap(data => {
       return this.cdsMerchandisingProductService.loadProductsForStrategy(
         data.strategy,
-<<<<<<< HEAD
-        Number(data.numberToDisplay)
-=======
         data.numberToDisplay
->>>>>>> bb1aa44a
       );
     }),
     map(merchandisingProducts => merchandisingProducts.products),
