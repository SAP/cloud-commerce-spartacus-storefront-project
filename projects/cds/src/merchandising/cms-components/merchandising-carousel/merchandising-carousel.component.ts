import { ChangeDetectionStrategy, Component } from '@angular/core';
import { Product } from '@spartacus/core';
import { CmsComponentData } from '@spartacus/storefront';
import { EMPTY, Observable, of } from 'rxjs';
import {
  distinctUntilKeyChanged,
  filter,
  map,
  switchMap,
  tap,
} from 'rxjs/operators';
import { CmsMerchandisingCarouselComponent } from '../../../cds-models/cms.model';
import { CdsMerchandisingProductService } from '../../facade/cds-merchandising-product.service';
import { MerchandisingProducts } from '../../model';

@Component({
  selector: 'cx-merchandising-carousel',
  templateUrl: './merchandising-carousel.component.html',
  changeDetection: ChangeDetectionStrategy.OnPush,
})
export class MerchandisingCarouselComponent {
<<<<<<< HEAD
  metadata: Map<string, string>;
  items: Observable<Product>[];

  constructor(
    protected componentData: CmsComponentData<
      CmsMerchandisingCarouselComponent
    >,
    protected cdsMerchandisingProductService: CdsMerchandisingProductService
  ) {}

=======
>>>>>>> 31b4751d
  private componentData$: Observable<
    CmsMerchandisingCarouselComponent
  > = this.componentData.data$.pipe(filter(Boolean));

  title$: Observable<string> = this.componentData$.pipe(
    map(data => data.title)
  );

  merchandisingProducts$: Observable<
    MerchandisingProducts
  > = this.componentData$.pipe(
    distinctUntilKeyChanged('strategy'),
<<<<<<< HEAD
    switchMap(data =>
      this.cdsMerchandisingProductService
        .loadProductsForStrategy(data.strategy, data.numberToDisplay)
        .pipe(
          map(merchandsingProducts => {
            merchandsingProducts.metadata.set('title', data.title);
            merchandsingProducts.metadata.set('name', data.name);
            merchandsingProducts.metadata.set('strategyid', data.strategy);
            merchandsingProducts.metadata.set('id', data.uid);

            if (
              merchandsingProducts.products &&
              merchandsingProducts.products.length
            ) {
              merchandsingProducts.metadata.set(
                'slots',
                merchandsingProducts.products.length.toString()
              );
            }

            return merchandsingProducts;
          }),
          tap(merchandisingProducts => {
            this.metadata = merchandisingProducts
              ? merchandisingProducts.metadata
              : undefined;
            this.items =
              merchandisingProducts && merchandisingProducts.products
                ? merchandisingProducts.products.map(product => of(product))
                : [EMPTY];
          })
        )
    )
=======
    switchMap(data => {
      return this.cdsMerchandisingProductService.loadProductsForStrategy(
        data.strategy,
        data.numberToDisplay
      );
    }),
    map(merchandisingProducts => merchandisingProducts.products),
    filter(Boolean),
    map((products: Product[]) => products.map(product => of(product)))
>>>>>>> 31b4751d
  );

  constructor(
    protected componentData: CmsComponentData<
      CmsMerchandisingCarouselComponent
    >,
    protected cdsMerchandisingProductService: CdsMerchandisingProductService
  ) {}
}<|MERGE_RESOLUTION|>--- conflicted
+++ resolved
@@ -19,19 +19,9 @@
   changeDetection: ChangeDetectionStrategy.OnPush,
 })
 export class MerchandisingCarouselComponent {
-<<<<<<< HEAD
   metadata: Map<string, string>;
   items: Observable<Product>[];
 
-  constructor(
-    protected componentData: CmsComponentData<
-      CmsMerchandisingCarouselComponent
-    >,
-    protected cdsMerchandisingProductService: CdsMerchandisingProductService
-  ) {}
-
-=======
->>>>>>> 31b4751d
   private componentData$: Observable<
     CmsMerchandisingCarouselComponent
   > = this.componentData.data$.pipe(filter(Boolean));
@@ -44,7 +34,6 @@
     MerchandisingProducts
   > = this.componentData$.pipe(
     distinctUntilKeyChanged('strategy'),
-<<<<<<< HEAD
     switchMap(data =>
       this.cdsMerchandisingProductService
         .loadProductsForStrategy(data.strategy, data.numberToDisplay)
@@ -75,20 +64,10 @@
               merchandisingProducts && merchandisingProducts.products
                 ? merchandisingProducts.products.map(product => of(product))
                 : [EMPTY];
-          })
+          }),
+          filter(Boolean)
         )
     )
-=======
-    switchMap(data => {
-      return this.cdsMerchandisingProductService.loadProductsForStrategy(
-        data.strategy,
-        data.numberToDisplay
-      );
-    }),
-    map(merchandisingProducts => merchandisingProducts.products),
-    filter(Boolean),
-    map((products: Product[]) => products.map(product => of(product)))
->>>>>>> 31b4751d
   );
 
   constructor(
