import { ChangeDetectionStrategy, Component, ElementRef } from '@angular/core';
import { RoutingService } from '@spartacus/core';
import { CmsComponentData, IntersectionService } from '@spartacus/storefront';
import { Observable, using } from 'rxjs';
import {
  distinctUntilKeyChanged,
  filter,
  map,
  shareReplay,
  switchMap,
  switchMapTo,
  take,
  tap,
} from 'rxjs/operators';
import { CmsMerchandisingCarouselComponent } from '../../../cds-models/cms.model';
import { MerchandisingProduct } from '../../model/index';
import { MerchandisingCarouselComponentService } from './merchandising-carousel.component.service';
import { MerchandisingCarouselModel } from './model/index';

@Component({
  selector: 'cx-merchandising-carousel',
  templateUrl: './merchandising-carousel.component.html',
  changeDetection: ChangeDetectionStrategy.OnPush,
})
export class MerchandisingCarouselComponent {
  constructor(
    protected componentData: CmsComponentData<
      CmsMerchandisingCarouselComponent
    >,
    protected merchandisingCarouselComponentService: MerchandisingCarouselComponentService,
    protected routingService: RoutingService,
    protected intersectionService: IntersectionService,
    protected el: ElementRef
  ) {}

  private fetchProducts$: Observable<
    MerchandisingCarouselModel
  > = this.componentData.data$.pipe(
    filter((data) => Boolean(data)),
    distinctUntilKeyChanged('strategy'),
    switchMap((data) =>
      this.merchandisingCarouselComponentService.getMerchandisingCarouselModel(
        data
      )
    ),
    tap((data) => {
      if (typeof data.backgroundColor === 'string') {
        this.el.nativeElement.style.setProperty(
          '--cx-color-background',
          data.backgroundColor
        );
      }
      if (typeof data.textColor === 'string') {
        this.el.nativeElement.style.setProperty(
          '--cx-color-text',
          data.textColor
        );
      }
    }),
    shareReplay({ bufferSize: 1, refCount: true })
  );

<<<<<<< HEAD
  private intersection$: Observable<void> = this.fetchProducts$.pipe(
    take(1),
    switchMap((_) =>
      this.routingService.getPageContext().pipe(
        switchMapTo(this.componentData.data$),
        filter((data) => Boolean(data)),
        switchMap((data) =>
          this.merchandisingCarouselComponentService.getMerchandisingCaourselViewportThreshold(
            data
=======
  intersectionEvent$: Observable<
    [boolean, MerchandisingCarouselModel]
  > = this.routingService.getPageContext().pipe(
    switchMap((_) => this.componentData.data$),
    filter((data) => Boolean(data)),
    map((data) =>
      this.merchandisingCarouselComponentService.getMerchandisingCaourselViewportThreshold(
        data
      )
    ),
    switchMap((threshold) =>
      this.intersectionService
        .isIntersected(this.el.nativeElement, {
          threshold,
        })
        .pipe(
          filter((carouselIsVisible) => carouselIsVisible),
          withLatestFrom(this.merchandisingCarouselModel$),
          tap(([_, carouselModel]) =>
            this.merchandisingCarouselComponentService.sendCarouselViewEvent(
              carouselModel
            )
>>>>>>> ae7e3d8a
          )
        ),
        switchMap((threshold) =>
          this.intersectionService
            .isIntersected(this.el.nativeElement, {
              threshold,
            })
            .pipe(
              filter((carouselIsVisible) => carouselIsVisible),
              switchMapTo(
                this.merchandisingCarouselComponentService.sendCarouselViewEvent(
                  this.fetchProducts$
                )
              )
            )
        )
      )
    )
  );

  merchandisingCarouselModel$ = using(
    () => this.intersection$.subscribe(),
    () => this.fetchProducts$
  );

  onMerchandisingCarouselItemClick(
    merchandisingCarouselModel: MerchandisingCarouselModel,
    clickedProduct: MerchandisingProduct
  ): void {
    this.merchandisingCarouselComponentService.sendCarouselItemClickedEvent(
      merchandisingCarouselModel,
      clickedProduct
    );
  }
}<|MERGE_RESOLUTION|>--- conflicted
+++ resolved
@@ -60,40 +60,15 @@
     shareReplay({ bufferSize: 1, refCount: true })
   );
 
-<<<<<<< HEAD
   private intersection$: Observable<void> = this.fetchProducts$.pipe(
     take(1),
     switchMap((_) =>
       this.routingService.getPageContext().pipe(
         switchMapTo(this.componentData.data$),
         filter((data) => Boolean(data)),
-        switchMap((data) =>
+        map((data) =>
           this.merchandisingCarouselComponentService.getMerchandisingCaourselViewportThreshold(
             data
-=======
-  intersectionEvent$: Observable<
-    [boolean, MerchandisingCarouselModel]
-  > = this.routingService.getPageContext().pipe(
-    switchMap((_) => this.componentData.data$),
-    filter((data) => Boolean(data)),
-    map((data) =>
-      this.merchandisingCarouselComponentService.getMerchandisingCaourselViewportThreshold(
-        data
-      )
-    ),
-    switchMap((threshold) =>
-      this.intersectionService
-        .isIntersected(this.el.nativeElement, {
-          threshold,
-        })
-        .pipe(
-          filter((carouselIsVisible) => carouselIsVisible),
-          withLatestFrom(this.merchandisingCarouselModel$),
-          tap(([_, carouselModel]) =>
-            this.merchandisingCarouselComponentService.sendCarouselViewEvent(
-              carouselModel
-            )
->>>>>>> ae7e3d8a
           )
         ),
         switchMap((threshold) =>
