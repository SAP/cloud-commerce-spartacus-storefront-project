import {
  Component,
  Directive,
  Input,
  Pipe,
  PipeTransform,
  TemplateRef,
} from '@angular/core';
import { async, ComponentFixture, TestBed } from '@angular/core/testing';
import { By } from '@angular/platform-browser';
import { RouterTestingModule } from '@angular/router/testing';
import { Product } from '@spartacus/core';
import { CmsComponentData } from '@spartacus/storefront';
import { Observable, of } from 'rxjs';
import { MerchandisingProduct } from '../..';
import { CmsMerchandisingCarouselComponent } from '../../../cds-models/cms.model';
import { MerchandisingCarouselComponent } from './merchandising-carousel.component';
import { MerchandisingCarouselComponentService } from './merchandising-carousel.component.service';
import { MerchandisingCarouselModel } from './model/index';

@Component({
  selector: 'cx-carousel',
  template: `
    <ng-container *ngFor="let item$ of items">
      <ng-container
        *ngTemplateOutlet="template; context: { item: item$ | async }"
      ></ng-container>
    </ng-container>
  `,
})
class MockCarouselComponent {
  @Input() title: string;
  @Input() template: TemplateRef<any>;
  @Input() items: any[];
}

/*
 * The actual directrive would prefix our metadata attributes with the prefix input. We will not test
 * the directive's behaviour as part of the tests for this component, so we should not expect the generated
 * metadata attributes to contain any kind of prefix
 */
@Directive({
  selector: '[cxAttributes]',
  inputs: ['cxAttributes', 'cxAttributesNamePrefix'],
})
class MockAttributesDirective {
  @Input() cxAttributes: Map<string, string>;
  @Input() cxAttributesNamePrefix: string;
}

@Pipe({
  name: 'cxUrl',
})
class MockUrlPipe implements PipeTransform {
  transform(): any {}
}

@Component({
  selector: 'cx-media',
  template: '',
})
class MockMediaComponent {
  @Input() container: any;
  @Input() format: string;
}

const merchandisingCarouselModelProducts: MerchandisingProduct[] = [
  {
    code: '1',
    name: 'product 1',
    price: {
      formattedValue: '100.00',
    },
    images: {
      PRIMARY: {
        image: {
          url: 'whatever.jpg',
        },
      },
    },
  },
  {
    code: '2',
    name: 'product 2',
    price: {
      formattedValue: '200.00',
    },
  },
];
const merchandisingCarouselModelMetadata: Map<string, string> = new Map();
merchandisingCarouselModelMetadata.set(
  'custom-metadata-field-1',
  'custom-metadata-data-value-1'
);
const merchandisingCarouselModel: MerchandisingCarouselModel = {
  items$: merchandisingCarouselModelProducts.map(merchandisingProduct =>
    of(merchandisingProduct)
  ),
  metadata: merchandisingCarouselModelMetadata,
};

const mockComponentData: CmsMerchandisingCarouselComponent = {
  uid: '001',
  typeCode: 'MerchandisingCarouselComponent',
  modifiedTime: new Date('2017-12-21T18:15:15+0000'),
  scroll: 'ALLVISIBLE',
  title: 'Mock Title',
  name: 'Mock Product Carousel',
  strategy: 'test-strategy-1',
  container: 'false',
  backgroundColour: '#000000',
  textColour: '#ffffff',
};

const MockCmsMerchandisingCarouselComponent = <CmsComponentData<any>>{
  data$: of(mockComponentData),
};

class MockMerchandisingCarouselComponentService {
  getMerchandisingCarouselModel(): Observable<MerchandisingCarouselModel> {
    return of(merchandisingCarouselModel);
  }
}

describe('MerchandisingCarouselComponent', () => {
  let component: MerchandisingCarouselComponent;
  let fixture: ComponentFixture<MerchandisingCarouselComponent>;

  beforeEach(async(() => {
    TestBed.configureTestingModule({
      imports: [RouterTestingModule],
      declarations: [
        MerchandisingCarouselComponent,
        MockCarouselComponent,
        MockAttributesDirective,
        MockMediaComponent,
        MockUrlPipe,
      ],
      providers: [
        {
          provide: CmsComponentData,
          useValue: MockCmsMerchandisingCarouselComponent,
        },
        {
          provide: MerchandisingCarouselComponentService,
          useClass: MockMerchandisingCarouselComponentService,
        },
      ],
    }).compileComponents();
  }));

  beforeEach(() => {
    fixture = TestBed.createComponent(MerchandisingCarouselComponent);
    component = fixture.componentInstance;
    fixture.detectChanges();
  });

  it('should be created', async(() => {
    expect(component).toBeTruthy();
  }));

  it('should have a title', async(() => {
    let actualTitle: string;
    component.title$.subscribe(title => (actualTitle = title));
    expect(actualTitle).toBe(mockComponentData.title);
  }));
<<<<<<< HEAD

  it('should have a carouselStyle', async(() => {
    let actualCarouselStyle: { [key: string]: string };
    component.carouselStyle$.subscribe(
      carouselStyle => (actualCarouselStyle = carouselStyle)
    );
    expect(actualCarouselStyle).toEqual({
      'background-color': mockComponentData.backgroundColour,
      color: mockComponentData.textColour,
    });
  }));

  it('should have a carouselItemStyle', async(() => {
    let actualCarouselItemStyle: { [key: string]: string };
    component.carouselItemStyle$.subscribe(
      carouselItemStyle => (actualCarouselItemStyle = carouselItemStyle)
    );
    expect(actualCarouselItemStyle).toEqual({
      color: mockComponentData.textColour,
    });
  }));
=======
>>>>>>> dedc3ed5

  it('should have MerchandisingProducts populated', async(() => {
    let actualCarouselMetadata: Map<string, string>;
    const actualCarouselProducts: MerchandisingProduct[] = [];
    component.merchandisingCarouselModel$.subscribe(merchandisingProducts => {
      actualCarouselMetadata = merchandisingProducts.metadata;
      merchandisingProducts.items$.forEach(observableProduct =>
        observableProduct.subscribe(product =>
          actualCarouselProducts.push(product)
        )
      );
    });
    expect(actualCarouselMetadata).toEqual(merchandisingCarouselModel.metadata);
    expect(actualCarouselProducts).toEqual(merchandisingCarouselModelProducts);
  }));

  it('should have 2 items', async(() => {
    let items: Observable<Product>[];
    component.merchandisingCarouselModel$.subscribe(
      actualMerchandisingCarouselModel =>
        (items = actualMerchandisingCarouselModel.items$)
    );
    expect(items.length).toBe(2);
  }));

  it('should have product code 111 in first product', async(() => {
    let items: Observable<Product>[];
    component.merchandisingCarouselModel$.subscribe(
      actualMerchandisingCarouselModel =>
        (items = actualMerchandisingCarouselModel.items$)
    );
    let product: Product;
    items[0].subscribe(p => (product = p));
    expect(product).toEqual(merchandisingCarouselModelProducts[0]);
  }));

  describe('UI test', () => {
    it('should have 2 rendered templates', async(() => {
      const el = fixture.debugElement.queryAll(
        By.css('.data-cx-merchandising-product')
      );
      expect(el.length).toBe(2);
    }));

    it('should render product name in template', async(() => {
      const el = fixture.debugElement.queryAll(
        By.css('.data-cx-merchandising-product + a h4')
      );
      expect(el[0].nativeElement).toBeTruthy();
      expect(el[0].nativeElement.innerText).toBe('product 1');
      expect(el[1].nativeElement).toBeTruthy();
      expect(el[1].nativeElement.innerText).toBe('product 2');
    }));

    it('should render product price in template', async(() => {
      const el = fixture.debugElement.queryAll(
        By.css('.data-cx-merchandising-product + a .price')
      );
      expect(el[0].nativeElement).toBeTruthy();
      expect(el[0].nativeElement.innerText).toBe('100.00');
      expect(el[1].nativeElement).toBeTruthy();
      expect(el[1].nativeElement.innerText).toBe('200.00');
    }));

    it('should only render product primary image for the first item', async(() => {
      const el = fixture.debugElement.queryAll(
        By.css('.data-cx-merchandising-product + a')
      );
      expect(el[0].query(By.css('cx-media'))).toBeTruthy();
      expect(el[1].query(By.css('cx-media'))).toBeFalsy();
    }));
  });
});<|MERGE_RESOLUTION|>--- conflicted
+++ resolved
@@ -164,30 +164,6 @@
     component.title$.subscribe(title => (actualTitle = title));
     expect(actualTitle).toBe(mockComponentData.title);
   }));
-<<<<<<< HEAD
-
-  it('should have a carouselStyle', async(() => {
-    let actualCarouselStyle: { [key: string]: string };
-    component.carouselStyle$.subscribe(
-      carouselStyle => (actualCarouselStyle = carouselStyle)
-    );
-    expect(actualCarouselStyle).toEqual({
-      'background-color': mockComponentData.backgroundColour,
-      color: mockComponentData.textColour,
-    });
-  }));
-
-  it('should have a carouselItemStyle', async(() => {
-    let actualCarouselItemStyle: { [key: string]: string };
-    component.carouselItemStyle$.subscribe(
-      carouselItemStyle => (actualCarouselItemStyle = carouselItemStyle)
-    );
-    expect(actualCarouselItemStyle).toEqual({
-      color: mockComponentData.textColour,
-    });
-  }));
-=======
->>>>>>> dedc3ed5
 
   it('should have MerchandisingProducts populated', async(() => {
     let actualCarouselMetadata: Map<string, string>;
