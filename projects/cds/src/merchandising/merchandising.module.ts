import { ModuleWithProviders, NgModule } from '@angular/core';
import { CdsMerchandisingStrategyAdapter } from './adapters/strategy/cds-merchandising-strategy.adapter';
import { MerchandisingCarouselCmsModule } from './cms-components/merchandising-carousel-cms.module';
import {
  MERCHANDISING_FACET_NORMALIZER,
  MERCHANDISING_FACET_TO_QUERYPARAM_NORMALIZER,
<<<<<<< HEAD
  MERCHANDISING_PRODUCTS_NORMALIZER,
  STRATEGY_PRODUCT_NORMALIZER,
=======
>>>>>>> 1d171412
} from './connectors/strategy/converters';
import { MerchandisingStrategyAdapter } from './connectors/strategy/merchandising-strategy.adapter';
import { MerchandisingFacetNormalizer } from './converters/merchandising-facet-normalizer';
import { MerchandisingFacetToQueryparamNormalizer } from './converters/merchandising-facet-to-queryparam-normalizer';
<<<<<<< HEAD
import { MerchandisingProductsNormalizer } from './converters/merchandising-products-normalizer';
import { StrategyProductNormalizer } from './converters/strategy-product-normalizer';
=======
>>>>>>> 1d171412

@NgModule({
  imports: [MerchandisingCarouselCmsModule],
  providers: [
    {
      provide: MerchandisingStrategyAdapter,
      useClass: CdsMerchandisingStrategyAdapter,
    },
  ],
})
export class MerchandisingModule {
  static forRoot(): ModuleWithProviders<MerchandisingModule> {
    return {
      ngModule: MerchandisingModule,
      providers: [
        {
<<<<<<< HEAD
          provide: MERCHANDISING_PRODUCTS_NORMALIZER,
          useExisting: MerchandisingProductsNormalizer,
          multi: true,
        },
        {
          provide: STRATEGY_PRODUCT_NORMALIZER,
          useExisting: StrategyProductNormalizer,
          multi: true,
        },
        {
=======
>>>>>>> 1d171412
          provide: MERCHANDISING_FACET_NORMALIZER,
          useExisting: MerchandisingFacetNormalizer,
          multi: true,
        },
        {
          provide: MERCHANDISING_FACET_TO_QUERYPARAM_NORMALIZER,
          useExisting: MerchandisingFacetToQueryparamNormalizer,
          multi: true,
        },
      ],
    };
  }
}<|MERGE_RESOLUTION|>--- conflicted
+++ resolved
@@ -4,20 +4,10 @@
 import {
   MERCHANDISING_FACET_NORMALIZER,
   MERCHANDISING_FACET_TO_QUERYPARAM_NORMALIZER,
-<<<<<<< HEAD
-  MERCHANDISING_PRODUCTS_NORMALIZER,
-  STRATEGY_PRODUCT_NORMALIZER,
-=======
->>>>>>> 1d171412
 } from './connectors/strategy/converters';
 import { MerchandisingStrategyAdapter } from './connectors/strategy/merchandising-strategy.adapter';
 import { MerchandisingFacetNormalizer } from './converters/merchandising-facet-normalizer';
 import { MerchandisingFacetToQueryparamNormalizer } from './converters/merchandising-facet-to-queryparam-normalizer';
-<<<<<<< HEAD
-import { MerchandisingProductsNormalizer } from './converters/merchandising-products-normalizer';
-import { StrategyProductNormalizer } from './converters/strategy-product-normalizer';
-=======
->>>>>>> 1d171412
 
 @NgModule({
   imports: [MerchandisingCarouselCmsModule],
@@ -34,19 +24,6 @@
       ngModule: MerchandisingModule,
       providers: [
         {
-<<<<<<< HEAD
-          provide: MERCHANDISING_PRODUCTS_NORMALIZER,
-          useExisting: MerchandisingProductsNormalizer,
-          multi: true,
-        },
-        {
-          provide: STRATEGY_PRODUCT_NORMALIZER,
-          useExisting: StrategyProductNormalizer,
-          multi: true,
-        },
-        {
-=======
->>>>>>> 1d171412
           provide: MERCHANDISING_FACET_NORMALIZER,
           useExisting: MerchandisingFacetNormalizer,
           multi: true,
