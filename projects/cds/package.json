--- conflicted
+++ resolved
@@ -1,10 +1,6 @@
 {
   "name": "@spartacus/cds",
-<<<<<<< HEAD
-  "version": "3.0.0-next.0",
-=======
   "version": "3.0.0-next.1",
->>>>>>> 3dec7402
   "description": "Context Driven Service library for Spartacus",
   "homepage": "https://github.com/SAP/spartacus",
   "keywords": [
@@ -28,13 +24,8 @@
     "@angular/common": "^10.1.0",
     "@angular/core": "^10.1.0",
     "@angular/router": "^10.1.0",
-<<<<<<< HEAD
-    "@spartacus/core": "3.0.0-next.0",
-    "@spartacus/storefront": "3.0.0-next.0",
-=======
     "@spartacus/core": "3.0.0-next.1",
     "@spartacus/storefront": "3.0.0-next.1",
->>>>>>> 3dec7402
     "rxjs": "^6.6.0"
   }
 }