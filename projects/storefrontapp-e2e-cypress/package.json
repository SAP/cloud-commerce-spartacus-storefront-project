{
  "name": "storefrontapp-e2e-cypress",
  "version": "1.0.0",
  "main": "index.js",
  "author": "Spartacus team",
  "license": "MIT",
  "scripts": {
    "cy:open": "cypress open",
    "cy:run": "cypress run",
    "cy:run:ci:1905": "cypress run --config-file cypress.ci.1905.json --spec \"cypress/integration/!(vendor)/**/*.e2e-spec.ts\"",
    "cy:run:ci:2005": "cypress run --config-file cypress.ci.2005.json --spec \"cypress/integration/!(vendor)/**/*.e2e-spec.ts\"",
    "cy:run:ci:ccv2": "cypress run --config-file cypress.ci.ccv2.json --spec \"cypress/integration/!(vendor)/**/*.e2e-spec.ts\"",
    "cy:run:mobile": "cypress run --spec \"cypress/integration/mobile/**/*\"",
    "cy:run:mobile:ci": "cypress run --config-file cypress.ci.1905.json --spec \"cypress/integration/mobile/**/*\"",
    "cy:run:regression": "cypress run --spec \"cypress/integration/regression/**/*\"",
<<<<<<< HEAD
    "cy:run:regression:ci": "cypress run --config-file cypress.ci.json --spec \"cypress/integration/regression/**/*\"",
    "cy:cds:run:vendor": "cypress run --spec \"cypress/integration/vendor/cds/**/*\""
=======
    "cy:run:regression:ci": "cypress run --config-file cypress.ci.1905.json --spec \"cypress/integration/regression/**/*\"",
    "cy:run:smoke": "cypress run --spec \"cypress/integration/smoke/**/*\"",
    "cy:run:smoke:ci:1905": "cypress run --config-file cypress.ci.1905.json --spec \"cypress/integration/smoke/**/*\"",
    "cy:run:smoke:ci:2005": "cypress run --config-file cypress.ci.2005.json --spec \"cypress/integration/smoke/**/*\"",
    "cy:run:smoke:ci:ccv2": "cypress run --config-file cypress.ci.ccv2.json --spec \"cypress/integration/smoke/**/*\""
>>>>>>> a92c908b
  },
  "devDependencies": {
    "@cypress/webpack-preprocessor": "^4.0.3",
    "@testing-library/cypress": "^4.2.0",
    "cypress": "^4.5.0"
  }
}<|MERGE_RESOLUTION|>--- conflicted
+++ resolved
@@ -13,16 +13,12 @@
     "cy:run:mobile": "cypress run --spec \"cypress/integration/mobile/**/*\"",
     "cy:run:mobile:ci": "cypress run --config-file cypress.ci.1905.json --spec \"cypress/integration/mobile/**/*\"",
     "cy:run:regression": "cypress run --spec \"cypress/integration/regression/**/*\"",
-<<<<<<< HEAD
-    "cy:run:regression:ci": "cypress run --config-file cypress.ci.json --spec \"cypress/integration/regression/**/*\"",
-    "cy:cds:run:vendor": "cypress run --spec \"cypress/integration/vendor/cds/**/*\""
-=======
+    "cy:cds:run:vendor": "cypress run --spec \"cypress/integration/vendor/cds/**/*\"",
     "cy:run:regression:ci": "cypress run --config-file cypress.ci.1905.json --spec \"cypress/integration/regression/**/*\"",
     "cy:run:smoke": "cypress run --spec \"cypress/integration/smoke/**/*\"",
     "cy:run:smoke:ci:1905": "cypress run --config-file cypress.ci.1905.json --spec \"cypress/integration/smoke/**/*\"",
     "cy:run:smoke:ci:2005": "cypress run --config-file cypress.ci.2005.json --spec \"cypress/integration/smoke/**/*\"",
     "cy:run:smoke:ci:ccv2": "cypress run --config-file cypress.ci.ccv2.json --spec \"cypress/integration/smoke/**/*\""
->>>>>>> a92c908b
   },
   "devDependencies": {
     "@cypress/webpack-preprocessor": "^4.0.3",
