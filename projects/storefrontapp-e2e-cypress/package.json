--- conflicted
+++ resolved
@@ -19,15 +19,9 @@
     "cy:run:ci:digital-payments": "cypress run --config-file $CYPRESS_CONFIG --record --key $CYPRESS_KEY --tag \"2105,digital-payments\" --group DIGITAL-PAYMENTS --ci-build-id $TRAVIS_BUILD_ID --spec \"cypress/integration/vendor/digital-payments/*.e2e-spec.ts\""
   },
   "devDependencies": {
-<<<<<<< HEAD
-    "@cypress/webpack-preprocessor": "^5.8.0",
-    "@testing-library/cypress": "^7.0.6",
-    "cypress": "^7.3.0",
-=======
     "@cypress/webpack-preprocessor": "^5.9.1",
     "@testing-library/cypress": "^8.0.1",
     "cypress": "^8.5.0",
->>>>>>> 0d49d7bb
     "cypress-file-upload": "^5.0.8"
   }
 }