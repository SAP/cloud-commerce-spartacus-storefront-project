{
  "defaultCommandTimeout": 15000,
  "baseUrl": "http://localhost:4200",
  "requestTimeout": 15000,
  "projectId": "k3nmep",
  "numTestsKeptInMemory": 1,
  "video": true,
  "retries": {
    "runMode": 2
  },
  "env": {
    "CLIENT_ID": "mobile_android",
    "CLIENT_SECRET": "secret",
    "API_URL": "https://spartacus-dev0.eastus.cloudapp.azure.com:9002",
    "OCC_PREFIX": "/occ/v2",
    "BASE_SITE": "electronics-spa",
<<<<<<< HEAD
    "USER": "users",
    "ORDER": "orders"
=======
    "B2B": false
>>>>>>> 229d8116
  }
}<|MERGE_RESOLUTION|>--- conflicted
+++ resolved
@@ -14,11 +14,8 @@
     "API_URL": "https://spartacus-dev0.eastus.cloudapp.azure.com:9002",
     "OCC_PREFIX": "/occ/v2",
     "BASE_SITE": "electronics-spa",
-<<<<<<< HEAD
     "USER": "users",
-    "ORDER": "orders"
-=======
+    "ORDER": "orders",
     "B2B": false
->>>>>>> 229d8116
   }
 }