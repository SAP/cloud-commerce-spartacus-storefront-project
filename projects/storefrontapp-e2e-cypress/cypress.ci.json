{
  "defaultCommandTimeout": 15000,
  "baseUrl": "http://localhost:4200",
  "requestTimeout": 15000,
  "projectId": "k3nmep",
  "numTestsKeptInMemory": 1,
  "chromeWebSecurity": false,
  "video": true,
  "retries": {
    "runMode": 1
  },
  "videoUploadOnPasses": false,
  "env": {
<<<<<<< HEAD
    "API_URL_ORG": "https://20.83.184.244:9002",
    "API_URL": "https://api.cg79x9wuu9-eccommerc1-p1-public.model-t.myhybris.cloud",
=======
    "API_URL": "https://20.55.1.150:9002",
>>>>>>> 6a4ae36d
    "BASE_SITE": "electronics-spa",
    "BASE_LANG": "en",
    "BASE_CURRENCY": "USD",
    "CLIENT_ID": "mobile_android",
    "CLIENT_SECRET": "secret",
    "OCC_PREFIX": "/occ/v2",
    "OCC_PREFIX_USER_ENDPOINT": "users",
    "OCC_PREFIX_ORDER_ENDPOINT": "orders"
  }
}<|MERGE_RESOLUTION|>--- conflicted
+++ resolved
@@ -11,12 +11,8 @@
   },
   "videoUploadOnPasses": false,
   "env": {
-<<<<<<< HEAD
-    "API_URL_ORG": "https://20.83.184.244:9002",
+    "API_URL_ORG": "https://20.55.1.150:9002",
     "API_URL": "https://api.cg79x9wuu9-eccommerc1-p1-public.model-t.myhybris.cloud",
-=======
-    "API_URL": "https://20.55.1.150:9002",
->>>>>>> 6a4ae36d
     "BASE_SITE": "electronics-spa",
     "BASE_LANG": "en",
     "BASE_CURRENCY": "USD",
