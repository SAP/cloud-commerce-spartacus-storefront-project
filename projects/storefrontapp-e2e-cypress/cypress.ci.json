{
  "defaultCommandTimeout": 15000,
  "baseUrl": "http://localhost:4200",
  "projectId": "k3nmep",
  "requestTimeout": 15000,
  "numTestsKeptInMemory": 1,
  "video": false,
  "env": {
    "CLIENT_ID": "mobile_android",
    "CLIENT_SECRET": "secret",
<<<<<<< HEAD
    "API_URL": "https://dev-com-12.accdemo.b2c.ydev.hybris.com:9002",
=======
    "API_URL": "https://dev-com-17.accdemo.b2c.ydev.hybris.com:9002",
>>>>>>> 9935d9aa
    "ORDER_HISTORY_WAIT_TIME": 15000
  }
}<|MERGE_RESOLUTION|>--- conflicted
+++ resolved
@@ -8,11 +8,7 @@
   "env": {
     "CLIENT_ID": "mobile_android",
     "CLIENT_SECRET": "secret",
-<<<<<<< HEAD
-    "API_URL": "https://dev-com-12.accdemo.b2c.ydev.hybris.com:9002",
-=======
     "API_URL": "https://dev-com-17.accdemo.b2c.ydev.hybris.com:9002",
->>>>>>> 9935d9aa
     "ORDER_HISTORY_WAIT_TIME": 15000
   }
 }