<<<<<<< HEAD
import { switchLanguage } from '../../helpers/language';
=======
import * as siteContextSelector from '../../helpers/site-context-selector';
>>>>>>> d592afd9

context('Language Switcher', () => {
  const productPath = siteContextSelector.PRODUCT_PATH_1;

  beforeEach(() => {
    cy.server();
    siteContextSelector.createGerericQuery(
      siteContextSelector.LANGUAGE_REQUEST,
      siteContextSelector.LANGUAGES
    );
  });

  describe('Product Page', () => {
    it('switch language should work and language should be persistent in url', () => {
      siteContextSelector.verifySiteContextChangeUrl(
        productPath,
        siteContextSelector.LANGUAGES,
        siteContextSelector.LANGUAGE_DE,
        siteContextSelector.LANGUAGE_LABEL,
        siteContextSelector.FULL_BASE_URL_DE_USD + productPath
      );
    });
  });
});<|MERGE_RESOLUTION|>--- conflicted
+++ resolved
@@ -1,8 +1,4 @@
-<<<<<<< HEAD
-import { switchLanguage } from '../../helpers/language';
-=======
 import * as siteContextSelector from '../../helpers/site-context-selector';
->>>>>>> d592afd9
 
 context('Language Switcher', () => {
   const productPath = siteContextSelector.PRODUCT_PATH_1;
