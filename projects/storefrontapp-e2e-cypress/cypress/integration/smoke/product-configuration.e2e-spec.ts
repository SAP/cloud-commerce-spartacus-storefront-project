--- conflicted
+++ resolved
@@ -1,32 +1,25 @@
 import * as configuration from '../../helpers/product-configuration';
+import * as login from '../../helpers/login';
 import * as productSearch from '../../helpers/product-search';
 
 const testProductMultiLevel = 'CONF_HOME_THEATER_ML';
-const email = 'test-user-for-variant-configuration@ydev.hybris.com';
-const password = 'Password123.';
-const user = 'Variant Configuration';
 
 context('Product Configuration', () => {
   beforeEach(() => {
     cy.visit('/');
+    login.registerUser();
   });
 
   describe('Configuration process', () => {
-<<<<<<< HEAD
     it('should support the product configuration aspect in product search, cart, checkout and order history', () => {
-      configuration.login(email, password, user);
-
-=======
-    xit('should support the product configuration aspect in product search, cart, checkout and order history', () => {
-      configuration.login();
->>>>>>> b020bd9b
+      login.loginUser();
       productSearch.searchForProduct(testProductMultiLevel);
       configuration.clickOnAddToCartBtnOnPD();
       configuration.clickOnProceedToCheckoutBtnOnPD();
       configuration.checkout();
       configuration.navigateToOrderDetails();
       configuration.selectOrderByOrderNumberAlias();
-      configuration.signOutUser();
+      login.signOutUser();
     });
   });
 });