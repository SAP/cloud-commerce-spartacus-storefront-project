--- conflicted
+++ resolved
@@ -9,17 +9,12 @@
 context('Product Configuration', () => {
   beforeEach(() => {
     cy.visit('/');
-  });
-
-<<<<<<< HEAD
-  describe('Order Confirmation and Order History', () => {
-    it('Navigation to Overview Page for order confirmation and order history', () => {
-      configuration.login(email, password, user);
-=======
+  }); 
+ 
   describe('Configuration process', () => {
     it('should support the product configuration aspect in product search, cart, checkout and order history', () => {
-      configuration.login();
->>>>>>> 263edaac
+     configuration.login(email, password, user);
+ 
       productSearch.searchForProduct(testProductMultiLevel);
       configuration.clickOnAddToCartBtnOnPD();
       configuration.clickOnProceedToCheckoutBtnOnPD();
