--- conflicted
+++ resolved
@@ -1,14 +1,6 @@
-<<<<<<< HEAD
 import {registerAndLogin} from '../../../helpers/update-email';
 import * as notification from '../../../helpers/notification';
-=======
-import {
-  accessPageAsAnonymous,
-  verifyChannelStatus,
-  verifyAfterUpdateEmailAddress,
-} from '../../../helpers/notification-preference';
-import { registerAndLogin } from '../../../helpers/update-email';
->>>>>>> 4def0817
+
 import { formats } from '../../../sample-data/viewports';
 
 context(`${formats.mobile.width + 1}My Account - Notification Preference`, () => {
@@ -32,13 +24,6 @@
 
     });
 
-<<<<<<< HEAD
     notification.notificationPreferenceTests();
-
-=======
-    it('should show correct email channel after update email address', () => {
-      verifyAfterUpdateEmailAddress();
-    });
->>>>>>> 4def0817
   });
 });