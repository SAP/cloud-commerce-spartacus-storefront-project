--- conflicted
+++ resolved
@@ -486,10 +486,6 @@
       configuration.checkAttributeDisplayed(ATTR_COF_CUPS, RADGRP);
       configuration.selectAttribute(ATTR_COF_MODE, CHKBOX, VAL_COF_MODE);
       configuration.checkValueSelected(CHKBOX, ATTR_COF_MODE, VAL_COF_MODE);
-<<<<<<< HEAD
-=======
-      cy.wait('@readConfig');
->>>>>>> 6b4b42e3
 
       configuration.clickOnNextBtn(GR_CONF_COF_3000_DES);
       configuration.clickOnNextBtn(GR_CONF_COF_3000_BREW_UNIT);
@@ -541,10 +537,6 @@
       configuration.checkAttributeDisplayed(ATTR_COF_CUPS, RADGRP);
       configuration.selectAttribute(ATTR_COF_MODE, CHKBOX, VAL_COF_MODE);
       configuration.checkValueSelected(CHKBOX, ATTR_COF_MODE, VAL_COF_MODE);
-<<<<<<< HEAD
-=======
-      cy.wait('@readConfig');
->>>>>>> 6b4b42e3
 
       configuration.clickOnNextBtn(GR_CONF_COF_3000_DES);
       configuration.clickOnNextBtn(GR_CONF_COF_3000_BREW_UNIT);
@@ -586,10 +578,6 @@
       configuration.checkAttributeDisplayed(ATTR_COF_CUPS, RADGRP);
       configuration.selectAttribute(ATTR_COF_MODE, CHKBOX, VAL_COF_MODE);
       configuration.checkValueSelected(CHKBOX, ATTR_COF_MODE, VAL_COF_MODE);
-<<<<<<< HEAD
-=======
-      cy.wait('@readConfig');
->>>>>>> 6b4b42e3
 
       configuration.clickOnNextBtn(GR_CONF_COF_3000_DES);
       configuration.clickOnNextBtn(GR_CONF_COF_3000_BREW_UNIT);
