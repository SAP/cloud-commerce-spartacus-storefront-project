import * as cart from '../../../helpers/cart';
import * as importExport from '../../../helpers/cart-import-export';
import { viewportContext } from '../../../helpers/viewport-context';
import { ImportExportContext } from './../../../helpers/cart-import-export';

context('Cart Import/Export', () => {
  viewportContext(['mobile', 'desktop'], () => {
    before(() => {
      cy.window().then((win) => win.sessionStorage.clear());
    });

    // Core test. Repeat in mobile viewport.
    importExport.testImportExportSingleProduct();

    // Core test. Repeat in mobile viewport.
    importExport.testImportExportLargerQuantity();

    describe('Multiple products', () => {
      const EXPECTED_CSV = `Code,Quantity,Name,Price\r\n1934793,1,PowerShot A480,$99.85\r\n300938,1,Photosmart E317 Digital Camera,$114.12\r\n3470545,1,EASYSHARE M381,$370.72\r\n`;

      it('should export cart', () => {
        importExport.addProductToCart(cart.products[0].code);
        importExport.addProductToCart(cart.products[1].code);
        importExport.addProductToCart(cart.products[2].code);
        importExport.exportCart(EXPECTED_CSV);
      });

      it('should import to active cart', () => {
        importExport.importCartTestFromConfig({
          fileName: 'cart-multiple-products',
          context: ImportExportContext.ACTIVE_CART,
          importButtonPath: 'cart',
          saveTime: importExport.getSavedDate(),
          quantity: 3,
          total: '$564.69',
          headers: importExport.getCsvHeaders(EXPECTED_CSV),
          expectedData: importExport.convertCsvToArray(EXPECTED_CSV),
        });
      });

      it('should import to saved cart', () => {
        importExport.importCartTestFromConfig({
          fileName: 'cart-multiple-products',
          context: ImportExportContext.SAVED_CART,
          importButtonPath: 'my-account/saved-carts',
          saveTime: importExport.getSavedDate(),
          quantity: 3,
          total: '$564.69',
          headers: importExport.getCsvHeaders(EXPECTED_CSV),
          expectedData: importExport.convertCsvToArray(EXPECTED_CSV),
          savedCartConfig: {
            name: 'Multi-Product Cart',
            description: 'A test description for Multi-Product Cart.',
          },
        });
      });
    });

    describe('Multiple products with varied quantities', () => {
      const EXPECTED_CSV = `Code,Quantity,Name,Price\r\n1934793,1,PowerShot A480,$99.85\r\n1934793,1,PowerShot A480,$99.85\r\n300938,3,Photosmart E317 Digital Camera,$342.36\r\n`;

      it('should export cart', () => {
        importExport.addProductToCart(cart.products[0].code);
        importExport.addProductToCart(cart.products[0].code);
        importExport.addProductToCart(cart.products[1].code);
        importExport.addProductToCart(cart.products[1].code);
        importExport.addProductToCart(cart.products[1].code);
        importExport.exportCart(EXPECTED_CSV);
      });

      it('should import to active cart', () => {
        importExport.importCartTestFromConfig({
          fileName: 'cart-multi-product',
          context: ImportExportContext.ACTIVE_CART,
          importButtonPath: 'cart',
          saveTime: importExport.getSavedDate(),
          quantity: 5,
          total: '$522.06',
          headers: importExport.getCsvHeaders(EXPECTED_CSV),
          expectedData: importExport.convertCsvToArray(EXPECTED_CSV),
        });
      });

      it('should import to saved cart', () => {
        importExport.importCartTestFromConfig({
          context: ImportExportContext.SAVED_CART,
          fileName: 'cart-multi-product',
          importButtonPath: 'my-account/saved-carts',
          saveTime: importExport.getSavedDate(),
          quantity: 5,
          total: '$522.06',
          headers: importExport.getCsvHeaders(EXPECTED_CSV),
          expectedData: importExport.convertCsvToArray(EXPECTED_CSV),
          savedCartConfig: {
            name: 'Multi-Product Cart with varied quantities',
            description:
              'A test description for Multi-Product Cart with varied quantities.',
          },
        });
      });
    });

    describe('Normal products with configurable products', () => {
      const EXPECTED_CSV = `Code,Quantity,Name,Price\r\n1934793,1,PowerShot A480,$99.85\r\n1934793,1,PowerShot A480,$99.85\r\n1934793,1,PowerShot A480,$99.85\r\n300938,3,Photosmart E317 Digital Camera,$342.36\r\n`;

      it('should export cart', () => {
        importExport.addProductToCart(cart.products[0].code);
        importExport.addProductToCart(cart.products[0].code);
        importExport.addProductToCart(cart.products[0].code);
        importExport.addProductToCart(cart.products[1].code);
        importExport.addProductToCart(cart.products[1].code);
        importExport.addProductToCart(cart.products[1].code);
        importExport.exportCart(EXPECTED_CSV);
      });

      it('should import to active cart', () => {
        importExport.importCartTestFromConfig({
          fileName: 'cart-normal-product',
          context: ImportExportContext.ACTIVE_CART,
          importButtonPath: 'cart',
          saveTime: importExport.getSavedDate(),
          quantity: 6,
          total: '$621.91',
          headers: importExport.getCsvHeaders(EXPECTED_CSV),
          expectedData: importExport.convertCsvToArray(EXPECTED_CSV),
        });
      });

      it('should import to saved cart', () => {
        importExport.importCartTestFromConfig({
          fileName: 'cart-normal-product',
          context: ImportExportContext.SAVED_CART,
          importButtonPath: 'my-account/saved-carts',
          saveTime: importExport.getSavedDate(),
          quantity: 6,
          total: '$621.91',
          headers: importExport.getCsvHeaders(EXPECTED_CSV),
          expectedData: importExport.convertCsvToArray(EXPECTED_CSV),
          savedCartConfig: {
            name: 'Normal and Configurable Products Cart',
            description:
              'A test description for Normal and Configurable Products Cart.',
          },
        });
      });
    });

    describe('Non-default export configuration', () => {
      const EXPECTED_CSV = `Code|Quantity|Name|Price\r\n1934793|1|Canon|true\r\n300938|1|HP|true\r\n`;

      beforeEach(() => {
        cy.cxConfig(importExport.nonDefaultImportExportConfig);
      });

      it('should export cart', () => {
        importExport.addProductToCart(cart.products[0].code);
        importExport.addProductToCart(cart.products[1].code);
        importExport.exportCart(EXPECTED_CSV);
      });

      it('should import to active cart', () => {
        importExport.importCartTestFromConfig({
          fileName: 'cart-non-default',
          context: ImportExportContext.ACTIVE_CART,
          importButtonPath: 'cart',
          saveTime: importExport.getSavedDate(),
          quantity: 2,
          total: '$193.97',
          headers: importExport.getCsvHeaders(EXPECTED_CSV),
          expectedData: importExport.convertCsvToArray(EXPECTED_CSV),
        });
      });

      it('should import to saved cart', () => {
        importExport.importCartTestFromConfig({
          fileName: 'cart-non-default',
          context: ImportExportContext.SAVED_CART,
          importButtonPath: 'my-account/saved-carts',
          saveTime: importExport.getSavedDate(),
          quantity: 2,
          total: '$193.97',
          headers: importExport.getCsvHeaders(EXPECTED_CSV),
          expectedData: importExport.convertCsvToArray(EXPECTED_CSV),
          savedCartConfig: {
            name: 'Non-default export Cart',
            description: 'A test description for Non-default export Cart.',
          },
        });
      });
    });

    // TODO: Enable and improve once importing configurable products is supported (#13456)
    xdescribe('Configurable products', () => {
      const EXPECTED_CSV = `Code,Quantity,[importExport:exportEntries.columnNames.engravedTextHeading],[importExport:exportEntries.columnNames.fontSize],[importExport:exportEntries.columnNames.fontType]\r\n1934793,1,PowerShot,14,Comic Sans\r\n`;

      beforeEach(() => {
        cy.cxConfig(importExport.configurableProductConfig);
      });

      it('should export cart', () => {
        importExport.addProductToCart(cart.products[0].code);
        importExport.exportCart(EXPECTED_CSV);
      });

      it('should import to saved cart', () => {
        importExport.importCartTestFromConfig({
          fileName: 'cart-configurable-products',
          context: ImportExportContext.SAVED_CART,
          importButtonPath: 'my-account/saved-carts',
          saveTime: importExport.getSavedDate(),
          quantity: 1,
          total: '$99.85',
          headers: importExport.getCsvHeaders(EXPECTED_CSV),
          expectedData: importExport.convertCsvToArray(EXPECTED_CSV),
          savedCartConfig: {
            name: 'Configurable products Cart',
            description: 'A test description for Configurable products Cart.',
          },
        });
      });
    });

<<<<<<< HEAD
    describe('Variable products', () => {
      const EXPECTED_CSV = `Code,Quantity,Name,Price\r\n300785814,1,Maguro Pu Belt plaid LXL,£24.26\r\n`;
      const variableProductCode = '300785814';

      beforeEach(() => {
        cy.cxConfig({
          context: {
            baseSite: [APPAREL_BASESITE],
            currency: ['GBP'],
          },
        });
      });

      it('should export cart', () => {
        importExport.addProductToCart(variableProductCode);
        importExport.exportCart(EXPECTED_CSV);
      });

      it('should import to saved cart', () => {
        importExport.importCartTestFromConfig({
          fileName: 'cart-variable-products',
          context: ImportExportContext.SAVED_CART,
          importButtonPath: 'my-account/saved-carts',
          saveTime: importExport.getSavedDate(),
          quantity: 1,
          total: '£24.26',
          headers: importExport.getCsvHeaders(EXPECTED_CSV),
          expectedData: importExport.convertCsvToArray(EXPECTED_CSV),
          savedCartConfig: {
            name: 'Variable products Cart',
            description: 'A test description for Variable products Cart.',
          },
        });
      });
    });

=======
>>>>>>> 4b3bbe9e
    describe('Malformed CSVs', () => {
      it('should NOT import empty csv file', () => {
        const CSV = 'empty.csv';
        cy.writeFile(`cypress/downloads/${CSV}`, '');
        importExport.attemptUpload(`../downloads/${CSV}`);

        cy.get('cx-import-entries-dialog cx-form-errors p').contains(
          'File should not be empty'
        );
      });

      it('should NOT import malformed csv file', () => {
        const CSV = 'malformed.csv';
        cy.writeFile(`cypress/downloads/${CSV}`, 'I am wrong :(');
        importExport.attemptUpload(`../downloads/${CSV}`);

        cy.get('cx-import-entries-dialog cx-form-errors p').contains(
          'File is not parsable'
        );
      });

      it('should only import remaining stock', () => {
        const toImport = `Code,Quantity\r\n325234,999\r\n`;
        const CSV = 'limited-quantity.csv';
        cy.writeFile(`cypress/downloads/${CSV}`, toImport);

        cy.intercept('GET', /\.*\/users\/current\/carts\/(\d*)\?fields=.*/).as(
          'import'
        );
        importExport.attemptUpload(`../downloads/${CSV}`);
        cy.wait('@import').its('response.statusCode').should('eq', 200);

        cy.get('.cx-import-entries-summary-warnings p').contains(
          `1 product was not imported totally.`
        );

        cy.get('.cx-import-entries-summary-warnings p')
          .contains(`Show`)
          .click();

        cy.get('.cx-import-entries-summary-warnings li').contains(
          ` has been reduced to `
        );
      });
    });
  });
});<|MERGE_RESOLUTION|>--- conflicted
+++ resolved
@@ -220,45 +220,6 @@
       });
     });
 
-<<<<<<< HEAD
-    describe('Variable products', () => {
-      const EXPECTED_CSV = `Code,Quantity,Name,Price\r\n300785814,1,Maguro Pu Belt plaid LXL,£24.26\r\n`;
-      const variableProductCode = '300785814';
-
-      beforeEach(() => {
-        cy.cxConfig({
-          context: {
-            baseSite: [APPAREL_BASESITE],
-            currency: ['GBP'],
-          },
-        });
-      });
-
-      it('should export cart', () => {
-        importExport.addProductToCart(variableProductCode);
-        importExport.exportCart(EXPECTED_CSV);
-      });
-
-      it('should import to saved cart', () => {
-        importExport.importCartTestFromConfig({
-          fileName: 'cart-variable-products',
-          context: ImportExportContext.SAVED_CART,
-          importButtonPath: 'my-account/saved-carts',
-          saveTime: importExport.getSavedDate(),
-          quantity: 1,
-          total: '£24.26',
-          headers: importExport.getCsvHeaders(EXPECTED_CSV),
-          expectedData: importExport.convertCsvToArray(EXPECTED_CSV),
-          savedCartConfig: {
-            name: 'Variable products Cart',
-            description: 'A test description for Variable products Cart.',
-          },
-        });
-      });
-    });
-
-=======
->>>>>>> 4b3bbe9e
     describe('Malformed CSVs', () => {
       it('should NOT import empty csv file', () => {
         const CSV = 'empty.csv';
