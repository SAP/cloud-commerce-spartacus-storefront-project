import * as cart from '../../../helpers/cart';
import * as importExport from '../../../helpers/cart-import-export';
import { viewportContext } from '../../../helpers/viewport-context';
import { ImportExportContext } from './../../../helpers/cart-import-export';

context('Cart Import/Export', () => {
  viewportContext(['mobile', 'desktop'], () => {
    before(() => {
      cy.window().then((win) => win.sessionStorage.clear());
    });

    // Core test. Repeat in mobile viewport.
    importExport.testImportExportSingleProduct();

    // Core test. Repeat in mobile viewport.
    importExport.testImportExportLargerQuantity();

    describe('Multiple products', () => {
      const EXPECTED_CSV = `Code,Quantity,Name,Price\r\n1934793,1,PowerShot A480,$99.85\r\n300938,1,Photosmart E317 Digital Camera,$114.12\r\n3470545,1,EASYSHARE M381,$370.72\r\n`;

      it('should export cart', () => {
        importExport.addProductToCart(cart.products[0].code);
        importExport.addProductToCart(cart.products[1].code);
        importExport.addProductToCart(cart.products[2].code);
        importExport.exportCart(EXPECTED_CSV);
      });

      it('should import to active cart', () => {
        importExport.importCartTestFromConfig({
          fileName: 'cart-multiple-products',
          context: ImportExportContext.ACTIVE_CART,
          importButtonPath: 'cart',
          saveTime: importExport.getSavedDate(),
          quantity: 3,
          total: '$564.69',
          headers: importExport.getCsvHeaders(EXPECTED_CSV),
          expectedData: importExport.convertCsvToArray(EXPECTED_CSV),
        });
      });

      it('should import to saved cart', () => {
        importExport.importCartTestFromConfig({
          fileName: 'cart-multiple-products',
          context: ImportExportContext.SAVED_CART,
          importButtonPath: '/my-account/saved-carts',
          saveTime: importExport.getSavedDate(),
          quantity: 3,
          total: '$564.69',
          headers: importExport.getCsvHeaders(EXPECTED_CSV),
          expectedData: importExport.convertCsvToArray(EXPECTED_CSV),
          savedCartConfig: {
            name: 'Multi-Product Cart',
            description: 'A test description for Multi-Product Cart.',
          },
        });
      });
    });

    describe('Multiple products with varied quantities', () => {
      const EXPECTED_CSV = `Code,Quantity,Name,Price\r\n1934793,1,PowerShot A480,$99.85\r\n1934793,1,PowerShot A480,$99.85\r\n300938,3,Photosmart E317 Digital Camera,$342.36\r\n`;

      it('should export cart', () => {
        importExport.addProductToCart(cart.products[0].code);
        importExport.addProductToCart(cart.products[0].code);
        importExport.addProductToCart(cart.products[1].code);
        importExport.addProductToCart(cart.products[1].code);
        importExport.addProductToCart(cart.products[1].code);
        importExport.exportCart(EXPECTED_CSV);
      });

      it('should import to active cart', () => {
        importExport.importCartTestFromConfig({
          fileName: 'cart-multi-product',
          context: ImportExportContext.ACTIVE_CART,
          importButtonPath: 'cart',
          saveTime: importExport.getSavedDate(),
          quantity: 5,
          total: '$522.06',
          headers: importExport.getCsvHeaders(EXPECTED_CSV),
          expectedData: importExport.convertCsvToArray(EXPECTED_CSV),
        });
      });

      it('should import to saved cart', () => {
        importExport.importCartTestFromConfig({
          context: ImportExportContext.SAVED_CART,
          fileName: 'cart-multi-product',
          importButtonPath: '/my-account/saved-carts',
          saveTime: importExport.getSavedDate(),
          quantity: 5,
          total: '$522.06',
          headers: importExport.getCsvHeaders(EXPECTED_CSV),
          expectedData: importExport.convertCsvToArray(EXPECTED_CSV),
          savedCartConfig: {
            name: 'Multi-Product Cart with varied quantities',
            description:
              'A test description for Multi-Product Cart with varied quantities.',
          },
        });
      });
    });

    describe('Normal products with configurable products', () => {
      const EXPECTED_CSV = `Code,Quantity,Name,Price\r\n1934793,1,PowerShot A480,$99.85\r\n1934793,1,PowerShot A480,$99.85\r\n1934793,1,PowerShot A480,$99.85\r\n300938,3,Photosmart E317 Digital Camera,$342.36\r\n`;

      it('should export cart', () => {
        importExport.addProductToCart(cart.products[0].code);
        importExport.addProductToCart(cart.products[0].code);
        importExport.addProductToCart(cart.products[0].code);
        importExport.addProductToCart(cart.products[1].code);
        importExport.addProductToCart(cart.products[1].code);
        importExport.addProductToCart(cart.products[1].code);
        importExport.exportCart(EXPECTED_CSV);
      });

      it('should import to active cart', () => {
        importExport.importCartTestFromConfig({
          fileName: 'cart-normal-product',
          context: ImportExportContext.ACTIVE_CART,
          importButtonPath: 'cart',
          saveTime: importExport.getSavedDate(),
          quantity: 6,
          total: '$621.91',
          headers: importExport.getCsvHeaders(EXPECTED_CSV),
          expectedData: importExport.convertCsvToArray(EXPECTED_CSV),
        });
      });

      it('should import to saved cart', () => {
        importExport.importCartTestFromConfig({
          fileName: 'cart-normal-product',
          context: ImportExportContext.SAVED_CART,
          importButtonPath: '/my-account/saved-carts',
          saveTime: importExport.getSavedDate(),
          quantity: 6,
          total: '$621.91',
          headers: importExport.getCsvHeaders(EXPECTED_CSV),
          expectedData: importExport.convertCsvToArray(EXPECTED_CSV),
          savedCartConfig: {
            name: 'Normal and Configurable Products Cart',
            description:
              'A test description for Normal and Configurable Products Cart.',
          },
        });
      });
    });

    describe('Non-default export configuration', () => {
      const EXPECTED_CSV = `Code|Quantity|Name|Price\r\n1934793|1|Canon|true\r\n300938|1|HP|true\r\n`;

      beforeEach(() => {
        cy.cxConfig(importExport.nonDefaultImportExportConfig);
      });

      it('should export cart', () => {
        importExport.addProductToCart(cart.products[0].code);
        importExport.addProductToCart(cart.products[1].code);
        importExport.exportCart(EXPECTED_CSV);
      });

      it('should import to active cart', () => {
        importExport.importCartTestFromConfig({
          fileName: 'cart-non-default',
          context: ImportExportContext.ACTIVE_CART,
          importButtonPath: 'cart',
          saveTime: importExport.getSavedDate(),
          quantity: 2,
          total: '$193.97',
          headers: importExport.getCsvHeaders(EXPECTED_CSV),
          expectedData: importExport.convertCsvToArray(EXPECTED_CSV),
        });
      });

      it('should import to saved cart', () => {
        importExport.importCartTestFromConfig({
          fileName: 'cart-non-default',
          context: ImportExportContext.SAVED_CART,
          importButtonPath: '/my-account/saved-carts',
          saveTime: importExport.getSavedDate(),
          quantity: 2,
          total: '$193.97',
          headers: importExport.getCsvHeaders(EXPECTED_CSV),
          expectedData: importExport.convertCsvToArray(EXPECTED_CSV),
          savedCartConfig: {
            name: 'Non-default export Cart',
            description: 'A test description for Non-default export Cart.',
          },
        });
      });
    });

<<<<<<< HEAD
=======
    // TODO: Enable and improve once importing configurable products is supported (#13456)
    xdescribe('Configurable products', () => {
      const EXPECTED_CSV = `Code,Quantity,[importExport:exportEntries.columnNames.engravedTextHeading],[importExport:exportEntries.columnNames.fontSize],[importExport:exportEntries.columnNames.fontType]\r\n1934793,1,PowerShot,14,Comic Sans\r\n`;

      beforeEach(() => {
        cy.cxConfig(importExport.configurableProductConfig);
      });

      it('should export cart', () => {
        importExport.addProductToCart(cart.products[0].code);
        importExport.exportCart(EXPECTED_CSV);
      });

      it('should import to saved cart', () => {
        importExport.importCartTestFromConfig({
          fileName: 'cart-configurable-products',
          context: ImportExportContext.SAVED_CART,
          importButtonPath: '/my-account/saved-carts',
          saveTime: importExport.getSavedDate(),
          quantity: 1,
          total: '$99.85',
          headers: importExport.getCsvHeaders(EXPECTED_CSV),
          expectedData: importExport.convertCsvToArray(EXPECTED_CSV),
          savedCartConfig: {
            name: 'Configurable products Cart',
            description: 'A test description for Configurable products Cart.',
          },
        });
      });
    });

>>>>>>> 3e1002af
    describe('Malformed CSVs', () => {
      it('should NOT import empty csv file', () => {
        const CSV = 'empty.csv';
        cy.writeFile(`cypress/downloads/${CSV}`, '');
        importExport.attemptUpload(`../downloads/${CSV}`);

        cy.get('cx-import-entries-dialog cx-form-errors p').contains(
          'File should not be empty'
        );
      });

      it('should NOT import malformed csv file', () => {
        const CSV = 'malformed.csv';
        cy.writeFile(`cypress/downloads/${CSV}`, 'I am wrong :(');
        importExport.attemptUpload(`../downloads/${CSV}`);

        cy.get('cx-import-entries-dialog cx-form-errors p').contains(
          'File is not parsable'
        );
      });

      it('should only import remaining stock', () => {
        const toImport = `Code,Quantity\r\n325234,999\r\n`;
        const CSV = 'limited-quantity.csv';
        cy.writeFile(`cypress/downloads/${CSV}`, toImport);

        cy.intercept('GET', /\.*\/users\/current\/carts\/(\d*)\?fields=.*/).as(
          'import'
        );
        importExport.attemptUpload(`../downloads/${CSV}`);
        cy.wait('@import').its('response.statusCode').should('eq', 200);

        cy.get('.cx-import-entries-summary-warnings p').contains(
          `1 product was not imported totally.`
        );

        cy.get('.cx-import-entries-summary-warnings p')
          .contains(`Show`)
          .click();

        cy.get('.cx-import-entries-summary-warnings li').contains(
          ` has been reduced to `
        );
      });
    });
  });
});<|MERGE_RESOLUTION|>--- conflicted
+++ resolved
@@ -189,8 +189,6 @@
       });
     });
 
-<<<<<<< HEAD
-=======
     // TODO: Enable and improve once importing configurable products is supported (#13456)
     xdescribe('Configurable products', () => {
       const EXPECTED_CSV = `Code,Quantity,[importExport:exportEntries.columnNames.engravedTextHeading],[importExport:exportEntries.columnNames.fontSize],[importExport:exportEntries.columnNames.fontType]\r\n1934793,1,PowerShot,14,Comic Sans\r\n`;
@@ -222,7 +220,6 @@
       });
     });
 
->>>>>>> 3e1002af
     describe('Malformed CSVs', () => {
       it('should NOT import empty csv file', () => {
         const CSV = 'empty.csv';
