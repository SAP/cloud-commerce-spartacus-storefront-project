import * as cartCoupon from '../../../helpers/cart-coupon';
import * as bigHappyPath from '../../../helpers/checkout-flow';
import * as login from '../../../helpers/login';

export const couponCode1 = 'BUYMORE16';
export const couponCode2 = 'QingyuCoupon';
export const productCode = '300938';

function addProductToCart() {
  bigHappyPath.goToProductDetailsPage();
  bigHappyPath.addProductToCart();
}

function checkout() {
  cartCoupon.navigateToCheckoutPage();
  bigHappyPath.fillAddressForm();
  bigHappyPath.chooseDeliveryMethod();
  bigHappyPath.fillPaymentForm();
  bigHappyPath.placeOrder();
}

function verifyChecoutResults(couponCode: string, withCoupon: boolean) {
  bigHappyPath.verifyOrderConfirmationPage();
  cartCoupon.verifyCouponInOrderSummary(couponCode, withCoupon);
  bigHappyPath.viewOrderHistory();
  cartCoupon.navigateToOrderDetailsPage();
  cartCoupon.verifyCouponInOrderSummary(couponCode, withCoupon);
}

describe('Cart Coupon', () => {
  beforeEach(() => {
    cy.window().then(win => win.sessionStorage.clear());
    cy.requireLoggedIn();
    cy.visit('/');
  });

  it('should place order with gift product and show applied coupon in order confirmation and order history when applied coupon with gift product action', () => {
    addProductToCart();
    cartCoupon.navigateToCartPage();
    cartCoupon.applyCoupon(couponCode2);
    cartCoupon.verifyGiftProductCoupon(productCode);

    checkout();
    verifyChecoutResults(couponCode2, true);
    login.signOutUser();
  });

  it('should remove the coupon when back to cart and place order without coupon', () => {
    addProductToCart();
    cartCoupon.navigateToCartPage();
    cartCoupon.applyCoupon(couponCode1);
    cartCoupon.removeCoupon(couponCode1);

    checkout();
    verifyChecoutResults(couponCode1, false);

    addProductToCart();
    cartCoupon.navigateToCartPage();
    cartCoupon.applyCoupon(couponCode1);
    login.signOutUser();
  });

  it('should show gift product, correct price and success message when applied a coupon with gift product action', () => {
    addProductToCart();
    cartCoupon.navigateToCartPage();
    cartCoupon.applyCoupon(couponCode2);
    cartCoupon.verifyGiftProductCoupon(productCode);
    login.signOutUser();
  });

  it('should show the promotion, discount in price and success message when applied a coupon with cart total action successfully', () => {
    addProductToCart();
    cartCoupon.navigateToCartPage();
    cartCoupon.applyCoupon(couponCode1);
<<<<<<< HEAD
=======
    login.signOutUser();
>>>>>>> f16fe5de
  });

  it('should show error message when applied a wrong coupon', () => {
    addProductToCart();
    cartCoupon.navigateToCartPage();
    cartCoupon.applyWrongCoupon();
    login.signOutUser();
  });

  it(
    'should be able to place order with discount promotion and show applied coupon ' +
      'in order confirmation and order history when applied coupon with cart total action',
    () => {
      addProductToCart();
      cartCoupon.navigateToCartPage();
      cartCoupon.applyCoupon(couponCode1);
      checkout();
      verifyChecoutResults(couponCode1, true);
<<<<<<< HEAD
    }
  );
=======
      login.signOutUser();
    });
>>>>>>> f16fe5de
});<|MERGE_RESOLUTION|>--- conflicted
+++ resolved
@@ -72,10 +72,7 @@
     addProductToCart();
     cartCoupon.navigateToCartPage();
     cartCoupon.applyCoupon(couponCode1);
-<<<<<<< HEAD
-=======
     login.signOutUser();
->>>>>>> f16fe5de
   });
 
   it('should show error message when applied a wrong coupon', () => {
@@ -94,11 +91,7 @@
       cartCoupon.applyCoupon(couponCode1);
       checkout();
       verifyChecoutResults(couponCode1, true);
-<<<<<<< HEAD
+      login.signOutUser();
     }
   );
-=======
-      login.signOutUser();
-    });
->>>>>>> f16fe5de
 });