import * as cartCoupon from '../../../helpers/cart-coupon';

describe('Cart Coupon', () => {
  beforeEach(() => {
    cy.window().then(win => win.sessionStorage.clear());
    cy.requireLoggedIn();
    cy.visit('/');
  });

  it('should show the promotion for cart, discount in price and success message when applied a coupon with cart total action successfully.', () => {
    const stateAuth = JSON.parse(localStorage.getItem('spartacus-local-data'))
      .auth;
    cartCoupon.addProductToCart(cartCoupon.productCode1);
    cartCoupon.applyCoupon(cartCoupon.couponCode1);
    cartCoupon.verifyCouponAndPromotion(
      cartCoupon.couponCode1,
      '$104.12',
      '$10'
    );
    cartCoupon.placeOrder(stateAuth).then(orderData => {
      cartCoupon.varifyOrderHistory(
        orderData,
        cartCoupon.couponCode1,
        '$104.12',
        '$10'
      );
    });
  });

  it('should show the promotion for product, discount in price and success message when applied a coupon with product category action successfully.', () => {
    const stateAuth = JSON.parse(localStorage.getItem('spartacus-local-data'))
      .auth;
    cartCoupon.addProductToCart(cartCoupon.productCode2);
    cartCoupon.applyCoupon(cartCoupon.couponCode2);
    cartCoupon.verifyCouponAndPromotion(
      cartCoupon.couponCode2,
      '$88.84',
      '$29.61'
    );
    cartCoupon.placeOrder(stateAuth).then(orderData => {
      cartCoupon.varifyOrderHistory(
        orderData,
        cartCoupon.couponCode2,
        '$88.84',
        '$29.61'
      );
    });
  });

  it('should show gift product, correct price and success message when applied a coupon with gift product action', () => {
    const stateAuth = JSON.parse(localStorage.getItem('spartacus-local-data'))
      .auth;
<<<<<<< HEAD
    cartCoupon.addProductToCart(cartCoupon.productCode3);
    cartCoupon.applyCoupon(cartCoupon.couponCode3);
    cartCoupon.addProductToCart(cartCoupon.giftProductCode);
    cartCoupon.verifyGiftProductCoupon(cartCoupon.giftProductCode);
    cartCoupon.verifyCouponAndPromotion(
      cartCoupon.couponCode3,
      '$1,920.27',
      '$20'
    );
    cartCoupon.placeOrder(stateAuth).then(orderData => {
      cartCoupon.varifyOrderHistory(
        orderData,
        cartCoupon.couponCode3,
        '$1,920.27',
        '$20'
      );
=======
    cartCoupon.addProductToCart(productCode3);
    cartCoupon.applyCoupon(couponCode3);
    cartCoupon.verifyGiftProductCoupon(giftProductCode);
    cartCoupon.verifyCouponAndPromotion(couponCode3, '$1,914.23', '$20');
    cartCoupon.placeOrder(stateAuth).then(orderData => {
      cartCoupon.varifyOrderHistory(orderData, couponCode3, '$1,914.23', '$20');
>>>>>>> 6a400dc8
    });
  });

  it('should show error message when applied a wrong coupon', () => {
    cartCoupon.addProductToCart(cartCoupon.productCode1);
    cartCoupon.applyWrongCoupon();
  });

  it('should remove the coupon when back to cart and place order without coupon', () => {
    const stateAuth = JSON.parse(localStorage.getItem('spartacus-local-data'))
      .auth;
    cartCoupon.addProductToCart(cartCoupon.productCode1);
    cartCoupon.applyCoupon(cartCoupon.couponCode1);
    cartCoupon.verifyCouponAndPromotion(
      cartCoupon.couponCode1,
      '$104.12',
      '$10'
    );

    cartCoupon.navigateToCheckoutPage();
    cartCoupon.navigateToCartPage();
    cartCoupon.removeCoupon(cartCoupon.couponCode1);

    cartCoupon.placeOrder(stateAuth).then(orderData => {
      cartCoupon.varifyOrderHistory(orderData);
    });
  });
});<|MERGE_RESOLUTION|>--- conflicted
+++ resolved
@@ -50,31 +50,21 @@
   it('should show gift product, correct price and success message when applied a coupon with gift product action', () => {
     const stateAuth = JSON.parse(localStorage.getItem('spartacus-local-data'))
       .auth;
-<<<<<<< HEAD
     cartCoupon.addProductToCart(cartCoupon.productCode3);
     cartCoupon.applyCoupon(cartCoupon.couponCode3);
-    cartCoupon.addProductToCart(cartCoupon.giftProductCode);
     cartCoupon.verifyGiftProductCoupon(cartCoupon.giftProductCode);
     cartCoupon.verifyCouponAndPromotion(
       cartCoupon.couponCode3,
-      '$1,920.27',
+      '$1,914.23',
       '$20'
     );
     cartCoupon.placeOrder(stateAuth).then(orderData => {
       cartCoupon.varifyOrderHistory(
         orderData,
         cartCoupon.couponCode3,
-        '$1,920.27',
+        '$1,914.23',
         '$20'
       );
-=======
-    cartCoupon.addProductToCart(productCode3);
-    cartCoupon.applyCoupon(couponCode3);
-    cartCoupon.verifyGiftProductCoupon(giftProductCode);
-    cartCoupon.verifyCouponAndPromotion(couponCode3, '$1,914.23', '$20');
-    cartCoupon.placeOrder(stateAuth).then(orderData => {
-      cartCoupon.varifyOrderHistory(orderData, couponCode3, '$1,914.23', '$20');
->>>>>>> 6a400dc8
     });
   });
 
