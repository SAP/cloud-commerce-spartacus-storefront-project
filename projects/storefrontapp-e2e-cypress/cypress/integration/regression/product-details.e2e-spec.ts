import * as productDetails from '../../helpers/product-details';
import { formats } from '../../sample-data/viewports';

function productDetailsTest() {
  it('should contain correct product details', () => {
    productDetails.verifyProductDetails();
  });

  it('should contain correct tabs', () => {
    productDetails.verifyCorrectTabs();
  });

  it('should contain tabs with correct text', () => {
<<<<<<< HEAD
    cy.get(tabsHeaderList)
      .eq(0)
      .click();
    cy.get(activeTabContainer)
      .should(
        'contain',
        '20-watt video light compatible with InfoLIYHIUM M-series batteries.'
      )
      .should(
        'contain',
        'Can be switched to 10-watt or 20-watt settings (NP-FM50 batteries can only be used at 10-watt setting).'
      )
      .should('contain', 'Includes shoe adaptor for increased functionality.');
    cy.get(tabsHeaderList)
      .eq(1)
      .click();
    cy.get(activeTabContainer)
      .should('contain', 'Weight & dimensions')
      .should('contain', 'Colour')
      .should('contain', 'Technical details');
    cy.get(tabsHeaderList)
      .eq(2)
      .click();
    cy.get(activeTabContainer).should('contain', 'Overall Rating');
    cy.get(tabsHeaderList)
      .eq(3)
      .click();
    cy.get(activeTabContainer).should('contain', '');
=======
    productDetails.verifyTextInTabs();
>>>>>>> 40d78691
  });

  it('should contain correct review tab', () => {
    productDetails.verifyContentInReviewTab();
  });

  it('should contain correct review form', () => {
    productDetails.verifyReviewForm();
  });

  it('should be able to add different quantities of product to cart', () => {
    productDetails.verifyQuantityInCart();
  });
}

context('Product details', () => {
  before(() => {
    cy.window().then(win => win.sessionStorage.clear());
    cy.visit('/product/266685');
  });

  productDetailsTest();
});

context(`${formats.mobile.width + 1}p resolution - Product details`, () => {
  before(() => {
    cy.window().then(win => win.sessionStorage.clear());
    cy.viewport(formats.mobile.width, formats.mobile.height);
    cy.visit('/product/266685');
  });
  beforeEach(() => {
    cy.viewport(formats.mobile.width, formats.mobile.height);
  });

  productDetailsTest();
});<|MERGE_RESOLUTION|>--- conflicted
+++ resolved
@@ -11,38 +11,7 @@
   });
 
   it('should contain tabs with correct text', () => {
-<<<<<<< HEAD
-    cy.get(tabsHeaderList)
-      .eq(0)
-      .click();
-    cy.get(activeTabContainer)
-      .should(
-        'contain',
-        '20-watt video light compatible with InfoLIYHIUM M-series batteries.'
-      )
-      .should(
-        'contain',
-        'Can be switched to 10-watt or 20-watt settings (NP-FM50 batteries can only be used at 10-watt setting).'
-      )
-      .should('contain', 'Includes shoe adaptor for increased functionality.');
-    cy.get(tabsHeaderList)
-      .eq(1)
-      .click();
-    cy.get(activeTabContainer)
-      .should('contain', 'Weight & dimensions')
-      .should('contain', 'Colour')
-      .should('contain', 'Technical details');
-    cy.get(tabsHeaderList)
-      .eq(2)
-      .click();
-    cy.get(activeTabContainer).should('contain', 'Overall Rating');
-    cy.get(tabsHeaderList)
-      .eq(3)
-      .click();
-    cy.get(activeTabContainer).should('contain', '');
-=======
     productDetails.verifyTextInTabs();
->>>>>>> 40d78691
   });
 
   it('should contain correct review tab', () => {
