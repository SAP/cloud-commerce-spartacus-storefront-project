--- conflicted
+++ resolved
@@ -1,10 +1,6 @@
 import * as siteContextSelector from '../../../../helpers/site-context-selector';
 
-<<<<<<< HEAD
-// Slow test. Improve Execution in pipeline. 
-=======
 // Slow test. Improve Execution in pipeline.
->>>>>>> b322d0f4
 describe('Language switch - my-account pages', () => {
   before(() => {
     cy.window().then((win) => win.sessionStorage.clear());
