import { manipulateCartQuantity } from '../../../../helpers/cart';
import * as siteContextSelector from '../../../../helpers/site-context-selector';

describe('Currency switch - checkout page', () => {
  const checkoutShippingPath =
    siteContextSelector.CHECKOUT_SHIPPING_ADDRESS_PATH;
  const checkoutDeliveryPath = siteContextSelector.CHECKOUT_DELIVERY_MODE_PATH;
  const checkoutPaymentPath = siteContextSelector.CHECKOUT_PAYMENT_DETAILS_PATH;
  const checkoutReviewPath = siteContextSelector.CHECKOUT_REVIEW_ORDER_PATH;

  before(() => {
    cy.window().then((win) => {
      win.sessionStorage.clear();
      win.localStorage.clear();
    });
    cy.requireLoggedIn();
    siteContextSelector.doPlaceOrder();
  });

  siteContextSelector.stub(
    siteContextSelector.CURRENCY_REQUEST,
    siteContextSelector.CURRENCIES
  );

  describe('populate cart, history, quantity', () => {
    it('should have basic data', () => {
      manipulateCartQuantity();
    });
  });

  describe('checkout page', () => {
    it('should change currency in the shipping address url', () => {
      // page being already tested in currency-address-book
      cy.route(
        'PUT',
        `${Cypress.env('OCC_PREFIX')}/${Cypress.env(
          'BASE_SITE'
        )}/users/current/carts/*/addresses/delivery?*`
      ).as('setAddress');
      cy.visit(checkoutShippingPath);
      cy.wait('@setAddress');
      siteContextSelector.verifySiteContextChangeUrl(
        null,
        siteContextSelector.CURRENCIES,
        siteContextSelector.CURRENCY_JPY,
        siteContextSelector.CURRENCY_LABEL,
        siteContextSelector.FULL_BASE_URL_EN_JPY + checkoutShippingPath
      );

      siteContextSelector.addressBookNextStep();
    });

    it('should change currency in the checkoutDeliveryPath url', () => {
      siteContextSelector.assertSiteContextChange(
        siteContextSelector.FULL_BASE_URL_EN_JPY + checkoutDeliveryPath
      );
    });

    it('should change currency in the checkoutDeliveryPath page', () => {
      cy.get('cx-delivery-mode .cx-delivery-price:first').should(
<<<<<<< HEAD
        'have.text',
        ' ¥80 '
=======
        'contain',
        '¥'
>>>>>>> ce7c6bdb
      );

      siteContextSelector.deliveryModeNextStep();
    });

    it('should change currency in the checkoutPaymentPath url', () => {
      // page being already tested in currency-payment-details
      siteContextSelector.assertSiteContextChange(
        siteContextSelector.FULL_BASE_URL_EN_JPY + checkoutPaymentPath
      );

      siteContextSelector.paymentDetailsNextStep();
    });

    it('should change currency in the checkoutReviewPath url', () => {
      siteContextSelector.assertSiteContextChange(
        siteContextSelector.FULL_BASE_URL_EN_JPY + checkoutReviewPath
      );
    });

    it('should change currency in the checkoutReviewPath page', () => {
<<<<<<< HEAD
      cy.get('cx-review-submit .cx-price .cx-value').should(
        'have.text',
        ' ¥9,782 '
      );
=======
      cy.get('cx-review-submit .cx-price .cx-value').should('contain', '¥');
>>>>>>> ce7c6bdb
    });
  });
});<|MERGE_RESOLUTION|>--- conflicted
+++ resolved
@@ -57,16 +57,7 @@
     });
 
     it('should change currency in the checkoutDeliveryPath page', () => {
-      cy.get('cx-delivery-mode .cx-delivery-price:first').should(
-<<<<<<< HEAD
-        'have.text',
-        ' ¥80 '
-=======
-        'contain',
-        '¥'
->>>>>>> ce7c6bdb
-      );
-
+      cy.get('cx-delivery-mode .cx-delivery-price:first').should( 'contain', '¥' );
       siteContextSelector.deliveryModeNextStep();
     });
 
@@ -86,14 +77,7 @@
     });
 
     it('should change currency in the checkoutReviewPath page', () => {
-<<<<<<< HEAD
-      cy.get('cx-review-submit .cx-price .cx-value').should(
-        'have.text',
-        ' ¥9,782 '
-      );
-=======
       cy.get('cx-review-submit .cx-price .cx-value').should('contain', '¥');
->>>>>>> ce7c6bdb
     });
   });
 });