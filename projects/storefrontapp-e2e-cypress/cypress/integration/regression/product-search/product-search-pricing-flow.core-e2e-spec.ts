--- conflicted
+++ resolved
@@ -9,11 +9,7 @@
 import { viewportContext } from '../../../helpers/viewport-context';
 
 context('Product search pricing flow', () => {
-<<<<<<< HEAD
-  viewportContext(['desktop'/*, 'mobile'*/], () => {
-=======
   viewportContext(['desktop' /*, 'mobile'*/], () => {
->>>>>>> b322d0f4
     before(() => {
       cy.window().then((win) => win.sessionStorage.clear());
       cy.visit('/');
