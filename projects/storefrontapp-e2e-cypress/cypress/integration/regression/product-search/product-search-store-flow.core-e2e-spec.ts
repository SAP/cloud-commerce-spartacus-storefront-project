import { PRODUCT_LISTING } from '../../../helpers/data-configuration';
import {
  assertNumberOfProducts,
  clearSelectedFacet,
  clickFacet,
  clickSearchIcon,
  createProductQuery,
  createProductSortQuery,
  QUERY_ALIAS,
  searchUrlPrefix,
  verifyProductSearch,
} from '../../../helpers/product-search';
import { viewportContext } from '../../../helpers/viewport-context';

context('Product search store flow', () => {
<<<<<<< HEAD
  viewportContext(['desktop'/*, 'mobile'*/], () => {
=======
  viewportContext(['desktop' /*, 'mobile'*/], () => {
>>>>>>> b322d0f4
    before(() => {
      cy.window().then((win) => win.sessionStorage.clear());
      cy.visit('/');
    });

    describe('Product search', () => {
      it('should be able to search with store filtering', () => {
        const category = 'canon';
        cy.onMobile(() => {
          clickSearchIcon();
        });

        // createProductQuery(queries.q1);
        createProductQuery(
          QUERY_ALIAS.CANON,
          category,
          PRODUCT_LISTING.PRODUCTS_PER_PAGE
        );
        createProductQuery(
          QUERY_ALIAS.FIRST_PAGE,
          category,
          PRODUCT_LISTING.PRODUCTS_PER_PAGE,
          `1`
        );
        createProductSortQuery('name-desc', QUERY_ALIAS.NAME_DSC_FILTER);

        cy.get('cx-searchbox input').type('canon{enter}');

        cy.wait(`@${QUERY_ALIAS.CANON}`)
          .its('response.statusCode')
          .should('eq', 200);

        assertNumberOfProducts(`@${QUERY_ALIAS.CANON}`, `"${category}"`);

        verifyProductSearch(
          QUERY_ALIAS.FIRST_PAGE,
          QUERY_ALIAS.NAME_DSC_FILTER,
          PRODUCT_LISTING.SORTING_TYPES.BY_NAME_DESC
        );
        cy.intercept({ method: 'GET', path: `${searchUrlPrefix}?fields=*` }).as(
          'facets'
        );

        clickFacet('Stores');

        cy.wait(`@facets`).its('response.statusCode').should('eq', 200);

        assertNumberOfProducts(`@facets`, `"${category}"`);

        clearSelectedFacet();

        cy.wait(`@facets`).its('response.statusCode').should('eq', 200);

        assertNumberOfProducts(`@facets`, `"${category}"`);

        // Add product to cart from search listing page
        cy.get('cx-add-to-cart:first button').click({ force: true });
        cy.get('cx-added-to-cart-dialog .cx-dialog-title').should(
          'contain',
          'Item(s) added to your cart'
        );
        cy.get('.cx-dialog-header .close').click();
        cy.get('cx-mini-cart .count').should('contain', '1');
      });
    });
  });
});<|MERGE_RESOLUTION|>--- conflicted
+++ resolved
@@ -13,11 +13,7 @@
 import { viewportContext } from '../../../helpers/viewport-context';
 
 context('Product search store flow', () => {
-<<<<<<< HEAD
-  viewportContext(['desktop'/*, 'mobile'*/], () => {
-=======
   viewportContext(['desktop' /*, 'mobile'*/], () => {
->>>>>>> b322d0f4
     before(() => {
       cy.window().then((win) => win.sessionStorage.clear());
       cy.visit('/');
