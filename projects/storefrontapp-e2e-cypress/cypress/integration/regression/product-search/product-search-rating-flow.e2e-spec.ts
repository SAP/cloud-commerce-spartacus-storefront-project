--- conflicted
+++ resolved
@@ -7,82 +7,7 @@
 
   describe('Product search', () => {
     it('should be able to search and show product rating', () => {
-<<<<<<< HEAD
-      const resultsTitle = 'cx-breadcrumb h1';
-      const tabsHeaderList = 'cx-product-tabs .details > h3';
-
-      // Search for a product
-      cy.get('cx-searchbox input').type('DSC-N1{enter}');
-
-      cy.get(resultsTitle).should('contain', '21 results for "DSC-N1"');
-
-      cy.get('cx-product-list-item').should(
-        'have.length',
-        PRODUCT_LISTING.PRODUCTS_PER_PAGE
-      );
-
-      cy.get('cx-product-list-item')
-        .first()
-        .should('contain', 'Li-Ion f Series G');
-
-      // Navigate to next page
-      cy.get('.page-item:last-of-type .page-link:first').click();
-      cy.get('.page-item.active > .page-link').should('contain', '2');
-
-      cy.get('cx-product-list-item:nth-child(1)').should('contain', 'DSC-WX1');
-
-      // Sort by top rated
-      cy.get('cx-sorting .ng-select:first').ngSelect(
-        PRODUCT_LISTING.SORTING_TYPES.BY_TOP_RATED
-      );
-      cy.get('.page-item.active > .page-link').should('contain', '2');
-      cy.get('cx-product-list-item:first').should('contain', 'DSC-H20_MD');
-
-      // Navigate to previous page
-      cy.get('.page-item:first-of-type .page-link:first').click();
-      cy.get('.page-item.active > .page-link').should('contain', '1');
-
-      cy.get('cx-product-list-item:nth-child(1)').should(
-        'contain',
-        'Cyber-shot DSC-W55'
-      );
-
-      // Filter by category
-      cy.get('.cx-facet-header')
-        .contains('Category')
-        .parents('.cx-facet-group')
-        .within(() => {
-          cy.get('.cx-facet-checkbox')
-            .first()
-            .click();
-        });
-
-      cy.get(resultsTitle).should('contain', '20 results for "DSC-N1"');
-      cy.get('cx-product-list-item:first')
-        .first()
-        .should('contain', 'Cyber-shot DSC-W55');
-      cy.get(
-        'cx-product-facet-navigation .cx-facet-filter-pill .close:first'
-      ).click();
-      cy.get(resultsTitle).should('contain', '21 results for "DSC-N1"');
-
-      // Select product and read all the tabs on product details page
-      cy.get('cx-product-list-item:first .cx-product-name').click();
-      cy.get(tabsHeaderList)
-        .eq(0)
-        .should('contain', 'Product Details');
-      cy.get(tabsHeaderList)
-        .eq(1)
-        .should('contain', 'Specs');
-      cy.get(tabsHeaderList)
-        .eq(2)
-        .should('contain', 'Reviews');
-      cy.get(tabsHeaderList)
-        .eq(3)
-        .should('contain', 'Shipping');
-=======
       productSearchRatingFlow.productRatingFlow();
->>>>>>> 40d78691
     });
   });
 });