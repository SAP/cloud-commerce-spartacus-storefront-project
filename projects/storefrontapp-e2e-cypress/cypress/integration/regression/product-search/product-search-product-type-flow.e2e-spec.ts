import * as productSearchTypeFlow from '../../../helpers/product-search-product-type-flow';
context('Product search product type flow', () => {
  before(() => {
    cy.window().then(win => win.sessionStorage.clear());
    cy.visit('/');
  });

  describe('Product search', () => {
    it('should be able to search with specific product type', () => {
<<<<<<< HEAD
      const resultsTitle = 'cx-breadcrumb h1';

      // Search for a product
      cy.get('cx-searchbox input').type('sony{enter}');

      cy.get(resultsTitle).should('contain', '131 results for "sony"');

      cy.get('cx-product-list-item').should(
        'have.length',
        PRODUCT_LISTING.PRODUCTS_PER_PAGE
      );

      cy.get('cx-product-list-item')
        .first()
        .should('contain', '10.2 Megapixel D-SLR with Standard Zoom Lens');

      // Filter by brand
      cy.get('.cx-facet-header')
        .contains('Brand')
        .parents('.cx-facet-group')
        .within(() => {
          cy.get('.cx-facet-checkbox')
            .first()
            .click({ force: true });
        });

      cy.get(resultsTitle).should('contain', '86 results for "sony"');
      cy.get('cx-product-list-item')
        .first()
        .should('contain', '10.2 Megapixel D-SLR with Standard Zoom Lens');

      cy.get(
        'cx-product-facet-navigation .cx-facet-filter-pill .close:first'
      ).click();
      cy.get(resultsTitle).should('contain', '131 results for "sony"');

      // Filter by price
      cy.get('.cx-facet-header')
        .contains('Price')
        .parents('.cx-facet-group')
        .within(() => {
          cy.get('.cx-facet-checkbox')
            .first()
            .click({ force: true });
        });

      cy.get(resultsTitle).should('contain', '16 results for "sony"');
      cy.get('cx-product-list-item')
        .first()
        .should('contain', 'MSHX8A');

      cy.get(
        'cx-product-facet-navigation .cx-facet-filter-pill .close:first'
      ).click();
      cy.get(resultsTitle).should('contain', '131 results for "sony"');

      // Filter by category
      cy.get('.cx-facet-header')
        .contains('Category')
        .parents('.cx-facet-group')
        .within(() => {
          cy.get('.cx-facet-checkbox')
            .first()
            .click();
        });

      cy.get(resultsTitle).should('contain', '95 results for "sony"');
      cy.get('cx-product-list-item')
        .first()
        .should('contain', '10.2 Megapixel D-SLR with Standard Zoom Lens');
      cy.get(
        'cx-product-facet-navigation .cx-facet-filter-pill .close:first'
      ).click();
      cy.get(resultsTitle).should('contain', '131 results for "sony"');

      // Filter by mounting
      cy.get('.cx-facet-header')
        .contains('Mounting')
        .parents('.cx-facet-group')
        .within(() => {
          cy.get('.cx-facet-checkbox')
            .first()
            .click();
        });

      cy.get(resultsTitle).should('contain', '2 results for "sony"');
      cy.get('cx-product-list-item')
        .first()
        .should('contain', 'Remote Control Tripod VCT-80AV');

      cy.get(
        'cx-product-facet-navigation .cx-facet-filter-pill .close:first'
      ).click();
      cy.get(resultsTitle).should('contain', '131 results for "sony"');

      // Filter by lens type
      cy.get('.cx-facet-header')
        .contains('Lens type')
        .parents('.cx-facet-group')
        .within(() => {
          cy.get('.cx-facet-checkbox')
            .first()
            .click();
        });

      cy.get(resultsTitle).should('contain', '1 results for "sony"');

      cy.get(
        'cx-product-facet-navigation .cx-facet-filter-pill .close:first'
      ).click();
      cy.get(resultsTitle).should('contain', '131 results for "sony"');

      // Filter by megapixels
      cy.get('.cx-facet-header')
        .contains('Megapixels')
        .parents('.cx-facet-group')
        .within(() => {
          cy.get('.cx-facet-checkbox')
            .first()
            .click();
        });

      cy.get(resultsTitle).should('contain', '1 results for "sony"');
      cy.get(
        'cx-product-facet-navigation .cx-facet-filter-pill .close:first'
      ).click();
      cy.get(resultsTitle).should('contain', '131 results for "sony"');

      // Filter by color
      cy.get('.cx-facet-header')
        .contains('Color')
        .parents('.cx-facet-group')
        .within(() => {
          cy.get('.cx-facet-checkbox')
            .first()
            .click();
        });

      cy.get(resultsTitle).should('contain', '7 results for "sony"');
      cy.get('cx-product-list-item')
        .first()
        .should('contain', 'NP-FV 70');

      cy.get(
        'cx-product-facet-navigation .cx-facet-filter-pill .close:first'
      ).click();
      cy.get(resultsTitle).should('contain', '131 results for "sony"');

      // Filter by resolution
      cy.get('.cx-facet-header')
        .contains('Resolution')
        .parents('.cx-facet-group')
        .within(() => {
          cy.get('.cx-facet-checkbox')
            .first()
            .click();
        });

      cy.get(resultsTitle).should('contain', '1 results for "sony"');
      cy.get(
        'cx-product-facet-navigation .cx-facet-filter-pill .close:first'
      ).click();
      cy.get(resultsTitle).should('contain', '131 results for "sony"');

      // Add product to cart from search listing page
      cy.get('cx-add-to-cart:first button').click({ force: true });
      cy.get('.cx-dialog-header .close').click();
      cy.get('cx-mini-cart .count').should('contain', '1');
=======
      productSearchTypeFlow.productTypeFlow();
>>>>>>> 40d78691
    });
  });
});<|MERGE_RESOLUTION|>--- conflicted
+++ resolved
@@ -7,178 +7,7 @@
 
   describe('Product search', () => {
     it('should be able to search with specific product type', () => {
-<<<<<<< HEAD
-      const resultsTitle = 'cx-breadcrumb h1';
-
-      // Search for a product
-      cy.get('cx-searchbox input').type('sony{enter}');
-
-      cy.get(resultsTitle).should('contain', '131 results for "sony"');
-
-      cy.get('cx-product-list-item').should(
-        'have.length',
-        PRODUCT_LISTING.PRODUCTS_PER_PAGE
-      );
-
-      cy.get('cx-product-list-item')
-        .first()
-        .should('contain', '10.2 Megapixel D-SLR with Standard Zoom Lens');
-
-      // Filter by brand
-      cy.get('.cx-facet-header')
-        .contains('Brand')
-        .parents('.cx-facet-group')
-        .within(() => {
-          cy.get('.cx-facet-checkbox')
-            .first()
-            .click({ force: true });
-        });
-
-      cy.get(resultsTitle).should('contain', '86 results for "sony"');
-      cy.get('cx-product-list-item')
-        .first()
-        .should('contain', '10.2 Megapixel D-SLR with Standard Zoom Lens');
-
-      cy.get(
-        'cx-product-facet-navigation .cx-facet-filter-pill .close:first'
-      ).click();
-      cy.get(resultsTitle).should('contain', '131 results for "sony"');
-
-      // Filter by price
-      cy.get('.cx-facet-header')
-        .contains('Price')
-        .parents('.cx-facet-group')
-        .within(() => {
-          cy.get('.cx-facet-checkbox')
-            .first()
-            .click({ force: true });
-        });
-
-      cy.get(resultsTitle).should('contain', '16 results for "sony"');
-      cy.get('cx-product-list-item')
-        .first()
-        .should('contain', 'MSHX8A');
-
-      cy.get(
-        'cx-product-facet-navigation .cx-facet-filter-pill .close:first'
-      ).click();
-      cy.get(resultsTitle).should('contain', '131 results for "sony"');
-
-      // Filter by category
-      cy.get('.cx-facet-header')
-        .contains('Category')
-        .parents('.cx-facet-group')
-        .within(() => {
-          cy.get('.cx-facet-checkbox')
-            .first()
-            .click();
-        });
-
-      cy.get(resultsTitle).should('contain', '95 results for "sony"');
-      cy.get('cx-product-list-item')
-        .first()
-        .should('contain', '10.2 Megapixel D-SLR with Standard Zoom Lens');
-      cy.get(
-        'cx-product-facet-navigation .cx-facet-filter-pill .close:first'
-      ).click();
-      cy.get(resultsTitle).should('contain', '131 results for "sony"');
-
-      // Filter by mounting
-      cy.get('.cx-facet-header')
-        .contains('Mounting')
-        .parents('.cx-facet-group')
-        .within(() => {
-          cy.get('.cx-facet-checkbox')
-            .first()
-            .click();
-        });
-
-      cy.get(resultsTitle).should('contain', '2 results for "sony"');
-      cy.get('cx-product-list-item')
-        .first()
-        .should('contain', 'Remote Control Tripod VCT-80AV');
-
-      cy.get(
-        'cx-product-facet-navigation .cx-facet-filter-pill .close:first'
-      ).click();
-      cy.get(resultsTitle).should('contain', '131 results for "sony"');
-
-      // Filter by lens type
-      cy.get('.cx-facet-header')
-        .contains('Lens type')
-        .parents('.cx-facet-group')
-        .within(() => {
-          cy.get('.cx-facet-checkbox')
-            .first()
-            .click();
-        });
-
-      cy.get(resultsTitle).should('contain', '1 results for "sony"');
-
-      cy.get(
-        'cx-product-facet-navigation .cx-facet-filter-pill .close:first'
-      ).click();
-      cy.get(resultsTitle).should('contain', '131 results for "sony"');
-
-      // Filter by megapixels
-      cy.get('.cx-facet-header')
-        .contains('Megapixels')
-        .parents('.cx-facet-group')
-        .within(() => {
-          cy.get('.cx-facet-checkbox')
-            .first()
-            .click();
-        });
-
-      cy.get(resultsTitle).should('contain', '1 results for "sony"');
-      cy.get(
-        'cx-product-facet-navigation .cx-facet-filter-pill .close:first'
-      ).click();
-      cy.get(resultsTitle).should('contain', '131 results for "sony"');
-
-      // Filter by color
-      cy.get('.cx-facet-header')
-        .contains('Color')
-        .parents('.cx-facet-group')
-        .within(() => {
-          cy.get('.cx-facet-checkbox')
-            .first()
-            .click();
-        });
-
-      cy.get(resultsTitle).should('contain', '7 results for "sony"');
-      cy.get('cx-product-list-item')
-        .first()
-        .should('contain', 'NP-FV 70');
-
-      cy.get(
-        'cx-product-facet-navigation .cx-facet-filter-pill .close:first'
-      ).click();
-      cy.get(resultsTitle).should('contain', '131 results for "sony"');
-
-      // Filter by resolution
-      cy.get('.cx-facet-header')
-        .contains('Resolution')
-        .parents('.cx-facet-group')
-        .within(() => {
-          cy.get('.cx-facet-checkbox')
-            .first()
-            .click();
-        });
-
-      cy.get(resultsTitle).should('contain', '1 results for "sony"');
-      cy.get(
-        'cx-product-facet-navigation .cx-facet-filter-pill .close:first'
-      ).click();
-      cy.get(resultsTitle).should('contain', '131 results for "sony"');
-
-      // Add product to cart from search listing page
-      cy.get('cx-add-to-cart:first button').click({ force: true });
-      cy.get('.cx-dialog-header .close').click();
-      cy.get('cx-mini-cart .count').should('contain', '1');
-=======
       productSearchTypeFlow.productTypeFlow();
->>>>>>> 40d78691
     });
   });
 });