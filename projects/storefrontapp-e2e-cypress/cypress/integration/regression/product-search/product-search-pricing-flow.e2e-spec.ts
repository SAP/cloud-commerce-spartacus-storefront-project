--- conflicted
+++ resolved
@@ -7,54 +7,7 @@
 
   describe('Product search', () => {
     it('should be able to search with price', () => {
-<<<<<<< HEAD
-      // Click on a Category
-      cy.get('header').within(() => {
-        cy.get('.nav-link')
-          .contains('Digital Cameras')
-          .click();
-        cy.get('.cx-nav-child-link')
-          .contains('Compact Cameras')
-          .click();
-      });
-
-      cy.get('cx-breadcrumb h1').should(
-        'contain',
-        '47 results for Digital Compacts'
-      );
-
-      cy.get('cx-product-list-item').should(
-        'have.length',
-        PRODUCT_LISTING.PRODUCTS_PER_PAGE
-      );
-
-      cy.get('cx-product-list-item')
-        .first()
-        .should('contain', 'DSC-HX1');
-
-      // Navigate to next page
-      cy.get('.page-item:last-of-type .page-link:first').click();
-      cy.get('.page-item.active > .page-link').should('contain', '2');
-
-      cy.get('cx-product-list-item:nth-child(1)').should(
-        'contain',
-        'DSC-H20 Red'
-      );
-
-      // Sort by price low to high
-      cy.get('cx-sorting .ng-select:first').ngSelect(
-        PRODUCT_LISTING.SORTING_TYPES.BY_PRICE_ASC
-      );
-      cy.get('.page-item.active > .page-link').should('contain', '2');
-      cy.get('cx-product-list-item').should('contain', 'DSC-W180');
-
-      // Add product to cart from search listing page
-      cy.get('cx-add-to-cart:first button').click({ force: true });
-      cy.get('.cx-dialog-header .close').click();
-      cy.get('cx-mini-cart .count').should('contain', '1');
-=======
       productSearchPricingFlow.productPricingFlow();
->>>>>>> 586f8abe
     });
   });
 });