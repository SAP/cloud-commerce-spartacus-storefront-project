--- conflicted
+++ resolved
@@ -1,11 +1,6 @@
 import * as asm from '../../../helpers/asm';
 import { login } from '../../../helpers/auth-forms';
-<<<<<<< HEAD
 import * as checkout from '../../../helpers/checkout-flow';
-import { fillShippingAddress } from '../../../helpers/checkout-forms';
-import * as consent from '../../../helpers/consent-management';
-=======
->>>>>>> 61620d60
 import { getErrorAlert } from '../../../helpers/global-message';
 import { waitForPage } from '../../../helpers/navigation';
 import { getSampleUser } from '../../../sample-data/checkout-flow';
@@ -42,7 +37,6 @@
     // TODO(#9445): Add e2e test for this scenario
     it.skip('agent logout when user was logged and emulated should restore the session', () => {});
   });
-<<<<<<< HEAD
 
   describe('Customer list', () => {
     it('checking custom list features', () => {
@@ -55,101 +49,4 @@
       asm.agentSignOut();
     });
   });
-});
-
-/*
-function listenForAuthenticationRequest(): string {
-  return interceptPost(
-    'csAgentAuthentication',
-    '/authorizationserver/oauth/token',
-    false
-  );
-}
-
-export function listenForCustomerSearchRequest(): string {
-  return interceptGet(
-    'customerSearch',
-    '/assistedservicewebservices/customers/search?*',
-    false
-  );
-}
-
-function listenForUserDetailsRequest(): string {
-  return interceptGet('userDetails', '/users/*');
-}
-
-export function agentLogin(): void {
-  const authRequest = listenForAuthenticationRequest();
-
-  cy.get('cx-storefront').within(() => {
-    cy.get('cx-csagent-login-form').should('exist');
-    cy.get('cx-customer-selection').should('not.exist');
-    cy.get('cx-csagent-login-form form').within(() => {
-      cy.get('[formcontrolname="userId"]').type('asagent');
-      cy.get('[formcontrolname="password"]').type('pw4all');
-      cy.get('button[type="submit"]').click();
-    });
-  });
-
-  cy.wait(authRequest);
-  cy.get('cx-csagent-login-form').should('not.exist');
-  cy.get('cx-customer-selection').should('exist');
-}
-
-function startCustomerEmulation(): void {
-  const customerSearchRequestAlias = listenForCustomerSearchRequest();
-  const userDetailsRequestAlias = listenForUserDetailsRequest();
-
-  cy.get('cx-csagent-login-form').should('not.exist');
-  cy.get('cx-customer-selection').should('exist');
-  cy.get('cx-customer-selection form').within(() => {
-    cy.get('[formcontrolname="searchTerm"]').type(customer.email);
-  });
-  cy.wait(customerSearchRequestAlias);
-
-  cy.get('cx-customer-selection div.asm-results button').click();
-  cy.get('button[type="submit"]').click();
-
-  cy.wait(userDetailsRequestAlias);
-  cy.get('cx-customer-emulation input')
-    .invoke('attr', 'placeholder')
-    .should('contain', customer.fullName);
-  cy.get('cx-csagent-login-form').should('not.exist');
-  cy.get('cx-customer-selection').should('not.exist');
-  cy.get('cx-customer-emulation').should('exist');
-}
-
-function loginCustomerInStorefront() {
-  const authRequest = listenForAuthenticationRequest();
-
-  login(customer.email, customer.password);
-  cy.wait(authRequest);
-}
-
-function agentSignOut() {
-  const tokenRevocationAlias = loginHelper.listenForTokenRevocationRequest();
-  cy.get('button[title="Sign Out"]').click();
-  cy.wait(tokenRevocationAlias);
-  cy.get('cx-csagent-login-form').should('exist');
-  cy.get('cx-customer-selection').should('not.exist');
-}
-
-function assertCustomerIsSignedIn() {
-  cy.get('cx-login div.cx-login-greet').should('exist');
-}
-
-export function deleteFirstAddress() {
-
-  //interceptDelete('deleteAddresses', '/users/?lang=en&curr=USD');
-  //interceptGet('fetchAddresses', '/users/?lang=en&curr=USD');
-
-  const firstCard = cy.get('cx-card').first();
-  firstCard.contains('Delete').click();
-  cy.get('.cx-card-delete button.btn-primary').click();
-  cy.wait('@deleteAddress');
-  cy.wait('@fetchAddresses');
-}
-*/
-=======
-});
->>>>>>> 61620d60
+});