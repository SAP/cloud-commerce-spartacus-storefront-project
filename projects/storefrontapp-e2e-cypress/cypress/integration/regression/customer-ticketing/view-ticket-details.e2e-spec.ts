import { viewportContext } from '../../../helpers/viewport-context';
import * as customerTicketing from '../../../helpers/customer-ticketing/customer-ticketing';
import {
<<<<<<< HEAD
  TestTicketDetails,
  TestCategory,
  TestStatus,
  FIRST_ROW_TICKET_LIST
} from '../../../helpers/customer-ticketing/customer-ticketing';
=======
  FIRST_ROW_TICKET_LIST,
  TestCategory,
  TestTicketDetails
} from '../../../helpers/customer-ticketing/customer-ticketing';

>>>>>>> 6438cf57

describe('ticket details', () => {
  viewportContext(['desktop', 'mobile'], () => {
    context('Registered User', () => {
      before(() => {
        cy.window().then((win) => {
          win.sessionStorage.clear();
        });
      });
      it('should be able to view ticket details page for an existing ticket', () => {
        customerTicketing.loginRegisteredUser();
        customerTicketing.clickMyAccountMenuOption();
        customerTicketing.clickCustomerSupportMenuOption();
        customerTicketing.verifyTicketListingPageVisit();
        customerTicketing.createTicket({
          subject: 'ticket details',
          message: 'ticket details',
          category: customerTicketing.TestCategory.complaint,
        });
        customerTicketing.clickTicketInRow(FIRST_ROW_TICKET_LIST);
        customerTicketing.verifyTicketDetailsPageVisit();
      });

      it('clicking a ticket should open its corresponding ticket details', () => {
        customerTicketing.loginRegisteredUser();
        customerTicketing.clickMyAccountMenuOption();
        customerTicketing.clickCustomerSupportMenuOption();
        customerTicketing.verifyTicketListingPageVisit();
        customerTicketing.createTicket({
          subject: 'First ticket',
          message: 'First ticket',
          category: TestCategory.complaint,
        });
        customerTicketing.visitElectronicTicketListingPage();
        customerTicketing.verifyTicketListingPageVisit();
        customerTicketing.createTicket({
          subject: 'Second ticket',
          message: 'Second ticket',
          category: TestCategory.complaint,
        });
        customerTicketing.visitElectronicTicketListingPage();
        customerTicketing.verifyTicketListingPageVisit();
        let ticketDetails = customerTicketing.extractTicketDetailsFromFirstRowInTicketListingPage();
        customerTicketing.clickTicketInRow(FIRST_ROW_TICKET_LIST);
        customerTicketing.verifyTicketDetailsAreDisplayedInTicketHeader(ticketDetails);
      });

      it('closing a ticket should not let user interact with the ticket anymore', () => {
        customerTicketing.loginRegisteredUser();
        customerTicketing.visitElectronicTicketListingPage();
        customerTicketing.verifyTicketListingPageVisit();
        customerTicketing.createTicket({
          subject: 'First ticket',
          message: 'First ticket',
          category: TestCategory.complaint,
        });
        customerTicketing.clickTicketInRow(FIRST_ROW_TICKET_LIST);
        customerTicketing.verifyTicketDetailsPageVisit();
        customerTicketing.verifyStatusOfTicketInDetailsPage(TestStatus.open);
        customerTicketing.closeTicketRequest("Closing ticket");
        customerTicketing.verifyTicketListingPageVisit();
        customerTicketing.verifyStatusOfTicketInList();
        customerTicketing.clickTicketInRow(FIRST_ROW_TICKET_LIST);
        customerTicketing.verifyMessageBoxIsDisabled();
      });

      it('reopening a ticket should let user make more interaction with the ticket', () => {
        customerTicketing.loginRegisteredUser();
        customerTicketing.visitElectronicTicketListingPage();
        customerTicketing.createTicket({
          subject: 'First ticket',
          message: 'First ticket',
          category: TestCategory.complaint,
        });
        customerTicketing.clickTicketInRow();
        customerTicketing.closeTicketRequest("Closing ticket");
        customerTicketing.verifyTicketListingPageVisit();
        customerTicketing.verifyStatusOfTicketInList();
        customerTicketing.clickTicketInRow(FIRST_ROW_TICKET_LIST);
        customerTicketing.verifyStatusOfTicketInDetailsPage(TestStatus.closed);
        customerTicketing.reopenTicketRequest("Reopening ticket");
        customerTicketing.verifyStatusOfTicketInDetailsPage(TestStatus.in_process);
        customerTicketing.verifyMessageBoxIsEnabled();
      });


      it('ticket should always have atleast one message in it', () => {
        const testTicketDetails: TestTicketDetails = {
          subject: 'Ticket should always have atleast one message',
          message: 'Ticket should always have atleast one message',
          category: TestCategory.complaint,
          filename: 'fileNotSupported.xls',
        };
        customerTicketing.sendMessage("Update ticket with comments");
        customerTicketing.verifyMessageWasPosted("Update ticket with comments");
        customerTicketing.navigateBackToPreviousPage();
        customerTicketing.verifyTicketListingPageVisit();
        customerTicketing.createTicket(testTicketDetails);
        customerTicketing.clickTicketInRow(FIRST_ROW_TICKET_LIST);
        customerTicketing.verifyTicketDetailsPageVisit();
        customerTicketing.verifyMessageWasPosted("Update ticket with comments");
      });

      it('pressing send should publish message without attachment', () => {
        customerTicketing.verifyTicketDetailsPageVisit();
        customerTicketing.sendMessage("Update ticket with comments");
        customerTicketing.verifyMessageWasPosted("Update ticket with comments");
      });

      it('pressing send should publish message with attachment', () => {
        let file_name = "test.docx";
        customerTicketing.verifyTicketDetailsPageVisit();
        customerTicketing.addFile(file_name);
        customerTicketing.sendMessage("Update ticket with comments");
        customerTicketing.verifyMessageWasPosted("Update ticket with comments");
        customerTicketing.verifyFileAttachedToMessage(file_name);
      });

      it('should be able to view ticket details page for an existing ticket', () => {
        const testTicketDetails: TestTicketDetails = {
          subject: 'A test subject',
          message: 'A test message',
          category: TestCategory.complaint,
        };
        customerTicketing.createTicket(testTicketDetails);
        customerTicketing.clickMyAccountMenuOption();
        customerTicketing.clickCustomerSupportMenuOption();
        customerTicketing.verifyTicketListingPageVisit();
        customerTicketing.clickTicketInRow(FIRST_ROW_TICKET_LIST);
        customerTicketing.verifyTicketDetailsPageVisit();
      });
      it('should be able to visit ticket details page for an existing ticket via url', () => {
        const testTicketDetails: TestTicketDetails = {
          subject: 'A test subject',
          message: 'A test message',
          category: TestCategory.complaint,
        };
        customerTicketing.createTicket(testTicketDetails);
        customerTicketing.clickMyAccountMenuOption();
        customerTicketing.clickCustomerSupportMenuOption();
        customerTicketing.verifyTicketListingPageVisit();
        customerTicketing.clickTicketInRow(FIRST_ROW_TICKET_LIST);
      });
      it('should throw 404 error when trying to visit ticket details page for a non-existing ticket id via url', () => {
        customerTicketing.loginRegisteredUser();
        customerTicketing.visitTicketDetailsPageForNonExistingTicket();
        customerTicketing.verifyTicketListingPageVisit();
        customerTicketing.verifyGlobalMessage("Ticket not found.");
      });
    });
  });
});<|MERGE_RESOLUTION|>--- conflicted
+++ resolved
@@ -1,19 +1,12 @@
 import { viewportContext } from '../../../helpers/viewport-context';
 import * as customerTicketing from '../../../helpers/customer-ticketing/customer-ticketing';
 import {
-<<<<<<< HEAD
   TestTicketDetails,
   TestCategory,
   TestStatus,
-  FIRST_ROW_TICKET_LIST
-} from '../../../helpers/customer-ticketing/customer-ticketing';
-=======
   FIRST_ROW_TICKET_LIST,
-  TestCategory,
-  TestTicketDetails
 } from '../../../helpers/customer-ticketing/customer-ticketing';
 
->>>>>>> 6438cf57
 
 describe('ticket details', () => {
   viewportContext(['desktop', 'mobile'], () => {
