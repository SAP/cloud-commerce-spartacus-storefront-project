--- conflicted
+++ resolved
@@ -23,11 +23,7 @@
     // Core e2e test.
     guestCheckout.testCheckoutAsGuest();
 
-<<<<<<< HEAD
-    // Test depends on on core test for guest account creation. 
-=======
     // Test depends on on core test for guest account creation.
->>>>>>> 1fb96339
     it('should keep products in guest cart and restart checkout', () => {
       checkout.goToCheapProductDetailsPage();
       checkout.addCheapProductToCartAndProceedToCheckout();
