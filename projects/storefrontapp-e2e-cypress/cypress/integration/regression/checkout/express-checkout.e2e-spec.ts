import { CheckoutConfig } from '@spartacus/storefront';
import * as checkout from '../../../helpers/checkout-flow';
import { viewportContext } from '../../../helpers/viewport-context';
import { getSampleUser } from '../../../sample-data/checkout-flow';
import { clearAllStorage } from '../../../support/utils/clear-all-storage';
import * as expressCheckout from '../../../helpers/express-checkout';

context('Express checkout', () => {
  viewportContext(['mobile', 'desktop'], () => {
    let user;

    before(() => {
      clearAllStorage();
      cy.cxConfig({ checkout: { express: true } } as CheckoutConfig);
      user = getSampleUser();
      Cypress.log({
        name: 'expressCheckoutLog',
        displayName: 'expressCheckoutLog',
        message: [`Creating/setting test user: ${user.email}`],
      });

      checkout.visitHomePage();
    });

    beforeEach(() => {
      cy.restoreLocalStorage();
    });

    afterEach(() => {
      cy.saveLocalStorage();
    });

<<<<<<< HEAD
    // Core e2e test. Run in mobile as well.
    expressCheckout.testExpressCheckout(user);

=======
>>>>>>> f3f9adb1
    it('should redirect to first step if payment method is not set', () => {
      cy.selectUserMenuOption({
        option: 'Payment Details',
      });
      cy.findAllByText('Delete').first().click({ force: true });
      cy.get('.btn-primary').click({ force: true });

      cy.get('cx-mini-cart').click();
      cy.findByText(/proceed to checkout/i).click();
      cy.get('.cx-checkout-title').should('contain', 'Shipping Address');
    });

    // Core e2e test. Run in mobile as well.
    expressCheckout.testExpressCheckout(user);
  });
});<|MERGE_RESOLUTION|>--- conflicted
+++ resolved
@@ -30,12 +30,6 @@
       cy.saveLocalStorage();
     });
 
-<<<<<<< HEAD
-    // Core e2e test. Run in mobile as well.
-    expressCheckout.testExpressCheckout(user);
-
-=======
->>>>>>> f3f9adb1
     it('should redirect to first step if payment method is not set', () => {
       cy.selectUserMenuOption({
         option: 'Payment Details',
