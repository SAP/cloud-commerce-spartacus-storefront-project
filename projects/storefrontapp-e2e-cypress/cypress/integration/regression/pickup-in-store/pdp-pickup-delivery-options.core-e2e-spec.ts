import { mockLocation, LOCATORS as L } from '../../../helpers/pickup-in-store-utils';
import { viewportContext } from '../../../helpers/viewport-context';

<<<<<<< HEAD
=======
function mockLocation(
  latitude: number,
  longitude: number
): Partial<Cypress.VisitOptions> {
  return {
    onBeforeLoad(win) {
      cy.stub(win.navigator.geolocation, 'getCurrentPosition').callsFake(
        (successCallback, errorCallback, _options) => {
          if (typeof latitude === 'number' && typeof longitude === 'number') {
            return successCallback({ coords: { latitude, longitude } });
          }

          throw errorCallback({ code: 1 });
        }
      );
    },
  };
}

const BOPIS_TAG = 'cx-pickup-options';
const PICKUP_IN_STORE_MODAL = 'cx-delivery-pickup-options-dialog';
const DELIVERY_RADIO_BUTTON = '#delivery';
const PICKUP_IN_STORE_RADIO_BUTTON = '#pickup';
const HIDE_OUT_OF_STOCK_CHECK_BOX = '#chkHideOutOfStock';
const SEARCH_LOCATION_TEXTBOX = '#txtFindAStore';
const FIND_STORES_BUTTON = '#btnFindStores';
const USE_MY_LOCATION = '#lnkUseMyLocation';
const SELECT_STORE_LINK = `${BOPIS_TAG} a.cx-action-link`;
const PICKUP_FROM_HERE_BUTTON_NOTTINGHAM_ICE_CENTER = `[data-pickup-in-store-button="Nottingham Ice Center"]`;
const DIALOG_CLOSE = 'button.cx-dialog-close';

>>>>>>> 11f5d975
describe('Pickup delivery options', () => {
  viewportContext(['desktop'], () => {
    beforeEach(() => {
      cy.window().then((win) => win.sessionStorage.clear());
      cy.cxConfig({
        context: {
          baseSite: ['apparel-uk-spa'],
          currency: ['GBP'],
        },
      });
      cy.visit('/product/300310300', mockLocation(53, 0));
    });

    it('Delivery selected by default. Click Pickup. Pickup radio becomes selected. Dismiss dialog witout picking a store. Delivery is selected', () => {
      cy.get(L.DELIVERY_RADIO_BUTTON).should('have.attr', 'aria-checked', 'true');
      cy.get(L.PICKUP_IN_STORE_RADIO_BUTTON).should(
        'have.attr',
        'aria-checked',
        'false'
      );
      cy.get(L.PICKUP_IN_STORE_RADIO_BUTTON).click();
      cy.get(L.DIALOG_CLOSE).click();
      cy.get(L.DELIVERY_RADIO_BUTTON).should('have.attr', 'aria-checked', 'true');
    });

    it('No store is selected, clicking on BOPIS radio button opens modal, can pick a store, clicking on BOPIS radio no longer opens modal, but clicking on "Select Store" link does open modal', () => {
      cy.get(L.BOPIS_TAG).should('exist');
      cy.get(L.SELECT_STORE_LINK).should('have.text', 'Select Store');
      cy.get(L.PICKUP_IN_STORE_RADIO_BUTTON).click();
      cy.get(L.USE_MY_LOCATION).click();
      cy.get(L.PICKUP_FROM_HERE_BUTTON_NOTTINGHAM_ICE_CENTER).click();
      cy.get(L.SELECT_STORE_LINK).should('have.text', 'Change Store');
      cy.get(L.SELECT_STORE_LINK).should('not.have.text', 'Select Store');
      cy.get(L.DELIVERY_RADIO_BUTTON).click();
      cy.get(L.PICKUP_IN_STORE_RADIO_BUTTON).click();
      cy.get(L.PICKUP_IN_STORE_MODAL).should('not.exist');
      cy.get(L.SELECT_STORE_LINK).click();
      cy.get(L.PICKUP_IN_STORE_MODAL).should('exist');
    });

    it('should open the pickup locations dialog, and dialog should be closeable', () => {
      cy.get(L.BOPIS_TAG).should('exist');
      cy.get(L.DELIVERY_RADIO_BUTTON).should('have.attr', 'aria-checked', 'true');
      cy.get(L.PICKUP_IN_STORE_RADIO_BUTTON).click();
      cy.get(L.PICKUP_IN_STORE_MODAL).should('exist');
      cy.get(L.DIALOG_CLOSE).click();
      cy.get(L.PICKUP_IN_STORE_MODAL).should('not.exist');
    });

    it('should filter out stores with no stock when "Hide out of stock options" is checked', () => {
      cy.get(L.BOPIS_TAG).should('exist');
      cy.get(L.PICKUP_IN_STORE_RADIO_BUTTON).click();
      cy.get(L.PICKUP_IN_STORE_MODAL).should('exist');
      cy.get(L.USE_MY_LOCATION).click();
      cy.get('cx-store').should('have.length', 20);
      cy.get(L.HIDE_OUT_OF_STOCK_CHECK_BOX).click();
      cy.get('cx-store').should('have.length', 10);
    });

    it('uses the search term entered if Find Stores button clicked ', () => {
      cy.get(L.BOPIS_TAG).should('exist');
      cy.get(L.PICKUP_IN_STORE_RADIO_BUTTON).click();
      cy.get(L.PICKUP_IN_STORE_MODAL).should('exist');
      cy.get(L.SEARCH_LOCATION_TEXTBOX).type('Maidenhead');
      cy.intercept({
        method: 'GET',
        url: '/occ/v2/apparel-uk-spa/products/300310300/stock*',
      }).as('apiSearchStores');
      cy.get(L.FIND_STORES_BUTTON).click();
      cy.wait('@apiSearchStores').then((interception) => {
        expect(interception.request.url).contain('location=Maidenhead');
      });
    });

    it('uses the location if "Use My Location" link clicked ', () => {
      cy.get(L.BOPIS_TAG).should('exist');
      cy.get(L.PICKUP_IN_STORE_RADIO_BUTTON).click();
      cy.get(L.PICKUP_IN_STORE_MODAL).should('exist');

      cy.intercept({
        method: 'GET',
        url: '/occ/v2/apparel-uk-spa/products/300310300/stock*',
      }).as('apiSearchStores');
      cy.get(L.USE_MY_LOCATION).click();
      cy.wait('@apiSearchStores').then((interception) => {
        expect(interception.request.url).contain('latitude=53&longitude=0');
      });
    });

    // TODO Be able to select a store for pickup, and then change the store for pickup
  });
});<|MERGE_RESOLUTION|>--- conflicted
+++ resolved
@@ -1,40 +1,9 @@
-import { mockLocation, LOCATORS as L } from '../../../helpers/pickup-in-store-utils';
+import {
+  mockLocation,
+  LOCATORS as L,
+} from '../../../helpers/pickup-in-store-utils';
 import { viewportContext } from '../../../helpers/viewport-context';
 
-<<<<<<< HEAD
-=======
-function mockLocation(
-  latitude: number,
-  longitude: number
-): Partial<Cypress.VisitOptions> {
-  return {
-    onBeforeLoad(win) {
-      cy.stub(win.navigator.geolocation, 'getCurrentPosition').callsFake(
-        (successCallback, errorCallback, _options) => {
-          if (typeof latitude === 'number' && typeof longitude === 'number') {
-            return successCallback({ coords: { latitude, longitude } });
-          }
-
-          throw errorCallback({ code: 1 });
-        }
-      );
-    },
-  };
-}
-
-const BOPIS_TAG = 'cx-pickup-options';
-const PICKUP_IN_STORE_MODAL = 'cx-delivery-pickup-options-dialog';
-const DELIVERY_RADIO_BUTTON = '#delivery';
-const PICKUP_IN_STORE_RADIO_BUTTON = '#pickup';
-const HIDE_OUT_OF_STOCK_CHECK_BOX = '#chkHideOutOfStock';
-const SEARCH_LOCATION_TEXTBOX = '#txtFindAStore';
-const FIND_STORES_BUTTON = '#btnFindStores';
-const USE_MY_LOCATION = '#lnkUseMyLocation';
-const SELECT_STORE_LINK = `${BOPIS_TAG} a.cx-action-link`;
-const PICKUP_FROM_HERE_BUTTON_NOTTINGHAM_ICE_CENTER = `[data-pickup-in-store-button="Nottingham Ice Center"]`;
-const DIALOG_CLOSE = 'button.cx-dialog-close';
-
->>>>>>> 11f5d975
 describe('Pickup delivery options', () => {
   viewportContext(['desktop'], () => {
     beforeEach(() => {
@@ -49,7 +18,11 @@
     });
 
     it('Delivery selected by default. Click Pickup. Pickup radio becomes selected. Dismiss dialog witout picking a store. Delivery is selected', () => {
-      cy.get(L.DELIVERY_RADIO_BUTTON).should('have.attr', 'aria-checked', 'true');
+      cy.get(L.DELIVERY_RADIO_BUTTON).should(
+        'have.attr',
+        'aria-checked',
+        'true'
+      );
       cy.get(L.PICKUP_IN_STORE_RADIO_BUTTON).should(
         'have.attr',
         'aria-checked',
@@ -57,7 +30,11 @@
       );
       cy.get(L.PICKUP_IN_STORE_RADIO_BUTTON).click();
       cy.get(L.DIALOG_CLOSE).click();
-      cy.get(L.DELIVERY_RADIO_BUTTON).should('have.attr', 'aria-checked', 'true');
+      cy.get(L.DELIVERY_RADIO_BUTTON).should(
+        'have.attr',
+        'aria-checked',
+        'true'
+      );
     });
 
     it('No store is selected, clicking on BOPIS radio button opens modal, can pick a store, clicking on BOPIS radio no longer opens modal, but clicking on "Select Store" link does open modal', () => {
@@ -77,7 +54,11 @@
 
     it('should open the pickup locations dialog, and dialog should be closeable', () => {
       cy.get(L.BOPIS_TAG).should('exist');
-      cy.get(L.DELIVERY_RADIO_BUTTON).should('have.attr', 'aria-checked', 'true');
+      cy.get(L.DELIVERY_RADIO_BUTTON).should(
+        'have.attr',
+        'aria-checked',
+        'true'
+      );
       cy.get(L.PICKUP_IN_STORE_RADIO_BUTTON).click();
       cy.get(L.PICKUP_IN_STORE_MODAL).should('exist');
       cy.get(L.DIALOG_CLOSE).click();
