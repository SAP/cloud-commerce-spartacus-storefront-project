--- conflicted
+++ resolved
@@ -27,36 +27,7 @@
 The user completes checkout and sees the order details. On here they can see their pickup location for the picket item and the delivery for the delivered item.
 */
 
-<<<<<<< HEAD
-const EMAIL_ADDRESS = `${new Date().getTime()}@test.com`;
-const PASSWORD = `Password-1234`;
-
-function register() {
-  cy.get(L.HOME_ICON_LINK).click();
-
-  cy.get(L.LOGIN_LINK).click();
-  cy.get(L.REGISTER_BUTTON).click();
-  cy.get(L.FORM_TITLE).click();
-  cy.get(L.FORM_TITLE_ENTRY_MR).click();
-  cy.get(L.FORM_FIRSTNAME).type('Firstname');
-  cy.get(L.FORM_LASTNAME).type('Lastname');
-  cy.get(L.FORM_EMAIL).type(EMAIL_ADDRESS);
-  cy.get(L.FORM_PASSWORD).type(PASSWORD);
-  cy.get(L.FORM_CONFIRM_PASSWORD).type(PASSWORD);
-  cy.get(L.FORM_NEWSLETTER).click();
-  cy.get(L.FORM_TANDC).click();
-  cy.get(L.SUBMIT_REGISTRATION_FORM).click();
-}
-function login() {
-  cy.get(L.LOGIN_LINK).click();
-  cy.get(L.SIGNIN_USERNAME).type(EMAIL_ADDRESS);
-  cy.get(L.SIGNIN_PASSWORD).type(PASSWORD);
-  cy.get(L.SIGN_IN_BUTTON).click();
-}
-describe('A user who has a cart with multiple entries checkout with BOPIS', () => {
-=======
 describe('Pickup Delivery Option: A user who has a cart with multiple entries checkout with BOPIS', () => {
->>>>>>> b4907c25
   viewportContext(['desktop'], () => {
     beforeEach(() => {
       cy.window().then((win) => win.sessionStorage.clear());
@@ -68,34 +39,6 @@
       });
       cy.visit('/', mockLocation(53, 0));
       cy.get(L.ALLOW_COOKIES_BUTTON).click();
-<<<<<<< HEAD
-      // register();
-    });
-
-    it('Does user journey as described above', () => {
-      // TODO, we want to pick products by clicking on them, not navigate to them as this breaks the login process
-      cy.get(L.SAP_ICON_HOME_LINK).click();
-      cy.get(L.FIRST_PRODUCT).click();
-      // cy.get(
-      //   `cx-carousel .slide.active :nth-child(1) > cx-product-carousel-item > a`
-      // )
-      //   .scrollIntoView()
-      //   .click({ force: true });
-      // cy.wait(100000)
-
-      // cy.visit('/product/300310300', mockLocation(53, 0));
-
-      cy.get(L.PICKUP_OPTIONS_RADIO_DELIVERY).should('exist');
-      cy.get(L.PICKUP_OPTIONS_RADIO_PICKUP).should('exist');
-      cy.get(L.PICKUP_OPTIONS_RADIO_DELIVERY).should(
-        'have.attr',
-        'aria-checked',
-        'true'
-      );
-      cy.get(L.PICKUP_OPTIONS_RADIO_PICKUP).click();
-      cy.get(L.USE_MY_LOCATION).click();
-      cy.get(L.ACTIVE_PICK_UP_IN_STORE_BUTTON).first().click();
-=======
       cy.visit('/product/300310300', mockLocation(53, 0));
     });
 
@@ -117,53 +60,10 @@
 
       cy.get(L.ADD_TO_CART).click();
 
->>>>>>> b4907c25
       cy.intercept({
         method: 'POST',
         url: /users\/anonymous\/carts\/[0-9| a-z|-]*\/entries/,
       }).as('apiAddToCart');
-<<<<<<< HEAD
-      // cy.get(L.PICKUP_STORE_LOCATION).then((value) => {
-      //   cy.log(value[0].innerText.trim());
-      //   cy.wrap(value[0].innerText.trim()).as('firstStorePickupLocation');
-      // });
-      // cy.get(L.ADD_TO_CART).click();
-      // cy.wait('@apiAddToCart').then((interception) => {
-      //   expect(interception.request.body).to.have.property(
-      //     'deliveryPointOfService'
-      //   );
-      // });
-      // cy.get(L.VIEW_CART).click();
-      // cy.get(L.CHANGE_STORE_LINK).scrollIntoView();
-      // cy.get(L.CHANGE_STORE_LINK).click({ force: true });
-      // cy.log('Click on Modal')
-      // cy.get(L.PICKUP_IN_STORE_MODAL).should('exist');
-      // cy.wait(10000);
-      // cy.get(L.ACTIVE_PICK_UP_IN_STORE_BUTTON).last().click();
-      // cy.get('@firstStorePickupLocation').then((value) => {
-      //   const OLD_STORE_LOCATION_VALUE = value;
-      //   cy.log('OLD_STORE_LOCATION_VALUE', OLD_STORE_LOCATION_VALUE);
-      //   cy.get(L.PICKUP_STORE_LOCATION_NOT_VALUE(value)).then((v) => {
-      //     const NEW_STORE_LOCATION_VALUE = v[0].innerText.trim();
-      //     // expect(NEW_STORE_LOCATION_VALUE).to.not.equal(
-      //     //   OLD_STORE_LOCATION_VALUE
-      //     // );
-      //   });
-      // });
-      // cy.get(L.SAP_ICON_HOME_LINK).click();
-      // cy.get(L.SECOND_PRODUCT).scrollIntoView().click({ force: true });
-      // cy.get(L.ADD_TO_CART).click();
-      // cy.get(L.VIEW_CART).click();
-      // cy.get(L.PICKUP_OPTIONS_RADIO).should('have.length', 4);
-      // cy.get(L.PICKUP_OPTIONS_RADIO_DELIVERY_CHECKED).should('have.length', 1);
-      // cy.get(L.PICKUP_OPTIONS_RADIO_PICKUP_CHECKED).should('have.length', 1);
-      // cy.get(L.PICKUP_OPTIONS_RADIO_DELIVERY_UNCHECKED).should(
-      //   'have.length',
-      //   1
-      // );
-      // cy.get(L.PICKUP_OPTIONS_RADIO_PICKUP_UNCHECKED).should('have.length', 1);
-      // login();
-=======
 
       cy.wait('@apiAddToCart').then((interception) => {
         expect(interception.request.body).to.have.property(
@@ -244,7 +144,6 @@
         cy.get(L.REVIEW_ORDER_SUBMIT).click();
         //End of:- order review
       });
->>>>>>> b4907c25
     });
     // it('Does user journey as described above', () => {
     //   // TODO, we want to pick products by clicking on them, not navigate to them as this breaks the login process
