<<<<<<< HEAD
import { login } from '../../../helpers/auth-forms';
import * as cart from '../../../helpers/cart';
import { waitForPage } from '../../../helpers/checkout-flow';
=======
>>>>>>> af6488ec
import * as cartCoupon from '../../../helpers/coupons/cart-coupon';
import {
  addProductToCart,
  ItemList,
  moveItem,
  products,
  removeItem,
  validateCart,
  validateCartPromotion,
  validateProduct,
  verifyMiniCartQty,
} from '../../../helpers/save-for-later';
import { viewportContext } from '../../../helpers/viewport-context';

context('Save for later', () => {
  viewportContext(['mobile', 'desktop'], () => {
    before(() => {
      cy.window().then((win) => win.sessionStorage.clear());
      cy.visit('/');
    });

    describe('Customer', () => {
      beforeEach(() => {
        cy.window().then((win) => win.sessionStorage.clear());
        cy.requireLoggedIn();
        cy.visit('/');
      });

      it('should save for later/move to cart for items', () => {
        cy.visit('/cart');
        validateCart(0, 0);
        addProductToCart(products[0]);
        moveItem(products[0], ItemList.SaveForLater);
        validateCart(0, 1);
        addProductToCart(products[1]);
        addProductToCart(products[2]);
        validateCart(2, 1);
        validateCartPromotion(true);
        moveItem(products[1], ItemList.SaveForLater);
        validateCart(1, 2);
        validateCartPromotion(true);
        moveItem(products[1], ItemList.Cart);
        validateCartPromotion(true);
        validateCart(2, 1);
        // validate merge
        addProductToCart(products[0]);
        validateCart(3, 1);
        moveItem(products[0], ItemList.SaveForLater);
        validateCart(2, 1);
        addProductToCart(products[0]);
        moveItem(products[0], ItemList.Cart);
        validateCart(3, 0);
        verifyMiniCartQty(5); //to avoid the cart item quatity is not updated yet
        //remove
        moveItem(products[0], ItemList.SaveForLater);
        validateCart(2, 1);
        removeItem(products[0], ItemList.SaveForLater);
        validateCart(2, 0);
      });

      it('should place order and keep save for later', () => {
        const stateAuth = JSON.parse(
          localStorage.getItem('spartacus⚿⚿auth')
        ).token;
        addProductToCart(products[0]);
        addProductToCart(products[1]);
        moveItem(products[0], ItemList.SaveForLater);
        validateCart(1, 1);
        cy.wait(1000);
        cartCoupon.placeOrder(stateAuth);
        cy.reload();
        validateCart(0, 1);
        validateProduct(products[0], 1, ItemList.SaveForLater);
      });

      // turned off until sampledata with proper promotion will get set up (#11871)
      xit('should handle product with free gift in save for later', () => {
        addProductToCart(products[0]);
        addProductToCart(products[3]);
        verifyMiniCartQty(3);
        moveItem(products[3], ItemList.SaveForLater);
        validateCart(1, 2);
        moveItem(products[3], ItemList.Cart);
        validateCart(3, 0);
      });
    });
  });
});<|MERGE_RESOLUTION|>--- conflicted
+++ resolved
@@ -1,9 +1,3 @@
-<<<<<<< HEAD
-import { login } from '../../../helpers/auth-forms';
-import * as cart from '../../../helpers/cart';
-import { waitForPage } from '../../../helpers/checkout-flow';
-=======
->>>>>>> af6488ec
 import * as cartCoupon from '../../../helpers/coupons/cart-coupon';
 import {
   addProductToCart,
