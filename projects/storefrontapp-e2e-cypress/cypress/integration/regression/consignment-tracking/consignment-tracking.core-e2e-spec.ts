import * as orderDetail from '../../../helpers/consignment-tracking';
import { viewportContext } from '../../../helpers/viewport-context';

describe('consignment tracking', () => {
<<<<<<< HEAD
  viewportContext(['desktop'/*, 'mobile'*/], () => {
=======
  viewportContext(['desktop' /*, 'mobile'*/], () => {
>>>>>>> b322d0f4
    before(() => {
      cy.window().then((win) => win.sessionStorage.clear());
      orderDetail.loginUsingUserWithOrder();
    });

    it('should see tracking package button and tracking events when consignment is shipped', () => {
      cy.visit('/my-account/order/100000');
      cy.get('.cx-list').should('have.length', 3);
      cy.get('.cx-list')
        .first()
        .within(() => {
          cy.get('.cx-code').should('contain', '300938');
          cy.get('.btn-track').click();
        });
      cy.get('.event-body').should('have.length', 3);
      cy.get('.close').click();
      cy.get('.cx-list')
        .next()
        .within(() => {
          cy.get('.cx-code').should('contain', '1992693');
          cy.get('.btn-track').click();
        });
      cy.get('.no-tracking-heading').should('have.length', 1);
      cy.get('.close').click();
      cy.get('.cx-list')
        .last()
        .within(() => {
          cy.get('.cx-code').should('contain', '1377492');
          cy.get('.btn-track').should('have.length', 0);
        });
    });

    it('should not see tracking package button when no consignment', () => {
      cy.visit('/my-account/order/100001');
      cy.get('.btn-track').should('have.length', 0);
    });
  });
});<|MERGE_RESOLUTION|>--- conflicted
+++ resolved
@@ -2,11 +2,7 @@
 import { viewportContext } from '../../../helpers/viewport-context';
 
 describe('consignment tracking', () => {
-<<<<<<< HEAD
-  viewportContext(['desktop'/*, 'mobile'*/], () => {
-=======
   viewportContext(['desktop' /*, 'mobile'*/], () => {
->>>>>>> b322d0f4
     before(() => {
       cy.window().then((win) => win.sessionStorage.clear());
       orderDetail.loginUsingUserWithOrder();
