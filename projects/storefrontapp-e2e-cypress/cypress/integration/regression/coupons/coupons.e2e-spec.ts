import * as cartCoupon from '../../../helpers/coupons/cart-coupon';
import { viewportContext } from '../../../helpers/viewport-context';

describe('Cart Coupon', () => {
  viewportContext(['mobile'], () => {
    beforeEach(() => {
      cy.window().then((win) => win.sessionStorage.clear());
      cy.requireLoggedIn();
    });
<<<<<<< HEAD
        
=======

>>>>>>> 1fb96339
    // TODO. Core test. Move to helper after GH-14500
    it('should apply cart coupon', () => {
      const stateAuth = JSON.parse(localStorage.getItem('spartacus⚿⚿auth'));
      cartCoupon.visitProductPage(cartCoupon.productCode1);

      //TODO products can be added to cart asynchronously
      cartCoupon.addProductToCart(cartCoupon.productCode1);
      cartCoupon.applyCoupon(cartCoupon.couponForCart);
      cartCoupon.placeOrder(stateAuth.token).then((orderData) => {
        cartCoupon.verifyOrderHistory(orderData, cartCoupon.couponForCart);
      });
    });
  });

  viewportContext(['mobile', 'desktop'], () => {
    beforeEach(() => {
      cy.window().then((win) => win.sessionStorage.clear());
      cy.requireLoggedIn();
    });
    it('should show error message when applied a wrong coupon', () => {
      cartCoupon.visitProductPage(cartCoupon.productCode1);
      cartCoupon.addProductToCart(cartCoupon.productCode1);
      cartCoupon.applyWrongCoupon();
    });

    it('should apply product category coupon', () => {
      const stateAuth = JSON.parse(localStorage.getItem('spartacus⚿⚿auth'));
      cartCoupon.visitProductPage(cartCoupon.productCode2);
      cartCoupon.addProductToCart(cartCoupon.productCode2);
      cartCoupon.applyCoupon(cartCoupon.couponForProduct);
      cartCoupon.placeOrder(stateAuth.token).then((orderData) => {
        cartCoupon.verifyOrderHistory(orderData, cartCoupon.couponForProduct);
      });
    });

    it('should apply gift product coupon', () => {
      const stateAuth = JSON.parse(localStorage.getItem('spartacus⚿⚿auth'));
      cartCoupon.visitProductPage(cartCoupon.productCode3);
      cartCoupon.addProductToCart(cartCoupon.productCode3);
      cartCoupon.applyCoupon(cartCoupon.freeGiftCoupon);
      cartCoupon.verifyGiftProductCoupon(cartCoupon.giftProductCode);
      cartCoupon.placeOrder(stateAuth.token).then((orderData) => {
        cartCoupon.verifyOrderHistory(orderData, cartCoupon.freeGiftCoupon);
      });
    });

    it('should be able to remove coupon and place order without it', () => {
      const stateAuth = JSON.parse(localStorage.getItem('spartacus⚿⚿auth'));
      cartCoupon.visitProductPage(cartCoupon.productCode1);
      cartCoupon.addProductToCart(cartCoupon.productCode1);
      cartCoupon.applyCoupon(cartCoupon.couponForCart);
      cartCoupon.removeCoupon(cartCoupon.couponForCart);

      cartCoupon.placeOrder(stateAuth.token).then((orderData) => {
        cartCoupon.verifyOrderHistory(orderData);
      });
    });
  });
});<|MERGE_RESOLUTION|>--- conflicted
+++ resolved
@@ -7,11 +7,7 @@
       cy.window().then((win) => win.sessionStorage.clear());
       cy.requireLoggedIn();
     });
-<<<<<<< HEAD
-        
-=======
 
->>>>>>> 1fb96339
     // TODO. Core test. Move to helper after GH-14500
     it('should apply cart coupon', () => {
       const stateAuth = JSON.parse(localStorage.getItem('spartacus⚿⚿auth'));
