import { visitHomePage } from '../../../helpers/checkout-flow';
import * as cartCoupon from '../../../helpers/coupons/cart-coupon';
import * as myCoupons from '../../../helpers/coupons/my-coupons';
import { viewportContext } from '../../../helpers/viewport-context';

viewportContext(['mobile'], () => {
  describe('My coupons - Authenticated user', () => {
    beforeEach(() => {
      cy.window().then((win) => {
        win.sessionStorage.clear();
      });
      cy.requireLoggedIn();
    });

<<<<<<< HEAD
    // Core Test. Test in mobile as well. 
=======
    // Core Test. Test in mobile as well.
>>>>>>> 1fb96339
    myCoupons.testClaimCustomerCoupon();
  });
});
viewportContext(['mobile', 'desktop'], () => {
  describe('My coupons - Anonymous user', () => {
    it('should redirect to login page', () => {
      cy.visit('/my-account/coupons');
      cy.location('pathname').should('contain', '/login');
    });

    it('should apply customer coupon that fails for anonymous user', () => {
      cartCoupon.applyMyCouponAsAnonymous();
    });
  });

  describe('My coupons - Authenticated user', () => {
    beforeEach(() => {
      cy.window().then((win) => {
        win.sessionStorage.clear();
      });
      cy.requireLoggedIn();
    });

    // Core Test
    //myCoupons.testClaimCustomerCoupon();

    it('should claim customer coupon, switch notification button and find products', () => {
      visitHomePage();
      cy.selectUserMenuOption({
        option: 'My Coupons',
      });
      myCoupons.verifyMyCoupons();
    });

    it('should list customer coupons and apply in cart', () => {
      cartCoupon.verifyOrderPlacingWithCouponAndCustomerCoupon();
    });

    it('should remove customer coupon from cart', () => {
      cartCoupon.verifyCustomerCouponRemoving();
    });
  });

  describe('My coupons test for pagination and sort', () => {
    before(() => {
      cy.window().then((win) => {
        win.sessionStorage.clear();
      });
      cy.login(myCoupons.testUser, myCoupons.testPassword);
      visitHomePage();
    });

    it('should page and sort my coupon list', () => {
      cy.selectUserMenuOption({
        option: 'My Coupons',
      });
      myCoupons.verifyPagingAndSorting();
    });
  });
});<|MERGE_RESOLUTION|>--- conflicted
+++ resolved
@@ -12,11 +12,7 @@
       cy.requireLoggedIn();
     });
 
-<<<<<<< HEAD
-    // Core Test. Test in mobile as well. 
-=======
     // Core Test. Test in mobile as well.
->>>>>>> 1fb96339
     myCoupons.testClaimCustomerCoupon();
   });
 });
