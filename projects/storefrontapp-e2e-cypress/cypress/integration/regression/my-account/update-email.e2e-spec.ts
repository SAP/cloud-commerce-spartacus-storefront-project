import { login } from '../../../helpers/auth-forms';
import * as alerts from '../../../helpers/global-message';
import { checkBanner } from '../../../helpers/homepage';
import { signOut } from '../../../helpers/register';
import { registerAndLogin } from '../../../helpers/update-email';
import { viewportContext } from '../../../helpers/viewport-context';
import { standardUser } from '../../../sample-data/shared-users';
import * as updateEmail from '../../../helpers/update-email';

describe('My Account - Update Email', () => {
  viewportContext(['mobile', 'desktop'], () => {
    before(() => {
      cy.window().then((win) => win.sessionStorage.clear());
    });

    describe('Anonymous user', () => {
      it('should redirect to login page', () => {
        cy.visit(updateEmail.UPDATE_EMAIL_URL);
        cy.location('pathname').should('contain', '/login');
      });
    });

    describe('Logged in user', () => {
      before(() => {
        registerAndLogin();
        cy.visit('/');
      });

      beforeEach(() => {
        cy.restoreLocalStorage();
        cy.selectUserMenuOption({
          option: 'Email Address',
        });
      });

      it('should click cancel update email and go back to the homepage', () => {
        cy.get('cx-update-email button').click();
        checkBanner();

        cy.location('pathname').should('contain', '/');
      });

      // Core e2e test. Check with different view port.
      updateEmail.testUpdateEmailAndLogin();

<<<<<<< HEAD
      // Below test depends on core test for setup. 
=======
      // Below test depends on core test for setup.
>>>>>>> 1fb96339
      it('should not allow login with old email address', () => {
        signOut();
        cy.visit('/login');
        login(
          standardUser.registrationData.email,
          standardUser.registrationData.password
        );
        alerts.getErrorAlert().should('contain', 'Bad credentials');
      });

      afterEach(() => {
        cy.saveLocalStorage();
      });
    });
  });
});<|MERGE_RESOLUTION|>--- conflicted
+++ resolved
@@ -43,11 +43,7 @@
       // Core e2e test. Check with different view port.
       updateEmail.testUpdateEmailAndLogin();
 
-<<<<<<< HEAD
-      // Below test depends on core test for setup. 
-=======
       // Below test depends on core test for setup.
->>>>>>> 1fb96339
       it('should not allow login with old email address', () => {
         signOut();
         cy.visit('/login');
