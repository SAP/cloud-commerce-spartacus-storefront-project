import { login } from '../../../helpers/auth-forms';
import { checkBanner } from '../../../helpers/homepage';
import { generateMail, randomString } from '../../../helpers/user';
<<<<<<< HEAD
=======
import * as alerts from './../../../helpers/global-message';
>>>>>>> 10b44e13

const UPDATE_EMAIL = '/my-account/update-email';
const password = 'Password123.';
const newUid = generateMail(randomString(), true);

describe('Update email', () => {
  before(() => {
    cy.window().then(win => win.sessionStorage.clear());
    cy.visit('/');
  });

  describe('when an anonymous user tries to access the page', () => {
    it('should be redirected to the login page', () => {
      cy.visit(UPDATE_EMAIL);
      cy.location('pathname').should('contain', '/login');
    });
  });

  describe('when a user is logged in', () => {
    before(() => {
      cy.requireLoggedIn();
    });

    beforeEach(() => {
      cy.restoreLocalStorage();
      cy.visit(UPDATE_EMAIL);
    });

    afterEach(() => {
      cy.saveLocalStorage();
    });

    it('should be able to cancel and go back to home', () => {
      cy.get('cx-update-email-form button[type="button"]').click();
      checkBanner();

      cy.location('pathname').should('contain', '/');
    });

    it('should be able to update its email', () => {
      cy.get('cx-breadcrumb h1').should('exist');

      cy.get('cx-update-email-form [formcontrolname="email"]').type(newUid);
      cy.get('cx-update-email-form [formcontrolname="confirmEmail"]').type(
        newUid
      );
      cy.get('cx-update-email-form [formcontrolname="password"]').type(
        password
      );

      cy.get('cx-update-email-form button[type="submit"]').click();

      cy.get('cx-login-form').should('exist');

      alerts
        .getSuccessAlert()
        .should('contain', `Success. Please sign in with ${newUid}`);
    });
  });

  describe('when a user can login with the new email', () => {
    it('should be able to login with its new email', () => {
      login(newUid, password);
      // TODO: uncomment below component and remove update-email assertion when #1957 is implemented
      cy.get('cx-update-email').should('exist');
      // checkBanner();
    });
  });
});<|MERGE_RESOLUTION|>--- conflicted
+++ resolved
@@ -1,10 +1,7 @@
 import { login } from '../../../helpers/auth-forms';
 import { checkBanner } from '../../../helpers/homepage';
 import { generateMail, randomString } from '../../../helpers/user';
-<<<<<<< HEAD
-=======
 import * as alerts from './../../../helpers/global-message';
->>>>>>> 10b44e13
 
 const UPDATE_EMAIL = '/my-account/update-email';
 const password = 'Password123.';
