--- conflicted
+++ resolved
@@ -10,15 +10,7 @@
 
   it('should register and redirect to login page', () => {
     register.registerUser(user);
-<<<<<<< HEAD
     register.verifyGlobalMessageAfterRegistration();
-=======
-    register.signOut();
-    register.navigateToTermsAndConditions();
-    register.registerUser(user);
-    register.checkTermsAndConditions();
-    register.signOut();
->>>>>>> 18a0c79c
   });
 
   it('should be redirect to login page when trying to register with the same email and password', () => {
