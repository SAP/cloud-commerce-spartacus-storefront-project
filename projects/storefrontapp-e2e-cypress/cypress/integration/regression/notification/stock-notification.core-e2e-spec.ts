--- conflicted
+++ resolved
@@ -2,22 +2,6 @@
 import { viewportContext } from '../../../helpers/viewport-context';
 import { clearAllStorage } from '../../../support/utils/clear-all-storage';
 
-<<<<<<< HEAD
-describe('Stock Notification for Guest', () => {
-  before(() => {
-    cy.window().then((win) => win.sessionStorage.clear());
-  });
-  it('should login first when guest want to subscribe notification', () => {
-    notification.verifyStockNotificationAsGuest();
-  });
-});
-
-describe('Stock Notification for Customer', () => {
-  before(() => {
-    cy.window().then((win) => win.sessionStorage.clear());
-    cy.requireLoggedIn();
-  });
-=======
 describe('My interests', () => {
   viewportContext(['mobile', 'desktop'], () => {
     describe('Stock Notification for Guest', () => {
@@ -29,7 +13,6 @@
         notification.verifyStockNotificationAsGuest();
       });
     });
->>>>>>> 8b3c69b0
 
     describe('Stock Notification for Customer', () => {
       beforeEach(() => {
