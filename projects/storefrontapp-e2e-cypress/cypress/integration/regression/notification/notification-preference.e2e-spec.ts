--- conflicted
+++ resolved
@@ -39,7 +39,6 @@
         cy.visit('/');
       });
 
-<<<<<<< HEAD
       it('should enable/disable notification preference', () => {
         enableNotificationChannel();
         cy.get('[type="checkbox"]').first().should('be.checked');
@@ -49,8 +48,6 @@
         cy.get('[type="checkbox"]').first().should('not.be.checked');
       });
 
-=======
->>>>>>> 958beba9
       it('should show correct email channel after update email address', () => {
         verifyEmailChannel(standardUser.registrationData.email);
         const newEmail = updateEmail();
