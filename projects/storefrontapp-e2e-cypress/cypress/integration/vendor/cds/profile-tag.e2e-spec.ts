--- conflicted
+++ resolved
@@ -3,12 +3,7 @@
 import { navigation } from '../../../helpers/navigation';
 import { cdsHelper } from '../../../helpers/vendor/cds/cds';
 import { profileTagHelper } from '../../../helpers/vendor/cds/profile-tag';
-<<<<<<< HEAD
-
-describe('Profile-tag component', () => {
-=======
 describe('Profile-tag events', () => {
->>>>>>> c39bb23e
   beforeEach(() => {
     cy.server();
     cdsHelper.setUpMocks();
