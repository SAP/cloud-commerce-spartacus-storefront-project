--- conflicted
+++ resolved
@@ -10,14 +10,10 @@
   const loginAlias = 'loginNotification';
   beforeEach(() => {
     cdsHelper.setUpMocks(strategyRequestAlias);
-<<<<<<< HEAD
-    cy.intercept('POST', '**/users/current/loginnotification*').as(loginAlias);
-=======
     cy.intercept({
       method: 'POST',
       path: '**/users/current/loginnotification**',
     }).as(loginAlias);
->>>>>>> bd79df1c
     navigation.visitHomePage({
       options: {
         onBeforeLoad: profileTagHelper.interceptProfileTagJs,
