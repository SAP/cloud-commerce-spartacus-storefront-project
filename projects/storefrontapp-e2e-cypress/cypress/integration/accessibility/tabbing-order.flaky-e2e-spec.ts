import { addProduct } from '../../helpers/accessibility/tabbing-order';
import { tabbingOrderConfig as config } from '../../helpers/accessibility/tabbing-order.config';
import { addToCartTabbingOrder } from '../../helpers/accessibility/tabbing-order/add-to-cart';
import {
  addressBookDirectoryTabbingOrder,
  addressBookFormTabbingOrder,
  setupForAddressBookTests,
} from '../../helpers/accessibility/tabbing-order/my-account/address-book';
import { cartTabbingOrder } from '../../helpers/accessibility/tabbing-order/cart';
import { changePasswordTabbingOrder } from '../../helpers/accessibility/tabbing-order/my-account/change-password';
import { checkoutDeliveryModeTabbingOrder } from '../../helpers/accessibility/tabbing-order/checkout/delivery-mode';
import {
  checkoutBillingAddressTabbingOrder,
  checkoutPaymentDetailsTabbingOrder,
} from '../../helpers/accessibility/tabbing-order/checkout/payment-details';
import { checkoutReviewOrderTabbingOrder } from '../../helpers/accessibility/tabbing-order/checkout/review-order';
import {
  checkoutShippingAddressExistingTabbingOrder,
  checkoutShippingAddressNewTabbingOrder,
} from '../../helpers/accessibility/tabbing-order/checkout/shipping-address';
import { closeAccountTabbingOrder } from '../../helpers/accessibility/tabbing-order/my-account/close-account';
import { consentManagementTabbingOrder } from '../../helpers/accessibility/tabbing-order/my-account/consent-management';
import { footerTabbingOrder } from '../../helpers/accessibility/tabbing-order/footer';
import {
  headerTabbingOrder,
  subCategoryTabbingOrder,
} from '../../helpers/accessibility/tabbing-order/header';
import { homeTabbingOrder } from '../../helpers/accessibility/tabbing-order/home';
import { loginTabbingOrder } from '../../helpers/accessibility/tabbing-order/login';
import { orderDetailsTabbingOrder } from '../../helpers/accessibility/tabbing-order/my-account/order-details';
import {
  orderHistoryNoOrdersTabbingOrder,
  orderHistoryWithOrdersTabbingOrder,
} from '../../helpers/accessibility/tabbing-order/my-account/order-history';
import { paymentDetailsTabbingOrder } from '../../helpers/accessibility/tabbing-order/my-account/payment-details';
import { personalDetailsTabbingOrder } from '../../helpers/accessibility/tabbing-order/my-account/personal-details';
import {
  productListTabbingOrderDesktop,
  productListTabbingOrderMobile,
  productListTabbingOrderMobileFilters,
  toggleProductView,
} from '../../helpers/accessibility/tabbing-order/product-list';
import { productPageTabbingOrder } from '../../helpers/accessibility/tabbing-order/product-page';
import { productPageTabsTabbingOrder } from '../../helpers/accessibility/tabbing-order/product-page-tabs';
import { registerTabbingOrder } from '../../helpers/accessibility/tabbing-order/register';
import { myAccountTabbingOrder } from '../../helpers/accessibility/tabbing-order/my-account';
import { notificationPreferenceTabbingOrder } from '../../helpers/accessibility/tabbing-order/my-account/notification-preference';
import { myInterestTabbingOrder } from '../../helpers/accessibility/tabbing-order/my-account/my-interests';
import { forgotPasswordTabbingOrder } from '../../helpers/accessibility/tabbing-order/my-account/reset-password';
import { updateEmailTabbingOrder } from '../../helpers/accessibility/tabbing-order/my-account/update-email';
import { wishlistTabbingOrder } from '../../helpers/accessibility/tabbing-order/my-account/wishlist';
import {
  checkoutAppliedCouponsTabbingOrder,
  checkoutCouponsTabbingOrder,
} from '../../helpers/accessibility/tabbing-order/checkout/coupons';
import { checkoutMyCouponsTabbingOrder } from '../../helpers/accessibility/tabbing-order/my-account/my-coupons';
import { searchResultsTabbingOrder } from '../../helpers/accessibility/tabbing-order/store-finder/search-results';
import { defaultViewTabbingOrder } from '../../helpers/accessibility/tabbing-order/store-finder/default-view';
import { storeDetailsTabbingOrder } from '../../helpers/accessibility/tabbing-order/store-finder/store-details';
import { countriesListTabbingOrder } from '../../helpers/accessibility/tabbing-order/store-finder/countries-list';
import { storesListTabbingOrder } from '../../helpers/accessibility/tabbing-order/store-finder/stores-list';
import { saveForLaterTabbingOrder } from '../../helpers/accessibility/tabbing-order/save-for-later';
import {
  stockNotificationNotLoginTabbingOrder,
  stockNotificationNoEnbaledPreferenceTabbingOrder,
  stockNotificationProductSubscribedTabbingOrder,
  stockNotificationDialogTabbingOrder,
  stockNotificationTabbingOrder,
} from '../../helpers/accessibility/tabbing-order/stock-notification';
import {
  consignmentTrackingTabbingOrder,
  consignmentTrackingEventsTabbingOrder,
} from '../../helpers/accessibility/tabbing-order/consignment-tracking';
import {
  asmTabbingOrderNotLoggedIn,
  asmTabbingOrderNoSelectedUser,
  asmTabbingOrderWithSelectedUser,
} from '../../helpers/accessibility/tabbing-order/asm';

describe.only("Tabbing order - tests don't require user to be logged in", () => {
  before(() => {
    cy.window().then((win) => win.sessionStorage.clear());
  });

  context('Header - Desktop (not logged in)', () => {
    it('should allow to navigate with tab key', () => {
      headerTabbingOrder(config.headerDesktopNotLoggedIn);
    });
  });

  context('Header - Mobile (not logged in)', () => {
    it('should allow to navigate with tab key', () => {
      headerTabbingOrder(config.headerMobileNotLoggedIn, true);
    });
  });

  describe('Header Sub Categories - Desktop', () => {
    context('Brands', () => {
      it('should allow to navigate with tab key', () => {
        subCategoryTabbingOrder(config.headerCategoryBrands, 'Brands');
      });
    });

    context('Digital Cameras', () => {
      it('should allow to navigate with tab key', () => {
        subCategoryTabbingOrder(
          config.headerCategoryDigitalCameras,
          'Digital Cameras'
        );
      });
    });

<<<<<<< HEAD
    context.skip('Accessories', () => {
      // TODO: This test fails with the current navigation-ui implementation for unknown reasons.
=======
    context('Accessories', () => {
>>>>>>> 83dbbc70
      // Better fixed after nav-ui refactor (#6743)
      it('should allow to navigate with tab key', () => {
        subCategoryTabbingOrder(
          config.headerCategoryAccessories,
          'Accessories'
        );
      });
    });
  });

  describe('Header Sub Categories - Mobile', () => {
    context('Brands', () => {
      it('should allow to navigate with tab key', () => {
        subCategoryTabbingOrder(config.headerCategoryBrands, 'Brands', true);
      });
    });

    context('Digital Cameras', () => {
      it('should allow to navigate with tab key', () => {
        subCategoryTabbingOrder(
          config.headerCategoryDigitalCameras,
          'Digital Cameras',
          true
        );
      });
    });

    context.skip('Accessories', () => {
      it('should allow to navigate with tab key', () => {
        subCategoryTabbingOrder(
          config.headerCategoryAccessories,
          'Accessories',
          true
        );
      });
    });
  });

  context('Home page', () => {
    it('should allow to navigate with tab key', () => {
      homeTabbingOrder(config.home);
    });
  });

  context('Footer', () => {
    it('should allow to navigate with tab key', () => {
      footerTabbingOrder(config.footer);
    });
  });

  context('Login page', () => {
    it('should allow to navigate with tab key (empty form)', () => {
      loginTabbingOrder(config.login);
    });

    it('should allow to navigate with tab key (filled out form)', () => {
      loginTabbingOrder(config.login, true);
    });
  });

  context('Register page', () => {
    it('should allow to navigate with tab key', () => {
      registerTabbingOrder(config.register);
    });
  });

  context('Reset password', () => {
    it('should allow to navigate with tab key', () => {
      forgotPasswordTabbingOrder(config.resetPassword);
    });
  });

  context('Product List', () => {
    it('should allow to navigate with tab key (desktop - list view)', () => {
      productListTabbingOrderDesktop(config.productListDesktop);
    });

    it('should allow to navigate with tab key (desktop - grid view)', () => {
      toggleProductView(); // switch to grid view
      productListTabbingOrderDesktop(config.productListDesktop);
      toggleProductView(); // reset to default (list view)
    });

    it('should allow to navigate with tab key (mobile)', () => {
      productListTabbingOrderMobile(config.productListMobile);
    });

    it('should allow to navigate with tab key (mobile filters)', () => {
      productListTabbingOrderMobileFilters(config.productListMobileFilters);
    });
  });

  context.skip('Product Page', () => {
    it('should allow to navigate with tab key', () => {
      productPageTabbingOrder(config.productPage);
    });
  });

  context('Product Page Tabs', () => {
    it('should allow to navigate with tab key', () => {
      productPageTabsTabbingOrder();
    });
  });

  context('Add to cart', () => {
    it('should allow to navigate with tab key', () => {
      addToCartTabbingOrder(config.addToCart);
    });
  });

  context('Cart', () => {
    it('should allow to navigate with tab key', () => {
      cartTabbingOrder(config.cart);
    });
  });

  context('Store finder', () => {
    context('Default view', () => {
      it('should allow to navigate with tab key', () => {
        defaultViewTabbingOrder(config.storeFinder);
      });
    });

    context('Search results page', () => {
      it('should allow to navigate with tab key', () => {
        searchResultsTabbingOrder(config.storeFinderSearchResults);
      });
    });

    context('Store details page', () => {
      it('should allow to navigate with tab key', () => {
        storeDetailsTabbingOrder(config.storeFinderStoreDetails);
      });
    });

    context('Countries list', () => {
      it('should allow to navigate with tab key', () => {
        countriesListTabbingOrder(config.storeFinderCountriesList);
      });
    });

    context('Stores list', () => {
      it('should allow to navigate with tab key', () => {
        storesListTabbingOrder(config.storeFinderStoresList);
      });
    });
  });

  context('Stock Notification', () => {
    it('should allow to navigate with tab key (not login)', () => {
      stockNotificationNotLoginTabbingOrder(config.stockNotificationNotLogin);
    });
  });

  context('ASM', () => {
    it('should allow to navigate with tab key (not logged in)', () => {
      asmTabbingOrderNotLoggedIn(config.asmNotLoggedIn);
    });

    it('should allow to navigate with tab key (no user selected)', () => {
      asmTabbingOrderNoSelectedUser(config.asmNoSelectedUser);
    });

    it('should allow to navigate with tab key (with user selected)', () => {
      asmTabbingOrderWithSelectedUser(config.asmWithSelectedUser);
    });
  });
});

describe('Tabbing order - tests do require user to be logged in', () => {
  before(() => {
    cy.requireLoggedIn();
  });

  beforeEach(() => {
    cy.restoreLocalStorage();
  });

  afterEach(() => {
    cy.saveLocalStorage();
  });

  context.skip('Header - Desktop (logged in)', () => {
    it('should allow to navigate with tab key', () => {
      headerTabbingOrder(config.headerDesktopLoggedIn, false, true);
    });
  });

  context('Header - Mobile (logged in)', () => {
    it('should allow to navigate with tab key', () => {
      headerTabbingOrder(config.headerMobileLoggedIn, true, true);
    });
  });

  context('My Account - Desktop', () => {
    it('should allow to navigate with tab key', () => {
      myAccountTabbingOrder(config.myAccount);
    });
  });

  context('My Account - Mobile', () => {
    it('should allow to navigate with tab key', () => {
      myAccountTabbingOrder(config.myAccount, true);
    });
  });

  describe('Checkout', () => {
    before(() => {
      cy.restoreLocalStorage();
      addProduct();
      cy.getAllByText(/Proceed to checkout/i)
        .first()
        .click(); // move to checkout
      cy.get('cx-breadcrumb').should('contain', 'Checkout'); // check if we begin checkout tests in checkout
      cy.saveLocalStorage();
    });

    context('Shipping address', () => {
      it('should allow to navigate with tab key (add address)', () => {
        checkoutShippingAddressNewTabbingOrder(config.shippingAddressNew);
      });

      it('should allow to navigate with tab key (choose existing)', () => {
        cy.visit('/checkout/shipping-address'); // revisit shipping address page, so the address card is visible
        checkoutShippingAddressExistingTabbingOrder(
          config.shippingAddressExisting
        );
      });
    });

    context('Delivery mode', () => {
      it('should allow to navigate with tab key', () => {
        checkoutDeliveryModeTabbingOrder(config.deliveryMode);
      });
    });

    context('Payment details', () => {
      it('should allow to navigate with tab key (card)', () => {
        checkoutPaymentDetailsTabbingOrder(config.paymentDetailsCard);
      });

      it('should allow to navigate with tab key (billing address)', () => {
        checkoutBillingAddressTabbingOrder(config.paymentDetailsBillingAddress);
      });
    });

    context('Review order', () => {
      it('should allow to navigate with tab key', () => {
        checkoutReviewOrderTabbingOrder(config.checkoutReviewOrder);
      });
    });
  });

  context('Order History', () => {
    it('should allow to navigate with tab key (no orders)', () => {
      orderHistoryNoOrdersTabbingOrder(config.orderHistoryNoOrders);
    });

    it('should allow to navigate with tab key (with orders)', () => {
      cy.window().then((win) => win.sessionStorage.clear());
      cy.requireLoggedIn();
      orderHistoryWithOrdersTabbingOrder();
    });
  });

  context('Notification preference', () => {
    it('should allow to navigate with tab key', () => {
      notificationPreferenceTabbingOrder(config.notificationPreference);
    });
  });

  context('Change password', () => {
    it('should allow to navigate with tab key', () => {
      changePasswordTabbingOrder(config.changePassword);
    });
  });

  context('Personal details', () => {
    it('should allow to navigate with tab key', () => {
      personalDetailsTabbingOrder(config.personalDetails);
    });
  });

  context('Update email', () => {
    it('should allow to navigate with tab key', () => {
      updateEmailTabbingOrder(config.updateEmail);
    });
  });

  context('Close account', () => {
    it('should allow to navigate with tab key', () => {
      closeAccountTabbingOrder(config.closeAccount);
    });
  });

  context('Consent Management', () => {
    it('should allow to navigate with tab key', () => {
      consentManagementTabbingOrder(config.consentManagement);
    });
  });

  context('Address Book (Form)', () => {
    it('should allow to navigate with tab key (Directory)', () => {
      setupForAddressBookTests();
      addressBookFormTabbingOrder(config.addressBookForm);
    });

    it('should allow to navigate with tab key (Form)', () => {
      addressBookDirectoryTabbingOrder(config.addressBookDirectory);
    });
  });

  context('Payment Details', () => {
    it('should allow to navigate with tab key', () => {
      paymentDetailsTabbingOrder(config.paymentDetails);
    });
  });

  context('Order Details', () => {
    it('should allow to navigate with tab key', () => {
      orderDetailsTabbingOrder(config.orderDetails);
    });
  });

  context('Wishlist', () => {
    it('should allow to navigate with tab key', () => {
      wishlistTabbingOrder(config.wishlist);
    });
  });

  context('Save for later', () => {
    it('should allow to navigate with tab key', () => {
      saveForLaterTabbingOrder(config.saveForLater);
    });
  });

  context('My Interest', () => {
    it('should allow to navigate with tab key', () => {
      myInterestTabbingOrder(config.myInterests);
    });
  });

  context('Coupons', () => {
    it('should allow to navigate with tab key', () => {
      checkoutCouponsTabbingOrder(config.coupons);
    });

    it('should allow to navigate with tab key (applied coupons)', () => {
      checkoutAppliedCouponsTabbingOrder(config.appliedCoupons);
    });
  });

  context('My-coupons', () => {
    it('should allow to navigate with tab key', () => {
      checkoutMyCouponsTabbingOrder(config.myCoupons);
    });
  });

  context('Stock Notification', () => {
    it('should allow to navigate with tab key (no enabled notification preference)', () => {
      stockNotificationNoEnbaledPreferenceTabbingOrder(
        config.stockNotificationNoEnabledPreference
      );
    });

    it('should allow to navigate with tab key (product was been subscribed)', () => {
      stockNotificationProductSubscribedTabbingOrder(
        config.stockNotificationSubscribed
      );
    });

    it('should allow to navigate with tab key (dialog)', () => {
      stockNotificationDialogTabbingOrder(config.stockNotificationDialog);
    });

    it('should allow to navigate with tab key', () => {
      stockNotificationTabbingOrder(config.stockNotification);
    });
  });

  context('Consignment Tracking', () => {
    it('should allow to navigate with tab key', () => {
      consignmentTrackingTabbingOrder(config.consignmentTracking);
    });

    it('should allow to navigate with tab key(tracking events)', () => {
      consignmentTrackingEventsTabbingOrder(config.consignmentTrackingEvents);
    });
  });
});<|MERGE_RESOLUTION|>--- conflicted
+++ resolved
@@ -110,12 +110,7 @@
       });
     });
 
-<<<<<<< HEAD
-    context.skip('Accessories', () => {
-      // TODO: This test fails with the current navigation-ui implementation for unknown reasons.
-=======
     context('Accessories', () => {
->>>>>>> 83dbbc70
       // Better fixed after nav-ui refactor (#6743)
       it('should allow to navigate with tab key', () => {
         subCategoryTabbingOrder(
