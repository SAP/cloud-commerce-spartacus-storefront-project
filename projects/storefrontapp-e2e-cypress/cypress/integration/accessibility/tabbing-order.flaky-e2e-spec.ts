--- conflicted
+++ resolved
@@ -84,18 +84,6 @@
     });
   });
 
-<<<<<<< HEAD
-  context('Register page', () => {
-    it('should allow to navigate with tab key', () => {
-      registerTabbingOrder(config.register);
-=======
-  context('Reset password', () => {
-    it('should allow to navigate with tab key', () => {
-      forgotPasswordTabbingOrder(config.resetPassword);
->>>>>>> 40095742
-    });
-  });
-
   context('Product List', () => {
     it('should allow to navigate with tab key (desktop - list view)', () => {
       productListTabbingOrderDesktop(config.productListDesktop);
