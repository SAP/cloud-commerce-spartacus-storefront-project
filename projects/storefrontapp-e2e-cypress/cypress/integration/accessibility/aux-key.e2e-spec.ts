--- conflicted
+++ resolved
@@ -18,12 +18,7 @@
               .should('have.length', 7)
               .first()
               .should('not.be.visible');
-<<<<<<< HEAD
-            cy.get('nav > ul > li')
-              .contains('Brands')
-=======
             cy.get('nav > ul > li > button[aria-label="Brands"]')
->>>>>>> 3e1002af
               .focus()
               .trigger('keydown', {
                 key: ' ',
