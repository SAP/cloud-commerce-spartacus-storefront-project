--- conflicted
+++ resolved
@@ -13,14 +13,11 @@
   paymentDetailCard,
   addSecondaryPaymentCard,
 } from '../../helpers/payment-methods';
-<<<<<<< HEAD
 import { addressBookAddAddressTabbingOrder } from '../../helpers/accessibility/tabbing-order/address-book';
 import { signOut } from '../../helpers/register';
-=======
 import { consentManagementTabbingOrder } from '../../helpers/accessibility/tabbing-order/consent-management';
 import { cartTabbingOrder } from '../../helpers/accessibility/tabbing-order/cart';
 import { addToCartTabbingOrder } from '../../helpers/accessibility/tabbing-order/add-to-cart';
->>>>>>> 81313535
 
 context("Tabbing order - tests don't require user to be logged in", () => {
   before(() => {
@@ -121,15 +118,15 @@
     });
   });
 
-<<<<<<< HEAD
   describe('Close account', () => {
     it('should allow to navigate with tab key', () => {
       closeAccountTabbingOrder(config.closeAccount);
-=======
+    });
+  });
+
   describe('Consent Management', () => {
     it('should allow to navigate with tab key', () => {
       consentManagementTabbingOrder(config.consentManagement);
->>>>>>> 81313535
     });
   });
 });