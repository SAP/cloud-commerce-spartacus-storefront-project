--- conflicted
+++ resolved
@@ -426,17 +426,18 @@
     });
   });
 
+  context('Save for later', () => {
+    it('should allow to navigate with tab key', () => {
+      saveForLaterTabbingOrder(config.saveForLater);
+    });
+  });
+
   context('My Interest', () => {
     it('should allow to navigate with tab key', () => {
       myInterestTabbingOrder(config.myInterests);
     });
   });
 
-<<<<<<< HEAD
-  context('Save for later', () => {
-    it('should allow to navigate with tab key', () => {
-      saveForLaterTabbingOrder(config.saveForLater);
-=======
   context('Coupons', () => {
     it('should allow to navigate with tab key', () => {
       checkoutCouponsTabbingOrder(config.coupons);
@@ -450,7 +451,6 @@
   context('My-coupons', () => {
     it('should allow to navigate with tab key', () => {
       checkoutMyCouponsTabbingOrder(config.myCoupons);
->>>>>>> 00f58de3
     });
   });
 
