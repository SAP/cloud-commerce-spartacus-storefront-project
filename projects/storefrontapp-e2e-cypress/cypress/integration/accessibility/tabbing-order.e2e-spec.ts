import { closeAccountTabbingOrder } from '../../helpers/accessibility/tabbing-order/close-account';
import { tabbingOrderConfig as config } from '../../helpers/accessibility/tabbing-order.config';
import { footerTabbingOrder } from '../../helpers/accessibility/tabbing-order/footer';
import { loginTabbingOrder } from '../../helpers/accessibility/tabbing-order/login';
import { addProduct } from '../../helpers/accessibility/tabbing-order';
import { registerTabbingOrder } from '../../helpers/accessibility/tabbing-order/register';
import { forgotPasswordTabbingOrder } from '../../helpers/accessibility/tabbing-order/reset-password';
import { homeTabbingOrder } from '../../helpers/accessibility/tabbing-order/home';
import { changePasswordTabbingOrder } from '../../helpers/accessibility/tabbing-order/change-password';
import { updateEmailTabbingOrder } from '../../helpers/accessibility/tabbing-order/update-email';
import { personalDetailsTabbingOrder } from '../../helpers/accessibility/tabbing-order/personal-details';
import { paymentDetailsTabbingOrder } from '../../helpers/accessibility/tabbing-order/payment-details';
import {
  paymentDetailCard,
  addSecondaryPaymentCard,
} from '../../helpers/payment-methods';
import {
  addressBookFormTabbingOrder,
  addressBookDirectoryTabbingOrder,
  setupForAddressBookTests,
} from '../../helpers/accessibility/tabbing-order/address-book';
import { consentManagementTabbingOrder } from '../../helpers/accessibility/tabbing-order/consent-management';
import { cartTabbingOrder } from '../../helpers/accessibility/tabbing-order/cart';
import { addToCartTabbingOrder } from '../../helpers/accessibility/tabbing-order/add-to-cart';
import {
  checkoutShippingAddressNewTabbingOrder,
  checkoutShippingAddressExistingTabbingOrder,
} from '../../helpers/accessibility/tabbing-order/checkout/shipping-address';
import { checkoutDeliveryModeTabbingOrder } from '../../helpers/accessibility/tabbing-order/checkout/delivery-mode';
import {
  orderHistoryNoOrdersTabbingOrder,
  orderHistoryWithOrdersTabbingOrder,
} from '../../helpers/accessibility/tabbing-order/order-history';
import {
  checkoutPaymentDetailsTabbingOrder,
  checkoutBillingAddressTabbingOrder,
} from '../../helpers/accessibility/tabbing-order/checkout/payment-details';
import { reviewOrderTabbingOrder } from '../../helpers/accessibility/tabbing-order/review-order';
import { headerDesktopTabbingOrder } from '../../helpers/accessibility/tabbing-order/header';

context("Tabbing order - tests don't require user to be logged in", () => {
  before(() => {
    cy.window().then(win => win.sessionStorage.clear());
  });

<<<<<<< HEAD
  describe('Header - Desktop (not logged in)', () => {
    it('should allow to navigate with tab key', () => {
      headerDesktopTabbingOrder(config.headerDesktop);
=======
  describe('Home page', () => {
    it('should allow to navigate with tab key', () => {
      homeTabbingOrder(config.home);
>>>>>>> 621129e7
    });
  });

  describe('Footer', () => {
    it('should allow to navigate with tab key', () => {
      footerTabbingOrder(config.footer);
    });
  });

  describe('Login page', () => {
    it('should allow to navigate with tab key (empty form)', () => {
      loginTabbingOrder(config.login);
    });

    it('should allow to navigate with tab key (filled out form)', () => {
      loginTabbingOrder(config.login, true);
    });
  });

  describe('Register page', () => {
    it('should allow to navigate with tab key', () => {
      registerTabbingOrder(config.register);
    });
  });

  describe('Reset password', () => {
    it('should allow to navigate with tab key', () => {
      forgotPasswordTabbingOrder(config.resetPassword);
    });
  });

  describe('Add to cart', () => {
    it('should allow to navigate with tab key', () => {
      addToCartTabbingOrder(config.addToCart);
    });
  });

  describe('Cart', () => {
    it('should allow to navigate with tab key', () => {
      cartTabbingOrder(config.cart);
    });
  });
});

context('Tabbing order - tests do require user to be logged in', () => {
  before(() => {
    cy.requireLoggedIn();
  });

  beforeEach(() => {
    cy.restoreLocalStorage();
  });

  afterEach(() => {
    cy.saveLocalStorage();
  });

  describe('Header - Desktop (logged in)', () => {
    it('should allow to navigate with tab key', () => {
      headerDesktopTabbingOrder(config.headerDesktopLoggedIn);
    });
  });

  describe('Order History', () => {
    it('should allow to navigate with tab key (no orders)', () => {
      orderHistoryNoOrdersTabbingOrder(config.orderHistoryNoOrders);
    });

    it('should allow to navigate with tab key (with orders)', () => {
      cy.window().then(win => win.sessionStorage.clear());
      cy.requireLoggedIn();
      orderHistoryWithOrdersTabbingOrder();
    });
  });

  describe('Checkout', () => {
    before(() => {
      addProduct();
      cy.getAllByText(/Proceed to checkout/i)
        .first()
        .click(); // move to checkout
      cy.get('cx-breadcrumb').should('contain', 'Checkout'); // check if we begin checkout tests in checkout
    });

    describe('Shipping address', () => {
      it('should allow to navigate with tab key (add address)', () => {
        checkoutShippingAddressNewTabbingOrder(config.shippingAddressNew);
      });

      it('should allow to navigate with tab key (choose existing)', () => {
        cy.visit('/checkout/shipping-address'); // revisit shipping address page, so the address card is visible
        checkoutShippingAddressExistingTabbingOrder(
          config.shippingAddressExisting
        );
      });
    });

    describe('Delivery mode', () => {
      it('should allow to navigate with tab key', () => {
        checkoutDeliveryModeTabbingOrder(config.deliveryMode);
      });
    });

    describe('Payment details', () => {
      it('should allow to navigate with tab key (card)', () => {
        checkoutPaymentDetailsTabbingOrder(config.paymentDetailsCard);
      });

      it('should allow to navigate with tab key (billing address)', () => {
        checkoutBillingAddressTabbingOrder(config.paymentDetailsBillingAddress);
      });
    });
  });

  describe('Change password', () => {
    it('should allow to navigate with tab key', () => {
      changePasswordTabbingOrder(config.changePassword);
    });
  });

  describe('Personal details', () => {
    it('should allow to navigate with tab key', () => {
      personalDetailsTabbingOrder(config.personalDetails);
    });
  });

  describe('Update email', () => {
    it('should allow to navigate with tab key', () => {
      updateEmailTabbingOrder(config.updateEmail);
    });
  });

  describe('Close account', () => {
    it('should allow to navigate with tab key', () => {
      closeAccountTabbingOrder(config.closeAccount);
    });
  });

  describe('Consent Management', () => {
    it('should allow to navigate with tab key', () => {
      consentManagementTabbingOrder(config.consentManagement);
    });
  });

  describe('Address Book (Form)', () => {
    it('should allow to navigate with tab key (Directory)', () => {
      setupForAddressBookTests();
      addressBookFormTabbingOrder(config.addressBookForm);
    });

    it('should allow to navigate with tab key (Form)', () => {
      addressBookDirectoryTabbingOrder(config.addressBookDirectory);
    });
  });

  describe('Payment Details', () => {
    it('should allow to navigate with tab key', () => {
      paymentDetailCard();
      addSecondaryPaymentCard();

      paymentDetailsTabbingOrder(config.paymentDetails);
    });
  });

  describe('Review Order', () => {
    it('should allow to navigate with tab key', () => {
      reviewOrderTabbingOrder(config.reviewOrder);
    });
  });
});<|MERGE_RESOLUTION|>--- conflicted
+++ resolved
@@ -43,15 +43,15 @@
     cy.window().then(win => win.sessionStorage.clear());
   });
 
-<<<<<<< HEAD
   describe('Header - Desktop (not logged in)', () => {
     it('should allow to navigate with tab key', () => {
       headerDesktopTabbingOrder(config.headerDesktop);
-=======
+    });
+  });
+
   describe('Home page', () => {
     it('should allow to navigate with tab key', () => {
       homeTabbingOrder(config.home);
->>>>>>> 621129e7
     });
   });
 
