import { addProduct } from '../../helpers/accessibility/tabbing-order';
import { tabbingOrderConfig as config } from '../../helpers/accessibility/tabbing-order.config';
import { addToCartTabbingOrder } from '../../helpers/accessibility/tabbing-order/add-to-cart';
import {
  addressBookDirectoryTabbingOrder,
  addressBookFormTabbingOrder,
  setupForAddressBookTests,
} from '../../helpers/accessibility/tabbing-order/my-account/address-book';
import { cartTabbingOrder } from '../../helpers/accessibility/tabbing-order/cart';
import { changePasswordTabbingOrder } from '../../helpers/accessibility/tabbing-order/my-account/change-password';
import { checkoutDeliveryModeTabbingOrder } from '../../helpers/accessibility/tabbing-order/checkout/delivery-mode';
import {
  checkoutBillingAddressTabbingOrder,
  checkoutPaymentDetailsTabbingOrder,
} from '../../helpers/accessibility/tabbing-order/checkout/payment-details';
import { checkoutReviewOrderTabbingOrder } from '../../helpers/accessibility/tabbing-order/checkout/review-order';
import {
  checkoutShippingAddressExistingTabbingOrder,
  checkoutShippingAddressNewTabbingOrder,
} from '../../helpers/accessibility/tabbing-order/checkout/shipping-address';
import { closeAccountTabbingOrder } from '../../helpers/accessibility/tabbing-order/my-account/close-account';
import { consentManagementTabbingOrder } from '../../helpers/accessibility/tabbing-order/my-account/consent-management';
import { footerTabbingOrder } from '../../helpers/accessibility/tabbing-order/footer';
import { headerTabbingOrder } from '../../helpers/accessibility/tabbing-order/header';
import { homeTabbingOrder } from '../../helpers/accessibility/tabbing-order/home';
import { loginTabbingOrder } from '../../helpers/accessibility/tabbing-order/login';
import { orderDetailsTabbingOrder } from '../../helpers/accessibility/tabbing-order/my-account/order-details';
import {
  orderHistoryNoOrdersTabbingOrder,
  orderHistoryWithOrdersTabbingOrder,
} from '../../helpers/accessibility/tabbing-order/my-account/order-history';
import { paymentDetailsTabbingOrder } from '../../helpers/accessibility/tabbing-order/my-account/payment-details';
import { personalDetailsTabbingOrder } from '../../helpers/accessibility/tabbing-order/my-account/personal-details';
import {
  productListTabbingOrderDesktop,
  productListTabbingOrderMobile,
  productListTabbingOrderMobileFilters,
  toggleProductView,
} from '../../helpers/accessibility/tabbing-order/product-list';
import { productPageTabbingOrder } from '../../helpers/accessibility/tabbing-order/product-page';
import { productPageTabsTabbingOrder } from '../../helpers/accessibility/tabbing-order/product-page-tabs';
import { registerTabbingOrder } from '../../helpers/accessibility/tabbing-order/register';
import { forgotPasswordTabbingOrder } from '../../helpers/accessibility/tabbing-order/my-account/reset-password';
import { updateEmailTabbingOrder } from '../../helpers/accessibility/tabbing-order/my-account/update-email';
import { wishlistTabbingOrder } from '../../helpers/accessibility/tabbing-order/my-account/wishlist';
import { notificationPreferenceTabbingOrder } from '../../helpers/accessibility/tabbing-order/my-account/notification-preference';
<<<<<<< HEAD
import {
  checkoutAppliedCouponsTabbingOrder,
  checkoutCouponsTabbingOrder,
} from '../../helpers/accessibility/tabbing-order/checkout/coupons';
=======
import { myInterestTabbingOrder } from '../../helpers/accessibility/tabbing-order/my-account/my-interests';
>>>>>>> 91f03458

describe("Tabbing order - tests don't require user to be logged in", () => {
  before(() => {
    cy.window().then(win => win.sessionStorage.clear());
  });

  context('Header - Desktop (not logged in)', () => {
    it('should allow to navigate with tab key', () => {
      headerTabbingOrder(config.headerDesktopNotLoggedIn);
    });
  });

  context('Header - Mobile (not logged in)', () => {
    it('should allow to navigate with tab key', () => {
      headerTabbingOrder(config.headerMobileNotLoggedIn, true);
    });
  });

  context('Home page', () => {
    it('should allow to navigate with tab key', () => {
      homeTabbingOrder(config.home);
    });
  });

  context('Footer', () => {
    it('should allow to navigate with tab key', () => {
      footerTabbingOrder(config.footer);
    });
  });

  context('Login page', () => {
    it('should allow to navigate with tab key (empty form)', () => {
      loginTabbingOrder(config.login);
    });

    it('should allow to navigate with tab key (filled out form)', () => {
      loginTabbingOrder(config.login, true);
    });
  });

  context('Register page', () => {
    it('should allow to navigate with tab key', () => {
      registerTabbingOrder(config.register);
    });
  });

  context('Reset password', () => {
    it('should allow to navigate with tab key', () => {
      forgotPasswordTabbingOrder(config.resetPassword);
    });
  });

  context('Product List', () => {
    it('should allow to navigate with tab key (desktop - list view)', () => {
      productListTabbingOrderDesktop(config.productListDesktop);
    });

    it('should allow to navigate with tab key (desktop - grid view)', () => {
      toggleProductView(); // switch to grid view
      productListTabbingOrderDesktop(config.productListDesktop);
      toggleProductView(); // reset to default (list view)
    });

    it('should allow to navigate with tab key (mobile)', () => {
      productListTabbingOrderMobile(config.productListMobile);
    });

    it('should allow to navigate with tab key (mobile filters)', () => {
      productListTabbingOrderMobileFilters(config.productListMobileFilters);
    });
  });

  context('Product Page', () => {
    it('should allow to navigate with tab key', () => {
      productPageTabbingOrder(config.productPage);
    });
  });

  context('Product Page Tabs', () => {
    it('should allow to navigate with tab key', () => {
      productPageTabsTabbingOrder();
    });
  });

  context('Add to cart', () => {
    it('should allow to navigate with tab key', () => {
      addToCartTabbingOrder(config.addToCart);
    });
  });

  context('Cart', () => {
    it('should allow to navigate with tab key', () => {
      cartTabbingOrder(config.cart);
    });
  });
});

describe('Tabbing order - tests do require user to be logged in', () => {
  before(() => {
    cy.requireLoggedIn();
  });

  beforeEach(() => {
    cy.restoreLocalStorage();
  });

  afterEach(() => {
    cy.saveLocalStorage();
  });

  context('Header - Desktop (logged in)', () => {
    it('should allow to navigate with tab key', () => {
      headerTabbingOrder(config.headerDesktopLoggedIn, false, true);
    });
  });

  context('Header - Mobile (logged in)', () => {
    it('should allow to navigate with tab key', () => {
      headerTabbingOrder(config.headerMobileLoggedIn, true, true);
    });
  });

  describe('Checkout', () => {
    before(() => {
      cy.restoreLocalStorage();
      addProduct();
      cy.getAllByText(/Proceed to checkout/i)
        .first()
        .click(); // move to checkout
      cy.get('cx-breadcrumb').should('contain', 'Checkout'); // check if we begin checkout tests in checkout
      cy.saveLocalStorage();
    });

    context('Shipping address', () => {
      it('should allow to navigate with tab key (add address)', () => {
        checkoutShippingAddressNewTabbingOrder(config.shippingAddressNew);
      });

      it('should allow to navigate with tab key (choose existing)', () => {
        cy.visit('/checkout/shipping-address'); // revisit shipping address page, so the address card is visible
        checkoutShippingAddressExistingTabbingOrder(
          config.shippingAddressExisting
        );
      });
    });

    context('Delivery mode', () => {
      it('should allow to navigate with tab key', () => {
        checkoutDeliveryModeTabbingOrder(config.deliveryMode);
      });
    });

    context('Payment details', () => {
      it('should allow to navigate with tab key (card)', () => {
        checkoutPaymentDetailsTabbingOrder(config.paymentDetailsCard);
      });

      it('should allow to navigate with tab key (billing address)', () => {
        checkoutBillingAddressTabbingOrder(config.paymentDetailsBillingAddress);
      });
    });

    context('Review order', () => {
      it('should allow to navigate with tab key', () => {
        checkoutReviewOrderTabbingOrder(config.checkoutReviewOrder);
      });
    });
  });

  context('Order History', () => {
    it('should allow to navigate with tab key (no orders)', () => {
      orderHistoryNoOrdersTabbingOrder(config.orderHistoryNoOrders);
    });

    it('should allow to navigate with tab key (with orders)', () => {
      cy.window().then(win => win.sessionStorage.clear());
      cy.requireLoggedIn();
      orderHistoryWithOrdersTabbingOrder();
    });
  });

  context('Notification preference', () => {
    it('should allow to navigate with tab key', () => {
      notificationPreferenceTabbingOrder(config.notificationPreference);
    });
  });

  context('Change password', () => {
    it('should allow to navigate with tab key', () => {
      changePasswordTabbingOrder(config.changePassword);
    });
  });

  context('Personal details', () => {
    it('should allow to navigate with tab key', () => {
      personalDetailsTabbingOrder(config.personalDetails);
    });
  });

  context('Update email', () => {
    it('should allow to navigate with tab key', () => {
      updateEmailTabbingOrder(config.updateEmail);
    });
  });

  context('Close account', () => {
    it('should allow to navigate with tab key', () => {
      closeAccountTabbingOrder(config.closeAccount);
    });
  });

  context('Consent Management', () => {
    it('should allow to navigate with tab key', () => {
      consentManagementTabbingOrder(config.consentManagement);
    });
  });

  context('Address Book (Form)', () => {
    it('should allow to navigate with tab key (Directory)', () => {
      setupForAddressBookTests();
      addressBookFormTabbingOrder(config.addressBookForm);
    });

    it('should allow to navigate with tab key (Form)', () => {
      addressBookDirectoryTabbingOrder(config.addressBookDirectory);
    });
  });

  context('Payment Details', () => {
    it('should allow to navigate with tab key', () => {
      paymentDetailsTabbingOrder(config.paymentDetails);
    });
  });

  context('Order Details', () => {
    it('should allow to navigate with tab key', () => {
      orderDetailsTabbingOrder(config.orderDetails);
    });
  });

  context('Wishlist', () => {
    it('should allow to navigate with tab key', () => {
      wishlistTabbingOrder(config.wishlist);
    });
  });

<<<<<<< HEAD
  context('Coupons', () => {
    it('should allow to navigate with tab key', () => {
      checkoutCouponsTabbingOrder(config.coupons);
    });

    it('should allow to navigate with tab key (applied coupons)', () => {
      checkoutAppliedCouponsTabbingOrder(config.appliedCoupons);
=======
  context('My Interest', () => {
    it('should allow to navigate with tab key', () => {
      myInterestTabbingOrder(config.myInterests);
>>>>>>> 91f03458
    });
  });
});<|MERGE_RESOLUTION|>--- conflicted
+++ resolved
@@ -44,14 +44,11 @@
 import { updateEmailTabbingOrder } from '../../helpers/accessibility/tabbing-order/my-account/update-email';
 import { wishlistTabbingOrder } from '../../helpers/accessibility/tabbing-order/my-account/wishlist';
 import { notificationPreferenceTabbingOrder } from '../../helpers/accessibility/tabbing-order/my-account/notification-preference';
-<<<<<<< HEAD
+import { myInterestTabbingOrder } from '../../helpers/accessibility/tabbing-order/my-account/my-interests';
 import {
   checkoutAppliedCouponsTabbingOrder,
   checkoutCouponsTabbingOrder,
 } from '../../helpers/accessibility/tabbing-order/checkout/coupons';
-=======
-import { myInterestTabbingOrder } from '../../helpers/accessibility/tabbing-order/my-account/my-interests';
->>>>>>> 91f03458
 
 describe("Tabbing order - tests don't require user to be logged in", () => {
   before(() => {
@@ -298,7 +295,12 @@
     });
   });
 
-<<<<<<< HEAD
+  context('My Interest', () => {
+    it('should allow to navigate with tab key', () => {
+      myInterestTabbingOrder(config.myInterests);
+    });
+  });
+
   context('Coupons', () => {
     it('should allow to navigate with tab key', () => {
       checkoutCouponsTabbingOrder(config.coupons);
@@ -306,11 +308,6 @@
 
     it('should allow to navigate with tab key (applied coupons)', () => {
       checkoutAppliedCouponsTabbingOrder(config.appliedCoupons);
-=======
-  context('My Interest', () => {
-    it('should allow to navigate with tab key', () => {
-      myInterestTabbingOrder(config.myInterests);
->>>>>>> 91f03458
     });
   });
 });