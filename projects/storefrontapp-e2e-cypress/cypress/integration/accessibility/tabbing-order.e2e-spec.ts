import { addProduct } from '../../helpers/accessibility/tabbing-order';
import { tabbingOrderConfig as config } from '../../helpers/accessibility/tabbing-order.config';
import { addToCartTabbingOrder } from '../../helpers/accessibility/tabbing-order/add-to-cart';
import {
  addressBookDirectoryTabbingOrder,
  addressBookFormTabbingOrder,
  setupForAddressBookTests,
} from '../../helpers/accessibility/tabbing-order/my-account/address-book';
import { cartTabbingOrder } from '../../helpers/accessibility/tabbing-order/cart';
import { changePasswordTabbingOrder } from '../../helpers/accessibility/tabbing-order/my-account/change-password';
import { checkoutDeliveryModeTabbingOrder } from '../../helpers/accessibility/tabbing-order/checkout/delivery-mode';
import {
  checkoutBillingAddressTabbingOrder,
  checkoutPaymentDetailsTabbingOrder,
} from '../../helpers/accessibility/tabbing-order/checkout/payment-details';
import { checkoutReviewOrderTabbingOrder } from '../../helpers/accessibility/tabbing-order/checkout/review-order';
import {
  checkoutShippingAddressExistingTabbingOrder,
  checkoutShippingAddressNewTabbingOrder,
} from '../../helpers/accessibility/tabbing-order/checkout/shipping-address';
import { closeAccountTabbingOrder } from '../../helpers/accessibility/tabbing-order/my-account/close-account';
import { consentManagementTabbingOrder } from '../../helpers/accessibility/tabbing-order/my-account/consent-management';
import { footerTabbingOrder } from '../../helpers/accessibility/tabbing-order/footer';
import {
  headerTabbingOrder,
  subCategoryTabbingOrder,
} from '../../helpers/accessibility/tabbing-order/header';
import { homeTabbingOrder } from '../../helpers/accessibility/tabbing-order/home';
import { loginTabbingOrder } from '../../helpers/accessibility/tabbing-order/login';
import { orderDetailsTabbingOrder } from '../../helpers/accessibility/tabbing-order/my-account/order-details';
import {
  orderHistoryNoOrdersTabbingOrder,
  orderHistoryWithOrdersTabbingOrder,
} from '../../helpers/accessibility/tabbing-order/my-account/order-history';
import { paymentDetailsTabbingOrder } from '../../helpers/accessibility/tabbing-order/my-account/payment-details';
import { personalDetailsTabbingOrder } from '../../helpers/accessibility/tabbing-order/my-account/personal-details';
import {
  productListTabbingOrderDesktop,
  productListTabbingOrderMobile,
  productListTabbingOrderMobileFilters,
  toggleProductView,
} from '../../helpers/accessibility/tabbing-order/product-list';
import { productPageTabbingOrder } from '../../helpers/accessibility/tabbing-order/product-page';
import { productPageTabsTabbingOrder } from '../../helpers/accessibility/tabbing-order/product-page-tabs';
import { registerTabbingOrder } from '../../helpers/accessibility/tabbing-order/register';
import { myAccountTabbingOrder } from '../../helpers/accessibility/tabbing-order/my-account';
import { notificationPreferenceTabbingOrder } from '../../helpers/accessibility/tabbing-order/my-account/notification-preference';
import { myInterestTabbingOrder } from '../../helpers/accessibility/tabbing-order/my-account/my-interests';
import { forgotPasswordTabbingOrder } from '../../helpers/accessibility/tabbing-order/my-account/reset-password';
import { updateEmailTabbingOrder } from '../../helpers/accessibility/tabbing-order/my-account/update-email';
import { wishlistTabbingOrder } from '../../helpers/accessibility/tabbing-order/my-account/wishlist';
import { searchResultsTabbingOrder } from '../../helpers/accessibility/tabbing-order/store-finder/search-results';
import { defaultViewTabbingOrder } from '../../helpers/accessibility/tabbing-order/store-finder/default-view';
import { storeDetailsTabbingOrder } from '../../helpers/accessibility/tabbing-order/store-finder/store-details';
import { countriesListTabbingOrder } from '../../helpers/accessibility/tabbing-order/store-finder/countries-list';
import { storesListTabbingOrder } from '../../helpers/accessibility/tabbing-order/store-finder/stores-list';
<<<<<<< HEAD
import { saveForLaterTabbingOrder } from '../../helpers/accessibility/tabbing-order/save-for-later';
=======
import {
  stockNotificationNotLoginTabbingOrder,
  stockNotificationNoEnbaledPreferenceTabbingOrder,
  stockNotificationProductSubscribedTabbingOrder,
  stockNotificationDialogTabbingOrder,
  stockNotificationTabbingOrder,
} from '../../helpers/accessibility/tabbing-order/stock-notification';
>>>>>>> 81d0d795

describe("Tabbing order - tests don't require user to be logged in", () => {
  before(() => {
    cy.window().then(win => win.sessionStorage.clear());
  });

  context('Header - Desktop (not logged in)', () => {
    it('should allow to navigate with tab key', () => {
      headerTabbingOrder(config.headerDesktopNotLoggedIn);
    });
  });

  context('Header - Mobile (not logged in)', () => {
    it('should allow to navigate with tab key', () => {
      headerTabbingOrder(config.headerMobileNotLoggedIn, true);
    });
  });

  describe('Header Sub Categories - Desktop', () => {
    context('Brands', () => {
      // TODO: Test currently fails because navigation-ui works incorrectly
      it('should allow to navigate with tab key', () => {
        subCategoryTabbingOrder(config.headerCategoryBrands, 'Brands');
      });
    });

    context('Digital Cameras', () => {
      it('should allow to navigate with tab key', () => {
        subCategoryTabbingOrder(
          config.headerCategoryDigitalCameras,
          'Digital Cameras'
        );
      });
    });

    context('Accessories', () => {
      // TODO: This test fails with the current navigation-ui implementation for unknown reasons.
      // Better fixed after nav-ui refactor (#6743)
      it('should allow to navigate with tab key', () => {
        subCategoryTabbingOrder(
          config.headerCategoryAccessories,
          'Accessories'
        );
      });
    });
  });

  describe('Header Sub Categories - Mobile', () => {
    context('Brands', () => {
      it('should allow to navigate with tab key', () => {
        subCategoryTabbingOrder(config.headerCategoryBrands, 'Brands', true);
      });
    });

    context('Digital Cameras', () => {
      it('should allow to navigate with tab key', () => {
        subCategoryTabbingOrder(
          config.headerCategoryDigitalCameras,
          'Digital Cameras',
          true
        );
      });
    });

    context('Accessories', () => {
      it('should allow to navigate with tab key', () => {
        subCategoryTabbingOrder(
          config.headerCategoryAccessories,
          'Accessories',
          true
        );
      });
    });
  });

  context('Home page', () => {
    it('should allow to navigate with tab key', () => {
      homeTabbingOrder(config.home);
    });
  });

  context('Footer', () => {
    it('should allow to navigate with tab key', () => {
      footerTabbingOrder(config.footer);
    });
  });

  context('Login page', () => {
    it('should allow to navigate with tab key (empty form)', () => {
      loginTabbingOrder(config.login);
    });

    it('should allow to navigate with tab key (filled out form)', () => {
      loginTabbingOrder(config.login, true);
    });
  });

  context('Register page', () => {
    it('should allow to navigate with tab key', () => {
      registerTabbingOrder(config.register);
    });
  });

  context('Reset password', () => {
    it('should allow to navigate with tab key', () => {
      forgotPasswordTabbingOrder(config.resetPassword);
    });
  });

  context('Product List', () => {
    it('should allow to navigate with tab key (desktop - list view)', () => {
      productListTabbingOrderDesktop(config.productListDesktop);
    });

    it('should allow to navigate with tab key (desktop - grid view)', () => {
      toggleProductView(); // switch to grid view
      productListTabbingOrderDesktop(config.productListDesktop);
      toggleProductView(); // reset to default (list view)
    });

    it('should allow to navigate with tab key (mobile)', () => {
      productListTabbingOrderMobile(config.productListMobile);
    });

    it('should allow to navigate with tab key (mobile filters)', () => {
      productListTabbingOrderMobileFilters(config.productListMobileFilters);
    });
  });

  context('Product Page', () => {
    it('should allow to navigate with tab key', () => {
      productPageTabbingOrder(config.productPage);
    });
  });

  context('Product Page Tabs', () => {
    it('should allow to navigate with tab key', () => {
      productPageTabsTabbingOrder();
    });
  });

  context('Add to cart', () => {
    it('should allow to navigate with tab key', () => {
      addToCartTabbingOrder(config.addToCart);
    });
  });

  context('Cart', () => {
    it('should allow to navigate with tab key', () => {
      cartTabbingOrder(config.cart);
    });
  });

  context('Store finder', () => {
    context('Default view', () => {
      it('should allow to navigate with tab key', () => {
        defaultViewTabbingOrder(config.storeFinder);
      });
    });

    context('Search results page', () => {
      it('should allow to navigate with tab key', () => {
        searchResultsTabbingOrder(config.storeFinderSearchResults);
      });
    });

    context('Store details page', () => {
      it('should allow to navigate with tab key', () => {
        storeDetailsTabbingOrder(config.storeFinderStoreDetails);
      });
    });

    context('Countries list', () => {
      it('should allow to navigate with tab key', () => {
        countriesListTabbingOrder(config.storeFinderCountriesList);
      });
    });

    context('Stores list', () => {
      it('should allow to navigate with tab key', () => {
        storesListTabbingOrder(config.storeFinderStoresList);
      });
    });
  });

  context('Stock Notification', () => {
    it('should allow to navigate with tab key (not login)', () => {
      stockNotificationNotLoginTabbingOrder(config.stockNotificationNotLogin);
    });
  });
});

describe('Tabbing order - tests do require user to be logged in', () => {
  before(() => {
    cy.requireLoggedIn();
  });

  beforeEach(() => {
    cy.restoreLocalStorage();
  });

  afterEach(() => {
    cy.saveLocalStorage();
  });

  context('Header - Desktop (logged in)', () => {
    it('should allow to navigate with tab key', () => {
      headerTabbingOrder(config.headerDesktopLoggedIn, false, true);
    });
  });

  context('Header - Mobile (logged in)', () => {
    it('should allow to navigate with tab key', () => {
      headerTabbingOrder(config.headerMobileLoggedIn, true, true);
    });
  });

  context('My Account - Desktop', () => {
    it('should allow to navigate with tab key', () => {
      myAccountTabbingOrder(config.myAccount);
    });
  });

  context('My Account - Mobile', () => {
    it('should allow to navigate with tab key', () => {
      myAccountTabbingOrder(config.myAccount, true);
    });
  });

  describe('Checkout', () => {
    before(() => {
      cy.restoreLocalStorage();
      addProduct();
      cy.getAllByText(/Proceed to checkout/i)
        .first()
        .click(); // move to checkout
      cy.get('cx-breadcrumb').should('contain', 'Checkout'); // check if we begin checkout tests in checkout
      cy.saveLocalStorage();
    });

    context('Shipping address', () => {
      it('should allow to navigate with tab key (add address)', () => {
        checkoutShippingAddressNewTabbingOrder(config.shippingAddressNew);
      });

      it('should allow to navigate with tab key (choose existing)', () => {
        cy.visit('/checkout/shipping-address'); // revisit shipping address page, so the address card is visible
        checkoutShippingAddressExistingTabbingOrder(
          config.shippingAddressExisting
        );
      });
    });

    context('Delivery mode', () => {
      it('should allow to navigate with tab key', () => {
        checkoutDeliveryModeTabbingOrder(config.deliveryMode);
      });
    });

    context('Payment details', () => {
      it('should allow to navigate with tab key (card)', () => {
        checkoutPaymentDetailsTabbingOrder(config.paymentDetailsCard);
      });

      it('should allow to navigate with tab key (billing address)', () => {
        checkoutBillingAddressTabbingOrder(config.paymentDetailsBillingAddress);
      });
    });

    context('Review order', () => {
      it('should allow to navigate with tab key', () => {
        checkoutReviewOrderTabbingOrder(config.checkoutReviewOrder);
      });
    });
  });

  context('Order History', () => {
    it('should allow to navigate with tab key (no orders)', () => {
      orderHistoryNoOrdersTabbingOrder(config.orderHistoryNoOrders);
    });

    it('should allow to navigate with tab key (with orders)', () => {
      cy.window().then(win => win.sessionStorage.clear());
      cy.requireLoggedIn();
      orderHistoryWithOrdersTabbingOrder();
    });
  });

  context('Notification preference', () => {
    it('should allow to navigate with tab key', () => {
      notificationPreferenceTabbingOrder(config.notificationPreference);
    });
  });

  context('Change password', () => {
    it('should allow to navigate with tab key', () => {
      changePasswordTabbingOrder(config.changePassword);
    });
  });

  context('Personal details', () => {
    it('should allow to navigate with tab key', () => {
      personalDetailsTabbingOrder(config.personalDetails);
    });
  });

  context('Update email', () => {
    it('should allow to navigate with tab key', () => {
      updateEmailTabbingOrder(config.updateEmail);
    });
  });

  context('Close account', () => {
    it('should allow to navigate with tab key', () => {
      closeAccountTabbingOrder(config.closeAccount);
    });
  });

  context('Consent Management', () => {
    it('should allow to navigate with tab key', () => {
      consentManagementTabbingOrder(config.consentManagement);
    });
  });

  context('Address Book (Form)', () => {
    it('should allow to navigate with tab key (Directory)', () => {
      setupForAddressBookTests();
      addressBookFormTabbingOrder(config.addressBookForm);
    });

    it('should allow to navigate with tab key (Form)', () => {
      addressBookDirectoryTabbingOrder(config.addressBookDirectory);
    });
  });

  context('Payment Details', () => {
    it('should allow to navigate with tab key', () => {
      paymentDetailsTabbingOrder(config.paymentDetails);
    });
  });

  context('Order Details', () => {
    it('should allow to navigate with tab key', () => {
      orderDetailsTabbingOrder(config.orderDetails);
    });
  });

  context('Wishlist', () => {
    it('should allow to navigate with tab key', () => {
      wishlistTabbingOrder(config.wishlist);
    });
  });

  context('My Interest', () => {
    it('should allow to navigate with tab key', () => {
      myInterestTabbingOrder(config.myInterests);
    });
  });

<<<<<<< HEAD
  context('Save for later', () => {
    it('should allow to navigate with tab key', () => {
      saveForLaterTabbingOrder(config.saveForLater);
=======
  context('Stock Notification', () => {
    it('should allow to navigate with tab key (no enabled notification preference)', () => {
      stockNotificationNoEnbaledPreferenceTabbingOrder(
        config.stockNotificationNoEnabledPreference
      );
    });

    it('should allow to navigate with tab key (product was been subscribed)', () => {
      stockNotificationProductSubscribedTabbingOrder(
        config.stockNotificationSubscribed
      );
    });

    it('should allow to navigate with tab key (dialog)', () => {
      stockNotificationDialogTabbingOrder(config.stockNotificationDialog);
    });

    it('should allow to navigate with tab key', () => {
      stockNotificationTabbingOrder(config.stockNotification);
>>>>>>> 81d0d795
    });
  });
});<|MERGE_RESOLUTION|>--- conflicted
+++ resolved
@@ -54,9 +54,7 @@
 import { storeDetailsTabbingOrder } from '../../helpers/accessibility/tabbing-order/store-finder/store-details';
 import { countriesListTabbingOrder } from '../../helpers/accessibility/tabbing-order/store-finder/countries-list';
 import { storesListTabbingOrder } from '../../helpers/accessibility/tabbing-order/store-finder/stores-list';
-<<<<<<< HEAD
 import { saveForLaterTabbingOrder } from '../../helpers/accessibility/tabbing-order/save-for-later';
-=======
 import {
   stockNotificationNotLoginTabbingOrder,
   stockNotificationNoEnbaledPreferenceTabbingOrder,
@@ -64,7 +62,6 @@
   stockNotificationDialogTabbingOrder,
   stockNotificationTabbingOrder,
 } from '../../helpers/accessibility/tabbing-order/stock-notification';
->>>>>>> 81d0d795
 
 describe("Tabbing order - tests don't require user to be logged in", () => {
   before(() => {
@@ -424,11 +421,12 @@
     });
   });
 
-<<<<<<< HEAD
   context('Save for later', () => {
     it('should allow to navigate with tab key', () => {
       saveForLaterTabbingOrder(config.saveForLater);
-=======
+    });
+  });
+
   context('Stock Notification', () => {
     it('should allow to navigate with tab key (no enabled notification preference)', () => {
       stockNotificationNoEnbaledPreferenceTabbingOrder(
@@ -448,7 +446,6 @@
 
     it('should allow to navigate with tab key', () => {
       stockNotificationTabbingOrder(config.stockNotification);
->>>>>>> 81d0d795
     });
   });
 });