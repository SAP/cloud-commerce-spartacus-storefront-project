--- conflicted
+++ resolved
@@ -18,31 +18,7 @@
 context("Tabbing order - tests don't require user to be logged in", () => {
   before(() => {
     cy.window().then(win => win.sessionStorage.clear());
-<<<<<<< HEAD
     cy.visit('/');
-    register();
-  });
-
-  describe('Address Book (Add Address)', () => {
-    it('should allow to navigate with tab key', () => {
-      login();
-
-      addressBookAddAddressTabbingOrder(config.addressBookAddAddress);
-
-      signOutUser();
-    });
-  });
-
-  describe('Close account', () => {
-    it('should allow to navigate with tab key', () => {
-      login();
-
-      closeAccountTabbingOrder(config.closeAccount);
-
-      signOutUser();
-    });
-=======
->>>>>>> 0edd8706
   });
 
   describe('Footer', () => {
@@ -107,4 +83,10 @@
       paymentDetailsTabbingOrder(config.paymentDetails);
     });
   });
+
+  describe('Address Book (Add Address)', () => {
+    it('should allow to navigate with tab key', () => {
+      addressBookAddAddressTabbingOrder(config.addressBookAddAddress);
+    });
+  });
 });