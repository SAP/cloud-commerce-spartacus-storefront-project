import { closeAccountTabbingOrder } from '../../helpers/accessibility/tabbing-order/close-account';
import { tabbingOrderConfig as config } from '../../helpers/accessibility/tabbing-order.config';
import { footerTabbingOrder } from '../../helpers/accessibility/tabbing-order/footer';
import { loginTabbingOrder } from '../../helpers/accessibility/tabbing-order/login';
import { registerAndLogin } from '../../helpers/accessibility/tabbing-order';
import { registerTabbingOrder } from '../../helpers/accessibility/tabbing-order/register';
import { forgotPasswordTabbingOrder } from '../../helpers/accessibility/tabbing-order/reset-password';
import { changePasswordTabbingOrder } from '../../helpers/accessibility/tabbing-order/change-password';
import { updateEmailTabbingOrder } from '../../helpers/accessibility/tabbing-order/update-email';
import { personalDetailsTabbingOrder } from '../../helpers/accessibility/tabbing-order/personal-details';
import { paymentDetailsTabbingOrder } from '../../helpers/accessibility/tabbing-order/payment-details';
import {
  paymentDetailCard,
  addSecondaryPaymentCard,
} from '../../helpers/payment-methods';
import { consentManagementTabbingOrder } from '../../helpers/accessibility/tabbing-order/consent-management';
<<<<<<< HEAD
import { cartTabbingOrder } from '../../helpers/accessibility/tabbing-order/cart';
=======
import { addToCartTabbingOrder } from '../../helpers/accessibility/tabbing-order/add-to-cart';
>>>>>>> 873e0f67

context("Tabbing order - tests don't require user to be logged in", () => {
  before(() => {
    cy.window().then(win => win.sessionStorage.clear());
  });

  describe('Footer', () => {
    it('should allow to navigate with tab key', () => {
      footerTabbingOrder(config.footer);
    });
  });

  describe('Login page', () => {
    it('should allow to navigate with tab key', () => {
      loginTabbingOrder(config.login);
    });
  });

  describe('Register page', () => {
    it('should verify tabbing order', () => {
      registerTabbingOrder(config.register);
    });
  });

  describe('Reset password', () => {
    it('should allow to navigate with tab key', () => {
      forgotPasswordTabbingOrder(config.resetPassword);
    });
  });

<<<<<<< HEAD
  describe('Cart', () => {
    it('should allow to navigate with tab key', () => {
      cartTabbingOrder(config.cart);
=======
  describe('Add to cart', () => {
    it('should allow to navigate with tab key', () => {
      addToCartTabbingOrder(config.addToCart);
>>>>>>> 873e0f67
    });
  });
});

context('Tabbing order - tests do require user to be logged in', () => {
  before(() => {
    registerAndLogin();
  });

  describe('Change password', () => {
    it('should allow to navigate with tab key', () => {
      changePasswordTabbingOrder(config.changePassword);
    });
  });

  describe('Close account', () => {
    it('should allow to navigate with tab key', () => {
      closeAccountTabbingOrder(config.closeAccount);
    });
  });

  describe('Personal details', () => {
    it('should allow to navigate with tab key', () => {
      personalDetailsTabbingOrder(config.personalDetails);
    });
  });

  describe('Update email', () => {
    it('should allow to navigate with tab key', () => {
      updateEmailTabbingOrder(config.updateEmail);
    });
  });

  describe('Payment Details', () => {
    it('should allow to navigate with tab key', () => {
      paymentDetailCard();
      addSecondaryPaymentCard();

      paymentDetailsTabbingOrder(config.paymentDetails);
    });
  });

  describe('Consent Management', () => {
    it('should allow to navigate with tab key', () => {
      consentManagementTabbingOrder(config.consentManagement);
    });
  });
});<|MERGE_RESOLUTION|>--- conflicted
+++ resolved
@@ -14,11 +14,8 @@
   addSecondaryPaymentCard,
 } from '../../helpers/payment-methods';
 import { consentManagementTabbingOrder } from '../../helpers/accessibility/tabbing-order/consent-management';
-<<<<<<< HEAD
 import { cartTabbingOrder } from '../../helpers/accessibility/tabbing-order/cart';
-=======
 import { addToCartTabbingOrder } from '../../helpers/accessibility/tabbing-order/add-to-cart';
->>>>>>> 873e0f67
 
 context("Tabbing order - tests don't require user to be logged in", () => {
   before(() => {
@@ -49,15 +46,15 @@
     });
   });
 
-<<<<<<< HEAD
+  describe('Add to cart', () => {
+    it('should allow to navigate with tab key', () => {
+      addToCartTabbingOrder(config.addToCart);
+    });
+  });
+
   describe('Cart', () => {
     it('should allow to navigate with tab key', () => {
       cartTabbingOrder(config.cart);
-=======
-  describe('Add to cart', () => {
-    it('should allow to navigate with tab key', () => {
-      addToCartTabbingOrder(config.addToCart);
->>>>>>> 873e0f67
     });
   });
 });
