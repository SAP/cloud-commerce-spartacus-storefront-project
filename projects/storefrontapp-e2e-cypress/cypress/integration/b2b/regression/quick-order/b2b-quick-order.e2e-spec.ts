--- conflicted
+++ resolved
@@ -2,10 +2,7 @@
 import * as alerts from '../../../../helpers/global-message';
 import { viewportContext } from '../../../../helpers/viewport-context';
 import * as sampleData from '../../../../sample-data/b2b-checkout';
-<<<<<<< HEAD
-=======
 import { clearAllStorage } from '../../../../support/utils/clear-all-storage';
->>>>>>> 19b855f5
 
 context('B2B - Quick Order', () => {
   viewportContext(['mobile', 'desktop'], () => {
