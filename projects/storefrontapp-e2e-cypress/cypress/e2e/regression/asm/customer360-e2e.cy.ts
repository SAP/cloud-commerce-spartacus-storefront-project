--- conflicted
+++ resolved
@@ -144,34 +144,18 @@
     });
   });
 
-<<<<<<< HEAD
-  describe('Maps', () => {
-=======
   describe('Feedback', () => {
->>>>>>> e7ce279a
-    beforeEach(() => {
-      cy.restoreLocalStorage();
-      checkout.visitHomePage('asm=true');
-      cy.get('button.cx-360-button').click();
-<<<<<<< HEAD
-      cy.get('button.cx-tab-header').contains('Maps').click();
-=======
+    beforeEach(() => {
+      cy.restoreLocalStorage();
+      checkout.visitHomePage('asm=true');
+      cy.get('button.cx-360-button').click();
       cy.get('button.cx-tab-header').contains('Feedback').click();
->>>>>>> e7ce279a
-    });
-
-    afterEach(() => {
-      cy.saveLocalStorage();
-    });
-
-<<<<<<< HEAD
-    it('should contain source (CXSPA-700)', () => {
-      cy.get('cx-asm-customer-map').within(() => {
-        cy.get('iframe').invoke('attr', 'src').then(($src) => {
-          expect($src).contain('google.com/maps');
-        })
-      });
-=======
+    });
+
+    afterEach(() => {
+      cy.saveLocalStorage();
+    });
+
     it('should contain all feedback information (CXSPA-700)', () => {
       cy.get('.cx-asm-customer-table').contains('Complaint');
       cy.get('.cx-asm-customer-table').contains('My review title');
@@ -198,7 +182,29 @@
       });
       cy.wait(`@${productPage}`).its('response.statusCode').should('eq', 200);
       cy.contains('Show reviews');
->>>>>>> e7ce279a
+    });
+  });
+
+  describe('Maps', () => {
+    beforeEach(() => {
+      cy.restoreLocalStorage();
+      checkout.visitHomePage('asm=true');
+      cy.get('button.cx-360-button').click();
+      cy.get('button.cx-tab-header').contains('Maps').click();
+    });
+
+    afterEach(() => {
+      cy.saveLocalStorage();
+    });
+
+    it('should contain source (CXSPA-700)', () => {
+      cy.get('cx-asm-customer-map').within(() => {
+        cy.get('iframe')
+          .invoke('attr', 'src')
+          .then(($src) => {
+            expect($src).contain('google.com/maps');
+          });
+      });
     });
   });
 });