--- conflicted
+++ resolved
@@ -245,7 +245,6 @@
           cy.get('button').contains('Apply to Cart').should('be.visible');
         });
     });
-<<<<<<< HEAD
     it('should contain promotion list (CXSPA-3932)', () => {
       cy.get('cx-asm-customer-promotion').scrollIntoView().should('be.visible');
       cy.get('.cx-asm-customer-promotion-listing').should(
@@ -264,7 +263,8 @@
       cy.get('button.cx-tab-header').contains('Promotion').click();
       cy.get('.cx-asm-customer-promotion-listing-applied').contains(
         'Promotion Applied'
-=======
+      );
+    });
     it('should contain customer coupons (CXSPA-3945)', () => {
       cy.get('cx-asm-customer-customer-coupon')
         .contains('Customer Coupons')
@@ -329,7 +329,6 @@
       cy.get('.cx-tab-header').contains('Available').click();
       cy.get('.cx-asm-customer-promotion-listing-row').contains(
         'Buy over $1000 get 20% off on cart'
->>>>>>> e18ecd87
       );
     });
   });
