--- conflicted
+++ resolved
@@ -47,11 +47,8 @@
     cy.viewport(1000, 660);
     clickAllowAllFromBanner();
     completeDigitalCameraConfiguration(commerceRelease.isPricingEnabled);
-<<<<<<< HEAD
     configurationVc.navigateToOverviewPage();
-=======
-    configuration.navigateToOverviewPage();
->>>>>>> cfc4a19c
+
 
     // no filter
     configurationOverviewVc.checkNumberOfMenuEntriesDisplayed(5);
