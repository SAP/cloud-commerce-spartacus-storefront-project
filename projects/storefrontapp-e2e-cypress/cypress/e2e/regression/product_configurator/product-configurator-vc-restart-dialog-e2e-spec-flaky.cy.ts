import { clickAllowAllFromBanner } from '../../../helpers/anonymous-consents';
import * as configuration from '../../../helpers/product-configurator';
import * as configurationOv from '../../../helpers/product-configurator-overview';
import * as configurationOvVc from '../../../helpers/product-configurator-overview-vc';
import * as restartDialog from '../../../helpers/product-configurator-restart-dialog';
import * as configurationVc from '../../../helpers/product-configurator-vc';

const electronicsShop = 'electronics-spa';
const testProduct = 'CONF_CAMERA_SL';

const RB = 'radioGroup';

const commerceRelease: configurationVc.CommerceRelease = {};

/**
 * Requires commerce 2211.4 with feature flag enabled:
 * 'toggle.sapproductconfigservices.getDefaultConfigurationEnhancements.enabled=true'
 */
context('Restart Dialog for Product Configuration', () => {
  beforeEach(() => {
    cy.visit('/');
    clickAllowAllFromBanner();
    configurationVc.registerConfigurationRoute();
    configurationVc.registerConfigurationUpdateRoute();
    configurationVc.registerCreateConfigurationRoute();
    configurationOvVc.registerConfigurationOverviewRoute();
    configurationVc.checkCommerceRelease(
      electronicsShop,
      testProduct,
      commerceRelease
    );
    createProductBoundConfiguration();
    navigateToConfigurationAndCheckDialog();
  });

<<<<<<< HEAD
  it('should keep configuration on resume (CXSPA-1786)', () => {
=======
  it('should keep configuration on resum (CXSPA-1786)', () => {
>>>>>>> d800ad57
    restartDialog.resume();

    restartDialog.checkIsClosed();
    configuration.checkValueSelected(RB, 'CAMERA_MODE', 'P');
    configuration.checkValueSelected(RB, 'CAMERA_COLOR', 'BLACK');
  });

  it('should create a new default configuration on restart (CXSPA-1786)', () => {
    restartDialog.restart(commerceRelease.isPricingEnabled);

    restartDialog.checkIsClosed();
    configurationVc.navigateToOverviewPage();
    configurationOv.checkNumberOfAttributesDisplayed(0); // default config has no selections
    configuration.clickExitConfigurationBtn();
    configurationVc.clickOnConfigureBtnInCatalog(testProduct);
    restartDialog.checkIsClosed();
  });

  it('navigate back to product details page without a decision on close (CXSPA-1786)', () => {
    restartDialog.close(testProduct);

    configurationVc.clickOnConfigureBtnInCatalog(testProduct);
    restartDialog.checkIsOpen();
    restartDialog.checkDialog();
  });
});

function navigateToConfigurationAndCheckDialog() {
  configurationVc.clickOnConfigureBtnInCatalog(testProduct);
  restartDialog.checkIsOpen();
  restartDialog.checkDialog();
}

function createProductBoundConfiguration() {
  configurationVc.goToConfigurationPage(electronicsShop, testProduct);
  restartDialog.checkIsClosed();
  configurationVc.selectAttributeAndWait(
    'CAMERA_MODE',
    RB,
    'P',
    commerceRelease.isPricingEnabled
  );
  configurationVc.selectAttributeAndWait(
    'CAMERA_COLOR',
    RB,
    'BLACK',
    commerceRelease.isPricingEnabled
  );
  configuration.clickExitConfigurationBtn();
}<|MERGE_RESOLUTION|>--- conflicted
+++ resolved
@@ -33,11 +33,7 @@
     navigateToConfigurationAndCheckDialog();
   });
 
-<<<<<<< HEAD
-  it('should keep configuration on resume (CXSPA-1786)', () => {
-=======
   it('should keep configuration on resum (CXSPA-1786)', () => {
->>>>>>> d800ad57
     restartDialog.resume();
 
     restartDialog.checkIsClosed();
