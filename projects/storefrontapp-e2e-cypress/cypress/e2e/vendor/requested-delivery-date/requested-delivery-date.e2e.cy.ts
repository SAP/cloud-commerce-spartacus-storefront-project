--- conflicted
+++ resolved
@@ -73,11 +73,7 @@
       rddHelper.selectAccountDeliveryMode();
     });
 
-<<<<<<< HEAD
-    it('should show an error when an invalid delivery date is provided', () => {
-=======
     it('should show an error when an invalid delivery date is provided (CXINT-1850)', () => {
->>>>>>> 87a65ec4
       rddHelper.updateRequestedDeliveryDate('10000-01-01');
       rddHelper.verifyDeliveryDateErrorMessage();
     });
