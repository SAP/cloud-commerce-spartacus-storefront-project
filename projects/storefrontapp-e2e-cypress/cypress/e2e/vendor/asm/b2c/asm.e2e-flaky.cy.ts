--- conflicted
+++ resolved
@@ -232,7 +232,6 @@
       );
     });
 
-<<<<<<< HEAD
     it('should switched emulated customer with deeplink when click switch customer after agent login (CXSPA-3380)', () => {
       const customerOld = getSampleUser();
       cy.log('--> Register new user1');
@@ -388,8 +387,6 @@
       );
     });
 
-=======
->>>>>>> 0a0f19fb
     it('should emulate customer and navigate to order with deeplink after agent login', () => {
       const customer = getSampleUser();
 
@@ -665,56 +662,6 @@
       );
     });
 
-<<<<<<< HEAD
-=======
-    it('should end session of emulated customer and emulate new customer if valid uid shows in URL (CXSPA-3113)', () => {
-      const oldCustomer = getSampleUser();
-      const newCustomer = getSampleUser();
-
-      cy.log('--> Register 2 users');
-      checkout.visitHomePage('asm=true');
-      checkout.registerUser(false, oldCustomer);
-      checkout.visitHomePage('asm=true');
-      checkout.registerUser(false, newCustomer);
-
-      cy.log('--> login as agent');
-      cy.visit('/?asm=true');
-      asm.agentLogin(agentToken.userName, agentToken.pwd);
-      // get customerId via token
-      getCustomerId(
-        agentToken.userName,
-        agentToken.pwd,
-        oldCustomer.email
-      ).then((customerId) => {
-        const oldCustomerId = customerId;
-        getCustomerId(
-          agentToken.userName,
-          agentToken.pwd,
-          newCustomer.email
-        ).then((customerId) => {
-          const newCustomerId = customerId;
-
-          cy.log('--> Agent logging in deeplink with old customer');
-          cy.visit('/assisted-service/emulate?customerId=' + oldCustomerId);
-
-          cy.log('--> Should has assignCart and uid is old customer');
-          cy.get('.cx-asm-assignCart').should('exist');
-          cy.get('.cx-asm-uid').should('have.text', oldCustomer.email);
-
-          cy.log('--> Agent logging in deeplink with new customer');
-          cy.visit('/assisted-service/emulate?customerId=' + newCustomerId);
-
-          cy.log('--> Should has assignCart and uid is new customer');
-          cy.get('.cx-asm-assignCart').should('exist');
-          cy.get('.cx-asm-uid').should('have.text', newCustomer.email);
-
-          cy.log('--> sign out and close ASM UI');
-          asm.agentSignOut();
-        });
-      });
-    });
-
->>>>>>> 0a0f19fb
     it('should save inactive cart in deeplink after agent login (CXSPA-3278)', () => {
       let customer = emulateCustomerPrepare(
         agentToken.userName,
@@ -736,11 +683,7 @@
             cy.log(
               '--> Should has assign inactive cart to input and display alert info'
             );
-<<<<<<< HEAD
-            cy.get('.cx-asm-assignCart', { timeout: 20000 }).should('exist');
-=======
-            cy.get('.cx-asm-assignCart').should('exist');
->>>>>>> 0a0f19fb
+            cy.get('.cx-asm-assignCart', { timeout: 15000 }).should('exist');
             cy.get('button[id=asm-save-inactive-cart-btn]').should('exist');
             cy.get(
               'cx-customer-emulation input[formcontrolname="cartNumber"]'
@@ -799,11 +742,7 @@
             cy.log(
               '--> Should has assign inactive cart to input and display alert info'
             );
-<<<<<<< HEAD
-            cy.get('.cx-asm-assignCart', { timeout: 20000 }).should('exist');
-=======
-            cy.get('.cx-asm-assignCart').should('exist');
->>>>>>> 0a0f19fb
+            cy.get('.cx-asm-assignCart', { timeout: 15000 }).should('exist');
             cy.get('button[id=asm-save-inactive-cart-btn]').should('exist');
             cy.get(
               'cx-customer-emulation input[formcontrolname="cartNumber"]'
