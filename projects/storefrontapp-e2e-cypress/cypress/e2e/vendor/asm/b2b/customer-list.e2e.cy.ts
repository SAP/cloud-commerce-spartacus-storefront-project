--- conflicted
+++ resolved
@@ -19,12 +19,7 @@
   after(() => {
     Cypress.env('BASE_SITE', ELECTRONICS_BASESITE);
   });
-  describe('ASM Customer list', () => {
-<<<<<<< HEAD
     it('checking custom list features (CXSPA-2722)', () => {
-=======
-    it('checking custom list features (CXSPA-1595)', () => {
->>>>>>> 831462cf
       cy.cxConfig({
         context: {
           baseSite: ['powertools-spa'],
