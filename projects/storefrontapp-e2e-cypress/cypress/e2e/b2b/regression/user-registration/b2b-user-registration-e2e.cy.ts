/*
 * SPDX-FileCopyrightText: 2025 SAP Spartacus team <spartacus-team@sap.com>
 *
 * SPDX-License-Identifier: Apache-2.0
 */

import {
  fillOrganizationUserRegistrationForm,
  navigateToOrganizationUserRegisterPage,
  submitOrganizationUserRegistrationForm,
  verifyFormErrors,
  verifyGlobalMessageAfterRegistration,
  verifyRedirectionToLoginPage,
  verifyTabbingOrder,
} from '../../../../helpers/b2b/b2b-user-registration';
import { viewportContext } from '../../../../helpers/viewport-context';
import { getSampleUser } from '../../../../sample-data/checkout-flow';
import { myCompanyAdminUser } from '../../../../sample-data/shared-users';
import { clearAllStorage } from '../../../../support/utils/clear-all-storage';
import { isolateTests } from '../../../../support/utils/test-isolation';

context('B2B - User Registration', () => {
  viewportContext(['mobile', 'desktop'], () => {
    beforeEach(() => {
      clearAllStorage();
    });

    describe('Registration form', { testIsolation: false }, () => {
      isolateTests();
      before(() => {
        cy.window().then((win) => win.sessionStorage.clear());
        cy.visit('/');
      });

      it('should navigate to organization user registration page (CXSPA-215)', () => {
        navigateToOrganizationUserRegisterPage();
      });

      it('should fill registration form and register user (CXSPA-215)', () => {
        fillOrganizationUserRegistrationForm(
          getSampleUser(),
          'Please register my account'
        );
      });

      it('should verify tabbing order (CXSPA-215)', () => {
        // Accessibility
        verifyTabbingOrder();
      });

      it('should submit the form filled with data (CXSPA-215)', () => {
        submitOrganizationUserRegistrationForm();
      });

      it('should verify global message after successful registration (CXSPA-215)', () => {
        const message =
          'Thank you for registering! A representative will contact you shortly and confirm your access information.';
        verifyGlobalMessageAfterRegistration(message);
        verifyRedirectionToLoginPage();
      });

      describe('Form errors', () => {
        before(() => {
          cy.window().then((win) => win.sessionStorage.clear());
          cy.visit('/');
        });

        it('should display validation errors if form is empty (CXSPA-215)', () => {
          navigateToOrganizationUserRegisterPage();

          /*
           * If form is not valid we should not expect call to the API
           */
          submitOrganizationUserRegistrationForm(false);
          verifyFormErrors();
        });
<<<<<<< HEAD
=======

        it('should display error global message if user exists (CXSPA-215)', () => {
          let user = getSampleUser();
          user.email = myCompanyAdminUser.registrationData?.email;

          fillOrganizationUserRegistrationForm(user);
          submitOrganizationUserRegistrationForm();

          /*
           * CXSPA-9183
           * Leave below check commented until cx-server gets upgraded to 2211.32
           * tbd after upgrade: POST orgUsers request should expect '201 created' response.
           */

          // verifyGlobalMessageAfterRegistration(
          //   'User with this e-mail address already exists.'
          // );
        });
>>>>>>> f16704a2
      });
    });
  });
});<|MERGE_RESOLUTION|>--- conflicted
+++ resolved
@@ -74,8 +74,6 @@
           submitOrganizationUserRegistrationForm(false);
           verifyFormErrors();
         });
-<<<<<<< HEAD
-=======
 
         it('should display error global message if user exists (CXSPA-215)', () => {
           let user = getSampleUser();
@@ -94,7 +92,6 @@
           //   'User with this e-mail address already exists.'
           // );
         });
->>>>>>> f16704a2
       });
     });
   });
