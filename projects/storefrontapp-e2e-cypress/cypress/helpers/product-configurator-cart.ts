--- conflicted
+++ resolved
@@ -27,11 +27,7 @@
 }
 
 /**
-<<<<<<< HEAD
- * Clicks on the 'Display Configuration' link in cart/order or quote for a certain item.
-=======
  * Clicks on the 'Display Configuration' link in cart for a certain cart item.
->>>>>>> 669cdf58
  *
  * @param {number} cartItemIndex - Index of cart item
  */
@@ -43,11 +39,7 @@
       force: true,
     })
     .then(() => {
-<<<<<<< HEAD
-      cy.location('pathname').should('contain', '/entityKey/');
-=======
       cy.location('pathname').should('contain', '/cartEntry/entityKey/');
->>>>>>> 669cdf58
     });
 }
 
