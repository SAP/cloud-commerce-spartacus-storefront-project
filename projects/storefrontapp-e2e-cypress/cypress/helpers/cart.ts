/*
 * SPDX-FileCopyrightText: 2022 SAP Spartacus team <spartacus-team@sap.com>
 *
 * SPDX-License-Identifier: Apache-2.0
 */

import { standardUser } from '../sample-data/shared-users';
import { login, register } from './auth-forms';
import { clickHamburger, waitForPage } from './checkout-flow';
import { PRODUCT_LISTING } from './data-configuration';
import { checkBanner } from './homepage';
import { createProductQuery, QUERY_ALIAS } from './product-search';
import { generateMail, randomString } from './user';

interface TestProduct {
  code: string;
  name?: string;
  price?: number;
}

//TODO check against product response and remove this afterwards
const formatPrice = (price: number, currency: string = 'USD') => {
  if (currency === 'USD') {
    return new Intl.NumberFormat('en-US', {
      style: 'currency',
      currency: 'USD',
      minimumFractionDigits: 2,
    }).format(price);
  } else if (currency === 'GBP') {
    return new Intl.NumberFormat('en-GB', {
      style: 'currency',
      currency: 'GBP',
      minimumFractionDigits: 2,
    }).format(price);
  }
};

export const products: TestProduct[] = [
  {
    code: '1934793',
    name: 'PowerShot A480',
    price: 99.85,
  },
  {
    code: '300938',
    name: 'Photosmart E317 Digital Camera',
    price: 114.12,
  },
  {
    code: '3470545',
    name: 'EASYSHARE M381',
    price: 370.72,
  },
  {
    code: '872912',
  },
  {
    code: '932577',
    name: 'Digital Camera Tripod',
    price: 24.47,
  },
];

function getCartItem(name: string) {
  return cy
    .get('cx-cart-item-list')
    .contains('tr[cx-cart-item-list-row]', name);
}

function checkCartSummary(subtotal: string) {
  cy.get('cx-order-summary').within(() => {
    cy.get('.cx-summary-row:first').contains('Subtotal');
    cy.get('.cx-summary-amount').should('contain', subtotal);
  });
}

function incrementQuantity() {
  cy.get('cx-item-counter button').contains('+').click();
}

function goToFirstProductFromSearch(id: string, mobile: boolean) {
  cy.get('cx-storefront.stop-navigating');
  if (mobile) {
    cy.get('cx-searchbox cx-icon[aria-label="Search"]').click();

    createProductQuery(
      QUERY_ALIAS.PRODUCE_CODE,
      id,
      PRODUCT_LISTING.PRODUCTS_PER_PAGE
    );

    cy.get('cx-searchbox input').clear().type(`${id}{enter}`);

    cy.wait(`@${QUERY_ALIAS.PRODUCE_CODE}`)
      .its('response.statusCode')
      .should('eq', 200);

    cy.get('cx-product-list-item .cx-product-name')
      .first()
      .click({ force: true });
  } else {
    cy.intercept(
      `${Cypress.env('API_URL')}${Cypress.env('OCC_PREFIX')}/${Cypress.env(
        'BASE_SITE'
      )}/products/search?fields=*&query=${id}&*`
    ).as('ProductSearch');

    cy.get('cx-searchbox input')
      .clear({ force: true })
      .type(id, { force: true });

    cy.wait(`@ProductSearch`)
      .its('response.body.freeTextSearch')
      .should('eq', id);

    cy.get('cx-searchbox')
      .get('.results .products .name')
      .first()
      .click({ force: true });
  }
}

function checkMiniCartCount(expectedCount) {
  return cy.get('cx-mini-cart').within(() => {
    cy.get('.count').should('contain', expectedCount);
  });
}

export function clickAddToCart() {
  cy.get('cx-add-to-cart button[type=submit]').first().click({ force: true });
}

/**
 * Adds product from PDP directly
 * @param productCode
 */
export function addProductFromPdp(productCode: string = products[0].code) {
  const pdpUrl = `${getBaseUrlPrefix()}/product/${productCode}`;

  registerCartRefreshRoute();
  registerCartPageRoute();

  // Add product from PDP directly
  cy.visit(pdpUrl);

  clickAddToCart();

  cy.wait('@refresh_cart').its('response.statusCode').should('eq', 200);

  closeAddedToCartDialog();

  checkMiniCartCount(1);

  cy.get('cx-mini-cart > a').click({ force: true });

  cy.wait('@cart_page').its('response.statusCode').should('eq', 200);

  checkProductInCart(products[0]);
}

export function checkBasicCart() {
  const cartUrl = `${getBaseUrlPrefix()}/cart`;
  cy.visit(cartUrl);

  validateEmptyCart();

  addProductFromPdp(products[0].code);

  cy.log(`Adding second product to cart via search page`);

  cy.onMobile(() => {
    cy.get('.search').click();
  });

  cy.get('cx-searchbox input').clear().type(`cameras{enter}`);

  cy.get(
    ':nth-child(2) > :nth-child(1) > :nth-child(2) > .row > .col-md-5 > cx-add-to-cart > .ng-untouched > .btn'
  ).click();

  cy.wait('@refresh_cart').its('response.statusCode').should('eq', 200);

  closeAddedToCartDialog();
  checkMiniCartCount(2);
  cy.get('cx-mini-cart > a').click({ force: true });

  cy.wait('@cart_page').its('response.statusCode').should('eq', 200);

  checkProductInCart(products[4]).within(() => {
    incrementQuantity();
  });

  checkMiniCartCount(3);

  removeCartItem(products[0]);

  cy.wait('@refresh_cart').its('response.statusCode').should('eq', 200);
  cy.get('.cx-item-list-row').should('have.length', 1);

  removeCartItem(products[4]);

  cy.wait('@refresh_cart').its('response.statusCode').should('eq', 200);

  validateEmptyCart();
}

export function validateEmptyCart() {
  cy.get('cx-breadcrumb h1').should('contain', 'Your Shopping Cart');
  cy.get('.EmptyCartMiddleContent').should(
    'contain',
    'Your shopping cart is empty'
  );
}

function getOccUrlPrefix() {
  return `${Cypress.env('OCC_PREFIX')}/${Cypress.env('BASE_SITE')}`;
}

function getBaseUrlPrefix() {
  return `/${Cypress.env('BASE_SITE')}/${Cypress.env(
    'BASE_LANG'
  )}/${Cypress.env('BASE_CURRENCY')}`;
}

export function registerCartPageRoute() {
  cy.intercept(
    'GET',
    `${getOccUrlPrefix()}/cms/pages?pageType=ContentPage&pageLabelOrId=%2Fcart&lang=en&curr=USD`
  ).as('cart_page');
}

export function registerCartRefreshRoute() {
  cy.intercept(
    'GET',
    `${getOccUrlPrefix()}/users/*/carts/*?fields=*&lang=en&curr=USD`
  ).as('refresh_cart');
}

export function registerCreateCartRoute() {
  cy.intercept(
    'POST',
    `${getOccUrlPrefix()}/users/*/carts?fields=*&lang=en&curr=USD`
  ).as('create_cart');
}

export function registerDeleteCartItemRoute() {
  cy.intercept(
    'DELETE',
    `${getOccUrlPrefix()}/users/*/carts/*/entries/*?lang=en&curr=USD`
  ).as('delete_cart_item');
}

export function registerAddProductToCart() {
  cy.intercept(
    'POST',
    `${getOccUrlPrefix()}/users/*/carts/*/entries/*?lang=en&curr=USD`
  ).as('add_to_cart');
}

export function registerSaveCartRoute() {
  cy.intercept(
    'PATCH',
    `${getOccUrlPrefix()}/users/*/carts/*/save?lang=en&curr=USD`
  ).as('save_cart');
}

export function closeAddedToCartDialog() {
  cy.get('span > .cx-icon.fa-times').click({ force: true });
}

export function checkProductInCart(product, qty = 1, currency = 'USD') {
  return getCartItem(product.name).within(() => {
    cy.get('.cx-price>.cx-value').should(
      'contain',
      formatPrice(product.price, currency)
    );
    cy.get('cx-item-counter input').should('have.value', `${qty}`);
    cy.get('.cx-total>.cx-value').should(
      'contain',
      formatPrice(qty * product.price, currency)
    );
    cy.root();
  });
}

export function checkAddedToCartDialog(itemsNumber = 1) {
  cy.get('cx-added-to-cart-dialog .cx-dialog-total').should(
    'contain',
    `Cart total (${itemsNumber} item${itemsNumber > 1 ? 's' : ''})`
  );
}

export function checkClearCartDialog() {
  cy.get('cx-clear-cart-dialog .cx-clear-cart-header').should(
    'contain',
    'Clear Cart'
  );
}

export function removeAllItemsFromCart() {
  registerCartRefreshRoute();

  removeCartItem(products[0]);

  cy.wait('@refresh_cart').its('response.statusCode').should('eq', 200);

  removeCartItem(products[4]);

  validateEmptyCart();
}

export function removeCartItem(product) {
  registerDeleteCartItemRoute();

  getCartItem(product.name).within(() => {
    cy.get('button.cx-remove-btn').should('be.enabled').click();
  });

  cy.wait('@delete_cart_item').its('response.statusCode').should('eq', 200);
}

export function loginRegisteredUser() {
  standardUser.registrationData.email = generateMail(randomString(), true);
  cy.requireLoggedIn(standardUser);
  cy.reload();
}

export function addProductWhenLoggedIn(mobile: boolean) {
  const product = products[1];

  goToFirstProductFromSearch(product.code, mobile);

  clickAddToCart();

  cy.wait('@refresh_cart').its('response.statusCode').should('eq', 200);
  checkAddedToCartDialog();
  closeAddedToCartDialog();
}

export function logOutAndNavigateToEmptyCart() {
  const logoutPage = waitForPage('/logout', 'getLogoutPage');
  cy.selectUserMenuOption({
    option: 'Sign Out',
  });
  cy.wait(`@${logoutPage}`);

  checkBanner();
  clickHamburger();

  cy.get('cx-login [role="link"]').should('contain', 'Sign In');

  const cartPage = waitForPage('/cart', 'getCartPage');
  cy.visit('/cart');
  cy.wait(`@${cartPage}`).its('response.statusCode').should('eq', 200);

  validateEmptyCart();
}

export function addProducts() {
  const prods = products.slice(0, 3);
  prods.forEach((product, index) => {
    cy.visit(`/product/${product.code}`);
    registerAddProductToCart();
    clickAddToCart();
<<<<<<< HEAD
    cy.wait('@add_to_cart');
=======
    checkAddedToCartDialog(index + 1);
>>>>>>> fe50dcb0
    closeAddedToCartDialog();
  });
}

export function addProductAsAnonymous() {
  registerCartRefreshRoute();
  registerCreateCartRoute();

  const product = products[2];

  createProductQuery(
    QUERY_ALIAS.PRODUCE_CODE,
    product.code,
    PRODUCT_LISTING.PRODUCTS_PER_PAGE
  );

  cy.get('cx-searchbox input').type(`${product.code}{enter}`, {
    force: true,
  });

  cy.wait(`@${QUERY_ALIAS.PRODUCE_CODE}`)
    .its('response.statusCode')
    .should('eq', 200);

  cy.get('cx-product-list')
    .contains('cx-product-list-item', product.name)
    .within(() => {
      clickAddToCart();
    });

  cy.wait('@refresh_cart').its('response.statusCode').should('eq', 200);

  checkAddedToCartDialog();
}

export function getClearCartDialog() {
  return cy
    .get('cx-clear-cart')
    .get('.clear-cart-btn')
    .scrollIntoView()
    .click();
}

export function goToCart() {
  const cartPage = waitForPage('/cart', 'getCartPage');
  cy.visit('/cart');
  cy.wait(`@${cartPage}`).its('response.statusCode').should('eq', 200);
  cy.get('cx-breadcrumb h1').should('contain', 'Your Shopping Cart');
}

export function cancelClearCart() {
  getClearCartDialog().then(() => {
    checkClearCartDialog();
    cy.get('.cx-clear-cart-footer .btn-action').click();
  });
}

export function clearActiveCart() {
  getClearCartDialog().then(() => {
    checkClearCartDialog();
    cy.get('.cx-clear-cart-footer .btn-primary').click();
  });
}

export function verifyCartNotEmpty() {
  cy.get('cx-mini-cart .count').should('not.match', '0');
}

export function verifyMergedCartWhenLoggedIn() {
  const product0 = products[1];
  const product1 = products[2];

  const loginPage = waitForPage('/login', 'getLoginPage');

  clickHamburger();

  cy.get('cx-login [role="link"]').click();
  cy.wait(`@${loginPage}`).its('response.statusCode').should('eq', 200);

  login(
    standardUser.registrationData.email,
    standardUser.registrationData.password
  );

  cy.get('cx-breadcrumb h1').should('contain', '1 result');

  const cartPage = waitForPage('/cart', 'getCartPage');

  checkMiniCartCount(2);

  cy.get('cx-mini-cart > a').click({ force: true });

  cy.wait(`@${cartPage}`).its('response.statusCode').should('eq', 200);

  cy.get('cx-breadcrumb h1').should('contain', 'Your Shopping Cart');

  checkProductInCart(product0);
  checkProductInCart(product1);
}

export function manipulateCartQuantity() {
  const product = products[1];

  registerCartRefreshRoute();
  registerCartPageRoute();

  cy.visit(`/product/${product.code}`);

  clickAddToCart();

  cy.wait('@refresh_cart').its('response.statusCode').should('eq', 200);

  checkAddedToCartDialog();
  closeAddedToCartDialog();

  checkMiniCartCount(1);
  cy.get('cx-mini-cart > a').click({ force: true });

  cy.wait('@cart_page').its('response.statusCode').should('eq', 200);

  checkProductInCart(product, 1).within(() => {
    incrementQuantity();
  });

  checkCartSummary('$208.24');

  checkProductInCart(product, 2).within(() => {
    incrementQuantity();
  });

  checkCartSummary('$322.36');

  checkProductInCart(product, 3);
}

export function outOfStock() {
  const product = products[3];

  cy.visit(`/product/${product.code}`);

  cy.get('cx-add-to-cart .quantity').should('contain', 'Out of stock');
  cy.get('cx-add-to-cart cx-add-to-cart button').should('not.exist');
}

export const cartUser = {
  user: 'standard',
  registrationData: {
    firstName: 'Winston',
    lastName: 'Rumfoord',
    password: 'Password123.',
    titleCode: 'mr',
    email: generateMail(randomString(), true),
  },
};

export function registerCartUser(user = cartUser) {
  const registerPage = waitForPage('/login/register', 'getRegisterPage');
  cy.visit('/login/register');
  cy.wait(`@${registerPage}`).its('response.statusCode').should('eq', 200);

  register({ ...user.registrationData });
  cy.url().should('not.contain', 'register');
}

export function loginCartUser(user = cartUser) {
  const loginPage = waitForPage('/login', 'getLoginPage');
  cy.visit('/login');
  cy.wait(`@${loginPage}`).its('response.statusCode').should('eq', 200);
  login(user.registrationData.email, user.registrationData.password);
  return cy.url().should('not.contain', 'login');
}

export function saveCartId() {
  cy.get('cx-cart-details')
    .get('h2.cx-total')
    .then(($cartId) => {
      let cartId = $cartId.text();
      cy.wrap(cartId).as('cartId');
    });
}

export function verifyCartIdAfterClearCart() {
  cy.visit(`/product/${products[0].code}`);
  clickAddToCart();
  checkAddedToCartDialog();
  closeAddedToCartDialog();

  goToCart();
  let _cartId;
  cy.get('cx-cart-details')
    .get('h2.cx-total')
    .then(($cartId) => {
      _cartId = $cartId.text();
    });

  cy.get('@cartId').then((cartId) => {
    expect(cartId).to.not.eq(_cartId);
  });
}<|MERGE_RESOLUTION|>--- conflicted
+++ resolved
@@ -362,11 +362,7 @@
     cy.visit(`/product/${product.code}`);
     registerAddProductToCart();
     clickAddToCart();
-<<<<<<< HEAD
-    cy.wait('@add_to_cart');
-=======
     checkAddedToCartDialog(index + 1);
->>>>>>> fe50dcb0
     closeAddedToCartDialog();
   });
 }
