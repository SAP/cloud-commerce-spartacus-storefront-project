--- conflicted
+++ resolved
@@ -157,17 +157,9 @@
 }
 
 export function removeAllItemsFromCart() {
-<<<<<<< HEAD
-  cy.server();
-  cy.route(
-    'GET',
-    `${apiUrl}/rest/v2/electronics-spa/users/anonymous/carts/*?fields=*&lang=en&curr=USD`
-  ).as('refresh_cart');
-=======
   const product0 = products[0];
   const product1 = products[1];
   waitForCartRefresh();
->>>>>>> f4750a47
 
   getCartItem(products[0].name).within(() => {
     cy.getByText('Remove').click();
