import { navigation } from './navigation';
import * as configurationCart from './product-configurator-cart';
import Chainable = Cypress.Chainable;

const resolveIssuesLinkSelector =
  'cx-configure-cart-entry button.cx-action-link';

/**
 * Clicks on 'Resolve Issues' link in the cart.
 *
 * @param {number} cartItemIndex - Index of cart item
 */
export function clickOnResolveIssuesLinkInCart(cartItemIndex: number): void {
  cy.get('cx-cart-item-list .cx-item-list-row')
    .eq(cartItemIndex)
    .find('cx-configurator-issues-notification')
    .within(() => {
      cy.get(resolveIssuesLinkSelector)
        .click()
        .then(() => {
          cy.location('pathname').should('contain', ' /cartEntry/entityKey/');
        });
    });
  cy.wait('@readConfig');
}

/**
 * Clicks on 'Proceed to Checkout' in the cart
 */
export function clickOnProceedToCheckoutBtnInCart(): void {
  cy.findByText(/proceed to checkout/i)
    .click()
    .then(() => {
      cy.location('pathname').should('contain', '/checkout/payment-type');
      cy.get('.cx-payment-type-container').should('contain', 'Payment method');
      cy.get('cx-payment-type').should('be.visible');
    });
}

/**
 * Selects the order by the oder number alias.
 *
 * @param {string} shopName - shop name
 *
 */
export function selectOrderByOrderNumberAlias(shopName: string): void {
  cy.get('@orderNumber').then((orderNumber) => {
    cy.log('Searched order number: ' + orderNumber);
    // To refresh the order history content, navigate to the home page and back to the order history
    cy.log('Navigate to home page');
    navigation.visitHomePage({});
    goToOrderHistory(shopName);

    // Verify whether the searched order exists
    searchForOrder(orderNumber.toString());
    cy.get('@isFound').then((isFound) => {
      let found = isFound ? ' ' : ' not ';
      cy.log("Order with number '" + orderNumber + "' is" + found + 'found');
      if (!isFound) {
        cy.waitForOrderToBePlacedRequest(
          shopName,
          'USD',
          orderNumber.toString()
        );

        searchForOrder(orderNumber.toString());
        cy.get('@isFound').then((isOFound) => {
          found = isOFound ? ' ' : ' not ';
          cy.log(
            "Order with number '" + orderNumber + "' is" + found + 'found'
          );
          if (!isFound) {
            // To refresh the order history content, navigate to the home page and back to the order history
            cy.log('Navigate to home page');
            navigation.visitHomePage({});
            goToOrderHistory(shopName);
          }
        });
      }
      // Navigate to the order details page of the searched order
      cy.get(
        'cx-order-history a.cx-order-history-value:contains(' +
          `${orderNumber}` +
          ')'
      )
        .click()
        .then(() => {
          configurationCart.navigateToOrderDetails();
        });
    });
  });
}

/**
 * Verifies whether the searched order exists in the order history and
 * sets the '@isFound' alias accordingly.
 *
 * @param {string} orderNumber - Order number
 */
function searchForOrder(orderNumber: string): void {
  cy.get('cx-order-history')
    .get('td.cx-order-history-code a.cx-order-history-value')
    .each((elem) => {
      const order = elem.text().trim();
      cy.log('order number: ' + order);
      cy.log('searched order number: ' + orderNumber);
      if (order === orderNumber) {
        cy.wrap(true).as('isFound');
        return false;
      } else {
        cy.wrap(false).as('isFound');
      }
    });
}

/**
 * Navigates to the oder history page.
 *
 * @param {string} shopName - shop name
 *
 * @return {Chainable<Window>} - New order history window
 */
export function goToOrderHistory(shopName: string): Chainable<Window> {
  cy.log('Navigate to order history');
  return cy.visit(`/${shopName}/en/USD/my-account/orders`).then(() => {
    cy.get('cx-order-history h2').should('contain', 'Order history');
  });
}

/**
 * Conducts the B2B checkout.
 */
export function checkoutB2B(): void {
  cy.log('Complete B2B checkout process');
  cy.log('Select Account Payment Method');
  cy.get(`#paymentType-ACCOUNT`).click({ force: true });
  cy.log("Navigate to the next step 'Delivery Address' tab");
  cy.get('button.btn-primary')
    .contains('Continue')
    .click()
    .then(() => {
      // TODO:#checkout to update sample data to /delivery-address
      cy.location('pathname').should('contain', '/checkout/shipping-address');
<<<<<<< HEAD
      cy.get('.cx-checkout-title').should('contain', 'Delviery Address');
=======
      cy.get('.cx-checkout-title').should('contain', 'Delivery Address');
>>>>>>> 1829d3ef
      cy.get('cx-delivery-address').should('be.visible');
      cy.log("Click to the link 'Ship to this address'");
      cy.contains('Ship to this address').click();
    });

  cy.log("Navigate to the next step 'Delivery mode' tab");
  cy.get('button.btn-primary')
    .contains('Continue')
    .click()
    .then(() => {
      cy.wait('@deliveryMode');
      cy.location('pathname').should('contain', '/checkout/delivery-mode');
<<<<<<< HEAD
      cy.get('.cx-checkout-title').should('contain', 'Delviery Method');
=======
      cy.get('.cx-checkout-title').should('contain', 'Delivery Method');
>>>>>>> 1829d3ef
      cy.get('cx-delivery-mode').should('be.visible');
    });

  cy.log("Navigate to the next step 'Review Order' tab");
  cy.get('button.btn-primary')
    .contains('Continue')
    .click()
    .then(() => {
      cy.location('pathname').should('contain', '/checkout/review-order');
      cy.get('.cx-review').should('contain', 'Review');
      cy.get('cx-review-submit').should('be.visible');
    });

  cy.log("Check 'Terms & Conditions'");
  cy.get('input[formcontrolname="termsAndConditions"]')
    .check()
    .then(() => {
      cy.get('cx-place-order form').should('have.class', 'ng-valid');
    });

  cy.log('Place order');
  cy.get('cx-place-order button.btn-primary')
    .click()
    .then(() => {
      cy.location('pathname').should('contain', '/order-confirmation');
      cy.get('cx-breadcrumb').should('contain', 'Order Confirmation');
    });

  cy.log('Define order number alias');
  configurationCart.defineOrderNumberAlias();
}

/**
 * Search for a corresponding bundle item.
 *
 * @param {number} cartItemIndex - Index of cart item
 * @returns {Chainable<JQuery<HTMLElement>>} - Corresponding bundle item
 */
function findBundleItem(cartItemIndex: number): Chainable<JQuery<HTMLElement>> {
  return cy
    .get('cx-cart-item-list .cx-item-list-row')
    .eq(cartItemIndex)
    .find('cx-configurator-cart-entry-bundle-info');
}

/**
 * Verifies the name of bundle item.
 *
 * @param {number} cartItemIndex - Index of cart item
 * @param {number} bundleItemIndex - Index of bundle item
 * @param {string} name - Expected name of bundle item
 */
export function checkBundleItemName(
  cartItemIndex: number,
  bundleItemIndex: number,
  name: string
) {
  findBundleItem(cartItemIndex).within(() => {
    cy.get('.cx-item-info')
      .eq(bundleItemIndex)
      .within(() => {
        cy.get('.cx-item-name').should('contain', name);
      });
  });
}

/**
 * Verifies the price of bundle item.
 *
 * @param {number} cartItemIndex - Index of cart item
 * @param {number} bundleItemIndex - Index of bundle item
 * @param {string} price - Expected price of bundle item
 */
export function checkBundleItemPrice(
  cartItemIndex: number,
  bundleItemIndex: number,
  price: string
) {
  findBundleItem(cartItemIndex).within(() => {
    if (price) {
      cy.get('.cx-item-info')
        .eq(bundleItemIndex)
        .within(() => {
          cy.get('.cx-item-price .cx-item').should('contain', price);
        });
    }
  });
}

/**
 * Verifies the quantity of bundle item.
 *
 * @param {number} cartItemIndex - Index of cart item
 * @param {number} bundleInfoIndex - Index of bundle item
 * @param {string} quantity - Expected quantity of bundle item
 */
export function checkBundleItemQuantity(
  cartItemIndex: number,
  bundleInfoIndex: number,
  quantity: string
) {
  findBundleItem(cartItemIndex).within(() => {
    if (quantity) {
      cy.get('.cx-item-info')
        .eq(bundleInfoIndex)
        .within(() => {
          cy.get('.cx-item-quantity .cx-item').should('contain', quantity);
        });
    }
  });
}

/**
 * Toggle bundle items via 'show' or 'hide' link
 *
 * @param {string} linkName - Name of the toggled link
 */
function toggleBundleItems(linkName: string) {
  cy.get('.cx-toggle-hide-items')
    .should('contain', linkName)
    .click()
    .then(() => {
      let expectedLinkName = 'hide';
      if (linkName !== 'show') {
        expectedLinkName = linkName;
      }
      cy.get('.cx-toggle-hide-items').should('contain', expectedLinkName);
    });
}

/**
 * Verifies the amount of bundle items for a certain cart item.
 *
 * @param {number} cartItemIndex - Index of cart item
 * @param {number} itemsAmount - Expected amount of bundle items
 */
export function checkAmountOfBundleItems(
  cartItemIndex: number,
  itemsAmount: number
) {
  findBundleItem(cartItemIndex).within(() => {
    cy.get('.cx-number-items').should('contain', itemsAmount);
    toggleBundleItems('show');
  });
}

/**
 * Verifies the amount of cart entries.
 *
 * @param {number} expectedCount - Expected amount of cart entries
 */
export function verifyCartCount(expectedCount: number) {
  cy.log('expectedCount =' + expectedCount);
  cy.get('cx-mini-cart .count').contains(expectedCount);
}

/**
 * Define alias for deliveryMode API call.
 */
export function defineDeliveryModeAlias() {
  cy.intercept('PUT', '**/deliverymode*').as('deliveryMode');
}<|MERGE_RESOLUTION|>--- conflicted
+++ resolved
@@ -141,11 +141,7 @@
     .then(() => {
       // TODO:#checkout to update sample data to /delivery-address
       cy.location('pathname').should('contain', '/checkout/shipping-address');
-<<<<<<< HEAD
-      cy.get('.cx-checkout-title').should('contain', 'Delviery Address');
-=======
       cy.get('.cx-checkout-title').should('contain', 'Delivery Address');
->>>>>>> 1829d3ef
       cy.get('cx-delivery-address').should('be.visible');
       cy.log("Click to the link 'Ship to this address'");
       cy.contains('Ship to this address').click();
@@ -158,11 +154,7 @@
     .then(() => {
       cy.wait('@deliveryMode');
       cy.location('pathname').should('contain', '/checkout/delivery-mode');
-<<<<<<< HEAD
-      cy.get('.cx-checkout-title').should('contain', 'Delviery Method');
-=======
       cy.get('.cx-checkout-title').should('contain', 'Delivery Method');
->>>>>>> 1829d3ef
       cy.get('cx-delivery-mode').should('be.visible');
     });
 
