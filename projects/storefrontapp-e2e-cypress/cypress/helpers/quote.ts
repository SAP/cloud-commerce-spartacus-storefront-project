/*
 * SPDX-FileCopyrightText: 2023 SAP Spartacus team <spartacus-team@sap.com>
 *
 * SPDX-License-Identifier: Apache-2.0
 */

import * as authentication from './auth-forms';
import * as common from './common';
import * as productConfigurator from './product-configurator';
import * as asm from './asm';

export const READ_QUOTE = '@READ_QUOTE';
export const UPDATE_QUOTE_ITEM = '@UPDATE_QUOTE_ITEM';
export const UPDATE_CART_ITEM = '@UPDATE_CART_ITEM';
export const DELETE_QUOTE_ITEM = '@DELETE_QUOTE_ITEM';
export const ADD_QUOTE_COMMENT = '@ADD_QUOTE_COMMENT';
export const PERFORM_QUOTE_ACTION = '@PERFORM_QUOTE_ACTION';
export const STATUS_SUBMITTED = 'Submitted';
export const STATUS_REQUESTED = 'Requested';
export const STATUS_CANCELED = 'Cancelled';
export const STATUS_VENDOR_QUOTE = 'Vendor Quote';
export const STATUS_BUYER_SUBMIT = 'status_buyer_submit';
export const STATUS_BUYER_CANCEL = 'status_buyer_cancel';
export const STATUS_BUYER_CHECKOUT = 'status_buyer_checkout';
export const STATUS_SALES_REPORTER_SUBMIT = 'status_sales_reporter_submit';
const SHOP_NAME = Cypress.env('BASE_SITE'); //Powertools-spa
const STATUS_DRAFT = 'Draft';
const CARD_TITLE_QUOTE_INFORMATION = 'Quote Information';
const SUBMIT_BTN = 'Submit Quote';
const EXPIRY_DATE: Date = createValidExpiryDate();
const GLOBAL_MSG_QUOTE_REQUEST_NOT_POSSIBLE =
  'Quote request not possible because we found problems with your entries. Please review your cart.';

/**
 * Selectors
 */
const itemCounterSelector = 'cx-item-counter';
const inputSelector = ' input';
const quoteListSelector = 'cx-quote-list';
const codeCellSelector = ' td.cx-code';
const statusCellSelector = 'td.cx-status';
const rowSelector = ' tr';
const actionsLinkSelector = 'cx-quote-actions-link';
const headerOverviewSelector = 'cx-quote-header-overview';
const cardBodySelector = headerOverviewSelector + ' .cx-container .card-body';
const cardParagraphSelector = cardBodySelector + ' .cx-card-paragraph-title';
const commentsSelector = 'cx-quote-comments';
const commentsMsgSelector = commentsSelector + ' .cx-message-input';
const messagingSelector = 'cx-messaging';
const messagingCardSelector = ' .cx-message-card';
const messagingCardChildSelector =
  commentsSelector + messagingCardSelector + ':nth-child';
const itemsSelector = 'cx-quote-items';
const itemListRowSelector = itemsSelector + ` .cx-item-list-row:nth-child`;
const actionsByRoleSelector = 'cx-quote-actions-by-role';
const btnSelector = 'button';
const primaryBtnSelector = ' button.btn-primary';
const secondaryBtnSelector = ' button.btn-secondary';
const primaryBtnActionsByRoleSelector =
  actionsByRoleSelector + primaryBtnSelector;
const secondaryBtnActionsByRoleSelector =
  actionsByRoleSelector + secondaryBtnSelector;
const requestQuoteBtnSelector = 'cx-quote-request-button button';
const accountPageTemplateSelector = '.AccountPageTemplate';
const confirmDialogSelector = 'cx-quote-actions-confirm-dialog';
const globalMsgSelector = 'cx-global-message';
const sellerEditSelector = 'cx-quote-header-seller-edit';

/**
 * Sets quantity.
 */
export function setQuantity(quantity: string): void {
  log('Sets quantity', setQuantity.name);
  cy.get(itemCounterSelector + inputSelector)
    .clear()
    .type(`{selectall}${quantity}`);
}

/**
 * Verifies whether the quote list is displayed.
 */
export function checkQuoteListDisplayed() {
  log(
    'Verifies whether the quote list page is displayed',
    checkQuoteListDisplayed.name
  );
  cy.get(quoteListSelector).should('be.visible');
}

/**
 * Verifies whether the quote list contains a certain quote ID.
 */
export function checkQuoteListContainsQuoteId() {
  log(
    'Verifies whether the quote list contains a certain quote ID',
    checkQuoteListContainsQuoteId.name
  );
  cy.get('@quoteId').then((quoteId) => {
    cy.get(quoteListSelector + rowSelector)
      .contains(codeCellSelector, `${quoteId}`)
      .should('be.visible');
  });
}

/**
 * Verifies the status of a certain quote in the quote list.
 *
 * @param status - Quote status
 */
export function checkQuoteStatusInQuoteList(status: string) {
  log(
    'Verifies the status of a certain quote in the quote list',
    checkQuoteStatusInQuoteList.name
  );
  cy.get('@quoteId').then((quoteId) => {
    cy.get(quoteListSelector + rowSelector)
      .contains(codeCellSelector, `${quoteId}`)
      .parent()
      .within(() => {
        cy.get(statusCellSelector).contains(statusCellSelector, status);
      });
  });
}

/**
 * Verifies whether the quote overview page is displayed.
 */
function checkQuoteHeaderOverviewPageDisplayed() {
  log(
    'Verifies whether the quote overview page is displayed',
    checkQuoteHeaderOverviewPageDisplayed.name
  );
  cy.get('.QuoteDetailsPageTemplate').should('be.visible');

  checkQuoteActionsLinkDisplayed();
  checkQuoteHeaderOverviewDisplayed();
  checkQuoteItemsDisplayed();
  checkQuoteHeaderPriceDisplayed();
  checkQuoteActionsByRoleDisplayed();
}

/**
 * Verifies whether the quote actions link component is displayed.
 */
export function checkQuoteActionsLinkDisplayed() {
  log(
    'Verifies whether the quote actions link component is displayed.',
    checkQuoteActionsLinkDisplayed.name
  );
  cy.get(actionsLinkSelector).should('be.visible');
}

/**
 * Verifies whether the quote header overview component is displayed.
 */
export function checkQuoteHeaderOverviewDisplayed() {
  log(
    'Verifies whether the quote header overview component is displayed',
    checkQuoteHeaderOverviewDisplayed.name
  );
  cy.get(headerOverviewSelector).should('be.visible');
}

/**
 * Verifies whether the quote comments component is displayed.
 */
export function checkQuoteCommentsDisplayed() {
  log(
    'Verifies whether the quote comments component is displayed',
    checkQuoteCommentsDisplayed.name
  );
  cy.get(commentsSelector).should('be.visible');
}

/**
 * Verifies whether the quote items component is displayed.
 */
export function checkQuoteItemsDisplayed() {
  log(
    'Verifies whether the quote items component is displayed',
    checkQuoteItemsDisplayed.name
  );
  cy.get(itemsSelector).should('be.visible');
}

/**
 * Verifies whether the quote header price component is displayed.
 */
export function checkQuoteHeaderPriceDisplayed() {
  log(
    'Verifies whether the quote header price component is displayed',
    checkQuoteHeaderPriceDisplayed.name
  );
  cy.get('cx-quote-header-price').should('be.visible');
}

/**
 * Verifies whether the quote actions by role component is displayed.
 */
export function checkQuoteActionsByRoleDisplayed() {
  log(
    'Verifies whether the quote actions by role component is displayed',
    checkQuoteActionsByRoleDisplayed.name
  );
  cy.get(actionsByRoleSelector).should('be.visible');
}

/**
 * Clicks on 'Request Quote' button on the cart page.
 */
export function clickOnRequestQuote(cartHasIssues = false): void {
  log(
    'Clicks on "Request Quote" button on the cart page.',
    clickOnRequestQuote.name
  );
  cy.get(requestQuoteBtnSelector)
    .click()
    .then(() => {
      if (!cartHasIssues) {
        checkQuoteHeaderOverviewPageDisplayed();
      } else {
        // If there is a cart item with issues in the cart then display a corresponding global message and stay in the cart
        checkGlobalMessageDisplayed(
          true,
          GLOBAL_MSG_QUOTE_REQUEST_NOT_POSSIBLE
        );
        cy.get('cx-cart-details').should('exist');
      }
    });
}

/**
 * Uses a cx-login-form to login a user.
 *
 * @param email Email for the login
 * @param password Password for the login
 * @param name Name of the user
 */
export function login(email: string, password: string, name: string): void {
  log('Uses a cx-login-form to login a user', login.name);
  cy.get('cx-login [role="link"]')
    .click()
    .then(() => {
      cy.get('cx-login-form').should('be.visible');
    });
  authentication.login(email, password);
  cy.get('.cx-login-greet').should('contain', name);
  cy.get('cx-login').should('not.contain', 'Sign In');
}

/**
 * Uses a cx-login-form to log out a user.
 */
export function logout(): void {
  log('Logout buyer user', logout.name);
  cy.visit(`${SHOP_NAME}/en/USD/logout`).then(() => {
    cy.get('cx-login [role="link"]');
  });
}

/**
 * Enables the asm mode for the given shop.
 */
export function enableASMMode() {
  log('Enables the asm mode for the given shop', enableASMMode.name);
  cy.visit(`${SHOP_NAME}/en/USD/?asm=true`).then(() => {
    cy.get('cx-asm-main-ui').should('be.visible');
  });
}

/**
 * Requests a quote and verifies if it is in draft state.
 *
 * @param productId Id of the product added to the quote
 * @param productAmount Amount of the product added to the quote
 * @param submitThresholdMet Defines wether the $25.000 threshold is met and the submit button is available
 */
export function prepareQuote(
  productId: string,
  productAmount: number,
  submitThresholdMet: boolean
) {
  log(
    'Requests a quote and verifies if it is in draft state',
    prepareQuote.name
  );
  requestQuote(productId, productAmount.toString());
  checkQuoteInDraftState(submitThresholdMet, productId);
}

/**
 * 'Requests a quote as buyer, starts asm mode and and verifies if it is in draft state.
 *
 * @param salesrep_email Email of the sales reporter
 * @param salesrep_password password of the sales reporter
 * @param buyer Buyer object, containing full name and email of the buyer
 */
export function prepareSellerQuote(
  salesrep_email: string,
  salesrep_password: string,
  buyer: object
) {
  log(
    'Requests a quote as buyer, starts asm mode and and verifies if it is in draft state',
    prepareQuote.name
  );
  submitQuote(STATUS_BUYER_SUBMIT);
  checkQuoteState(STATUS_SUBMITTED);
  logout();
  enableASMMode();
  asm.agentLogin(salesrep_email, salesrep_password);
  asm.startCustomerEmulation(buyer, true);
  checkQuoteAvailableForSeller();
  gotToQuoteOverviewPage();
}

/**
 * Verifies whether the account page template is displayed.
 */
export function checkAccountPageTemplateDisplayed() {
  log(
    'Verifies whether the account page template is displayed',
    checkAccountPageTemplateDisplayed.name
  );
  cy.get(accountPageTemplateSelector).should('be.visible');
}

/**
 * Verifies if the most recent created quote of the buyer is available for the seller.
 */
function checkQuoteAvailableForSeller() {
  const quoteListPath = `${SHOP_NAME}/en/USD/my-account/quotes`;
  cy.visit(quoteListPath).then(() => {
    cy.location('pathname').should('contain', quoteListPath);
    checkAccountPageTemplateDisplayed();
  });
  waitUntilQuoteExists(5, quoteListPath);
}

/**
 * Reloads the quote list up to {remainingAttempt} times and and checks if the recently created quote is present.
 *
 * @param remainingAttempts Amount of attempts to reload the quote list and search for the quoteid
 * @param quoteListPath Path of the quote list
 */
function waitUntilQuoteExists(
  remainingAttempts: number,
  quoteListPath: string
) {
  log(
    `Loop till quote element exists, remaining attempts:  ${remainingAttempts} `,
    waitUntilQuoteExists.name
  );
  let elementFound: boolean = false;
  cy.get('@quoteId').then((quoteId) => {
    cy.get(quoteListSelector + codeCellSelector)
      .then((elem) => {
        if (elem.text().includes(`${quoteId}`)) {
          elementFound = true;
        }
      })
      .then(() => {
        if (elementFound === false) {
          if (--remainingAttempts > 0) {
            cy.log(
              'Quote not found yet. Remaining attempts: ' + remainingAttempts
            );
            cy.visit(quoteListPath).then(() => {
              cy.location('pathname').should('contain', quoteListPath);
              checkAccountPageTemplateDisplayed();
              return cy.wait(1000).then(() => {
                return waitUntilQuoteExists(remainingAttempts, quoteListPath);
              });
            });
          } else {
            cy.get('@quoteId').then(($quoteId) => {
              throw Error(`Quote for ${$quoteId} was not found.`);
            });
          }
        }
      });
  });
}

/**
 * Requests a quote from cart and verifies the quote page is visible.
 *
 * @param productName Name of the product that should be used for the quote
 * @param quantity Quantity of the product used for the quote
 */
export function requestQuote(productName: string, quantity: string): void {
  log('Requests a quote from cart', requestQuote.name);
  addProductToCart(productName, quantity);
  clickOnRequestQuote();
  cy.url().should('contain', '/quote').as('quoteURL');
  cy.url().then((url) => {
    const currentURL = url.split('/');
    const quoteId = currentURL[currentURL.length - 1];
    cy.log('quote ID: ' + quoteId);
    cy.wrap(quoteId).as('quoteId');
  });
}

/**
 * Adds a product to the cart.
 *
 * @param productName Name of the product that should be used for the quote
 * @param quantity Quantity of the product used for the quote
 */
export function addProductToCart(productName: string, quantity: string): void {
  log('Adds a product to the cart', addProductToCart.name);
  common.goToPDPage(SHOP_NAME, productName);
  setQuantity(quantity);
  common.clickOnAddToCartBtnOnPD();
  common.clickOnViewCartBtnOnPD();
}

/**
 * Submits a quote via clicking "Yes" button in the confirmation popover.
 *
 * @param status Status of the submit within the quote process
 */
export function submitQuote(status: string): void {
  log(
    'Submits a quote via clicking "Yes" button in the confirmation popover',
    submitQuote.name
  );
  gotToQuoteOverviewPage();
  clickSubmitQuoteBtn();
  clickOnYesBtnWithinRequestPopUp(status);
  gotToQuoteOverviewPage();
}

/**
 * Verifies whether the quote confirm dialog is displayed.
 */
export function checkQuoteActionsConfirmDialogDisplayed() {
  log(
    'Verifies whether the quote confirm dialog is displayed',
    checkQuoteActionsConfirmDialogDisplayed.name
  );
  cy.get(confirmDialogSelector).should('be.visible');
}

/**
 * Clicks on 'Submit Quote' button on the quote overview page.
 */
function clickSubmitQuoteBtn(): void {
  log(
    'Submits a quote via clicking "Submit" button on the quote details overview page',
    clickSubmitQuoteBtn.name
  );
  cy.get(primaryBtnActionsByRoleSelector)
    .click()
    .then(() => {
      checkQuoteActionsConfirmDialogDisplayed();
    });
}

/**
 * Increases or decreases the quantity of a cart item using the quantity stepper.
 *
 * @param itemIndex Index of the item in the QDP cart list
 * @param changeType '+' for increase and '-' for decrease
 */
export function changeItemQuantityByStepper(
  itemIndex: number,
  changeType: string
): void {
  getCurrentPriceForQuantityStepperUpdate(itemIndex);
  if (changeType === '+') {
    log(
      'Increases the quantity of the item in the quote details overview using the quantity stepper',
      changeItemQuantityByStepper.name
    );
  } else if (changeType === '-') {
    log(
      'Decreases the quantity of the item in the quote details overview using the quantity stepper',
      changeItemQuantityByStepper.name
    );
  }
  cy.get(itemListRowSelector + `(${itemIndex})`).within(() => {
    cy.get(itemCounterSelector + ' button')
      .contains(changeType)
      .click()
      .then(() => {
        cy.wait(UPDATE_CART_ITEM).its('response.statusCode').should('eq', 200);
        cy.wait(READ_QUOTE).its('response.statusCode').should('eq', 200);
        comparePriceForQuantityStepperUpdate();
      });
  });
}

/**
 * Saves the total price of an item for the current quantity as "oldPrice" alias.
 *
 * @param itemIndex Index of the item in the QDP cart list
 */
function getCurrentPriceForQuantityStepperUpdate(itemIndex: number) {
  cy.get(itemListRowSelector + `(${itemIndex})`).within(() => {
    cy.get('td[class= cx-total]').within(() => {
      cy.get('div[class=cx-value]')
        .invoke('text')
        .then((text) => {
          cy.wrap(text).as('oldPrice');
        });
    });
  });
}

/**
 * Compares the currently shown total price to not equal the "oldPrice" alias to make sure the price has changed.
 */
function comparePriceForQuantityStepperUpdate() {
  cy.get('@oldPrice')
    .invoke('toString')
    .then((oldPrice) => {
      cy.get('td[class= cx-total]').within(() => {
        cy.get('div[class=cx-value]')
          .invoke('text')
          .should('not.equal', oldPrice);
      });
    });
}

/**
 * Changes the quantity of the cart item using the quantity counter.
 *
 * @param itemIndex Index of the Item in the QDP cart list
 * @param newQuantity Quantity that should be set
 */
export function changeItemQuantityByCounter(
  itemIndex: number,
  newQuantity: string
): void {
  getCurrentPriceForQuantityStepperUpdate(itemIndex);
  log(
    'Changes the quantity of the cart item in the quote details overview using the quantity counter',
    changeItemQuantityByCounter.name
  );
  cy.get(itemListRowSelector + `(${itemIndex})`).within(() => {
    cy.get(itemCounterSelector + inputSelector)
      .type('{selectall}' + newQuantity)
      .pressTab();
    cy.wait(UPDATE_CART_ITEM).its('response.statusCode').should('eq', 200);
    cy.wait(READ_QUOTE).its('response.statusCode').should('eq', 200);
    comparePriceForQuantityStepperUpdate();
  });
}

/**
 * Verifies if the quantity of an item at the given index equals the expected quantity given.
 *
 * @param itemIndex Index of the Item in the QDP cart list
 * @param expectedQuantity Expected quantity of the item
 */
export function checkItemQuantity(
  itemIndex: number,
  expectedQuantity: string
): void {
  log(
    'Verifies if the quantity of an item at the given index equals the expected quantity given',
    checkItemQuantity.name
  );
  cy.get(itemListRowSelector + `(${itemIndex})`).within(() => {
    cy.get(itemCounterSelector + inputSelector).should(
      'have.value',
      expectedQuantity
    );
  });
}

/**
 * Click the 'Remove' button for the item at the given index to remove a cart item.
 *
 * @param itemIndex Index of the Item in the QDP cart list
 */
export function removeItem(itemIndex: number): void {
  log('Removes the item at index', removeItem.name);
  cy.get(itemListRowSelector + `(${itemIndex})`).within(() => {
    cy.get(btnSelector)
      .contains('Remove')
      .click()
      .then(() => {
        cy.wait(DELETE_QUOTE_ITEM).its('response.statusCode').should('eq', 200);
        cy.get(itemListRowSelector + `(${itemIndex})`).should('not.exist');
      });
  });
  gotToQuoteOverviewPage();
}

/**
 * Verifies if the item is visible within the QDP at the given index.
 *
 * @param itemIndex Index of the Item in the QDP cart list
 * @param productID Id of the product
 */
export function checkItemVisible(itemIndex: number, productID: string): void {
  log(
    'Verifies the given item is visible within the QDP at the given index',
    checkItemVisible.name
  );
  cy.get(itemListRowSelector + `(${itemIndex})`)
    .should('be.visible')
    .contains(productID);
}

/**
 * Verifies if the item at the given index exists.
 *
 * @param itemIndex Index of the Item in the QDP cart list
 * @param productID Id of the product
 */
export function checkItemExists(itemIndex: number, productID: string): void {
  log('Verifies if the item at the given index exists', checkItemExists.name);
  if (itemIndex === 1) {
    cy.get(itemListRowSelector + `(${itemIndex})`).should('not.exist');
  } else {
    cy.get(itemListRowSelector + `(${itemIndex})`)
      .contains(productID)
      .should('not.exist');
  }
}

/**
 * Verifies if the "Quote Information" card tile is in edit mode.
 *
 * @param isEditModeActive Indicates if the card is in edit mode
 */
export function checkQuoteInformationCard(isEditModeActive: boolean): void {
  log(
    'Verifies if the "Quote Information" card tile is in edit mode',
    checkQuoteInformationCard.name
  );
  cy.get(cardBodySelector)
    .contains(CARD_TITLE_QUOTE_INFORMATION)
    .should('exist')
    .then(() => {
      if (isEditModeActive) {
        cy.get(btnSelector).contains('Save').should('exist');
      } else {
        cy.get(btnSelector).contains('Save').should('not.exist');
      }
    });
}

/**
 * Edits the "Quote Information" card tile with given values.
 *
 * @param newQuoteName New quote name
 * @param newQuoteDescription New quote description
 */
export function editQuoteInformationCard(
  newQuoteName?: string,
  newQuoteDescription?: string
): void {
  log(
    'Edits the "Quote Information" card tile with given values',
    editQuoteInformationCard.name
  );
  cy.get(cardBodySelector)
    .contains(CARD_TITLE_QUOTE_INFORMATION)
    .then(() => {
      if (newQuoteName) {
        cy.get(cardBodySelector + inputSelector)
          .clear()
          .type(newQuoteName);
      }
      if (newQuoteDescription) {
        cy.get(cardBodySelector + ` textarea`)
          .clear()
          .type(newQuoteDescription);
      }
    });
}

/**
 * Saves the edited date (quote name and its description) within the Quote Information card tile.
 */
export function saveEditedData(): void {
  log(
    'Saves the edited date (quote name and its description) within the Quote Information card tile...',
    saveEditedData.name
  );
  checkQuoteInformationCard(true);
  cy.get(cardBodySelector)
    .contains(CARD_TITLE_QUOTE_INFORMATION)
    .then(() => {
      cy.get(btnSelector)
        .contains('Save')
        .should('exist')
        .click()
        .then(() => {
          cy.wait(UPDATE_QUOTE_ITEM);
          checkQuoteHeaderOverviewPageDisplayed();
        });
    });
}

/**
 * Verifies if the expected quote name equals the current quote name.
 *
 * @param expectedQuoteInformationContent expected quote name
 */
export function checkQuoteInformationCardContent(
  expectedQuoteInformationContent: string
): void {
  log(
    'Verifies if the expected quote name equals the current quote name',
    checkQuoteInformationCardContent.name
  );
  cy.get(cardBodySelector)
    .find('.cx-card-paragraph-text')
    .contains(expectedQuoteInformationContent);
}

/**
 * Clicks on the pencil to change the quote information within the "Quote Information" card tile.
 */
export function clickEditPencil(): void {
  log(
    'Clicks on the pencil to change the quote information within the "Quote Information" card tile.',
    clickEditPencil.name
  );
  cy.get(cardBodySelector)
    .contains(CARD_TITLE_QUOTE_INFORMATION)
    .should('exist')
    .then(() => {
      cy.get('.cx-edit-btn')
        .should('exist')
        .click()
        .then(() => {
          checkQuoteInformationCard(true);
        });
    });
}

/**
 * Clicks on 'Yes' button within the quote confirmation popover.
 */
export function clickOnYesBtnWithinRequestPopUp(status: string): void {
  log(
    'Clicks on "Yes" button within the quote confirmation popover',
    clickOnYesBtnWithinRequestPopUp.name
  );
  cy.get(confirmDialogSelector + ' button.btn-primary')
    .click()
    .then(() => {
      switch (status) {
        case STATUS_BUYER_SUBMIT: {
          checkQuoteListDisplayed();
          checkQuoteListContainsQuoteId();
          checkQuoteStatusInQuoteList(STATUS_SUBMITTED);
          break;
        }
        case STATUS_BUYER_CANCEL: {
          cy.wait(PERFORM_QUOTE_ACTION)
            .its('response.statusCode')
            .should('eq', 200);
          cy.url().should('include', 'quotes');
          break;
        }
        case STATUS_SALES_REPORTER_SUBMIT: {
          checkQuoteListDisplayed();
          checkQuoteListContainsQuoteId();
          checkQuoteStatusInQuoteList(STATUS_SUBMITTED);
          break;
        }
        case STATUS_BUYER_CHECKOUT: {
          cy.url()
            .should('include', '/checkout/')
            .then(() => {
              cy.get(
                'cx-page-layout[class=MultiStepCheckoutSummaryPageTemplate]'
              )
                .should('be.visible')
                .then(() => {
                  goToQuoteListPage();
                })
                .then(() => {
                  checkQuoteStatusInQuoteList(STATUS_VENDOR_QUOTE);
                });
            });
          break;
        }
      }
    });
}

/**
 * Verifies if the global message is displayed on the top of the page.
 *
 * @param isDisplayed Indicates if  the global message should be shown
 * @param message Explicit message text that should be shown.
 */
export function checkGlobalMessageDisplayed(
  isDisplayed: boolean,
  message?: string
): void {
  log(
    'Verifies if the global message is displayed on the top of the page.',
    checkGlobalMessageDisplayed.name
  );
  if (isDisplayed) {
    cy.get(globalMsgSelector).should('be.visible');
    if (message) cy.get(globalMsgSelector).contains(message);
  } else {
    cy.get(globalMsgSelector).should('not.be.visible');
  }
}

/**
 * Verifies if "Submit" button is on the quote details overview page.
 */
export function checkSubmitBtn(isEnabled: boolean): void {
  log(
    'Verifies if "Submit" button on the quote details overview page',
    checkSubmitBtn.name
  );
  if (isEnabled) {
    cy.get(primaryBtnSelector).contains(SUBMIT_BTN).should('be.enabled');
  } else {
    cy.get(primaryBtnSelector).contains(SUBMIT_BTN).should('be.disabled');
  }
}

/**
 * Verifies if the comments are no longer editable and the input field does not exist anymore.
 */
export function checkCommentsNotEditable(): void {
  log(
    'Verifies if the comments are no longer editable and the input field does not exist anymore',
    checkCommentsNotEditable.name
  );
  cy.get(commentsMsgSelector).should('not.exist');
}

/**
 * Navigates to the quote list via my account.
 */
export function navigateToQuoteListFromMyAccount() {
  log(
    'Navigates to quote list via my account',
    navigateToQuoteListFromMyAccount.name
  );
  cy.get('cx-page-layout[section="header"]').within(() => {
    cy.get('cx-navigation-ui.accNavComponent')
      .should('contain.text', 'My Account')
      .and('be.visible')
      .within(() => {
        cy.get('nav > ul > li > button').first().focus().trigger('keydown', {
          key: ' ',
          code: 'Space',
          force: true,
        });
        cy.get('cx-generic-link')
          .contains('Quotes')
          .should('be.visible')
          .click()
          .then(() => {
            cy.wait(READ_QUOTE);
            cy.url().should('include', 'quotes');
          });
      });
  });
}

/**
 * Navigates to the quote list via the quote details.
 */
export function navigateToQuoteListFromQuoteDetails() {
  log(
    'Navigates to the quote list from the quote details overview page',
    navigateToQuoteListFromQuoteDetails.name
  );
  cy.get(actionsLinkSelector).within(() => {
    cy.get('section > ul > li')
      .next()
      .within(() => {
        cy.get('a')
          .contains('Quotes')
          .first()
          .click()
          .then(() => {
            cy.wait(READ_QUOTE);
            cy.url().should('include', 'quotes');
          });
      });
  });
}

/**
 * Verifies if the displayed quote is in draft state.
 *
 * @param submitThresholdMet Does the quote meet the threshold
 * @param productId Product id of a product which is part of the quote
 */
export function checkQuoteInDraftState(
  submitThresholdMet: boolean,
  productId: string
) {
  log(
    'Verifies if the displayed quote is in draft state',
    checkQuoteInDraftState.name
  );
  gotToQuoteOverviewPage();
  checkQuoteState(STATUS_DRAFT);
  checkGlobalMessageDisplayed(!submitThresholdMet);
  checkSubmitBtn(submitThresholdMet);
  checkItem(productId);
}

/**
 * Verifies if the given item exists within the quote cart.
 *
 * @param productId Product ID of the item that should exist in the cart
 */
export function checkItem(productId: string) {
  log(
    'Verifies if the given item exists within the quote cart',
    checkItem.name
  );
  cy.get(itemsSelector + ' .cx-table-item-container .cx-info').contains(
    productId
  );
}

/**
 * Verifies the quote state.
 *
 * @param status Expected Status of the quote
 */
export function checkQuoteState(status: string) {
  log('Verifies the quote state', checkQuoteState.name);
<<<<<<< HEAD
  cy.get('cx-quote-header-overview .cx-status').contains(status);
=======
  cy.get(headerOverviewSelector + ' h3.cx-status').contains(status);
>>>>>>> 5a7e609a
}

/**
 * Adds a header comment to the quote.
 *
 * @param text Text to add
 */
export function addHeaderComment(text: string) {
  log('Adds a header comment to the quote', addHeaderComment.name);
  getCommentAmount();
  cy.get(commentsMsgSelector).within(() => {
    cy.get(inputSelector).type(text);
    cy.get(btnSelector)
      .click()
      .then(() => {
        cy.wait(ADD_QUOTE_COMMENT);
        checkCommentAmountChanged();
      });
  });
}

/**
 * Verifies the amount of shown comments has changed.
 */
function checkCommentAmountChanged() {
  cy.get(btnSelector)
    .parents(messagingSelector)
    .within(($element) => {
      cy.get(messagingCardSelector)
        .should('exist')
        .then(() => {
          cy.get('@oldCommentAmount').then((oldCommentAmount) => {
            cy.wrap($element.parent())
              .find(messagingCardSelector)
              .should('not.have.length', oldCommentAmount);
          });
        });
    });
}

/**
 * Gets the current amount of displayed comments.
 */
function getCommentAmount() {
  cy.get(messagingSelector).then(($element) => {
    if ($element.find(messagingCardSelector).length) {
      cy.wrap($element.find(messagingCardSelector).length).as(
        'oldCommentAmount'
      );
    } else {
      cy.wrap('0').as('oldCommentAmount');
    }
  });
}

/**
 * Verifies if the header comment is displayed on the given position.
 *
 * @param index Position of the comment, starting with 0 for the first comment.
 * @param text Text to be displayed
 */
export function checkComment(index: number, text: string) {
  log('Verifies a comment', checkComment.name);
  cy.get(messagingCardChildSelector + `(${index})`).should(
    'contain.text',
    text
  );
}

/**
 * Adds a item comment to the quote.
 *
 * @param item Name of the item
 * @param text Text to add
 */
export function addItemComment(item: string, text: string) {
  log('Adds an item comment to the quote', addItemComment.name);
  getCommentAmount();
  cy.get(commentsSelector + ' .cx-footer-label').within(() => {
    cy.get('select').select(item);
  });
  cy.get(commentsMsgSelector).within(() => {
    cy.get(inputSelector).type(text);
    cy.get(btnSelector)
      .click()
      .then(() => {
        cy.wait(ADD_QUOTE_COMMENT).its('response.statusCode').should('eq', 201);
        checkCommentAmountChanged();
      });
  });
}

/**
 * Verifies if the item comment is displayed.
 *
 * @param index Index of the comment containing the link within the comment section
 * @param item Name of the item
 * @param text Text to be displayed
 */
export function checkItemComment(index: number, item: string, text: string) {
  log('Verifies an item comment', checkItemComment.name);
  cy.get(messagingCardChildSelector + `(${index})`).should(
    'contain.text',
    text
  );
  cy.get(
    messagingCardChildSelector + `(${index})` + ' .cx-message-item-link'
  ).contains(item);
}

/**
 * Clicks on the item link provided in the comment.
 *
 * @param index Index of the comment containing the link within the comment section
 * @param item Name of the item
 */
export function clickItemLinkInComment(index: number, item: string) {
  log(
    'Clicks on the item link provided in the comment',
    clickItemLinkInComment.name
  );
  cy.get(messagingCardChildSelector + `(${index})` + ' .cx-message-item-link')
    .contains(item)
    .click()
    .then(() => {
      cy.get(READ_QUOTE);
      cy.get(itemsSelector).should('contain', item).focused();
    });
}

/**
 * Verifies if the item at the given index in the quote details cart is visible within the viewport.
 *
 * @param index Index of the quote details cart row.
 */
export function checkLinkedItemInViewport(index: number) {
  log('Verifies if the item in the viewport', checkLinkedItemInViewport.name);
  cy.get(itemsSelector + ` .cx-item-list-row:nth-child(${index})`).should(
    'be.visible'
  );
}

/**
 * Cancels the quote.
 */
export function cancelQuote(status: string) {
  log('Cancels the quote', cancelQuote.name);
  clickCancelQuoteBtn();
  clickOnYesBtnWithinRequestPopUp(status);
}

/**
 * Clicks on "Cancel Quote" button.
 */
function clickCancelQuoteBtn() {
  log('Clicks on "Cancel Quote" button', clickCancelQuoteBtn.name);
  cy.get(secondaryBtnActionsByRoleSelector)
    .click()
    .then(() => {
      checkQuoteActionsConfirmDialogDisplayed();
    });
}

/**
 * Navigates to the quote list page.
 */
export function goToQuoteListPage(): void {
  const location = `${SHOP_NAME}/en/USD/my-account/quotes`;
  cy.visit(location).then(() => {
    cy.location('pathname').should('contain', location);
    checkAccountPageTemplateDisplayed();
  });
}

/**
 * Go to the quote overview page.
 */
export function gotToQuoteOverviewPage() {
  log('Go to the quote overview page', gotToQuoteOverviewPage.name);
  cy.get<string>('@quoteURL')
    .then(cy.visit)
    .then(() => {
      checkQuoteHeaderOverviewPageDisplayed();
    });
}

/**
 * Enables the edit mode for the quote.
 */
export function enableEditQuoteMode() {
  log('Enables the edit mode for the quote', enableEditQuoteMode.name);
  cy.get(secondaryBtnActionsByRoleSelector)
    .click()
    .then(() => {
      cy.get(sellerEditSelector).should('be.visible');
    });
}

/**
 * Creates an expiry date for the quote (2 months and 2 days in the future from today).
 *
 * @returns Expiry date for the quote
 */
function createValidExpiryDate(): Date {
  let expiryDate: Date = new Date();
  expiryDate.setDate(expiryDate.getDate() + 2);
  expiryDate.setMonth(expiryDate.getMonth() + 2);
  if (expiryDate.getMonth() >= 12) {
    expiryDate.setFullYear(expiryDate.getFullYear() + 1);
  }
  return expiryDate;
}

/**
 * Sets the expiry date to the given value.
 */
export function setExpiryDate() {
  log('Sets the expiry date to a given value', setExpiryDate.name);
  let dayStringSingleDigitDay: string = '';
  if (EXPIRY_DATE.getDate() < 10) {
    dayStringSingleDigitDay = '0';
  }
  let monthStringSingleDigitMonth: string = '';
  if (EXPIRY_DATE.getMonth() + 1 < 10) {
    monthStringSingleDigitMonth = '0';
  }
  let expiryDateString: string =
    EXPIRY_DATE.getFullYear() +
    '-' +
    (monthStringSingleDigitMonth + (EXPIRY_DATE.getMonth() + 1)) +
    '-' +
    (dayStringSingleDigitDay + EXPIRY_DATE.getDate());
  cy.get(sellerEditSelector + ' cx-date-picker ' + inputSelector)
    .type(expiryDateString)
    .trigger('change')
    .then(() => {
      cy.wait(UPDATE_QUOTE_ITEM).its('response.statusCode').should('eq', 200);
      checkExpiryDate();
    });
}

/**
 * Verifies if the shown expiry date matches the given expiry date.
 */
export function checkExpiryDate() {
  log(
    'Verifies if the shown expiry date matches the given expiry date',
    checkExpiryDate.name
  );

  cy.get(cardParagraphSelector)
    .contains('Expiry Date')
    .parent()
    .within(() => {
      cy.get('.cx-card-paragraph-text').contains(createFormattedExpiryDate());
    });
}

/**
 * Creates the formatted expiry date string.
 *
 * @returns Formatted date string (Jan 01,2023)
 */
function createFormattedExpiryDate(): string {
  log(
    'Create the formatted expiry date string',
    createFormattedExpiryDate.name
  );
  let expiryDateMonthString: string = '';

  switch (Number(EXPIRY_DATE.getMonth())) {
    case 0: {
      expiryDateMonthString = 'Jan';
      break;
    }
    case 1: {
      expiryDateMonthString = 'Feb';
      break;
    }
    case 2: {
      expiryDateMonthString = 'Mar';
      break;
    }
    case 3: {
      expiryDateMonthString = 'Apr';
      break;
    }
    case 4: {
      expiryDateMonthString = 'May';
      break;
    }
    case 5: {
      expiryDateMonthString = 'Jun';
      break;
    }
    case 6: {
      expiryDateMonthString = 'Jul';
      break;
    }
    case 7: {
      expiryDateMonthString = 'Aug';
      break;
    }
    case 8: {
      expiryDateMonthString = 'Sep';
      break;
    }
    case 9: {
      expiryDateMonthString = 'Oct';
      break;
    }
    case 10: {
      expiryDateMonthString = 'Nov';
      break;
    }
    default: {
      expiryDateMonthString = 'Dec';
      break;
    }
  }
  let returnString: string =
    expiryDateMonthString +
    ' ' +
    EXPIRY_DATE.getDate() +
    ', ' +
    EXPIRY_DATE.getFullYear();
  return returnString;
}

/**
 * Sets the discount (sales reporter perspective) and applies it to the total estimated price.
 *
 * @param discount Discount which is applied to the total estimated price
 */
export function setDiscount(discount: string) {
  log('Sets the discount (sales reporter perspective', setDiscount.name);
  getEstimatedTotalPriceBeforeDiscount();
  cy.get(sellerEditSelector + ' input[name="discount"]').type(discount);
  cy.get(sellerEditSelector + secondaryBtnSelector)
    .click()
    .then(() => {
      cy.wait(UPDATE_QUOTE_ITEM).its('response.statusCode').should('eq', 200);
      cy.wait(READ_QUOTE);
      checkDiscountApplied();
    });
}

/**
 * Verifies the total value price is updated after applying a discount.
 */
function checkDiscountApplied() {
  log(
    'Verifies the total value price is updated after applying a discount',
    checkDiscountApplied.name
  );
  cy.get(cardParagraphSelector)
    .contains('Estimated Total')
    .parent()
    .within(() => {
      cy.get('@priceBeforeDiscount').then(($priceBeforeDiscount) => {
        cy.get('.cx-card-paragraph-text')
          .invoke('text')
          .should('not.equal', $priceBeforeDiscount);
      });
    });
}

/**
 * Creates an alias for the estimated total price before the discount is applied.
 */
function getEstimatedTotalPriceBeforeDiscount() {
  log(
    'Creates an alias for the estimated total price before the discount is applied',
    getEstimatedTotalPriceBeforeDiscount.name
  );
  cy.get(cardParagraphSelector)
    .contains('Estimated Total')
    .parent()
    .within(() => {
      cy.get('.cx-card-paragraph-text')
        .invoke('text')
        .then(($text) => {
          cy.wrap($text).as('priceBeforeDiscount');
        });
    });
}

/**
 * Verifies if the estimated total price shown equals the estimate total price given.
 *
 * @param newEstimatedTotalPrice The given estimated total price
 */
export function checkTotalEstimatedPrice(newEstimatedTotalPrice: string) {
  log(
    'Verifies the discount was applied correctly and the estimated total price is updated',
    checkTotalEstimatedPrice.name
  );
  cy.get(cardParagraphSelector)
    .contains('Estimated Total')
    .parent()
    .within(() => {
      cy.get('.cx-card-paragraph-text').contains(newEstimatedTotalPrice);
    });
}

/**
 * Clicks on 'Edit Configuration' for the configurable product.
 *
 * @param itemIndex Index of the item in the QDP cart list
 */
export function clickOnEditConfigurationLink(itemIndex: number) {
  log('click on "Edit Configuration"', clickOnEditConfigurationLink.name);
  cy.get(
    `cx-quote-items cx-cart-item-list .cx-item-list-row:nth-child(${itemIndex})`
  ).within(() => {
    cy.get('.cx-action-link')
      .click({
        force: true,
      })
      .then(() => {
        cy.location('pathname').should('contain', '/cartEntry/entityKey/');
      });
  });
}

/**
 * Clicks on 'View Cart' on the product details page.
 */
export function clickOnViewCartBtnOnPD(): void {
  log(
    'Clicks on "View Cart" on the product details page',
    clickOnViewCartBtnOnPD.name
  );
  cy.get('div.cx-dialog-buttons a.btn-primary')
    .contains('view cart')
    .click()
    .then(() => {
      cy.location('pathname').should('contain', '/quote');
      checkQuoteItemsDisplayed();
    });
}

/**
 * Try to add a product to the cart and verify the given global message is shown.
 *
 * @param productName Name of the product that should be added to the cart
 * @param globalMessage Global message which should be shown
 * @param shopName Name of the current shop
 */
export function addProductAndCheckForGlobalMessage(
  productName: string,
  globalMessage: string
) {
  productConfigurator.searchForProduct(productName);
  cy.get('cx-add-to-cart' + primaryBtnSelector)
    .first()
    .click()
    .then(() => {
      this.checkGlobalMessageDisplayed(true, globalMessage);
    });
}

/**
 * Registers read quote route.
 */
export function registerReadQuoteRoute() {
  log('Registers read quote route.', registerReadQuoteRoute.name);
  cy.intercept({
    method: 'GET',
    path: `${Cypress.env('OCC_PREFIX')}/${SHOP_NAME}/users/*/quotes/*`,
  }).as(READ_QUOTE.substring(1)); // strip the '@'
}

/**
 * Registers add quote comment route.
 */
export function registerAddQuoteCommentRoute() {
  log('Registers add quote comment route.', registerAddQuoteCommentRoute.name);
  cy.intercept({
    method: 'POST',
    path: `${Cypress.env(
      'OCC_PREFIX'
    )}/${SHOP_NAME}/users/**/quotes/**/comments*`,
  }).as(ADD_QUOTE_COMMENT.substring(1)); // strip the '@'
}

/**
 * Registers perform quote action route.
 */
export function registerPerformQuoteActionRoute() {
  log(
    'Registers perform quote action route.',
    registerPerformQuoteActionRoute.name
  );
  cy.intercept({
    method: 'POST',
    path: `${Cypress.env(
      'OCC_PREFIX'
    )}/${SHOP_NAME}/users/**/quotes/**/action*`,
  }).as(PERFORM_QUOTE_ACTION.substring(1)); // strip the '@'
}

/**
 * Registers update quote item route.
 */
export function registerUpdateQuoteItemRoute() {
  log('Registers update quote item route.', registerUpdateQuoteItemRoute.name);
  cy.intercept({
    method: 'PATCH',
    path: `${Cypress.env('OCC_PREFIX')}/${SHOP_NAME}/users/**/quotes/**`,
  }).as(UPDATE_QUOTE_ITEM.substring(1)); // strip the '@'
}

/**
 * Registers update cart item route.
 */
export function registerUpdateCartItemRoute() {
  log('Registers update cart item route.', registerUpdateCartItemRoute.name);
  cy.intercept({
    method: 'PATCH',
    path: `${Cypress.env('OCC_PREFIX')}/${SHOP_NAME}/users/current/carts/**`,
  }).as(UPDATE_CART_ITEM.substring(1)); // strip the '@'
}

/**
 * RRegisters delete quote item route.
 */
export function registerDeleteQuoteItemRoute() {
  log('Registers delete quote item route.', registerDeleteQuoteItemRoute.name);
  cy.intercept({
    method: 'DELETE',
    path: `${Cypress.env('OCC_PREFIX')}/${SHOP_NAME}/users/current/carts/**`,
  }).as(DELETE_QUOTE_ITEM.substring(1)); // strip the '@'
}

/**
 * Reloads the quote page.
 * This method is equal to F5.
 */
export function reload() {
  log('Reloads the quote page', reload.name);
  cy.reload();
}

/**
 * Creates a simple log with ##### comment <functionName> ######
 *
 * @param comment Could be the description of the function
 * @param functionName Name of the called function
 */
function log(comment: string, functionName: string) {
  cy.log(`##### ${comment} <${functionName}> #####`);
}<|MERGE_RESOLUTION|>--- conflicted
+++ resolved
@@ -932,11 +932,7 @@
  */
 export function checkQuoteState(status: string) {
   log('Verifies the quote state', checkQuoteState.name);
-<<<<<<< HEAD
-  cy.get('cx-quote-header-overview .cx-status').contains(status);
-=======
-  cy.get(headerOverviewSelector + ' h3.cx-status').contains(status);
->>>>>>> 5a7e609a
+  cy.get(headerOverviewSelector + ' .cx-status').contains(status);
 }
 
 /**
