--- conflicted
+++ resolved
@@ -9,19 +9,12 @@
 import * as productConfigurator from './product-configurator';
 import * as asm from './asm';
 
-<<<<<<< HEAD
-/** aliases for Quote Routes */
 export const GET_QUOTE_ALIAS = '@GET_QUOTE';
 export const PATCH_QUOTE_ALIAS = '@PATCH_QUOTE';
 export const PATCH_CART_ALIAS = '@PATCH_CART';
 export const DELETE_QUOTE_ALIAS = '@DELETE_QUOTE';
 export const POST_QUOTE_ALIAS_COMMENTS = '@POST_QUOTE_COMMENTS';
 export const POST_QUOTE_ALIAS_ACTIONS = '@POST_QUOTE_ACTIONS';
-=======
-/** Aliases for Quote Routes */
-export const GET_QUOTE_ALIAS = '@GET_QUOTE';
-export const PATH_QUANTITY_ALIAS = '@PATH_QUANTITY';
->>>>>>> a6b61d23
 
 export const STATUS_SUBMITTED = 'Submitted';
 export const STATUS_REQUESTED = 'Requested';
@@ -507,7 +500,6 @@
       changeItemQuantityByStepper.name
     );
   }
-<<<<<<< HEAD
   cy.get(itemListRowSelector + `(${itemIndex})`).within(() => {
     cy.get(itemCounterSelector + ' button')
       .contains(changeType)
@@ -550,21 +542,6 @@
           .should('not.equal', oldPrice);
       });
     });
-=======
-  cy.get(`cx-quote-items .cx-item-list-row:nth-child(${itemIndex})`).within(
-    () => {
-      cy.get('cx-item-counter button')
-        .contains(changeType)
-        .click()
-        .then(() => {
-          cy.wait(PATH_QUANTITY_ALIAS)
-            .its('response.statusCode')
-            .should('eq', 200);
-          cy.get('cx-item-counter input[type=number]:not([disabled])'); // wait until counter is accessible after clicking '+' or '-'
-        });
-    }
-  );
->>>>>>> a6b61d23
 }
 
 /**
@@ -582,7 +559,6 @@
     'Changes the quantity of the cart item in the quote details overview using the quantity counter',
     changeItemQuantityByCounter.name
   );
-<<<<<<< HEAD
   cy.get(itemListRowSelector + `(${itemIndex})`).within(() => {
     cy.get(itemCounterSelector + inputSelector)
       .type('{selectall}' + newQuantity)
@@ -591,19 +567,6 @@
     cy.wait(GET_QUOTE_ALIAS).its('response.statusCode').should('eq', 200);
     comparePriceForQuantityStepperUpdate();
   });
-=======
-  cy.get(`cx-quote-items .cx-item-list-row:nth-child(${itemIndex})`).within(
-    () => {
-      cy.get('cx-item-counter input')
-        .click()
-        .focused()
-        .type('{selectall}' + newQuantity, { force: true })
-        .pressTab();
-
-      cy.wait(PATH_QUANTITY_ALIAS).its('response.statusCode').should('eq', 200);
-    }
-  );
->>>>>>> a6b61d23
 }
 
 /**
@@ -940,7 +903,6 @@
     cy.get('section > ul > li')
       .next()
       .within(() => {
-<<<<<<< HEAD
         cy.get('a')
           .contains('Quotes')
           .first()
@@ -949,9 +911,6 @@
             cy.wait(GET_QUOTE_ALIAS);
             cy.url().should('include', 'quotes');
           });
-=======
-        cy.get('a').contains('Quotes').first().click();
->>>>>>> a6b61d23
       });
   });
 }
@@ -1481,7 +1440,6 @@
 }
 
 /**
-<<<<<<< HEAD
  * Registers POST quote route for comments.
  *
  * @param shopName Name of the current shop
@@ -1549,20 +1507,6 @@
     method: 'DELETE',
     path: `${Cypress.env('OCC_PREFIX')}/${shopName}/users/current/carts/**`,
   }).as(DELETE_QUOTE_ALIAS.substring(1)); // strip the '@'
-=======
- * Registers PATCH quantity route.
- *
- * @param shopName - Name of the current shop
- */
-export function registerUpdateQuantityRoute(shopName: string) {
-  log('Registers GET quote route.', registerUpdateQuantityRoute.name);
-  cy.intercept({
-    method: 'PATCH',
-    path: `${Cypress.env(
-      'OCC_PREFIX'
-    )}/${shopName}/users/*/carts/*/entries/0?lang=en&curr=USD`,
-  }).as(PATH_QUANTITY_ALIAS.substring(1)); // strip the '@'
->>>>>>> a6b61d23
 }
 
 /**
