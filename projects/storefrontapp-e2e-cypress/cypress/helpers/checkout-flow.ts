--- conflicted
+++ resolved
@@ -16,18 +16,14 @@
   fillShippingAddress,
   PaymentDetails,
 } from './checkout-forms';
-import { prefixAndBaseSite } from './constants/backend';
 
 export const ELECTRONICS_BASESITE = 'electronics-spa';
 export const ELECTRONICS_CURRENCY = 'USD';
 
 export const ELECTRONICS_DEFAULT_DELIVERY_MODE = 'deliveryMode-standard-net';
 
-export function visitHomePage(
-  queryStringParams?: string,
-  baseSite: string = ELECTRONICS_BASESITE
-) {
-  const homePage = waitForPage('homepage', 'getHomePage', baseSite);
+export function visitHomePage(queryStringParams?: string) {
+  const homePage = waitForPage('homepage', 'getHomePage');
 
   if (queryStringParams) {
     cy.visit(`/?${queryStringParams}`);
@@ -45,18 +41,13 @@
 
 export function registerUser(
   giveRegistrationConsent: boolean = false,
-  sampleUser: SampleUser = user,
-  baseSite: string = ELECTRONICS_BASESITE
-) {
-  const loginPage = waitForPage('/login', 'getLoginPage', baseSite);
+  sampleUser: SampleUser = user
+) {
+  const loginPage = waitForPage('/login', 'getLoginPage');
   cy.getByText(/Sign in \/ Register/i).click();
   cy.wait(`@${loginPage}`);
 
-  const registerPage = waitForPage(
-    '/login/register',
-    'getRegisterPage',
-    baseSite
-  );
+  const registerPage = waitForPage('/login/register', 'getRegisterPage');
   cy.getByText('Register').click();
   cy.wait(`@${registerPage}`);
 
@@ -65,21 +56,15 @@
   return sampleUser;
 }
 
-export function signInUser(
-  baseSite: string = ELECTRONICS_BASESITE,
-  sampleUser: SampleUser = user
-) {
-  const loginPage = waitForPage('/login', 'getLoginPage', baseSite);
+export function signInUser(sampleUser: SampleUser = user) {
+  const loginPage = waitForPage('/login', 'getLoginPage');
   cy.getByText(/Sign in \/ Register/i).click();
   cy.wait(`@${loginPage}`);
   login(sampleUser.email, sampleUser.password);
 }
 
-export function signOutUser(
-  baseSite: string = ELECTRONICS_BASESITE,
-  sampleUser: SampleUser = user
-) {
-  const logoutPage = waitForPage('/logout', 'getLogoutPage', baseSite);
+export function signOutUser(sampleUser: SampleUser = user) {
+  const logoutPage = waitForPage('/logout', 'getLogoutPage');
   signOut();
   cy.wait(`@${logoutPage}`);
   cy.get('.cx-login-greet').should('not.contain', sampleUser.fullName);
@@ -125,15 +110,13 @@
 }
 
 export function verifyDeliveryMethod(
-  baseSite: string = ELECTRONICS_BASESITE,
   deliveryMode: string = ELECTRONICS_DEFAULT_DELIVERY_MODE
 ) {
   cy.get('.cx-checkout-title').should('contain', 'Shipping Method');
   cy.get(`#${deliveryMode}`).should('be.checked');
   const paymentPage = waitForPage(
     '/checkout/payment-details',
-    'getPaymentPage',
-    baseSite
+    'getPaymentPage'
   );
   cy.get('.cx-checkout-btns button.btn-primary').click();
   cy.wait(`@${paymentPage}`).its('status').should('eq', 200);
@@ -234,19 +217,17 @@
 }
 
 export function goToCheapProductDetailsPage(
-  baseSite: string = ELECTRONICS_BASESITE,
-  sampleProduct: SampleProduct = cheapProduct
-) {
-  visitHomePage('', baseSite);
-  clickCheapProductDetailsFromHomePage(baseSite, sampleProduct);
+  sampleProduct: SampleProduct = cheapProduct
+) {
+  visitHomePage();
+  clickCheapProductDetailsFromHomePage(sampleProduct);
 }
 
 export function clickCheapProductDetailsFromHomePage(
-  baseSite: string = ELECTRONICS_BASESITE,
   sampleProduct: SampleProduct = cheapProduct
 ) {
   const productCode = `ProductPage&code=${sampleProduct.code}`;
-  const productPage = waitForPage(productCode, 'getProductPage', baseSite);
+  const productPage = waitForPage(productCode, 'getProductPage');
   cy.get('.Section4 cx-banner').first().find('img').click({ force: true });
   cy.wait(`@${productPage}`).its('status').should('eq', 200);
   cy.get('cx-product-intro').within(() => {
@@ -258,30 +239,27 @@
 }
 
 export function addCheapProductToCartAndLogin(
-  baseSite: string = ELECTRONICS_BASESITE,
   sampleUser: SampleUser = user,
   sampleProduct: SampleProduct = cheapProduct
 ) {
   addCheapProductToCart(sampleProduct);
-  const loginPage = waitForPage('/login', 'getLoginPage', baseSite);
+  const loginPage = waitForPage('/login', 'getLoginPage');
   cy.getByText(/proceed to checkout/i).click();
   cy.wait(`@${loginPage}`);
 
   const shippingPage = waitForPage(
     '/checkout/shipping-address',
-    'getShippingPage',
-    baseSite
+    'getShippingPage'
   );
   loginUser(sampleUser);
   cy.wait(`@${shippingPage}`).its('status').should('eq', 200);
 }
 
 export function addCheapProductToCartAndProceedToCheckout(
-  baseSite: string = ELECTRONICS_BASESITE,
   sampleProduct: SampleProduct = cheapProduct
 ) {
   addCheapProductToCart(sampleProduct);
-  const loginPage = waitForPage('/login', 'getLoginPage', baseSite);
+  const loginPage = waitForPage('/login', 'getLoginPage');
   cy.getByText(/proceed to checkout/i).click();
   cy.wait(`@${loginPage}`);
 }
@@ -311,8 +289,7 @@
 
 export function fillAddressFormWithCheapProduct(
   shippingAddressData: AddressData = user,
-  cartData: SampleCartProduct = cartWithCheapProduct,
-  baseSite: string = ELECTRONICS_BASESITE
+  cartData: SampleCartProduct = cartWithCheapProduct
 ) {
   cy.get('.cx-checkout-title').should('contain', 'Shipping Address');
   cy.get('cx-order-summary .cx-summary-partials .cx-summary-row')
@@ -321,8 +298,7 @@
     .should('contain', cartData.total);
   const deliveryPage = waitForPage(
     '/checkout/delivery-mode',
-    'getDeliveryPage',
-    baseSite
+    'getDeliveryPage'
   );
   fillShippingAddress(shippingAddressData);
   cy.wait(`@${deliveryPage}`).its('status').should('eq', 200);
@@ -331,18 +307,13 @@
 export function fillPaymentFormWithCheapProduct(
   paymentDetailsData: PaymentDetails = user,
   billingAddress?: AddressData,
-  cartData: SampleCartProduct = cartWithCheapProduct,
-  baseSite: string = ELECTRONICS_BASESITE
+  cartData: SampleCartProduct = cartWithCheapProduct
 ) {
   cy.get('.cx-checkout-title').should('contain', 'Payment');
   cy.get('cx-order-summary .cx-summary-partials .cx-summary-total')
     .find('.cx-summary-amount')
     .should('contain', cartData.totalAndShipping);
-  const reivewPage = waitForPage(
-    '/checkout/review-order',
-    'getReviewPage',
-    baseSite
-  );
+  const reivewPage = waitForPage('/checkout/review-order', 'getReviewPage');
   fillPaymentDetails(paymentDetailsData, billingAddress);
   cy.wait(`@${reivewPage}`).its('status').should('eq', 200);
 }
@@ -350,7 +321,6 @@
 export function placeOrderWithCheapProduct(
   sampleUser: SampleUser = user,
   cartData: SampleCartProduct = cartWithCheapProduct,
-  baseSite: string = ELECTRONICS_BASESITE,
   currency: string = 'USD'
 ) {
   verifyReviewOrderPage();
@@ -383,13 +353,12 @@
     .should(
       'have.attr',
       'href',
-      `/${baseSite}/en/${currency}/terms-and-conditions`
+      `${Cypress.env('BASE_SITE')}/en/${currency}/terms-and-conditions`
     );
   cy.get('input[formcontrolname="termsAndConditions"]').check();
   const orderConfirmationPage = waitForPage(
     '/order-confirmation',
-    'getOrderConfirmationPage',
-    baseSite
+    'getOrderConfirmationPage'
   );
   cy.get('cx-place-order button.btn-primary').click();
   cy.wait(`@${orderConfirmationPage}`).its('status').should('eq', 200);
@@ -433,13 +402,11 @@
 }
 
 export function viewOrderHistoryWithCheapProduct(
-  baseSite: string = ELECTRONICS_BASESITE,
   cartData: SampleCartProduct = cartWithCheapProduct
 ) {
   const orderHistoryPage = waitForPage(
     '/my-account/orders',
-    'getOrderHistoryPage',
-    baseSite
+    'getOrderHistoryPage'
   );
   cy.selectUserMenuOption({
     option: 'Order History',
@@ -452,16 +419,11 @@
     .should('contain', cartData.totalAndShipping);
 }
 
-export function waitForPage(
-  page: string,
-  alias: string,
-  baseSite: string = ELECTRONICS_BASESITE
-): string {
+export function waitForPage(page: string, alias: string): string {
   cy.server();
-<<<<<<< HEAD
-  cy.route('GET', `${prefixAndBaseSite}/cms/pages?*${page}*`).as(alias);
-=======
-  cy.route('GET', `/rest/v2/${baseSite}/cms/pages?*${page}*`).as(alias);
->>>>>>> 32773b47
+  cy.route(
+    'GET',
+    `${Cypress.env('PREFIX_AND_BASESITE')}/cms/pages?*${page}*`
+  ).as(alias);
   return alias;
 }