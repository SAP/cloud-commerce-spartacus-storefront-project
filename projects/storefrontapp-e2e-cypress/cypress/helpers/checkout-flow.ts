--- conflicted
+++ resolved
@@ -257,7 +257,6 @@
   cy.wait(`@${getCheckoutDetailsAlias}`);
 }
 
-<<<<<<< HEAD
 export function verifyItemsToBeShipped() {
   cy.get('.cx-review-header').should('contain', 'Items to be Shipped');
 }
@@ -265,11 +264,6 @@
 export function verifyReviewOrderPage() {
   cy.contains('Cart total');
 }
-=======
-// export function verifyReviewOrderPage() {
-//   cy.get('.cx-review-title').should('contain', 'Review');
-// }
->>>>>>> 96672571
 
 export function placeOrder() {
   //verifyReviewOrderPage();
@@ -499,12 +493,8 @@
   currency: string = 'USD'
 ) {
   cy.log('🛒 Placing order');
-<<<<<<< HEAD
   verifyReviewOrderPage();
   verifyItemsToBeShipped();
-=======
-  //verifyReviewOrderPage();
->>>>>>> 96672571
   cy.get('.cx-review-summary-card')
     .contains('cx-card', 'Ship To')
     .find('.cx-card-container')
