import { products } from '../sample-data/apparel-checkout-flow';
import {
  cart,
  cartWithCheapProduct,
  cheapProduct,
  product,
  SampleCartProduct,
  SampleProduct,
  SampleUser,
  user,
} from '../sample-data/checkout-flow';
import { login, register } from './auth-forms';
import {
  AddressData,
  fillPaymentDetails,
  fillShippingAddress,
  PaymentDetails,
} from './checkout-forms';

export const ELECTRONICS_BASESITE = 'electronics-spa';
export const ELECTRONICS_CURRENCY = 'USD';

export const GET_CHECKOUT_DETAILS_ENDPOINT_ALIAS = 'GET_CHECKOUT_DETAILS';

export function interceptCheckoutB2CDetailsEndpoint() {
  cy.intercept(
    'GET',
    `${Cypress.env('OCC_PREFIX')}/${Cypress.env(
      'BASE_SITE'
    )}/users/**/carts/**/*?fields=deliveryAddress(FULL),deliveryMode(FULL),paymentInfo(FULL)*`
  ).as(GET_CHECKOUT_DETAILS_ENDPOINT_ALIAS);

  return GET_CHECKOUT_DETAILS_ENDPOINT_ALIAS;
}

/**
 * Clicks the main menu (on mobile only)
 */
export function clickHamburger() {
  cy.onMobile(() => {
    cy.get('cx-hamburger-menu [aria-label="Menu"]').click();
  });
}

/**
 * Creates a routing alias for a given page
 * @param page Suffix of the url (page) to wait for
 * @param alias Name of the routing alias to obtain
 * @returns a Routing alias
 */
export function waitForPage(page: string, alias: string): string {
  // homepage is not explicitly being asked as it's driven by the backend.
  const route =
    page === 'homepage'
      ? {
          method: 'GET',
          path: `${Cypress.env('OCC_PREFIX')}/${Cypress.env(
            'BASE_SITE'
          )}/cms/pages?lang=en&curr=*`,
        }
      : {
          method: 'GET',
          pathname: `${Cypress.env('OCC_PREFIX')}/${Cypress.env(
            'BASE_SITE'
          )}/cms/pages`,
          query: {
            pageLabelOrId: page,
          },
        };
  cy.intercept(route).as(alias);
  return alias;
}

export function waitForProductPage(productCode: string, alias: string): string {
  cy.intercept({
    method: 'GET',
    pathname: `${Cypress.env('OCC_PREFIX')}/${Cypress.env(
      'BASE_SITE'
    )}/cms/pages`,
    query: {
      pageType: 'ProductPage',
      code: productCode,
    },
  }).as(alias);
  return alias;
}

export function waitForCategoryPage(
  categoryCode: string,
  alias: string
): string {
  cy.intercept({
    method: 'GET',
    pathname: `${Cypress.env('OCC_PREFIX')}/${Cypress.env(
      'BASE_SITE'
    )}/cms/pages`,
    query: {
      pageType: 'CategoryPage',
      code: categoryCode,
    },
  }).as(alias);
  return alias;
}

/**
 * Visits the homepage and waits for corresponding xhr call
 * @param queryStringParams Query string params
 */
export function visitHomePage(queryStringParams?: string) {
  const homePageAlias = waitForPage('homepage', 'getHomePage');

  if (queryStringParams) {
    cy.visit(`/?${queryStringParams}`);
  } else {
    cy.visit('/');
  }
  cy.wait(`@${homePageAlias}`);
}

export function signOut() {
  cy.selectUserMenuOption({
    option: 'Sign Out',
  });
}

export function registerUser(
  giveRegistrationConsent: boolean = false,
  sampleUser: SampleUser = user
) {
  const loginPage = waitForPage('/login', 'getLoginPage');
  cy.findByText(/Sign in \/ Register/i).click();
  cy.wait(`@${loginPage}`);

  const registerPage = waitForPage('/login/register', 'getRegisterPage');
  cy.findByText('Register').click();
  cy.wait(`@${registerPage}`);

  register(sampleUser, giveRegistrationConsent);
  cy.get('cx-breadcrumb').contains('Login');
  return sampleUser;
}

export function signInUser(sampleUser: SampleUser = user) {
  const loginPage = waitForPage('/login', 'getLoginPage');
  cy.findByText(/Sign in \/ Register/i).click();
  cy.wait(`@${loginPage}`);
  login(sampleUser.email, sampleUser.password);
}

export function signOutUser() {
  const logoutPage = waitForPage('/logout', 'getLogoutPage');
  signOut();
  cy.wait(`@${logoutPage}`);
  cy.get('.cx-login-greet').should('not.exist');
}

export function goToProductDetailsPage() {
  cy.visit('/');
  // click big banner
  cy.get('.Section1 cx-banner').first().find('img').click({ force: true });
  // click small banner number 6 (would be good if label or alt text would be available)
  cy.get('.Section2 cx-banner:nth-of-type(6) img').click({ force: true });
  cy.get('cx-product-intro').within(() => {
    cy.get('.code').should('contain', product.code);
  });
  cy.get('cx-breadcrumb').within(() => {
    cy.get('h1').should('contain', product.name);
  });
}

export function addProductToCart() {
  cy.get('cx-item-counter').findByText('+').click();
  cy.get('cx-add-to-cart')
    .findByText(/Add To Cart/i)
    .click();
  cy.get('cx-added-to-cart-dialog').within(() => {
    cy.get('.cx-name .cx-link').should('contain', product.name);
    cy.findByText(/proceed to checkout/i).click();
  });
}

export function loginUser(sampleUser: SampleUser = user) {
  login(sampleUser.email, sampleUser.password);
}

export function fillAddressForm(shippingAddressData: AddressData = user) {
  cy.get('.cx-checkout-title').should('contain', 'Delivery Address');
  cy.get('cx-order-summary .cx-summary-partials .cx-summary-row')
    .first()
    .find('.cx-summary-amount')
    .should('contain', cart.total);

  /**
   * Delivery mode PUT intercept is not in verifyDeliveryMethod()
   * because it doesn't choose a delivery mode and the intercept might have missed timing depending on cypress's performance
   */
  const getCheckoutDetailsAlias = interceptCheckoutB2CDetailsEndpoint();
  cy.intercept({
    method: 'PUT',
    path: `${Cypress.env('OCC_PREFIX')}/${Cypress.env(
      'BASE_SITE'
    )}/**/deliverymode?deliveryModeId=*`,
  }).as('putDeliveryMode');

  const deliveryPage = waitForPage(
    '/checkout/delivery-mode',
    'getDeliveryPage'
  );
  fillShippingAddress(shippingAddressData);
  cy.wait(`@${deliveryPage}`).its('response.statusCode').should('eq', 200);

  cy.wait('@putDeliveryMode').its('response.statusCode').should('eq', 200);
  cy.wait(`@${getCheckoutDetailsAlias}`)
    .its('response.statusCode')
    .should('eq', 200);
}

export function verifyDeliveryMethod() {
  cy.log('🛒 Selecting delivery method');

  cy.get('.cx-checkout-title').should('contain', 'Delivery Method');

  cy.get('cx-delivery-mode input').first().should('be.checked');

  const paymentPage = waitForPage(
    '/checkout/payment-details',
    'getPaymentPage'
  );
<<<<<<< HEAD
  cy.get('.cx-checkout-btns button.btn-primary').should('be.enabled').click();
=======
  cy.get('.cx-checkout-btns button.btn-primary')
    .should('be.enabled')
    .click({ force: true });
>>>>>>> a32dea3c
  cy.wait(`@${paymentPage}`).its('response.statusCode').should('eq', 200);
}

export function fillPaymentForm(
  paymentDetailsData: PaymentDetails = user,
  billingAddress?: AddressData
) {
  cy.get('.cx-checkout-title').should('contain', 'Payment');
  cy.get('cx-order-summary .cx-summary-partials .cx-summary-total')
    .find('.cx-summary-amount')
    .should('not.be.empty');
  fillPaymentDetails(paymentDetailsData, billingAddress);
}

export function verifyReviewOrderPage() {
  cy.get('.cx-review-title').should('contain', 'Review');
}

export function placeOrder() {
  verifyReviewOrderPage();
  cy.get('.cx-review-summary-card')
    .contains('cx-card', 'Ship To')
    .find('.cx-card-container')
    .within(() => {
      cy.findByText(user.fullName);
      cy.findByText(user.address.line1);
      cy.findByText(user.address.line2);
    });
  cy.get('.cx-review-summary-card')
    .contains('cx-card', 'Delivery Method')
    .find('.cx-card-container')
    .within(() => {
      cy.findByText('Standard Delivery');
    });
  cy.get('cx-order-summary .cx-summary-row .cx-summary-amount')
    .eq(0)
    .should('contain', cart.total);
  cy.get('cx-order-summary .cx-summary-row .cx-summary-amount')
    .eq(1)
    .should('not.be.empty');
  cy.get('cx-order-summary .cx-summary-total .cx-summary-amount').should(
    'not.be.empty'
  );
  cy.findByText('Terms & Conditions')
    .should('have.attr', 'target', '_blank')
    .should(
      'have.attr',
      'href',
      `/${Cypress.env('BASE_SITE')}/en/USD/terms-and-conditions`
    );
  cy.get('.form-check-input').check();
  cy.get('cx-place-order button.btn-primary').click();
}

export function viewOrderHistory() {
  cy.selectUserMenuOption({
    option: 'Order History',
  });
  cy.get('cx-order-history h2').should('contain', 'Order history');
  cy.get('.cx-order-history-table tr')
    .first()
    .find('.cx-order-history-total .cx-order-history-value')
    .should('not.be.empty');
}

export function goToPaymentDetails() {
  cy.get('cx-checkout-progress li:nth-child(3) > a').click();
}

export function clickAddNewPayment() {
  cy.findByText('Add New Payment').click();
}

export function goToCheapProductDetailsPage(
  sampleProduct: SampleProduct = cheapProduct
) {
  visitHomePage();
  clickCheapProductDetailsFromHomePage(sampleProduct);
}

export function clickCheapProductDetailsFromHomePage(
  sampleProduct: SampleProduct = cheapProduct
) {
  const productPage = waitForProductPage(sampleProduct.code, 'getProductPage');
  cy.get('.Section4 cx-banner').first().find('img').click({ force: true });
  cy.wait(`@${productPage}`).its('response.statusCode').should('eq', 200);
  cy.get('cx-product-intro').within(() => {
    cy.get('.code').should('contain', sampleProduct.code);
  });
  cy.get('cx-breadcrumb').within(() => {
    cy.get('h1').should('contain', sampleProduct.name);
  });
}

export function addCheapProductToCartAndLogin(
  sampleUser: SampleUser = user,
  sampleProduct: SampleProduct = cheapProduct
) {
  addCheapProductToCart(sampleProduct);
  const loginPage = waitForPage('/login', 'getLoginPage');
  cy.findByText(/proceed to checkout/i).click();
  cy.wait(`@${loginPage}`);

  // TODO:#checkout to update sample data to /delivery-address
  const shippingPage = waitForPage(
    '/checkout/shipping-address',
    'getShippingPage'
  );
  loginUser(sampleUser);
  // Double timeout, because we have here a cascade of requests (login, load /checkout page, merge cart, load shipping page)
  cy.wait(`@${shippingPage}`, { timeout: 30000 })
    .its('response.statusCode')
    .should('eq', 200);
}

export function addCheapProductToCartAndProceedToCheckout(
  sampleProduct: SampleProduct = cheapProduct
) {
  addCheapProductToCart(sampleProduct);
  const loginPage = waitForPage('/login', 'getLoginPage');
  cy.findByText(/proceed to checkout/i).click();
  cy.wait(`@${loginPage}`);
}

export function addCheapProductToCartAndBeginCheckoutForSignedInCustomer(
  sampleProduct: SampleProduct = cheapProduct
) {
  addCheapProductToCart(sampleProduct);

  // TODO:#checkout to update sample data to /delivery-address
  const shippingPage = waitForPage(
    '/checkout/shipping-address',
    'getShippingPage'
  );
  cy.findByText(/proceed to checkout/i).click();
  cy.wait(`@${shippingPage}`).its('response.statusCode').should('eq', 200);
}

export function addCheapProductToCart(
  sampleProduct: SampleProduct = cheapProduct
) {
  cy.get('cx-add-to-cart')
    .findByText(/Add To Cart/i)
    .click();
  cy.get('cx-added-to-cart-dialog').within(() => {
    cy.get('.cx-name .cx-link').should('contain', sampleProduct.name);
  });
}

export function fillAddressFormWithCheapProduct(
  shippingAddressData: AddressData = user,
  cartData: SampleCartProduct = cartWithCheapProduct
) {
  cy.log('🛒 Filling shipping address form');

  cy.get('.cx-checkout-title').should('contain', 'Delivery Address');
  cy.get('cx-order-summary .cx-summary-partials .cx-summary-row')
    .first()
    .find('.cx-summary-amount')
    .should('contain', cartData.total);

  /**
   * Delivery mode PUT intercept is not in verifyDeliveryMethod()
   * because it doesn't choose a delivery mode and the intercept might have missed timing depending on cypress's performance
   */
  const getCheckoutDetailsAlias = interceptCheckoutB2CDetailsEndpoint();
  cy.intercept({
    method: 'PUT',
    path: `${Cypress.env('OCC_PREFIX')}/${Cypress.env(
      'BASE_SITE'
    )}/**/deliverymode?deliveryModeId=*`,
  }).as('putDeliveryMode');

  const deliveryPage = waitForPage(
    '/checkout/delivery-mode',
    'getDeliveryPage'
  );
  fillShippingAddress(shippingAddressData);
  cy.wait(`@${deliveryPage}`).its('response.statusCode').should('eq', 200);

  cy.wait('@putDeliveryMode').its('response.statusCode').should('eq', 200);
  cy.wait(`@${getCheckoutDetailsAlias}`)
    .its('response.statusCode')
    .should('eq', 200);
}

export function fillPaymentFormWithCheapProduct(
  paymentDetailsData: PaymentDetails = user,
  billingAddress?: AddressData
) {
  cy.log('🛒 Filling payment method form');
  cy.get('.cx-checkout-title').should('contain', 'Payment');
  cy.get('cx-order-summary .cx-summary-partials .cx-summary-total')
    .find('.cx-summary-amount')
    .should('not.be.empty');

  const reviewPage = waitForPage('/checkout/review-order', 'getReviewPage');
  fillPaymentDetails(paymentDetailsData, billingAddress);
  cy.wait(`@${reviewPage}`).its('response.statusCode').should('eq', 200);
}

export function placeOrderWithCheapProduct(
  sampleUser: SampleUser = user,
  cartData: SampleCartProduct = cartWithCheapProduct,
  currency: string = 'USD'
) {
  cy.log('🛒 Placing order');
  verifyReviewOrderPage();
  cy.get('.cx-review-summary-card')
    .contains('cx-card', 'Ship To')
    .find('.cx-card-container')
    .within(() => {
      cy.findByText(sampleUser.fullName);
      cy.findByText(sampleUser.address.line1);
      cy.findByText(sampleUser.address.line2);
    });
  cy.get('.cx-review-summary-card')
    .contains('cx-card', 'Delivery Method')
    .find('.cx-card-container')
    .within(() => {
      cy.findByText('Standard Delivery');
    });
  cy.get('cx-order-summary .cx-summary-row .cx-summary-amount')
    .eq(0)
    .should('contain', cartData.total);
  cy.get('cx-order-summary .cx-summary-row .cx-summary-amount')
    .eq(1)
    .should('contain', cartData.estimatedShipping);
  cy.get('cx-order-summary .cx-summary-total .cx-summary-amount').should(
    'not.be.empty'
  );
  cy.findByText('Terms & Conditions')
    .should('have.attr', 'target', '_blank')
    .should(
      'have.attr',
      'href',
      `/${Cypress.env('BASE_SITE')}/en/${currency}/terms-and-conditions`
    );
  cy.get('input[formcontrolname="termsAndConditions"]').check();
  const orderConfirmationPage = waitForPage(
    '/order-confirmation',
    'getOrderConfirmationPage'
  );
  cy.get('cx-place-order button.btn-primary').should('be.enabled').click();
  cy.wait(`@${orderConfirmationPage}`)
    .its('response.statusCode')
    .should('eq', 200);
}

export function verifyOrderConfirmationPageWithCheapProduct(
  sampleUser: SampleUser = user,
  sampleProduct: SampleProduct = cheapProduct,
  _cartData: SampleCartProduct = cartWithCheapProduct,
  isApparel: boolean = false
) {
  cy.get('.cx-page-title').should('contain', 'Confirmation of Order');
  cy.get('h2').should('contain', 'Thank you for your order!');
  cy.get('.cx-order-summary .container').within(() => {
    cy.get('.cx-summary-card:nth-child(1)').within(() => {
      cy.get('cx-card:nth-child(1)').within(() => {
        cy.get('.cx-card-title').should('contain', 'Order Number');
        cy.get('.cx-card-label').should('not.be.empty');
      });
      cy.get('cx-card:nth-child(2)').within(() => {
        cy.get('.cx-card-title').should('contain', 'Placed on');
        cy.get('.cx-card-label').should('not.be.empty');
      });
      cy.get('cx-card:nth-child(3)').within(() => {
        cy.get('.cx-card-title').should('contain', 'Status');
        cy.get('.cx-card-label').should('not.be.empty');
      });
    });
    cy.get('.cx-summary-card:nth-child(2) .cx-card').within(() => {
      cy.contains(sampleUser.fullName);
      cy.contains(sampleUser.address.line1);
      cy.contains('Standard Delivery');
    });
    cy.get('.cx-summary-card:nth-child(3) .cx-card').within(() => {
      cy.contains(sampleUser.fullName);
      cy.contains(sampleUser.address.line1);
    });
  });
  if (!isApparel) {
    cy.get('cx-cart-item .cx-code').should('contain', sampleProduct.code);
  } else {
    cy.get('cx-cart-item .cx-code')
      .should('have.length', products.length)
      .each((_, index) => {
        console.log('products', products[index]);
        cy.get('cx-cart-item .cx-code').should('contain', products[index].code);
      });
  }
  cy.get('cx-order-summary .cx-summary-amount').should('not.be.empty');
}

export function viewOrderHistoryWithCheapProduct() {
  const orderHistoryPage = waitForPage(
    '/my-account/orders',
    'getOrderHistoryPage'
  );
  cy.selectUserMenuOption({
    option: 'Order History',
  });
  cy.wait(`@${orderHistoryPage}`).its('response.statusCode').should('eq', 200);
  cy.get('cx-order-history h2').should('contain', 'Order history');
  cy.get('.cx-order-history-table tr')
    .first()
    .find('.cx-order-history-total .cx-order-history-value')
    .should('not.be.empty');
}<|MERGE_RESOLUTION|>--- conflicted
+++ resolved
@@ -7,14 +7,14 @@
   SampleCartProduct,
   SampleProduct,
   SampleUser,
-  user,
+  user
 } from '../sample-data/checkout-flow';
 import { login, register } from './auth-forms';
 import {
   AddressData,
   fillPaymentDetails,
   fillShippingAddress,
-  PaymentDetails,
+  PaymentDetails
 } from './checkout-forms';
 
 export const ELECTRONICS_BASESITE = 'electronics-spa';
@@ -226,13 +226,9 @@
     '/checkout/payment-details',
     'getPaymentPage'
   );
-<<<<<<< HEAD
-  cy.get('.cx-checkout-btns button.btn-primary').should('be.enabled').click();
-=======
   cy.get('.cx-checkout-btns button.btn-primary')
     .should('be.enabled')
     .click({ force: true });
->>>>>>> a32dea3c
   cy.wait(`@${paymentPage}`).its('response.statusCode').should('eq', 200);
 }
 
