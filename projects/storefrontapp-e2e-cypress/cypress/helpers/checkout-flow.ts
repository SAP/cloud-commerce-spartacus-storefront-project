import {
  cart,
  cartWithCheapProduct,
  cheapProduct,
  product,
  SampleCartProduct,
  SampleProduct,
  SampleUser,
  user
} from '../sample-data/checkout-flow';
import { APPAREL_BASESITE } from './apparel/apparel-checkout-flow';
import { login, register } from './auth-forms';
import {
  AddressData,
  fillPaymentDetails,
  fillShippingAddress,
  PaymentDetails
} from './checkout-forms';

export const ELECTRONICS_BASESITE = 'electronics-spa';
export const ELECTRONICS_CURRENCY = 'USD';

export const ELECTRONICS_DEFAULT_DELIVERY_MODE = 'deliveryMode-standard-net';

export function visitHomePage(
  queryStringParams?: string,
  baseSite: string = ELECTRONICS_BASESITE
) {
  const homePage = waitForPage('homepage', 'getHomePage', baseSite);

  if (queryStringParams) {
    cy.visit(`/?${queryStringParams}`);
  } else {
    cy.visit('/');
  }
  cy.wait(`@${homePage}`)
    .its('status')
    .should('eq', 200);
}

export function signOut() {
  cy.selectUserMenuOption({
    option: 'Sign Out'
  });
}

export function registerUser(
  giveRegistrationConsent: boolean = false,
  sampleUser: SampleUser = user,
  baseSite: string = ELECTRONICS_BASESITE
) {
  const loginPage = waitForPage('/login', 'getLoginPage', baseSite);
  cy.getByText(/Sign in \/ Register/i).click();
  cy.wait(`@${loginPage}`);

  const registerPage = waitForPage(
    '/login/register',
    'getRegisterPage',
    baseSite
  );
  cy.getByText('Register').click();
  cy.wait(`@${registerPage}`);

  register(sampleUser, giveRegistrationConsent);
  cy.get('cx-breadcrumb').contains('Login');
  return sampleUser;
}

export function signInUser(
  baseSite: string = ELECTRONICS_BASESITE,
  sampleUser: SampleUser = user
) {
  const loginPage = waitForPage('/login', 'getLoginPage', baseSite);
  cy.getByText(/Sign in \/ Register/i).click();
  cy.wait(`@${loginPage}`);
  login(sampleUser.email, sampleUser.password);
}

export function signOutUser(
  baseSite: string = ELECTRONICS_BASESITE,
  sampleUser: SampleUser = user
) {
  const logoutPage = waitForPage('/logout', 'getLogoutPage', baseSite);
  signOut();
  cy.wait(`@${logoutPage}`);
  cy.get('.cx-login-greet').should('not.contain', sampleUser.fullName);
}

export function goToProductDetailsPage() {
  cy.visit('/');
  // click big banner
  cy.get('.Section1 cx-banner')
    .first()
    .find('img')
    .click({ force: true });
  // click small banner number 6 (would be good if label or alt text would be available)
  cy.get('.Section2 cx-banner:nth-of-type(6) img').click({ force: true });
  cy.get('cx-product-intro').within(() => {
    cy.get('.code').should('contain', product.code);
  });
  cy.get('cx-breadcrumb').within(() => {
    cy.get('h1').should('contain', product.name);
  });
}

export function addProductToCart() {
  cy.get('cx-item-counter')
    .getByText('+')
    .click();
  cy.get('cx-add-to-cart')
    .getByText(/Add To Cart/i)
    .click();
  cy.get('cx-added-to-cart-dialog').within(() => {
    cy.get('.cx-name .cx-link').should('contain', product.name);
    cy.getByText(/proceed to checkout/i).click();
  });
}

export function loginUser(sampleUser: SampleUser = user) {
  // Verify the user is prompted to login
  login(sampleUser.email, sampleUser.password);
}

export function fillAddressForm(shippingAddressData: AddressData = user) {
  cy.get('.cx-checkout-title').should('contain', 'Shipping Address');
  cy.get('cx-order-summary .cx-summary-partials .cx-summary-row')
    .first()
    .find('.cx-summary-amount')
    .should('contain', cart.total);
  fillShippingAddress(shippingAddressData);
}

export function verifyDeliveryMethod(
  baseSite: string = ELECTRONICS_BASESITE,
  deliveryMode: string = ELECTRONICS_DEFAULT_DELIVERY_MODE
) {
  cy.get('.cx-checkout-title').should('contain', 'Shipping Method');
  cy.get(`#${deliveryMode}`).should('be.checked');
  const paymentPage = waitForPage(
    '/checkout/payment-details',
    'getPaymentPage',
    baseSite
  );
  cy.get('.cx-checkout-btns button.btn-primary').click();
  cy.wait(`@${paymentPage}`)
    .its('status')
    .should('eq', 200);
}

export function fillPaymentForm(
  paymentDetailsData: PaymentDetails = user,
  billingAddress?: AddressData
) {
  cy.get('.cx-checkout-title').should('contain', 'Payment');
  cy.get('cx-order-summary .cx-summary-partials .cx-summary-total')
    .find('.cx-summary-amount')
    .should('contain', cart.totalAndShipping);
  fillPaymentDetails(paymentDetailsData, billingAddress);
}

export function verifyReviewOrderPage() {
  cy.get('.cx-review-title').should('contain', 'Review');
}

export function placeOrder() {
  verifyReviewOrderPage();
  cy.get('.cx-review-summary-card')
    .contains('cx-card', 'Ship To')
    .find('.cx-card-container')
    .within(() => {
      cy.getByText(user.fullName);
      cy.getByText(user.address.line1);
      cy.getByText(user.address.line2);
    });
  cy.get('.cx-review-summary-card')
    .contains('cx-card', 'Shipping Method')
    .find('.cx-card-container')
    .within(() => {
      cy.getByText('Standard Delivery');
    });
  cy.get('cx-order-summary .cx-summary-row .cx-summary-amount')
    .eq(0)
    .should('contain', cart.total);
  cy.get('cx-order-summary .cx-summary-row .cx-summary-amount')
    .eq(1)
    .should('contain', cart.estimatedShipping);
  cy.get('cx-order-summary .cx-summary-total .cx-summary-amount').should(
    'contain',
    cart.totalAndShipping
  );
  cy.getByText('Terms & Conditions')
    .should('have.attr', 'target', '_blank')
    .should(
      'have.attr',
      'href',
      '/electronics-spa/en/USD/terms-and-conditions'
    );
  cy.get('.form-check-input').check();
  cy.get('cx-place-order button.btn-primary').click();
}

export function verifyOrderConfirmationPage() {
  cy.get('.cx-page-title').should('contain', 'Confirmation of Order');
  cy.get('h2').should('contain', 'Thank you for your order!');
  cy.get('.cx-order-review-summary .row').within(() => {
    cy.get('.col-lg-3:nth-child(1) .cx-card').within(() => {
      cy.contains(user.fullName);
      cy.contains(user.address.line1);
    });
    cy.get('.col-lg-3:nth-child(2) .cx-card').within(() => {
      cy.contains(user.fullName);
      cy.contains(user.address.line1);
    });
    cy.get('.col-lg-3:nth-child(3) .cx-card').within(() => {
      cy.contains('Standard Delivery');
    });
  });
  cy.get('cx-cart-item .cx-code').should('contain', product.code);
  cy.get('cx-order-summary .cx-summary-amount').should(
    'contain',
    cart.totalAndShipping
  );
}

export function viewOrderHistory() {
  cy.selectUserMenuOption({
    option: 'Order History'
  });
  cy.get('cx-order-history h3').should('contain', 'Order history');
  cy.get('.cx-order-history-table tr')
    .first()
    .find('.cx-order-history-total .cx-order-history-value')
    .should('contain', cart.totalAndShipping);
}

export function goToPaymentDetails() {
  cy.get('cx-checkout-progress li:nth-child(3) > a').click();
}

export function clickAddNewPayment() {
  cy.getByText('Add New Payment').click();
}

export function goToCheapProductDetailsPage(
  baseSite: string = ELECTRONICS_BASESITE,
  sampleProduct: SampleProduct = cheapProduct
) {
  visitHomePage('', baseSite);
  clickCheapProductDetailsFromHomePage(baseSite, sampleProduct);
}

export function clickCheapProductDetailsFromHomePage(
  baseSite: string = ELECTRONICS_BASESITE,
  sampleProduct: SampleProduct = cheapProduct
) {
  const productCode = `ProductPage&code=${sampleProduct.code}`;
  const productPage = waitForPage(productCode, 'getProductPage', baseSite);
  cy.get('.Section4 cx-banner')
    .first()
    .find('img')
    .click({ force: true });
  cy.wait(`@${productPage}`)
    .its('status')
    .should('eq', 200);
  cy.get('cx-product-intro').within(() => {
    cy.get('.code').should('contain', sampleProduct.code);
  });
  cy.get('cx-breadcrumb').within(() => {
    cy.get('h1').should('contain', sampleProduct.name);
  });
}

export function addCheapProductToCartAndLogin(
  sampleUser: SampleUser = user,
  sampleProduct: SampleProduct = cheapProduct
) {
  addCheapProductToCart(sampleProduct);
  const loginPage = waitForPage('/login', 'getLoginPage', APPAREL_BASESITE);
  cy.getByText(/proceed to checkout/i).click();
  cy.wait(`@${loginPage}`);

  const shippingPage = waitForPage(
    '/checkout/shipping-address',
    'getShippingPage',
    APPAREL_BASESITE
  );
  loginUser(sampleUser);
  cy.wait(`@${shippingPage}`)
    .its('status')
    .should('eq', 200);
}

export function addCheapProductToCartAndProceedToCheckout(
  baseSite: string = ELECTRONICS_BASESITE,
  sampleProduct: SampleProduct = cheapProduct
) {
  addCheapProductToCart(sampleProduct);
  const loginPage = waitForPage('/login', 'getLoginPage', baseSite);
  cy.getByText(/proceed to checkout/i).click();
  cy.wait(`@${loginPage}`);
}

export function addCheapProductToCartAndBeginCheckoutForSignedInCustomer(
  sampleProduct: SampleProduct = cheapProduct
) {
  addCheapProductToCart(sampleProduct);
  const shippingPage = waitForPage(
    '/checkout/shipping-address',
    'getShippingPage'
  );
  cy.getByText(/proceed to checkout/i).click();
  cy.wait(`@${shippingPage}`)
    .its('status')
    .should('eq', 200);
}

export function addCheapProductToCart(
  sampleProduct: SampleProduct = cheapProduct
) {
  cy.get('cx-add-to-cart')
    .getByText(/Add To Cart/i)
    .click();
  cy.get('cx-added-to-cart-dialog').within(() => {
    cy.get('.cx-name .cx-link').should('contain', sampleProduct.name);
  });
}

export function fillAddressFormWithCheapProduct(
  shippingAddressData: AddressData = user,
  cartData: SampleCartProduct = cartWithCheapProduct,
  baseSite: string = ELECTRONICS_BASESITE
) {
  cy.get('.cx-checkout-title').should('contain', 'Shipping Address');
  cy.get('cx-order-summary .cx-summary-partials .cx-summary-row')
    .first()
    .find('.cx-summary-amount')
    .should('contain', cartData.total);
  const deliveryPage = waitForPage(
    '/checkout/delivery-mode',
    'getDeliveryPage',
    baseSite
  );
  fillShippingAddress(shippingAddressData);
  cy.wait(`@${deliveryPage}`)
    .its('status')
    .should('eq', 200);
}

export function fillPaymentFormWithCheapProduct(
  paymentDetailsData: PaymentDetails = user,
  billingAddress?: AddressData,
  cartData: SampleCartProduct = cartWithCheapProduct,
  baseSite: string = ELECTRONICS_BASESITE
) {
  cy.get('.cx-checkout-title').should('contain', 'Payment');
  cy.get('cx-order-summary .cx-summary-partials .cx-summary-total')
    .find('.cx-summary-amount')
<<<<<<< HEAD
    .should('contain', cartData.totalAndShipping);
  const reivewPage = waitForPage(
    '/checkout/review-order',
    'getReviewPage',
    baseSite
  );
  fillPaymentDetails(paymentDetailsData, billingAddress);
  cy.wait(`@${reivewPage}`)
    .its('status')
    .should('eq', 200);
=======
    .should('contain', cartWithCheapProduct.totalAndShipping);
  const reviewPage = waitForPage('/checkout/review-order', 'getReviewPage');
  fillPaymentDetails(paymentDetailsData, billingAddress);
  cy.wait(`@${reviewPage}`).its('status').should('eq', 200);
>>>>>>> a59f8539
}

export function placeOrderWithCheapProduct(
  sampleUser: SampleUser = user,
  cartData: SampleCartProduct = cartWithCheapProduct,
  baseSite: string = ELECTRONICS_BASESITE,
  currency: string = 'USD'
) {
  verifyReviewOrderPage();
  cy.get('.cx-review-summary-card')
    .contains('cx-card', 'Ship To')
    .find('.cx-card-container')
    .within(() => {
      cy.getByText(sampleUser.fullName);
      cy.getByText(sampleUser.address.line1);
      cy.getByText(sampleUser.address.line2);
    });
  cy.get('.cx-review-summary-card')
    .contains('cx-card', 'Shipping Method')
    .find('.cx-card-container')
    .within(() => {
      cy.getByText('Standard Delivery');
    });
  cy.get('cx-order-summary .cx-summary-row .cx-summary-amount')
    .eq(0)
    .should('contain', cartData.total);
  cy.get('cx-order-summary .cx-summary-row .cx-summary-amount')
    .eq(1)
    .should('contain', cartData.estimatedShipping);
  cy.get('cx-order-summary .cx-summary-total .cx-summary-amount').should(
    'contain',
    cartData.totalAndShipping
  );
  cy.getByText('Terms & Conditions')
    .should('have.attr', 'target', '_blank')
    .should(
      'have.attr',
      'href',
      `/${baseSite}/en/${currency}/terms-and-conditions`
    );
  cy.get('input[formcontrolname="termsAndConditions"]').check();
  const orderConfirmationPage = waitForPage(
    '/order-confirmation',
    'getOrderConfirmationPage',
    baseSite
  );
  cy.get('cx-place-order button.btn-primary').click();
  cy.wait(`@${orderConfirmationPage}`)
    .its('status')
    .should('eq', 200);
}

export function verifyOrderConfirmationPageWithCheapProduct(
  sampleUser: SampleUser = user,
  sampleProduct: SampleProduct = cheapProduct,
  cartData: SampleCartProduct = cartWithCheapProduct
) {
  cy.get('.cx-page-title').should('contain', 'Confirmation of Order');
  cy.get('h2').should('contain', 'Thank you for your order!');
  cy.get('.cx-order-review-summary .row').within(() => {
    cy.get('.col-lg-3:nth-child(1) .cx-card').within(() => {
      cy.contains(sampleUser.fullName);
      cy.contains(sampleUser.address.line1);
    });
    cy.get('.col-lg-3:nth-child(2) .cx-card').within(() => {
      cy.contains(sampleUser.fullName);
      cy.contains(sampleUser.address.line1);
    });
    cy.get('.col-lg-3:nth-child(3) .cx-card').within(() => {
      cy.contains('Standard Delivery');
    });
  });
  cy.get('cx-cart-item .cx-code').should('contain', sampleProduct.code);
  cy.get('cx-order-summary .cx-summary-amount').should(
    'contain',
    cartData.totalAndShipping
  );
}

export function viewOrderHistoryWithCheapProduct(
  baseSite: string = ELECTRONICS_BASESITE,
  cartData: SampleCartProduct = cartWithCheapProduct
) {
  const orderHistoryPage = waitForPage(
    '/my-account/orders',
    'getOrderHistoryPage',
    baseSite
  );
  cy.selectUserMenuOption({
    option: 'Order History'
  });
  cy.wait(`@${orderHistoryPage}`)
    .its('status')
    .should('eq', 200);
  cy.get('cx-order-history h3').should('contain', 'Order history');
  cy.get('.cx-order-history-table tr')
    .first()
    .find('.cx-order-history-total .cx-order-history-value')
    .should('contain', cartData.totalAndShipping);
}

export function waitForPage(
  page: string,
  alias: string,
  baseSite: string = ELECTRONICS_BASESITE
): string {
  cy.server();
  cy.route('GET', `/rest/v2/${baseSite}/cms/pages?*${page}*`).as(alias);
  return alias;
}<|MERGE_RESOLUTION|>--- conflicted
+++ resolved
@@ -355,7 +355,6 @@
   cy.get('.cx-checkout-title').should('contain', 'Payment');
   cy.get('cx-order-summary .cx-summary-partials .cx-summary-total')
     .find('.cx-summary-amount')
-<<<<<<< HEAD
     .should('contain', cartData.totalAndShipping);
   const reivewPage = waitForPage(
     '/checkout/review-order',
@@ -366,12 +365,6 @@
   cy.wait(`@${reivewPage}`)
     .its('status')
     .should('eq', 200);
-=======
-    .should('contain', cartWithCheapProduct.totalAndShipping);
-  const reviewPage = waitForPage('/checkout/review-order', 'getReviewPage');
-  fillPaymentDetails(paymentDetailsData, billingAddress);
-  cy.wait(`@${reviewPage}`).its('status').should('eq', 200);
->>>>>>> a59f8539
 }
 
 export function placeOrderWithCheapProduct(
