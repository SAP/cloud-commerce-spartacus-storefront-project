import {
  cart,
  cartWithCheapProduct,
  cheapProduct,
  product,
  user,
} from '../sample-data/checkout-flow';
import { login, register } from './auth-forms';
import {
  AddressData,
  fillPaymentDetails,
  fillShippingAddress,
  PaymentDetails,
} from './checkout-forms';

export function visitHomePage(queryStringParams?: string) {
  const homePage = waitForPage('homepage', 'getHomePage');

  if (queryStringParams) {
    cy.visit(`/?${queryStringParams}`);
  } else {
    cy.visit('/');
  }
  cy.wait(`@${homePage}`);
}

export function signOut() {
  cy.selectUserMenuOption({
    option: 'Sign Out',
  });
}

export function registerUser() {
  const loginPage = waitForPage('/login', 'getLoginPage');
  cy.getByText(/Sign in \/ Register/i).click();
  cy.wait(`@${loginPage}`);
  const registerPage = waitForPage('/login/register', 'getRegisterPage');
  cy.getByText('Register').click();
  cy.wait(`@${registerPage}`);
  register(user);
<<<<<<< HEAD
  cy.wait(`@${loginPage}`);
  return user;
}

export function signInUser() {
  const loginPage = waitForPage('/login', 'getLoginPage');
  cy.getByText(/Sign in \/ Register/i).click();
  cy.wait(`@${loginPage}`);
  login(user.email, user.password);
=======
  cy.get('cx-breadcrumb').contains('Login');
>>>>>>> 0e067c67
}

export function signOutUser() {
  const logoutPage = waitForPage('/logout', 'getLogoutPage');
  signOut();
  cy.wait(`@${logoutPage}`);
  cy.get('.cx-login-greet').should('not.contain', user.fullName);
}

export function goToProductDetailsPage() {
  cy.visit('/');
  // click big banner
  cy.get('.Section1 cx-banner')
    .first()
    .find('img')
    .click({ force: true });
  // click small banner number 6 (would be good if label or alt text would be available)
  cy.get('.Section2 cx-banner:nth-of-type(6) img').click({ force: true });
  cy.get('cx-product-intro').within(() => {
    cy.get('.code').should('contain', product.code);
  });
  cy.get('cx-breadcrumb').within(() => {
    cy.get('h1').should('contain', product.name);
  });
}

export function addProductToCart() {
  cy.get('cx-item-counter')
    .getByText('+')
    .click();
  cy.get('cx-add-to-cart')
    .getByText(/Add To Cart/i)
    .click();
  cy.get('cx-added-to-cart-dialog').within(() => {
    cy.get('.cx-name .cx-link').should('contain', product.name);
    cy.getByText(/proceed to checkout/i).click();
  });
}

export function loginUser() {
  // Verify the user is prompted to login
  login(user.email, user.password);
}

export function fillAddressForm(shippingAddressData: AddressData = user) {
  cy.get('.cx-checkout-title').should('contain', 'Shipping Address');
  cy.get('cx-order-summary .cx-summary-partials .cx-summary-row')
    .first()
    .find('.cx-summary-amount')
    .should('contain', cart.total);
  fillShippingAddress(shippingAddressData);
}

export function chooseDeliveryMethod() {
  cy.get('.cx-checkout-title').should('contain', 'Shipping Method');
  cy.get('#deliveryMode-standard-gross').check({ force: true });
  const paymentPage = waitForPage(
    '/checkout/payment-details',
    'getPaymentPage'
  );
  cy.get('button.btn-primary').click();
  cy.wait(`@${paymentPage}`);
}

export function fillPaymentForm(
  paymentDetailsData: PaymentDetails = user,
  billingAddress?: AddressData
) {
  cy.get('.cx-checkout-title').should('contain', 'Payment');
  cy.get('cx-order-summary .cx-summary-partials .cx-summary-total')
    .find('.cx-summary-amount')
    .should('contain', cart.totalAndShipping);
  fillPaymentDetails(paymentDetailsData, billingAddress);
}

export function verifyReviewOrderPage() {
  cy.get('.cx-review-title').should('contain', 'Review');
}

export function placeOrder() {
  verifyReviewOrderPage();
  cy.get('.cx-review-summary-card')
    .contains('cx-card', 'Ship To')
    .find('.cx-card-container')
    .within(() => {
      cy.getByText(user.fullName);
      cy.getByText(user.address.line1);
      cy.getByText(user.address.line2);
    });
  cy.get('.cx-review-summary-card')
    .contains('cx-card', 'Shipping Method')
    .find('.cx-card-container')
    .within(() => {
      cy.getByText('Standard Delivery');
    });
  cy.get('cx-order-summary .cx-summary-row .cx-summary-amount')
    .eq(0)
    .should('contain', cart.total);
  cy.get('cx-order-summary .cx-summary-row .cx-summary-amount')
    .eq(1)
    .should('contain', cart.estimatedShipping);
  cy.get('cx-order-summary .cx-summary-total .cx-summary-amount').should(
    'contain',
    cart.totalAndShipping
  );
  cy.getByText('Terms & Conditions')
    .should('have.attr', 'target', '_blank')
    .should(
      'have.attr',
      'href',
      '/electronics-spa/en/USD/terms-and-conditions'
    );
  cy.get('.form-check-input').check();
  cy.get('cx-place-order button.btn-primary').click();
}

export function verifyOrderConfirmationPage() {
  cy.get('.cx-page-title').should('contain', 'Confirmation of Order');
  cy.get('h2').should('contain', 'Thank you for your order!');
  cy.get('.cx-order-review-summary .row').within(() => {
    cy.get('.col-lg-3:nth-child(1) .cx-card').within(() => {
      cy.contains(user.fullName);
      cy.contains(user.address.line1);
    });
    cy.get('.col-lg-3:nth-child(2) .cx-card').within(() => {
      cy.contains(user.fullName);
      cy.contains(user.address.line1);
    });
    cy.get('.col-lg-3:nth-child(3) .cx-card').within(() => {
      cy.contains('Standard Delivery');
    });
  });
  cy.get('cx-cart-item .cx-code').should('contain', product.code);
  cy.get('cx-order-summary .cx-summary-amount').should(
    'contain',
    cart.totalAndShipping
  );
}

export function viewOrderHistory() {
  cy.selectUserMenuOption({
    option: 'Order History',
  });
  cy.get('cx-order-history h3').should('contain', 'Order history');
  cy.get('.cx-order-history-table tr')
    .first()
    .find('.cx-order-history-total .cx-order-history-value')
    .should('contain', cart.totalAndShipping);
}

export function goToPaymentDetails() {
  cy.get('cx-checkout-progress li:nth-child(3) > a').click();
}

export function clickAddNewPayment() {
  cy.getByText('Add New Payment').click();
}

export function goToCheapProductDetailsPage() {
  visitHomePage();
  clickCheapProductDetailsFromHomePage();
}

export function clickCheapProductDetailsFromHomePage() {
  const productCode = 'ProductPage&code=280916';
  const productPage = waitForPage(productCode, 'getProductPage');
  cy.get('.Section4 cx-banner')
    .first()
    .find('img')
    .click({ force: true });
  cy.wait(`@${productPage}`);
  cy.get('cx-product-intro').within(() => {
    cy.get('.code').should('contain', cheapProduct.code);
  });
  cy.get('cx-breadcrumb').within(() => {
    cy.get('h1').should('contain', cheapProduct.name);
  });
}

export function addCheapProductToCartAndLogin() {
  addCheapProductToCart();
  const loginPage = waitForPage('/login', 'getLoginPage');
  cy.getByText(/proceed to checkout/i).click();
  cy.wait(`@${loginPage}`);
  const shippingPage = waitForPage(
    '/checkout/shipping-address',
    'getShippingPage'
  );
  loginUser();
  cy.wait(`@${shippingPage}`);
}

export function addCheapProductToCartAndProceedToCheckout() {
  addCheapProductToCart();
  const loginPage = waitForPage('/login', 'getLoginPage');
  cy.getByText(/proceed to checkout/i).click();
  cy.wait(`@${loginPage}`);
}

export function addCheapProductToCartAndBeginCheckoutForSignedInCustomer() {
  addCheapProductToCart();
  const shippingPage = waitForPage(
    '/checkout/shipping-address',
    'getShippingPage'
  );
  cy.getByText(/proceed to checkout/i).click();
  cy.wait(`@${shippingPage}`);
}

export function addCheapProductToCart() {
  cy.get('cx-add-to-cart')
    .getByText(/Add To Cart/i)
    .click();
  cy.get('cx-added-to-cart-dialog').within(() => {
    cy.get('.cx-name .cx-link').should('contain', cheapProduct.name);
  });
}

export function fillAddressFormWithCheapProduct(
  shippingAddressData: AddressData = user
) {
  cy.get('.cx-checkout-title').should('contain', 'Shipping Address');
  cy.get('cx-order-summary .cx-summary-partials .cx-summary-row')
    .first()
    .find('.cx-summary-amount')
    .should('contain', cartWithCheapProduct.total);
  const deliveryPage = waitForPage(
    '/checkout/delivery-mode',
    'getDeliveryPage'
  );
  fillShippingAddress(shippingAddressData);
  cy.wait(`@${deliveryPage}`);
}

export function fillPaymentFormWithCheapProduct(
  paymentDetailsData: PaymentDetails = user,
  billingAddress?: AddressData
) {
  cy.get('.cx-checkout-title').should('contain', 'Payment');
  cy.get('cx-order-summary .cx-summary-partials .cx-summary-total')
    .find('.cx-summary-amount')
    .should('contain', cartWithCheapProduct.totalAndShipping);
  const reivewPage = waitForPage('/checkout/review-order', 'getReviewPage');
  fillPaymentDetails(paymentDetailsData, billingAddress);
  cy.wait(`@${reivewPage}`);
}

export function placeOrderWithCheapProduct() {
  verifyReviewOrderPage();
  cy.get('.cx-review-summary-card')
    .contains('cx-card', 'Ship To')
    .find('.cx-card-container')
    .within(() => {
      cy.getByText(user.fullName);
      cy.getByText(user.address.line1);
      cy.getByText(user.address.line2);
    });
  cy.get('.cx-review-summary-card')
    .contains('cx-card', 'Shipping Method')
    .find('.cx-card-container')
    .within(() => {
      cy.getByText('Standard Delivery');
    });
  cy.get('cx-order-summary .cx-summary-row .cx-summary-amount')
    .eq(0)
    .should('contain', cartWithCheapProduct.total);
  cy.get('cx-order-summary .cx-summary-row .cx-summary-amount')
    .eq(1)
    .should('contain', cartWithCheapProduct.estimatedShipping);
  cy.get('cx-order-summary .cx-summary-total .cx-summary-amount').should(
    'contain',
    cartWithCheapProduct.totalAndShipping
  );
  cy.getByText('Terms & Conditions')
    .should('have.attr', 'target', '_blank')
    .should(
      'have.attr',
      'href',
      '/electronics-spa/en/USD/terms-and-conditions'
    );
  cy.get('.form-check-input').check();
  const orderConfirmationPage = waitForPage(
    '/order-confirmation',
    'getOrderConfirmationPage'
  );
  cy.get('cx-place-order button.btn-primary').click();
  cy.wait(`@${orderConfirmationPage}`);
}

export function verifyOrderConfirmationPageWithCheapProduct() {
  cy.get('.cx-page-title').should('contain', 'Confirmation of Order');
  cy.get('h2').should('contain', 'Thank you for your order!');
  cy.get('.cx-order-review-summary .row').within(() => {
    cy.get('.col-lg-3:nth-child(1) .cx-card').within(() => {
      cy.contains(user.fullName);
      cy.contains(user.address.line1);
    });
    cy.get('.col-lg-3:nth-child(2) .cx-card').within(() => {
      cy.contains(user.fullName);
      cy.contains(user.address.line1);
    });
    cy.get('.col-lg-3:nth-child(3) .cx-card').within(() => {
      cy.contains('Standard Delivery');
    });
  });
  cy.get('cx-cart-item .cx-code').should('contain', cheapProduct.code);
  cy.get('cx-order-summary .cx-summary-amount').should(
    'contain',
    cartWithCheapProduct.totalAndShipping
  );
}

export function viewOrderHistoryWithCheapProduct() {
  const orderHistoryPage = waitForPage(
    '/my-account/orders',
    'getOrderHistoryPage'
  );
  cy.selectUserMenuOption({
    option: 'Order History',
  });
  cy.wait(`@${orderHistoryPage}`);
  cy.get('cx-order-history h3').should('contain', 'Order history');
  cy.get('.cx-order-history-table tr')
    .first()
    .find('.cx-order-history-total .cx-order-history-value')
    .should('contain', cartWithCheapProduct.totalAndShipping);
}

export function waitForPage(page: string, alias: string): string {
  cy.server();
  cy.route('GET', `/rest/v2/electronics-spa/cms/pages?*${page}*`).as(alias);
  return alias;
}<|MERGE_RESOLUTION|>--- conflicted
+++ resolved
@@ -38,8 +38,7 @@
   cy.getByText('Register').click();
   cy.wait(`@${registerPage}`);
   register(user);
-<<<<<<< HEAD
-  cy.wait(`@${loginPage}`);
+  cy.get('cx-breadcrumb').contains('Login');
   return user;
 }
 
@@ -48,9 +47,6 @@
   cy.getByText(/Sign in \/ Register/i).click();
   cy.wait(`@${loginPage}`);
   login(user.email, user.password);
-=======
-  cy.get('cx-breadcrumb').contains('Login');
->>>>>>> 0e067c67
 }
 
 export function signOutUser() {
