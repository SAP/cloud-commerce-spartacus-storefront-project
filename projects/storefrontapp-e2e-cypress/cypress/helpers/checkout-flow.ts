--- conflicted
+++ resolved
@@ -349,13 +349,8 @@
 ) {
   cy.get('.cx-page-title').should('contain', 'Confirmation of Order');
   cy.get('h2').should('contain', 'Thank you for your order!');
-<<<<<<< HEAD
-  cy.get('.cx-order-review-summary .container').within(() => {
-    cy.get('.summary-card:nth-child(1)').within(() => {
-=======
   cy.get('.cx-order-summary .container').within(() => {
     cy.get('.cx-summary-card:nth-child(1)').within(() => {
->>>>>>> 400240d8
       cy.get('cx-card:nth-child(1)').within(() => {
         cy.get('.cx-card-title').should('contain', 'Order Number');
         cy.get('.cx-card-label').should('not.be.empty');
@@ -369,20 +364,12 @@
         cy.get('.cx-card-label').should('not.be.empty');
       });
     });
-<<<<<<< HEAD
-    cy.get('.summary-card:nth-child(2) .cx-card').within(() => {
-=======
     cy.get('.cx-summary-card:nth-child(2) .cx-card').within(() => {
->>>>>>> 400240d8
       cy.contains(sampleUser.fullName);
       cy.contains(sampleUser.address.line1);
       cy.contains('Standard Delivery');
     });
-<<<<<<< HEAD
-    cy.get('.summary-card:nth-child(3) .cx-card').within(() => {
-=======
     cy.get('.cx-summary-card:nth-child(3) .cx-card').within(() => {
->>>>>>> 400240d8
       cy.contains(sampleUser.fullName);
       cy.contains(sampleUser.address.line1);
     });
