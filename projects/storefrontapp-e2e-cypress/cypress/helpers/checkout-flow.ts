import {
  cart,
  cartWithCheapProduct,
  cheapProduct,
  product,
  user,
} from '../sample-data/checkout-flow';
import { login, register } from './auth-forms';
import {
  AddressData,
  fillPaymentDetails,
  fillShippingAddress,
  PaymentDetails,
} from './checkout-forms';

export function visitHomePage(queryStringParams?: string) {
  const homePage = waitForPage('homepage', 'getHomePage');

  if (queryStringParams) {
    cy.visit(`/?${queryStringParams}`);
  } else {
    cy.visit('/');
  }
  cy.wait(`@${homePage}`);
}

export function signOut() {
  cy.selectUserMenuOption({
    option: 'Sign Out',
  });
}

export function registerUser() {
  const loginPage = waitForPage('/login', 'getLoginPage');
  cy.getByText(/Sign in \/ Register/i).click();
  cy.wait(`@${loginPage}`);
  const registerPage = waitForPage('/login/register', 'getRegisterPage');
  cy.getByText('Register').click();
  cy.wait(`@${registerPage}`);
  register(user);
  cy.wait(`@${loginPage}`);
  return user;
}

export function signInUser() {
  const loginPage = waitForPage('/login', 'getLoginPage');
  cy.getByText(/Sign in \/ Register/i).click();
  cy.wait(`@${loginPage}`);
  login(user.email, user.password);
}

export function signOutUser() {
  const logoutPage = waitForPage('/logout', 'getLogoutPage');
  signOut();
  cy.wait(`@${logoutPage}`);
  cy.get('.cx-login-greet').should('not.contain', user.fullName);
}

export function goToProductDetailsPage() {
  cy.visit('/');
  // click big banner
  cy.get('.Section1 cx-banner')
    .first()
    .find('img')
    .click({ force: true });
  // click small banner number 6 (would be good if label or alt text would be available)
  cy.get('.Section2 cx-banner:nth-of-type(6) img').click({ force: true });
  cy.get('cx-product-intro').within(() => {
    cy.get('.code').should('contain', product.code);
  });
  cy.get('cx-breadcrumb').within(() => {
    cy.get('h1').should('contain', product.name);
  });
}

export function addProductToCart() {
  cy.get('cx-item-counter')
    .getByText('+')
    .click();
  cy.get('cx-add-to-cart')
    .getByText(/Add To Cart/i)
    .click();
  cy.get('cx-added-to-cart-dialog').within(() => {
    cy.get('.cx-name .cx-link').should('contain', product.name);
    cy.getByText(/proceed to checkout/i).click();
  });
}

export function loginUser() {
  // Verify the user is prompted to login
  login(user.email, user.password);
}

export function fillAddressForm(shippingAddressData: AddressData = user) {
  cy.get('.cx-checkout-title').should('contain', 'Shipping Address');
  cy.get('cx-order-summary .cx-summary-partials .cx-summary-row')
    .first()
    .find('.cx-summary-amount')
    .should('contain', cart.total);

  fillShippingAddress(shippingAddressData);
}

export function chooseDeliveryMethod() {
  cy.get('.cx-checkout-title').should('contain', 'Shipping Method');
  cy.get('#deliveryMode-standard-gross').check({ force: true });
  const paymentPage = waitForPage(
    '/checkout/payment-details',
    'getPaymentPage'
  );
  cy.get('button.btn-primary').click();
  cy.wait(`@${paymentPage}`);
}

export function fillPaymentForm(
  paymentDetailsData: PaymentDetails = user,
  billingAddress?: AddressData
) {
  cy.get('.cx-checkout-title').should('contain', 'Payment');
  cy.get('cx-order-summary .cx-summary-partials .cx-summary-total')
    .find('.cx-summary-amount')
    .should('contain', cart.totalAndShipping);

  fillPaymentDetails(paymentDetailsData, billingAddress);
}

export function verifyReviewOrderPage() {
  cy.get('.cx-review-title').should('contain', 'Review');
}

export function placeOrder() {
  verifyReviewOrderPage();
  cy.get('.cx-review-summary-card')
    .contains('cx-card', 'Ship To')
    .find('.cx-card-container')
    .within(() => {
      cy.getByText(user.fullName);
      cy.getByText(user.address.line1);
      cy.getByText(user.address.line2);
    });
  cy.get('.cx-review-summary-card')
    .contains('cx-card', 'Shipping Method')
    .find('.cx-card-container')
    .within(() => {
      cy.getByText('Standard Delivery');
    });

  cy.get('cx-order-summary .cx-summary-row .cx-summary-amount')
    .eq(0)
    .should('contain', cart.total);
  cy.get('cx-order-summary .cx-summary-row .cx-summary-amount')
    .eq(1)
    .should('contain', cart.estimatedShipping);
  cy.get('cx-order-summary .cx-summary-total .cx-summary-amount').should(
    'contain',
    cart.totalAndShipping
  );
  cy.getByText('Terms & Conditions')
    .should('have.attr', 'target', '_blank')
    .should(
      'have.attr',
      'href',
      '/electronics-spa/en/USD/terms-and-conditions'
    );
  cy.get('.form-check-input').check();
  cy.get('cx-place-order button.btn-primary').click();
}

export function verifyOrderConfirmationPage() {
  cy.get('.cx-page-title').should('contain', 'Confirmation of Order');
  cy.get('h2').should('contain', 'Thank you for your order!');
  cy.get('.cx-order-review-summary .row').within(() => {
    cy.get('.col-lg-3:nth-child(1) .cx-card').within(() => {
      cy.contains(user.fullName);
      cy.contains(user.address.line1);
    });
    cy.get('.col-lg-3:nth-child(2) .cx-card').within(() => {
      cy.contains(user.fullName);
      cy.contains(user.address.line1);
    });
    cy.get('.col-lg-3:nth-child(3) .cx-card').within(() => {
      cy.contains('Standard Delivery');
    });
  });
  cy.get('cx-cart-item .cx-code').should('contain', product.code);
  cy.get('cx-order-summary .cx-summary-amount').should(
    'contain',
    cart.totalAndShipping
  );
}

export function viewOrderHistory() {
  cy.selectUserMenuOption({
    option: 'Order History',
  });
  cy.get('cx-order-history h3').should('contain', 'Order history');
  cy.get('.cx-order-history-table tr')
    .first()
    .find('.cx-order-history-total .cx-order-history-value')
    .should('contain', cart.totalAndShipping);
}

export function goToPaymentDetails() {
  cy.get('cx-checkout-progress li:nth-child(3) > a').click();
}

export function clickAddNewPayment() {
  cy.getByText('Add New Payment').click();
}

export function goToCheapProductDetailsPage() {
  visitHomePage();
  clickCheapProductDetailsFromHomePage();
}

export function clickCheapProductDetailsFromHomePage() {
  const productCode = 'ProductPage&code=280916';
  const productPage = waitForPage(productCode, 'getProductPage');
  cy.get('.Section4 cx-banner')
    .first()
    .find('img')
    .click({ force: true });
  cy.wait(`@${productPage}`);
  cy.get('cx-product-intro').within(() => {
    cy.get('.code').should('contain', cheapProduct.code);
  });
  cy.get('cx-breadcrumb').within(() => {
    cy.get('h1').should('contain', cheapProduct.name);
  });
}

export function addCheapProductToCartAndLogin() {
  addCheapProductToCart();
  const loginPage = waitForPage('/login', 'getLoginPage');
  cy.getByText(/proceed to checkout/i).click();
  cy.wait(`@${loginPage}`);
  const shippingPage = waitForPage(
    '/checkout/shipping-address',
    'getShippingPage'
  );
  loginUser();
  cy.wait(`@${shippingPage}`);
}

<<<<<<< HEAD
export function addCheapProductToCartAndBeginCheckout() {
  addCheapProductToCart();
  const shippingPage = waitForPage(
    '/checkout/shipping-address',
    'getShippingPage'
  );
  cy.getByText(/proceed to checkout/i).click();
  cy.wait(`@${shippingPage}`);
}

export function addCheapProductToCart() {
=======
export function addCheapProductToCartAndProceedToCheckout() {
>>>>>>> 26afd68a
  cy.get('cx-add-to-cart')
    .getByText(/Add To Cart/i)
    .click();
  cy.get('cx-added-to-cart-dialog').within(() => {
    cy.get('.cx-name .cx-link').should('contain', cheapProduct.name);
  });
<<<<<<< HEAD
=======
  const loginPage = waitForPage('/login', 'getLoginPage');
  cy.getByText(/proceed to checkout/i).click();
  cy.wait(`@${loginPage}`);
>>>>>>> 26afd68a
}

export function fillAddressFormWithCheapProduct(
  shippingAddressData: AddressData = user
) {
  cy.get('.cx-checkout-title').should('contain', 'Shipping Address');
  cy.get('cx-order-summary .cx-summary-partials .cx-summary-row')
    .first()
    .find('.cx-summary-amount')
    .should('contain', cartWithCheapProduct.total);
  const deliveryPage = waitForPage(
    '/checkout/delivery-mode',
    'getDeliveryPage'
  );
  fillShippingAddress(shippingAddressData);
  cy.wait(`@${deliveryPage}`);
}

export function fillPaymentFormWithCheapProduct(
  paymentDetailsData: PaymentDetails = user,
  billingAddress?: AddressData
) {
  cy.get('.cx-checkout-title').should('contain', 'Payment');
  cy.get('cx-order-summary .cx-summary-partials .cx-summary-total')
    .find('.cx-summary-amount')
    .should('contain', cartWithCheapProduct.totalAndShipping);
  const reivewPage = waitForPage('/checkout/review-order', 'getReviewPage');
  fillPaymentDetails(paymentDetailsData, billingAddress);
  cy.wait(`@${reivewPage}`);
}

export function placeOrderWithCheapProduct() {
  verifyReviewOrderPage();
  cy.get('.cx-review-summary-card')
    .contains('cx-card', 'Ship To')
    .find('.cx-card-container')
    .within(() => {
      cy.getByText(user.fullName);
      cy.getByText(user.address.line1);
      cy.getByText(user.address.line2);
    });
  cy.get('.cx-review-summary-card')
    .contains('cx-card', 'Shipping Method')
    .find('.cx-card-container')
    .within(() => {
      cy.getByText('Standard Delivery');
    });

  cy.get('cx-order-summary .cx-summary-row .cx-summary-amount')
    .eq(0)
    .should('contain', cartWithCheapProduct.total);
  cy.get('cx-order-summary .cx-summary-row .cx-summary-amount')
    .eq(1)
    .should('contain', cartWithCheapProduct.estimatedShipping);
  cy.get('cx-order-summary .cx-summary-total .cx-summary-amount').should(
    'contain',
    cartWithCheapProduct.totalAndShipping
  );
  cy.getByText('Terms & Conditions')
    .should('have.attr', 'target', '_blank')
    .should(
      'have.attr',
      'href',
      '/electronics-spa/en/USD/terms-and-conditions'
    );
  cy.get('.form-check-input').check();
  const orderConfirmationPage = waitForPage(
    '/order-confirmation',
    'getOrderConfirmationPage'
  );
  cy.get('cx-place-order button.btn-primary').click();
  cy.wait(`@${orderConfirmationPage}`);
}

export function verifyOrderConfirmationPageWithCheapProduct() {
  cy.get('.cx-page-title').should('contain', 'Confirmation of Order');
  cy.get('h2').should('contain', 'Thank you for your order!');
  cy.get('.cx-order-review-summary .row').within(() => {
    cy.get('.col-lg-3:nth-child(1) .cx-card').within(() => {
      cy.contains(user.fullName);
      cy.contains(user.address.line1);
    });
    cy.get('.col-lg-3:nth-child(2) .cx-card').within(() => {
      cy.contains(user.fullName);
      cy.contains(user.address.line1);
    });
    cy.get('.col-lg-3:nth-child(3) .cx-card').within(() => {
      cy.contains('Standard Delivery');
    });
  });
  cy.get('cx-cart-item .cx-code').should('contain', cheapProduct.code);
  cy.get('cx-order-summary .cx-summary-amount').should(
    'contain',
    cartWithCheapProduct.totalAndShipping
  );
}

export function viewOrderHistoryWithCheapProduct() {
  const orderHistoryPage = waitForPage(
    '/my-account/orders',
    'getOrderHistoryPage'
  );
  cy.selectUserMenuOption({
    option: 'Order History',
  });
  cy.wait(`@${orderHistoryPage}`);
  cy.get('cx-order-history h3').should('contain', 'Order history');
  cy.get('.cx-order-history-table tr')
    .first()
    .find('.cx-order-history-total .cx-order-history-value')
    .should('contain', cartWithCheapProduct.totalAndShipping);
}

export function waitForPage(page: string, alias: string): string {
  cy.server();
  cy.route('GET', `/rest/v2/electronics-spa/cms/pages?*${page}*`).as(alias);
  return alias;
}<|MERGE_RESOLUTION|>--- conflicted
+++ resolved
@@ -242,8 +242,14 @@
   cy.wait(`@${shippingPage}`);
 }
 
-<<<<<<< HEAD
-export function addCheapProductToCartAndBeginCheckout() {
+export function addCheapProductToCartAndProceedToCheckout() {
+  addCheapProductToCart();
+  const loginPage = waitForPage('/login', 'getLoginPage');
+  cy.getByText(/proceed to checkout/i).click();
+  cy.wait(`@${loginPage}`);
+}
+
+export function addCheapProductToCartAndBeginCheckoutForSignedInCustomer() {
   addCheapProductToCart();
   const shippingPage = waitForPage(
     '/checkout/shipping-address',
@@ -254,21 +260,12 @@
 }
 
 export function addCheapProductToCart() {
-=======
-export function addCheapProductToCartAndProceedToCheckout() {
->>>>>>> 26afd68a
   cy.get('cx-add-to-cart')
     .getByText(/Add To Cart/i)
     .click();
   cy.get('cx-added-to-cart-dialog').within(() => {
     cy.get('.cx-name .cx-link').should('contain', cheapProduct.name);
   });
-<<<<<<< HEAD
-=======
-  const loginPage = waitForPage('/login', 'getLoginPage');
-  cy.getByText(/proceed to checkout/i).click();
-  cy.wait(`@${loginPage}`);
->>>>>>> 26afd68a
 }
 
 export function fillAddressFormWithCheapProduct(
