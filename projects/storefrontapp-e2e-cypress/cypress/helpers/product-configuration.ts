--- conflicted
+++ resolved
@@ -186,11 +186,7 @@
     .not('disabled')
     .find('.cx-remove-btn')
     .within(() => {
-<<<<<<< HEAD
-      cy.log('One cart item will bbe removed under index: ' + cartItemIndex);
-=======
       cy.log('One cart item will be removed under index: ' + cartItemIndex);
->>>>>>> 6b4b42e3
       cy.get('button:contains("Remove")').click();
     });
 }
