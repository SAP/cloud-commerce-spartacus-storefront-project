<<<<<<< HEAD
import { AssertionError } from 'assert';
import { user } from '../sample-data/checkout-flow';
import * as authentication from './auth-forms';
=======
import Chainable = Cypress.Chainable;
import { user } from '../sample-data/checkout-flow';
>>>>>>> 9d54815f
import {
  AddressData,
  fillPaymentDetails,
  fillShippingAddress,
  PaymentDetails,
} from './checkout-forms';
import { navigation } from './navigation';
<<<<<<< HEAD
import Chainable = Cypress.Chainable;
=======
>>>>>>> 9d54815f

const shippingAddressData: AddressData = user;
const billingAddress: AddressData = user;
const paymentDetailsData: PaymentDetails = user;

const nextBtnSelector =
  'cx-configurator-previous-next-buttons button:contains("Next")';
const previousBtnSelector =
  'cx-configurator-previous-next-buttons button:contains("Previous")';
const addToCartButtonSelector = 'cx-configurator-add-to-cart-button button';

const conflictDetectedMsgSelector = '.cx-conflict-msg';
const conflictHeaderGroupSelector =
  'cx-configurator-group-menu li.cx-menu-conflict';

const resolveIssuesLinkSelector =
  'cx-configure-cart-entry button.cx-action-link';

/**
 * Navigates to the product configuration page.
 *
 * @param {string} shopName - shop name
 * @param {string} productId - Product ID
 * @param {"vc" | "cpq"} configurationType - configuration type used in configurator URL, default is "vc"
 * @return {Chainable<Window>} - New configuration window
 */
export function goToConfigurationPage(
  shopName: string,
  productId: string,
  configurationType: 'vc' | 'cpq' = 'vc'
): Chainable<Window> {
  const location = `/${shopName}/en/USD/configure/${configurationType}/product/entityKey/${productId}`;
  return cy.visit(location).then(() => {
    cy.location('pathname').should('contain', location);
    this.checkConfigPageDisplayed();
  });
}

/**
 * Navigates to the CPQ product configuration page.
 *
 * @param {string} shopName - shop name
 * @param {string} productId - Product ID
 * @return {Chainable<Window>} - New configuration window
 */
export function goToCPQConfigurationPage(
  shopName: string,
  productId: string
): Chainable<Window> {
  const location = `/${shopName}/en/USD/configure/cpq/product/entityKey/${productId}`;
  return cy.visit(location).then(() => {
    cy.location('pathname').should('contain', location);
    this.checkConfigPageDisplayed();
  });
}

/**
 * Navigates to the product detail page.
 *
 * @param {string} shopName - shop name
 * @param {string} productId - Product ID
 */
export function goToPDPage(shopName: string, productId: string): void {
  const location = `${shopName}/en/USD/product/${productId}/${productId}`;
  cy.visit(location).then(() => {
    checkLoadingMsgNotDisplayed();
    cy.location('pathname').should('contain', location);
    cy.get('.ProductDetailsPageTemplate').should('be.visible');
  });
}

/**
 * Navigates to the cart page.
 *
 * @param {string} shopName - shop name
 */
export function goToCart(shopName: string) {
  const location = `/${shopName}/en/USD/cart`;
  cy.visit(`/${shopName}/en/USD/cart`).then(() => {
    cy.location('pathname').should('contain', location);
    cy.get('h1').contains('Your Shopping Cart').should('be.visible');
    cy.get('cx-cart-details').should('be.visible');
  });
}

/**
 * Verifies whether the loading message is not displayed.
 */
export function checkLoadingMsgNotDisplayed(): void {
  cy.log('Wait until the loading notification is not displayed anymore');
  cy.get('cx-storefront').should('not.contain.value', 'Loading');
}

/**
 * Verifies whether the global message is not displayed on the top of the configuration.
 */
export function checkGlobalMessageNotDisplayed(): void {
  cy.get('cx-global-message').should('not.be.visible');
}

/**
 * Verifies whether the updating configuration message is not displayed on the top of the configuration.
 */
export function checkUpdatingMessageNotDisplayed(): void {
  cy.get('cx-configurator-update-message div.cx-update-msg').should(
    'not.be.visible'
  );
}

/**
 * Clicks on 'Add to Cart' button in catalog list.
 */
export function clickOnConfigureBtnInCatalog(): void {
  cy.get('cx-configure-product a')
    .click()
    .then(() => {
      cy.location('pathname').should('contain', '/product/entityKey/');
      this.checkConfigPageDisplayed();
    });
}

/**
 * Clicks on the 'Edit Configuration' link in cart for a certain cart item.
 *
 * @param {number} cartItemIndex - Index of cart item
 */
export function clickOnEditConfigurationLink(cartItemIndex: number): void {
  cy.get('cx-cart-item-list .cx-item-list-row')
    .eq(cartItemIndex)
    .find('cx-configure-cart-entry')
    .within(() => {
      cy.get('a:contains("Edit")')
        .click()
        .then(() => {
          cy.location('pathname').should('contain', '/cartEntry/entityKey/');
        });
    });
}

/**
 * Verifies whether the corresponding value ID is focused.
 *
 * @param {string} attributeName - Attribute name
 * @param {string} uiType - UI type
 * @param {string} valueName - Value name
 */
export function checkFocus(
  attributeName: string,
  uiType: string,
  valueName: string
): void {
  const attributeId = getAttributeId(attributeName, uiType);
  const valueId = `${attributeId}--${valueName}`;
  cy.focused().should('have.attr', 'id', valueId);
}

/**
 * Verifies whether the current group is active.
 *
 * @param {string} currentGroup - Active group
 */
export function checkCurrentGroupActive(currentGroup: string): void {
  cy.get(
    'cx-configurator-group-title:contains(' + `${currentGroup}` + ')'
  ).should('be.visible');
  cy.get('a.active:contains(' + `${currentGroup}` + ')').should('be.visible');
}

/**
 * Clicks on 'previous' or 'next' button.
 *
 * @param {string} btnSelector - Button selector
 * @param {string} activeGroup - Name of the group that should be active after click
 */
function clickOnPreviousOrNextBtn(
  btnSelector: string,
  activeGroup: string
): void {
  cy.get(btnSelector)
    .click()
    .then(() => {
      checkUpdatingMessageNotDisplayed();
      checkCurrentGroupActive(activeGroup);
      checkUpdatingMessageNotDisplayed();
    });
}

/**
 * Clicks on the next group Button and verifies that an element of the next group is displayed.
 *
 * @param {string} nextGroup - Expected next group name
 */
export function clickOnNextBtn(nextGroup: string): void {
  clickOnPreviousOrNextBtn(nextBtnSelector, nextGroup);
}

/**
 * Clicks on the previous group Button and verifies that an element of the previous group is displayed.
 *
 * @param {string} previousGroup - Expected previous group name
 */
export function clickOnPreviousBtn(previousGroup: string): void {
  clickOnPreviousOrNextBtn(previousBtnSelector, previousGroup);
}

/**
 * Verifies whether the configuration page is displayed.
 */
export function checkConfigPageDisplayed(): void {
  checkLoadingMsgNotDisplayed();
  checkGlobalMessageNotDisplayed();
  checkTabBarDisplayed();
  checkGroupTitleDisplayed();
  checkGroupFormDisplayed();
  checkGroupMenuDisplayed();
  checkPreviousAndNextBtnsDispalyed();
  checkPriceSummaryDisplayed();
  checkAddToCartBtnDisplayed();
  checkProductTitleDisplayed();
  checkShowMoreLinkAtProductTitleDisplayed();
}

/**
 * Verifies whether the product title component is displayed.
 */
export function checkProductTitleDisplayed(): void {
  checkUpdatingMessageNotDisplayed();
  cy.get('cx-configurator-product-title', { timeout: 10000 }).should(
    'be.visible'
  );
}

/**
 * Verifies whether 'show more' link is displayed in the product title component.
 */
export function checkShowMoreLinkAtProductTitleDisplayed(): void {
  checkUpdatingMessageNotDisplayed();
  cy.get('a:contains("show more")').should('be.visible');
}

/**
 * Verifies whether the product title component is displayed.
 */
function checkTabBarDisplayed(): void {
  checkUpdatingMessageNotDisplayed();
  cy.get('cx-configurator-tab-bar').should('be.visible');
}

/**
 * Verifies whether the 'previous' button is enabled.
 */
export function checkPreviousBtnEnabled(): void {
  cy.get(previousBtnSelector).should('be.not.disabled');
}

/**
 * Verifies whether the 'previous' button is disabled.
 */
export function checkPreviousBtnDisabled(): void {
  cy.get(previousBtnSelector).should('be.disabled');
}

/**
 * Verifies whether the 'next' button is enabled.
 */
export function checkNextBtnEnabled(): void {
  cy.get(nextBtnSelector).should('be.not.disabled');
}

/**
 * Verifies whether the 'next' button is disabled.
 */
export function checkNextBtnDisabled(): void {
  cy.get(nextBtnSelector).should('be.disabled');
}

/**
 * Verifies whether status icon is not displayed.
 *
 * @param {string} groupName - Group name
 */
export function checkStatusIconNotDisplayed(groupName: string): void {
  cy.get(
    '.' + `${'ERROR'}` + '.cx-menu-item>a:contains(' + `${groupName}` + ')'
  ).should('not.exist');

  cy.get(
    '.' + `${'COMPLETE'}` + '.cx-menu-item>a:contains(' + `${groupName}` + ')'
  ).should('not.exist');
}

/**
 * Verifies whether status icon is displayed.
 *
 * @param {string} groupName - Group name
 * @param {string} status - Status
 */
export function checkStatusIconDisplayed(
  groupName: string,
  status: string
): void {
  cy.get(
    '.' + `${status}` + '.cx-menu-item>a:contains(' + `${groupName}` + ')'
  ).should('exist');
}

/**
 * Verifies whether the attribute is displayed.
 *
 * @param {string} attributeName - Attribute name
 * @param {string} uiType - UI type
 */
export function checkAttributeDisplayed(
  attributeName: string,
  uiType: string
): void {
  const attributeId = getAttributeId(attributeName, uiType);
  cy.get(`#${attributeId}`).should('be.visible');
}

/**
 * Verifies if all passed attribute headers are displayed
 *
 * @param {string[]} attributeHeaders - List of attribute headers to check
 */
export function checkAttributeHeaderDisplayed(
  attributeHeaders: string[]
): void {
  attributeHeaders.forEach((header) => {
    cy.get(`cx-configurator-attribute-header`)
      .contains(header)
      .should('be.visible');
  });
}

/**
 * Verifies whether the attribute is not displayed.
 *
 * @param {string} attributeName - Attribute name
 * @param {string} uiType - UI type
 */
export function checkAttributeNotDisplayed(
  attributeName: string,
  uiType: string
): void {
  const attributeId = getAttributeId(attributeName, uiType);
  cy.get(`#${attributeId}`).should('be.not.visible');
}

/**
 * Verifies whether the attribute value is displayed.
 *
 * @param {string} attributeName - Attribute name
 * @param {string} uiType - UI type
 * @param {string} valueName - Value name
 */
export function checkAttrValueDisplayed(
  attributeName: string,
  uiType: string,
  valueName: string
): void {
  const attributeId = getAttributeId(attributeName, uiType);
  let valueLocator: string;
  if (uiType.startsWith('dropdown')) {
    valueLocator = `#${attributeId} [value="${valueName}"]`;
  } else {
    valueLocator = `#${attributeId}--${valueName}`;
  }
  cy.get(`${valueLocator}`).should('be.visible');
}

/**
 * Verifies whether the attribute value is not displayed.
 *
 * @param {string} attributeName - Attribute name
 * @param {string} uiType - UI type
 * @param {string} valueName - Value name
 */
export function checkAttrValueNotDisplayed(
  attributeName: string,
  uiType: string,
  valueName: string
): void {
  const attributeId = getAttributeId(attributeName, uiType);
  let valueLocator: string;
  if (uiType.startsWith('dropdown')) {
    valueLocator = `#${attributeId} [value="${valueName}"]`;
  } else {
    valueLocator = `#${attributeId}--${valueName}`;
  }
  cy.get(`${valueLocator}`).should('not.be.visible');
}

/**
 * Retrieves attribute ID.
 *
 * @param {string} attributeName - Attribute name
 * @param {string} uiType - UI type
 * @return {string} - Attribute ID
 */
export function getAttributeId(attributeName: string, uiType: string): string {
  return `cx-configurator--${uiType}--${attributeName}`;
}

/**
 * Retrieves the attribute label id.
 *
 * @param {string} attributeName - Attribute name
 * @return {string} - Attribute label ID
 */
export function getAttributeLabelId(attributeName: string): string {
  return `cx-configurator--label--${attributeName}`;
}

/**
 * Selects a product card and waits until it's state changes.
 * @param {'radioGroup' | 'dropdown' | 'checkbox'} cardType - card type
 * @param {string} attributeName - Attribute name
 * @param {string} valueName - Value name
 */
export function selectProductCard(
  cardType: 'radioGroup' | 'dropdown' | 'checkBoxList',
  attributeName: string,
  valueName: string
) {
  const uiType = cardType + 'Product';
  selectAttribute(attributeName, uiType, valueName);
  checkValueSelected(uiType, attributeName, valueName);
}

/**
 * DeSelects a product card and waits until it's state changes.
 * @param {'radioGroup' | 'dropdown' | 'checkbox'} cardType - card type
 * @param {string} attributeName - Attribute name
 * @param {string} valueName - Value name
 */
export function deSelectProductCard(
  cardType: 'radioGroup' | 'dropdown' | 'checkBoxList',
  attributeName: string,
  valueName: string
) {
  const uiType = cardType + 'Product';
  selectAttribute(attributeName, uiType, valueName);
  checkValueNotSelected(uiType, attributeName, valueName);
}

/**
 * Selects a corresponding attribute value.
 *
 * @param {string} attributeName - Attribute name
 * @param {string} uiType - UI type
 * @param {string} valueName - Value name
 * @param {string} value - Value
 */
export function selectAttribute(
  attributeName: string,
  uiType: string,
  valueName: string,
  value?: string
): void {
  const attributeId = getAttributeId(attributeName, uiType);
  cy.log('attributeId: ' + attributeId);
  const valueId = `${attributeId}--${valueName}`;
  cy.log('valueId: ' + valueId);

  switch (uiType) {
    case 'radioGroup':
    case 'checkBoxList':
    case 'multi_selection_image':
      cy.get(`#${valueId}`).click({ force: true });
      break;
    case 'single_selection_image':
      const labelId = `cx-configurator--label--${attributeName}--${valueName}`;
      cy.log('labelId: ' + labelId);
      cy.get(`#${labelId}`)
        .click({ force: true })
        .then(() => {
          checkUpdatingMessageNotDisplayed();
          cy.get(`#${valueId}-input`).should('be.checked');
        });
      break;
    case 'dropdown':
      cy.get(`#${attributeId} ng-select`).ngSelect(valueName);
      break;
    case 'input':
      cy.get(`#${valueId}`).clear().type(value);
      break;
    case 'dropdownProduct':
      cy.get(`#${attributeId} select`).select(valueName);
      break;
    case 'radioGroupProduct':
    case 'checkBoxListProduct':
      const btnLoc = `#${valueId} .cx-product-card-action button`;
      cy.get(btnLoc).then((el) => cy.log(`text before click: '${el.text()}'`));
      cy.get(btnLoc).click({ force: true });
      break;
    default:
      throw new AssertionError({
        message: `Selecting Attribute '${attributeName}' of UiType '${uiType}' not supported`,
      });
  }

  checkUpdatingMessageNotDisplayed();
}

/**
 * Verifies whether the image value is selected.
 *
 * @param {string} attributeName - Attribute name
 * @param {string} uiType - UI type
 * @param {string} valueName - Value name
 */
export function checkImageSelected(
  uiType: string,
  attributeName: string,
  valueName: string
): void {
  const attributeId = getAttributeId(attributeName, uiType);
  const valueId = `${attributeId}--${valueName}-input`;
  cy.log('valueId: ' + valueId);
  cy.get(`#${valueId}`).should('be.checked');
}

/**
 * Verifies whether the image value is not selected.
 *
 * @param {string} uiType - UI type
 * @param {string} attributeName - Attribute name
 * @param {string} valueName - Value name
 */
export function checkImageNotSelected(
  uiType: string,
  attributeName: string,
  valueName: string
): void {
  const attributeId = getAttributeId(attributeName, uiType);
  const valueId = `${attributeId}--${valueName}-input`;
  cy.get(`#${valueId}`).should('not.be.checked');
}

/**
 * Verifies whether a corresponding UI type is selected.
 *
 * @param {string} uiType - UI type
 * @param {string} attributeName - Attribute name
 * @param {string} valueName - Value name
 */
export function checkValueSelected(
  uiType: string,
  attributeName: string,
  valueName: string
): void {
  const attributeId = getAttributeId(attributeName, uiType);
  let valueId = `${attributeId}--${valueName}`;
  if (uiType === 'radioGroupProduct' || uiType === 'checkBoxListProduct') {
    cy.get(`#${valueId} .cx-product-card`).should(
      'have.class',
      'cx-product-card-selected'
    );
  } else {
    if (uiType === 'dropdownProduct') {
      if (valueName === '0') {
        // no product card for 'no option slected'
        cy.get(`#${valueId} .cx-product-card`).should('not.be.visible');
      } else {
        cy.get(`#${valueId} .cx-product-card`).should('be.visible');
      }
    }
    if (uiType.startsWith('dropdown')) {
      valueId = `${attributeId} [value="${valueName}"]`;
    }
    cy.get(`#${valueId}`).should('be.checked');
  }
}

/**
 * Verifies whether a corresponding UI type not selected.
 *
 * param {string} uiType - UI type
 * @param {string} attributeName - Attribute name
 * @param {string} valueName - Value name
 */
export function checkValueNotSelected(
  uiType: string,
  attributeName: string,
  valueName: string
) {
  const attributeId = getAttributeId(attributeName, uiType);
  let valueId = `${attributeId}--${valueName}`;
  if (uiType === 'radioGroupProduct' || uiType === 'checkBoxListProduct') {
    cy.get(`#${valueId} .cx-product-card`).should(
      'not.have.class',
      'cx-product-card-selected'
    );
  } else {
    if (uiType.startsWith('dropdown')) {
      valueId = `${attributeId} [value="${valueName}"]`;
    }
    cy.get(`#${valueId}`).should('not.be.checked');
  }
}

/**
 * Verifies whether the conflict detected under the attribute name is displayed.
 *
 * @param {string} attributeName - Attribute name
 */
export function checkConflictDetectedMsgDisplayed(attributeName: string): void {
  const parent = cy.get(conflictDetectedMsgSelector).parent();
  const attributeId = this.getAttributeLabelId(attributeName);
  parent.children(`#${attributeId}`).should('be.visible');
}

/**
 * Verifies whether the conflict detected under the attribute name is not displayed.
 *
 * @param {string} attributeName - Attribute name
 */
export function checkConflictDetectedMsgNotDisplayed(
  attributeName: string
): void {
  const attributeId = this.getAttributeLabelId(attributeName);
  cy.get(`#${attributeId}`).next().should('not.exist');
}

/**
 * Verifies whether the conflict description is displayed.
 *
 * @param {string} description - Conflict description
 */
export function checkConflictDescriptionDisplayed(description: string): void {
  cy.get('cx-configurator-conflict-description').should(($div) => {
    expect($div).to.contain(description);
  });
}

/**
 * Verifies whether the conflict header group is displayed.
 */
function checkConflictHeaderGroupDisplayed(): void {
  cy.get(conflictHeaderGroupSelector).should('be.visible');
}

/**
 * Verifies whether the conflict header group is not displayed.
 */
function checkConflictHeaderGroupNotDisplayed(): void {
  cy.get(conflictHeaderGroupSelector).should('not.exist');
}

/**
 * Verifies whether the expected number of conflicts is accurate.
 *
 * @param {number} numberOfConflicts - Expected number of conflicts
 */
function verifyNumberOfConflicts(numberOfConflicts: number): void {
  cy.get('cx-configurator-group-menu .conflictNumberIndicator').contains(
    '(' + numberOfConflicts.toString() + ')'
  );
}

/**
 * Selects a conflicting value, namely selects a value.
 * Then verifies whether the conflict detected message under the attribute name is displayed,
 * The conflict header group in the group menu is displayed and
 * Finally verifies whether the expected number of conflicts is accurate.
 *
 * @param {string} attributeName - Attribute name
 * @param {string} uiType - UI type
 * @param {string} valueName - Value name
 * @param {number} numberOfConflicts - Expected number of conflicts
 */
export function selectConflictingValue(
  attributeName: string,
  uiType: string,
  valueName: string,
  numberOfConflicts: number
): void {
  this.selectAttribute(attributeName, uiType, valueName);
  this.checkConflictDetectedMsgDisplayed(attributeName);
  checkConflictHeaderGroupDisplayed();
  verifyNumberOfConflicts(numberOfConflicts);
}

/**
 * Deselects a conflicting value, namely deselects a value.
 * Then verifies whether the conflict detected message under the attribute name is not displayed anymore and
 * the conflict header group in the group menu is not displayed either.
 *
 * @param {string} attributeName - Attribute name
 * @param {string} uiType - UI type
 * @param {string} valueName - Value name
 */
export function deselectConflictingValue(
  attributeName: string,
  uiType: string,
  valueName: string
): void {
  this.selectAttribute(attributeName, uiType, valueName);
  this.checkConflictDetectedMsgNotDisplayed(attributeName);
  checkConflictHeaderGroupNotDisplayed();
}

/**
 * Verifies whether the issues banner is displayed.
 *
 * @param element - HTML element
 * @param {number} numberOfIssues - Expected number of conflicts
 */
export function checkNotificationBanner(
  element,
  numberOfIssues?: number
): void {
  const resolveIssuesText = 'must be resolved before checkout.  Resolve Issues';
  element
    .get('.cx-error-msg')
    .first()
    .invoke('text')
    .then((text) => {
      expect(text).contains(resolveIssuesText);
      if (numberOfIssues > 1) {
        const issues = text.replace(resolveIssuesText, '').trim();
        expect(issues).match(/^[0-9]/);
        expect(issues).eq(numberOfIssues.toString());
      }
    });
}

/**
 * Verifies whether the issues banner is displayed in the cart for a certain cart item.
 *
 * @param {number} cartItemIndex - Index of cart item
 * @param {number} numberOfIssues - Expected number of conflicts
 */
export function verifyNotificationBannerInCart(
  cartItemIndex: number,
  numberOfIssues?: number
): void {
  const element = cy
    .get('cx-cart-item-list .cx-item-list-row')
    .eq(cartItemIndex)
    .find('cx-configurator-issues-notification');

  if (numberOfIssues) {
    checkNotificationBanner(element, numberOfIssues);
  } else {
    element.should('not.be.visible');
  }
}

/**
 * Clicks on 'Resolve Issues' link in the cart.
 *
 * @param {number} cartItemIndex - Index of cart item
 */
export function clickOnResolveIssuesLinkInCart(cartItemIndex: number): void {
  cy.get('cx-cart-item-list .cx-item-list-row')
    .eq(cartItemIndex)
    .find('cx-configurator-issues-notification')
    .within(() => {
      cy.get(resolveIssuesLinkSelector)
        .click()
        .then(() => {
          cy.location('pathname').should('contain', ' /cartEntry/entityKey/');
        });
    });
}

/**
 * Verifies whether the group menu is displayed.
 */
export function checkGroupMenuDisplayed(): void {
  cy.get('cx-configurator-group-menu').should('be.visible');
}

/**
 * Verifies whether the group title is displayed.
 */
function checkGroupTitleDisplayed(): void {
  checkUpdatingMessageNotDisplayed();
  cy.get('cx-configurator-group-title').should('be.visible');
}

/**
 * Verifies whether the group form is displayed.
 */
function checkGroupFormDisplayed(): void {
  checkUpdatingMessageNotDisplayed();
  cy.get('cx-configurator-form').should('be.visible');
}

/**
 * Verifies whether the 'previous' and 'next' buttons are displayed.
 */
function checkPreviousAndNextBtnsDispalyed(): void {
  checkUpdatingMessageNotDisplayed();
  cy.get('cx-configurator-previous-next-buttons').should('be.visible');
}

/**
 * Verifies whether the price summary is displayed.
 */
function checkPriceSummaryDisplayed(): void {
  checkUpdatingMessageNotDisplayed();
  cy.get('cx-configurator-price-summary').should('be.visible');
}

/**
 * Verifies whether the 'add to cart' button is displayed.
 */
function checkAddToCartBtnDisplayed(): void {
  checkUpdatingMessageNotDisplayed();
  cy.get('cx-configurator-add-to-cart-button').should('be.visible');
}

/**
 * Verifies whether the group menu is not displayed.
 */
export function checkConfigProductTitleDisplayed(): void {
  cy.get('a:contains("show more")').should('be.visible');
}

/**
 * Verifies whether the Add To Cart Button component is displayed.
 */
export function checkConfigAddToCartBtnDisplayed(): void {
  cy.get('.cx-configurator-add-to-cart-btn').should('be.visible');
}

/**
 * Verifies whether the overview content is displayed.
 */
export function checkOverviewContentDisplayed(): void {
  cy.get('.cx-configurator-group-attribute').should('be.visible');
}

/**
 * Verifies whether the category navigation is displayed.
 */
export function checkCategoryNavigationDisplayed(): void {
  cy.get('cx-category-navigation').should('be.visible');
}

/**
 * Verifies whether the category navigation is displayed.
 */
export function checkCategoryNavigationNotDisplayed(): void {
  cy.get('cx-category-navigation').should('not.be.visible');
}

/**
 * Verifies the accuracy of the formatted price.
 *
 * @param {string} formattedPrice - Formatted price
 */
export function checkTotalPrice(formattedPrice: string): void {
  cy.get(
    'cx-configurator-price-summary div.cx-total-price div.cx-amount'
  ).should(($div) => {
    expect($div).to.contain(formattedPrice);
  });
}

/**
 * Navigates to the overview page via the overview tab.
 */
export function navigateToOverviewPage(): void {
  cy.get('cx-configurator-tab-bar a:contains("Overview")').click({
    force: true,
  });
}

/**
 * Clicks on the group via its index in the group menu.
 *
 * @param {number} groupIndex - Group index
 */
function clickOnGroupByGroupIndex(groupIndex: number): void {
  cy.get('cx-configurator-group-menu ul>li.cx-menu-item')
    .not('.cx-menu-conflict')
    .eq(groupIndex)
    .children('a')
    .click({ force: true });
}

/**
 * Returns nth group menu link
 *
 * @param {number} index
 * @returns {Chainable<JQuery<HTMLElement>>}
 */
function getNthGroupMenu(index: number): Chainable<JQuery<HTMLElement>> {
  return cy
    .get('cx-configurator-group-menu:visible')
    .within(() =>
      cy.get('ul>li.cx-menu-item').not('.cx-menu-conflict').eq(index)
    );
}

/**
 * Clicks on the group via its index in the group menu.
 *
 * @param {number} groupIndex - Group index
 */
export function clickOnGroup(groupIndex: number): void {
<<<<<<< HEAD
  getNthGroupMenu(groupIndex).within(() => {
    cy.get('a')
      .children()
      .within(() => {
        cy.get('div.subGroupIndicator').within(($list) => {
          cy.log('$list.children().length: ' + $list.children().length);
          cy.wrap($list.children().length).as('subGroupIndicator');
        });
      });
  });
=======
  cy.get('cx-configurator-group-menu ul>li.cx-menu-item')
    .not('.cx-menu-conflict')
    .eq(groupIndex)
    .within(() => {
      cy.get('a')
        .children()
        .within(() => {
          cy.get('div.subGroupIndicator').within(($list) => {
            cy.log('$list.children().length: ' + $list.children().length);
            cy.wrap($list.children().length).as('subGroupIndicator');
          });
        });
    });
>>>>>>> 9d54815f

  cy.get('@subGroupIndicator').then((subGroupIndicator) => {
    cy.log('subGroupIndicator: ' + subGroupIndicator);
    if (!subGroupIndicator) {
      clickOnGroupByGroupIndex(groupIndex);
    } else {
      clickOnGroupByGroupIndex(groupIndex);
      clickOnGroupByGroupIndex(0);
    }
  });
}

/**
 * Clicks the group menu.
 */
export function clickHamburger(): void {
  cy.get('cx-hamburger-menu [aria-label="Menu"]')
    .click()
    .then(() => {
      checkUpdatingMessageNotDisplayed();
    });
}

/**
 * Verifies whether the group menu is displayed.
 */
export function checkHamburgerDisplayed(): void {
  cy.get('cx-hamburger-menu [aria-label="Menu"]').should('be.visible');
}

/**
 * Clicks on the 'Add to cart' button.
 */
export function clickAddToCartBtn(): void {
  cy.get(addToCartButtonSelector)
    .click()
    .then(() => {
      cy.location('pathname').should('contain', 'cartEntry/entityKey/');
      checkGlobalMessageNotDisplayed();
    });
}

/**
 * Clicks on 'Add to cart' on the product details page.
 */
export function clickOnAddToCartBtnOnPD(): void {
  cy.get('cx-add-to-cart button.btn-primary')
    .contains('Add to cart')
    .click()
    .then(() => {
      cy.get('cx-added-to-cart-dialog').should('be.visible');
      cy.get('div.cx-dialog-body').should('be.visible');
      cy.get('div.cx-dialog-buttons a.btn-primary')
        .contains('view cart')
        .should('be.visible');
      cy.get('div.cx-dialog-buttons a.btn-secondary')
        .contains('proceed to checkout')
        .should('be.visible');
    });
}

/**
 * Clicks on 'View Cart' on the product details page.
 */
export function clickOnViewCartBtnOnPD(): void {
  cy.get('div.cx-dialog-buttons a.btn-primary')
    .contains('view cart')
    .click()
    .then(() => {
      cy.location('pathname').should('contain', '/cart');
      cy.get('h1').contains('Your Shopping Cart').should('be.visible');
      cy.get('cx-cart-details').should('be.visible');
    });
}

/**
 * Clicks on 'Proceed to Checkout' on the product details page.
 */
export function clickOnProceedToCheckoutBtnOnPD(): void {
  cy.get('div.cx-dialog-buttons a.btn-secondary')
    .contains('proceed to checkout')
    .click()
    .then(() => {
      cy.location('pathname').should('contain', '/checkout/shipping-address');
      cy.get('.cx-checkout-title').should('contain', 'Shipping Address');
      cy.get('cx-shipping-address').should('be.visible');
    });
}

/**
 * Navigates to the order details page.
 */
export function navigateToOrderDetails(): void {
  cy.log('Navigate to order detail page');
  // Verify whether the ordered product is displayed in the order list
  cy.get('cx-cart-item-list cx-configure-cart-entry a')
    .first()
    .click()
    .then(() => {
      cy.get('cx-configurator-overview-form').should('be.visible');
    });
}

/**
 * Navigates to the oder history page.
 *
 * @return {Chainable<Window>} - New order history window
 */
export function goToOrderHistory(): Chainable<Window> {
  cy.log('Navigate to order history');
  return cy.visit('/electronics-spa/en/USD/my-account/orders').then(() => {
    cy.get('cx-order-history h3').should('contain', 'Order history');
  });
}

/**
 * Verifies whether the searched order exists in the order history and
 * sets the '@isFound' alias accordingly.
 *
 * @param {string} orderNumber - Order number
 */
function searchForOrder(orderNumber: string): void {
  cy.get('cx-order-history')
    .get('td.cx-order-history-code a.cx-order-history-value')
    .each((elem) => {
      const order = elem.text().trim();
      cy.log('order number: ' + order);
      cy.log('searched order number: ' + orderNumber);
      if (order === orderNumber) {
        cy.wrap(true).as('isFound');
        return false;
      } else {
        cy.wrap(false).as('isFound');
      }
    });
}

/**
 * Selects the order by the oder number alias.
 */
export function selectOrderByOrderNumberAlias(): void {
  cy.get('@orderNumber').then((orderNumber) => {
    cy.log('Searched order number: ' + orderNumber);
    // To refresh the order history content, navigate to the home page and back to the order history
    cy.log('Navigate to home page');
    navigation.visitHomePage({});
    this.goToOrderHistory();

    // Verify whether the searched order exists
    searchForOrder(orderNumber.toString());
    cy.get('@isFound').then((isFound) => {
      let found = isFound ? ' ' : ' not ';
      cy.log("Order with number '" + orderNumber + "' is" + found + 'found');
      if (!isFound) {
        cy.waitForOrderToBePlacedRequest(
          'electronics-spa',
          'USD',
          orderNumber.toString()
        );

        searchForOrder(orderNumber.toString());
        cy.get('@isFound').then((isOFound) => {
          found = isOFound ? ' ' : ' not ';
          cy.log(
            "Order with number '" + orderNumber + "' is" + found + 'found'
          );
          if (!isFound) {
            // To refresh the order history content, navigate to the home page and back to the order history
            cy.log('Navigate to home page');
            navigation.visitHomePage({});
            this.goToOrderHistory();
          }
        });
      }
      // Navigate to the order details page of the searched order
      cy.get(
        'cx-order-history a.cx-order-history-value:contains(' +
          `${orderNumber}` +
          ')'
      )
        .click()
        .then(() => {
          navigateToOrderDetails();
        });
    });
  });
}

/**
 * Defines the order number alias.
 */
export function defineOrderNumberAlias(): void {
  const orderConfirmationText = 'Confirmation of Order:';

  cy.get('cx-order-confirmation-thank-you-message h1.cx-page-title')
    .first()
    .invoke('text')
    .then((text) => {
      expect(text).contains(orderConfirmationText);
      const orderNumber = text.replace(orderConfirmationText, '').trim();
      expect(orderNumber).match(/^[0-9]+$/);
      cy.wrap(orderNumber).as('orderNumber');
    });
}

/**
 * Conducts the checkout.
 */
export function checkout(): void {
  cy.log('Complete checkout process');
  cy.get('.cx-checkout-title').should('contain', 'Shipping Address');
  cy.log('Fulfill shipping address form');
  fillShippingAddress(shippingAddressData, false);

  cy.log("Navigate to the next step 'Delivery mode' tab");
  cy.get('button.btn-primary')
    .contains('Continue')
    .click()
    .then(() => {
      cy.location('pathname').should('contain', '/checkout/delivery-mode');
      cy.get('.cx-checkout-title').should('contain', 'Shipping Method');
      cy.get('cx-delivery-mode').should('be.visible');
    });

  cy.log("Navigate to the next step 'Payment details' tab");
  cy.get('button.btn-primary')
    .contains('Continue')
    .click()
    .then(() => {
      cy.location('pathname').should('contain', '/checkout/payment-details');
      cy.get('.cx-checkout-title').should('contain', 'Payment');
      cy.get('cx-payment-method').should('be.visible');
    });

  cy.log('Fulfill payment details form');
  fillPaymentDetails(paymentDetailsData, billingAddress);

  cy.log("Check 'Terms & Conditions'");
  cy.get('input[formcontrolname="termsAndConditions"]')
    .check()
    .then(() => {
      cy.get('cx-place-order form').should('have.class', 'ng-valid');
    });

  cy.log('Place order');
  cy.get('cx-place-order button.btn-primary')
    .click()
    .then(() => {
      cy.location('pathname').should('contain', '/order-confirmation');
      cy.get('cx-breadcrumb').should('contain', 'Order Confirmation');
    });

  cy.log('Define order number alias');
  defineOrderNumberAlias();
}

/**
 * Logs in.
 */
export function login(email: string, password: string, name: string): void {
  // Click on the 'Sign in / Register' link
  // & wait until the login-form is displayed
  cy.get('cx-login [role="link"]')
    .click()
    .then(() => {
      cy.get('cx-login-form').should('be.visible');
    });
  // Login via authentication service
  authentication.login(email, password);
  // Verify whether the user logged in successfully,
  // namely the logged in user should be greeted
  cy.get('.cx-login-greet').should('contain', name);
}

/**
 * Waiting for the product card to load correctly
 *
 * @export
 */
export function waitForProductCardsLoad(expectedLength: number) {
  cy.get('.cx-product-card').should('have.length', expectedLength);
}<|MERGE_RESOLUTION|>--- conflicted
+++ resolved
@@ -1,11 +1,7 @@
-<<<<<<< HEAD
 import { AssertionError } from 'assert';
 import { user } from '../sample-data/checkout-flow';
 import * as authentication from './auth-forms';
-=======
 import Chainable = Cypress.Chainable;
-import { user } from '../sample-data/checkout-flow';
->>>>>>> 9d54815f
 import {
   AddressData,
   fillPaymentDetails,
@@ -13,10 +9,6 @@
   PaymentDetails,
 } from './checkout-forms';
 import { navigation } from './navigation';
-<<<<<<< HEAD
-import Chainable = Cypress.Chainable;
-=======
->>>>>>> 9d54815f
 
 const shippingAddressData: AddressData = user;
 const billingAddress: AddressData = user;
@@ -922,7 +914,6 @@
  * @param {number} groupIndex - Group index
  */
 export function clickOnGroup(groupIndex: number): void {
-<<<<<<< HEAD
   getNthGroupMenu(groupIndex).within(() => {
     cy.get('a')
       .children()
@@ -933,21 +924,6 @@
         });
       });
   });
-=======
-  cy.get('cx-configurator-group-menu ul>li.cx-menu-item')
-    .not('.cx-menu-conflict')
-    .eq(groupIndex)
-    .within(() => {
-      cy.get('a')
-        .children()
-        .within(() => {
-          cy.get('div.subGroupIndicator').within(($list) => {
-            cy.log('$list.children().length: ' + $list.children().length);
-            cy.wrap($list.children().length).as('subGroupIndicator');
-          });
-        });
-    });
->>>>>>> 9d54815f
 
   cy.get('@subGroupIndicator').then((subGroupIndicator) => {
     cy.log('subGroupIndicator: ' + subGroupIndicator);
