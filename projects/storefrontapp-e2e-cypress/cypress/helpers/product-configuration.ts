import * as authentication from './auth-forms';
import Chainable = Cypress.Chainable;

const nextBtnSelector = 'cx-config-previous-next-buttons div div:last button';
const previousBtnSelector =
  'cx-config-previous-next-buttons div div:first button';
const addToCartButtonSelector = 'cx-config-add-to-cart-button button';

const email = 'cpq02@sap.com';
const password = 'welcome';

const conflictDetectedMsgSelector = '.cx-config-attribute-conflict-container';
const conflictHeaderGroupSelector =
  'cx-config-group-menu li.cx-config-menu-conflict';

const resolveIssuesLinkSelector =
  'cx-configure-cart-entry button.cx-action-link';

/**
 * Navigates to the product configuration page.
 *
 * @param {string} configuratorType - Configuration type
 * @param {string} productId - Product ID
 * @return {Chainable<Window>} - New configuration window
 */
export function goToConfigurationPage(
  configuratorType: string,
  productId: string
): Chainable<Window> {
  return cy
    .visit(
      `/electronics-spa/en/USD/configure${configuratorType}/product/entityKey/${productId}`
    )
    .then(() => {
      this.isConfigPageDisplayed();
    });
}

/**
 * Verifies whether the global message is not displayed on the top of the configuration.
 *
 * @return - 'True' if the global message component is not visible, otherwise 'false'
 */
function isGlobalMessageNotDisplayed() {
  cy.get('cx-global-message').should('not.be.visible');
}

/**
 * Verifies whether the updating configuration message is not displayed on the top of the configuration.
 *
 * @return - 'True' if the updating message component is not visible, otherwise 'false'
 */
function isUpdatingMessageNotDisplayed() {
  cy.get('.cx-config-update-message').should('not.be.visible');
}

/**
 * Clicks on 'Add to Cart' button
 */
export function clickOnConfigureBtn(): void {
  cy.get('cx-configure-product a')
    .click()
    .then(() => {
      this.isConfigPageDisplayed();
    });
}

/**
 * Clicks on the 'Edit Configuration' link in cart for a certain cart item.
 *
 * @param {number} cartItemIndex - Index of cart item
 */
export function clickOnEditConfigurationLink(cartItemIndex: number): void {
  cy.get('cx-cart-item-list .cx-item-list-row')
    .eq(cartItemIndex)
    .find('cx-configure-cart-entry')
    .within(() => {
      cy.get('button:contains("Edit")').click();
    });
}

<<<<<<< HEAD
export function checkFocus(attributeID: string) {
  cy.focused().should('have.attr', 'id', attributeID);
}

function clickOnPreviousOrNextBtn(btnSelector: string, followingGroup: string) {
=======
/**
 * Verifies whether the current group is active.
 *
 * @param {string} currentGroup - Active group
 * @return - 'True' if the current group is active, otherwise 'false'
 */
function isCurrentGroupActive(currentGroup: string) {
  cy.get(
    'cx-config-group-title .cx-config-group-title:contains(' +
      `${currentGroup}` +
      ')'
  ).should('be.visible');
  cy.get('a.active:contains(' + `${currentGroup}` + ')').should('be.visible');
}

/**
 * Clicks on 'previous' or 'next' button.
 *
 * @param {string} btnSelector - Button selector
 * @param {string} activeGroup - Name of the group that should be active after click
 */
function clickOnPreviousOrNextBtn(
  btnSelector: string,
  activeGroup: string
): void {
>>>>>>> 573acb1b
  cy.get(btnSelector)
    .click()
    .then(() => {
      isUpdatingMessageNotDisplayed();
      isCurrentGroupActive(activeGroup);
      isUpdatingMessageNotDisplayed();
    });
}

/**
 * Clicks on the next group Button and verifies that an element of the next group is displayed.
 *
 * @param {string} nextGroup - Expected next group name
 */
export function clickOnNextBtn(nextGroup: string): void {
  clickOnPreviousOrNextBtn(nextBtnSelector, nextGroup);
}

/**
 * Clicks on the previous group Button and verifies that an element of the previous group is displayed.
 *
 * @param {string} previousGroup - Expected previous group name
 */
export function clickOnPreviousBtn(previousGroup: string): void {
  clickOnPreviousOrNextBtn(previousBtnSelector, previousGroup);
}

/**
 * Verifies whether the configuration page is displayed.
 *
 * @return - 'True' if the configuration page is visible, otherwise 'false'
 */
export function isConfigPageDisplayed() {
  isUpdatingMessageNotDisplayed();
  cy.get('cx-config-form').should('be.visible');
  isUpdatingMessageNotDisplayed();
}

/**
 * Verifies whether the 'previous' button is enabled.
 *
 * @return - 'True' if the 'previous' button is not disabled, otherwise 'false'
 */
export function isPreviousBtnEnabled() {
  cy.get(previousBtnSelector).should('be.not.disabled');
}

/**
 * Verifies whether the 'previous' button is disabled.
 *
 * @return - 'True' if the 'previous' button is disabled, otherwise 'false'
 */
export function isPreviousBtnDisabled() {
  cy.get(previousBtnSelector).should('be.disabled');
}

/**
 * Verifies whether the 'next' button is enabled.
 *
 * @return - 'True' if the 'next' button is not disabled, otherwise 'false'
 */
export function isNextBtnEnabled() {
  cy.get(nextBtnSelector).should('be.not.disabled');
}

/**
 * Verifies whether the 'next' button is disabled.
 *
 * @return - 'True' if the 'next' button is disabled, otherwise 'false'
 */
export function isNextBtnDisabled() {
  cy.get(nextBtnSelector).should('be.disabled');
}

/**
 * Verifies whether status icon is not displayed.
 *
 * @param {string} groupName - Group name
 * @return - 'True' if the status icon does not exist, otherwise 'false'
 */
export function isStatusIconNotDisplayed(groupName: string) {
  cy.get(
    '.' +
      `${'ERROR'}` +
      '.cx-config-menu-item>a:contains(' +
      `${groupName}` +
      ')'
  ).should('not.exist');

  cy.get(
    '.' +
      `${'COMPLETE'}` +
      '.cx-config-menu-item>a:contains(' +
      `${groupName}` +
      ')'
  ).should('not.exist');
}

/**
 * Verifies whether status icon is displayed.
 *
 * @param {string} groupName - Group name
 * @param {string} status - Status
 * @return - 'True' if the status icon exists, otherwise 'false'
 */
export function isStatusIconDisplayed(groupName: string, status: string) {
  cy.get(
    '.' +
      `${status}` +
      '.cx-config-menu-item>a:contains(' +
      `${groupName}` +
      ')'
  ).should('exist');
}

/**
 * Verifies whether the attribute is displayed.
 *
 * @param {string} attributeName - Attribute name
 * @param {string} uiType - UI type
 * @return - 'True' if the attribute is displayed, otherwise 'false'
 */
export function isAttributeDisplayed(attributeName: string, uiType: string) {
  const attributeId = getAttributeId(attributeName, uiType);
  cy.get(`#${attributeId}`).should('be.visible');
}

/**
 * Verifies whether the attribute is not displayed.
 *
 * @param {string} attributeName - Attribute name
 * @param {string} uiType - UI type
 * @return - 'True' if the attribute is not displayed, otherwise 'false'
 */
export function isAttributeNotDisplayed(attributeName: string, uiType: string) {
  const attributeId = getAttributeId(attributeName, uiType);
  cy.get(`#${attributeId}`).should('be.not.visible');
}

/**
 * Verifies whether the attribute value is displayed.
 *
 * @param {string} attributeName - Attribute name
 * @param {string} uiType - UI type
 * @param {string} valueName - Value name
 * @return - 'True' if the attribute value is visible, otherwise 'false'
 */
export function isAttributeValueDisplayed(
  attributeName: string,
  uiType: string,
  valueName: string
) {
  const attributeId = getAttributeId(attributeName, uiType);
  const valueId = `${attributeId}--${valueName}`;
  cy.get(`#${valueId}`).should('be.visible');
}

/**
 * Verifies whether the attribute value is not displayed.
 *
 * @param {string} attributeName - Attribute name
 * @param {string} uiType - UI type
 * @param {string} valueName - Value name
 * @return - 'True' if the attribute value is not visible, otherwise 'false'
 */
export function isAttributeValueNotDisplayed(
  attributeName: string,
  uiType: string,
  valueName: string
) {
  const attributeId = getAttributeId(attributeName, uiType);
  const valueId = `${attributeId}--${valueName}`;
  cy.get(`#${valueId}`).should('be.not.visible');
}

/**
 * Retrieves attribute ID.
 *
 * @param {string} attributeName - Attribute name
 * @param {string} uiType - UI type
 * @return {string} - Attribute ID
 */
export function getAttributeId(attributeName: string, uiType: string): string {
  return `cx-config--${uiType}--${attributeName}`;
}

/**
 * Retrieves the attribute label id.
 *
 * @param {string} attributeName - Attribute name
 * @return {string} - Attribute label ID
 */
export function getAttributeLabelId(attributeName: string): string {
  return `cx-config--label--${attributeName}`;
}

/**
 * Selects a corresponding attribute value.
 *
 * @param {string} attributeName - Attribute name
 * @param {string} uiType - UI type
 * @param {string} valueName - Value name
 * @param {string} value - Value
 */
export function selectAttribute(
  attributeName: string,
  uiType: string,
  valueName: string,
  value?: string
): void {
  const attributeId = getAttributeId(attributeName, uiType);
  const valueId = `${attributeId}--${valueName}`;

  switch (uiType) {
    case 'radioGroup':
    case 'checkBoxList':
    case 'multi_selection_image':
    case 'single_selection_image':
      cy.get(`#${valueId}`)
        .click({ force: true })
        .then(() => {
          cy.get(`#${valueId}`).should('be.checked');
        });
      break;
    case 'dropdown':
      cy.get(`#${attributeId} ng-select`).ngSelect(valueName);
      break;
    case 'input':
      cy.get(`#${valueId}`).clear().type(value);
  }

  isUpdatingMessageNotDisplayed();
}

/**
 * Verifies whether the checkbox is selected.
 *
 * @param {string} attributeName - Attribute name
 * @param {string} valueName - Value name
 * @return - 'True' if the checkbox is selected, otherwise 'false'
 */
export function isCheckboxSelected(attributeName: string, valueName: string) {
  const attributeId = getAttributeId(attributeName, 'checkBoxList');
  const valueId = `${attributeId}--${valueName}`;
  cy.get(`#${valueId}`).should('be.checked');
}

/**
 * Verifies whether the image value is selected.
 *
 * @param {string} attributeName - Attribute name
 * @param {string} uiType - UI type
 * @param {string} valueName - Value name
 * @return - 'True' if the image element is selected, otherwise 'false'
 */
export function isImageSelected(
  attributeName: string,
  uiType: string,
  valueName: string
) {
  const attributeId = getAttributeId(attributeName, uiType);
  const valueId = `${attributeId}--${valueName}-input`;
  cy.get(`#${valueId}`).should('be.checked');
}

/**
 * Verifies whether the image value is not selected.
 *
 * @param {string} attributeName - Attribute name
 * @param {string} uiType - UI type
 * @param {string} valueName - Value name
 * @return - 'True' if the image element is not selected, otherwise 'false'
 */
export function isImageNotSelected(
  attributeName: string,
  uiType: string,
  valueName: string
) {
  const attributeId = getAttributeId(attributeName, uiType);
  const valueId = `${attributeId}--${valueName}-input`;
  cy.get(`#${valueId}`).should('not.be.checked');
}

<<<<<<< HEAD
export function goToConfigPage(configuratorType, product) {
  cy.visit(
    `/electronics-spa/en/USD/configure${configuratorType}/product/entityKey/${product}`
  ).then(() => {
    isConfigPageDisplayed();
  });
}

=======
/**
 * Verifies whether the conflict detected under the attribute name is displayed.
 *
 * @param {string} attributeName - Attribute name
 * @return - 'True' if the conflict detected message is visible, otherwise 'false'
 */
export function isConflictDetectedMsgDisplayed(attributeName: string) {
  const parent = cy.get(conflictDetectedMsgSelector).parent();
  const attributeId = this.getAttributeLabelId(attributeName);
  parent.children(`#${attributeId}`).should('be.visible');
}

/**
 * Verifies whether the conflict detected under the attribute name is not displayed.
 *
 * @param {string} attributeName - Attribute name
 * @return - 'True' if the conflict detected message does not exist, otherwise 'false'
 */
export function isConflictDetectedMsgNotDisplayed(attributeName: string) {
  const parent = cy.get(conflictDetectedMsgSelector).parent();
  const attributeId = this.getAttributeLabelId(attributeName);
  parent.children(`#${attributeId}`).should('not.exist');
}

/**
 * Verifies whether the conflict description is displayed.
 *
 * @param {string} description - Conflict description
 * @return - 'True' if the expected conflict description equals the actual one, otherwise 'false'
 */
export function isConflictDescriptionDisplayed(description: string) {
  cy.get('.cx-config-conflict-description').should(($div) => {
    expect($div).to.contain(description);
  });
}

/**
 * Verifies whether the conflict header group is displayed.
 *
 * @return - 'True' if the conflict header group is visible, otherwise 'false'
 */
function isConflictHeaderGroupDisplayed() {
  cy.get(conflictHeaderGroupSelector).should('be.visible');
}

/**
 * Verifies whether the conflict header group is not displayed.
 *
 * @return - 'True' if the conflict header group is not visible, otherwise 'false'
 */
function isConflictHeaderGroupNotDisplayed() {
  cy.get(conflictHeaderGroupSelector).should('not.exist');
}

/**
 * Verifies whether the expected number of conflicts is accurate.
 *
 * @param {number} numberOfConflicts - Expected number of conflicts
 */
function verifyNumberOfConflicts(numberOfConflicts: number): void {
  cy.get('cx-config-group-menu .conflictNumberIndicator').contains(
    '(' + numberOfConflicts.toString() + ')'
  );
}

/**
 * Selects a conflicting value, namely selects a value.
 * Then verifies whether the conflict detected message under the attribute name is displayed,
 * The conflict header group in the group menu is displayed and
 * Finally verifies whether the expected number of conflicts is accurate.
 *
 * @param {string} attributeName - Attribute name
 * @param {string} uiType - UI type
 * @param {string} valueName - Value name
 * @param {number} numberOfConflicts - Expected number of conflicts
 */
export function selectConflictingValue(
  attributeName: string,
  uiType: string,
  valueName: string,
  numberOfConflicts: number
): void {
  this.selectAttribute(attributeName, uiType, valueName);
  this.isConflictDetectedMsgDisplayed(attributeName);
  isConflictHeaderGroupDisplayed();
  verifyNumberOfConflicts(numberOfConflicts);
}

/**
 * Deselects a conflicting value, namely deselects a value.
 * Then verifies whether the conflict detected message under the attribute name is not displayed anymore and
 * the conflict header group in the group menu is not displayed either.
 *
 * @param {string} attributeName - Attribute name
 * @param {string} uiType - UI type
 * @param {string} valueName - Value name
 */
export function deselectConflictingValue(
  attributeName: string,
  uiType: string,
  valueName: string
): void {
  this.selectAttribute(attributeName, uiType, valueName);
  this.isConflictDetectedMsgNotDisplayed(attributeName);
  isConflictHeaderGroupNotDisplayed();
}

/**
 * Verifies whether the issues banner is displayed.
 *
 * @param element - HTML element
 * @param {number} numberOfIssues - Expected number of conflicts
 */
export function checkNotificationBanner(
  element,
  numberOfIssues?: number
): void {
  const resolveIssuesText =
    'issues must be resolved before checkout.  Resolve Issues';
  element
    .get('.cx-error-msg-container')
    .first()
    .invoke('text')
    .then((text) => {
      expect(text).contains(resolveIssuesText);
      const issues = text.replace(resolveIssuesText, '').trim();
      expect(issues).match(/^[0-9]/);
      expect(issues).eq(numberOfIssues.toString());
    });
}

/**
 * Verifies whether the issues banner is displayed in the cart for a certain cart item.
 *
 * @param {number} cartItemIndex - Index of cart item
 * @param {number} numberOfIssues - Expected number of conflicts
 */
export function verifyNotificationBannerInCart(
  cartItemIndex: number,
  numberOfIssues?: number
): void {
  const element = cy
    .get('cx-cart-item-list .cx-item-list-row')
    .eq(cartItemIndex)
    .find('cx-configure-issues-notification');

  if (numberOfIssues) {
    checkNotificationBanner(element, numberOfIssues);
  } else {
    element.should('not.be.visible');
  }
}

/**
 * Clicks on 'Resolve Issues' link in the cart.
 *
 * @param {number} cartItemIndex - Index of cart item
 */
export function clickOnResolveIssuesLinkInCart(cartItemIndex: number): void {
  cy.get('cx-cart-item-list .cx-item-list-row')
    .eq(cartItemIndex)
    .find('cx-configure-issues-notification')
    .within(() => {
      cy.get(resolveIssuesLinkSelector).click();
    });
}

/**
 * Verifies whether the group menu is displayed.
 *
 * @return - 'True' if the group menu is visible, otherwise 'false'
 */
>>>>>>> 573acb1b
export function isGroupMenuDisplayed() {
  cy.get('cx-config-group-menu').should('be.visible');
}

<<<<<<< HEAD
export function isConfigHeaderDisplayed() {
  cy.get('a:contains("show more")').should('be.visible');
}

=======
/**
 * Verifies whether the group menu is not displayed.
 *
 * @return - 'True' if the group menu is not visible, otherwise 'false'
 */
>>>>>>> 573acb1b
export function isGroupMenuNotDisplayed() {
  cy.get('cx-config-group-menu').should('not.be.visible');
}

/**
 * Verifies whether the category navigation is displayed.
 *
 * @return - 'True' if the category navigation is visible, otherwise 'false'
 */
export function isCategoryNavigationDisplayed() {
  cy.get('cx-category-navigation').should('be.visible');
}

/**
 * Verifies whether the category navigation is displayed.
 *
 * @return - 'True' if the category navigation is not visible, otherwise 'false'
 */
export function isCategoryNavigationNotDisplayed() {
  cy.get('cx-category-navigation').should('not.be.visible');
}

/**
 * Verifies the accuracy of the formatted price.
 *
 * @param {string} formattedPrice - Formatted price
 * @return - 'True' if the expected total price equals the actual one, otherwise 'false'
 */
export function isTotalPrice(formattedPrice: string) {
  cy.get('cx-price-summary-total-price cx-summary-amount').should(($div) => {
    expect($div).to.contain(formattedPrice);
  });
}

/**
 * Navigates to the overview page via the overview tab.
 */
export function navigateToOverviewPage(): void {
  cy.get('cx-config-tab-bar div div:last a').click({
    force: true,
  });
}

/**
 * Clicks on the group via its index in the group menu.
 *
 * @param {number} groupIndex - Group index
 */
export function clickOnGroup(groupIndex: number): void {
  cy.get('.cx-config-menu>li')
    .eq(groupIndex)
    .children('a')
    .click({ force: true });
}

/**
 * Clicks the group menu.
 */
export function clickHamburger(): void {
  cy.get('cx-hamburger-menu [aria-label="Menu"]')
    .click()
    .then(() => {
      isUpdatingMessageNotDisplayed();
    });
}

/**
 * Verifies whether the group menu is displayed.
 *
 * @return - 'True' if the group menu / hamburger menu is visible, otherwise 'false'
 */
export function isHamburgerDisplayed() {
  cy.get('cx-hamburger-menu [aria-label="Menu"]').should('be.visible');
}

/**
 * Clicks on the 'Add to cart' button.
 */
export function clickAddToCartBtn(): void {
  cy.get(addToCartButtonSelector)
    .click()
    .then(() => {
      isUpdatingMessageNotDisplayed();
      isGlobalMessageNotDisplayed();
      isUpdatingMessageNotDisplayed();
      cy.get('cx-config-overview-form').should('be.visible');
    });
}

/**
 * Clicks on 'Add to cart' on the product details page.
 */
export function clickOnAddToCartBtnOnPD(): void {
  cy.get('cx-add-to-cart button.btn-primary')
    .contains('Add to cart')
    .click()
    .then(() => {
      cy.get('cx-added-to-cart-dialog').should('be.visible');
      cy.get('div.cx-dialog-body').should('be.visible');
      cy.get('div.cx-dialog-buttons a.btn-primary')
        .contains('view cart')
        .should('be.visible');
      cy.get('div.cx-dialog-buttons a.btn-secondary')
        .contains('proceed to checkout')
        .should('be.visible');
    });
}

/**
 * Clicks on 'View Cart' on the product details page.
 */
export function clickOnViewCartBtnOnPD(): void {
  cy.get('div.cx-dialog-buttons a.btn-primary')
    .contains('view cart')
    .click()
    .then(() => {
      cy.get('h1').contains('Your Shopping Cart').should('be.visible');
      cy.get('cx-cart-details').should('be.visible');
    });
}

/**
 * Clicks on 'Proceed to Checkout' on the product details page.
 */
export function clickOnProceedToCheckoutBtnOnPD(): void {
  cy.get('div.cx-dialog-buttons a.btn-secondary')
    .contains('proceed to checkout')
    .click()
    .then(() => {
      cy.location('pathname').should('contain', '/checkout/shipping-address');
      cy.get('cx-checkout-progress a.cx-link.active').should(
        'contain',
        'Shipping Address'
      );
      cy.get('cx-shipping-address').should('be.visible');
    });
}

/**
 * Logs in.
 */
export function login(): void {
  // Click on the 'Sign in / Register' link
  // & wait until the login-form is displayed
  cy.get('cx-login [role="link"]')
    .click()
    .then(() => {
      cy.get('cx-login-form').should('be.visible');
    });
  // Login via authentication service
  authentication.login(email, password);
  // Verify whether the user logged in successfully,
  // namely the logged in user should be greeted
  const user = email.split('@')[0];
  cy.get('.cx-login-greet').should('contain', user);
}

/**
 * Navigates to the order details page.
 */
export function navigateToOrderDetails(): void {
  // Verify whether the ordered product is displayed in the order list
  cy.get('cx-cart-item-list cx-configure-cart-entry button')
    .first()
    .click()
    .then(() => {
      cy.get('cx-config-overview-form').should('be.visible');
    });
}

/**
 * Navigates to the oder history page.
 *
 * @return {Chainable<Window>} - New order history window
 */
export function goToOrderHistory(): Chainable<Window> {
  return cy.visit('/electronics-spa/en/USD/my-account/orders').then(() => {
    cy.get('cx-order-history').should('be.visible');
  });
}

/**
 * Selects the order by the oder number alias.
 */
export function selectOrderByOrderNumberAlias(): void {
  cy.get('@orderNumber').then((orderNumber) => {
    cy.get(
      'cx-order-history a.cx-order-history-value:contains(' +
        `${orderNumber}` +
        ')'
    )
      .click()
      .then(() => {
        navigateToOrderDetails();
      });
  });
}

/**
 * Defines the order number alias.
 */
export function defineOrderNumberAlias(): void {
  const orderConfirmationText = 'Confirmation of Order:';

  cy.get('cx-order-confirmation-thank-you-message h1.cx-page-title')
    .first()
    .invoke('text')
    .then((text) => {
      expect(text).contains(orderConfirmationText);
      const orderNumber = text.replace(orderConfirmationText, '').trim();
      expect(orderNumber).match(/^[0-9]+$/);
      cy.wrap(orderNumber).as('orderNumber');
    });
}

/**
 * Conducts the checkout.
 */
export function checkout(): void {
  // If 'Continue' button is disable, click on 'Ship to this address' link to enable it
  cy.get('button.btn-primary')
    .contains('Continue')
    .then((btn) => {
      if (btn.is('.disabled')) {
        cy.get('cx-card a.cx-card-link')
          .contains('Ship to this address')
          .click();
      }
    });

  // Click on 'Continue' button to navigate to the next step 'Delivery mode' of the order process
  cy.get('button.btn-primary')
    .contains('Continue')
    .click()
    .then(() => {
      cy.location('pathname').should('contain', '/checkout/delivery-mode');
      cy.get('cx-checkout-progress a.cx-link.active').should(
        'contain',
        'Delivery mode'
      );
      cy.get('cx-delivery-mode').should('be.visible');
    });

  // Click on 'Continue' button to navigate to the next step 'Payment details' of the order process
  cy.get('button.btn-primary')
    .contains('Continue')
    .click()
    .then(() => {
      cy.location('pathname').should('contain', '/checkout/payment-details');
      cy.get('cx-checkout-progress a.cx-link.active').should(
        'contain',
        'Payment details'
      );
      cy.get('cx-payment-method').should('be.visible');
    });

  // Click on 'Use this payment' link to enable 'Continue' button
  cy.get('div.cx-card-actions a.cx-card-link')
    .contains('Use this payment')
    .click()
    .then(() => {
      cy.get('button.btn-primary').should('not.be.disabled');
    });

  // Click on 'Continue' button to navigate to the next step 'Review order' of the order process
  cy.get('button.btn-primary')
    .contains('Continue')
    .click()
    .then(() => {
      cy.location('pathname').should('contain', '/checkout/review-order');
      cy.get('cx-checkout-progress a.cx-link.active').should(
        'contain',
        'Review order'
      );
      cy.get('cx-review-submit').should('be.visible');
    });

  // Check 'Terms & Conditions'
  cy.get('input[formcontrolname="termsAndConditions"]')
    .check()
    .then(() => {
      cy.get('cx-place-order form').should('have.class', 'ng-valid');
    });

  // Place order
  cy.get('cx-place-order button.btn-primary')
    .click()
    .then(() => {
      cy.location('pathname').should('contain', '/order-confirmation');
      cy.get('cx-breadcrumb').should('contain', 'Order Confirmation');
    });

  defineOrderNumberAlias();
}<|MERGE_RESOLUTION|>--- conflicted
+++ resolved
@@ -41,7 +41,7 @@
  *
  * @return - 'True' if the global message component is not visible, otherwise 'false'
  */
-function isGlobalMessageNotDisplayed() {
+export function isGlobalMessageNotDisplayed() {
   cy.get('cx-global-message').should('not.be.visible');
 }
 
@@ -50,12 +50,12 @@
  *
  * @return - 'True' if the updating message component is not visible, otherwise 'false'
  */
-function isUpdatingMessageNotDisplayed() {
-  cy.get('.cx-config-update-message').should('not.be.visible');
-}
-
-/**
- * Clicks on 'Add to Cart' button
+export function isUpdatingMessageNotDisplayed() {
+  cy.get('div#cx-config-update-message').should('not.be.visible');
+}
+
+/**
+ * Clicks on 'Add to Cart' button.
  */
 export function clickOnConfigureBtn(): void {
   cy.get('cx-configure-product a')
@@ -79,13 +79,24 @@
     });
 }
 
-<<<<<<< HEAD
-export function checkFocus(attributeID: string) {
-  cy.focused().should('have.attr', 'id', attributeID);
-}
-
-function clickOnPreviousOrNextBtn(btnSelector: string, followingGroup: string) {
-=======
+/**
+ * Verifies whether the corresponding value ID is focused.
+ *
+ * @param {string} attributeName - Attribute name
+ * @param {string} uiType - UI type
+ * @param {string} valueName - Value name
+ * @return - 'True' if attribute ID is focused, otherwise 'false'
+ */
+export function checkFocus(
+  attributeName: string,
+  uiType: string,
+  valueName: string
+) {
+  const attributeId = getAttributeId(attributeName, uiType);
+  const valueId = `${attributeId}--${valueName}`;
+  cy.focused().should('have.attr', 'id', valueId);
+}
+
 /**
  * Verifies whether the current group is active.
  *
@@ -111,7 +122,6 @@
   btnSelector: string,
   activeGroup: string
 ): void {
->>>>>>> 573acb1b
   cy.get(btnSelector)
     .click()
     .then(() => {
@@ -146,8 +156,44 @@
  */
 export function isConfigPageDisplayed() {
   isUpdatingMessageNotDisplayed();
-  cy.get('cx-config-form').should('be.visible');
   isUpdatingMessageNotDisplayed();
+  isConfigTabBarDisplayed();
+  isGroupMenuDisplayed();
+  isGroupTitleDisplayed();
+  isGroupFormDisplayed();
+  isPreviousAndNextBtnsDispalyed();
+  isPriceSummaryDisplayed();
+  isAddToCartBtnDisplayed();
+  isProductTitleDisplayed();
+  isShowMoreLinkAtProductTitleDisplayed();
+  isUpdatingMessageNotDisplayed();
+}
+
+/**
+ * Verifies whether the product title component is displayed.
+ *
+ * @return - 'True' if the product title is visible, otherwise 'false'
+ */
+function isProductTitleDisplayed() {
+  cy.get('cx-config-product-title').should('be.visible');
+}
+
+/**
+ * Verifies whether 'show more' link is displayed in the product title component.
+ *
+ * @return - 'True' if show more' link is visible, otherwise 'false'
+ */
+export function isShowMoreLinkAtProductTitleDisplayed() {
+  cy.get('a:contains("show more")').should('be.visible');
+}
+
+/**
+ * Verifies whether the product title component is displayed.
+ *
+ * @return - 'True' if the product title is visible, otherwise 'false'
+ */
+function isConfigTabBarDisplayed() {
+  cy.get('cx-config-tab-bar').should('be.visible');
 }
 
 /**
@@ -395,16 +441,6 @@
   cy.get(`#${valueId}`).should('not.be.checked');
 }
 
-<<<<<<< HEAD
-export function goToConfigPage(configuratorType, product) {
-  cy.visit(
-    `/electronics-spa/en/USD/configure${configuratorType}/product/entityKey/${product}`
-  ).then(() => {
-    isConfigPageDisplayed();
-  });
-}
-
-=======
 /**
  * Verifies whether the conflict detected under the attribute name is displayed.
  *
@@ -577,23 +613,60 @@
  *
  * @return - 'True' if the group menu is visible, otherwise 'false'
  */
->>>>>>> 573acb1b
 export function isGroupMenuDisplayed() {
   cy.get('cx-config-group-menu').should('be.visible');
 }
 
-<<<<<<< HEAD
-export function isConfigHeaderDisplayed() {
-  cy.get('a:contains("show more")').should('be.visible');
-}
-
-=======
+/**
+ * Verifies whether the group title is displayed.
+ *
+ * @return - 'True' if the group title is visible, otherwise 'false'
+ */
+function isGroupTitleDisplayed() {
+  cy.get('cx-config-group-title').should('be.visible');
+}
+
+/**
+ * Verifies whether the group form is displayed.
+ *
+ * @return - 'True' if the group form is visible, otherwise 'false'
+ */
+function isGroupFormDisplayed() {
+  cy.get('cx-config-form').should('be.visible');
+}
+
+/**
+ * Verifies whether the 'previous' and 'next' buttons are displayed.
+ *
+ * @return - 'True' if the 'previous' and 'next' buttons are visible, otherwise 'false'
+ */
+function isPreviousAndNextBtnsDispalyed() {
+  cy.get('cx-config-previous-next-buttons').should('be.visible');
+}
+
+/**
+ * Verifies whether the price summary is displayed.
+ *
+ * @return - 'True' if the price summary is visible, otherwise 'false'
+ */
+function isPriceSummaryDisplayed() {
+  cy.get('cx-config-price-summary').should('be.visible');
+}
+
+/**
+ * Verifies whether the 'add to cart' button is displayed.
+ *
+ * @return - 'True' if the 'add to cart' button is visible, otherwise 'false'
+ */
+function isAddToCartBtnDisplayed() {
+  cy.get('cx-config-add-to-cart-button').should('be.visible');
+}
+
 /**
  * Verifies whether the group menu is not displayed.
  *
  * @return - 'True' if the group menu is not visible, otherwise 'false'
  */
->>>>>>> 573acb1b
 export function isGroupMenuNotDisplayed() {
   cy.get('cx-config-group-menu').should('not.be.visible');
 }
@@ -679,6 +752,7 @@
       isUpdatingMessageNotDisplayed();
       isGlobalMessageNotDisplayed();
       isUpdatingMessageNotDisplayed();
+      isGlobalMessageNotDisplayed();
       cy.get('cx-config-overview-form').should('be.visible');
     });
 }
