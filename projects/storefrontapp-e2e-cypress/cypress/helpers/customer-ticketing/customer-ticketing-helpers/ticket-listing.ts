--- conflicted
+++ resolved
@@ -17,14 +17,11 @@
   CREATED_ON_COLUMN,
   CHANGED_ON_COLUMN,
   MAX_TICKETS_PER_PAGE,
-<<<<<<< HEAD
   ID_DELIMITER,
   STATUS_DELIMITER,
   SUBJECT_DELIMITER,
-  TestCategory
-=======
+  TestCategory,
   FIFTH_ROW_TICKET_LIST,
->>>>>>> 6438cf57
 } from './customer-ticketing-commons';
 const MESSAGE_BOX = ".form-control";
 
@@ -207,7 +204,6 @@
     .find('a');
 }
 
-<<<<<<< HEAD
 export function extractTicketDetailsFromFirstRowInTicketListingPage(): TestTicketDetails {
   const testTicketDetails: TestTicketDetails = {
     subject: "",
@@ -236,7 +232,8 @@
 
 export function verifyMessageBoxIsEnabled(){
   cy.get(MESSAGE_BOX).should('exist');
-=======
+}
+
 export function verifyTicketIdIsSmallerInNextPageComparedToPreviousPageByComparingIds(){
   const TOTAL_NUMBER_OF_PAGES_TO_VISIT = 3;
   for(let page = 1; page < TOTAL_NUMBER_OF_PAGES_TO_VISIT; page++){
@@ -276,5 +273,4 @@
       .then(parseInt)
       .should('be.gt', biggerId);
   });
->>>>>>> 6438cf57
 }