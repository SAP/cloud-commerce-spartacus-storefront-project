--- conflicted
+++ resolved
@@ -18,11 +18,7 @@
 
   cy.get('cx-searchbox input[aria-label="search"]').type('sony{enter}');
 
-<<<<<<< HEAD
   cy.get(resultsTitle).should('contain', '130 results for "sony"');
-=======
-  cy.get(resultsTitle).should('contain', '127 results for "sony"');
->>>>>>> b3560960
 
   cy.get(productItemSelector).should(
     'have.length',
@@ -39,12 +35,8 @@
   cy.wait('@brand_query')
     .its('status')
     .should('eq', 200);
-
-<<<<<<< HEAD
+  
   cy.get(resultsTitle).should('contain', '85 results for "sony"');
-=======
-  cy.get(resultsTitle).should('contain', '82 results for "sony"');
->>>>>>> b3560960
 
   createProductQuery('query1');
 
@@ -53,12 +45,8 @@
   cy.wait('@query1')
     .its('status')
     .should('eq', 200);
-
-<<<<<<< HEAD
+  
   cy.get(resultsTitle).should('contain', '130 results for "sony"');
-=======
-  cy.get(resultsTitle).should('contain', '127 results for "sony"');
->>>>>>> b3560960
 
   // Filter by price
   createProductFacetQuery('price', 'sony', 'price_query');
@@ -80,12 +68,8 @@
   cy.wait('@query2')
     .its('status')
     .should('eq', 200);
-
-<<<<<<< HEAD
+  
   cy.get(resultsTitle).should('contain', '130 results for "sony"');
-=======
-  cy.get(resultsTitle).should('contain', '127 results for "sony"');
->>>>>>> b3560960
 
   // Filter by category
   createProductFacetQuery('category', 'sony', 'category_query');
@@ -96,11 +80,7 @@
     .its('url')
     .should('include', 'sony:relevance:category');
 
-<<<<<<< HEAD
   cy.get(resultsTitle).should('contain', '94 results for "sony"');
-=======
-  cy.get(resultsTitle).should('contain', '91 results for "sony"');
->>>>>>> b3560960
 
   checkFirstItem('10.2 Megapixel D-SLR with Standard Zoom Lens');
 
@@ -112,11 +92,7 @@
     .its('status')
     .should('eq', 200);
 
-<<<<<<< HEAD
   cy.get(resultsTitle).should('contain', '130 results for "sony"');
-=======
-  cy.get(resultsTitle).should('contain', '127 results for "sony"');
->>>>>>> b3560960
 
   // Filter by color
   createProductFacetQuery('Colour', 'sony', 'color_query');
@@ -139,11 +115,7 @@
     .its('status')
     .should('eq', 200);
 
-<<<<<<< HEAD
   cy.get(resultsTitle).should('contain', '130 results for "sony"');
-=======
-  cy.get(resultsTitle).should('contain', '127 results for "sony"');
->>>>>>> b3560960
 }
 
 function clearSelectedFacet(mobile: string) {
