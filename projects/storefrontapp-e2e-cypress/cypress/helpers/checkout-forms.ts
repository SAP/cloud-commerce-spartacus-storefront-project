export interface Address {
  line1: string;
  line2?: string;
  country: string;
  state?: string;
  postal: string;
  city: string;
}

export interface AddressData {
  firstName: string;
  lastName: string;
  phone: string;
  address: Address;
}

export interface PaymentDetails {
  fullName: string;
  payment: {
    card: string;
    number: string;
    expires: {
      month: string;
      year: string;
    };
    cvv: string;
  };
}

export function fillShippingAddress(
  shippingAddress: AddressData,
<<<<<<< HEAD
  submit: boolean = true
=======
  submitForm: boolean = true
>>>>>>> a8127c96
) {
  cy.get('cx-address-form').within(() => {
    cy.get('.country-select[formcontrolname="isocode"]').ngSelect(
      shippingAddress.address.country
    );
    cy.get('[formcontrolname="titleCode"]').ngSelect('Mr.');
    cy.get('[formcontrolname="firstName"]')
      .clear()
      .type(shippingAddress.firstName);
    cy.get('[formcontrolname="lastName"]')
      .clear()
      .type(shippingAddress.lastName);
    cy.get('[formcontrolname="line1"]')
      .clear()
      .type(shippingAddress.address.line1);
    if (shippingAddress.address.line2) {
      cy.get('[formcontrolname="line2"]')
        .clear()
        .type(shippingAddress.address.line2);
    }
    cy.get('[formcontrolname="town"]')
      .clear()
      .type(shippingAddress.address.city);
    if (shippingAddress.address.state) {
      cy.get('.region-select[formcontrolname="isocode"]').ngSelect(
        shippingAddress.address.state
      );
    }
    cy.get('[formcontrolname="postalCode"]')
      .clear()
      .type(shippingAddress.address.postal);
    cy.get('[formcontrolname="phone"]')
      .clear()
      .type(shippingAddress.phone);
<<<<<<< HEAD
    if (submit) {
=======
    if (submitForm) {
>>>>>>> a8127c96
      cy.get('button.btn-primary').click();
    }
  });
}

export function fillBillingAddress(billingAddress: AddressData) {
  cy.get('.cx-payment-form-billing').within(() => {
    cy.get('input[type="checkbox"]').click();
    cy.get('[bindvalue="isocode"]').ngSelect(billingAddress.address.country);
    cy.get('[formcontrolname="firstName"]')
      .clear()
      .type(billingAddress.firstName);
    cy.get('[formcontrolname="lastName"]')
      .clear()
      .type(billingAddress.lastName);
    cy.get('[formcontrolname="line1"]')
      .clear()
      .type(billingAddress.address.line1);
    if (billingAddress.address.line2) {
      cy.get('[formcontrolname="line2"]')
        .clear()
        .type(billingAddress.address.line2);
    }
    cy.get('[formcontrolname="town"]')
      .clear()
      .type(billingAddress.address.city);
    if (billingAddress.address.state) {
      cy.get('[formcontrolname="isocodeShort"]').ngSelect(
        billingAddress.address.state
      );
    }
    cy.get('[formcontrolname="postalCode"]')
      .clear()
      .type(billingAddress.address.postal);
  });
}

export function fillPaymentDetails(
  paymentDetails: PaymentDetails,
  billingAddress?: AddressData
) {
  cy.get('cx-payment-form').within(() => {
    cy.get('[bindValue="code"]').ngSelect(paymentDetails.payment.card);
    cy.get('[formcontrolname="accountHolderName"]')
      .clear()
      .type(paymentDetails.fullName);
    cy.get('[formcontrolname="cardNumber"]')
      .clear()
      .type(paymentDetails.payment.number);
    cy.get('[bindValue="expiryMonth"]').ngSelect(
      paymentDetails.payment.expires.month
    );
    cy.get('[bindValue="expiryYear"]').ngSelect(
      paymentDetails.payment.expires.year
    );
    cy.get('[formcontrolname="cvn"]')
      .clear()
      .type(paymentDetails.payment.cvv);
    if (billingAddress) {
      fillBillingAddress(billingAddress);
    }
    cy.get('button.btn-primary').click();
  });
}<|MERGE_RESOLUTION|>--- conflicted
+++ resolved
@@ -29,11 +29,7 @@
 
 export function fillShippingAddress(
   shippingAddress: AddressData,
-<<<<<<< HEAD
-  submit: boolean = true
-=======
   submitForm: boolean = true
->>>>>>> a8127c96
 ) {
   cy.get('cx-address-form').within(() => {
     cy.get('.country-select[formcontrolname="isocode"]').ngSelect(
@@ -68,11 +64,7 @@
     cy.get('[formcontrolname="phone"]')
       .clear()
       .type(shippingAddress.phone);
-<<<<<<< HEAD
-    if (submit) {
-=======
     if (submitForm) {
->>>>>>> a8127c96
       cy.get('button.btn-primary').click();
     }
   });
