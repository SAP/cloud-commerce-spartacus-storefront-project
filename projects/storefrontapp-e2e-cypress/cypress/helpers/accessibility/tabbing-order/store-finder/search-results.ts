import { verifyTabbingOrder } from '../../tabbing-order';
import { TabElement } from '../../tabbing-order.model';

const containerSelector = '.StoreFinderPageTemplate';
const lastPageSelector = 'cx-pagination .end';

export function searchResultsTabbingOrder(config: TabElement[]) {
  cy.server();
<<<<<<< HEAD
  cy.route('GET', '/rest/v2/electronics-spa/stores?fields=*').as('storesList');
=======

  cy.route(
    'GET',
    `${Cypress.env('OCC_PREFIX')}/${Cypress.env('BASE_SITE')}/stores?fields=*`
  ).as('storesList');
>>>>>>> a55efce8

  cy.visit('/store-finder/find?query=Nakano');

  cy.wait('@storesList');

  cy.get(lastPageSelector).click();

  cy.wait('@storesList');

  cy.get('cx-store-finder-map .cx-store-map div div div').should('be.visible'); // waiting for the map to show up

  verifyTabbingOrder(containerSelector, config);
}<|MERGE_RESOLUTION|>--- conflicted
+++ resolved
@@ -6,15 +6,11 @@
 
 export function searchResultsTabbingOrder(config: TabElement[]) {
   cy.server();
-<<<<<<< HEAD
-  cy.route('GET', '/rest/v2/electronics-spa/stores?fields=*').as('storesList');
-=======
 
   cy.route(
     'GET',
     `${Cypress.env('OCC_PREFIX')}/${Cypress.env('BASE_SITE')}/stores?fields=*`
   ).as('storesList');
->>>>>>> a55efce8
 
   cy.visit('/store-finder/find?query=Nakano');
 
