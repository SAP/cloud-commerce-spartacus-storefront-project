--- conflicted
+++ resolved
@@ -117,6 +117,30 @@
 }
 
 export function asmTabbingOrderForCustomer360CouponList(config: TabElement[]) {
+  lanuchPromotiontab();
+  cy.get('cx-asm-customer-coupon')
+    .contains('Coupons')
+    .parent()
+    .parent()
+    .within(() => {
+      verifyTabbingOrder(containerSelectorForCustomer360CouponList, config);
+    });
+}
+
+export function asmTabbingOrderForCustomer360CustomerCouponList(
+  config: TabElement[]
+) {
+  lanuchPromotiontab();
+  cy.get('cx-asm-customer-coupon')
+    .contains('Customer Coupons')
+    .parent()
+    .parent()
+    .within(() => {
+      verifyTabbingOrder(containerSelectorForCustomer360CouponList, config);
+    });
+}
+
+function lanuchPromotiontab(){
   cy.visit('/?asm=true');
   asm.agentLogin('asagent', 'pw4all');
 
@@ -131,40 +155,4 @@
   cy.get('button').contains('Start Emulation').click();
   cy.get('button.cx-360-button').click();
   cy.get('button.cx-tab-header').contains('Promotion').click();
-  cy.get('cx-asm-customer-coupon')
-    .contains('Coupons')
-    .parent()
-    .parent()
-    .within(() => {
-      verifyTabbingOrder(containerSelectorForCustomer360CouponList, config);
-    });
-<<<<<<< HEAD
-}
-
-export function asmTabbingOrderForCustomer360CustomerCouponList(
-  config: TabElement[]
-) {
-  cy.visit('/?asm=true');
-  asm.agentLogin('asagent', 'pw4all');
-
-  const customerSearchRequestAlias = asm.listenForCustomerSearchRequest();
-  cy.get('cx-customer-selection form').within(() => {
-    cy.get('[formcontrolname="searchTerm"]').type('Linda Wolf');
-  });
-  cy.wait(customerSearchRequestAlias)
-    .its('response.statusCode')
-    .should('eq', 200);
-  cy.get('cx-customer-selection div.asm-results button').first().click();
-  cy.get('button').contains('Start Emulation').click();
-  cy.get('button.cx-360-button').click();
-  cy.get('button.cx-tab-header').contains('Promotion').click();
-  cy.get('cx-asm-customer-coupon')
-    .contains('Customer Coupons')
-    .parent()
-    .parent()
-    .within(() => {
-      verifyTabbingOrder(containerSelectorForCustomer360CouponList, config);
-    });
-=======
->>>>>>> 256cd04e
 }