import { TabbingOrderTypes } from './tabbing-order.config';
import { waitForPage } from '../checkout-flow';
import { loginUser } from '../login';
import { register as authRegister, login } from '../auth-forms';
import { generateMail, randomString } from '../user';

export interface TabElement {
  value?: string;
  type: TabbingOrderTypes;
}

export function checkElement(tabElement: TabElement) {
  // Check generic cases without value
  switch (tabElement.type) {
    case TabbingOrderTypes.GENERIC_CHECKBOX: {
      cy.focused().should('have.attr', 'type', 'checkbox');
      return;
    }
    case TabbingOrderTypes.GENERIC_BUTTON: {
      cy.focused().should('have.attr', 'type', 'button');
      return;
    }
  }

  // Check non-generic cases requiring value
  if (!(tabElement.value && tabElement.value.length)) {
    return;
  }

  switch (tabElement.type) {
    case TabbingOrderTypes.FORM_FIELD: {
      cy.focused().should('have.attr', 'formcontrolname', tabElement.value);
      break;
    }
    case TabbingOrderTypes.LINK: {
      cy.focused().should('contain', tabElement.value);
      break;
    }
    case TabbingOrderTypes.BUTTON: {
      cy.focused().should('contain', tabElement.value);
      break;
    }
<<<<<<< HEAD
    case TabbingOrderTypes.NG_SELECT: {
      cy.focused()
        .parentsUntil('ng-select')
        .last()
        .parent()
        .should('have.attr', 'formcontrolname', tabElement.value);
=======
    case TabbingOrderTypes.CHECKBOX_WITH_LABEL: {
      cy.focused()
        .parent()
        .should('contain', tabElement.value);
      break;
    }
    case TabbingOrderTypes.IMG_LINK: {
      cy.focused().should('have.attr', 'href', tabElement.value);
      break;
    }
    case TabbingOrderTypes.GENERIC_INPUT: {
      cy.focused().should('have.attr', 'type', 'text');
      break;
    }
    case TabbingOrderTypes.ITEM_COUNTER: {
      cy.focused()
        .parentsUntil('cx-item-counter')
        .last()
        .parent()
        .should('have.attr', 'formcontrolname', tabElement.value);
      break;
>>>>>>> 81313535
    }
  }
}

export function checkAllElements(tabElements: TabElement[]) {
  tabElements.forEach((element: TabElement, index: number) => {
    // skip tabbing on first element
    if (index !== 0) {
      cy.tab();
    }

    checkElement(element);
  });
}

export function getFormFieldByValue(value: string) {
  return cy.get(`[formcontrolname="${value}"]`);
}

// export function register(user) {
//   const loginPage = waitForPage('/login', 'getLoginPage');
//   cy.visit('/login/register');
//   authRegister(user);
//   cy.wait(`@${loginPage}`);
// }

// export function login(user) {
//   const homePage = waitForPage('homepage', 'getHomePage');
//   cy.visit('/login');
//   loginUser();
//   cy.wait(`@${homePage}`);
// }

export function registerAndLogin(): void {
  const user = getNewUser();
  const loginPage = waitForPage('/login', 'getLoginPage');
  const homePage = waitForPage('homepage', 'getHomePage');

  cy.visit('/login/register');
  authRegister(user);
  cy.wait(`@${loginPage}`);
  login(user.email, user.password);
  cy.wait(`@${homePage}`);
}

export function getNewUser() {
  return {
    firstName: 'Winston',
    lastName: 'Rumfoord',
    fullName: 'Winston Rumfoord',
    password: 'Password123.',
    email: generateMail(randomString(), true),
    phone: '555 555 555',
    address: {
      city: 'Tralfamadore',
      line1: 'Chrono-Synclastic Infundibulum',
      line2: 'Betelgeuse',
      country: 'United States',
      state: 'Connecticut',
      postal: '06247',
    },
    payment: {
      card: 'Visa',
      number: '4111111111111111',
      expires: {
        month: '07',
        year: '2022',
      },
      cvv: '123',
    },
  };
}<|MERGE_RESOLUTION|>--- conflicted
+++ resolved
@@ -1,6 +1,5 @@
 import { TabbingOrderTypes } from './tabbing-order.config';
 import { waitForPage } from '../checkout-flow';
-import { loginUser } from '../login';
 import { register as authRegister, login } from '../auth-forms';
 import { generateMail, randomString } from '../user';
 
@@ -40,14 +39,14 @@
       cy.focused().should('contain', tabElement.value);
       break;
     }
-<<<<<<< HEAD
     case TabbingOrderTypes.NG_SELECT: {
       cy.focused()
         .parentsUntil('ng-select')
         .last()
         .parent()
         .should('have.attr', 'formcontrolname', tabElement.value);
-=======
+      break;
+    }
     case TabbingOrderTypes.CHECKBOX_WITH_LABEL: {
       cy.focused()
         .parent()
@@ -69,7 +68,6 @@
         .parent()
         .should('have.attr', 'formcontrolname', tabElement.value);
       break;
->>>>>>> 81313535
     }
   }
 }
