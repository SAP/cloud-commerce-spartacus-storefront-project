--- conflicted
+++ resolved
@@ -5,7 +5,7 @@
   type: TabbingOrderTypes;
 }
 
-export function checkElement(tabElement: TabElement, pressTab: boolean) {
+export function checkElement(tabElement: TabElement) {
   if (!(tabElement.value && tabElement.value.length)) {
     return;
   }
@@ -24,25 +24,10 @@
       break;
     }
   }
-<<<<<<< HEAD
-
-  if (pressTab) {
-    cy.tab(); // after the above check, tab to the next element
-  }
-=======
->>>>>>> 5cc21d62
 }
 
 export function checkAllElements(tabElements: TabElement[]) {
   it('should focus elements in correct order when pressing tab key', () => {
-<<<<<<< HEAD
-    tabElements.forEach(el => {
-      if (tabElements[tabElements.length - 1] === el) {
-        checkElement(el, false);
-      } else {
-        checkElement(el, true);
-      }
-=======
     tabElements.forEach((element: TabElement, index: number) => {
       // skip tabbing on first element
       if (index !== 0) {
@@ -50,7 +35,6 @@
       }
 
       checkElement(element);
->>>>>>> 5cc21d62
     });
   });
 }
