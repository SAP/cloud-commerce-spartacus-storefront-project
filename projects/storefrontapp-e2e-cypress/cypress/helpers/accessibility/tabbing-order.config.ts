--- conflicted
+++ resolved
@@ -452,7 +452,6 @@
       type: TabbingOrderTypes.LINK,
     },
   ],
-<<<<<<< HEAD
   headerDesktopNotLoggedIn: [
     {
       value: 'Language',
@@ -802,7 +801,7 @@
       value: 'Blank Videotapes',
       type: TabbingOrderTypes.LINK,
     },
-=======
+  ],
   checkoutReviewOrder: [
     { value: 'Edit shipping address', type: TabbingOrderTypes.LINK },
     { value: 'Edit shipping method', type: TabbingOrderTypes.LINK },
@@ -817,6 +816,5 @@
     },
     { value: 'Terms & Conditions', type: TabbingOrderTypes.LINK },
     { value: 'Place Order', type: TabbingOrderTypes.BUTTON },
->>>>>>> c70d21ea
   ],
 };