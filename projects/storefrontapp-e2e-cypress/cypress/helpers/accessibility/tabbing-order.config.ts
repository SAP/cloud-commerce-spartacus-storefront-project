--- conflicted
+++ resolved
@@ -278,7 +278,6 @@
   orderHistoryNoOrders: [
     { value: 'Start Shopping', type: TabbingOrderTypes.BUTTON },
   ],
-<<<<<<< HEAD
   paymentDetailsCard: [
     { type: TabbingOrderTypes.GENERIC_INPUT },
     {
@@ -311,7 +310,7 @@
     { value: 'postalCode', type: TabbingOrderTypes.FORM_FIELD },
     { value: 'Back', type: TabbingOrderTypes.BUTTON },
     { value: 'Continue', type: TabbingOrderTypes.BUTTON },
-=======
+  ],
   reviewOrder: [
     {
       value: '/electronics-spa/en/USD/product/1446509/Alpha%20350',
@@ -321,6 +320,5 @@
       value: 'Alpha 350',
       type: TabbingOrderTypes.LINK,
     },
->>>>>>> 14058e9d
   ],
 };