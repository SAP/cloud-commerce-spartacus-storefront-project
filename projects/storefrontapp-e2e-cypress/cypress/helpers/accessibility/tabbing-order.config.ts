--- conflicted
+++ resolved
@@ -1847,11 +1847,8 @@
   myAccount: [
     {
       value: 'My Account',
-<<<<<<< HEAD
-      type: TabbingOrderTypes.BUTTON,
-=======
-      type: TabbingOrderTypes.LINK,
->>>>>>> a55efce8
+      // type: TabbingOrderTypes.BUTTON,
+      type: TabbingOrderTypes.LINK,
     },
     {
       value: 'Order History',
