--- conflicted
+++ resolved
@@ -2105,7 +2105,6 @@
       type: TabbingOrderTypes.LINK,
     },
   ],
-<<<<<<< HEAD
   coupons: [
     { value: 'couponCode', type: TabbingOrderTypes.FORM_FIELD },
     { value: 'Apply', type: TabbingOrderTypes.BUTTON },
@@ -2114,7 +2113,20 @@
   myCoupons: [
     {
       type: TabbingOrderTypes.NG_SELECT,
-=======
+    },
+    {
+      value: 'Notification',
+      type: TabbingOrderTypes.CHECKBOX_WITH_LABEL,
+    },
+    { value: 'Find ', type: TabbingOrderTypes.BUTTON },
+    {
+      type: TabbingOrderTypes.NG_SELECT,
+    },
+    {
+      value: 'Notification Channels',
+      type: TabbingOrderTypes.LINK,
+    },
+  ],
   storeFinder: [
     {
       type: TabbingOrderTypes.GENERIC_INPUT,
@@ -2146,7 +2158,6 @@
     {
       value: 'View all stores',
       type: TabbingOrderTypes.GENERIC_BUTTON,
->>>>>>> 81d0d795
     },
     {
       value: '«',
@@ -2157,18 +2168,14 @@
       type: TabbingOrderTypes.LINK,
     },
     {
-<<<<<<< HEAD
-=======
       value: '2',
       type: TabbingOrderTypes.LINK,
     },
     {
->>>>>>> 81d0d795
       value: '»',
       type: TabbingOrderTypes.LINK,
     },
     {
-<<<<<<< HEAD
       value: 'Notification',
       type: TabbingOrderTypes.CHECKBOX_WITH_LABEL,
     },
@@ -2189,7 +2196,6 @@
       type: TabbingOrderTypes.LINK,
     },
     {
-=======
       value: 'Yokohama Hotel JAL City Kannai Yokohama',
       type: TabbingOrderTypes.LINK,
     },
@@ -2660,13 +2666,10 @@
   ],
   stockNotificationNoEnabledPreference: [
     {
->>>>>>> 81d0d795
       value: 'Notification Channels',
       type: TabbingOrderTypes.LINK,
     },
   ],
-<<<<<<< HEAD
-=======
   stockNotificationSubscribed: [
     {
       type: TabbingOrderTypes.GENERIC_BUTTON,
@@ -2690,5 +2693,4 @@
       type: TabbingOrderTypes.GENERIC_BUTTON,
     },
   ],
->>>>>>> 81d0d795
 };