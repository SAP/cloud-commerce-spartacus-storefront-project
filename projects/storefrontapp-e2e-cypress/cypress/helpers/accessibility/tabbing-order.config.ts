import { TabbingOrderTypes, TabbingOrderConfig } from './tabbing-order.model';

export const tabbingOrderConfig: TabbingOrderConfig = {
  home: [
    {
      value:
        '/electronics-spa/en/USD/OpenCatalogue/Cameras/Digital-Cameras/Digital-SLR/c/578',
      type: TabbingOrderTypes.IMG_LINK,
    },
    {
      value:
        '/electronics-spa/en/USD/Open-Catalogue/Cameras/Camera-Accessories-%2526-Supplies/c/585',
      type: TabbingOrderTypes.IMG_LINK,
    },
    {
      value:
        '/electronics-spa/en/USD/Open-Catalogue/Cameras/DigitalCameras/Digital-Compacts/c/576',
      type: TabbingOrderTypes.IMG_LINK,
    },
    {
      value:
        '/electronics-spa/en/USD/Open-Catalogue/Cameras/CameraAccessories-%2526-Supplies/CameraLenses/c/588',
      type: TabbingOrderTypes.IMG_LINK,
    },
    {
      value:
        '/electronics-spa/en/USD/Open-Catalogue/Cameras/Hand-held-Camcorders/c/584',
      type: TabbingOrderTypes.IMG_LINK,
    },
    {
      value:
        '/electronics-spa/en/USD/Open-Catalogue/Components/PowerSupplies/c/816',
      type: TabbingOrderTypes.IMG_LINK,
    },
    {
      value:
        '/electronics-spa/en/USD/product/300938/Photosmart%20E317%20Digital%20Camera',
      type: TabbingOrderTypes.IMG_LINK,
    },
    {
      value: '/electronics-spa/en/USD/product/358639/DSC-N1',
      type: TabbingOrderTypes.IMG_LINK,
    },
    {
      value: '/electronics-spa/en/USD/product/553637/NV10',
      type: TabbingOrderTypes.IMG_LINK,
    },
    {
      value: '/electronics-spa/en/USD/product/816802/Cyber-shot%20W55',
      type: TabbingOrderTypes.IMG_LINK,
    },
    {
      value: '/electronics-spa/en/USD/product/1934793/PowerShot%20A480',
      type: TabbingOrderTypes.IMG_LINK,
    },
    {
      value:
        '/electronics-spa/en/USD/product/1382080/EOS450D%20%2B%2018-55%20IS%20Kit',
      type: TabbingOrderTypes.IMG_LINK,
    },
    {
      value: '/electronics-spa/en/USD/product/1981415/PL60%20Silver',
      type: TabbingOrderTypes.IMG_LINK,
    },
    {
      value: '/electronics-spa/en/USD/product/816780/DSLR-A100H',
      type: TabbingOrderTypes.IMG_LINK,
    },
    {
      value: '/electronics-spa/en/USD/product/1934406/HDR-CX105E%20%20Red',
      type: TabbingOrderTypes.IMG_LINK,
    },
    {
      value: '/electronics-spa/en/USD/product/1986316/LEGRIA%20HF%20S100',
      type: TabbingOrderTypes.IMG_LINK,
    },
    {
      value:
        '/electronics-spa/en/USD/product/592506/AV%20Cable,%20Model%20AV-8',
      type: TabbingOrderTypes.IMG_LINK,
    },
    {
      value: '/electronics-spa/en/USD/product/1776948/Camileo%20S10%20EU',
      type: TabbingOrderTypes.IMG_LINK,
    },
    {
      value: '/electronics-spa/en/USD/product/1934796/PowerShot%20A480',
      type: TabbingOrderTypes.IMG_LINK,
    },
    {
      value: '/electronics-spa/en/USD/product/1981415/PL60%20Silver',
      type: TabbingOrderTypes.IMG_LINK,
    },
    {
      value: '/electronics-spa/en/USD/product/1992693/DSC-T90',
      type: TabbingOrderTypes.IMG_LINK,
    },
    {
      value: '/electronics-spa/en/USD/product/2278102/miniDV%20Head%20Cleaner',
      type: TabbingOrderTypes.IMG_LINK,
    },
    {
      value: '/electronics-spa/en/USD/product/1641905/32GB%20SDHC%20Card',
      type: TabbingOrderTypes.IMG_LINK,
    },
    {
      value: '/electronics-spa/en/USD/product/932577/Digital%20Camera%20Tripod',
      type: TabbingOrderTypes.IMG_LINK,
    },
    {
      value:
        '/electronics-spa/en/USD/Open-Catalogue/Cameras/Webcams/Web-Camera-%2528100KpixelM-CMOS%252C-640X480%252C-USB-1-1%2529-Black/p/280916',
      type: TabbingOrderTypes.IMG_LINK,
    },
    {
      value:
        '/electronics-spa/en/USD/Open-Catalogue/Cameras/Webcams/QuickCam-for-Notebooks-Pro/p/479742',
      type: TabbingOrderTypes.IMG_LINK,
    },
    {
      value:
        '/electronics-spa/en/USD/Open-Catalogue/Cameras/DigitalCameras/Digital-Compacts/NV10/p/553637',
      type: TabbingOrderTypes.IMG_LINK,
    },
    {
      value:
        '/electronics-spa/en/USD/Open-Catalogue/Cameras/CameraAccessories-%2526-Supplies/CameraFlashes/Light-HVL-20DW2/p/289540',
      type: TabbingOrderTypes.IMG_LINK,
    },
    {
      value: '/electronics-spa/en/USD/faq',
      type: TabbingOrderTypes.IMG_LINK,
    },
  ],
  login: [
    { value: 'userId', type: TabbingOrderTypes.FORM_FIELD },
    { value: 'password', type: TabbingOrderTypes.FORM_FIELD },
    { value: 'Forgot password?', type: TabbingOrderTypes.LINK },
    { value: 'Sign In', type: TabbingOrderTypes.BUTTON },
    { value: 'Register', type: TabbingOrderTypes.BUTTON },
  ],
  register: [
    { value: 'titleCode', type: TabbingOrderTypes.FORM_FIELD },
    { value: 'firstName', type: TabbingOrderTypes.FORM_FIELD },
    { value: 'lastName', type: TabbingOrderTypes.FORM_FIELD },
    { value: 'email', type: TabbingOrderTypes.FORM_FIELD },
    { value: 'password', type: TabbingOrderTypes.FORM_FIELD },
    { value: 'passwordconf', type: TabbingOrderTypes.FORM_FIELD },
    {
      value: 'newsletter',
      type: TabbingOrderTypes.FORM_FIELD,
    },
    {
      value: 'termsandconditions',
      type: TabbingOrderTypes.FORM_FIELD,
    },
    { value: 'Terms & Conditions', type: TabbingOrderTypes.LINK },
    { value: 'Register', type: TabbingOrderTypes.BUTTON },
    {
      value: 'I already have an account. Sign In',
      type: TabbingOrderTypes.LINK,
    },
  ],
  resetPassword: [
    { value: 'userEmail', type: TabbingOrderTypes.FORM_FIELD },
    { value: 'Submit', type: TabbingOrderTypes.BUTTON },
    { value: 'Cancel', type: TabbingOrderTypes.BUTTON },
  ],
  cart: [
    {
      value: 'FUN Flash Single Use Camera, 27+12 pic',
      type: TabbingOrderTypes.LINK,
    },
    { value: '-', type: TabbingOrderTypes.BUTTON },
    { type: TabbingOrderTypes.GENERIC_INPUT },
    { value: '+', type: TabbingOrderTypes.BUTTON },
    { value: 'Remove', type: TabbingOrderTypes.LINK },
    {
      value: 'Proceed to Checkout',
      type: TabbingOrderTypes.BUTTON,
    },
  ],
  changePassword: [
    {
      value: 'oldPassword',
      type: TabbingOrderTypes.FORM_FIELD,
    },
    {
      value: 'newPassword',
      type: TabbingOrderTypes.FORM_FIELD,
    },
    {
      value: 'newPasswordConfirm',
      type: TabbingOrderTypes.FORM_FIELD,
    },
  ],
  notificationPreference: [
    { value: 'Email', type: TabbingOrderTypes.CHECKBOX_WITH_LABEL },
  ],
  updateEmail: [
    { value: 'email', type: TabbingOrderTypes.FORM_FIELD },
    { value: 'confirmEmail', type: TabbingOrderTypes.FORM_FIELD },
    { value: 'password', type: TabbingOrderTypes.FORM_FIELD },
    { value: 'Cancel', type: TabbingOrderTypes.BUTTON },
    { value: 'Save', type: TabbingOrderTypes.BUTTON },
  ],
  wishlist: [
    {
      value: 'FUN Flash Single Use Camera, 27+12 pic',
      type: TabbingOrderTypes.LINK,
    },
    { value: 'Add to cart', type: TabbingOrderTypes.BUTTON },
    { value: 'Remove', type: TabbingOrderTypes.LINK },
  ],
  footer: [
    {
      value: 'About SAP Commerce Cloud',
      type: TabbingOrderTypes.LINK,
    },
    {
      value: 'Frequently Asked Questions',
      type: TabbingOrderTypes.LINK,
    },
    { value: 'Visit SAP', type: TabbingOrderTypes.LINK },
    { value: 'Contact Us', type: TabbingOrderTypes.LINK },
    {
      value: 'Agile Commerce Blog',
      type: TabbingOrderTypes.LINK,
    },
    { value: 'Linked In', type: TabbingOrderTypes.LINK },
    { value: 'Facebook', type: TabbingOrderTypes.LINK },
    { value: 'Twitter', type: TabbingOrderTypes.LINK },
  ],
  closeAccount: [
    { value: 'Cancel', type: TabbingOrderTypes.LINK },
    { value: 'CLOSE MY ACCOUNT', type: TabbingOrderTypes.BUTTON },
  ],
  personalDetails: [
    { value: 'titleCode', type: TabbingOrderTypes.FORM_FIELD },
    { value: 'firstName', type: TabbingOrderTypes.FORM_FIELD },
    { value: 'lastName', type: TabbingOrderTypes.FORM_FIELD },
    { value: 'Cancel', type: TabbingOrderTypes.BUTTON },
    { value: 'Save', type: TabbingOrderTypes.BUTTON },
  ],
  paymentDetails: [
    { value: 'Delete', type: TabbingOrderTypes.LINK },
    { value: 'Set as default', type: TabbingOrderTypes.LINK },
    { value: 'Delete', type: TabbingOrderTypes.LINK },
  ],
  addressBookForm: [
    {
      value: 'isocode',
      type: TabbingOrderTypes.NG_SELECT,
    },
    {
      value: 'titleCode',
      type: TabbingOrderTypes.NG_SELECT,
    },
    {
      value: 'firstName',
      type: TabbingOrderTypes.FORM_FIELD,
    },
    {
      value: 'lastName',
      type: TabbingOrderTypes.FORM_FIELD,
    },
    {
      value: 'line1',
      type: TabbingOrderTypes.FORM_FIELD,
    },
    {
      value: 'line2',
      type: TabbingOrderTypes.FORM_FIELD,
    },
    {
      value: 'town',
      type: TabbingOrderTypes.FORM_FIELD,
    },
    {
      value: 'isocode',
      type: TabbingOrderTypes.NG_SELECT,
    },
    {
      value: 'postalCode',
      type: TabbingOrderTypes.FORM_FIELD,
    },
    {
      value: 'phone',
      type: TabbingOrderTypes.FORM_FIELD,
    },
    {
      value: 'defaultAddress',
      type: TabbingOrderTypes.FORM_FIELD,
    },
    {
      value: 'Back to address list',
      type: TabbingOrderTypes.BUTTON,
    },
    {
      value: 'Add address',
      type: TabbingOrderTypes.BUTTON,
    },
  ],
  addressBookDirectory: [
    {
      value: 'Add new address',
      type: TabbingOrderTypes.BUTTON,
    },
    {
      value: 'Edit',
      type: TabbingOrderTypes.LINK,
    },
    {
      value: 'Delete',
      type: TabbingOrderTypes.LINK,
    },
    {
      value: 'Set as default',
      type: TabbingOrderTypes.LINK,
    },
    {
      value: 'Edit',
      type: TabbingOrderTypes.LINK,
    },
    {
      value: 'Delete',
      type: TabbingOrderTypes.LINK,
    },
  ],
  consentManagement: [
    {
      type: TabbingOrderTypes.LINK,
      value: 'Clear all',
    },
    {
      type: TabbingOrderTypes.LINK,
      value: 'Select all',
    },
    {
      type: TabbingOrderTypes.CHECKBOX_WITH_LABEL,
      value: 'I approve to this sample MARKETING consent',
    },
    {
      type: TabbingOrderTypes.CHECKBOX_WITH_LABEL,
      value: 'I approve to this sample PERSONALIZATION consent',
    },
    {
      type: TabbingOrderTypes.CHECKBOX_WITH_LABEL,
      value: 'I approve to this sample STORE USER INFORMATION consent',
    },
  ],
  addToCart: [
    {
      type: TabbingOrderTypes.GENERIC_BUTTON,
    },
    {
      value: 'FUN Flash Single Use Camera, 27+12 pic',
      type: TabbingOrderTypes.LINK,
    },
    { value: '-', type: TabbingOrderTypes.BUTTON },
    { type: TabbingOrderTypes.GENERIC_INPUT },
    { value: '+', type: TabbingOrderTypes.BUTTON },
    { value: 'Remove', type: TabbingOrderTypes.LINK },
    { value: 'view cart', type: TabbingOrderTypes.BUTTON },
    { value: 'proceed to checkout', type: TabbingOrderTypes.BUTTON },
  ],
  shippingAddressNew: [
    { value: 'isocode', type: TabbingOrderTypes.GENERIC_INPUT },
    { value: 'titleCode', type: TabbingOrderTypes.GENERIC_INPUT },
    { value: 'firstName', type: TabbingOrderTypes.FORM_FIELD },
    { value: 'lastName', type: TabbingOrderTypes.FORM_FIELD },
    { value: 'line1', type: TabbingOrderTypes.FORM_FIELD },
    { value: 'line2', type: TabbingOrderTypes.FORM_FIELD },
    { value: 'town', type: TabbingOrderTypes.FORM_FIELD },
    { value: 'isocode', type: TabbingOrderTypes.GENERIC_INPUT },
    { value: 'postalCode', type: TabbingOrderTypes.FORM_FIELD },
    { value: 'phone', type: TabbingOrderTypes.FORM_FIELD },
    {
      value: 'Set as default',
      type: TabbingOrderTypes.CHECKBOX_WITH_LABEL,
    },
    { value: 'Back to cart', type: TabbingOrderTypes.BUTTON },
    { value: 'Continue', type: TabbingOrderTypes.BUTTON },
  ],
  shippingAddressExisting: [
    { value: 'Add New Address', type: TabbingOrderTypes.BUTTON },
    {
      value: 'Ship to this address',
      type: TabbingOrderTypes.LINK,
    },
    { value: 'Back to cart', type: TabbingOrderTypes.BUTTON },
    { value: 'Continue', type: TabbingOrderTypes.BUTTON },
  ],
  deliveryMode: [
    { value: 'deliveryModeId', type: TabbingOrderTypes.RADIO },
    { value: 'deliveryModeId', type: TabbingOrderTypes.RADIO },
    { value: 'Back', type: TabbingOrderTypes.BUTTON },
    { value: 'Continue', type: TabbingOrderTypes.BUTTON },
  ],
  orderHistoryNoOrders: [
    { value: 'Start Shopping', type: TabbingOrderTypes.BUTTON },
  ],
  paymentDetailsCard: [
    { type: TabbingOrderTypes.GENERIC_INPUT },
    {
      value: 'accountHolderName',
      type: TabbingOrderTypes.FORM_FIELD,
    },
    { value: 'cardNumber', type: TabbingOrderTypes.FORM_FIELD },
    { type: TabbingOrderTypes.GENERIC_INPUT },
    { type: TabbingOrderTypes.GENERIC_INPUT },
    { value: 'cvn', type: TabbingOrderTypes.FORM_FIELD },
    {
      value: 'Set as default',
      type: TabbingOrderTypes.CHECKBOX_WITH_LABEL,
    },
    {
      value: 'Same as shipping address',
      type: TabbingOrderTypes.CHECKBOX_WITH_LABEL,
    },
    { value: 'Back', type: TabbingOrderTypes.BUTTON },
    { value: 'Continue', type: TabbingOrderTypes.BUTTON },
  ],
  paymentDetailsBillingAddress: [
    { type: TabbingOrderTypes.GENERIC_INPUT },
    { value: 'firstName', type: TabbingOrderTypes.FORM_FIELD },
    { value: 'lastName', type: TabbingOrderTypes.FORM_FIELD },
    { value: 'line1', type: TabbingOrderTypes.FORM_FIELD },
    { value: 'line2', type: TabbingOrderTypes.FORM_FIELD },
    { value: 'town', type: TabbingOrderTypes.FORM_FIELD },
    { value: 'isocodeShort', type: TabbingOrderTypes.NG_SELECT },
    { value: 'postalCode', type: TabbingOrderTypes.FORM_FIELD },
    { value: 'Back', type: TabbingOrderTypes.BUTTON },
    { value: 'Continue', type: TabbingOrderTypes.BUTTON },
  ],
  orderDetails: [
    {
      value: 'Alpha 350',
      type: TabbingOrderTypes.LINK,
    },
  ],
  headerDesktopNotLoggedIn: [
    {
      value: 'Language',
      type: TabbingOrderTypes.SELECT,
    },
    {
      value: 'Currency',
      type: TabbingOrderTypes.SELECT,
    },
    {
      value: 'Find a Store',
      type: TabbingOrderTypes.LINK,
    },
    {
      value: 'Sale',
      type: TabbingOrderTypes.LINK,
    },
    {
      value: 'Contact Us',
      type: TabbingOrderTypes.LINK,
    },
    {
      value: 'Help',
      type: TabbingOrderTypes.LINK,
    },
    {
      value: '/electronics-spa/en/USD/',
      type: TabbingOrderTypes.IMG_LINK,
    },
    {
      type: TabbingOrderTypes.GENERIC_INPUT,
    },
    {
      type: TabbingOrderTypes.CX_ICON,
    },
    {
      value: 'Sign In / Register',
      type: TabbingOrderTypes.LINK,
    },
    {
      value: '/electronics-spa/en/USD/cart',
      type: TabbingOrderTypes.IMG_LINK,
    },
    {
      value: 'Brands',
      type: TabbingOrderTypes.NAV_CATEGORY_DROPDOWN,
    },
    {
      value: 'Digital Cameras',
      type: TabbingOrderTypes.NAV_CATEGORY_DROPDOWN,
    },
    {
      value: 'Film Cameras',
      type: TabbingOrderTypes.LINK,
    },
    {
      value: 'Camcorders',
      type: TabbingOrderTypes.LINK,
    },
    {
      value: 'Webcams',
      type: TabbingOrderTypes.LINK,
    },
    {
      value: 'Accessories',
      type: TabbingOrderTypes.NAV_CATEGORY_DROPDOWN,
    },
  ],
  headerDesktopLoggedIn: [
    {
      value: 'Language',
      type: TabbingOrderTypes.SELECT,
    },
    {
      value: 'Currency',
      type: TabbingOrderTypes.SELECT,
    },
    {
      value: 'Find a Store',
      type: TabbingOrderTypes.LINK,
    },
    {
      value: 'Sale',
      type: TabbingOrderTypes.LINK,
    },
    {
      value: 'Contact Us',
      type: TabbingOrderTypes.LINK,
    },
    {
      value: 'Help',
      type: TabbingOrderTypes.LINK,
    },
    {
      value: '/electronics-spa/en/USD/',
      type: TabbingOrderTypes.IMG_LINK,
    },
    {
      type: TabbingOrderTypes.GENERIC_INPUT,
    },
    {
      type: TabbingOrderTypes.CX_ICON,
    },
    {
      value: 'My Account',
      type: TabbingOrderTypes.NAV_CATEGORY_DROPDOWN,
    },
    {
      value: '/electronics-spa/en/USD/cart',
      type: TabbingOrderTypes.IMG_LINK,
    },
    {
      value: 'Brands',
      type: TabbingOrderTypes.NAV_CATEGORY_DROPDOWN,
    },
    {
      value: 'Digital Cameras',
      type: TabbingOrderTypes.NAV_CATEGORY_DROPDOWN,
    },
    {
      value: 'Film Cameras',
      type: TabbingOrderTypes.LINK,
    },
    {
      value: 'Camcorders',
      type: TabbingOrderTypes.LINK,
    },
    {
      value: 'Webcams',
      type: TabbingOrderTypes.LINK,
    },
    {
      value: 'Accessories',
      type: TabbingOrderTypes.NAV_CATEGORY_DROPDOWN,
    },
  ],
  checkoutReviewOrder: [
    { value: 'Edit shipping address', type: TabbingOrderTypes.LINK },
    { value: 'Edit shipping method', type: TabbingOrderTypes.LINK },
    { value: 'Edit payment method', type: TabbingOrderTypes.LINK },
    {
      value: 'FUN Flash Single Use Camera, 27+12 pic',
      type: TabbingOrderTypes.LINK,
    },
    {
      value: 'I am confirming that I have read and agreed with',
      type: TabbingOrderTypes.CHECKBOX_WITH_LABEL,
    },
    { value: 'Terms & Conditions', type: TabbingOrderTypes.LINK },
    { value: 'Place Order', type: TabbingOrderTypes.BUTTON },
  ],
  productPage: [
    {
      value: 'FUN Flash Single Use Camera, 27+12 pic',
      type: TabbingOrderTypes.CX_MEDIA,
    },
    {
      value: 'FUN Flash Single Use Camera, 27+12 pic',
      type: TabbingOrderTypes.CX_MEDIA,
    },
    { value: 'Show reviews', type: TabbingOrderTypes.LINK },
    { value: '-', type: TabbingOrderTypes.BUTTON },
    { type: TabbingOrderTypes.GENERIC_INPUT },
    { value: '+', type: TabbingOrderTypes.BUTTON },
    { value: 'Add to cart', type: TabbingOrderTypes.BUTTON },
    { value: 'add to wish list', type: TabbingOrderTypes.LINK },
  ],
  headerMobileNotLoggedIn: [
    {
      type: TabbingOrderTypes.GENERIC_BUTTON,
    },
    {
      value: '/electronics-spa/en/USD/',
      type: TabbingOrderTypes.IMG_LINK,
    },
    {
      type: TabbingOrderTypes.GENERIC_INPUT,
    },
    {
      type: TabbingOrderTypes.CX_ICON,
    },
    {
      value: '/electronics-spa/en/USD/cart',
      type: TabbingOrderTypes.IMG_LINK,
    },
    {
      value: 'Sign In / Register',
      type: TabbingOrderTypes.LINK,
    },
    {
      value: 'Brands',
      type: TabbingOrderTypes.NAV_CATEGORY_DROPDOWN,
    },
    {
      value: 'Shop all Brands >',
      type: TabbingOrderTypes.LINK,
    },
    {
      value: 'Cameras',
      type: TabbingOrderTypes.NAV_CATEGORY_DROPDOWN,
    },
    {
      value: 'Canon',
      type: TabbingOrderTypes.LINK,
    },
    {
      value: 'Sony',
      type: TabbingOrderTypes.LINK,
    },
    {
      value: 'Kodak',
      type: TabbingOrderTypes.LINK,
    },
    {
      value: 'Samsung',
      type: TabbingOrderTypes.LINK,
    },
    {
      value: 'Toshiba',
      type: TabbingOrderTypes.LINK,
    },
    {
      value: 'Fujifilm',
      type: TabbingOrderTypes.LINK,
    },
    {
      value: 'Accessories',
      type: TabbingOrderTypes.NAV_CATEGORY_DROPDOWN,
    },
    {
      value: 'Kingston',
      type: TabbingOrderTypes.LINK,
    },
    {
      value: 'Icidu',
      type: TabbingOrderTypes.LINK,
    },
    {
      value: 'TDK',
      type: TabbingOrderTypes.LINK,
    },
    {
      value: 'Sweex',
      type: TabbingOrderTypes.LINK,
    },
    {
      value: 'Digital Cameras',
      type: TabbingOrderTypes.NAV_CATEGORY_DROPDOWN,
    },
    {
      value: 'Shop all Digital Cameras >',
      type: TabbingOrderTypes.LINK,
    },
    {
      value: 'Compact Cameras',
      type: TabbingOrderTypes.LINK,
    },
    {
      value: 'SLR Cameras',
      type: TabbingOrderTypes.LINK,
    },
    {
      value: 'Film Cameras',
      type: TabbingOrderTypes.LINK,
    },
    {
      value: 'Camcorders',
      type: TabbingOrderTypes.LINK,
    },
    {
      value: 'Webcams',
      type: TabbingOrderTypes.LINK,
    },
    {
      value: 'Accessories',
      type: TabbingOrderTypes.NAV_CATEGORY_DROPDOWN,
    },
    {
      value: 'Shop all Accessories >',
      type: TabbingOrderTypes.LINK,
    },
    {
      value: 'Gear',
      type: TabbingOrderTypes.NAV_CATEGORY_DROPDOWN,
    },
    {
      value: 'Camera Flashes',
      type: TabbingOrderTypes.LINK,
    },
    {
      value: 'Tripods',
      type: TabbingOrderTypes.LINK,
    },
    {
      value: 'Camera Lenses',
      type: TabbingOrderTypes.LINK,
    },
    {
      value: 'Flash Memory',
      type: TabbingOrderTypes.LINK,
    },
    {
      value: 'Power Supplies',
      type: TabbingOrderTypes.LINK,
    },
    {
      value: 'Supplies',
      type: TabbingOrderTypes.NAV_CATEGORY_DROPDOWN,
    },
    {
      value: 'Color Films',
      type: TabbingOrderTypes.LINK,
    },
    {
      value: 'Black & White Films',
      type: TabbingOrderTypes.LINK,
    },
    {
      value: 'Blank Videotapes',
      type: TabbingOrderTypes.LINK,
    },
    {
      value: 'Language',
      type: TabbingOrderTypes.SELECT,
    },
    {
      value: 'Currency',
      type: TabbingOrderTypes.SELECT,
    },
    {
      value: 'Find a Store',
      type: TabbingOrderTypes.LINK,
    },
    {
      value: 'Sale',
      type: TabbingOrderTypes.LINK,
    },
    {
      value: 'Contact Us',
      type: TabbingOrderTypes.LINK,
    },
    {
      value: 'Help',
      type: TabbingOrderTypes.LINK,
    },
  ],
  headerMobileLoggedIn: [
    {
      type: TabbingOrderTypes.GENERIC_BUTTON,
    },
    {
      value: '/electronics-spa/en/USD/',
      type: TabbingOrderTypes.IMG_LINK,
    },
    {
      type: TabbingOrderTypes.GENERIC_INPUT,
    },
    {
      type: TabbingOrderTypes.CX_ICON,
    },
    {
      value: '/electronics-spa/en/USD/cart',
      type: TabbingOrderTypes.IMG_LINK,
    },
    {
      value: 'My Account',
      type: TabbingOrderTypes.NAV_CATEGORY_DROPDOWN,
    },
    {
      value: 'Order History',
      type: TabbingOrderTypes.LINK,
    },
    {
      value: 'Wish List',
      type: TabbingOrderTypes.LINK,
    },
    {
      value: 'Address Book',
      type: TabbingOrderTypes.LINK,
    },
    {
      value: 'Payment Details',
      type: TabbingOrderTypes.LINK,
    },
    {
      value: 'Personal Details',
      type: TabbingOrderTypes.LINK,
    },
    {
      value: 'Password',
      type: TabbingOrderTypes.LINK,
    },
    {
      value: 'Email Address',
      type: TabbingOrderTypes.LINK,
    },
    {
      value: 'Consent Management',
      type: TabbingOrderTypes.LINK,
    },
    {
      value: 'Close Account',
      type: TabbingOrderTypes.LINK,
    },
    {
      value: 'My Interests',
      type: TabbingOrderTypes.LINK,
    },
    {
      value: 'Notification Preference',
      type: TabbingOrderTypes.LINK,
    },
    {
      value: 'Sign Out',
      type: TabbingOrderTypes.LINK,
    },
    {
      value: 'Brands',
      type: TabbingOrderTypes.NAV_CATEGORY_DROPDOWN,
    },
    {
      value: 'Shop all Brands >',
      type: TabbingOrderTypes.LINK,
    },
    {
      value: 'Cameras',
      type: TabbingOrderTypes.NAV_CATEGORY_DROPDOWN,
    },
    {
      value: 'Canon',
      type: TabbingOrderTypes.LINK,
    },
    {
      value: 'Sony',
      type: TabbingOrderTypes.LINK,
    },
    {
      value: 'Kodak',
      type: TabbingOrderTypes.LINK,
    },
    {
      value: 'Samsung',
      type: TabbingOrderTypes.LINK,
    },
    {
      value: 'Toshiba',
      type: TabbingOrderTypes.LINK,
    },
    {
      value: 'Fujifilm',
      type: TabbingOrderTypes.LINK,
    },
    {
      value: 'Accessories',
      type: TabbingOrderTypes.NAV_CATEGORY_DROPDOWN,
    },
    {
      value: 'Kingston',
      type: TabbingOrderTypes.LINK,
    },
    {
      value: 'Icidu',
      type: TabbingOrderTypes.LINK,
    },
    {
      value: 'TDK',
      type: TabbingOrderTypes.LINK,
    },
    {
      value: 'Sweex',
      type: TabbingOrderTypes.LINK,
    },
    {
      value: 'Digital Cameras',
      type: TabbingOrderTypes.NAV_CATEGORY_DROPDOWN,
    },
    {
      value: 'Shop all Digital Cameras >',
      type: TabbingOrderTypes.LINK,
    },
    {
      value: 'Compact Cameras',
      type: TabbingOrderTypes.LINK,
    },
    {
      value: 'SLR Cameras',
      type: TabbingOrderTypes.LINK,
    },
    {
      value: 'Film Cameras',
      type: TabbingOrderTypes.LINK,
    },
    {
      value: 'Camcorders',
      type: TabbingOrderTypes.LINK,
    },
    {
      value: 'Webcams',
      type: TabbingOrderTypes.LINK,
    },
    {
      value: 'Accessories',
      type: TabbingOrderTypes.NAV_CATEGORY_DROPDOWN,
    },
    {
      value: 'Shop all Accessories >',
      type: TabbingOrderTypes.LINK,
    },
    {
      value: 'Gear',
      type: TabbingOrderTypes.NAV_CATEGORY_DROPDOWN,
    },
    {
      value: 'Camera Flashes',
      type: TabbingOrderTypes.LINK,
    },
    {
      value: 'Tripods',
      type: TabbingOrderTypes.LINK,
    },
    {
      value: 'Camera Lenses',
      type: TabbingOrderTypes.LINK,
    },
    {
      value: 'Flash Memory',
      type: TabbingOrderTypes.LINK,
    },
    {
      value: 'Power Supplies',
      type: TabbingOrderTypes.LINK,
    },
    {
      value: 'Supplies',
      type: TabbingOrderTypes.NAV_CATEGORY_DROPDOWN,
    },
    {
      value: 'Color Films',
      type: TabbingOrderTypes.LINK,
    },
    {
      value: 'Black & White Films',
      type: TabbingOrderTypes.LINK,
    },
    {
      value: 'Blank Videotapes',
      type: TabbingOrderTypes.LINK,
    },
    {
      value: 'Language',
      type: TabbingOrderTypes.SELECT,
    },
    {
      value: 'Currency',
      type: TabbingOrderTypes.SELECT,
    },
    {
      value: 'Find a Store',
      type: TabbingOrderTypes.LINK,
    },
    {
      value: 'Sale',
      type: TabbingOrderTypes.LINK,
    },
    {
      value: 'Contact Us',
      type: TabbingOrderTypes.LINK,
    },
    {
      value: 'Help',
      type: TabbingOrderTypes.LINK,
    },
  ],
  productListDesktop: [
    {
      value: 'Stores',
      type: TabbingOrderTypes.LINK,
    },
    {
      value: 'Chiba (100)',
      type: TabbingOrderTypes.CHECKBOX_WITH_LABEL,
    },
    {
      value: 'Choshi (92)',
      type: TabbingOrderTypes.CHECKBOX_WITH_LABEL,
    },
    {
      value: 'Fukuoka Best Western Fukuoka Nakasu Inn (102)',
      type: TabbingOrderTypes.CHECKBOX_WITH_LABEL,
    },
    {
      value: 'Fukuoka Canal City Fukuoka Washington Hotel (89)',
      type: TabbingOrderTypes.CHECKBOX_WITH_LABEL,
    },
    {
      value: 'Fukuoka Hilton Fukuoka Sea Hawk (94)',
      type: TabbingOrderTypes.CHECKBOX_WITH_LABEL,
    },
    {
      value: 'Fukuoka Hotel Monterey La Soeur Fukuoka (91)',
      type: TabbingOrderTypes.CHECKBOX_WITH_LABEL,
    },
    {
      value: 'Show more...',
      type: TabbingOrderTypes.LINK,
    },
    {
      value: 'Price',
      type: TabbingOrderTypes.LINK,
    },
    {
      value: '$0-$49.99 (38)',
      type: TabbingOrderTypes.CHECKBOX_WITH_LABEL,
    },
    {
      value: '$50-$199.99 (63)',
      type: TabbingOrderTypes.CHECKBOX_WITH_LABEL,
    },
    {
      value: '$200-$499.99 (38)',
      type: TabbingOrderTypes.CHECKBOX_WITH_LABEL,
    },
    {
      value: '$500-$999.99 (22)',
      type: TabbingOrderTypes.CHECKBOX_WITH_LABEL,
    },
    {
      value: '$1,000-$100,000 (18)',
      type: TabbingOrderTypes.CHECKBOX_WITH_LABEL,
    },
    {
      value: 'Resolution',
      type: TabbingOrderTypes.LINK,
    },
    {
      value: '1280 x 720 (1)',
      type: TabbingOrderTypes.CHECKBOX_WITH_LABEL,
    },
    {
      value: 'Mounting',
      type: TabbingOrderTypes.LINK,
    },
    {
      value: 'Floor-standing (2)',
      type: TabbingOrderTypes.CHECKBOX_WITH_LABEL,
    },
    {
      value: 'Quick-release Mounting Shoe (1)',
      type: TabbingOrderTypes.CHECKBOX_WITH_LABEL,
    },
    {
      value: 'Megapixels',
      type: TabbingOrderTypes.LINK,
    },
    {
      value: '20 - 29.9 mp (1)',
      type: TabbingOrderTypes.CHECKBOX_WITH_LABEL,
    },
    {
      value: '15 - 15.9 mp (8)',
      type: TabbingOrderTypes.CHECKBOX_WITH_LABEL,
    },
    {
      value: '14 - 14.9 mp (4)',
      type: TabbingOrderTypes.CHECKBOX_WITH_LABEL,
    },
    {
      value: '12 - 12.9 mp (6)',
      type: TabbingOrderTypes.CHECKBOX_WITH_LABEL,
    },
    {
      value: '10 - 10.9 mp (30)',
      type: TabbingOrderTypes.CHECKBOX_WITH_LABEL,
    },
    {
      value: '9 - 9.9 mp (1)',
      type: TabbingOrderTypes.CHECKBOX_WITH_LABEL,
    },
    {
      value: 'Show more...',
      type: TabbingOrderTypes.LINK,
    },
    {
      value: 'Lens type',
      type: TabbingOrderTypes.LINK,
    },
    {
      value: 'fixed (6)',
      type: TabbingOrderTypes.CHECKBOX_WITH_LABEL,
    },
    {
      value: 'telephoto (2)',
      type: TabbingOrderTypes.CHECKBOX_WITH_LABEL,
    },
    {
      value: 'fisheye (1)',
      type: TabbingOrderTypes.CHECKBOX_WITH_LABEL,
    },
    {
      value: 'wide-angle (1)',
      type: TabbingOrderTypes.CHECKBOX_WITH_LABEL,
    },
    {
      value: 'zoom (1)',
      type: TabbingOrderTypes.CHECKBOX_WITH_LABEL,
    },
    {
      value: 'Color',
      type: TabbingOrderTypes.LINK,
    },
    {
      value: 'Black (7)',
      type: TabbingOrderTypes.CHECKBOX_WITH_LABEL,
    },
    {
      value: 'Brand',
      type: TabbingOrderTypes.LINK,
    },
    {
      value: 'Sony (86)',
      type: TabbingOrderTypes.CHECKBOX_WITH_LABEL,
    },
    {
      value: 'Canon (40)',
      type: TabbingOrderTypes.CHECKBOX_WITH_LABEL,
    },
    {
      value: 'Kodak (23)',
      type: TabbingOrderTypes.CHECKBOX_WITH_LABEL,
    },
    {
      value: 'Kingston (7)',
      type: TabbingOrderTypes.CHECKBOX_WITH_LABEL,
    },
    {
      value: 'Samsung (6)',
      type: TabbingOrderTypes.CHECKBOX_WITH_LABEL,
    },
    {
      value: 'Toshiba (4)',
      type: TabbingOrderTypes.CHECKBOX_WITH_LABEL,
    },
    {
      value: 'Show more...',
      type: TabbingOrderTypes.LINK,
    },
    {
      value: 'Category',
      type: TabbingOrderTypes.LINK,
    },
    {
      value: 'Cameras (131)',
      type: TabbingOrderTypes.CHECKBOX_WITH_LABEL,
    },
    {
      value: 'Digital Cameras (97)',
      type: TabbingOrderTypes.CHECKBOX_WITH_LABEL,
    },
    {
      value: 'Digital SLR (50)',
      type: TabbingOrderTypes.CHECKBOX_WITH_LABEL,
    },
    {
      value: 'Digital Compacts (47)',
      type: TabbingOrderTypes.CHECKBOX_WITH_LABEL,
    },
    {
      value: 'Components (30)',
      type: TabbingOrderTypes.CHECKBOX_WITH_LABEL,
    },
    {
      value: 'Power Supplies (30)',
      type: TabbingOrderTypes.CHECKBOX_WITH_LABEL,
    },
    {
      value: 'Show more...',
      type: TabbingOrderTypes.LINK,
    },
    {
      type: TabbingOrderTypes.GENERIC_INPUT,
    },
    {
      value: '«',
      type: TabbingOrderTypes.LINK,
    },
    {
      value: '1',
      type: TabbingOrderTypes.LINK,
    },
    {
      value: '2',
      type: TabbingOrderTypes.LINK,
    },
    {
      value: '3',
      type: TabbingOrderTypes.LINK,
    },
    {
      value: '18',
      type: TabbingOrderTypes.LINK,
    },
    {
      value: '»',
      type: TabbingOrderTypes.LINK,
    },
    {
      type: TabbingOrderTypes.CX_PRODUCT_VIEW,
    },
    {
      value: ['.cx-product-name', 0],
      type: TabbingOrderTypes.INDEX_OF_ELEMENT,
    },
    { value: 'Add to cart', type: TabbingOrderTypes.BUTTON },
    {
      value: ['.cx-product-name', 1],
      type: TabbingOrderTypes.INDEX_OF_ELEMENT,
    },
    { value: 'Add to cart', type: TabbingOrderTypes.BUTTON },
    {
      value: ['.cx-product-name', 2],
      type: TabbingOrderTypes.INDEX_OF_ELEMENT,
    },
    { value: 'Add to cart', type: TabbingOrderTypes.BUTTON },
    {
      value: ['.cx-product-name', 3],
      type: TabbingOrderTypes.INDEX_OF_ELEMENT,
    },
    { value: 'Add to cart', type: TabbingOrderTypes.BUTTON },
    {
      value: ['.cx-product-name', 4],
      type: TabbingOrderTypes.INDEX_OF_ELEMENT,
    },
    { value: 'Add to cart', type: TabbingOrderTypes.BUTTON },
    {
      value: ['.cx-product-name', 5],
      type: TabbingOrderTypes.INDEX_OF_ELEMENT,
    },
    { value: 'Add to cart', type: TabbingOrderTypes.BUTTON },
    {
      value: ['.cx-product-name', 6],
      type: TabbingOrderTypes.INDEX_OF_ELEMENT,
    },
    { value: 'Add to cart', type: TabbingOrderTypes.BUTTON },
    {
      value: ['.cx-product-name', 7],
      type: TabbingOrderTypes.INDEX_OF_ELEMENT,
    },
    { value: 'Add to cart', type: TabbingOrderTypes.BUTTON },
    {
      value: ['.cx-product-name', 8],
      type: TabbingOrderTypes.INDEX_OF_ELEMENT,
    },
    { value: 'Add to cart', type: TabbingOrderTypes.BUTTON },
    {
      value: ['.cx-product-name', 9],
      type: TabbingOrderTypes.INDEX_OF_ELEMENT,
    },
    { value: 'Add to cart', type: TabbingOrderTypes.BUTTON },
    {
      type: TabbingOrderTypes.GENERIC_INPUT,
    },
    {
      value: '«',
      type: TabbingOrderTypes.LINK,
    },
    {
      value: '1',
      type: TabbingOrderTypes.LINK,
    },
    {
      value: '2',
      type: TabbingOrderTypes.LINK,
    },
    {
      value: '3',
      type: TabbingOrderTypes.LINK,
    },
    {
      value: '18',
      type: TabbingOrderTypes.LINK,
    },
    {
      value: '»',
      type: TabbingOrderTypes.LINK,
    },
    {
      type: TabbingOrderTypes.CX_PRODUCT_VIEW,
    },
  ],
  productListMobile: [
    {
      value: 'Filter by',
      type: TabbingOrderTypes.BUTTON,
    },
    {
      type: TabbingOrderTypes.GENERIC_BUTTON,
    },
    {
      type: TabbingOrderTypes.GENERIC_INPUT,
    },
    {
      value: '«',
      type: TabbingOrderTypes.LINK,
    },
    {
      value: '1',
      type: TabbingOrderTypes.LINK,
    },
    {
      value: '2',
      type: TabbingOrderTypes.LINK,
    },
    {
      value: '3',
      type: TabbingOrderTypes.LINK,
    },
    {
      value: '18',
      type: TabbingOrderTypes.LINK,
    },
    {
      value: '»',
      type: TabbingOrderTypes.LINK,
    },
    {
      type: TabbingOrderTypes.CX_PRODUCT_VIEW,
    },
    {
      value: ['.cx-product-name', 0],
      type: TabbingOrderTypes.INDEX_OF_ELEMENT,
    },
    { value: 'Add to cart', type: TabbingOrderTypes.BUTTON },
    {
      value: ['.cx-product-name', 1],
      type: TabbingOrderTypes.INDEX_OF_ELEMENT,
    },
    { value: 'Add to cart', type: TabbingOrderTypes.BUTTON },
    {
      value: ['.cx-product-name', 2],
      type: TabbingOrderTypes.INDEX_OF_ELEMENT,
    },
    { value: 'Add to cart', type: TabbingOrderTypes.BUTTON },
    {
      value: ['.cx-product-name', 3],
      type: TabbingOrderTypes.INDEX_OF_ELEMENT,
    },
    { value: 'Add to cart', type: TabbingOrderTypes.BUTTON },
    {
      value: ['.cx-product-name', 4],
      type: TabbingOrderTypes.INDEX_OF_ELEMENT,
    },
    { value: 'Add to cart', type: TabbingOrderTypes.BUTTON },
    {
      value: ['.cx-product-name', 5],
      type: TabbingOrderTypes.INDEX_OF_ELEMENT,
    },
    { value: 'Add to cart', type: TabbingOrderTypes.BUTTON },
    {
      value: ['.cx-product-name', 6],
      type: TabbingOrderTypes.INDEX_OF_ELEMENT,
    },
    { value: 'Add to cart', type: TabbingOrderTypes.BUTTON },
    {
      value: ['.cx-product-name', 7],
      type: TabbingOrderTypes.INDEX_OF_ELEMENT,
    },
    { value: 'Add to cart', type: TabbingOrderTypes.BUTTON },
    {
      value: ['.cx-product-name', 8],
      type: TabbingOrderTypes.INDEX_OF_ELEMENT,
    },
    { value: 'Add to cart', type: TabbingOrderTypes.BUTTON },
    {
      value: ['.cx-product-name', 9],
      type: TabbingOrderTypes.INDEX_OF_ELEMENT,
    },
    { value: 'Add to cart', type: TabbingOrderTypes.BUTTON },
    {
      type: TabbingOrderTypes.GENERIC_INPUT,
    },
    {
      value: '«',
      type: TabbingOrderTypes.LINK,
    },
    {
      value: '1',
      type: TabbingOrderTypes.LINK,
    },
    {
      value: '2',
      type: TabbingOrderTypes.LINK,
    },
    {
      value: '3',
      type: TabbingOrderTypes.LINK,
    },
    {
      value: '18',
      type: TabbingOrderTypes.LINK,
    },
    {
      value: '»',
      type: TabbingOrderTypes.LINK,
    },
    {
      type: TabbingOrderTypes.CX_PRODUCT_VIEW,
    },
  ],
  productListMobileFilters: [
    {
      type: TabbingOrderTypes.GENERIC_BUTTON,
    },
    {
      value: 'Chiba (100)',
      type: TabbingOrderTypes.CHECKBOX_WITH_LABEL,
    },
    {
      value: 'Choshi (92)',
      type: TabbingOrderTypes.CHECKBOX_WITH_LABEL,
    },
    {
      value: 'Fukuoka Best Western Fukuoka Nakasu Inn (102)',
      type: TabbingOrderTypes.CHECKBOX_WITH_LABEL,
    },
    {
      value: 'Fukuoka Canal City Fukuoka Washington Hotel (89)',
      type: TabbingOrderTypes.CHECKBOX_WITH_LABEL,
    },
    {
      value: 'Fukuoka Hilton Fukuoka Sea Hawk (94)',
      type: TabbingOrderTypes.CHECKBOX_WITH_LABEL,
    },
    {
      value: 'Fukuoka Hotel Monterey La Soeur Fukuoka (91)',
      type: TabbingOrderTypes.CHECKBOX_WITH_LABEL,
    },
    {
      value: 'Fukuoka Hotel Nikko Fukuoka (93)',
      type: TabbingOrderTypes.CHECKBOX_WITH_LABEL,
    },
    {
      value: 'Ichikawa (118)',
      type: TabbingOrderTypes.CHECKBOX_WITH_LABEL,
    },
    {
      value: 'Kawasaki Grand Hotel (92)',
      type: TabbingOrderTypes.CHECKBOX_WITH_LABEL,
    },
    {
      value: 'Kawasaki Hotel Sunroute Kawasaki (93)',
      type: TabbingOrderTypes.CHECKBOX_WITH_LABEL,
    },
    {
      value: 'Kawasaki Mets Kawasaki Hotel (99)',
      type: TabbingOrderTypes.CHECKBOX_WITH_LABEL,
    },
    {
      value: 'Kawasaki Mets Mizonokuchi Hotel (112)',
      type: TabbingOrderTypes.CHECKBOX_WITH_LABEL,
    },
    {
      value: 'Kawasaki Pearl Hotel Kawasaki (92)',
      type: TabbingOrderTypes.CHECKBOX_WITH_LABEL,
    },
    {
      value: 'Kobe Bay Sheraton Hotel and Towers (97)',
      type: TabbingOrderTypes.CHECKBOX_WITH_LABEL,
    },
    {
      value: 'Kobe Hotel Monterey Amalie (61)',
      type: TabbingOrderTypes.CHECKBOX_WITH_LABEL,
    },
    {
      value: 'Kobe Hotel Monterey Kobe (56)',
      type: TabbingOrderTypes.CHECKBOX_WITH_LABEL,
    },
    {
      value: 'Kobe Sannomiya Terminal Hotel (121)',
      type: TabbingOrderTypes.CHECKBOX_WITH_LABEL,
    },
    {
      value: 'Kobe the b (57)',
      type: TabbingOrderTypes.CHECKBOX_WITH_LABEL,
    },
    {
      value: 'Koto (100)',
      type: TabbingOrderTypes.CHECKBOX_WITH_LABEL,
    },
    {
      value: 'Matsudo (100)',
      type: TabbingOrderTypes.CHECKBOX_WITH_LABEL,
    },
    {
      value: 'Misato (90)',
      type: TabbingOrderTypes.CHECKBOX_WITH_LABEL,
    },
    {
      value: 'Nagoya Crowne Plaza Ana Grand Court Nagoya (96)',
      type: TabbingOrderTypes.CHECKBOX_WITH_LABEL,
    },
    {
      value: 'Nagoya Hilton Nagoya Hotel (98)',
      type: TabbingOrderTypes.CHECKBOX_WITH_LABEL,
    },
    {
      value: 'Nagoya Marriott Nagoya (99)',
      type: TabbingOrderTypes.CHECKBOX_WITH_LABEL,
    },
    {
      value: 'Nagoya Royal Park Inn Nagoya (95)',
      type: TabbingOrderTypes.CHECKBOX_WITH_LABEL,
    },
    {
      value: 'Nagoya The Westin Nagoya Castle (93)',
      type: TabbingOrderTypes.CHECKBOX_WITH_LABEL,
    },
    {
      value: 'Nakano (102)',
      type: TabbingOrderTypes.CHECKBOX_WITH_LABEL,
    },
    {
      value: 'Osaka Best Western Hotel Fino Osaka Shinsaibashi (94)',
      type: TabbingOrderTypes.CHECKBOX_WITH_LABEL,
    },
    {
      value: 'Osaka Cross Hotel Osaka (92)',
      type: TabbingOrderTypes.CHECKBOX_WITH_LABEL,
    },
    {
      value: 'Osaka Crowne Plaza Hotel Ana Osaka (96)',
      type: TabbingOrderTypes.CHECKBOX_WITH_LABEL,
    },
    {
      value: 'Osaka Hilton Osaka Hotel (92)',
      type: TabbingOrderTypes.CHECKBOX_WITH_LABEL,
    },
    {
      value: 'Osaka Ramada Osaka (98)',
      type: TabbingOrderTypes.CHECKBOX_WITH_LABEL,
    },
    {
      value: 'Sapporo Ana Hotel Sapporo (120)',
      type: TabbingOrderTypes.CHECKBOX_WITH_LABEL,
    },
    {
      value: 'Sapporo Best Western Hotel Sapporo Nakajima Koen (91)',
      type: TabbingOrderTypes.CHECKBOX_WITH_LABEL,
    },
    {
      value: 'Sapporo Hotel Resol Trinity Sapporo (99)',
      type: TabbingOrderTypes.CHECKBOX_WITH_LABEL,
    },
    {
      value: 'Sapporo Hotel Sunroute Sapporo (91)',
      type: TabbingOrderTypes.CHECKBOX_WITH_LABEL,
    },
    {
      value: 'Sapporo Sheraton Sapporo Hotel (98)',
      type: TabbingOrderTypes.CHECKBOX_WITH_LABEL,
    },
    {
      value: 'Shinbashi (101)',
      type: TabbingOrderTypes.CHECKBOX_WITH_LABEL,
    },
    {
      value: 'Tokio Cerulean Tower Tokyu Hotel (93)',
      type: TabbingOrderTypes.CHECKBOX_WITH_LABEL,
    },
    {
      value: 'Tokio Dormy Inn Tokyo Hatchobori (93)',
      type: TabbingOrderTypes.CHECKBOX_WITH_LABEL,
    },
    {
      value: 'Tokio Flexstay Nippori Inn (120)',
      type: TabbingOrderTypes.CHECKBOX_WITH_LABEL,
    },
    {
      value: 'Tokio Hotel Metropolitan Tokyo (94)',
      type: TabbingOrderTypes.CHECKBOX_WITH_LABEL,
    },
    {
      value: 'Tokio Park Hotel Tokyo (96)',
      type: TabbingOrderTypes.CHECKBOX_WITH_LABEL,
    },
    {
      value: 'Yokohama Comfort Hotel Yokohama Kannai (95)',
      type: TabbingOrderTypes.CHECKBOX_WITH_LABEL,
    },
    {
      value: 'Yokohama Hotel JAL City Kannai Yokohama (95)',
      type: TabbingOrderTypes.CHECKBOX_WITH_LABEL,
    },
    {
      value: 'Yokohama Hotel New Grand (121)',
      type: TabbingOrderTypes.CHECKBOX_WITH_LABEL,
    },
    {
      value: 'Yokohama Sakuragicho Washington Hotel (98)',
      type: TabbingOrderTypes.CHECKBOX_WITH_LABEL,
    },
    {
      value: 'Yokohama Shin Yokohama Prince Hotel (94)',
      type: TabbingOrderTypes.CHECKBOX_WITH_LABEL,
    },
    {
      value: 'Yokosuka (93)',
      type: TabbingOrderTypes.CHECKBOX_WITH_LABEL,
    },
    {
      value: '$0-$49.99 (38)',
      type: TabbingOrderTypes.CHECKBOX_WITH_LABEL,
    },
    {
      value: '$50-$199.99 (63)',
      type: TabbingOrderTypes.CHECKBOX_WITH_LABEL,
    },
    {
      value: '$200-$499.99 (38)',
      type: TabbingOrderTypes.CHECKBOX_WITH_LABEL,
    },
    {
      value: '$500-$999.99 (22)',
      type: TabbingOrderTypes.CHECKBOX_WITH_LABEL,
    },
    {
      value: '$1,000-$100,000 (18)',
      type: TabbingOrderTypes.CHECKBOX_WITH_LABEL,
    },
    {
      value: '1280 x 720 (1)',
      type: TabbingOrderTypes.CHECKBOX_WITH_LABEL,
    },
    {
      value: 'Floor-standing (2)',
      type: TabbingOrderTypes.CHECKBOX_WITH_LABEL,
    },
    {
      value: 'Quick-release Mounting Shoe (1)',
      type: TabbingOrderTypes.CHECKBOX_WITH_LABEL,
    },
    {
      value: '20 - 29.9 mp (1)',
      type: TabbingOrderTypes.CHECKBOX_WITH_LABEL,
    },
    {
      value: '15 - 15.9 mp (8)',
      type: TabbingOrderTypes.CHECKBOX_WITH_LABEL,
    },
    {
      value: '14 - 14.9 mp (4)',
      type: TabbingOrderTypes.CHECKBOX_WITH_LABEL,
    },
    {
      value: '12 - 12.9 mp (6)',
      type: TabbingOrderTypes.CHECKBOX_WITH_LABEL,
    },
    {
      value: '10 - 10.9 mp (30)',
      type: TabbingOrderTypes.CHECKBOX_WITH_LABEL,
    },
    {
      value: '9 - 9.9 mp (1)',
      type: TabbingOrderTypes.CHECKBOX_WITH_LABEL,
    },
    {
      value: '8 - 8.9 mp (6)',
      type: TabbingOrderTypes.CHECKBOX_WITH_LABEL,
    },
    {
      value: '7 - 7.9 mp (9)',
      type: TabbingOrderTypes.CHECKBOX_WITH_LABEL,
    },
    {
      value: '5 - 5.9 mp (3)',
      type: TabbingOrderTypes.CHECKBOX_WITH_LABEL,
    },
    {
      value: 'fixed (6)',
      type: TabbingOrderTypes.CHECKBOX_WITH_LABEL,
    },
    {
      value: 'telephoto (2)',
      type: TabbingOrderTypes.CHECKBOX_WITH_LABEL,
    },
    {
      value: 'fisheye (1)',
      type: TabbingOrderTypes.CHECKBOX_WITH_LABEL,
    },
    {
      value: 'wide-angle (1)',
      type: TabbingOrderTypes.CHECKBOX_WITH_LABEL,
    },
    {
      value: 'zoom (1)',
      type: TabbingOrderTypes.CHECKBOX_WITH_LABEL,
    },
    {
      value: 'Black (7)',
      type: TabbingOrderTypes.CHECKBOX_WITH_LABEL,
    },
    {
      value: 'Sony (86)',
      type: TabbingOrderTypes.CHECKBOX_WITH_LABEL,
    },
    {
      value: 'Canon (40)',
      type: TabbingOrderTypes.CHECKBOX_WITH_LABEL,
    },
    {
      value: 'Kodak (23)',
      type: TabbingOrderTypes.CHECKBOX_WITH_LABEL,
    },
    {
      value: 'Kingston (7)',
      type: TabbingOrderTypes.CHECKBOX_WITH_LABEL,
    },
    {
      value: 'Samsung (6)',
      type: TabbingOrderTypes.CHECKBOX_WITH_LABEL,
    },
    {
      value: 'Toshiba (4)',
      type: TabbingOrderTypes.CHECKBOX_WITH_LABEL,
    },
    {
      value: 'ICIDU (3)',
      type: TabbingOrderTypes.CHECKBOX_WITH_LABEL,
    },
    {
      value: 'TDK (2)',
      type: TabbingOrderTypes.CHECKBOX_WITH_LABEL,
    },
    {
      value: 'Sweex (2)',
      type: TabbingOrderTypes.CHECKBOX_WITH_LABEL,
    },
    {
      value: 'HP (1)',
      type: TabbingOrderTypes.CHECKBOX_WITH_LABEL,
    },
    {
      value: 'NEC (1)',
      type: TabbingOrderTypes.CHECKBOX_WITH_LABEL,
    },
    {
      value: 'Targus (1)',
      type: TabbingOrderTypes.CHECKBOX_WITH_LABEL,
    },
    {
      value: 'Canyon (1)',
      type: TabbingOrderTypes.CHECKBOX_WITH_LABEL,
    },
    {
      value: 'Fujifilm (1)',
      type: TabbingOrderTypes.CHECKBOX_WITH_LABEL,
    },
    {
      value: 'Logitech (1)',
      type: TabbingOrderTypes.CHECKBOX_WITH_LABEL,
    },
    {
      value: 'Cameras (131)',
      type: TabbingOrderTypes.CHECKBOX_WITH_LABEL,
    },
    {
      value: 'Digital Cameras (97)',
      type: TabbingOrderTypes.CHECKBOX_WITH_LABEL,
    },
    {
      value: 'Digital SLR (50)',
      type: TabbingOrderTypes.CHECKBOX_WITH_LABEL,
    },
    {
      value: 'Digital Compacts (47)',
      type: TabbingOrderTypes.CHECKBOX_WITH_LABEL,
    },
    {
      value: 'Components (30)',
      type: TabbingOrderTypes.CHECKBOX_WITH_LABEL,
    },
    {
      value: 'Power Supplies (30)',
      type: TabbingOrderTypes.CHECKBOX_WITH_LABEL,
    },
    {
      value: 'Camera Accessories & Supplies (22)',
      type: TabbingOrderTypes.CHECKBOX_WITH_LABEL,
    },
    {
      value: 'Data storage (16)',
      type: TabbingOrderTypes.CHECKBOX_WITH_LABEL,
    },
    {
      value: 'Flash Memory (16)',
      type: TabbingOrderTypes.CHECKBOX_WITH_LABEL,
    },
    {
      value: 'Rechargeable Batteries (13)',
      type: TabbingOrderTypes.CHECKBOX_WITH_LABEL,
    },
    {
      value: 'Camera Lenses (10)',
      type: TabbingOrderTypes.CHECKBOX_WITH_LABEL,
    },
    {
      value: 'Battery Chargers (9)',
      type: TabbingOrderTypes.CHECKBOX_WITH_LABEL,
    },
    {
      value: 'Camera Kits (8)',
      type: TabbingOrderTypes.CHECKBOX_WITH_LABEL,
    },
    {
      value: 'Tripods (8)',
      type: TabbingOrderTypes.CHECKBOX_WITH_LABEL,
    },
    {
      value: 'Power Adapters & Inverters (8)',
      type: TabbingOrderTypes.CHECKBOX_WITH_LABEL,
    },
    {
      value: 'Hand-held Camcorders (6)',
      type: TabbingOrderTypes.CHECKBOX_WITH_LABEL,
    },
    {
      value: 'Blank Video Tapes (5)',
      type: TabbingOrderTypes.CHECKBOX_WITH_LABEL,
    },
    {
      value: 'Webcams (4)',
      type: TabbingOrderTypes.CHECKBOX_WITH_LABEL,
    },
    {
      value: 'Camera Flashes (4)',
      type: TabbingOrderTypes.CHECKBOX_WITH_LABEL,
    },
    {
      value: 'Colour Films (4)',
      type: TabbingOrderTypes.CHECKBOX_WITH_LABEL,
    },
    {
      value: 'Black & White Films (4)',
      type: TabbingOrderTypes.CHECKBOX_WITH_LABEL,
    },
    {
      value: 'Camera Cables (4)',
      type: TabbingOrderTypes.CHECKBOX_WITH_LABEL,
    },
    {
      value: 'Binoculars (2)',
      type: TabbingOrderTypes.CHECKBOX_WITH_LABEL,
    },
    {
      value: 'Film cameras (2)',
      type: TabbingOrderTypes.CHECKBOX_WITH_LABEL,
    },
    {
      value: 'Fixatives (1)',
      type: TabbingOrderTypes.CHECKBOX_WITH_LABEL,
    },
  ],
<<<<<<< HEAD
  coupons: [
    { value: 'couponCode', type: TabbingOrderTypes.FORM_FIELD },
    { value: 'Apply', type: TabbingOrderTypes.BUTTON },
  ],
  appliedCoupons: [{ type: TabbingOrderTypes.CX_ICON }],
=======
  myInterests: [
    {
      type: TabbingOrderTypes.GENERIC_INPUT,
    },
    {
      value: '«',
      type: TabbingOrderTypes.LINK,
    },
    {
      value: '1',
      type: TabbingOrderTypes.LINK,
    },
    {
      value: '»',
      type: TabbingOrderTypes.LINK,
    },
    {
      value: 'Secure Digital Card 2GB',
      type: TabbingOrderTypes.LINK,
    },
    {
      value: 'REMOVE',
      type: TabbingOrderTypes.GENERIC_BUTTON,
    },
    {
      type: TabbingOrderTypes.GENERIC_INPUT,
    },
    {
      value: '«',
      type: TabbingOrderTypes.LINK,
    },
    {
      value: '1',
      type: TabbingOrderTypes.LINK,
    },
    {
      value: '»',
      type: TabbingOrderTypes.LINK,
    },
  ],
>>>>>>> 91f03458
};<|MERGE_RESOLUTION|>--- conflicted
+++ resolved
@@ -1900,52 +1900,49 @@
       type: TabbingOrderTypes.CHECKBOX_WITH_LABEL,
     },
   ],
-<<<<<<< HEAD
+  myInterests: [
+    {
+      type: TabbingOrderTypes.GENERIC_INPUT,
+    },
+    {
+      value: '«',
+      type: TabbingOrderTypes.LINK,
+    },
+    {
+      value: '1',
+      type: TabbingOrderTypes.LINK,
+    },
+    {
+      value: '»',
+      type: TabbingOrderTypes.LINK,
+    },
+    {
+      value: 'Secure Digital Card 2GB',
+      type: TabbingOrderTypes.LINK,
+    },
+    {
+      value: 'REMOVE',
+      type: TabbingOrderTypes.GENERIC_BUTTON,
+    },
+    {
+      type: TabbingOrderTypes.GENERIC_INPUT,
+    },
+    {
+      value: '«',
+      type: TabbingOrderTypes.LINK,
+    },
+    {
+      value: '1',
+      type: TabbingOrderTypes.LINK,
+    },
+    {
+      value: '»',
+      type: TabbingOrderTypes.LINK,
+    },
+  ],
   coupons: [
     { value: 'couponCode', type: TabbingOrderTypes.FORM_FIELD },
     { value: 'Apply', type: TabbingOrderTypes.BUTTON },
   ],
   appliedCoupons: [{ type: TabbingOrderTypes.CX_ICON }],
-=======
-  myInterests: [
-    {
-      type: TabbingOrderTypes.GENERIC_INPUT,
-    },
-    {
-      value: '«',
-      type: TabbingOrderTypes.LINK,
-    },
-    {
-      value: '1',
-      type: TabbingOrderTypes.LINK,
-    },
-    {
-      value: '»',
-      type: TabbingOrderTypes.LINK,
-    },
-    {
-      value: 'Secure Digital Card 2GB',
-      type: TabbingOrderTypes.LINK,
-    },
-    {
-      value: 'REMOVE',
-      type: TabbingOrderTypes.GENERIC_BUTTON,
-    },
-    {
-      type: TabbingOrderTypes.GENERIC_INPUT,
-    },
-    {
-      value: '«',
-      type: TabbingOrderTypes.LINK,
-    },
-    {
-      value: '1',
-      type: TabbingOrderTypes.LINK,
-    },
-    {
-      value: '»',
-      type: TabbingOrderTypes.LINK,
-    },
-  ],
->>>>>>> 91f03458
 };