import { TabbingOrderTypes, TabbingOrderConfig } from './tabbing-order.model';

export const tabbingOrderConfig: TabbingOrderConfig = {
  home: [
    {
      value:
        '/electronics-spa/en/USD/OpenCatalogue/Cameras/Digital-Cameras/Digital-SLR/c/578',
      type: TabbingOrderTypes.IMG_LINK,
    },
    {
      value:
        '/electronics-spa/en/USD/Open-Catalogue/Cameras/Camera-Accessories-%2526-Supplies/c/585',
      type: TabbingOrderTypes.IMG_LINK,
    },
    {
      value:
        '/electronics-spa/en/USD/Open-Catalogue/Cameras/DigitalCameras/Digital-Compacts/c/576',
      type: TabbingOrderTypes.IMG_LINK,
    },
    {
      value:
        '/electronics-spa/en/USD/Open-Catalogue/Cameras/CameraAccessories-%2526-Supplies/CameraLenses/c/588',
      type: TabbingOrderTypes.IMG_LINK,
    },
    {
      value:
        '/electronics-spa/en/USD/Open-Catalogue/Cameras/Hand-held-Camcorders/c/584',
      type: TabbingOrderTypes.IMG_LINK,
    },
    {
      value:
        '/electronics-spa/en/USD/Open-Catalogue/Components/PowerSupplies/c/816',
      type: TabbingOrderTypes.IMG_LINK,
    },
    {
      value:
        '/electronics-spa/en/USD/product/300938/Photosmart%20E317%20Digital%20Camera',
      type: TabbingOrderTypes.IMG_LINK,
    },
    {
      value: '/electronics-spa/en/USD/product/358639/DSC-N1',
      type: TabbingOrderTypes.IMG_LINK,
    },
    {
      value: '/electronics-spa/en/USD/product/553637/NV10',
      type: TabbingOrderTypes.IMG_LINK,
    },
    {
      value: '/electronics-spa/en/USD/product/816802/Cyber-shot%20W55',
      type: TabbingOrderTypes.IMG_LINK,
    },
    {
      value: '/electronics-spa/en/USD/product/1934793/PowerShot%20A480',
      type: TabbingOrderTypes.IMG_LINK,
    },
    {
      value:
        '/electronics-spa/en/USD/product/1382080/EOS450D%20%2B%2018-55%20IS%20Kit',
      type: TabbingOrderTypes.IMG_LINK,
    },
    {
      value: '/electronics-spa/en/USD/product/1981415/PL60%20Silver',
      type: TabbingOrderTypes.IMG_LINK,
    },
    {
      value: '/electronics-spa/en/USD/product/816780/DSLR-A100H',
      type: TabbingOrderTypes.IMG_LINK,
    },
    {
      value: '/electronics-spa/en/USD/product/1934406/HDR-CX105E%20%20Red',
      type: TabbingOrderTypes.IMG_LINK,
    },
    {
      value: '/electronics-spa/en/USD/product/1986316/LEGRIA%20HF%20S100',
      type: TabbingOrderTypes.IMG_LINK,
    },
    {
      value:
        '/electronics-spa/en/USD/product/592506/AV%20Cable,%20Model%20AV-8',
      type: TabbingOrderTypes.IMG_LINK,
    },
    {
      value: '/electronics-spa/en/USD/product/1776948/Camileo%20S10%20EU',
      type: TabbingOrderTypes.IMG_LINK,
    },
    {
      value: '/electronics-spa/en/USD/product/1934796/PowerShot%20A480',
      type: TabbingOrderTypes.IMG_LINK,
    },
    {
      value: '/electronics-spa/en/USD/product/1981415/PL60%20Silver',
      type: TabbingOrderTypes.IMG_LINK,
    },
    {
      value: '/electronics-spa/en/USD/product/1992693/DSC-T90',
      type: TabbingOrderTypes.IMG_LINK,
    },
    {
      value: '/electronics-spa/en/USD/product/2278102/miniDV%20Head%20Cleaner',
      type: TabbingOrderTypes.IMG_LINK,
    },
    {
      value: '/electronics-spa/en/USD/product/1641905/32GB%20SDHC%20Card',
      type: TabbingOrderTypes.IMG_LINK,
    },
    {
      value: '/electronics-spa/en/USD/product/932577/Digital%20Camera%20Tripod',
      type: TabbingOrderTypes.IMG_LINK,
    },
    {
      value:
        '/electronics-spa/en/USD/Open-Catalogue/Cameras/Webcams/Web-Camera-%2528100KpixelM-CMOS%252C-640X480%252C-USB-1-1%2529-Black/p/280916',
      type: TabbingOrderTypes.IMG_LINK,
    },
    {
      value:
        '/electronics-spa/en/USD/Open-Catalogue/Cameras/Webcams/QuickCam-for-Notebooks-Pro/p/479742',
      type: TabbingOrderTypes.IMG_LINK,
    },
    {
      value:
        '/electronics-spa/en/USD/Open-Catalogue/Cameras/DigitalCameras/Digital-Compacts/NV10/p/553637',
      type: TabbingOrderTypes.IMG_LINK,
    },
    {
      value:
        '/electronics-spa/en/USD/Open-Catalogue/Cameras/CameraAccessories-%2526-Supplies/CameraFlashes/Light-HVL-20DW2/p/289540',
      type: TabbingOrderTypes.IMG_LINK,
    },
    {
      value: '/electronics-spa/en/USD/faq',
      type: TabbingOrderTypes.IMG_LINK,
    },
  ],
  login: [
    { value: 'userId', type: TabbingOrderTypes.FORM_FIELD },
    { value: 'password', type: TabbingOrderTypes.FORM_FIELD },
    { value: 'Forgot password?', type: TabbingOrderTypes.LINK },
    { value: 'Sign In', type: TabbingOrderTypes.BUTTON },
    { value: 'Register', type: TabbingOrderTypes.BUTTON },
  ],
  register: [
    { value: 'titleCode', type: TabbingOrderTypes.FORM_FIELD },
    { value: 'firstName', type: TabbingOrderTypes.FORM_FIELD },
    { value: 'lastName', type: TabbingOrderTypes.FORM_FIELD },
    { value: 'email', type: TabbingOrderTypes.FORM_FIELD },
    { value: 'password', type: TabbingOrderTypes.FORM_FIELD },
    { value: 'passwordconf', type: TabbingOrderTypes.FORM_FIELD },
    {
      value: 'newsletter',
      type: TabbingOrderTypes.FORM_FIELD,
    },
    {
      value: 'termsandconditions',
      type: TabbingOrderTypes.FORM_FIELD,
    },
    { value: 'Terms & Conditions', type: TabbingOrderTypes.LINK },
    { value: 'Register', type: TabbingOrderTypes.BUTTON },
    {
      value: 'I already have an account. Sign In',
      type: TabbingOrderTypes.LINK,
    },
  ],
  resetPassword: [
    { value: 'userEmail', type: TabbingOrderTypes.FORM_FIELD },
    { value: 'Submit', type: TabbingOrderTypes.BUTTON },
    { value: 'Cancel', type: TabbingOrderTypes.BUTTON },
  ],
  cart: [
    {
      value: 'FUN Flash Single Use Camera, 27+12 pic',
      type: TabbingOrderTypes.LINK,
    },
    { value: '-', type: TabbingOrderTypes.BUTTON },
    { type: TabbingOrderTypes.GENERIC_INPUT },
    { value: '+', type: TabbingOrderTypes.BUTTON },
    { value: 'Remove', type: TabbingOrderTypes.LINK },
    {
      value: 'Proceed to Checkout',
      type: TabbingOrderTypes.BUTTON,
    },
  ],
  changePassword: [
    {
      value: 'oldPassword',
      type: TabbingOrderTypes.FORM_FIELD,
    },
    {
      value: 'newPassword',
      type: TabbingOrderTypes.FORM_FIELD,
    },
    {
      value: 'newPasswordConfirm',
      type: TabbingOrderTypes.FORM_FIELD,
    },
  ],
  notificationPreference: [
    { value: 'Email', type: TabbingOrderTypes.CHECKBOX_WITH_LABEL },
  ],
  updateEmail: [
    { value: 'email', type: TabbingOrderTypes.FORM_FIELD },
    { value: 'confirmEmail', type: TabbingOrderTypes.FORM_FIELD },
    { value: 'password', type: TabbingOrderTypes.FORM_FIELD },
    { value: 'Cancel', type: TabbingOrderTypes.BUTTON },
    { value: 'Save', type: TabbingOrderTypes.BUTTON },
  ],
  wishlist: [
    {
      value: 'FUN Flash Single Use Camera, 27+12 pic',
      type: TabbingOrderTypes.LINK,
    },
    { value: 'Add to cart', type: TabbingOrderTypes.BUTTON },
    { value: 'Remove', type: TabbingOrderTypes.LINK },
  ],
  footer: [
    {
      value: 'About SAP Commerce Cloud',
      type: TabbingOrderTypes.LINK,
    },
    {
      value: 'Frequently Asked Questions',
      type: TabbingOrderTypes.LINK,
    },
    { value: 'Visit SAP', type: TabbingOrderTypes.LINK },
    { value: 'Contact Us', type: TabbingOrderTypes.LINK },
    {
      value: 'Agile Commerce Blog',
      type: TabbingOrderTypes.LINK,
    },
    { value: 'Linked In', type: TabbingOrderTypes.LINK },
    { value: 'Facebook', type: TabbingOrderTypes.LINK },
    { value: 'Twitter', type: TabbingOrderTypes.LINK },
  ],
  closeAccount: [
    { value: 'Cancel', type: TabbingOrderTypes.LINK },
    { value: 'CLOSE MY ACCOUNT', type: TabbingOrderTypes.BUTTON },
  ],
  personalDetails: [
    { value: 'titleCode', type: TabbingOrderTypes.FORM_FIELD },
    { value: 'firstName', type: TabbingOrderTypes.FORM_FIELD },
    { value: 'lastName', type: TabbingOrderTypes.FORM_FIELD },
    { value: 'Cancel', type: TabbingOrderTypes.BUTTON },
    { value: 'Save', type: TabbingOrderTypes.BUTTON },
  ],
  paymentDetails: [
    { value: 'Delete', type: TabbingOrderTypes.LINK },
    { value: 'Set as default', type: TabbingOrderTypes.LINK },
    { value: 'Delete', type: TabbingOrderTypes.LINK },
  ],
  addressBookForm: [
    {
      value: 'isocode',
      type: TabbingOrderTypes.NG_SELECT,
    },
    {
      value: 'titleCode',
      type: TabbingOrderTypes.NG_SELECT,
    },
    {
      value: 'firstName',
      type: TabbingOrderTypes.FORM_FIELD,
    },
    {
      value: 'lastName',
      type: TabbingOrderTypes.FORM_FIELD,
    },
    {
      value: 'line1',
      type: TabbingOrderTypes.FORM_FIELD,
    },
    {
      value: 'line2',
      type: TabbingOrderTypes.FORM_FIELD,
    },
    {
      value: 'town',
      type: TabbingOrderTypes.FORM_FIELD,
    },
    {
      value: 'isocode',
      type: TabbingOrderTypes.NG_SELECT,
    },
    {
      value: 'postalCode',
      type: TabbingOrderTypes.FORM_FIELD,
    },
    {
      value: 'phone',
      type: TabbingOrderTypes.FORM_FIELD,
    },
    {
      value: 'defaultAddress',
      type: TabbingOrderTypes.FORM_FIELD,
    },
    {
      value: 'Back to address list',
      type: TabbingOrderTypes.BUTTON,
    },
    {
      value: 'Add address',
      type: TabbingOrderTypes.BUTTON,
    },
  ],
  addressBookDirectory: [
    {
      value: 'Add new address',
      type: TabbingOrderTypes.BUTTON,
    },
    {
      value: 'Edit',
      type: TabbingOrderTypes.LINK,
    },
    {
      value: 'Delete',
      type: TabbingOrderTypes.LINK,
    },
    {
      value: 'Set as default',
      type: TabbingOrderTypes.LINK,
    },
    {
      value: 'Edit',
      type: TabbingOrderTypes.LINK,
    },
    {
      value: 'Delete',
      type: TabbingOrderTypes.LINK,
    },
  ],
  consentManagement: [
    {
      type: TabbingOrderTypes.LINK,
      value: 'Clear all',
    },
    {
      type: TabbingOrderTypes.LINK,
      value: 'Select all',
    },
    {
      type: TabbingOrderTypes.CHECKBOX_WITH_LABEL,
      value: 'I approve to this sample MARKETING consent',
    },
    {
      type: TabbingOrderTypes.CHECKBOX_WITH_LABEL,
      value: 'I approve to this sample PERSONALIZATION consent',
    },
    {
      type: TabbingOrderTypes.CHECKBOX_WITH_LABEL,
      value: 'I approve to this sample STORE USER INFORMATION consent',
    },
  ],
  addToCart: [
    {
      type: TabbingOrderTypes.GENERIC_BUTTON,
    },
    {
      value: 'FUN Flash Single Use Camera, 27+12 pic',
      type: TabbingOrderTypes.LINK,
    },
    { value: '-', type: TabbingOrderTypes.BUTTON },
    { type: TabbingOrderTypes.GENERIC_INPUT },
    { value: '+', type: TabbingOrderTypes.BUTTON },
    { value: 'Remove', type: TabbingOrderTypes.LINK },
    { value: 'view cart', type: TabbingOrderTypes.BUTTON },
    { value: 'proceed to checkout', type: TabbingOrderTypes.BUTTON },
  ],
  shippingAddressNew: [
    { value: 'isocode', type: TabbingOrderTypes.GENERIC_INPUT },
    { value: 'titleCode', type: TabbingOrderTypes.GENERIC_INPUT },
    { value: 'firstName', type: TabbingOrderTypes.FORM_FIELD },
    { value: 'lastName', type: TabbingOrderTypes.FORM_FIELD },
    { value: 'line1', type: TabbingOrderTypes.FORM_FIELD },
    { value: 'line2', type: TabbingOrderTypes.FORM_FIELD },
    { value: 'town', type: TabbingOrderTypes.FORM_FIELD },
    { value: 'isocode', type: TabbingOrderTypes.GENERIC_INPUT },
    { value: 'postalCode', type: TabbingOrderTypes.FORM_FIELD },
    { value: 'phone', type: TabbingOrderTypes.FORM_FIELD },
    {
      value: 'Set as default',
      type: TabbingOrderTypes.CHECKBOX_WITH_LABEL,
    },
    { value: 'Back to cart', type: TabbingOrderTypes.BUTTON },
    { value: 'Continue', type: TabbingOrderTypes.BUTTON },
  ],
  shippingAddressExisting: [
    { value: 'Add New Address', type: TabbingOrderTypes.BUTTON },
    {
      value: 'Ship to this address',
      type: TabbingOrderTypes.LINK,
    },
    { value: 'Back to cart', type: TabbingOrderTypes.BUTTON },
    { value: 'Continue', type: TabbingOrderTypes.BUTTON },
  ],
  deliveryMode: [
    { value: 'deliveryModeId', type: TabbingOrderTypes.RADIO },
    { value: 'deliveryModeId', type: TabbingOrderTypes.RADIO },
    { value: 'Back', type: TabbingOrderTypes.BUTTON },
    { value: 'Continue', type: TabbingOrderTypes.BUTTON },
  ],
  orderHistoryNoOrders: [
    { value: 'Start Shopping', type: TabbingOrderTypes.BUTTON },
  ],
  paymentDetailsCard: [
    { type: TabbingOrderTypes.GENERIC_INPUT },
    {
      value: 'accountHolderName',
      type: TabbingOrderTypes.FORM_FIELD,
    },
    { value: 'cardNumber', type: TabbingOrderTypes.FORM_FIELD },
    { type: TabbingOrderTypes.GENERIC_INPUT },
    { type: TabbingOrderTypes.GENERIC_INPUT },
    { value: 'cvn', type: TabbingOrderTypes.FORM_FIELD },
    {
      value: 'Set as default',
      type: TabbingOrderTypes.CHECKBOX_WITH_LABEL,
    },
    {
      value: 'Same as shipping address',
      type: TabbingOrderTypes.CHECKBOX_WITH_LABEL,
    },
    { value: 'Back', type: TabbingOrderTypes.BUTTON },
    { value: 'Continue', type: TabbingOrderTypes.BUTTON },
  ],
  paymentDetailsBillingAddress: [
    { type: TabbingOrderTypes.GENERIC_INPUT },
    { value: 'firstName', type: TabbingOrderTypes.FORM_FIELD },
    { value: 'lastName', type: TabbingOrderTypes.FORM_FIELD },
    { value: 'line1', type: TabbingOrderTypes.FORM_FIELD },
    { value: 'line2', type: TabbingOrderTypes.FORM_FIELD },
    { value: 'town', type: TabbingOrderTypes.FORM_FIELD },
    { value: 'isocodeShort', type: TabbingOrderTypes.NG_SELECT },
    { value: 'postalCode', type: TabbingOrderTypes.FORM_FIELD },
    { value: 'Back', type: TabbingOrderTypes.BUTTON },
    { value: 'Continue', type: TabbingOrderTypes.BUTTON },
  ],
  orderDetails: [
    {
      value: 'Alpha 350',
      type: TabbingOrderTypes.LINK,
    },
  ],
  headerDesktopNotLoggedIn: [
    {
      value: 'Language',
      type: TabbingOrderTypes.SELECT,
    },
    {
      value: 'Currency',
      type: TabbingOrderTypes.SELECT,
    },
    {
      value: 'Find a Store',
      type: TabbingOrderTypes.LINK,
    },
    {
      value: 'Sale',
      type: TabbingOrderTypes.LINK,
    },
    {
      value: 'Contact Us',
      type: TabbingOrderTypes.LINK,
    },
    {
      value: 'Help',
      type: TabbingOrderTypes.LINK,
    },
    {
      value: '/electronics-spa/en/USD/',
      type: TabbingOrderTypes.IMG_LINK,
    },
    {
      type: TabbingOrderTypes.GENERIC_INPUT,
    },
    {
      type: TabbingOrderTypes.CX_ICON,
    },
    {
      value: 'Sign In / Register',
      type: TabbingOrderTypes.LINK,
    },
    {
      value: '/electronics-spa/en/USD/cart',
      type: TabbingOrderTypes.IMG_LINK,
    },
    {
      value: 'Brands',
      type: TabbingOrderTypes.NAV_CATEGORY_DROPDOWN,
    },
    {
      value: 'Digital Cameras',
      type: TabbingOrderTypes.NAV_CATEGORY_DROPDOWN,
    },
    {
      value: 'Film Cameras',
      type: TabbingOrderTypes.LINK,
    },
    {
      value: 'Camcorders',
      type: TabbingOrderTypes.LINK,
    },
    {
      value: 'Webcams',
      type: TabbingOrderTypes.LINK,
    },
    {
      value: 'Accessories',
      type: TabbingOrderTypes.NAV_CATEGORY_DROPDOWN,
    },
  ],
  headerDesktopLoggedIn: [
    {
      value: 'Language',
      type: TabbingOrderTypes.SELECT,
    },
    {
      value: 'Currency',
      type: TabbingOrderTypes.SELECT,
    },
    {
      value: 'Find a Store',
      type: TabbingOrderTypes.LINK,
    },
    {
      value: 'Sale',
      type: TabbingOrderTypes.LINK,
    },
    {
      value: 'Contact Us',
      type: TabbingOrderTypes.LINK,
    },
    {
      value: 'Help',
      type: TabbingOrderTypes.LINK,
    },
    {
      value: '/electronics-spa/en/USD/',
      type: TabbingOrderTypes.IMG_LINK,
    },
    {
      type: TabbingOrderTypes.GENERIC_INPUT,
    },
    {
      type: TabbingOrderTypes.CX_ICON,
    },
    {
      value: 'My Account',
      type: TabbingOrderTypes.NAV_CATEGORY_DROPDOWN,
    },
    {
      value: '/electronics-spa/en/USD/cart',
      type: TabbingOrderTypes.IMG_LINK,
    },
    {
      value: 'Brands',
      type: TabbingOrderTypes.NAV_CATEGORY_DROPDOWN,
    },
    {
      value: 'Digital Cameras',
      type: TabbingOrderTypes.NAV_CATEGORY_DROPDOWN,
    },
    {
      value: 'Film Cameras',
      type: TabbingOrderTypes.LINK,
    },
    {
      value: 'Camcorders',
      type: TabbingOrderTypes.LINK,
    },
    {
      value: 'Webcams',
      type: TabbingOrderTypes.LINK,
    },
    {
      value: 'Accessories',
      type: TabbingOrderTypes.NAV_CATEGORY_DROPDOWN,
    },
  ],
  checkoutReviewOrder: [
    { value: 'Edit shipping address', type: TabbingOrderTypes.LINK },
    { value: 'Edit shipping method', type: TabbingOrderTypes.LINK },
    { value: 'Edit payment method', type: TabbingOrderTypes.LINK },
    {
      value: 'FUN Flash Single Use Camera, 27+12 pic',
      type: TabbingOrderTypes.LINK,
    },
    {
      value: 'I am confirming that I have read and agreed with',
      type: TabbingOrderTypes.CHECKBOX_WITH_LABEL,
    },
    { value: 'Terms & Conditions', type: TabbingOrderTypes.LINK },
    { value: 'Place Order', type: TabbingOrderTypes.BUTTON },
  ],
  productPage: [
    {
      value: 'FUN Flash Single Use Camera, 27+12 pic',
      type: TabbingOrderTypes.CX_MEDIA,
    },
    {
      value: 'FUN Flash Single Use Camera, 27+12 pic',
      type: TabbingOrderTypes.CX_MEDIA,
    },
    { value: 'Show reviews', type: TabbingOrderTypes.LINK },
    { value: '-', type: TabbingOrderTypes.BUTTON },
    { type: TabbingOrderTypes.GENERIC_INPUT },
    { value: '+', type: TabbingOrderTypes.BUTTON },
    { value: 'Add to cart', type: TabbingOrderTypes.BUTTON },
    { value: 'add to wish list', type: TabbingOrderTypes.LINK },
  ],
  headerMobileNotLoggedIn: [
    {
      type: TabbingOrderTypes.GENERIC_BUTTON,
    },
    {
      value: '/electronics-spa/en/USD/',
      type: TabbingOrderTypes.IMG_LINK,
    },
    {
      type: TabbingOrderTypes.GENERIC_INPUT,
    },
    {
      type: TabbingOrderTypes.CX_ICON,
    },
    {
      value: '/electronics-spa/en/USD/cart',
      type: TabbingOrderTypes.IMG_LINK,
    },
    {
      value: 'Sign In / Register',
      type: TabbingOrderTypes.LINK,
    },
    {
      value: 'Brands',
      type: TabbingOrderTypes.NAV_CATEGORY_DROPDOWN,
    },
    {
      value: 'Shop all Brands >',
      type: TabbingOrderTypes.LINK,
    },
    {
      value: 'Cameras',
      type: TabbingOrderTypes.NAV_CATEGORY_DROPDOWN,
    },
    {
      value: 'Canon',
      type: TabbingOrderTypes.LINK,
    },
    {
      value: 'Sony',
      type: TabbingOrderTypes.LINK,
    },
    {
      value: 'Kodak',
      type: TabbingOrderTypes.LINK,
    },
    {
      value: 'Samsung',
      type: TabbingOrderTypes.LINK,
    },
    {
      value: 'Toshiba',
      type: TabbingOrderTypes.LINK,
    },
    {
      value: 'Fujifilm',
      type: TabbingOrderTypes.LINK,
    },
    {
      value: 'Accessories',
      type: TabbingOrderTypes.NAV_CATEGORY_DROPDOWN,
    },
    {
      value: 'Kingston',
      type: TabbingOrderTypes.LINK,
    },
    {
      value: 'Icidu',
      type: TabbingOrderTypes.LINK,
    },
    {
      value: 'TDK',
      type: TabbingOrderTypes.LINK,
    },
    {
      value: 'Sweex',
      type: TabbingOrderTypes.LINK,
    },
    {
      value: 'Digital Cameras',
      type: TabbingOrderTypes.NAV_CATEGORY_DROPDOWN,
    },
    {
      value: 'Shop all Digital Cameras >',
      type: TabbingOrderTypes.LINK,
    },
    {
      value: 'Compact Cameras',
      type: TabbingOrderTypes.LINK,
    },
    {
      value: 'SLR Cameras',
      type: TabbingOrderTypes.LINK,
    },
    {
      value: 'Film Cameras',
      type: TabbingOrderTypes.LINK,
    },
    {
      value: 'Camcorders',
      type: TabbingOrderTypes.LINK,
    },
    {
      value: 'Webcams',
      type: TabbingOrderTypes.LINK,
    },
    {
      value: 'Accessories',
      type: TabbingOrderTypes.NAV_CATEGORY_DROPDOWN,
    },
    {
      value: 'Shop all Accessories >',
      type: TabbingOrderTypes.LINK,
    },
    {
      value: 'Gear',
      type: TabbingOrderTypes.NAV_CATEGORY_DROPDOWN,
    },
    {
      value: 'Camera Flashes',
      type: TabbingOrderTypes.LINK,
    },
    {
      value: 'Tripods',
      type: TabbingOrderTypes.LINK,
    },
    {
      value: 'Camera Lenses',
      type: TabbingOrderTypes.LINK,
    },
    {
      value: 'Flash Memory',
      type: TabbingOrderTypes.LINK,
    },
    {
      value: 'Power Supplies',
      type: TabbingOrderTypes.LINK,
    },
    {
      value: 'Supplies',
      type: TabbingOrderTypes.NAV_CATEGORY_DROPDOWN,
    },
    {
      value: 'Color Films',
      type: TabbingOrderTypes.LINK,
    },
    {
      value: 'Black & White Films',
      type: TabbingOrderTypes.LINK,
    },
    {
      value: 'Blank Videotapes',
      type: TabbingOrderTypes.LINK,
    },
    {
      value: 'Language',
      type: TabbingOrderTypes.SELECT,
    },
    {
      value: 'Currency',
      type: TabbingOrderTypes.SELECT,
    },
    {
      value: 'Find a Store',
      type: TabbingOrderTypes.LINK,
    },
    {
      value: 'Sale',
      type: TabbingOrderTypes.LINK,
    },
    {
      value: 'Contact Us',
      type: TabbingOrderTypes.LINK,
    },
    {
      value: 'Help',
      type: TabbingOrderTypes.LINK,
    },
  ],
  headerMobileLoggedIn: [
    {
      type: TabbingOrderTypes.GENERIC_BUTTON,
    },
    {
      value: '/electronics-spa/en/USD/',
      type: TabbingOrderTypes.IMG_LINK,
    },
    {
      type: TabbingOrderTypes.GENERIC_INPUT,
    },
    {
      type: TabbingOrderTypes.CX_ICON,
    },
    {
      value: '/electronics-spa/en/USD/cart',
      type: TabbingOrderTypes.IMG_LINK,
    },
    {
      value: 'My Account',
      type: TabbingOrderTypes.NAV_CATEGORY_DROPDOWN,
    },
    {
      value: 'Order History',
      type: TabbingOrderTypes.LINK,
    },
    {
      value: 'Wish List',
      type: TabbingOrderTypes.LINK,
    },
    {
      value: 'Address Book',
      type: TabbingOrderTypes.LINK,
    },
    {
      value: 'Payment Details',
      type: TabbingOrderTypes.LINK,
    },
    {
      value: 'Personal Details',
      type: TabbingOrderTypes.LINK,
    },
    {
      value: 'Password',
      type: TabbingOrderTypes.LINK,
    },
    {
      value: 'Email Address',
      type: TabbingOrderTypes.LINK,
    },
    {
      value: 'Consent Management',
      type: TabbingOrderTypes.LINK,
    },
    {
      value: 'Close Account',
      type: TabbingOrderTypes.LINK,
    },
    {
      value: 'My Interests',
      type: TabbingOrderTypes.LINK,
    },
    {
      value: 'Notification Preference',
      type: TabbingOrderTypes.LINK,
    },
    {
      value: 'Sign Out',
      type: TabbingOrderTypes.LINK,
    },
    {
      value: 'Brands',
      type: TabbingOrderTypes.NAV_CATEGORY_DROPDOWN,
    },
    {
      value: 'Shop all Brands >',
      type: TabbingOrderTypes.LINK,
    },
    {
      value: 'Cameras',
      type: TabbingOrderTypes.NAV_CATEGORY_DROPDOWN,
    },
    {
      value: 'Canon',
      type: TabbingOrderTypes.LINK,
    },
    {
      value: 'Sony',
      type: TabbingOrderTypes.LINK,
    },
    {
      value: 'Kodak',
      type: TabbingOrderTypes.LINK,
    },
    {
      value: 'Samsung',
      type: TabbingOrderTypes.LINK,
    },
    {
      value: 'Toshiba',
      type: TabbingOrderTypes.LINK,
    },
    {
      value: 'Fujifilm',
      type: TabbingOrderTypes.LINK,
    },
    {
      value: 'Accessories',
      type: TabbingOrderTypes.NAV_CATEGORY_DROPDOWN,
    },
    {
      value: 'Kingston',
      type: TabbingOrderTypes.LINK,
    },
    {
      value: 'Icidu',
      type: TabbingOrderTypes.LINK,
    },
    {
      value: 'TDK',
      type: TabbingOrderTypes.LINK,
    },
    {
      value: 'Sweex',
      type: TabbingOrderTypes.LINK,
    },
    {
      value: 'Digital Cameras',
      type: TabbingOrderTypes.NAV_CATEGORY_DROPDOWN,
    },
    {
      value: 'Shop all Digital Cameras >',
      type: TabbingOrderTypes.LINK,
    },
    {
      value: 'Compact Cameras',
      type: TabbingOrderTypes.LINK,
    },
    {
      value: 'SLR Cameras',
      type: TabbingOrderTypes.LINK,
    },
    {
      value: 'Film Cameras',
      type: TabbingOrderTypes.LINK,
    },
    {
      value: 'Camcorders',
      type: TabbingOrderTypes.LINK,
    },
    {
      value: 'Webcams',
      type: TabbingOrderTypes.LINK,
    },
    {
      value: 'Accessories',
      type: TabbingOrderTypes.NAV_CATEGORY_DROPDOWN,
    },
    {
      value: 'Shop all Accessories >',
      type: TabbingOrderTypes.LINK,
    },
    {
      value: 'Gear',
      type: TabbingOrderTypes.NAV_CATEGORY_DROPDOWN,
    },
    {
      value: 'Camera Flashes',
      type: TabbingOrderTypes.LINK,
    },
    {
      value: 'Tripods',
      type: TabbingOrderTypes.LINK,
    },
    {
      value: 'Camera Lenses',
      type: TabbingOrderTypes.LINK,
    },
    {
      value: 'Flash Memory',
      type: TabbingOrderTypes.LINK,
    },
    {
      value: 'Power Supplies',
      type: TabbingOrderTypes.LINK,
    },
    {
      value: 'Supplies',
      type: TabbingOrderTypes.NAV_CATEGORY_DROPDOWN,
    },
    {
      value: 'Color Films',
      type: TabbingOrderTypes.LINK,
    },
    {
      value: 'Black & White Films',
      type: TabbingOrderTypes.LINK,
    },
    {
      value: 'Blank Videotapes',
      type: TabbingOrderTypes.LINK,
    },
    {
      value: 'Language',
      type: TabbingOrderTypes.SELECT,
    },
    {
      value: 'Currency',
      type: TabbingOrderTypes.SELECT,
    },
    {
      value: 'Find a Store',
      type: TabbingOrderTypes.LINK,
    },
    {
      value: 'Sale',
      type: TabbingOrderTypes.LINK,
    },
    {
      value: 'Contact Us',
      type: TabbingOrderTypes.LINK,
    },
    {
      value: 'Help',
      type: TabbingOrderTypes.LINK,
    },
  ],
  productListDesktop: [
    {
      value: 'Stores',
      type: TabbingOrderTypes.LINK,
    },
    {
      value: 'Chiba (100)',
      type: TabbingOrderTypes.CHECKBOX_WITH_LABEL,
    },
    {
      value: 'Choshi (92)',
      type: TabbingOrderTypes.CHECKBOX_WITH_LABEL,
    },
    {
      value: 'Fukuoka Best Western Fukuoka Nakasu Inn (102)',
      type: TabbingOrderTypes.CHECKBOX_WITH_LABEL,
    },
    {
      value: 'Fukuoka Canal City Fukuoka Washington Hotel (89)',
      type: TabbingOrderTypes.CHECKBOX_WITH_LABEL,
    },
    {
      value: 'Fukuoka Hilton Fukuoka Sea Hawk (94)',
      type: TabbingOrderTypes.CHECKBOX_WITH_LABEL,
    },
    {
      value: 'Fukuoka Hotel Monterey La Soeur Fukuoka (91)',
      type: TabbingOrderTypes.CHECKBOX_WITH_LABEL,
    },
    {
      value: 'Show more...',
      type: TabbingOrderTypes.LINK,
    },
    {
      value: 'Price',
      type: TabbingOrderTypes.LINK,
    },
    {
      value: '$0-$49.99 (38)',
      type: TabbingOrderTypes.CHECKBOX_WITH_LABEL,
    },
    {
      value: '$50-$199.99 (63)',
      type: TabbingOrderTypes.CHECKBOX_WITH_LABEL,
    },
    {
      value: '$200-$499.99 (38)',
      type: TabbingOrderTypes.CHECKBOX_WITH_LABEL,
    },
    {
      value: '$500-$999.99 (22)',
      type: TabbingOrderTypes.CHECKBOX_WITH_LABEL,
    },
    {
      value: '$1,000-$100,000 (18)',
      type: TabbingOrderTypes.CHECKBOX_WITH_LABEL,
    },
    {
      value: 'Resolution',
      type: TabbingOrderTypes.LINK,
    },
    {
      value: '1280 x 720 (1)',
      type: TabbingOrderTypes.CHECKBOX_WITH_LABEL,
    },
    {
      value: 'Mounting',
      type: TabbingOrderTypes.LINK,
    },
    {
      value: 'Floor-standing (2)',
      type: TabbingOrderTypes.CHECKBOX_WITH_LABEL,
    },
    {
      value: 'Quick-release Mounting Shoe (1)',
      type: TabbingOrderTypes.CHECKBOX_WITH_LABEL,
    },
    {
      value: 'Megapixels',
      type: TabbingOrderTypes.LINK,
    },
    {
      value: '20 - 29.9 mp (1)',
      type: TabbingOrderTypes.CHECKBOX_WITH_LABEL,
    },
    {
      value: '15 - 15.9 mp (8)',
      type: TabbingOrderTypes.CHECKBOX_WITH_LABEL,
    },
    {
      value: '14 - 14.9 mp (4)',
      type: TabbingOrderTypes.CHECKBOX_WITH_LABEL,
    },
    {
      value: '12 - 12.9 mp (6)',
      type: TabbingOrderTypes.CHECKBOX_WITH_LABEL,
    },
    {
      value: '10 - 10.9 mp (30)',
      type: TabbingOrderTypes.CHECKBOX_WITH_LABEL,
    },
    {
      value: '9 - 9.9 mp (1)',
      type: TabbingOrderTypes.CHECKBOX_WITH_LABEL,
    },
    {
      value: 'Show more...',
      type: TabbingOrderTypes.LINK,
    },
    {
      value: 'Lens type',
      type: TabbingOrderTypes.LINK,
    },
    {
      value: 'fixed (6)',
      type: TabbingOrderTypes.CHECKBOX_WITH_LABEL,
    },
    {
      value: 'telephoto (2)',
      type: TabbingOrderTypes.CHECKBOX_WITH_LABEL,
    },
    {
      value: 'fisheye (1)',
      type: TabbingOrderTypes.CHECKBOX_WITH_LABEL,
    },
    {
      value: 'wide-angle (1)',
      type: TabbingOrderTypes.CHECKBOX_WITH_LABEL,
    },
    {
      value: 'zoom (1)',
      type: TabbingOrderTypes.CHECKBOX_WITH_LABEL,
    },
    {
      value: 'Color',
      type: TabbingOrderTypes.LINK,
    },
    {
      value: 'Black (7)',
      type: TabbingOrderTypes.CHECKBOX_WITH_LABEL,
    },
    {
      value: 'Brand',
      type: TabbingOrderTypes.LINK,
    },
    {
      value: 'Sony (86)',
      type: TabbingOrderTypes.CHECKBOX_WITH_LABEL,
    },
    {
      value: 'Canon (40)',
      type: TabbingOrderTypes.CHECKBOX_WITH_LABEL,
    },
    {
      value: 'Kodak (23)',
      type: TabbingOrderTypes.CHECKBOX_WITH_LABEL,
    },
    {
      value: 'Kingston (7)',
      type: TabbingOrderTypes.CHECKBOX_WITH_LABEL,
    },
    {
      value: 'Samsung (6)',
      type: TabbingOrderTypes.CHECKBOX_WITH_LABEL,
    },
    {
      value: 'Toshiba (4)',
      type: TabbingOrderTypes.CHECKBOX_WITH_LABEL,
    },
    {
      value: 'Show more...',
      type: TabbingOrderTypes.LINK,
    },
    {
      value: 'Category',
      type: TabbingOrderTypes.LINK,
    },
    {
      value: 'Cameras (131)',
      type: TabbingOrderTypes.CHECKBOX_WITH_LABEL,
    },
    {
      value: 'Digital Cameras (97)',
      type: TabbingOrderTypes.CHECKBOX_WITH_LABEL,
    },
    {
      value: 'Digital SLR (50)',
      type: TabbingOrderTypes.CHECKBOX_WITH_LABEL,
    },
    {
      value: 'Digital Compacts (47)',
      type: TabbingOrderTypes.CHECKBOX_WITH_LABEL,
    },
    {
      value: 'Components (30)',
      type: TabbingOrderTypes.CHECKBOX_WITH_LABEL,
    },
    {
      value: 'Power Supplies (30)',
      type: TabbingOrderTypes.CHECKBOX_WITH_LABEL,
    },
    {
      value: 'Show more...',
      type: TabbingOrderTypes.LINK,
    },
    {
      type: TabbingOrderTypes.GENERIC_INPUT,
    },
    {
      value: '«',
      type: TabbingOrderTypes.LINK,
    },
    {
      value: '1',
      type: TabbingOrderTypes.LINK,
    },
    {
      value: '2',
      type: TabbingOrderTypes.LINK,
    },
    {
      value: '3',
      type: TabbingOrderTypes.LINK,
    },
    {
      value: '18',
      type: TabbingOrderTypes.LINK,
    },
    {
      value: '»',
      type: TabbingOrderTypes.LINK,
    },
    {
      type: TabbingOrderTypes.CX_PRODUCT_VIEW,
    },
    {
      value: ['.cx-product-name', 0],
      type: TabbingOrderTypes.INDEX_OF_ELEMENT,
    },
    { value: 'Add to cart', type: TabbingOrderTypes.BUTTON },
    {
      value: ['.cx-product-name', 1],
      type: TabbingOrderTypes.INDEX_OF_ELEMENT,
    },
    { value: 'Add to cart', type: TabbingOrderTypes.BUTTON },
    {
      value: ['.cx-product-name', 2],
      type: TabbingOrderTypes.INDEX_OF_ELEMENT,
    },
    { value: 'Add to cart', type: TabbingOrderTypes.BUTTON },
    {
      value: ['.cx-product-name', 3],
      type: TabbingOrderTypes.INDEX_OF_ELEMENT,
    },
    { value: 'Add to cart', type: TabbingOrderTypes.BUTTON },
    {
      value: ['.cx-product-name', 4],
      type: TabbingOrderTypes.INDEX_OF_ELEMENT,
    },
    { value: 'Add to cart', type: TabbingOrderTypes.BUTTON },
    {
      value: ['.cx-product-name', 5],
      type: TabbingOrderTypes.INDEX_OF_ELEMENT,
    },
    { value: 'Add to cart', type: TabbingOrderTypes.BUTTON },
    {
      value: ['.cx-product-name', 6],
      type: TabbingOrderTypes.INDEX_OF_ELEMENT,
    },
    { value: 'Add to cart', type: TabbingOrderTypes.BUTTON },
    {
      value: ['.cx-product-name', 7],
      type: TabbingOrderTypes.INDEX_OF_ELEMENT,
    },
    { value: 'Add to cart', type: TabbingOrderTypes.BUTTON },
    {
      value: ['.cx-product-name', 8],
      type: TabbingOrderTypes.INDEX_OF_ELEMENT,
    },
    { value: 'Add to cart', type: TabbingOrderTypes.BUTTON },
    {
      value: ['.cx-product-name', 9],
      type: TabbingOrderTypes.INDEX_OF_ELEMENT,
    },
    { value: 'Add to cart', type: TabbingOrderTypes.BUTTON },
    {
      type: TabbingOrderTypes.GENERIC_INPUT,
    },
    {
      value: '«',
      type: TabbingOrderTypes.LINK,
    },
    {
      value: '1',
      type: TabbingOrderTypes.LINK,
    },
    {
      value: '2',
      type: TabbingOrderTypes.LINK,
    },
    {
      value: '3',
      type: TabbingOrderTypes.LINK,
    },
    {
      value: '18',
      type: TabbingOrderTypes.LINK,
    },
    {
      value: '»',
      type: TabbingOrderTypes.LINK,
    },
    {
      type: TabbingOrderTypes.CX_PRODUCT_VIEW,
    },
  ],
  productListMobile: [
    {
      value: 'Filter by',
      type: TabbingOrderTypes.BUTTON,
    },
    {
      type: TabbingOrderTypes.GENERIC_BUTTON,
    },
    {
      type: TabbingOrderTypes.GENERIC_INPUT,
    },
    {
      value: '«',
      type: TabbingOrderTypes.LINK,
    },
    {
      value: '1',
      type: TabbingOrderTypes.LINK,
    },
    {
      value: '2',
      type: TabbingOrderTypes.LINK,
    },
    {
      value: '3',
      type: TabbingOrderTypes.LINK,
    },
    {
      value: '18',
      type: TabbingOrderTypes.LINK,
    },
    {
      value: '»',
      type: TabbingOrderTypes.LINK,
    },
    {
      type: TabbingOrderTypes.CX_PRODUCT_VIEW,
    },
    {
      value: ['.cx-product-name', 0],
      type: TabbingOrderTypes.INDEX_OF_ELEMENT,
    },
    { value: 'Add to cart', type: TabbingOrderTypes.BUTTON },
    {
      value: ['.cx-product-name', 1],
      type: TabbingOrderTypes.INDEX_OF_ELEMENT,
    },
    { value: 'Add to cart', type: TabbingOrderTypes.BUTTON },
    {
      value: ['.cx-product-name', 2],
      type: TabbingOrderTypes.INDEX_OF_ELEMENT,
    },
    { value: 'Add to cart', type: TabbingOrderTypes.BUTTON },
    {
      value: ['.cx-product-name', 3],
      type: TabbingOrderTypes.INDEX_OF_ELEMENT,
    },
    { value: 'Add to cart', type: TabbingOrderTypes.BUTTON },
    {
      value: ['.cx-product-name', 4],
      type: TabbingOrderTypes.INDEX_OF_ELEMENT,
    },
    { value: 'Add to cart', type: TabbingOrderTypes.BUTTON },
    {
      value: ['.cx-product-name', 5],
      type: TabbingOrderTypes.INDEX_OF_ELEMENT,
    },
    { value: 'Add to cart', type: TabbingOrderTypes.BUTTON },
    {
      value: ['.cx-product-name', 6],
      type: TabbingOrderTypes.INDEX_OF_ELEMENT,
    },
    { value: 'Add to cart', type: TabbingOrderTypes.BUTTON },
    {
      value: ['.cx-product-name', 7],
      type: TabbingOrderTypes.INDEX_OF_ELEMENT,
    },
    { value: 'Add to cart', type: TabbingOrderTypes.BUTTON },
    {
      value: ['.cx-product-name', 8],
      type: TabbingOrderTypes.INDEX_OF_ELEMENT,
    },
    { value: 'Add to cart', type: TabbingOrderTypes.BUTTON },
    {
      value: ['.cx-product-name', 9],
      type: TabbingOrderTypes.INDEX_OF_ELEMENT,
    },
    { value: 'Add to cart', type: TabbingOrderTypes.BUTTON },
    {
      type: TabbingOrderTypes.GENERIC_INPUT,
    },
    {
      value: '«',
      type: TabbingOrderTypes.LINK,
    },
    {
      value: '1',
      type: TabbingOrderTypes.LINK,
    },
    {
      value: '2',
      type: TabbingOrderTypes.LINK,
    },
    {
      value: '3',
      type: TabbingOrderTypes.LINK,
    },
    {
      value: '18',
      type: TabbingOrderTypes.LINK,
    },
    {
      value: '»',
      type: TabbingOrderTypes.LINK,
    },
    {
      type: TabbingOrderTypes.CX_PRODUCT_VIEW,
    },
  ],
  productListMobileFilters: [
    {
      type: TabbingOrderTypes.GENERIC_BUTTON,
    },
    {
      value: 'Chiba (100)',
      type: TabbingOrderTypes.CHECKBOX_WITH_LABEL,
    },
    {
      value: 'Choshi (92)',
      type: TabbingOrderTypes.CHECKBOX_WITH_LABEL,
    },
    {
      value: 'Fukuoka Best Western Fukuoka Nakasu Inn (102)',
      type: TabbingOrderTypes.CHECKBOX_WITH_LABEL,
    },
    {
      value: 'Fukuoka Canal City Fukuoka Washington Hotel (89)',
      type: TabbingOrderTypes.CHECKBOX_WITH_LABEL,
    },
    {
      value: 'Fukuoka Hilton Fukuoka Sea Hawk (94)',
      type: TabbingOrderTypes.CHECKBOX_WITH_LABEL,
    },
    {
      value: 'Fukuoka Hotel Monterey La Soeur Fukuoka (91)',
      type: TabbingOrderTypes.CHECKBOX_WITH_LABEL,
    },
    {
      value: 'Fukuoka Hotel Nikko Fukuoka (93)',
      type: TabbingOrderTypes.CHECKBOX_WITH_LABEL,
    },
    {
      value: 'Ichikawa (118)',
      type: TabbingOrderTypes.CHECKBOX_WITH_LABEL,
    },
    {
      value: 'Kawasaki Grand Hotel (92)',
      type: TabbingOrderTypes.CHECKBOX_WITH_LABEL,
    },
    {
      value: 'Kawasaki Hotel Sunroute Kawasaki (93)',
      type: TabbingOrderTypes.CHECKBOX_WITH_LABEL,
    },
    {
      value: 'Kawasaki Mets Kawasaki Hotel (99)',
      type: TabbingOrderTypes.CHECKBOX_WITH_LABEL,
    },
    {
      value: 'Kawasaki Mets Mizonokuchi Hotel (112)',
      type: TabbingOrderTypes.CHECKBOX_WITH_LABEL,
    },
    {
      value: 'Kawasaki Pearl Hotel Kawasaki (92)',
      type: TabbingOrderTypes.CHECKBOX_WITH_LABEL,
    },
    {
      value: 'Kobe Bay Sheraton Hotel and Towers (97)',
      type: TabbingOrderTypes.CHECKBOX_WITH_LABEL,
    },
    {
      value: 'Kobe Hotel Monterey Amalie (61)',
      type: TabbingOrderTypes.CHECKBOX_WITH_LABEL,
    },
    {
      value: 'Kobe Hotel Monterey Kobe (56)',
      type: TabbingOrderTypes.CHECKBOX_WITH_LABEL,
    },
    {
      value: 'Kobe Sannomiya Terminal Hotel (121)',
      type: TabbingOrderTypes.CHECKBOX_WITH_LABEL,
    },
    {
      value: 'Kobe the b (57)',
      type: TabbingOrderTypes.CHECKBOX_WITH_LABEL,
    },
    {
      value: 'Koto (100)',
      type: TabbingOrderTypes.CHECKBOX_WITH_LABEL,
    },
    {
      value: 'Matsudo (100)',
      type: TabbingOrderTypes.CHECKBOX_WITH_LABEL,
    },
    {
      value: 'Misato (90)',
      type: TabbingOrderTypes.CHECKBOX_WITH_LABEL,
    },
    {
      value: 'Nagoya Crowne Plaza Ana Grand Court Nagoya (96)',
      type: TabbingOrderTypes.CHECKBOX_WITH_LABEL,
    },
    {
      value: 'Nagoya Hilton Nagoya Hotel (98)',
      type: TabbingOrderTypes.CHECKBOX_WITH_LABEL,
    },
    {
      value: 'Nagoya Marriott Nagoya (99)',
      type: TabbingOrderTypes.CHECKBOX_WITH_LABEL,
    },
    {
      value: 'Nagoya Royal Park Inn Nagoya (95)',
      type: TabbingOrderTypes.CHECKBOX_WITH_LABEL,
    },
    {
      value: 'Nagoya The Westin Nagoya Castle (93)',
      type: TabbingOrderTypes.CHECKBOX_WITH_LABEL,
    },
    {
      value: 'Nakano (102)',
      type: TabbingOrderTypes.CHECKBOX_WITH_LABEL,
    },
    {
      value: 'Osaka Best Western Hotel Fino Osaka Shinsaibashi (94)',
      type: TabbingOrderTypes.CHECKBOX_WITH_LABEL,
    },
    {
      value: 'Osaka Cross Hotel Osaka (92)',
      type: TabbingOrderTypes.CHECKBOX_WITH_LABEL,
    },
    {
      value: 'Osaka Crowne Plaza Hotel Ana Osaka (96)',
      type: TabbingOrderTypes.CHECKBOX_WITH_LABEL,
    },
    {
      value: 'Osaka Hilton Osaka Hotel (92)',
      type: TabbingOrderTypes.CHECKBOX_WITH_LABEL,
    },
    {
      value: 'Osaka Ramada Osaka (98)',
      type: TabbingOrderTypes.CHECKBOX_WITH_LABEL,
    },
    {
      value: 'Sapporo Ana Hotel Sapporo (120)',
      type: TabbingOrderTypes.CHECKBOX_WITH_LABEL,
    },
    {
      value: 'Sapporo Best Western Hotel Sapporo Nakajima Koen (91)',
      type: TabbingOrderTypes.CHECKBOX_WITH_LABEL,
    },
    {
      value: 'Sapporo Hotel Resol Trinity Sapporo (99)',
      type: TabbingOrderTypes.CHECKBOX_WITH_LABEL,
    },
    {
      value: 'Sapporo Hotel Sunroute Sapporo (91)',
      type: TabbingOrderTypes.CHECKBOX_WITH_LABEL,
    },
    {
      value: 'Sapporo Sheraton Sapporo Hotel (98)',
      type: TabbingOrderTypes.CHECKBOX_WITH_LABEL,
    },
    {
      value: 'Shinbashi (101)',
      type: TabbingOrderTypes.CHECKBOX_WITH_LABEL,
    },
    {
      value: 'Tokio Cerulean Tower Tokyu Hotel (93)',
      type: TabbingOrderTypes.CHECKBOX_WITH_LABEL,
    },
    {
      value: 'Tokio Dormy Inn Tokyo Hatchobori (93)',
      type: TabbingOrderTypes.CHECKBOX_WITH_LABEL,
    },
    {
      value: 'Tokio Flexstay Nippori Inn (120)',
      type: TabbingOrderTypes.CHECKBOX_WITH_LABEL,
    },
    {
      value: 'Tokio Hotel Metropolitan Tokyo (94)',
      type: TabbingOrderTypes.CHECKBOX_WITH_LABEL,
    },
    {
      value: 'Tokio Park Hotel Tokyo (96)',
      type: TabbingOrderTypes.CHECKBOX_WITH_LABEL,
    },
    {
      value: 'Yokohama Comfort Hotel Yokohama Kannai (95)',
      type: TabbingOrderTypes.CHECKBOX_WITH_LABEL,
    },
    {
      value: 'Yokohama Hotel JAL City Kannai Yokohama (95)',
      type: TabbingOrderTypes.CHECKBOX_WITH_LABEL,
    },
    {
      value: 'Yokohama Hotel New Grand (121)',
      type: TabbingOrderTypes.CHECKBOX_WITH_LABEL,
    },
    {
      value: 'Yokohama Sakuragicho Washington Hotel (98)',
      type: TabbingOrderTypes.CHECKBOX_WITH_LABEL,
    },
    {
      value: 'Yokohama Shin Yokohama Prince Hotel (94)',
      type: TabbingOrderTypes.CHECKBOX_WITH_LABEL,
    },
    {
      value: 'Yokosuka (93)',
      type: TabbingOrderTypes.CHECKBOX_WITH_LABEL,
    },
    {
      value: '$0-$49.99 (38)',
      type: TabbingOrderTypes.CHECKBOX_WITH_LABEL,
    },
    {
      value: '$50-$199.99 (63)',
      type: TabbingOrderTypes.CHECKBOX_WITH_LABEL,
    },
    {
      value: '$200-$499.99 (38)',
      type: TabbingOrderTypes.CHECKBOX_WITH_LABEL,
    },
    {
      value: '$500-$999.99 (22)',
      type: TabbingOrderTypes.CHECKBOX_WITH_LABEL,
    },
    {
      value: '$1,000-$100,000 (18)',
      type: TabbingOrderTypes.CHECKBOX_WITH_LABEL,
    },
    {
      value: '1280 x 720 (1)',
      type: TabbingOrderTypes.CHECKBOX_WITH_LABEL,
    },
    {
      value: 'Floor-standing (2)',
      type: TabbingOrderTypes.CHECKBOX_WITH_LABEL,
    },
    {
      value: 'Quick-release Mounting Shoe (1)',
      type: TabbingOrderTypes.CHECKBOX_WITH_LABEL,
    },
    {
      value: '20 - 29.9 mp (1)',
      type: TabbingOrderTypes.CHECKBOX_WITH_LABEL,
    },
    {
      value: '15 - 15.9 mp (8)',
      type: TabbingOrderTypes.CHECKBOX_WITH_LABEL,
    },
    {
      value: '14 - 14.9 mp (4)',
      type: TabbingOrderTypes.CHECKBOX_WITH_LABEL,
    },
    {
      value: '12 - 12.9 mp (6)',
      type: TabbingOrderTypes.CHECKBOX_WITH_LABEL,
    },
    {
      value: '10 - 10.9 mp (30)',
      type: TabbingOrderTypes.CHECKBOX_WITH_LABEL,
    },
    {
      value: '9 - 9.9 mp (1)',
      type: TabbingOrderTypes.CHECKBOX_WITH_LABEL,
    },
    {
      value: '8 - 8.9 mp (6)',
      type: TabbingOrderTypes.CHECKBOX_WITH_LABEL,
    },
    {
      value: '7 - 7.9 mp (9)',
      type: TabbingOrderTypes.CHECKBOX_WITH_LABEL,
    },
    {
      value: '5 - 5.9 mp (3)',
      type: TabbingOrderTypes.CHECKBOX_WITH_LABEL,
    },
    {
      value: 'fixed (6)',
      type: TabbingOrderTypes.CHECKBOX_WITH_LABEL,
    },
    {
      value: 'telephoto (2)',
      type: TabbingOrderTypes.CHECKBOX_WITH_LABEL,
    },
    {
      value: 'fisheye (1)',
      type: TabbingOrderTypes.CHECKBOX_WITH_LABEL,
    },
    {
      value: 'wide-angle (1)',
      type: TabbingOrderTypes.CHECKBOX_WITH_LABEL,
    },
    {
      value: 'zoom (1)',
      type: TabbingOrderTypes.CHECKBOX_WITH_LABEL,
    },
    {
      value: 'Black (7)',
      type: TabbingOrderTypes.CHECKBOX_WITH_LABEL,
    },
    {
      value: 'Sony (86)',
      type: TabbingOrderTypes.CHECKBOX_WITH_LABEL,
    },
    {
      value: 'Canon (40)',
      type: TabbingOrderTypes.CHECKBOX_WITH_LABEL,
    },
    {
      value: 'Kodak (23)',
      type: TabbingOrderTypes.CHECKBOX_WITH_LABEL,
    },
    {
      value: 'Kingston (7)',
      type: TabbingOrderTypes.CHECKBOX_WITH_LABEL,
    },
    {
      value: 'Samsung (6)',
      type: TabbingOrderTypes.CHECKBOX_WITH_LABEL,
    },
    {
      value: 'Toshiba (4)',
      type: TabbingOrderTypes.CHECKBOX_WITH_LABEL,
    },
    {
      value: 'ICIDU (3)',
      type: TabbingOrderTypes.CHECKBOX_WITH_LABEL,
    },
    {
      value: 'TDK (2)',
      type: TabbingOrderTypes.CHECKBOX_WITH_LABEL,
    },
    {
      value: 'Sweex (2)',
      type: TabbingOrderTypes.CHECKBOX_WITH_LABEL,
    },
    {
      value: 'HP (1)',
      type: TabbingOrderTypes.CHECKBOX_WITH_LABEL,
    },
    {
      value: 'NEC (1)',
      type: TabbingOrderTypes.CHECKBOX_WITH_LABEL,
    },
    {
      value: 'Targus (1)',
      type: TabbingOrderTypes.CHECKBOX_WITH_LABEL,
    },
    {
      value: 'Canyon (1)',
      type: TabbingOrderTypes.CHECKBOX_WITH_LABEL,
    },
    {
      value: 'Fujifilm (1)',
      type: TabbingOrderTypes.CHECKBOX_WITH_LABEL,
    },
    {
      value: 'Logitech (1)',
      type: TabbingOrderTypes.CHECKBOX_WITH_LABEL,
    },
    {
      value: 'Cameras (131)',
      type: TabbingOrderTypes.CHECKBOX_WITH_LABEL,
    },
    {
      value: 'Digital Cameras (97)',
      type: TabbingOrderTypes.CHECKBOX_WITH_LABEL,
    },
    {
      value: 'Digital SLR (50)',
      type: TabbingOrderTypes.CHECKBOX_WITH_LABEL,
    },
    {
      value: 'Digital Compacts (47)',
      type: TabbingOrderTypes.CHECKBOX_WITH_LABEL,
    },
    {
      value: 'Components (30)',
      type: TabbingOrderTypes.CHECKBOX_WITH_LABEL,
    },
    {
      value: 'Power Supplies (30)',
      type: TabbingOrderTypes.CHECKBOX_WITH_LABEL,
    },
    {
      value: 'Camera Accessories & Supplies (22)',
      type: TabbingOrderTypes.CHECKBOX_WITH_LABEL,
    },
    {
      value: 'Data storage (16)',
      type: TabbingOrderTypes.CHECKBOX_WITH_LABEL,
    },
    {
      value: 'Flash Memory (16)',
      type: TabbingOrderTypes.CHECKBOX_WITH_LABEL,
    },
    {
      value: 'Rechargeable Batteries (13)',
      type: TabbingOrderTypes.CHECKBOX_WITH_LABEL,
    },
    {
      value: 'Camera Lenses (10)',
      type: TabbingOrderTypes.CHECKBOX_WITH_LABEL,
    },
    {
      value: 'Battery Chargers (9)',
      type: TabbingOrderTypes.CHECKBOX_WITH_LABEL,
    },
    {
      value: 'Camera Kits (8)',
      type: TabbingOrderTypes.CHECKBOX_WITH_LABEL,
    },
    {
      value: 'Tripods (8)',
      type: TabbingOrderTypes.CHECKBOX_WITH_LABEL,
    },
    {
      value: 'Power Adapters & Inverters (8)',
      type: TabbingOrderTypes.CHECKBOX_WITH_LABEL,
    },
    {
      value: 'Hand-held Camcorders (6)',
      type: TabbingOrderTypes.CHECKBOX_WITH_LABEL,
    },
    {
      value: 'Blank Video Tapes (5)',
      type: TabbingOrderTypes.CHECKBOX_WITH_LABEL,
    },
    {
      value: 'Webcams (4)',
      type: TabbingOrderTypes.CHECKBOX_WITH_LABEL,
    },
    {
      value: 'Camera Flashes (4)',
      type: TabbingOrderTypes.CHECKBOX_WITH_LABEL,
    },
    {
      value: 'Colour Films (4)',
      type: TabbingOrderTypes.CHECKBOX_WITH_LABEL,
    },
    {
      value: 'Black & White Films (4)',
      type: TabbingOrderTypes.CHECKBOX_WITH_LABEL,
    },
    {
      value: 'Camera Cables (4)',
      type: TabbingOrderTypes.CHECKBOX_WITH_LABEL,
    },
    {
      value: 'Binoculars (2)',
      type: TabbingOrderTypes.CHECKBOX_WITH_LABEL,
    },
    {
      value: 'Film cameras (2)',
      type: TabbingOrderTypes.CHECKBOX_WITH_LABEL,
    },
    {
      value: 'Fixatives (1)',
      type: TabbingOrderTypes.CHECKBOX_WITH_LABEL,
    },
  ],
<<<<<<< HEAD
  consignmentTracking: [
    {
      type: TabbingOrderTypes.GENERIC_BUTTON,
    },
    {
      value: 'Photosmart E317 Digital Camera',
      type: TabbingOrderTypes.LINK,
    },
    {
      type: TabbingOrderTypes.GENERIC_BUTTON,
    },
    {
      value: 'DSC-T90',
      type: TabbingOrderTypes.LINK,
    },
    {
      value: 'Micro Webcam',
      type: TabbingOrderTypes.LINK,
    },
  ],
  consignmentTrackingEvents: [
    {
      type: TabbingOrderTypes.GENERIC_BUTTON,
    },
=======
  myInterests: [
    {
      type: TabbingOrderTypes.GENERIC_INPUT,
    },
    {
      value: '«',
      type: TabbingOrderTypes.LINK,
    },
    {
      value: '1',
      type: TabbingOrderTypes.LINK,
    },
    {
      value: '»',
      type: TabbingOrderTypes.LINK,
    },
    {
      value: 'Secure Digital Card 2GB',
      type: TabbingOrderTypes.LINK,
    },
    {
      value: 'REMOVE',
      type: TabbingOrderTypes.GENERIC_BUTTON,
    },
    {
      type: TabbingOrderTypes.GENERIC_INPUT,
    },
    {
      value: '«',
      type: TabbingOrderTypes.LINK,
    },
    {
      value: '1',
      type: TabbingOrderTypes.LINK,
    },
    {
      value: '»',
      type: TabbingOrderTypes.LINK,
    },
>>>>>>> 91f03458
  ],
};<|MERGE_RESOLUTION|>--- conflicted
+++ resolved
@@ -1900,32 +1900,6 @@
       type: TabbingOrderTypes.CHECKBOX_WITH_LABEL,
     },
   ],
-<<<<<<< HEAD
-  consignmentTracking: [
-    {
-      type: TabbingOrderTypes.GENERIC_BUTTON,
-    },
-    {
-      value: 'Photosmart E317 Digital Camera',
-      type: TabbingOrderTypes.LINK,
-    },
-    {
-      type: TabbingOrderTypes.GENERIC_BUTTON,
-    },
-    {
-      value: 'DSC-T90',
-      type: TabbingOrderTypes.LINK,
-    },
-    {
-      value: 'Micro Webcam',
-      type: TabbingOrderTypes.LINK,
-    },
-  ],
-  consignmentTrackingEvents: [
-    {
-      type: TabbingOrderTypes.GENERIC_BUTTON,
-    },
-=======
   myInterests: [
     {
       type: TabbingOrderTypes.GENERIC_INPUT,
@@ -1965,6 +1939,30 @@
       value: '»',
       type: TabbingOrderTypes.LINK,
     },
->>>>>>> 91f03458
+  ],
+  consignmentTracking: [
+    {
+      type: TabbingOrderTypes.GENERIC_BUTTON,
+    },
+    {
+      value: 'Photosmart E317 Digital Camera',
+      type: TabbingOrderTypes.LINK,
+    },
+    {
+      type: TabbingOrderTypes.GENERIC_BUTTON,
+    },
+    {
+      value: 'DSC-T90',
+      type: TabbingOrderTypes.LINK,
+    },
+    {
+      value: 'Micro Webcam',
+      type: TabbingOrderTypes.LINK,
+    },
+  ],
+  consignmentTrackingEvents: [
+    {
+      type: TabbingOrderTypes.GENERIC_BUTTON,
+    },
   ],
 };