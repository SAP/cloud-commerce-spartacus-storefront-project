/*
 * SPDX-FileCopyrightText: 2023 SAP Spartacus team <spartacus-team@sap.com>
 *
 * SPDX-License-Identifier: Apache-2.0
 */

import { TabbingOrderConfig, TabbingOrderTypes } from './tabbing-order.model';

export const tabbingOrderConfig: TabbingOrderConfig = {
  home: [
    {
      value:
        '/electronics-spa/en/USD/OpenCatalogue/Cameras/Digital-Cameras/Digital-SLR/c/578',
      type: TabbingOrderTypes.IMG_LINK,
    },
    {
      value:
        '/electronics-spa/en/USD/Open-Catalogue/Cameras/Camera-Accessories-%2526-Supplies/c/585',
      type: TabbingOrderTypes.IMG_LINK,
    },
    {
      value:
        '/electronics-spa/en/USD/Open-Catalogue/Cameras/DigitalCameras/Digital-Compacts/c/576',
      type: TabbingOrderTypes.IMG_LINK,
    },
    {
      value:
        '/electronics-spa/en/USD/Open-Catalogue/Cameras/CameraAccessories-%2526-Supplies/CameraLenses/c/588',
      type: TabbingOrderTypes.IMG_LINK,
    },
    {
      value:
        '/electronics-spa/en/USD/Open-Catalogue/Cameras/Hand-held-Camcorders/c/584',
      type: TabbingOrderTypes.IMG_LINK,
    },
    {
      value:
        '/electronics-spa/en/USD/Open-Catalogue/Components/PowerSupplies/c/816',
      type: TabbingOrderTypes.IMG_LINK,
    },
    {
      value:
        '/electronics-spa/en/USD/product/300938/Photosmart%20E317%20Digital%20Camera',
      type: TabbingOrderTypes.IMG_LINK,
    },
    {
      value: '/electronics-spa/en/USD/product/358639/DSC-N1',
      type: TabbingOrderTypes.IMG_LINK,
    },
    {
      value: '/electronics-spa/en/USD/product/553637/NV10',
      type: TabbingOrderTypes.IMG_LINK,
    },
    {
      value: '/electronics-spa/en/USD/product/816802/Cyber-shot%20W55',
      type: TabbingOrderTypes.IMG_LINK,
    },
    {
      value: '/electronics-spa/en/USD/product/1934793/PowerShot%20A480',
      type: TabbingOrderTypes.IMG_LINK,
    },
    {
      value:
        '/electronics-spa/en/USD/product/1382080/EOS450D%20%2B%2018-55%20IS%20Kit',
      type: TabbingOrderTypes.IMG_LINK,
    },
    {
      value: '/electronics-spa/en/USD/product/1981415/PL60%20Silver',
      type: TabbingOrderTypes.IMG_LINK,
    },
    {
      value: '/electronics-spa/en/USD/product/816780/DSLR-A100H',
      type: TabbingOrderTypes.IMG_LINK,
    },
    {
      value: '/electronics-spa/en/USD/product/1934406/HDR-CX105E%20%20Red',
      type: TabbingOrderTypes.IMG_LINK,
    },
    {
      value: '/electronics-spa/en/USD/product/1986316/LEGRIA%20HF%20S100',
      type: TabbingOrderTypes.IMG_LINK,
    },
    {
      value:
        '/electronics-spa/en/USD/product/592506/AV%20Cable,%20Model%20AV-8',
      type: TabbingOrderTypes.IMG_LINK,
    },
    {
      value: '/electronics-spa/en/USD/product/2278102/miniDV%20Head%20Cleaner',
      type: TabbingOrderTypes.IMG_LINK,
    },
    {
      value: '/electronics-spa/en/USD/product/1776948/Camileo%20S10%20EU',
      type: TabbingOrderTypes.IMG_LINK,
    },
    {
      value: '/electronics-spa/en/USD/product/1934796/PowerShot%20A480',
      type: TabbingOrderTypes.IMG_LINK,
    },
    {
      value: '/electronics-spa/en/USD/product/1981415/PL60%20Silver',
      type: TabbingOrderTypes.IMG_LINK,
    },
    {
      value: '/electronics-spa/en/USD/product/1992693/DSC-T90',
      type: TabbingOrderTypes.IMG_LINK,
    },
    {
      value: '/electronics-spa/en/USD/product/1641905/32GB%20SDHC%20Card',
      type: TabbingOrderTypes.IMG_LINK,
    },
    {
      value: '/electronics-spa/en/USD/product/932577/Digital%20Camera%20Tripod',
      type: TabbingOrderTypes.IMG_LINK,
    },
    {
      value:
        '/electronics-spa/en/USD/Open-Catalogue/Cameras/Webcams/Web-Camera-%2528100KpixelM-CMOS%252C-640X480%252C-USB-1-1%2529-Black/p/280916',
      type: TabbingOrderTypes.IMG_LINK,
    },
    {
      value:
        '/electronics-spa/en/USD/Open-Catalogue/Cameras/Webcams/QuickCam-for-Notebooks-Pro/p/479742',
      type: TabbingOrderTypes.IMG_LINK,
    },
    {
      value:
        '/electronics-spa/en/USD/Open-Catalogue/Cameras/DigitalCameras/Digital-Compacts/NV10/p/553637',
      type: TabbingOrderTypes.IMG_LINK,
    },
    {
      value:
        '/electronics-spa/en/USD/Open-Catalogue/Cameras/CameraAccessories-%2526-Supplies/CameraFlashes/Light-HVL-20DW2/p/289540',
      type: TabbingOrderTypes.IMG_LINK,
    },
    {
      value: '/electronics-spa/en/USD/faq',
      type: TabbingOrderTypes.IMG_LINK,
    },
  ],
  login: [
    { value: 'userId', type: TabbingOrderTypes.FORM_FIELD },
    { value: 'password', type: TabbingOrderTypes.FORM_FIELD },
    { value: 'Forgot password?', type: TabbingOrderTypes.LINK },
    { value: 'Sign In', type: TabbingOrderTypes.BUTTON },
    { value: 'Register', type: TabbingOrderTypes.BUTTON },
  ],
  register: [
    { value: 'titleCode', type: TabbingOrderTypes.FORM_FIELD },
    { value: 'firstName', type: TabbingOrderTypes.FORM_FIELD },
    { value: 'lastName', type: TabbingOrderTypes.FORM_FIELD },
    { value: 'email', type: TabbingOrderTypes.FORM_FIELD },
    { value: 'password', type: TabbingOrderTypes.FORM_FIELD },
    { value: 'passwordconf', type: TabbingOrderTypes.FORM_FIELD },
    {
      value: 'newsletter',
      type: TabbingOrderTypes.FORM_FIELD,
    },
    {
      value: 'termsandconditions',
      type: TabbingOrderTypes.FORM_FIELD,
    },
    { value: 'Terms & Conditions', type: TabbingOrderTypes.LINK },
    { value: 'Register', type: TabbingOrderTypes.BUTTON },
    {
      value: 'I already have an account. Sign In',
      type: TabbingOrderTypes.LINK,
    },
  ],
  resetPassword: [
    { value: 'userEmail', type: TabbingOrderTypes.FORM_FIELD },
    { value: 'Cancel', type: TabbingOrderTypes.BUTTON },
    { value: 'Submit', type: TabbingOrderTypes.BUTTON },
  ],
  productConfigurationPage: [
    {
      type: TabbingOrderTypes.GENERIC_ELEMENT,
    },
    {
      value: 'Configuration',
      type: TabbingOrderTypes.LINK,
    },
    {
      value: 'Basics',
      type: TabbingOrderTypes.BUTTON,
    },
    {
      value: 'attributeRadioButtonForm',
      type: TabbingOrderTypes.RADIO,
    },
    {
      value: 'attributeRadioButtonForm',
      type: TabbingOrderTypes.RADIO,
    },
    {
      value: 'attributeRadioButtonForm',
      type: TabbingOrderTypes.RADIO,
    },
    {
      value: 'attributeRadioButtonForm',
      type: TabbingOrderTypes.RADIO,
    },
    {
      value: 'Next',
      type: TabbingOrderTypes.BUTTON,
    },
    { type: TabbingOrderTypes.GENERIC_INPUT },
    { value: '+', type: TabbingOrderTypes.BUTTON },
    {
      type: TabbingOrderTypes.BUTTON,
    },
  ],

  productConfigurationOverview: [
    {
      value: 'show more',
      type: TabbingOrderTypes.LINK,
    },
    {
      value: 'Overview',
      type: TabbingOrderTypes.LINK,
    },
    {
      value: 'Resolve Issues',
      type: TabbingOrderTypes.LINK,
    },
    {
      value: 'Menu',
      type: TabbingOrderTypes.LINK,
    },
    {
      value: 'Filter',
      type: TabbingOrderTypes.LINK,
    },
    {
      value: 'Basics',
      type: TabbingOrderTypes.LINK,
    },
    { type: TabbingOrderTypes.GENERIC_INPUT },
    { value: '+', type: TabbingOrderTypes.BUTTON },
    {
      type: TabbingOrderTypes.BUTTON,
    },
  ],
  cart: [
    {
      value: 'Saved Carts',
      type: TabbingOrderTypes.LINK,
    },
    {
      value: 'Save Cart For Later',
      type: TabbingOrderTypes.LINK,
    },
    {
      value: 'FUN Flash Single Use Camera, 27+12 pic',
      type: TabbingOrderTypes.CX_MEDIA,
    },
    {
      value: 'FUN Flash Single Use Camera, 27+12 pic',
      type: TabbingOrderTypes.LINK,
    },
    { type: TabbingOrderTypes.RADIO },
    { type: TabbingOrderTypes.RADIO },
    { value: 'Select Store', type: TabbingOrderTypes.LINK },
    { type: TabbingOrderTypes.GENERIC_INPUT },
    { value: '+', type: TabbingOrderTypes.BUTTON },
    { value: 'Save For Later', type: TabbingOrderTypes.LINK },
    { value: 'Remove', type: TabbingOrderTypes.LINK },
    { value: 'Clear Cart', type: TabbingOrderTypes.BUTTON },
    { value: 'Import Products', type: TabbingOrderTypes.LINK },
    { value: 'Export Product to CSV', type: TabbingOrderTypes.LINK },
    {
      value: 'couponCode',
      type: TabbingOrderTypes.FORM_FIELD,
    },
    {
      value: 'Apply',
      type: TabbingOrderTypes.BUTTON,
    },
    {
      value: 'productCode',
      type: TabbingOrderTypes.FORM_FIELD,
    },
    { type: TabbingOrderTypes.GENERIC_INPUT },
    {
      value: 'Add',
      type: TabbingOrderTypes.BUTTON,
    },
    {
      value: 'Proceed to Checkout',
      type: TabbingOrderTypes.BUTTON,
    },
  ],
  savedCartModal: [
    {
      type: TabbingOrderTypes.CX_ICON,
    },
    {
      type: TabbingOrderTypes.GENERIC_INPUT,
    },
    {
      type: TabbingOrderTypes.TEXT_AREA,
    },
    {
      value: 'Cancel',
      type: TabbingOrderTypes.BUTTON,
    },
    {
      value: 'Save',
      type: TabbingOrderTypes.BUTTON,
    },
  ],
  savedCartListing: [
    {
      type: TabbingOrderTypes.LINK,
    },
    {
      type: TabbingOrderTypes.LINK,
    },
    {
      type: TabbingOrderTypes.LINK,
    },

    {
      value: '1',
      type: TabbingOrderTypes.LINK,
    },

    {
      value: '$3.45',
      type: TabbingOrderTypes.LINK,
    },
    {
      value: 'Make Cart Active',
      type: TabbingOrderTypes.LINK,
    },
    { value: 'Import Products', type: TabbingOrderTypes.LINK },
  ],
  savedCartDetails: [
    {
      type: TabbingOrderTypes.CX_ICON,
    },
    {
      value: 'FUN Flash Single Use Camera, 27+12 pic',
      type: TabbingOrderTypes.CX_MEDIA,
    },
    {
      value: 'FUN Flash Single Use Camera, 27+12 pic',
      type: TabbingOrderTypes.LINK,
    },
    { type: TabbingOrderTypes.GENERIC_INPUT },
    { value: '+', type: TabbingOrderTypes.BUTTON },
    { value: 'Add To Active Cart', type: TabbingOrderTypes.BUTTON },
    { value: 'Remove', type: TabbingOrderTypes.LINK },
    { value: 'Import Products', type: TabbingOrderTypes.LINK },
    { value: 'Export Product to CSV', type: TabbingOrderTypes.LINK },
    { value: 'Delete Saved Cart', type: TabbingOrderTypes.BUTTON },
    { value: 'Make cart active', type: TabbingOrderTypes.BUTTON },
  ],
  saveForLater: [
    {
      value: 'FUN Flash Single Use Camera, 27+12 pic',
      type: TabbingOrderTypes.LINK,
    },
    { value: 'Move To Cart', type: TabbingOrderTypes.LINK },
    { value: 'Remove', type: TabbingOrderTypes.LINK },
  ],
  changePassword: [
    {
      value: 'oldPassword',
      type: TabbingOrderTypes.FORM_FIELD,
    },
    {
      value: 'newPassword',
      type: TabbingOrderTypes.FORM_FIELD,
    },
    {
      value: 'newPasswordConfirm',
      type: TabbingOrderTypes.FORM_FIELD,
    },
    {
      value: 'Cancel',
      type: TabbingOrderTypes.BUTTON,
    },
    {
      value: 'Save',
      type: TabbingOrderTypes.BUTTON,
    },
  ],
  notificationPreference: [
    { value: 'Email', type: TabbingOrderTypes.CHECKBOX_WITH_LABEL },
  ],
  updateEmail: [
    { value: 'email', type: TabbingOrderTypes.FORM_FIELD },
    { value: 'confirmEmail', type: TabbingOrderTypes.FORM_FIELD },
    { value: 'password', type: TabbingOrderTypes.FORM_FIELD },
    { value: 'Cancel', type: TabbingOrderTypes.BUTTON },
    { value: 'Save', type: TabbingOrderTypes.BUTTON },
  ],
  wishlist: [
    {
      value: 'FUN Flash Single Use Camera, 27+12 pic',
      type: TabbingOrderTypes.LINK,
    },
    { value: 'Add to cart', type: TabbingOrderTypes.BUTTON },
    { value: 'Remove', type: TabbingOrderTypes.LINK },
  ],
  footer: [
    {
      value: 'About SAP Commerce Cloud',
      type: TabbingOrderTypes.LINK,
    },
    {
      value: 'Frequently Asked Questions',
      type: TabbingOrderTypes.LINK,
    },
    { value: 'Visit SAP', type: TabbingOrderTypes.LINK },
    { value: 'Contact Us', type: TabbingOrderTypes.LINK },
    {
      value: 'Agile Commerce Blog',
      type: TabbingOrderTypes.LINK,
    },
    { value: 'Linked In', type: TabbingOrderTypes.LINK },
    { value: 'Facebook', type: TabbingOrderTypes.LINK },
    { value: 'Twitter', type: TabbingOrderTypes.LINK },
  ],
  closeAccount: [
    { value: 'Cancel', type: TabbingOrderTypes.LINK },
    { value: 'CLOSE MY ACCOUNT', type: TabbingOrderTypes.BUTTON },
  ],
  personalDetails: [
    { value: 'titleCode', type: TabbingOrderTypes.FORM_FIELD },
    { value: 'firstName', type: TabbingOrderTypes.FORM_FIELD },
    { value: 'lastName', type: TabbingOrderTypes.FORM_FIELD },
    { value: 'Cancel', type: TabbingOrderTypes.BUTTON },
    { value: 'Save', type: TabbingOrderTypes.BUTTON },
  ],
  paymentDetails: [
    { value: 'Delete', type: TabbingOrderTypes.LINK },
    { value: 'Set as default', type: TabbingOrderTypes.LINK },
    { value: 'Delete', type: TabbingOrderTypes.LINK },
    { value: 'Set as default', type: TabbingOrderTypes.LINK },
    { value: 'Delete', type: TabbingOrderTypes.LINK },
  ],
  addressBookForm: [
    {
      value: 'isocode',
      type: TabbingOrderTypes.NG_SELECT,
    },
    {
      value: 'titleCode',
      type: TabbingOrderTypes.NG_SELECT,
    },
    {
      value: 'firstName',
      type: TabbingOrderTypes.FORM_FIELD,
    },
    {
      value: 'lastName',
      type: TabbingOrderTypes.FORM_FIELD,
    },
    {
      value: 'line1',
      type: TabbingOrderTypes.FORM_FIELD,
    },
    {
      value: 'line2',
      type: TabbingOrderTypes.FORM_FIELD,
    },
    {
      value: 'town',
      type: TabbingOrderTypes.FORM_FIELD,
    },
    {
      value: 'postalCode',
      type: TabbingOrderTypes.FORM_FIELD,
    },
    {
      value: 'isocode',
      type: TabbingOrderTypes.NG_SELECT,
    },
    {
      value: 'phone',
      type: TabbingOrderTypes.FORM_FIELD,
    },
    {
      value: 'defaultAddress',
      type: TabbingOrderTypes.FORM_FIELD,
    },
    {
      value: 'Back to address list',
      type: TabbingOrderTypes.BUTTON,
    },
    {
      value: 'Add address',
      type: TabbingOrderTypes.BUTTON,
    },
  ],
  consentManagement: [
    {
      type: TabbingOrderTypes.LINK,
      value: 'Clear all',
    },
    {
      type: TabbingOrderTypes.LINK,
      value: 'Select all',
    },
    {
      type: TabbingOrderTypes.CHECKBOX_WITH_LABEL,
      value: 'I approve to this sample MARKETING consent',
    },
    {
      type: TabbingOrderTypes.CHECKBOX_WITH_LABEL,
      value: 'Allow SAP Commerce Cloud, Context-Driven Services tracking',
    },
    {
      type: TabbingOrderTypes.CHECKBOX_WITH_LABEL,
      value: 'I approve to this sample STORE USER INFORMATION consent',
    },
  ],
  addToCart: [
    {
      type: TabbingOrderTypes.GENERIC_BUTTON,
    },
    {
      value: 'FUN Flash Single Use Camera, 27+12 pic',
      type: TabbingOrderTypes.LINK,
    },
    { type: TabbingOrderTypes.GENERIC_INPUT },
    { value: 'Remove', type: TabbingOrderTypes.LINK },
    { value: 'view cart', type: TabbingOrderTypes.BUTTON },
    { value: 'proceed to checkout', type: TabbingOrderTypes.BUTTON },
  ],
  shippingAddressNew: [
    { value: 'isocode', type: TabbingOrderTypes.GENERIC_INPUT },
    { value: 'titleCode', type: TabbingOrderTypes.GENERIC_INPUT },
    { value: 'firstName', type: TabbingOrderTypes.FORM_FIELD },
    { value: 'lastName', type: TabbingOrderTypes.FORM_FIELD },
    { value: 'line1', type: TabbingOrderTypes.FORM_FIELD },
    { value: 'line2', type: TabbingOrderTypes.FORM_FIELD },
    { value: 'town', type: TabbingOrderTypes.FORM_FIELD },
    { value: 'postalCode', type: TabbingOrderTypes.FORM_FIELD },
    { value: 'isocode', type: TabbingOrderTypes.GENERIC_INPUT },
    { value: 'phone', type: TabbingOrderTypes.FORM_FIELD },
    {
      value: 'Set as default',
      type: TabbingOrderTypes.CHECKBOX_WITH_LABEL,
    },
    { value: 'Back to cart', type: TabbingOrderTypes.BUTTON },
    { value: 'Continue', type: TabbingOrderTypes.BUTTON },
  ],
  shippingAddressExisting: [
    { value: 'Add New Address', type: TabbingOrderTypes.BUTTON },
    {
      value: 'Ship to this address',
      type: TabbingOrderTypes.LINK,
    },
    { value: 'Back to cart', type: TabbingOrderTypes.BUTTON },
    { value: 'Continue', type: TabbingOrderTypes.BUTTON },
  ],
  deliveryMode: [
    { value: 'Delivery address', type: TabbingOrderTypes.LINK },
    { value: 'deliveryModeId', type: TabbingOrderTypes.RADIO },
    { value: 'deliveryModeId', type: TabbingOrderTypes.RADIO },
    { value: 'Back', type: TabbingOrderTypes.BUTTON },
    { value: 'Continue', type: TabbingOrderTypes.BUTTON },
  ],
  orderHistoryNoOrders: [
    { value: 'Start Shopping', type: TabbingOrderTypes.BUTTON },
  ],
  paymentDetailsCard: [
    { value: 'Delivery address', type: TabbingOrderTypes.LINK },
    { value: 'Delivery mode', type: TabbingOrderTypes.LINK },
    { type: TabbingOrderTypes.GENERIC_INPUT },
    {
      value: 'accountHolderName',
      type: TabbingOrderTypes.FORM_FIELD,
    },
    { value: 'cardNumber', type: TabbingOrderTypes.FORM_FIELD },
    { type: TabbingOrderTypes.GENERIC_INPUT },
    { type: TabbingOrderTypes.GENERIC_INPUT },
    { value: 'cvn', type: TabbingOrderTypes.FORM_FIELD },
    {
      value: 'Set as default',
      type: TabbingOrderTypes.CHECKBOX_WITH_LABEL,
    },
    {
      value: 'Same as delivery address',
      type: TabbingOrderTypes.CHECKBOX_WITH_LABEL,
    },
    { value: 'Back', type: TabbingOrderTypes.BUTTON },
    { value: 'Continue', type: TabbingOrderTypes.BUTTON },
  ],
  paymentDetailsBillingAddress: [
    { type: TabbingOrderTypes.GENERIC_CHECKBOX },
    { type: TabbingOrderTypes.GENERIC_INPUT },
    { value: 'firstName', type: TabbingOrderTypes.FORM_FIELD },
    { value: 'lastName', type: TabbingOrderTypes.FORM_FIELD },
    { value: 'line1', type: TabbingOrderTypes.FORM_FIELD },
    { value: 'line2', type: TabbingOrderTypes.FORM_FIELD },
    { value: 'town', type: TabbingOrderTypes.FORM_FIELD },
    { value: 'postalCode', type: TabbingOrderTypes.FORM_FIELD },
    { value: 'isocodeShort', type: TabbingOrderTypes.NG_SELECT },
  ],
  orderDetails: [
    {
      value: 'Alpha 350',
      type: TabbingOrderTypes.LINK,
    },
  ],
  orderDetailsCancelAction: [
    {
      value: 'Back',
      type: TabbingOrderTypes.BUTTON,
    },
    {
      value: 'Cancel Items',
      type: TabbingOrderTypes.LINK,
    },
  ],
  orderDetailsReturnAction: [
    {
      value: 'Back',
      type: TabbingOrderTypes.BUTTON,
    },
    {
      value: 'Request a Return',
      type: TabbingOrderTypes.LINK,
    },
  ],
  cancelOrReturnOrder: [
    {
      value: 'Back',
      type: TabbingOrderTypes.LINK,
    },
    {
      value: 'Continue',
      type: TabbingOrderTypes.BUTTON,
    },
    {
      value: 'Set all quantities to maximum',
      type: TabbingOrderTypes.BUTTON,
    },
    {
      type: TabbingOrderTypes.GENERIC_INPUT,
    },
    { value: '+', type: TabbingOrderTypes.BUTTON },
    {
      value: 'Back',
      type: TabbingOrderTypes.LINK,
    },
    {
      value: 'Continue',
      type: TabbingOrderTypes.BUTTON,
    },
  ],
  confirmCancelOrReturnOrder: [
    {
      value: 'Back',
      type: TabbingOrderTypes.LINK,
    },
    {
      value: 'Submit Request',
      type: TabbingOrderTypes.BUTTON,
    },
    {
      value: 'Back',
      type: TabbingOrderTypes.LINK,
    },
    {
      value: 'Submit Request',
      type: TabbingOrderTypes.BUTTON,
    },
  ],
  returnRequestList: [
    {
      type: TabbingOrderTypes.NG_SELECT,
    },
    {
      type: TabbingOrderTypes.LINK,
    },
    {
      type: TabbingOrderTypes.LINK,
    },
    {
      type: TabbingOrderTypes.NG_SELECT,
    },
  ],
  returnRequestDetails: [
    {
      value: 'Back',
      type: TabbingOrderTypes.BUTTON,
    },
    {
      value: 'Cancel Return Request',
      type: TabbingOrderTypes.BUTTON,
    },
  ],
  headerDesktopNotLoggedIn: [
    {
      value: 'Language',
      type: TabbingOrderTypes.SELECT,
    },
    {
      value: 'Currency',
      type: TabbingOrderTypes.SELECT,
    },
    {
      value: 'Quick Order',
      type: TabbingOrderTypes.LINK,
    },
    {
      value: 'Find a Store',
      type: TabbingOrderTypes.LINK,
    },
    {
      value: 'Contact Us',
      type: TabbingOrderTypes.LINK,
    },
    {
      value: 'Help',
      type: TabbingOrderTypes.LINK,
    },
    {
      value: '/electronics-spa/en/USD/',
      type: TabbingOrderTypes.IMG_LINK,
    },
    {
      type: TabbingOrderTypes.GENERIC_INPUT,
    },
    {
      type: TabbingOrderTypes.CX_ICON,
    },
    {
      value: 'Sign In / Register',
      type: TabbingOrderTypes.LINK,
    },
    {
      value: '/electronics-spa/en/USD/cart',
      type: TabbingOrderTypes.IMG_LINK,
    },
    {
      value: 'Brands',
      type: TabbingOrderTypes.NAV_CATEGORY_DROPDOWN,
    },
    {
      value: 'Digital Cameras',
      type: TabbingOrderTypes.NAV_CATEGORY_DROPDOWN,
    },
    {
      value: 'Film Cameras',
      type: TabbingOrderTypes.LINK,
    },
    {
      value: 'Camcorders',
      type: TabbingOrderTypes.LINK,
    },
    {
      value: 'Webcams',
      type: TabbingOrderTypes.LINK,
    },
    {
      value: 'Accessories',
      type: TabbingOrderTypes.NAV_CATEGORY_DROPDOWN,
    },
  ],
  headerDesktopLoggedIn: [
    {
      value: 'Language',
      type: TabbingOrderTypes.SELECT,
    },
    {
      value: 'Currency',
      type: TabbingOrderTypes.SELECT,
    },
    {
      value: 'Orders',
      type: TabbingOrderTypes.LINK,
    },
    {
      value: 'Unit-Level Orders',
      type: TabbingOrderTypes.LINK,
    },
    {
      value: 'Wish List',
      type: TabbingOrderTypes.LINK,
    },
    {
      value: 'Find a Store',
      type: TabbingOrderTypes.LINK,
    },
    {
      value: 'Contact Us',
      type: TabbingOrderTypes.LINK,
    },
    {
      value: 'Help',
      type: TabbingOrderTypes.LINK,
    },
    {
      value: '/electronics-spa/en/USD/',
      type: TabbingOrderTypes.IMG_LINK,
    },
    {
      type: TabbingOrderTypes.GENERIC_INPUT,
    },
    {
      type: TabbingOrderTypes.CX_ICON,
    },
    {
      value: 'My Account',
      type: TabbingOrderTypes.NAV_CATEGORY_DROPDOWN,
    },
    {
      value: '/electronics-spa/en/USD/cart',
      type: TabbingOrderTypes.IMG_LINK,
    },
    {
      value: 'Brands',
      type: TabbingOrderTypes.NAV_CATEGORY_DROPDOWN,
    },
    {
      value: 'Digital Cameras',
      type: TabbingOrderTypes.NAV_CATEGORY_DROPDOWN,
    },
    {
      value: 'Film Cameras',
      type: TabbingOrderTypes.LINK,
    },
    {
      value: 'Camcorders',
      type: TabbingOrderTypes.LINK,
    },
    {
      value: 'Webcams',
      type: TabbingOrderTypes.LINK,
    },
    {
      value: 'Accessories',
      type: TabbingOrderTypes.NAV_CATEGORY_DROPDOWN,
    },
  ],
  checkoutReviewOrder: [
    { value: 'Delivery address', type: TabbingOrderTypes.LINK },
    { value: 'Delivery mode', type: TabbingOrderTypes.LINK },
    { value: 'Payment details', type: TabbingOrderTypes.LINK },
    { value: 'Edit delivery address', type: TabbingOrderTypes.LINK },
    { value: 'Edit delivery method', type: TabbingOrderTypes.LINK },
    { value: 'Edit payment method', type: TabbingOrderTypes.LINK },
    {
      value: 'FUN Flash Single Use Camera, 27+12 pic',
      type: TabbingOrderTypes.LINK,
    },
    {
      value: 'I am confirming that I have read and agreed with',
      type: TabbingOrderTypes.CHECKBOX_WITH_LABEL,
    },
    { value: 'Terms & Conditions', type: TabbingOrderTypes.LINK },
    { value: 'Place Order', type: TabbingOrderTypes.BUTTON },
  ],
  productPage: [
    { value: 'Expand image', type: TabbingOrderTypes.BUTTON },
    { value: 'Show reviews', type: TabbingOrderTypes.BUTTON },
    { value: '-', type: TabbingOrderTypes.BUTTON },
    { value: '', type: TabbingOrderTypes.GENERIC_INPUT },
    { value: '+', type: TabbingOrderTypes.BUTTON },
    { value: 'pickupOption', type: TabbingOrderTypes.RADIO },
    { value: 'pickupOption', type: TabbingOrderTypes.RADIO },
    { value: 'Select Store', type: TabbingOrderTypes.LINK },
    { value: 'Add to cart', type: TabbingOrderTypes.BUTTON },
    { value: 'add to wish list', type: TabbingOrderTypes.LINK },
  ],
  productPageModal: [
    { value: 'CLOSE', type: TabbingOrderTypes.GENERIC_BUTTON },
    { value: 'Find a Store', type: TabbingOrderTypes.GENERIC_INPUT },
    { value: 'Find Stores', type: TabbingOrderTypes.BUTTON },
    { value: 'USE MY LOCATION', type: TabbingOrderTypes.LINK },
    { value: 'VIEW ALL STORES', type: TabbingOrderTypes.LINK },
    {
      value: 'Hide out of stock options',
      type: TabbingOrderTypes.GENERIC_CHECKBOX,
    },
  ],
  headerMobileNotLoggedIn: [
    {
      type: TabbingOrderTypes.GENERIC_BUTTON,
    },
    {
      value: '/electronics-spa/en/USD/',
      type: TabbingOrderTypes.IMG_LINK,
    },
    {
      type: TabbingOrderTypes.GENERIC_INPUT,
    },
    {
      type: TabbingOrderTypes.CX_ICON,
    },
    {
      value: '/electronics-spa/en/USD/cart',
      type: TabbingOrderTypes.IMG_LINK,
    },
    {
      value: 'Sign In / Register',
      type: TabbingOrderTypes.LINK,
    },
    {
      value: 'Brands',
      type: TabbingOrderTypes.NAV_CATEGORY_DROPDOWN,
    },
    {
      value: 'Shop all Brands >',
      type: TabbingOrderTypes.LINK,
    },
    {
      value: 'Canon',
      type: TabbingOrderTypes.LINK,
    },
    {
      value: 'Sony',
      type: TabbingOrderTypes.LINK,
    },
    {
      value: 'Kodak',
      type: TabbingOrderTypes.LINK,
    },
    {
      value: 'Samsung',
      type: TabbingOrderTypes.LINK,
    },
    {
      value: 'Toshiba',
      type: TabbingOrderTypes.LINK,
    },
    {
      value: 'Fujifilm',
      type: TabbingOrderTypes.LINK,
    },
    {
      value: 'Kingston',
      type: TabbingOrderTypes.LINK,
    },
    {
      value: 'Icidu',
      type: TabbingOrderTypes.LINK,
    },
    {
      value: 'TDK',
      type: TabbingOrderTypes.LINK,
    },
    {
      value: 'Sweex',
      type: TabbingOrderTypes.LINK,
    },
    {
      value: 'Digital Cameras',
      type: TabbingOrderTypes.NAV_CATEGORY_DROPDOWN,
    },
    {
      value: 'Shop all Digital Cameras >',
      type: TabbingOrderTypes.LINK,
    },
    {
      value: 'Compact Cameras',
      type: TabbingOrderTypes.LINK,
    },
    {
      value: 'SLR Cameras',
      type: TabbingOrderTypes.LINK,
    },
    {
      value: 'Film Cameras',
      type: TabbingOrderTypes.LINK,
    },
    {
      value: 'Camcorders',
      type: TabbingOrderTypes.LINK,
    },
    {
      value: 'Webcams',
      type: TabbingOrderTypes.LINK,
    },
    {
      value: 'Accessories',
      type: TabbingOrderTypes.NAV_CATEGORY_DROPDOWN,
    },
    {
      value: 'Shop all Accessories >',
      type: TabbingOrderTypes.LINK,
    },
    {
      value: 'Camera Flashes',
      type: TabbingOrderTypes.LINK,
    },
    {
      value: 'Tripods',
      type: TabbingOrderTypes.LINK,
    },
    {
      value: 'Camera Lenses',
      type: TabbingOrderTypes.LINK,
    },
    {
      value: 'Flash Memory',
      type: TabbingOrderTypes.LINK,
    },
    {
      value: 'Power Supplies',
      type: TabbingOrderTypes.LINK,
    },
    {
      value: 'Color Films',
      type: TabbingOrderTypes.LINK,
    },
    {
      value: 'Black & White Films',
      type: TabbingOrderTypes.LINK,
    },
    {
      value: 'Blank Videotapes',
      type: TabbingOrderTypes.LINK,
    },
    {
      value: 'Language',
      type: TabbingOrderTypes.SELECT,
    },
    {
      value: 'Currency',
      type: TabbingOrderTypes.SELECT,
    },
    {
      value: 'Find a Store',
      type: TabbingOrderTypes.LINK,
    },
    {
      value: 'Contact Us',
      type: TabbingOrderTypes.LINK,
    },
    {
      value: 'Help',
      type: TabbingOrderTypes.LINK,
    },
  ],
  headerMobileLoggedIn: [
    {
      type: TabbingOrderTypes.GENERIC_BUTTON,
    },
    {
      value: '/electronics-spa/en/USD/',
      type: TabbingOrderTypes.IMG_LINK,
    },
    {
      type: TabbingOrderTypes.GENERIC_INPUT,
    },
    {
      type: TabbingOrderTypes.CX_ICON,
    },
    {
      value: '/electronics-spa/en/USD/cart',
      type: TabbingOrderTypes.IMG_LINK,
    },
    {
      value: 'My Account',
      type: TabbingOrderTypes.NAV_CATEGORY_DROPDOWN,
    },
    {
      value: 'Order History',
      type: TabbingOrderTypes.LINK,
    },
    {
      value: 'Wish List',
      type: TabbingOrderTypes.LINK,
    },
    {
      value: 'Address Book',
      type: TabbingOrderTypes.LINK,
    },
    {
      value: 'Payment Details',
      type: TabbingOrderTypes.LINK,
    },
    {
      value: 'Personal Details',
      type: TabbingOrderTypes.LINK,
    },
    {
      value: 'Password',
      type: TabbingOrderTypes.LINK,
    },
    {
      value: 'Email Address',
      type: TabbingOrderTypes.LINK,
    },
    {
      value: 'Consent Management',
      type: TabbingOrderTypes.LINK,
    },
    {
      value: 'Close Account',
      type: TabbingOrderTypes.LINK,
    },
    {
      value: 'My Interests',
      type: TabbingOrderTypes.LINK,
    },
    {
      value: 'Notification Preference',
      type: TabbingOrderTypes.LINK,
    },
    {
      value: 'My Coupons',
      type: TabbingOrderTypes.LINK,
    },
    {
      value: 'Sign Out',
      type: TabbingOrderTypes.LINK,
    },
    {
      value: 'Brands',
      type: TabbingOrderTypes.NAV_CATEGORY_DROPDOWN,
    },
    {
      value: 'Shop all Brands >',
      type: TabbingOrderTypes.LINK,
    },
    {
      value: 'Canon',
      type: TabbingOrderTypes.LINK,
    },
    {
      value: 'Sony',
      type: TabbingOrderTypes.LINK,
    },
    {
      value: 'Kodak',
      type: TabbingOrderTypes.LINK,
    },
    {
      value: 'Samsung',
      type: TabbingOrderTypes.LINK,
    },
    {
      value: 'Toshiba',
      type: TabbingOrderTypes.LINK,
    },
    {
      value: 'Fujifilm',
      type: TabbingOrderTypes.LINK,
    },
    {
      value: 'Kingston',
      type: TabbingOrderTypes.LINK,
    },
    {
      value: 'Icidu',
      type: TabbingOrderTypes.LINK,
    },
    {
      value: 'TDK',
      type: TabbingOrderTypes.LINK,
    },
    {
      value: 'Sweex',
      type: TabbingOrderTypes.LINK,
    },
    {
      value: 'Digital Cameras',
      type: TabbingOrderTypes.NAV_CATEGORY_DROPDOWN,
    },
    {
      value: 'Shop all Digital Cameras >',
      type: TabbingOrderTypes.LINK,
    },
    {
      value: 'Compact Cameras',
      type: TabbingOrderTypes.LINK,
    },
    {
      value: 'SLR Cameras',
      type: TabbingOrderTypes.LINK,
    },
    {
      value: 'Film Cameras',
      type: TabbingOrderTypes.LINK,
    },
    {
      value: 'Camcorders',
      type: TabbingOrderTypes.LINK,
    },
    {
      value: 'Webcams',
      type: TabbingOrderTypes.LINK,
    },
    {
      value: 'Accessories',
      type: TabbingOrderTypes.NAV_CATEGORY_DROPDOWN,
    },
    {
      value: 'Shop all Accessories >',
      type: TabbingOrderTypes.LINK,
    },
    {
      value: 'Camera Flashes',
      type: TabbingOrderTypes.LINK,
    },
    {
      value: 'Tripods',
      type: TabbingOrderTypes.LINK,
    },
    {
      value: 'Camera Lenses',
      type: TabbingOrderTypes.LINK,
    },
    {
      value: 'Flash Memory',
      type: TabbingOrderTypes.LINK,
    },
    {
      value: 'Power Supplies',
      type: TabbingOrderTypes.LINK,
    },
    {
      value: 'Color Films',
      type: TabbingOrderTypes.LINK,
    },
    {
      value: 'Black & White Films',
      type: TabbingOrderTypes.LINK,
    },
    {
      value: 'Blank Videotapes',
      type: TabbingOrderTypes.LINK,
    },
    {
      value: 'Language',
      type: TabbingOrderTypes.SELECT,
    },
    {
      value: 'Currency',
      type: TabbingOrderTypes.SELECT,
    },
    {
      value: 'Orders',
      type: TabbingOrderTypes.LINK,
    },
    {
      value: 'Unit-Level Orders',
      type: TabbingOrderTypes.LINK,
    },
    {
      value: 'Wish List',
      type: TabbingOrderTypes.LINK,
    },
    {
      value: 'Find a Store',
      type: TabbingOrderTypes.LINK,
    },
    {
      value: 'Contact Us',
      type: TabbingOrderTypes.LINK,
    },
    {
      value: 'Help',
      type: TabbingOrderTypes.LINK,
    },
  ],
  productListDesktop: [
    {
      value: 'Brands',
      type: TabbingOrderTypes.LINK,
    },
    {
      type: TabbingOrderTypes.GENERIC_ELEMENT_WITH_VALUE,
      value: 'Stores',
    },
    {
      type: TabbingOrderTypes.GENERIC_ELEMENT_WITH_VALUE,
      value: 'Price',
    },
    {
      type: TabbingOrderTypes.GENERIC_ELEMENT_WITH_VALUE,
      value: 'Resolution',
    },
    {
      type: TabbingOrderTypes.GENERIC_ELEMENT_WITH_VALUE,
      value: 'Mounting',
    },
    {
      type: TabbingOrderTypes.GENERIC_ELEMENT_WITH_VALUE,
      value: 'Megapixels',
    },
    {
      type: TabbingOrderTypes.GENERIC_ELEMENT_WITH_VALUE,
      value: 'Lens type',
    },
    {
      type: TabbingOrderTypes.GENERIC_ELEMENT_WITH_VALUE,
      value: 'Color',
    },
    {
      type: TabbingOrderTypes.GENERIC_ELEMENT_WITH_VALUE,
      value: 'Brand',
    },
    {
      type: TabbingOrderTypes.GENERIC_ELEMENT_WITH_VALUE,
      value: 'Category',
    },
    {
      type: TabbingOrderTypes.GENERIC_INPUT,
    },
    {
      value: '«',
      type: TabbingOrderTypes.LINK,
    },
    {
      value: '1',
      type: TabbingOrderTypes.LINK,
    },
    {
      value: '3',
      type: TabbingOrderTypes.LINK,
    },
    {
      value: '»',
      type: TabbingOrderTypes.LINK,
    },
    {
      type: TabbingOrderTypes.CX_PRODUCT_VIEW,
    },
    {
      value: ['.cx-product-name', 0],
      type: TabbingOrderTypes.INDEX_OF_ELEMENT,
    },
    { value: 'Add to cart', type: TabbingOrderTypes.BUTTON },
    {
      value: ['.cx-product-name', 1],
      type: TabbingOrderTypes.INDEX_OF_ELEMENT,
    },
    { value: 'Add to cart', type: TabbingOrderTypes.BUTTON },
    {
      value: ['.cx-product-name', 2],
      type: TabbingOrderTypes.INDEX_OF_ELEMENT,
    },
    { value: 'Add to cart', type: TabbingOrderTypes.BUTTON },
    {
      value: ['.cx-product-name', 3],
      type: TabbingOrderTypes.INDEX_OF_ELEMENT,
    },
    { value: 'Add to cart', type: TabbingOrderTypes.BUTTON },
    {
      value: ['.cx-product-name', 4],
      type: TabbingOrderTypes.INDEX_OF_ELEMENT,
    },
    { value: 'Add to cart', type: TabbingOrderTypes.BUTTON },
    {
      value: ['.cx-product-name', 5],
      type: TabbingOrderTypes.INDEX_OF_ELEMENT,
    },
    { value: 'Add to cart', type: TabbingOrderTypes.BUTTON },
    {
      value: ['.cx-product-name', 6],
      type: TabbingOrderTypes.INDEX_OF_ELEMENT,
    },
    { value: 'Add to cart', type: TabbingOrderTypes.BUTTON },
    {
      value: ['.cx-product-name', 7],
      type: TabbingOrderTypes.INDEX_OF_ELEMENT,
    },
    { value: 'Add to cart', type: TabbingOrderTypes.BUTTON },
    {
      value: ['.cx-product-name', 8],
      type: TabbingOrderTypes.INDEX_OF_ELEMENT,
    },
    { value: 'Add to cart', type: TabbingOrderTypes.BUTTON },
    {
      value: ['.cx-product-name', 9],
      type: TabbingOrderTypes.INDEX_OF_ELEMENT,
    },
    { value: 'Add to cart', type: TabbingOrderTypes.BUTTON },
    {
      type: TabbingOrderTypes.GENERIC_INPUT,
    },
    {
      value: '«',
      type: TabbingOrderTypes.LINK,
    },
    {
      value: '1',
      type: TabbingOrderTypes.LINK,
    },
    {
      value: '3',
      type: TabbingOrderTypes.LINK,
    },
    {
      value: '»',
      type: TabbingOrderTypes.LINK,
    },
    {
      type: TabbingOrderTypes.CX_PRODUCT_VIEW,
    },
  ],
  productListMobile: [
    {
      value: 'Filter by',
      type: TabbingOrderTypes.BUTTON,
    },
    {
      value: 'Brands',
      type: TabbingOrderTypes.LINK,
    },
    {
      type: TabbingOrderTypes.GENERIC_INPUT,
    },
    {
      value: '«',
      type: TabbingOrderTypes.LINK,
    },
    {
      value: '1',
      type: TabbingOrderTypes.LINK,
    },
    {
      value: '3',
      type: TabbingOrderTypes.LINK,
    },
    {
      value: '»',
      type: TabbingOrderTypes.LINK,
    },
    {
      type: TabbingOrderTypes.CX_PRODUCT_VIEW,
    },
    {
      value: ['.cx-product-name', 0],
      type: TabbingOrderTypes.INDEX_OF_ELEMENT,
    },
    { value: 'Add to cart', type: TabbingOrderTypes.BUTTON },
    {
      value: ['.cx-product-name', 1],
      type: TabbingOrderTypes.INDEX_OF_ELEMENT,
    },
    { value: 'Add to cart', type: TabbingOrderTypes.BUTTON },
    {
      value: ['.cx-product-name', 2],
      type: TabbingOrderTypes.INDEX_OF_ELEMENT,
    },
    { value: 'Add to cart', type: TabbingOrderTypes.BUTTON },
    {
      value: ['.cx-product-name', 3],
      type: TabbingOrderTypes.INDEX_OF_ELEMENT,
    },
    { value: 'Add to cart', type: TabbingOrderTypes.BUTTON },
    {
      value: ['.cx-product-name', 4],
      type: TabbingOrderTypes.INDEX_OF_ELEMENT,
    },
    { value: 'Add to cart', type: TabbingOrderTypes.BUTTON },
    {
      value: ['.cx-product-name', 5],
      type: TabbingOrderTypes.INDEX_OF_ELEMENT,
    },
    { value: 'Add to cart', type: TabbingOrderTypes.BUTTON },
    {
      value: ['.cx-product-name', 6],
      type: TabbingOrderTypes.INDEX_OF_ELEMENT,
    },
    { value: 'Add to cart', type: TabbingOrderTypes.BUTTON },
    {
      value: ['.cx-product-name', 7],
      type: TabbingOrderTypes.INDEX_OF_ELEMENT,
    },
    { value: 'Add to cart', type: TabbingOrderTypes.BUTTON },
    {
      value: ['.cx-product-name', 8],
      type: TabbingOrderTypes.INDEX_OF_ELEMENT,
    },
    { value: 'Add to cart', type: TabbingOrderTypes.BUTTON },
    {
      value: ['.cx-product-name', 9],
      type: TabbingOrderTypes.INDEX_OF_ELEMENT,
    },
    { value: 'Add to cart', type: TabbingOrderTypes.BUTTON },
    {
      type: TabbingOrderTypes.GENERIC_INPUT,
    },
    {
      value: '«',
      type: TabbingOrderTypes.LINK,
    },
    {
      value: '1',
      type: TabbingOrderTypes.LINK,
    },
    {
      value: '3',
      type: TabbingOrderTypes.LINK,
    },
    {
      value: '»',
      type: TabbingOrderTypes.LINK,
    },
    {
      type: TabbingOrderTypes.CX_PRODUCT_VIEW,
    },
  ],
  productListMobileFilters: [
    {
      type: TabbingOrderTypes.GENERIC_BUTTON,
    },
    {
      type: TabbingOrderTypes.GENERIC_ELEMENT_WITH_VALUE,
      value: 'Stores',
    },
    {
      type: TabbingOrderTypes.GENERIC_ELEMENT_WITH_VALUE,
      value: 'Price',
    },
    {
      type: TabbingOrderTypes.GENERIC_ELEMENT_WITH_VALUE,
      value: 'Resolution',
    },
    {
      type: TabbingOrderTypes.GENERIC_ELEMENT_WITH_VALUE,
      value: 'Mounting',
    },
    {
      type: TabbingOrderTypes.GENERIC_ELEMENT_WITH_VALUE,
      value: 'Megapixels',
    },
    {
      type: TabbingOrderTypes.GENERIC_ELEMENT_WITH_VALUE,
      value: 'Lens type',
    },
    {
      type: TabbingOrderTypes.GENERIC_ELEMENT_WITH_VALUE,
      value: 'Color',
    },
    {
      type: TabbingOrderTypes.GENERIC_ELEMENT_WITH_VALUE,
      value: 'Brand',
    },
    {
      type: TabbingOrderTypes.GENERIC_ELEMENT_WITH_VALUE,
      value: 'Category',
    },
  ],
  myAccount: [
    {
      value: 'My Account',
      type: TabbingOrderTypes.LINK,
    },
    {
      value: 'Order History',
      type: TabbingOrderTypes.LINK,
    },
    {
      value: 'Wish List',
      type: TabbingOrderTypes.LINK,
    },
    {
      value: 'Address Book',
      type: TabbingOrderTypes.LINK,
    },
    {
      value: 'Payment Details',
      type: TabbingOrderTypes.LINK,
    },
    {
      value: 'Personal Details',
      type: TabbingOrderTypes.LINK,
    },
    {
      value: 'Password',
      type: TabbingOrderTypes.LINK,
    },
    {
      value: 'Email Address',
      type: TabbingOrderTypes.LINK,
    },
    {
      value: 'Consent Management',
      type: TabbingOrderTypes.LINK,
    },
    {
      value: 'Close Account',
      type: TabbingOrderTypes.LINK,
    },
    {
      value: 'My Interests',
      type: TabbingOrderTypes.LINK,
    },
    {
      value: 'Notification Preference',
      type: TabbingOrderTypes.LINK,
    },
    {
      value: 'My Coupons',
      type: TabbingOrderTypes.LINK,
    },
    {
      value: 'Sign Out',
      type: TabbingOrderTypes.LINK,
    },
  ],
  headerCategoryBrands: [
    {
      value: 'Shop all Brands',
      type: TabbingOrderTypes.LINK,
    },
    {
      value: 'Canon',
      type: TabbingOrderTypes.LINK,
    },
    {
      value: 'Sony',
      type: TabbingOrderTypes.LINK,
    },
    {
      value: 'Kodak',
      type: TabbingOrderTypes.LINK,
    },
    {
      value: 'Samsung',
      type: TabbingOrderTypes.LINK,
    },
    {
      value: 'Toshiba',
      type: TabbingOrderTypes.LINK,
    },
    {
      value: 'Fujifilm',
      type: TabbingOrderTypes.LINK,
    },
    {
      value: 'Kingston',
      type: TabbingOrderTypes.LINK,
    },
    {
      value: 'Icidu',
      type: TabbingOrderTypes.LINK,
    },
    {
      value: 'TDK',
      type: TabbingOrderTypes.LINK,
    },
    {
      value: 'Sweex',
      type: TabbingOrderTypes.LINK,
    },
  ],
  headerCategoryDigitalCameras: [
    {
      value: 'Shop all Digital Cameras',
      type: TabbingOrderTypes.LINK,
    },
    {
      value: 'Compact Cameras',
      type: TabbingOrderTypes.LINK,
    },
    {
      value: 'SLR Cameras',
      type: TabbingOrderTypes.LINK,
    },
  ],
  headerCategoryAccessories: [
    {
      value: 'Shop all Accessories',
      type: TabbingOrderTypes.LINK,
    },
    {
      value: 'Camera Flashes',
      type: TabbingOrderTypes.LINK,
    },
    {
      value: 'Tripods',
      type: TabbingOrderTypes.LINK,
    },
    {
      value: 'Camera Lenses',
      type: TabbingOrderTypes.LINK,
    },
    {
      value: 'Flash Memory',
      type: TabbingOrderTypes.LINK,
    },
    {
      value: 'Power Supplies',
      type: TabbingOrderTypes.LINK,
    },
    {
      value: 'Color Films',
      type: TabbingOrderTypes.LINK,
    },
    {
      value: 'Black & White Films',
      type: TabbingOrderTypes.LINK,
    },
    {
      value: 'Blank Videotapes',
      type: TabbingOrderTypes.LINK,
    },
  ],
  myInterests: [
    {
      type: TabbingOrderTypes.GENERIC_INPUT,
    },
    {
      value: 'Secure Digital Card 2GB',
      type: TabbingOrderTypes.LINK,
    },
    {
      value: 'REMOVE',
      type: TabbingOrderTypes.GENERIC_BUTTON,
    },
    {
      type: TabbingOrderTypes.GENERIC_INPUT,
    },
  ],
  coupons: [
    { value: 'couponCode', type: TabbingOrderTypes.FORM_FIELD },
    { value: 'Apply', type: TabbingOrderTypes.BUTTON },
  ],
  appliedCoupons: [{ type: TabbingOrderTypes.CX_ICON }],
  myCoupons: [
    {
      type: TabbingOrderTypes.NG_SELECT,
    },
    {
      value: 'Notification',
      type: TabbingOrderTypes.CHECKBOX_WITH_LABEL,
    },
    { value: 'Find ', type: TabbingOrderTypes.BUTTON },
    {
      type: TabbingOrderTypes.NG_SELECT,
    },
    {
      value: 'Notification Channels',
      type: TabbingOrderTypes.LINK,
    },
  ],
  storeFinder: [
    {
      type: TabbingOrderTypes.GENERIC_INPUT,
    },
    {
      type: TabbingOrderTypes.CX_ICON,
    },
    {
      value: 'Use my location',
      type: TabbingOrderTypes.LINK,
    },
    {
      value: 'View all stores',
      type: TabbingOrderTypes.LINK,
    },
    {
      type: TabbingOrderTypes.LINK,
    },
  ],
  storeFinderSearchResults: [
    {
      type: TabbingOrderTypes.GENERIC_INPUT,
    },
    {
      type: TabbingOrderTypes.CX_ICON,
    },
    {
      value: 'Use my location',
      type: TabbingOrderTypes.LINK,
    },
    {
      value: 'View all stores',
      type: TabbingOrderTypes.LINK,
    },
    {
      value: '«',
      type: TabbingOrderTypes.LINK,
    },
    {
      value: '1',
      type: TabbingOrderTypes.LINK,
    },
    {
      value: 'Yokohama Hotel JAL City Kannai Yokohama',
      type: TabbingOrderTypes.LINK,
    },
    {
      value: 'Get Directions',
      type: TabbingOrderTypes.LINK,
    },
    {
      value: 'Chiba',
      type: TabbingOrderTypes.LINK,
    },
    {
      value: 'Get Directions',
      type: TabbingOrderTypes.LINK,
    },
    {
      value: 'Yokosuka',
      type: TabbingOrderTypes.LINK,
    },
    {
      value: 'Get Directions',
      type: TabbingOrderTypes.LINK,
    },
    {
      type: TabbingOrderTypes.GENERIC_ELEMENT,
    },
    {
      type: TabbingOrderTypes.LINK,
    },
  ],
  storeFinderStoreDetails: [
    {
      value: 'Back to list',
      type: TabbingOrderTypes.LINK,
    },
    {
      value: 'Get Directions',
      type: TabbingOrderTypes.LINK,
    },
  ],
  storeFinderCountriesList: [
    {
      type: TabbingOrderTypes.GENERIC_INPUT,
    },
    {
      type: TabbingOrderTypes.CX_ICON,
    },
    {
      value: 'Use my location',
      type: TabbingOrderTypes.LINK,
    },
    {
      value: 'View all stores',
      type: TabbingOrderTypes.LINK,
    },
    {
      value: 'Japan(49)',
      type: TabbingOrderTypes.LINK,
    },
    {
      type: TabbingOrderTypes.LINK,
    },
  ],
  storeFinderStoresList: [
    {
      type: TabbingOrderTypes.GENERIC_INPUT,
    },
    {
      type: TabbingOrderTypes.CX_ICON,
    },
    {
      value: 'Use my location',
      type: TabbingOrderTypes.LINK,
    },
    {
      value: 'View all stores',
      type: TabbingOrderTypes.LINK,
    },
    {
      value: 'Chiba',
      type: TabbingOrderTypes.LINK,
    },
    {
      value: 'Get Directions',
      type: TabbingOrderTypes.LINK,
    },
    {
      value: 'Choshi',
      type: TabbingOrderTypes.LINK,
    },
    {
      value: 'Get Directions',
      type: TabbingOrderTypes.LINK,
    },
    {
      value: 'Fukuoka Best Western Fukuoka Nakasu Inn',
      type: TabbingOrderTypes.LINK,
    },
    {
      value: 'Get Directions',
      type: TabbingOrderTypes.LINK,
    },
    {
      value: 'Fukuoka Canal City Fukuoka Washington Hotel',
      type: TabbingOrderTypes.LINK,
    },
    {
      value: 'Get Directions',
      type: TabbingOrderTypes.LINK,
    },
    {
      value: 'Fukuoka Hilton Fukuoka Sea Hawk',
      type: TabbingOrderTypes.LINK,
    },
    {
      value: 'Get Directions',
      type: TabbingOrderTypes.LINK,
    },
    {
      value: 'Fukuoka Hotel Monterey La Soeur Fukuoka',
      type: TabbingOrderTypes.LINK,
    },
    {
      value: 'Get Directions',
      type: TabbingOrderTypes.LINK,
    },
    {
      value: 'Fukuoka Hotel Nikko Fukuoka',
      type: TabbingOrderTypes.LINK,
    },
    {
      value: 'Get Directions',
      type: TabbingOrderTypes.LINK,
    },
    {
      value: 'Ichikawa',
      type: TabbingOrderTypes.LINK,
    },
    {
      value: 'Get Directions',
      type: TabbingOrderTypes.LINK,
    },
    {
      value: 'Kawasaki Grand Hotel',
      type: TabbingOrderTypes.LINK,
    },
    {
      value: 'Get Directions',
      type: TabbingOrderTypes.LINK,
    },
    {
      value: 'Kawasaki Hotel Sunroute Kawasaki',
      type: TabbingOrderTypes.LINK,
    },
    {
      value: 'Get Directions',
      type: TabbingOrderTypes.LINK,
    },
    {
      value: 'Kawasaki Mets Kawasaki Hotel',
      type: TabbingOrderTypes.LINK,
    },
    {
      value: 'Get Directions',
      type: TabbingOrderTypes.LINK,
    },
    {
      value: 'Kawasaki Mets Mizonokuchi Hotel',
      type: TabbingOrderTypes.LINK,
    },
    {
      value: 'Get Directions',
      type: TabbingOrderTypes.LINK,
    },
    {
      value: 'Kawasaki Pearl Hotel Kawasaki',
      type: TabbingOrderTypes.LINK,
    },
    {
      value: 'Get Directions',
      type: TabbingOrderTypes.LINK,
    },
    {
      value: 'Kobe Bay Sheraton Hotel and Towers',
      type: TabbingOrderTypes.LINK,
    },
    {
      value: 'Get Directions',
      type: TabbingOrderTypes.LINK,
    },
    {
      value: 'Kobe Hotel Monterey Amalie',
      type: TabbingOrderTypes.LINK,
    },
    {
      value: 'Get Directions',
      type: TabbingOrderTypes.LINK,
    },
    {
      value: 'Kobe Hotel Monterey Kobe',
      type: TabbingOrderTypes.LINK,
    },
    {
      value: 'Get Directions',
      type: TabbingOrderTypes.LINK,
    },
    {
      value: 'Kobe Sannomiya Terminal Hotel',
      type: TabbingOrderTypes.LINK,
    },
    {
      value: 'Get Directions',
      type: TabbingOrderTypes.LINK,
    },
    {
      value: 'Kobe the b',
      type: TabbingOrderTypes.LINK,
    },
    {
      value: 'Get Directions',
      type: TabbingOrderTypes.LINK,
    },
    {
      value: 'Koto',
      type: TabbingOrderTypes.LINK,
    },
    {
      value: 'Get Directions',
      type: TabbingOrderTypes.LINK,
    },
    {
      value: 'Matsudo',
      type: TabbingOrderTypes.LINK,
    },
    {
      value: 'Get Directions',
      type: TabbingOrderTypes.LINK,
    },
    {
      value: 'Misato',
      type: TabbingOrderTypes.LINK,
    },
    {
      value: 'Get Directions',
      type: TabbingOrderTypes.LINK,
    },
    {
      value: 'Nagoya Crowne Plaza Ana Grand Court Nagoya',
      type: TabbingOrderTypes.LINK,
    },
    {
      value: 'Get Directions',
      type: TabbingOrderTypes.LINK,
    },
    {
      value: 'Nagoya Hilton Nagoya Hotel',
      type: TabbingOrderTypes.LINK,
    },
    {
      value: 'Get Directions',
      type: TabbingOrderTypes.LINK,
    },
    {
      value: 'Nagoya Marriott Nagoya',
      type: TabbingOrderTypes.LINK,
    },
    {
      value: 'Get Directions',
      type: TabbingOrderTypes.LINK,
    },
    {
      value: 'Nagoya Royal Park Inn Nagoya',
      type: TabbingOrderTypes.LINK,
    },
    {
      value: 'Get Directions',
      type: TabbingOrderTypes.LINK,
    },
    {
      value: 'Nagoya The Westin Nagoya Castle',
      type: TabbingOrderTypes.LINK,
    },
    {
      value: 'Get Directions',
      type: TabbingOrderTypes.LINK,
    },
    {
      value: 'Nakano',
      type: TabbingOrderTypes.LINK,
    },
    {
      value: 'Get Directions',
      type: TabbingOrderTypes.LINK,
    },
    {
      value: 'Osaka Best Western Hotel Fino Osaka Shinsaibashi',
      type: TabbingOrderTypes.LINK,
    },
    {
      value: 'Get Directions',
      type: TabbingOrderTypes.LINK,
    },
    {
      value: 'Osaka Cross Hotel Osaka',
      type: TabbingOrderTypes.LINK,
    },
    {
      value: 'Get Directions',
      type: TabbingOrderTypes.LINK,
    },
    {
      value: 'Osaka Crowne Plaza Hotel Ana Osaka',
      type: TabbingOrderTypes.LINK,
    },
    {
      value: 'Get Directions',
      type: TabbingOrderTypes.LINK,
    },
    {
      value: 'Osaka Hilton Osaka Hotel',
      type: TabbingOrderTypes.LINK,
    },
    {
      value: 'Get Directions',
      type: TabbingOrderTypes.LINK,
    },
    {
      value: 'Osaka Ramada Osaka',
      type: TabbingOrderTypes.LINK,
    },
    {
      value: 'Get Directions',
      type: TabbingOrderTypes.LINK,
    },
    {
      value: 'Sapporo Ana Hotel Sapporo',
      type: TabbingOrderTypes.LINK,
    },
    {
      value: 'Get Directions',
      type: TabbingOrderTypes.LINK,
    },
    {
      value: 'Sapporo Best Western Hotel Sapporo Nakajima Koen',
      type: TabbingOrderTypes.LINK,
    },
    {
      value: 'Get Directions',
      type: TabbingOrderTypes.LINK,
    },
    {
      value: 'Sapporo Hotel Resol Trinity Sapporo',
      type: TabbingOrderTypes.LINK,
    },
    {
      value: 'Get Directions',
      type: TabbingOrderTypes.LINK,
    },
    {
      value: 'Sapporo Hotel Sunroute Sapporo',
      type: TabbingOrderTypes.LINK,
    },
    {
      value: 'Get Directions',
      type: TabbingOrderTypes.LINK,
    },
    {
      value: 'Sapporo Sheraton Sapporo Hotel',
      type: TabbingOrderTypes.LINK,
    },
    {
      value: 'Get Directions',
      type: TabbingOrderTypes.LINK,
    },
    {
      value: 'Shinbashi',
      type: TabbingOrderTypes.LINK,
    },
    {
      value: 'Get Directions',
      type: TabbingOrderTypes.LINK,
    },
    {
      value: 'Tokio Cerulean Tower Tokyu Hotel',
      type: TabbingOrderTypes.LINK,
    },
    {
      value: 'Get Directions',
      type: TabbingOrderTypes.LINK,
    },
    {
      value: 'Tokio Dormy Inn Tokyo Hatchobori',
      type: TabbingOrderTypes.LINK,
    },
    {
      value: 'Get Directions',
      type: TabbingOrderTypes.LINK,
    },
    {
      value: 'Tokio Flexstay Nippori Inn',
      type: TabbingOrderTypes.LINK,
    },
    {
      value: 'Get Directions',
      type: TabbingOrderTypes.LINK,
    },
    {
      value: 'Tokio Hotel Metropolitan Tokyo',
      type: TabbingOrderTypes.LINK,
    },
    {
      value: 'Get Directions',
      type: TabbingOrderTypes.LINK,
    },
    {
      value: 'Tokio Park Hotel Tokyo',
      type: TabbingOrderTypes.LINK,
    },
    {
      value: 'Get Directions',
      type: TabbingOrderTypes.LINK,
    },
    {
      value: 'Yokohama Comfort Hotel Yokohama Kannai',
      type: TabbingOrderTypes.LINK,
    },
    {
      value: 'Get Directions',
      type: TabbingOrderTypes.LINK,
    },
    {
      value: 'Yokohama Hotel JAL City Kannai Yokohama',
      type: TabbingOrderTypes.LINK,
    },
    {
      value: 'Get Directions',
      type: TabbingOrderTypes.LINK,
    },
    {
      value: 'Yokohama Hotel New Grand',
      type: TabbingOrderTypes.LINK,
    },
    {
      value: 'Get Directions',
      type: TabbingOrderTypes.LINK,
    },
    {
      value: 'Yokohama Sakuragicho Washington Hotel',
      type: TabbingOrderTypes.LINK,
    },
    {
      value: 'Get Directions',
      type: TabbingOrderTypes.LINK,
    },
    {
      value: 'Yokohama Shin Yokohama Prince Hotel',
      type: TabbingOrderTypes.LINK,
    },
    {
      value: 'Get Directions',
      type: TabbingOrderTypes.LINK,
    },
    {
      value: 'Yokosuka',
      type: TabbingOrderTypes.LINK,
    },
    {
      value: 'Get Directions',
      type: TabbingOrderTypes.LINK,
    },
    {
      type: TabbingOrderTypes.LINK,
    },
  ],
  stockNotificationNotLogin: [
    {
      value: 'Sign In / Register',
      type: TabbingOrderTypes.LINK,
    },
  ],
  stockNotificationPreferenceNotAllowed: [
    {
      value: 'Notification Channels',
      type: TabbingOrderTypes.LINK,
    },
  ],
  stockNotificationPreferenceAllowed: [
    {
      type: TabbingOrderTypes.GENERIC_BUTTON,
    },
  ],
  stockNotificationSubscribed: [
    {
      type: TabbingOrderTypes.GENERIC_BUTTON,
    },
  ],
  stockNotificationDialog: [
    {
      value: 'Notification Preference',
      type: TabbingOrderTypes.LINK,
    },
    {
      value: 'My Interests',
      type: TabbingOrderTypes.LINK,
    },
    {
      type: TabbingOrderTypes.GENERIC_BUTTON,
    },
  ],
  consignmentTracking: [
    {
      type: TabbingOrderTypes.GENERIC_BUTTON,
    },
    {
      value: 'Photosmart E317 Digital Camera',
      type: TabbingOrderTypes.LINK,
    },
    {
      type: TabbingOrderTypes.GENERIC_BUTTON,
    },
    {
      value: 'DSC-T90',
      type: TabbingOrderTypes.LINK,
    },
    {
      value: 'Micro Webcam',
      type: TabbingOrderTypes.LINK,
    },
  ],
  consignmentTrackingEvents: [
    {
      type: TabbingOrderTypes.GENERIC_BUTTON,
    },
  ],
  asmNotLoggedIn: [
    {
      type: TabbingOrderTypes.LINK,
      value: 'Hide ASM',
    },
    {
      type: TabbingOrderTypes.BUTTON,
      value: '',
    },
    {
      type: TabbingOrderTypes.GENERIC_INPUT,
    },
    {
      type: TabbingOrderTypes.GENERIC_INPUT,
    },
    {
      type: TabbingOrderTypes.GENERIC_BUTTON,
    },
    {
      type: TabbingOrderTypes.BUTTON,
      value: 'Sign In',
    },
  ],
  asmNoSelectedUser: [
    {
      type: TabbingOrderTypes.LINK,
      value: 'Customers',
    },
    {
      type: TabbingOrderTypes.LINK,
      value: 'Hide ASM',
    },
    {
      type: TabbingOrderTypes.BUTTON,
    },
    {
      type: TabbingOrderTypes.BUTTON,
    },
    {
      type: TabbingOrderTypes.FORM_FIELD,
      value: 'searchTerm',
    },
    {
      type: TabbingOrderTypes.BUTTON,
      value: 'Start Emulation',
    },
  ],
  asmWithSelectedUser: [
    {
      type: TabbingOrderTypes.LINK,
      value: 'Customers',
    },
    {
      type: TabbingOrderTypes.LINK,
      value: 'Hide ASM',
    },
    {
      type: TabbingOrderTypes.BUTTON,
    },
    {
      type: TabbingOrderTypes.BUTTON,
    },
    {
      type: TabbingOrderTypes.FORM_FIELD,
      value: 'searchTerm',
    },
    {
      type: TabbingOrderTypes.BUTTON,
      value: 'Start Emulation',
    },
  ],
  asmWithCustomerLists: [
    {
      type: TabbingOrderTypes.GENERIC_BUTTON,
      value: 'Create New Customer',
    },
    {
      type: TabbingOrderTypes.GENERIC_INPUT,
    },
    {
      type: TabbingOrderTypes.GENERIC_INPUT,
    },
    {
      type: TabbingOrderTypes.GENERIC_INPUT,
    },
    {
      type: TabbingOrderTypes.GENERIC_BUTTON,
      value: 'Cancel',
    },
  ],
  asmWithCreateCustomerForm: [
    {
      type: TabbingOrderTypes.GENERIC_BUTTON,
    },
    {
      type: TabbingOrderTypes.GENERIC_INPUT,
    },
    {
      type: TabbingOrderTypes.GENERIC_INPUT,
    },
    {
      type: TabbingOrderTypes.GENERIC_INPUT,
    },
    {
      type: TabbingOrderTypes.BUTTON,
      value: 'Create',
    },
    {
      type: TabbingOrderTypes.GENERIC_BUTTON,
      value: 'Cancel',
    },
  ],
  asmInactiveCartSaveDialog: [
    {
      type: TabbingOrderTypes.BUTTON,
      value: '',
    },
    {
      type: TabbingOrderTypes.BUTTON,
      value: 'Save for Later',
    },
    {
      type: TabbingOrderTypes.GENERIC_BUTTON,
      value: 'Cancel',
    },
  ],
<<<<<<< HEAD
  quoteDetailsPage: [
    {
      value: 'Quotes',
      type: TabbingOrderTypes.LINK,
    },
    {
      type: TabbingOrderTypes.BUTTON,
    },
    {
      value: 'Contact',
      type: TabbingOrderTypes.LINK,
    },
    {
      value: 'All Products',
      type: TabbingOrderTypes.SELECT,
    },
    {
      type: TabbingOrderTypes.GENERIC_INPUT,
    },
    {
      value: 'Send',
      type: TabbingOrderTypes.BUTTON,
    },
    {
      value: 'Cart',
      type: TabbingOrderTypes.LINK,
    },
    {
      type: TabbingOrderTypes.IMG_LINK,
    },
    {
      type: TabbingOrderTypes.LINK,
    },
    {
      value: '-',
      type: TabbingOrderTypes.BUTTON,
    },
    {
      type: TabbingOrderTypes.GENERIC_INPUT,
    },
    { value: '+', type: TabbingOrderTypes.BUTTON },
    {
      value: 'Remove',
      type: TabbingOrderTypes.BUTTON,
    },
    {
      value: 'Submit Quote',
      type: TabbingOrderTypes.BUTTON,
    },
    {
      value: 'Cancel Quote',
      type: TabbingOrderTypes.BUTTON,
    },
=======
  asmCustomer360CouponList: [
    { type: TabbingOrderTypes.BUTTON },
    { type: TabbingOrderTypes.BUTTON },
    { type: TabbingOrderTypes.BUTTON },
  ],
  asmCustomer360CustomerCouponList: [
    { type: TabbingOrderTypes.BUTTON, value: 'Available' },
    { type: TabbingOrderTypes.BUTTON, value: 'Sent' },
    { type: TabbingOrderTypes.BUTTON },
    { type: TabbingOrderTypes.BUTTON, value: ' Assign to Customer ' },
    { type: TabbingOrderTypes.BUTTON, value: ' Assign to Customer ' },
    { type: TabbingOrderTypes.BUTTON, value: ' Assign to Customer ' },
    // uncomment the following line to test againt S4,S7
    { type: TabbingOrderTypes.BUTTON, value: ' Assign to Customer ' },
>>>>>>> aba712f6
  ],
};<|MERGE_RESOLUTION|>--- conflicted
+++ resolved
@@ -2441,61 +2441,6 @@
       value: 'Cancel',
     },
   ],
-<<<<<<< HEAD
-  quoteDetailsPage: [
-    {
-      value: 'Quotes',
-      type: TabbingOrderTypes.LINK,
-    },
-    {
-      type: TabbingOrderTypes.BUTTON,
-    },
-    {
-      value: 'Contact',
-      type: TabbingOrderTypes.LINK,
-    },
-    {
-      value: 'All Products',
-      type: TabbingOrderTypes.SELECT,
-    },
-    {
-      type: TabbingOrderTypes.GENERIC_INPUT,
-    },
-    {
-      value: 'Send',
-      type: TabbingOrderTypes.BUTTON,
-    },
-    {
-      value: 'Cart',
-      type: TabbingOrderTypes.LINK,
-    },
-    {
-      type: TabbingOrderTypes.IMG_LINK,
-    },
-    {
-      type: TabbingOrderTypes.LINK,
-    },
-    {
-      value: '-',
-      type: TabbingOrderTypes.BUTTON,
-    },
-    {
-      type: TabbingOrderTypes.GENERIC_INPUT,
-    },
-    { value: '+', type: TabbingOrderTypes.BUTTON },
-    {
-      value: 'Remove',
-      type: TabbingOrderTypes.BUTTON,
-    },
-    {
-      value: 'Submit Quote',
-      type: TabbingOrderTypes.BUTTON,
-    },
-    {
-      value: 'Cancel Quote',
-      type: TabbingOrderTypes.BUTTON,
-    },
-=======
   asmCustomer360CouponList: [
     { type: TabbingOrderTypes.BUTTON },
     { type: TabbingOrderTypes.BUTTON },
@@ -2510,6 +2455,5 @@
     { type: TabbingOrderTypes.BUTTON, value: ' Assign to Customer ' },
     // uncomment the following line to test againt S4,S7
     { type: TabbingOrderTypes.BUTTON, value: ' Assign to Customer ' },
->>>>>>> aba712f6
   ],
 };