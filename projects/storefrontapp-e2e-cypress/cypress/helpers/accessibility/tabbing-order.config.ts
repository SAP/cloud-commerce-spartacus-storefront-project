import { TabbingOrderTypes, TabbingOrderConfig } from './tabbing-order.model';

export const tabbingOrderConfig: TabbingOrderConfig = {
  home: [
    {
      value:
        '/electronics-spa/en/USD/OpenCatalogue/Cameras/Digital-Cameras/Digital-SLR/c/578',
      type: TabbingOrderTypes.IMG_LINK,
    },
    {
      value:
        '/electronics-spa/en/USD/Open-Catalogue/Cameras/Camera-Accessories-%2526-Supplies/c/585',
      type: TabbingOrderTypes.IMG_LINK,
    },
    {
      value:
        '/electronics-spa/en/USD/Open-Catalogue/Cameras/DigitalCameras/Digital-Compacts/c/576',
      type: TabbingOrderTypes.IMG_LINK,
    },
    {
      value:
        '/electronics-spa/en/USD/Open-Catalogue/Cameras/CameraAccessories-%2526-Supplies/CameraLenses/c/588',
      type: TabbingOrderTypes.IMG_LINK,
    },
    {
      value:
        '/electronics-spa/en/USD/Open-Catalogue/Cameras/Hand-held-Camcorders/c/584',
      type: TabbingOrderTypes.IMG_LINK,
    },
    {
      value:
        '/electronics-spa/en/USD/Open-Catalogue/Components/PowerSupplies/c/816',
      type: TabbingOrderTypes.IMG_LINK,
    },
    {
      value:
        '/electronics-spa/en/USD/product/300938/Photosmart%20E317%20Digital%20Camera',
      type: TabbingOrderTypes.IMG_LINK,
    },
    {
      value: '/electronics-spa/en/USD/product/358639/DSC-N1',
      type: TabbingOrderTypes.IMG_LINK,
    },
    {
      value: '/electronics-spa/en/USD/product/553637/NV10',
      type: TabbingOrderTypes.IMG_LINK,
    },
    {
      value: '/electronics-spa/en/USD/product/816802/Cyber-shot%20W55',
      type: TabbingOrderTypes.IMG_LINK,
    },
    {
      value: '/electronics-spa/en/USD/product/1934793/PowerShot%20A480',
      type: TabbingOrderTypes.IMG_LINK,
    },
    {
      value:
        '/electronics-spa/en/USD/product/1382080/EOS450D%20%2B%2018-55%20IS%20Kit',
      type: TabbingOrderTypes.IMG_LINK,
    },
    {
      value: '/electronics-spa/en/USD/product/1981415/PL60%20Silver',
      type: TabbingOrderTypes.IMG_LINK,
    },
    {
      value: '/electronics-spa/en/USD/product/816780/DSLR-A100H',
      type: TabbingOrderTypes.IMG_LINK,
    },
    {
      value: '/electronics-spa/en/USD/product/1934406/HDR-CX105E%20%20Red',
      type: TabbingOrderTypes.IMG_LINK,
    },
    {
      value: '/electronics-spa/en/USD/product/1986316/LEGRIA%20HF%20S100',
      type: TabbingOrderTypes.IMG_LINK,
    },
    {
      value:
        '/electronics-spa/en/USD/product/592506/AV%20Cable,%20Model%20AV-8',
      type: TabbingOrderTypes.IMG_LINK,
    },
    {
      value: '/electronics-spa/en/USD/product/1776948/Camileo%20S10%20EU',
      type: TabbingOrderTypes.IMG_LINK,
    },
    {
      value: '/electronics-spa/en/USD/product/1934796/PowerShot%20A480',
      type: TabbingOrderTypes.IMG_LINK,
    },
    {
      value: '/electronics-spa/en/USD/product/1981415/PL60%20Silver',
      type: TabbingOrderTypes.IMG_LINK,
    },
    {
      value: '/electronics-spa/en/USD/product/1992693/DSC-T90',
      type: TabbingOrderTypes.IMG_LINK,
    },
    {
      value: '/electronics-spa/en/USD/product/2278102/miniDV%20Head%20Cleaner',
      type: TabbingOrderTypes.IMG_LINK,
    },
    {
      value: '/electronics-spa/en/USD/product/1641905/32GB%20SDHC%20Card',
      type: TabbingOrderTypes.IMG_LINK,
    },
    {
      value: '/electronics-spa/en/USD/product/932577/Digital%20Camera%20Tripod',
      type: TabbingOrderTypes.IMG_LINK,
    },
    {
      value:
        '/electronics-spa/en/USD/Open-Catalogue/Cameras/Webcams/Web-Camera-%2528100KpixelM-CMOS%252C-640X480%252C-USB-1-1%2529-Black/p/280916',
      type: TabbingOrderTypes.IMG_LINK,
    },
    {
      value:
        '/electronics-spa/en/USD/Open-Catalogue/Cameras/Webcams/QuickCam-for-Notebooks-Pro/p/479742',
      type: TabbingOrderTypes.IMG_LINK,
    },
    {
      value:
        '/electronics-spa/en/USD/Open-Catalogue/Cameras/DigitalCameras/Digital-Compacts/NV10/p/553637',
      type: TabbingOrderTypes.IMG_LINK,
    },
    {
      value:
        '/electronics-spa/en/USD/Open-Catalogue/Cameras/CameraAccessories-%2526-Supplies/CameraFlashes/Light-HVL-20DW2/p/289540',
      type: TabbingOrderTypes.IMG_LINK,
    },
    {
      value: '/electronics-spa/en/USD/faq',
      type: TabbingOrderTypes.IMG_LINK,
    },
  ],
  login: [
    { value: 'userId', type: TabbingOrderTypes.FORM_FIELD },
    { value: 'password', type: TabbingOrderTypes.FORM_FIELD },
    { value: 'Forgot password?', type: TabbingOrderTypes.LINK },
    { value: 'Sign In', type: TabbingOrderTypes.BUTTON },
    { value: 'Register', type: TabbingOrderTypes.BUTTON },
  ],
  register: [
    { value: 'titleCode', type: TabbingOrderTypes.FORM_FIELD },
    { value: 'firstName', type: TabbingOrderTypes.FORM_FIELD },
    { value: 'lastName', type: TabbingOrderTypes.FORM_FIELD },
    { value: 'email', type: TabbingOrderTypes.FORM_FIELD },
    { value: 'password', type: TabbingOrderTypes.FORM_FIELD },
    { value: 'passwordconf', type: TabbingOrderTypes.FORM_FIELD },
    {
      value: 'newsletter',
      type: TabbingOrderTypes.FORM_FIELD,
    },
    {
      value: 'termsandconditions',
      type: TabbingOrderTypes.FORM_FIELD,
    },
    { value: 'Terms & Conditions', type: TabbingOrderTypes.LINK },
    { value: 'Register', type: TabbingOrderTypes.BUTTON },
    {
      value: 'I already have an account. Sign In',
      type: TabbingOrderTypes.LINK,
    },
  ],
  resetPassword: [
    { value: 'userEmail', type: TabbingOrderTypes.FORM_FIELD },
    { value: 'Submit', type: TabbingOrderTypes.BUTTON },
    { value: 'Cancel', type: TabbingOrderTypes.BUTTON },
  ],
  cart: [
    {
      value: 'FUN Flash Single Use Camera, 27+12 pic',
      type: TabbingOrderTypes.LINK,
    },
    { value: '-', type: TabbingOrderTypes.BUTTON },
    { type: TabbingOrderTypes.GENERIC_INPUT },
    { value: '+', type: TabbingOrderTypes.BUTTON },
    { value: 'Remove', type: TabbingOrderTypes.LINK },
    {
      value: 'Proceed to Checkout',
      type: TabbingOrderTypes.BUTTON,
    },
    {
      value: 'couponCode',
      type: TabbingOrderTypes.FORM_FIELD,
    },
    {
      value: 'Apply',
      type: TabbingOrderTypes.BUTTON,
    },
  ],
  changePassword: [
    {
      value: 'oldPassword',
      type: TabbingOrderTypes.FORM_FIELD,
    },
    {
      value: 'newPassword',
      type: TabbingOrderTypes.FORM_FIELD,
    },
    {
      value: 'newPasswordConfirm',
      type: TabbingOrderTypes.FORM_FIELD,
    },
  ],
  notificationPreference: [
    { value: 'Email', type: TabbingOrderTypes.CHECKBOX_WITH_LABEL },
  ],
  updateEmail: [
    { value: 'email', type: TabbingOrderTypes.FORM_FIELD },
    { value: 'confirmEmail', type: TabbingOrderTypes.FORM_FIELD },
    { value: 'password', type: TabbingOrderTypes.FORM_FIELD },
    { value: 'Cancel', type: TabbingOrderTypes.BUTTON },
    { value: 'Save', type: TabbingOrderTypes.BUTTON },
  ],
  wishlist: [
    {
      value: 'FUN Flash Single Use Camera, 27+12 pic',
      type: TabbingOrderTypes.LINK,
    },
    { value: 'Add to cart', type: TabbingOrderTypes.BUTTON },
    { value: 'Remove', type: TabbingOrderTypes.LINK },
  ],
  footer: [
    {
      value: 'About SAP Commerce Cloud',
      type: TabbingOrderTypes.LINK,
    },
    {
      value: 'Frequently Asked Questions',
      type: TabbingOrderTypes.LINK,
    },
    { value: 'Visit SAP', type: TabbingOrderTypes.LINK },
    { value: 'Contact Us', type: TabbingOrderTypes.LINK },
    {
      value: 'Agile Commerce Blog',
      type: TabbingOrderTypes.LINK,
    },
    { value: 'Linked In', type: TabbingOrderTypes.LINK },
    { value: 'Facebook', type: TabbingOrderTypes.LINK },
    { value: 'Twitter', type: TabbingOrderTypes.LINK },
  ],
  closeAccount: [
    { value: 'Cancel', type: TabbingOrderTypes.LINK },
    { value: 'CLOSE MY ACCOUNT', type: TabbingOrderTypes.BUTTON },
  ],
  personalDetails: [
    { value: 'titleCode', type: TabbingOrderTypes.FORM_FIELD },
    { value: 'firstName', type: TabbingOrderTypes.FORM_FIELD },
    { value: 'lastName', type: TabbingOrderTypes.FORM_FIELD },
    { value: 'Cancel', type: TabbingOrderTypes.BUTTON },
    { value: 'Save', type: TabbingOrderTypes.BUTTON },
  ],
  paymentDetails: [
    { value: 'Delete', type: TabbingOrderTypes.LINK },
    { value: 'Set as default', type: TabbingOrderTypes.LINK },
    { value: 'Delete', type: TabbingOrderTypes.LINK },
  ],
  addressBookForm: [
    {
      value: 'isocode',
      type: TabbingOrderTypes.NG_SELECT,
    },
    {
      value: 'titleCode',
      type: TabbingOrderTypes.NG_SELECT,
    },
    {
      value: 'firstName',
      type: TabbingOrderTypes.FORM_FIELD,
    },
    {
      value: 'lastName',
      type: TabbingOrderTypes.FORM_FIELD,
    },
    {
      value: 'line1',
      type: TabbingOrderTypes.FORM_FIELD,
    },
    {
      value: 'line2',
      type: TabbingOrderTypes.FORM_FIELD,
    },
    {
      value: 'town',
      type: TabbingOrderTypes.FORM_FIELD,
    },
    {
      value: 'isocode',
      type: TabbingOrderTypes.NG_SELECT,
    },
    {
      value: 'postalCode',
      type: TabbingOrderTypes.FORM_FIELD,
    },
    {
      value: 'phone',
      type: TabbingOrderTypes.FORM_FIELD,
    },
    {
      value: 'defaultAddress',
      type: TabbingOrderTypes.FORM_FIELD,
    },
    {
      value: 'Back to address list',
      type: TabbingOrderTypes.BUTTON,
    },
    {
      value: 'Add address',
      type: TabbingOrderTypes.BUTTON,
    },
  ],
  addressBookDirectory: [
    {
      value: 'Add new address',
      type: TabbingOrderTypes.BUTTON,
    },
    {
      value: 'Edit',
      type: TabbingOrderTypes.LINK,
    },
    {
      value: 'Delete',
      type: TabbingOrderTypes.LINK,
    },
    {
      value: 'Set as default',
      type: TabbingOrderTypes.LINK,
    },
    {
      value: 'Edit',
      type: TabbingOrderTypes.LINK,
    },
    {
      value: 'Delete',
      type: TabbingOrderTypes.LINK,
    },
  ],
  consentManagement: [
    {
      type: TabbingOrderTypes.LINK,
      value: 'Clear all',
    },
    {
      type: TabbingOrderTypes.LINK,
      value: 'Select all',
    },
    {
      type: TabbingOrderTypes.CHECKBOX_WITH_LABEL,
      value: 'I approve to this sample MARKETING consent',
    },
    {
      type: TabbingOrderTypes.CHECKBOX_WITH_LABEL,
      value: 'I approve to this sample PERSONALIZATION consent',
    },
    {
      type: TabbingOrderTypes.CHECKBOX_WITH_LABEL,
      value: 'I approve to this sample STORE USER INFORMATION consent',
    },
  ],
  addToCart: [
    {
      type: TabbingOrderTypes.GENERIC_BUTTON,
    },
    {
      value: 'FUN Flash Single Use Camera, 27+12 pic',
      type: TabbingOrderTypes.LINK,
    },
    { value: '-', type: TabbingOrderTypes.BUTTON },
    { type: TabbingOrderTypes.GENERIC_INPUT },
    { value: '+', type: TabbingOrderTypes.BUTTON },
    { value: 'Remove', type: TabbingOrderTypes.LINK },
    { value: 'view cart', type: TabbingOrderTypes.BUTTON },
    { value: 'proceed to checkout', type: TabbingOrderTypes.BUTTON },
  ],
  shippingAddressNew: [
    { value: 'isocode', type: TabbingOrderTypes.GENERIC_INPUT },
    { value: 'titleCode', type: TabbingOrderTypes.GENERIC_INPUT },
    { value: 'firstName', type: TabbingOrderTypes.FORM_FIELD },
    { value: 'lastName', type: TabbingOrderTypes.FORM_FIELD },
    { value: 'line1', type: TabbingOrderTypes.FORM_FIELD },
    { value: 'line2', type: TabbingOrderTypes.FORM_FIELD },
    { value: 'town', type: TabbingOrderTypes.FORM_FIELD },
    { value: 'isocode', type: TabbingOrderTypes.GENERIC_INPUT },
    { value: 'postalCode', type: TabbingOrderTypes.FORM_FIELD },
    { value: 'phone', type: TabbingOrderTypes.FORM_FIELD },
    {
      value: 'Set as default',
      type: TabbingOrderTypes.CHECKBOX_WITH_LABEL,
    },
    { value: 'Back to cart', type: TabbingOrderTypes.BUTTON },
    { value: 'Continue', type: TabbingOrderTypes.BUTTON },
  ],
  shippingAddressExisting: [
    { value: 'Add New Address', type: TabbingOrderTypes.BUTTON },
    {
      value: 'Ship to this address',
      type: TabbingOrderTypes.LINK,
    },
    { value: 'Back to cart', type: TabbingOrderTypes.BUTTON },
    { value: 'Continue', type: TabbingOrderTypes.BUTTON },
  ],
  deliveryMode: [
    { value: 'Shipping address', type: TabbingOrderTypes.LINK },
    { value: 'deliveryModeId', type: TabbingOrderTypes.RADIO },
    { value: 'deliveryModeId', type: TabbingOrderTypes.RADIO },
    { value: 'Back', type: TabbingOrderTypes.BUTTON },
    { value: 'Continue', type: TabbingOrderTypes.BUTTON },
  ],
  orderHistoryNoOrders: [
    { value: 'Start Shopping', type: TabbingOrderTypes.BUTTON },
  ],
  paymentDetailsCard: [
    { type: TabbingOrderTypes.GENERIC_INPUT },
    {
      value: 'accountHolderName',
      type: TabbingOrderTypes.FORM_FIELD,
    },
    { value: 'cardNumber', type: TabbingOrderTypes.FORM_FIELD },
    { type: TabbingOrderTypes.GENERIC_INPUT },
    { type: TabbingOrderTypes.GENERIC_INPUT },
    { value: 'cvn', type: TabbingOrderTypes.FORM_FIELD },
    {
      value: 'Set as default',
      type: TabbingOrderTypes.CHECKBOX_WITH_LABEL,
    },
    {
      value: 'Same as shipping address',
      type: TabbingOrderTypes.CHECKBOX_WITH_LABEL,
    },
    { value: 'Back', type: TabbingOrderTypes.BUTTON },
    { value: 'Continue', type: TabbingOrderTypes.BUTTON },
  ],
  paymentDetailsBillingAddress: [
    { type: TabbingOrderTypes.GENERIC_INPUT },
    { value: 'firstName', type: TabbingOrderTypes.FORM_FIELD },
    { value: 'lastName', type: TabbingOrderTypes.FORM_FIELD },
    { value: 'line1', type: TabbingOrderTypes.FORM_FIELD },
    { value: 'line2', type: TabbingOrderTypes.FORM_FIELD },
    { value: 'town', type: TabbingOrderTypes.FORM_FIELD },
    { value: 'isocodeShort', type: TabbingOrderTypes.NG_SELECT },
    { value: 'postalCode', type: TabbingOrderTypes.FORM_FIELD },
    { value: 'Back', type: TabbingOrderTypes.BUTTON },
    { value: 'Continue', type: TabbingOrderTypes.BUTTON },
  ],
  orderDetails: [
    {
      value: 'Alpha 350',
      type: TabbingOrderTypes.LINK,
    },
  ],
  headerDesktopNotLoggedIn: [
    {
      value: 'Language',
      type: TabbingOrderTypes.SELECT,
    },
    {
      value: 'Currency',
      type: TabbingOrderTypes.SELECT,
    },
    {
      value: 'Find a Store',
      type: TabbingOrderTypes.LINK,
    },
    {
      value: 'Contact Us',
      type: TabbingOrderTypes.LINK,
    },
    {
      value: 'Help',
      type: TabbingOrderTypes.LINK,
    },
    {
      value: '/electronics-spa/en/USD/',
      type: TabbingOrderTypes.IMG_LINK,
    },
    {
      type: TabbingOrderTypes.GENERIC_INPUT,
    },
    {
      type: TabbingOrderTypes.CX_ICON,
    },
    {
      value: 'Sign In / Register',
      type: TabbingOrderTypes.LINK,
    },
    {
      value: '/electronics-spa/en/USD/cart',
      type: TabbingOrderTypes.IMG_LINK,
    },
    {
      value: 'Brands',
      type: TabbingOrderTypes.NAV_CATEGORY_DROPDOWN,
    },
    {
      value: 'Digital Cameras',
      type: TabbingOrderTypes.NAV_CATEGORY_DROPDOWN,
    },
    {
      value: 'Film Cameras',
      type: TabbingOrderTypes.LINK,
    },
    {
      value: 'Camcorders',
      type: TabbingOrderTypes.LINK,
    },
    {
      value: 'Webcams',
      type: TabbingOrderTypes.LINK,
    },
    {
      value: 'Accessories',
      type: TabbingOrderTypes.NAV_CATEGORY_DROPDOWN,
    },
  ],
  headerDesktopLoggedIn: [
    {
      value: 'Language',
      type: TabbingOrderTypes.SELECT,
    },
    {
      value: 'Currency',
      type: TabbingOrderTypes.SELECT,
    },
    {
      value: 'Orders',
      type: TabbingOrderTypes.LINK,
    },
    {
      value: 'Wish List',
      type: TabbingOrderTypes.LINK,
    },
    {
      value: 'Find a Store',
      type: TabbingOrderTypes.LINK,
    },
    {
      value: 'Contact Us',
      type: TabbingOrderTypes.LINK,
    },
    {
      value: 'Help',
      type: TabbingOrderTypes.LINK,
    },
    {
      value: '/electronics-spa/en/USD/',
      type: TabbingOrderTypes.IMG_LINK,
    },
    {
      type: TabbingOrderTypes.GENERIC_INPUT,
    },
    {
      type: TabbingOrderTypes.CX_ICON,
    },
    {
      value: 'My Account',
      type: TabbingOrderTypes.NAV_CATEGORY_DROPDOWN,
    },
    {
      value: '/electronics-spa/en/USD/cart',
      type: TabbingOrderTypes.IMG_LINK,
    },
    {
      value: 'Brands',
      type: TabbingOrderTypes.NAV_CATEGORY_DROPDOWN,
    },
    {
      value: 'Digital Cameras',
      type: TabbingOrderTypes.NAV_CATEGORY_DROPDOWN,
    },
    {
      value: 'Film Cameras',
      type: TabbingOrderTypes.LINK,
    },
    {
      value: 'Camcorders',
      type: TabbingOrderTypes.LINK,
    },
    {
      value: 'Webcams',
      type: TabbingOrderTypes.LINK,
    },
    {
      value: 'Accessories',
      type: TabbingOrderTypes.NAV_CATEGORY_DROPDOWN,
    },
  ],
  checkoutReviewOrder: [
    { value: 'Edit shipping address', type: TabbingOrderTypes.LINK },
    { value: 'Edit shipping method', type: TabbingOrderTypes.LINK },
    { value: 'Edit payment method', type: TabbingOrderTypes.LINK },
    {
      value: 'FUN Flash Single Use Camera, 27+12 pic',
      type: TabbingOrderTypes.LINK,
    },
    {
      value: 'I am confirming that I have read and agreed with',
      type: TabbingOrderTypes.CHECKBOX_WITH_LABEL,
    },
    { value: 'Terms & Conditions', type: TabbingOrderTypes.LINK },
    { value: 'Place Order', type: TabbingOrderTypes.BUTTON },
  ],
  productPage: [
    {
      value: 'FUN Flash Single Use Camera, 27+12 pic',
      type: TabbingOrderTypes.CX_MEDIA,
    },
    {
      value: 'FUN Flash Single Use Camera, 27+12 pic',
      type: TabbingOrderTypes.CX_MEDIA,
    },
    { value: 'Show reviews', type: TabbingOrderTypes.LINK },
    { value: '-', type: TabbingOrderTypes.BUTTON },
    { type: TabbingOrderTypes.GENERIC_INPUT },
    { value: '+', type: TabbingOrderTypes.BUTTON },
    { value: 'Add to cart', type: TabbingOrderTypes.BUTTON },
    { value: 'add to wish list', type: TabbingOrderTypes.LINK },
  ],
  headerMobileNotLoggedIn: [
    {
      type: TabbingOrderTypes.GENERIC_BUTTON,
    },
    {
      value: '/electronics-spa/en/USD/',
      type: TabbingOrderTypes.IMG_LINK,
    },
    {
      type: TabbingOrderTypes.GENERIC_INPUT,
    },
    {
      type: TabbingOrderTypes.CX_ICON,
    },
    {
      value: '/electronics-spa/en/USD/cart',
      type: TabbingOrderTypes.IMG_LINK,
    },
    {
      value: 'Sign In / Register',
      type: TabbingOrderTypes.LINK,
    },
    {
      value: 'Brands',
      type: TabbingOrderTypes.NAV_CATEGORY_DROPDOWN,
    },
    {
      value: 'Shop all Brands >',
      type: TabbingOrderTypes.LINK,
    },
    {
      value: 'Cameras',
      type: TabbingOrderTypes.NAV_CATEGORY_DROPDOWN,
    },
    {
      value: 'Canon',
      type: TabbingOrderTypes.LINK,
    },
    {
      value: 'Sony',
      type: TabbingOrderTypes.LINK,
    },
    {
      value: 'Kodak',
      type: TabbingOrderTypes.LINK,
    },
    {
      value: 'Samsung',
      type: TabbingOrderTypes.LINK,
    },
    {
      value: 'Toshiba',
      type: TabbingOrderTypes.LINK,
    },
    {
      value: 'Fujifilm',
      type: TabbingOrderTypes.LINK,
    },
    {
      value: 'Accessories',
      type: TabbingOrderTypes.NAV_CATEGORY_DROPDOWN,
    },
    {
      value: 'Kingston',
      type: TabbingOrderTypes.LINK,
    },
    {
      value: 'Icidu',
      type: TabbingOrderTypes.LINK,
    },
    {
      value: 'TDK',
      type: TabbingOrderTypes.LINK,
    },
    {
      value: 'Sweex',
      type: TabbingOrderTypes.LINK,
    },
    {
      value: 'Digital Cameras',
      type: TabbingOrderTypes.NAV_CATEGORY_DROPDOWN,
    },
    {
      value: 'Shop all Digital Cameras >',
      type: TabbingOrderTypes.LINK,
    },
    {
      value: 'Compact Cameras',
      type: TabbingOrderTypes.LINK,
    },
    {
      value: 'SLR Cameras',
      type: TabbingOrderTypes.LINK,
    },
    {
      value: 'Film Cameras',
      type: TabbingOrderTypes.LINK,
    },
    {
      value: 'Camcorders',
      type: TabbingOrderTypes.LINK,
    },
    {
      value: 'Webcams',
      type: TabbingOrderTypes.LINK,
    },
    {
      value: 'Accessories',
      type: TabbingOrderTypes.NAV_CATEGORY_DROPDOWN,
    },
    {
      value: 'Shop all Accessories >',
      type: TabbingOrderTypes.LINK,
    },
    {
      value: 'Gear',
      type: TabbingOrderTypes.NAV_CATEGORY_DROPDOWN,
    },
    {
      value: 'Camera Flashes',
      type: TabbingOrderTypes.LINK,
    },
    {
      value: 'Tripods',
      type: TabbingOrderTypes.LINK,
    },
    {
      value: 'Camera Lenses',
      type: TabbingOrderTypes.LINK,
    },
    {
      value: 'Flash Memory',
      type: TabbingOrderTypes.LINK,
    },
    {
      value: 'Power Supplies',
      type: TabbingOrderTypes.LINK,
    },
    {
      value: 'Supplies',
      type: TabbingOrderTypes.NAV_CATEGORY_DROPDOWN,
    },
    {
      value: 'Color Films',
      type: TabbingOrderTypes.LINK,
    },
    {
      value: 'Black & White Films',
      type: TabbingOrderTypes.LINK,
    },
    {
      value: 'Blank Videotapes',
      type: TabbingOrderTypes.LINK,
    },
    {
      value: 'Language',
      type: TabbingOrderTypes.SELECT,
    },
    {
      value: 'Currency',
      type: TabbingOrderTypes.SELECT,
    },
    {
      value: 'Find a Store',
      type: TabbingOrderTypes.LINK,
    },
    {
      value: 'Contact Us',
      type: TabbingOrderTypes.LINK,
    },
    {
      value: 'Help',
      type: TabbingOrderTypes.LINK,
    },
  ],
  headerMobileLoggedIn: [
    {
      type: TabbingOrderTypes.GENERIC_BUTTON,
    },
    {
      value: '/electronics-spa/en/USD/',
      type: TabbingOrderTypes.IMG_LINK,
    },
    {
      type: TabbingOrderTypes.GENERIC_INPUT,
    },
    {
      type: TabbingOrderTypes.CX_ICON,
    },
    {
      value: '/electronics-spa/en/USD/cart',
      type: TabbingOrderTypes.IMG_LINK,
    },
    {
      value: 'My Account',
      type: TabbingOrderTypes.NAV_CATEGORY_DROPDOWN,
    },
    {
      value: 'Order History',
      type: TabbingOrderTypes.LINK,
    },
    {
      value: 'Wish List',
      type: TabbingOrderTypes.LINK,
    },
    {
      value: 'Address Book',
      type: TabbingOrderTypes.LINK,
    },
    {
      value: 'Payment Details',
      type: TabbingOrderTypes.LINK,
    },
    {
      value: 'Personal Details',
      type: TabbingOrderTypes.LINK,
    },
    {
      value: 'Password',
      type: TabbingOrderTypes.LINK,
    },
    {
      value: 'Email Address',
      type: TabbingOrderTypes.LINK,
    },
    {
      value: 'Consent Management',
      type: TabbingOrderTypes.LINK,
    },
    {
      value: 'Close Account',
      type: TabbingOrderTypes.LINK,
    },
    {
      value: 'My Interests',
      type: TabbingOrderTypes.LINK,
    },
    {
      value: 'Notification Preference',
      type: TabbingOrderTypes.LINK,
    },
    {
      value: 'My Coupons',
      type: TabbingOrderTypes.LINK,
    },
    {
      value: 'Sign Out',
      type: TabbingOrderTypes.LINK,
    },
    {
      value: 'Brands',
      type: TabbingOrderTypes.NAV_CATEGORY_DROPDOWN,
    },
    {
      value: 'Shop all Brands >',
      type: TabbingOrderTypes.LINK,
    },
    {
      value: 'Cameras',
      type: TabbingOrderTypes.NAV_CATEGORY_DROPDOWN,
    },
    {
      value: 'Canon',
      type: TabbingOrderTypes.LINK,
    },
    {
      value: 'Sony',
      type: TabbingOrderTypes.LINK,
    },
    {
      value: 'Kodak',
      type: TabbingOrderTypes.LINK,
    },
    {
      value: 'Samsung',
      type: TabbingOrderTypes.LINK,
    },
    {
      value: 'Toshiba',
      type: TabbingOrderTypes.LINK,
    },
    {
      value: 'Fujifilm',
      type: TabbingOrderTypes.LINK,
    },
    {
      value: 'Accessories',
      type: TabbingOrderTypes.NAV_CATEGORY_DROPDOWN,
    },
    {
      value: 'Kingston',
      type: TabbingOrderTypes.LINK,
    },
    {
      value: 'Icidu',
      type: TabbingOrderTypes.LINK,
    },
    {
      value: 'TDK',
      type: TabbingOrderTypes.LINK,
    },
    {
      value: 'Sweex',
      type: TabbingOrderTypes.LINK,
    },
    {
      value: 'Digital Cameras',
      type: TabbingOrderTypes.NAV_CATEGORY_DROPDOWN,
    },
    {
      value: 'Shop all Digital Cameras >',
      type: TabbingOrderTypes.LINK,
    },
    {
      value: 'Compact Cameras',
      type: TabbingOrderTypes.LINK,
    },
    {
      value: 'SLR Cameras',
      type: TabbingOrderTypes.LINK,
    },
    {
      value: 'Film Cameras',
      type: TabbingOrderTypes.LINK,
    },
    {
      value: 'Camcorders',
      type: TabbingOrderTypes.LINK,
    },
    {
      value: 'Webcams',
      type: TabbingOrderTypes.LINK,
    },
    {
      value: 'Accessories',
      type: TabbingOrderTypes.NAV_CATEGORY_DROPDOWN,
    },
    {
      value: 'Shop all Accessories >',
      type: TabbingOrderTypes.LINK,
    },
    {
      value: 'Gear',
      type: TabbingOrderTypes.NAV_CATEGORY_DROPDOWN,
    },
    {
      value: 'Camera Flashes',
      type: TabbingOrderTypes.LINK,
    },
    {
      value: 'Tripods',
      type: TabbingOrderTypes.LINK,
    },
    {
      value: 'Camera Lenses',
      type: TabbingOrderTypes.LINK,
    },
    {
      value: 'Flash Memory',
      type: TabbingOrderTypes.LINK,
    },
    {
      value: 'Power Supplies',
      type: TabbingOrderTypes.LINK,
    },
    {
      value: 'Supplies',
      type: TabbingOrderTypes.NAV_CATEGORY_DROPDOWN,
    },
    {
      value: 'Color Films',
      type: TabbingOrderTypes.LINK,
    },
    {
      value: 'Black & White Films',
      type: TabbingOrderTypes.LINK,
    },
    {
      value: 'Blank Videotapes',
      type: TabbingOrderTypes.LINK,
    },
    {
      value: 'Language',
      type: TabbingOrderTypes.SELECT,
    },
    {
      value: 'Currency',
      type: TabbingOrderTypes.SELECT,
    },
    {
      value: 'Orders',
      type: TabbingOrderTypes.LINK,
    },
    {
      value: 'Wish List',
      type: TabbingOrderTypes.LINK,
    },
    {
      value: 'Find a Store',
      type: TabbingOrderTypes.LINK,
    },
    {
      value: 'Contact Us',
      type: TabbingOrderTypes.LINK,
    },
    {
      value: 'Help',
      type: TabbingOrderTypes.LINK,
    },
  ],
  productListDesktop: [
    {
      value: 'Stores',
      type: TabbingOrderTypes.LINK,
    },
    {
      value: 'Chiba',
      type: TabbingOrderTypes.CHECKBOX_WITH_LABEL,
    },
    {
      value: 'Choshi',
      type: TabbingOrderTypes.CHECKBOX_WITH_LABEL,
    },
    {
      value: 'Fukuoka Best Western Fukuoka Nakasu Inn',
      type: TabbingOrderTypes.CHECKBOX_WITH_LABEL,
    },
    {
      value: 'Fukuoka Canal City Fukuoka Washington Hotel',
      type: TabbingOrderTypes.CHECKBOX_WITH_LABEL,
    },
    {
      value: 'Fukuoka Hilton Fukuoka Sea Hawk',
      type: TabbingOrderTypes.CHECKBOX_WITH_LABEL,
    },
    {
      value: 'Fukuoka Hotel Monterey La Soeur Fukuoka',
      type: TabbingOrderTypes.CHECKBOX_WITH_LABEL,
    },
    {
      value: 'Show more...',
      type: TabbingOrderTypes.LINK,
    },
    {
      value: 'Price',
      type: TabbingOrderTypes.LINK,
    },
    {
      value: '$0-$49.99',
      type: TabbingOrderTypes.CHECKBOX_WITH_LABEL,
    },
    {
      value: '$50-$199.99',
      type: TabbingOrderTypes.CHECKBOX_WITH_LABEL,
    },
    {
      value: '$200-$499.99',
      type: TabbingOrderTypes.CHECKBOX_WITH_LABEL,
    },
    {
      value: '$500-$999.99',
      type: TabbingOrderTypes.CHECKBOX_WITH_LABEL,
    },
    {
      value: '$1,000-$100,000',
      type: TabbingOrderTypes.CHECKBOX_WITH_LABEL,
    },
    {
      value: 'Resolution',
      type: TabbingOrderTypes.LINK,
    },
    {
      value: '1280 x 720',
      type: TabbingOrderTypes.CHECKBOX_WITH_LABEL,
    },
    {
      value: 'Mounting',
      type: TabbingOrderTypes.LINK,
    },
    {
      value: 'Floor-standing',
      type: TabbingOrderTypes.CHECKBOX_WITH_LABEL,
    },
    {
      value: 'Quick-release Mounting Shoe',
      type: TabbingOrderTypes.CHECKBOX_WITH_LABEL,
    },
    {
      value: 'Megapixels',
      type: TabbingOrderTypes.LINK,
    },
    {
      value: '20 - 29.9 mp',
      type: TabbingOrderTypes.CHECKBOX_WITH_LABEL,
    },
    {
      value: '15 - 15.9 mp',
      type: TabbingOrderTypes.CHECKBOX_WITH_LABEL,
    },
    {
      value: '14 - 14.9 mp',
      type: TabbingOrderTypes.CHECKBOX_WITH_LABEL,
    },
    {
      value: '12 - 12.9 mp',
      type: TabbingOrderTypes.CHECKBOX_WITH_LABEL,
    },
    {
      value: '10 - 10.9 mp',
      type: TabbingOrderTypes.CHECKBOX_WITH_LABEL,
    },
    {
      value: '9 - 9.9 mp',
      type: TabbingOrderTypes.CHECKBOX_WITH_LABEL,
    },
    {
      value: 'Show more...',
      type: TabbingOrderTypes.LINK,
    },
    {
      value: 'Lens type',
      type: TabbingOrderTypes.LINK,
    },
    {
      value: 'fixed',
      type: TabbingOrderTypes.CHECKBOX_WITH_LABEL,
    },
    {
      value: 'telephoto',
      type: TabbingOrderTypes.CHECKBOX_WITH_LABEL,
    },
    {
      value: 'fisheye',
      type: TabbingOrderTypes.CHECKBOX_WITH_LABEL,
    },
    {
      value: 'wide-angle',
      type: TabbingOrderTypes.CHECKBOX_WITH_LABEL,
    },
    {
      value: 'zoom',
      type: TabbingOrderTypes.CHECKBOX_WITH_LABEL,
    },
    {
      value: 'Color',
      type: TabbingOrderTypes.LINK,
    },
    {
      value: 'Black',
      type: TabbingOrderTypes.CHECKBOX_WITH_LABEL,
    },
    {
      value: 'Brand',
      type: TabbingOrderTypes.LINK,
    },
    {
      value: 'Sony',
      type: TabbingOrderTypes.CHECKBOX_WITH_LABEL,
    },
    {
      value: 'Canon',
      type: TabbingOrderTypes.CHECKBOX_WITH_LABEL,
    },
    {
      value: 'Kodak',
      type: TabbingOrderTypes.CHECKBOX_WITH_LABEL,
    },
    {
      value: 'Kingston',
      type: TabbingOrderTypes.CHECKBOX_WITH_LABEL,
    },
    {
      value: 'Samsung',
      type: TabbingOrderTypes.CHECKBOX_WITH_LABEL,
    },
    {
      value: 'Toshiba',
      type: TabbingOrderTypes.CHECKBOX_WITH_LABEL,
    },
    {
      value: 'Show more...',
      type: TabbingOrderTypes.LINK,
    },
    {
      value: 'Category',
      type: TabbingOrderTypes.LINK,
    },
    {
      value: 'Cameras',
      type: TabbingOrderTypes.CHECKBOX_WITH_LABEL,
    },
    {
      value: 'Digital Cameras',
      type: TabbingOrderTypes.CHECKBOX_WITH_LABEL,
    },
    {
      value: 'Digital SLR',
      type: TabbingOrderTypes.CHECKBOX_WITH_LABEL,
    },
    {
      value: 'Digital Compacts',
      type: TabbingOrderTypes.CHECKBOX_WITH_LABEL,
    },
    {
      value: 'Components',
      type: TabbingOrderTypes.CHECKBOX_WITH_LABEL,
    },
    {
      value: 'Power Supplies',
      type: TabbingOrderTypes.CHECKBOX_WITH_LABEL,
    },
    {
      value: 'Show more...',
      type: TabbingOrderTypes.LINK,
    },
    {
      type: TabbingOrderTypes.GENERIC_INPUT,
    },
    {
      value: '«',
      type: TabbingOrderTypes.LINK,
    },
    {
      value: '1',
      type: TabbingOrderTypes.LINK,
    },
    {
      value: '2',
      type: TabbingOrderTypes.LINK,
    },
    {
      value: '3',
      type: TabbingOrderTypes.LINK,
    },
    {
      value: '18',
      type: TabbingOrderTypes.LINK,
    },
    {
      value: '»',
      type: TabbingOrderTypes.LINK,
    },
    {
      type: TabbingOrderTypes.CX_PRODUCT_VIEW,
    },
    {
      value: ['.cx-product-name', 0],
      type: TabbingOrderTypes.INDEX_OF_ELEMENT,
    },
    { value: 'Add to cart', type: TabbingOrderTypes.BUTTON },
    {
      value: ['.cx-product-name', 1],
      type: TabbingOrderTypes.INDEX_OF_ELEMENT,
    },
    { value: 'Add to cart', type: TabbingOrderTypes.BUTTON },
    {
      value: ['.cx-product-name', 2],
      type: TabbingOrderTypes.INDEX_OF_ELEMENT,
    },
    { value: 'Add to cart', type: TabbingOrderTypes.BUTTON },
    {
      value: ['.cx-product-name', 3],
      type: TabbingOrderTypes.INDEX_OF_ELEMENT,
    },
    { value: 'Add to cart', type: TabbingOrderTypes.BUTTON },
    {
      value: ['.cx-product-name', 4],
      type: TabbingOrderTypes.INDEX_OF_ELEMENT,
    },
    { value: 'Add to cart', type: TabbingOrderTypes.BUTTON },
    {
      value: ['.cx-product-name', 5],
      type: TabbingOrderTypes.INDEX_OF_ELEMENT,
    },
    { value: 'Add to cart', type: TabbingOrderTypes.BUTTON },
    {
      value: ['.cx-product-name', 6],
      type: TabbingOrderTypes.INDEX_OF_ELEMENT,
    },
    { value: 'Add to cart', type: TabbingOrderTypes.BUTTON },
    {
      value: ['.cx-product-name', 7],
      type: TabbingOrderTypes.INDEX_OF_ELEMENT,
    },
    { value: 'Add to cart', type: TabbingOrderTypes.BUTTON },
    {
      value: ['.cx-product-name', 8],
      type: TabbingOrderTypes.INDEX_OF_ELEMENT,
    },
    { value: 'Add to cart', type: TabbingOrderTypes.BUTTON },
    {
      value: ['.cx-product-name', 9],
      type: TabbingOrderTypes.INDEX_OF_ELEMENT,
    },
    { value: 'Add to cart', type: TabbingOrderTypes.BUTTON },
    {
      type: TabbingOrderTypes.GENERIC_INPUT,
    },
    {
      value: '«',
      type: TabbingOrderTypes.LINK,
    },
    {
      value: '1',
      type: TabbingOrderTypes.LINK,
    },
    {
      value: '2',
      type: TabbingOrderTypes.LINK,
    },
    {
      value: '3',
      type: TabbingOrderTypes.LINK,
    },
    {
      value: '18',
      type: TabbingOrderTypes.LINK,
    },
    {
      value: '»',
      type: TabbingOrderTypes.LINK,
    },
    {
      type: TabbingOrderTypes.CX_PRODUCT_VIEW,
    },
  ],
  productListMobile: [
    {
      value: 'Filter by',
      type: TabbingOrderTypes.BUTTON,
    },
    {
      type: TabbingOrderTypes.GENERIC_BUTTON,
    },
    {
      type: TabbingOrderTypes.GENERIC_INPUT,
    },
    {
      value: '«',
      type: TabbingOrderTypes.LINK,
    },
    {
      value: '1',
      type: TabbingOrderTypes.LINK,
    },
    {
      value: '2',
      type: TabbingOrderTypes.LINK,
    },
    {
      value: '3',
      type: TabbingOrderTypes.LINK,
    },
    {
      value: '18',
      type: TabbingOrderTypes.LINK,
    },
    {
      value: '»',
      type: TabbingOrderTypes.LINK,
    },
    {
      type: TabbingOrderTypes.CX_PRODUCT_VIEW,
    },
    {
      value: ['.cx-product-name', 0],
      type: TabbingOrderTypes.INDEX_OF_ELEMENT,
    },
    { value: 'Add to cart', type: TabbingOrderTypes.BUTTON },
    {
      value: ['.cx-product-name', 1],
      type: TabbingOrderTypes.INDEX_OF_ELEMENT,
    },
    { value: 'Add to cart', type: TabbingOrderTypes.BUTTON },
    {
      value: ['.cx-product-name', 2],
      type: TabbingOrderTypes.INDEX_OF_ELEMENT,
    },
    { value: 'Add to cart', type: TabbingOrderTypes.BUTTON },
    {
      value: ['.cx-product-name', 3],
      type: TabbingOrderTypes.INDEX_OF_ELEMENT,
    },
    { value: 'Add to cart', type: TabbingOrderTypes.BUTTON },
    {
      value: ['.cx-product-name', 4],
      type: TabbingOrderTypes.INDEX_OF_ELEMENT,
    },
    { value: 'Add to cart', type: TabbingOrderTypes.BUTTON },
    {
      value: ['.cx-product-name', 5],
      type: TabbingOrderTypes.INDEX_OF_ELEMENT,
    },
    { value: 'Add to cart', type: TabbingOrderTypes.BUTTON },
    {
      value: ['.cx-product-name', 6],
      type: TabbingOrderTypes.INDEX_OF_ELEMENT,
    },
    { value: 'Add to cart', type: TabbingOrderTypes.BUTTON },
    {
      value: ['.cx-product-name', 7],
      type: TabbingOrderTypes.INDEX_OF_ELEMENT,
    },
    { value: 'Add to cart', type: TabbingOrderTypes.BUTTON },
    {
      value: ['.cx-product-name', 8],
      type: TabbingOrderTypes.INDEX_OF_ELEMENT,
    },
    { value: 'Add to cart', type: TabbingOrderTypes.BUTTON },
    {
      value: ['.cx-product-name', 9],
      type: TabbingOrderTypes.INDEX_OF_ELEMENT,
    },
    { value: 'Add to cart', type: TabbingOrderTypes.BUTTON },
    {
      type: TabbingOrderTypes.GENERIC_INPUT,
    },
    {
      value: '«',
      type: TabbingOrderTypes.LINK,
    },
    {
      value: '1',
      type: TabbingOrderTypes.LINK,
    },
    {
      value: '2',
      type: TabbingOrderTypes.LINK,
    },
    {
      value: '3',
      type: TabbingOrderTypes.LINK,
    },
    {
      value: '18',
      type: TabbingOrderTypes.LINK,
    },
    {
      value: '»',
      type: TabbingOrderTypes.LINK,
    },
    {
      type: TabbingOrderTypes.CX_PRODUCT_VIEW,
    },
  ],
  productListMobileFilters: [
    {
      type: TabbingOrderTypes.GENERIC_BUTTON,
    },
    {
      value: 'Chiba',
      type: TabbingOrderTypes.CHECKBOX_WITH_LABEL,
    },
    {
      value: 'Choshi',
      type: TabbingOrderTypes.CHECKBOX_WITH_LABEL,
    },
    {
      value: 'Fukuoka Best Western Fukuoka Nakasu Inn',
      type: TabbingOrderTypes.CHECKBOX_WITH_LABEL,
    },
    {
      value: 'Fukuoka Canal City Fukuoka Washington Hotel',
      type: TabbingOrderTypes.CHECKBOX_WITH_LABEL,
    },
    {
      value: 'Fukuoka Hilton Fukuoka Sea Hawk',
      type: TabbingOrderTypes.CHECKBOX_WITH_LABEL,
    },
    {
      value: 'Fukuoka Hotel Monterey La Soeur Fukuoka',
      type: TabbingOrderTypes.CHECKBOX_WITH_LABEL,
    },
    {
      value: 'Fukuoka Hotel Nikko Fukuoka',
      type: TabbingOrderTypes.CHECKBOX_WITH_LABEL,
    },
    {
      value: 'Ichikawa',
      type: TabbingOrderTypes.CHECKBOX_WITH_LABEL,
    },
    {
      value: 'Kawasaki Grand Hotel',
      type: TabbingOrderTypes.CHECKBOX_WITH_LABEL,
    },
    {
      value: 'Kawasaki Hotel Sunroute Kawasaki',
      type: TabbingOrderTypes.CHECKBOX_WITH_LABEL,
    },
    {
      value: 'Kawasaki Mets Kawasaki Hotel',
      type: TabbingOrderTypes.CHECKBOX_WITH_LABEL,
    },
    {
      value: 'Kawasaki Mets Mizonokuchi Hotel',
      type: TabbingOrderTypes.CHECKBOX_WITH_LABEL,
    },
    {
      value: 'Kawasaki Pearl Hotel Kawasaki',
      type: TabbingOrderTypes.CHECKBOX_WITH_LABEL,
    },
    {
      value: 'Kobe Bay Sheraton Hotel and Towers',
      type: TabbingOrderTypes.CHECKBOX_WITH_LABEL,
    },
    {
      value: 'Kobe Hotel Monterey Amalie',
      type: TabbingOrderTypes.CHECKBOX_WITH_LABEL,
    },
    {
      value: 'Kobe Hotel Monterey Kobe',
      type: TabbingOrderTypes.CHECKBOX_WITH_LABEL,
    },
    {
      value: 'Kobe Sannomiya Terminal Hotel',
      type: TabbingOrderTypes.CHECKBOX_WITH_LABEL,
    },
    {
      value: 'Kobe the b',
      type: TabbingOrderTypes.CHECKBOX_WITH_LABEL,
    },
    {
      value: 'Koto',
      type: TabbingOrderTypes.CHECKBOX_WITH_LABEL,
    },
    {
      value: 'Matsudo',
      type: TabbingOrderTypes.CHECKBOX_WITH_LABEL,
    },
    {
      value: 'Misato',
      type: TabbingOrderTypes.CHECKBOX_WITH_LABEL,
    },
    {
      value: 'Nagoya Crowne Plaza Ana Grand Court Nagoya',
      type: TabbingOrderTypes.CHECKBOX_WITH_LABEL,
    },
    {
      value: 'Nagoya Hilton Nagoya Hotel',
      type: TabbingOrderTypes.CHECKBOX_WITH_LABEL,
    },
    {
      value: 'Nagoya Marriott Nagoya',
      type: TabbingOrderTypes.CHECKBOX_WITH_LABEL,
    },
    {
      value: 'Nagoya Royal Park Inn Nagoya',
      type: TabbingOrderTypes.CHECKBOX_WITH_LABEL,
    },
    {
      value: 'Nagoya The Westin Nagoya Castle',
      type: TabbingOrderTypes.CHECKBOX_WITH_LABEL,
    },
    {
      value: 'Nakano',
      type: TabbingOrderTypes.CHECKBOX_WITH_LABEL,
    },
    {
      value: 'Osaka Best Western Hotel Fino Osaka Shinsaibashi',
      type: TabbingOrderTypes.CHECKBOX_WITH_LABEL,
    },
    {
      value: 'Osaka Cross Hotel Osaka',
      type: TabbingOrderTypes.CHECKBOX_WITH_LABEL,
    },
    {
      value: 'Osaka Crowne Plaza Hotel Ana Osaka',
      type: TabbingOrderTypes.CHECKBOX_WITH_LABEL,
    },
    {
      value: 'Osaka Hilton Osaka Hotel',
      type: TabbingOrderTypes.CHECKBOX_WITH_LABEL,
    },
    {
      value: 'Osaka Ramada Osaka',
      type: TabbingOrderTypes.CHECKBOX_WITH_LABEL,
    },
    {
      value: 'Sapporo Ana Hotel Sapporo',
      type: TabbingOrderTypes.CHECKBOX_WITH_LABEL,
    },
    {
      value: 'Sapporo Best Western Hotel Sapporo Nakajima Koen',
      type: TabbingOrderTypes.CHECKBOX_WITH_LABEL,
    },
    {
      value: 'Sapporo Hotel Resol Trinity Sapporo',
      type: TabbingOrderTypes.CHECKBOX_WITH_LABEL,
    },
    {
      value: 'Sapporo Hotel Sunroute Sapporo',
      type: TabbingOrderTypes.CHECKBOX_WITH_LABEL,
    },
    {
      value: 'Sapporo Sheraton Sapporo Hotel',
      type: TabbingOrderTypes.CHECKBOX_WITH_LABEL,
    },
    {
      value: 'Shinbashi',
      type: TabbingOrderTypes.CHECKBOX_WITH_LABEL,
    },
    {
      value: 'Tokio Cerulean Tower Tokyu Hotel',
      type: TabbingOrderTypes.CHECKBOX_WITH_LABEL,
    },
    {
      value: 'Tokio Dormy Inn Tokyo Hatchobori',
      type: TabbingOrderTypes.CHECKBOX_WITH_LABEL,
    },
    {
      value: 'Tokio Flexstay Nippori Inn',
      type: TabbingOrderTypes.CHECKBOX_WITH_LABEL,
    },
    {
      value: 'Tokio Hotel Metropolitan Tokyo',
      type: TabbingOrderTypes.CHECKBOX_WITH_LABEL,
    },
    {
      value: 'Tokio Park Hotel Tokyo',
      type: TabbingOrderTypes.CHECKBOX_WITH_LABEL,
    },
    {
      value: 'Yokohama Comfort Hotel Yokohama Kannai',
      type: TabbingOrderTypes.CHECKBOX_WITH_LABEL,
    },
    {
      value: 'Yokohama Hotel JAL City Kannai Yokohama',
      type: TabbingOrderTypes.CHECKBOX_WITH_LABEL,
    },
    {
      value: 'Yokohama Hotel New Grand',
      type: TabbingOrderTypes.CHECKBOX_WITH_LABEL,
    },
    {
      value: 'Yokohama Sakuragicho Washington Hotel',
      type: TabbingOrderTypes.CHECKBOX_WITH_LABEL,
    },
    {
      value: 'Yokohama Shin Yokohama Prince Hotel',
      type: TabbingOrderTypes.CHECKBOX_WITH_LABEL,
    },
    {
      value: 'Yokosuka',
      type: TabbingOrderTypes.CHECKBOX_WITH_LABEL,
    },
    {
      value: '$0-$49.99',
      type: TabbingOrderTypes.CHECKBOX_WITH_LABEL,
    },
    {
      value: '$50-$199.99',
      type: TabbingOrderTypes.CHECKBOX_WITH_LABEL,
    },
    {
      value: '$200-$499.99',
      type: TabbingOrderTypes.CHECKBOX_WITH_LABEL,
    },
    {
      value: '$500-$999.99',
      type: TabbingOrderTypes.CHECKBOX_WITH_LABEL,
    },
    {
      value: '$1,000-$100,000',
      type: TabbingOrderTypes.CHECKBOX_WITH_LABEL,
    },
    {
      value: '1280 x 720',
      type: TabbingOrderTypes.CHECKBOX_WITH_LABEL,
    },
    {
      value: 'Floor-standing',
      type: TabbingOrderTypes.CHECKBOX_WITH_LABEL,
    },
    {
      value: 'Quick-release Mounting Shoe',
      type: TabbingOrderTypes.CHECKBOX_WITH_LABEL,
    },
    {
      value: '20 - 29.9 mp',
      type: TabbingOrderTypes.CHECKBOX_WITH_LABEL,
    },
    {
      value: '15 - 15.9 mp',
      type: TabbingOrderTypes.CHECKBOX_WITH_LABEL,
    },
    {
      value: '14 - 14.9 mp',
      type: TabbingOrderTypes.CHECKBOX_WITH_LABEL,
    },
    {
      value: '12 - 12.9 mp',
      type: TabbingOrderTypes.CHECKBOX_WITH_LABEL,
    },
    {
      value: '10 - 10.9 mp',
      type: TabbingOrderTypes.CHECKBOX_WITH_LABEL,
    },
    {
      value: '9 - 9.9 mp',
      type: TabbingOrderTypes.CHECKBOX_WITH_LABEL,
    },
    {
      value: '8 - 8.9 mp',
      type: TabbingOrderTypes.CHECKBOX_WITH_LABEL,
    },
    {
      value: '7 - 7.9 mp',
      type: TabbingOrderTypes.CHECKBOX_WITH_LABEL,
    },
    {
      value: '5 - 5.9 mp',
      type: TabbingOrderTypes.CHECKBOX_WITH_LABEL,
    },
    {
      value: 'fixed',
      type: TabbingOrderTypes.CHECKBOX_WITH_LABEL,
    },
    {
      value: 'telephoto',
      type: TabbingOrderTypes.CHECKBOX_WITH_LABEL,
    },
    {
      value: 'fisheye',
      type: TabbingOrderTypes.CHECKBOX_WITH_LABEL,
    },
    {
      value: 'wide-angle',
      type: TabbingOrderTypes.CHECKBOX_WITH_LABEL,
    },
    {
      value: 'zoom',
      type: TabbingOrderTypes.CHECKBOX_WITH_LABEL,
    },
    {
      value: 'Black',
      type: TabbingOrderTypes.CHECKBOX_WITH_LABEL,
    },
    {
      value: 'Sony',
      type: TabbingOrderTypes.CHECKBOX_WITH_LABEL,
    },
    {
      value: 'Canon',
      type: TabbingOrderTypes.CHECKBOX_WITH_LABEL,
    },
    {
      value: 'Kodak',
      type: TabbingOrderTypes.CHECKBOX_WITH_LABEL,
    },
    {
      value: 'Kingston',
      type: TabbingOrderTypes.CHECKBOX_WITH_LABEL,
    },
    {
      value: 'Samsung',
      type: TabbingOrderTypes.CHECKBOX_WITH_LABEL,
    },
    {
      value: 'Toshiba',
      type: TabbingOrderTypes.CHECKBOX_WITH_LABEL,
    },
    {
      value: 'ICIDU',
      type: TabbingOrderTypes.CHECKBOX_WITH_LABEL,
    },
    {
      value: 'TDK',
      type: TabbingOrderTypes.CHECKBOX_WITH_LABEL,
    },
    {
      value: 'Sweex',
      type: TabbingOrderTypes.CHECKBOX_WITH_LABEL,
    },
    {
      value: 'HP',
      type: TabbingOrderTypes.CHECKBOX_WITH_LABEL,
    },
    {
      value: 'NEC',
      type: TabbingOrderTypes.CHECKBOX_WITH_LABEL,
    },
    {
      value: 'Targus',
      type: TabbingOrderTypes.CHECKBOX_WITH_LABEL,
    },
    {
      value: 'Canyon',
      type: TabbingOrderTypes.CHECKBOX_WITH_LABEL,
    },
    {
      value: 'Fujifilm',
      type: TabbingOrderTypes.CHECKBOX_WITH_LABEL,
    },
    {
      value: 'Logitech',
      type: TabbingOrderTypes.CHECKBOX_WITH_LABEL,
    },
    {
      value: 'Cameras',
      type: TabbingOrderTypes.CHECKBOX_WITH_LABEL,
    },
    {
      value: 'Digital Cameras',
      type: TabbingOrderTypes.CHECKBOX_WITH_LABEL,
    },
    {
      value: 'Digital SLR',
      type: TabbingOrderTypes.CHECKBOX_WITH_LABEL,
    },
    {
      value: 'Digital Compacts',
      type: TabbingOrderTypes.CHECKBOX_WITH_LABEL,
    },
    {
      value: 'Components',
      type: TabbingOrderTypes.CHECKBOX_WITH_LABEL,
    },
    {
      value: 'Power Supplies',
      type: TabbingOrderTypes.CHECKBOX_WITH_LABEL,
    },
    {
      value: 'Camera Accessories & Supplies',
      type: TabbingOrderTypes.CHECKBOX_WITH_LABEL,
    },
    {
      value: 'Data storage',
      type: TabbingOrderTypes.CHECKBOX_WITH_LABEL,
    },
    {
      value: 'Flash Memory',
      type: TabbingOrderTypes.CHECKBOX_WITH_LABEL,
    },
    {
      value: 'Rechargeable Batteries',
      type: TabbingOrderTypes.CHECKBOX_WITH_LABEL,
    },
    {
      value: 'Camera Lenses',
      type: TabbingOrderTypes.CHECKBOX_WITH_LABEL,
    },
    {
      value: 'Battery Chargers',
      type: TabbingOrderTypes.CHECKBOX_WITH_LABEL,
    },
    {
      value: 'Camera Kits',
      type: TabbingOrderTypes.CHECKBOX_WITH_LABEL,
    },
    {
      value: 'Tripods',
      type: TabbingOrderTypes.CHECKBOX_WITH_LABEL,
    },
    {
      value: 'Power Adapters & Inverters',
      type: TabbingOrderTypes.CHECKBOX_WITH_LABEL,
    },
    {
      value: 'Hand-held Camcorders',
      type: TabbingOrderTypes.CHECKBOX_WITH_LABEL,
    },
    {
      value: 'Blank Video Tapes',
      type: TabbingOrderTypes.CHECKBOX_WITH_LABEL,
    },
    {
      value: 'Webcams',
      type: TabbingOrderTypes.CHECKBOX_WITH_LABEL,
    },
    {
      value: 'Camera Flashes',
      type: TabbingOrderTypes.CHECKBOX_WITH_LABEL,
    },
    {
      value: 'Colour Films',
      type: TabbingOrderTypes.CHECKBOX_WITH_LABEL,
    },
    {
      value: 'Black & White Films',
      type: TabbingOrderTypes.CHECKBOX_WITH_LABEL,
    },
    {
      value: 'Camera Cables',
      type: TabbingOrderTypes.CHECKBOX_WITH_LABEL,
    },
    {
      value: 'Binoculars',
      type: TabbingOrderTypes.CHECKBOX_WITH_LABEL,
    },
    {
      value: 'Film cameras',
      type: TabbingOrderTypes.CHECKBOX_WITH_LABEL,
    },
    {
      value: 'Fixatives',
      type: TabbingOrderTypes.CHECKBOX_WITH_LABEL,
    },
  ],
  myAccount: [
    {
      value: 'Order History',
      type: TabbingOrderTypes.LINK,
    },
    {
      value: 'Wish List',
      type: TabbingOrderTypes.LINK,
    },
    {
      value: 'Address Book',
      type: TabbingOrderTypes.LINK,
    },
    {
      value: 'Payment Details',
      type: TabbingOrderTypes.LINK,
    },
    {
      value: 'Personal Details',
      type: TabbingOrderTypes.LINK,
    },
    {
      value: 'Password',
      type: TabbingOrderTypes.LINK,
    },
    {
      value: 'Email Address',
      type: TabbingOrderTypes.LINK,
    },
    {
      value: 'Consent Management',
      type: TabbingOrderTypes.LINK,
    },
    {
      value: 'Close Account',
      type: TabbingOrderTypes.LINK,
    },
    {
      value: 'My Interests',
      type: TabbingOrderTypes.LINK,
    },
    {
      value: 'Notification Preference',
      type: TabbingOrderTypes.LINK,
    },
    {
      value: 'My Coupons',
      type: TabbingOrderTypes.LINK,
    },
    {
      value: 'Sign Out',
      type: TabbingOrderTypes.LINK,
    },
  ],
  headerCategoryBrands: [
    {
      value: 'Shop all Brands',
      type: TabbingOrderTypes.LINK,
    },
    {
      value: 'Canon',
      type: TabbingOrderTypes.LINK,
    },
    {
      value: 'Sony',
      type: TabbingOrderTypes.LINK,
    },
    {
      value: 'Kodak',
      type: TabbingOrderTypes.LINK,
    },
    {
      value: 'Samsung',
      type: TabbingOrderTypes.LINK,
    },
    {
      value: 'Toshiba',
      type: TabbingOrderTypes.LINK,
    },
    {
      value: 'Fujifilm',
      type: TabbingOrderTypes.LINK,
    },
    {
      value: 'Kingston',
      type: TabbingOrderTypes.LINK,
    },
    {
      value: 'Icidu',
      type: TabbingOrderTypes.LINK,
    },
    {
      value: 'TDK',
      type: TabbingOrderTypes.LINK,
    },
    {
      value: 'Sweex',
      type: TabbingOrderTypes.LINK,
    },
  ],
  headerCategoryDigitalCameras: [
    {
      value: 'Shop all Digital Cameras',
      type: TabbingOrderTypes.LINK,
    },
    {
      value: 'Compact Cameras',
      type: TabbingOrderTypes.LINK,
    },
    {
      value: 'SLR Cameras',
      type: TabbingOrderTypes.LINK,
    },
  ],
  headerCategoryAccessories: [
    {
      value: 'Shop all Accessories',
      type: TabbingOrderTypes.LINK,
    },
    {
      value: 'Camera Flashes',
      type: TabbingOrderTypes.LINK,
    },
    {
      value: 'Tripods',
      type: TabbingOrderTypes.LINK,
    },
    {
      value: 'Camera Lenses',
      type: TabbingOrderTypes.LINK,
    },
    {
      value: 'Flash Memory',
      type: TabbingOrderTypes.LINK,
    },
    {
      value: 'Power Supplies',
      type: TabbingOrderTypes.LINK,
    },
    {
      value: 'Color Films',
      type: TabbingOrderTypes.LINK,
    },
    {
      value: 'Black & White Films',
      type: TabbingOrderTypes.LINK,
    },
    {
      value: 'Blank Videotapes',
      type: TabbingOrderTypes.LINK,
    },
  ],
  myInterests: [
    {
      type: TabbingOrderTypes.GENERIC_INPUT,
    },
    {
      value: '«',
      type: TabbingOrderTypes.LINK,
    },
    {
      value: '1',
      type: TabbingOrderTypes.LINK,
    },
    {
      value: '»',
      type: TabbingOrderTypes.LINK,
    },
    {
      value: 'Secure Digital Card 2GB',
      type: TabbingOrderTypes.LINK,
    },
    {
      value: 'REMOVE',
      type: TabbingOrderTypes.GENERIC_BUTTON,
    },
    {
      type: TabbingOrderTypes.GENERIC_INPUT,
    },
    {
      value: '«',
      type: TabbingOrderTypes.LINK,
    },
    {
      value: '1',
      type: TabbingOrderTypes.LINK,
    },
    {
      value: '»',
      type: TabbingOrderTypes.LINK,
    },
  ],
  storeFinder: [
    {
      type: TabbingOrderTypes.GENERIC_INPUT,
    },
    {
      type: TabbingOrderTypes.CX_ICON,
    },
    {
      value: 'Use my location',
      type: TabbingOrderTypes.GENERIC_BUTTON,
    },
    {
      value: 'View all stores',
      type: TabbingOrderTypes.GENERIC_BUTTON,
    },
  ],
  storeFinderSearchResults: [
    {
      value: 'Nakano',
      type: TabbingOrderTypes.GENERIC_INPUT,
    },
    {
      type: TabbingOrderTypes.CX_ICON,
    },
    {
      value: 'Use my location',
      type: TabbingOrderTypes.GENERIC_BUTTON,
    },
    {
      value: 'View all stores',
      type: TabbingOrderTypes.GENERIC_BUTTON,
    },
    {
      value: '«',
      type: TabbingOrderTypes.LINK,
    },
    {
      value: '1',
      type: TabbingOrderTypes.LINK,
    },
    {
      value: '2',
      type: TabbingOrderTypes.LINK,
    },
    {
      value: '»',
      type: TabbingOrderTypes.LINK,
    },
    {
      value: 'Yokohama Hotel JAL City Kannai Yokohama',
      type: TabbingOrderTypes.LINK,
    },
    {
      value: 'Get Directions',
      type: TabbingOrderTypes.LINK,
    },
    {
      value: 'Chiba',
      type: TabbingOrderTypes.LINK,
    },
    {
      value: 'Get Directions',
      type: TabbingOrderTypes.LINK,
    },
    {
      value: 'Yokosuka',
      type: TabbingOrderTypes.LINK,
    },
    {
      value: 'Get Directions',
      type: TabbingOrderTypes.LINK,
    },
  ],
  storeFinderStoreDetails: [
    {
      value: 'Back to list',
      type: TabbingOrderTypes.GENERIC_BUTTON,
    },
    {
      value: 'Get Directions',
      type: TabbingOrderTypes.LINK,
    },
  ],
  storeFinderCountriesList: [
    {
      type: TabbingOrderTypes.GENERIC_INPUT,
    },
    {
      type: TabbingOrderTypes.CX_ICON,
    },
    {
      value: 'Use my location',
      type: TabbingOrderTypes.GENERIC_BUTTON,
    },
    {
      value: 'View all stores',
      type: TabbingOrderTypes.GENERIC_BUTTON,
    },
    {
      value: 'Japan (49)',
      type: TabbingOrderTypes.LINK,
    },
  ],
  storeFinderStoresList: [
    {
      type: TabbingOrderTypes.GENERIC_INPUT,
    },
    {
      type: TabbingOrderTypes.CX_ICON,
    },
    {
      value: 'Use my location',
      type: TabbingOrderTypes.GENERIC_BUTTON,
    },
    {
      value: 'View all stores',
      type: TabbingOrderTypes.GENERIC_BUTTON,
    },
    {
      value: 'Kawasaki Hotel Sunroute Kawasaki',
      type: TabbingOrderTypes.LINK,
    },
    {
      value: 'Get Directions',
      type: TabbingOrderTypes.LINK,
    },
    {
      value: 'Kawasaki Mets Kawasaki Hotel',
      type: TabbingOrderTypes.LINK,
    },
    {
      value: 'Get Directions',
      type: TabbingOrderTypes.LINK,
    },
    {
      value: 'Chiba',
      type: TabbingOrderTypes.LINK,
    },
    {
      value: 'Get Directions',
      type: TabbingOrderTypes.LINK,
    },
    {
      value: 'Matsudo',
      type: TabbingOrderTypes.LINK,
    },
    {
      value: 'Get Directions',
      type: TabbingOrderTypes.LINK,
    },
    {
      value: 'Koto',
      type: TabbingOrderTypes.LINK,
    },
    {
      value: 'Get Directions',
      type: TabbingOrderTypes.LINK,
    },
    {
      value: 'Tokio Park Hotel Tokyo',
      type: TabbingOrderTypes.LINK,
    },
    {
      value: 'Get Directions',
      type: TabbingOrderTypes.LINK,
    },
    {
      value: 'Yokosuka',
      type: TabbingOrderTypes.LINK,
    },
    {
      value: 'Get Directions',
      type: TabbingOrderTypes.LINK,
    },
    {
      value: 'Osaka Ramada Osaka',
      type: TabbingOrderTypes.LINK,
    },
    {
      value: 'Get Directions',
      type: TabbingOrderTypes.LINK,
    },
    {
      value: 'Nakano',
      type: TabbingOrderTypes.LINK,
    },
    {
      value: 'Get Directions',
      type: TabbingOrderTypes.LINK,
    },
    {
      value: 'Osaka Cross Hotel Osaka',
      type: TabbingOrderTypes.LINK,
    },
    {
      value: 'Get Directions',
      type: TabbingOrderTypes.LINK,
    },
    {
      value: 'Shinbashi',
      type: TabbingOrderTypes.LINK,
    },
    {
      value: 'Get Directions',
      type: TabbingOrderTypes.LINK,
    },
    {
      value: 'Misato',
      type: TabbingOrderTypes.LINK,
    },
    {
      value: 'Get Directions',
      type: TabbingOrderTypes.LINK,
    },
    {
      value: 'Kobe the b',
      type: TabbingOrderTypes.LINK,
    },
    {
      value: 'Get Directions',
      type: TabbingOrderTypes.LINK,
    },
    {
      value: 'Kawasaki Grand Hotel',
      type: TabbingOrderTypes.LINK,
    },
    {
      value: 'Get Directions',
      type: TabbingOrderTypes.LINK,
    },
    {
      value: 'Ichikawa',
      type: TabbingOrderTypes.LINK,
    },
    {
      value: 'Get Directions',
      type: TabbingOrderTypes.LINK,
    },
    {
      value: 'Osaka Crowne Plaza Hotel Ana Osaka',
      type: TabbingOrderTypes.LINK,
    },
    {
      value: 'Get Directions',
      type: TabbingOrderTypes.LINK,
    },
    {
      value: 'Fukuoka Hilton Fukuoka Sea Hawk',
      type: TabbingOrderTypes.LINK,
    },
    {
      value: 'Get Directions',
      type: TabbingOrderTypes.LINK,
    },
    {
      value: 'Fukuoka Canal City Fukuoka Washington Hotel',
      type: TabbingOrderTypes.LINK,
    },
    {
      value: 'Get Directions',
      type: TabbingOrderTypes.LINK,
    },
    {
      value: 'Choshi',
      type: TabbingOrderTypes.LINK,
    },
    {
      value: 'Get Directions',
      type: TabbingOrderTypes.LINK,
    },
    {
      value: 'Sapporo Hotel Resol Trinity Sapporo',
      type: TabbingOrderTypes.LINK,
    },
    {
      value: 'Get Directions',
      type: TabbingOrderTypes.LINK,
    },
    {
      value: 'Fukuoka Best Western Fukuoka Nakasu Inn',
      type: TabbingOrderTypes.LINK,
    },
    {
      value: 'Get Directions',
      type: TabbingOrderTypes.LINK,
    },
    {
      value: 'Fukuoka Hotel Nikko Fukuoka',
      type: TabbingOrderTypes.LINK,
    },
    {
      value: 'Get Directions',
      type: TabbingOrderTypes.LINK,
    },
    {
      value: 'Fukuoka Hotel Monterey La Soeur Fukuoka',
      type: TabbingOrderTypes.LINK,
    },
    {
      value: 'Get Directions',
      type: TabbingOrderTypes.LINK,
    },
    {
      value: 'Kawasaki Mets Mizonokuchi Hotel',
      type: TabbingOrderTypes.LINK,
    },
    {
      value: 'Get Directions',
      type: TabbingOrderTypes.LINK,
    },
    {
      value: 'Kawasaki Pearl Hotel Kawasaki',
      type: TabbingOrderTypes.LINK,
    },
    {
      value: 'Get Directions',
      type: TabbingOrderTypes.LINK,
    },
    {
      value: 'Kobe Bay Sheraton Hotel and Towers',
      type: TabbingOrderTypes.LINK,
    },
    {
      value: 'Get Directions',
      type: TabbingOrderTypes.LINK,
    },
    {
      value: 'Kobe Hotel Monterey Amalie',
      type: TabbingOrderTypes.LINK,
    },
    {
      value: 'Get Directions',
      type: TabbingOrderTypes.LINK,
    },
    {
      value: 'Kobe Hotel Monterey Kobe',
      type: TabbingOrderTypes.LINK,
    },
    {
      value: 'Get Directions',
      type: TabbingOrderTypes.LINK,
    },
    {
      value: 'Kobe Sannomiya Terminal Hotel',
      type: TabbingOrderTypes.LINK,
    },
    {
      value: 'Get Directions',
      type: TabbingOrderTypes.LINK,
    },
    {
      value: 'Nagoya Crowne Plaza Ana Grand Court Nagoya',
      type: TabbingOrderTypes.LINK,
    },
    {
      value: 'Get Directions',
      type: TabbingOrderTypes.LINK,
    },
    {
      value: 'Nagoya Hilton Nagoya Hotel',
      type: TabbingOrderTypes.LINK,
    },
    {
      value: 'Get Directions',
      type: TabbingOrderTypes.LINK,
    },
    {
      value: 'Nagoya Marriott Nagoya',
      type: TabbingOrderTypes.LINK,
    },
    {
      value: 'Get Directions',
      type: TabbingOrderTypes.LINK,
    },
    {
      value: 'Nagoya Royal Park Inn Nagoya',
      type: TabbingOrderTypes.LINK,
    },
    {
      value: 'Get Directions',
      type: TabbingOrderTypes.LINK,
    },
    {
      value: 'Nagoya The Westin Nagoya Castle',
      type: TabbingOrderTypes.LINK,
    },
    {
      value: 'Get Directions',
      type: TabbingOrderTypes.LINK,
    },
    {
      value: 'Osaka Best Western Hotel Fino Osaka Shinsaibashi',
      type: TabbingOrderTypes.LINK,
    },
    {
      value: 'Get Directions',
      type: TabbingOrderTypes.LINK,
    },
    {
      value: 'Osaka Hilton Osaka Hotel',
      type: TabbingOrderTypes.LINK,
    },
    {
      value: 'Get Directions',
      type: TabbingOrderTypes.LINK,
    },
    {
      value: 'Sapporo Ana Hotel Sapporo',
      type: TabbingOrderTypes.LINK,
    },
    {
      value: 'Get Directions',
      type: TabbingOrderTypes.LINK,
    },
    {
      value: 'Sapporo Best Western Hotel Sapporo Nakajima Koen',
      type: TabbingOrderTypes.LINK,
    },
    {
      value: 'Get Directions',
      type: TabbingOrderTypes.LINK,
    },
    {
      value: 'Sapporo Hotel Sunroute Sapporo',
      type: TabbingOrderTypes.LINK,
    },
    {
      value: 'Get Directions',
      type: TabbingOrderTypes.LINK,
    },
    {
      value: 'Sapporo Sheraton Sapporo Hotel',
      type: TabbingOrderTypes.LINK,
    },
    {
      value: 'Get Directions',
      type: TabbingOrderTypes.LINK,
    },
    {
      value: 'Tokio Cerulean Tower Tokyu Hotel',
      type: TabbingOrderTypes.LINK,
    },
    {
      value: 'Get Directions',
      type: TabbingOrderTypes.LINK,
    },
    {
      value: 'Tokio Dormy Inn Tokyo Hatchobori',
      type: TabbingOrderTypes.LINK,
    },
    {
      value: 'Get Directions',
      type: TabbingOrderTypes.LINK,
    },
    {
      value: 'Tokio Flexstay Nippori Inn',
      type: TabbingOrderTypes.LINK,
    },
    {
      value: 'Get Directions',
      type: TabbingOrderTypes.LINK,
    },
    {
      value: 'Tokio Hotel Metropolitan Tokyo',
      type: TabbingOrderTypes.LINK,
    },
    {
      value: 'Get Directions',
      type: TabbingOrderTypes.LINK,
    },
    {
      value: 'Yokohama Comfort Hotel Yokohama Kannai',
      type: TabbingOrderTypes.LINK,
    },
    {
      value: 'Get Directions',
      type: TabbingOrderTypes.LINK,
    },
    {
      value: 'Yokohama Hotel JAL City Kannai Yokohama',
      type: TabbingOrderTypes.LINK,
    },
    {
      value: 'Get Directions',
      type: TabbingOrderTypes.LINK,
    },
    {
      value: 'Yokohama Hotel New Grand',
      type: TabbingOrderTypes.LINK,
    },
    {
      value: 'Get Directions',
      type: TabbingOrderTypes.LINK,
    },
    {
      value: 'Yokohama Sakuragicho Washington Hotel',
      type: TabbingOrderTypes.LINK,
    },
    {
      value: 'Get Directions',
      type: TabbingOrderTypes.LINK,
    },
    {
      value: 'Yokohama Shin Yokohama Prince Hotel',
      type: TabbingOrderTypes.LINK,
    },
    {
      value: 'Get Directions',
      type: TabbingOrderTypes.LINK,
    },
  ],
<<<<<<< HEAD
  consignmentTracking: [
    {
      type: TabbingOrderTypes.GENERIC_BUTTON,
    },
    {
      value: 'Photosmart E317 Digital Camera',
      type: TabbingOrderTypes.LINK,
    },
    {
      type: TabbingOrderTypes.GENERIC_INPUT,
    },
    {
      type: TabbingOrderTypes.GENERIC_BUTTON,
    },
    {
      value: 'DSC-T90',
      type: TabbingOrderTypes.LINK,
    },
    {
      type: TabbingOrderTypes.GENERIC_INPUT,
    },
    {
      value: 'Micro Webcam',
      type: TabbingOrderTypes.LINK,
    },
    {
      type: TabbingOrderTypes.GENERIC_INPUT,
    },
  ],
  consignmentTrackingEvents: [
=======
  stockNotificationNotLogin: [
    {
      value: 'Sign In / Register',
      type: TabbingOrderTypes.LINK,
    },
  ],
  stockNotificationNoEnabledPreference: [
    {
      value: 'Notification Channels',
      type: TabbingOrderTypes.LINK,
    },
  ],
  stockNotificationSubscribed: [
    {
      type: TabbingOrderTypes.GENERIC_BUTTON,
    },
  ],
  stockNotificationDialog: [
    {
      value: 'Notification Preference',
      type: TabbingOrderTypes.LINK,
    },
    {
      value: 'My Interests',
      type: TabbingOrderTypes.LINK,
    },
    {
      type: TabbingOrderTypes.GENERIC_BUTTON,
    },
  ],
  stockNotification: [
>>>>>>> 8e269e54
    {
      type: TabbingOrderTypes.GENERIC_BUTTON,
    },
  ],
};<|MERGE_RESOLUTION|>--- conflicted
+++ resolved
@@ -2616,7 +2616,41 @@
       type: TabbingOrderTypes.LINK,
     },
   ],
-<<<<<<< HEAD
+  stockNotificationNotLogin: [
+    {
+      value: 'Sign In / Register',
+      type: TabbingOrderTypes.LINK,
+    },
+  ],
+  stockNotificationNoEnabledPreference: [
+    {
+      value: 'Notification Channels',
+      type: TabbingOrderTypes.LINK,
+    },
+  ],
+  stockNotificationSubscribed: [
+    {
+      type: TabbingOrderTypes.GENERIC_BUTTON,
+    },
+  ],
+  stockNotificationDialog: [
+    {
+      value: 'Notification Preference',
+      type: TabbingOrderTypes.LINK,
+    },
+    {
+      value: 'My Interests',
+      type: TabbingOrderTypes.LINK,
+    },
+    {
+      type: TabbingOrderTypes.GENERIC_BUTTON,
+    },
+  ],
+  stockNotification: [
+    {
+      type: TabbingOrderTypes.GENERIC_BUTTON,
+    },
+  ],
   consignmentTracking: [
     {
       type: TabbingOrderTypes.GENERIC_BUTTON,
@@ -2647,41 +2681,8 @@
     },
   ],
   consignmentTrackingEvents: [
-=======
-  stockNotificationNotLogin: [
-    {
-      value: 'Sign In / Register',
-      type: TabbingOrderTypes.LINK,
-    },
-  ],
-  stockNotificationNoEnabledPreference: [
-    {
-      value: 'Notification Channels',
-      type: TabbingOrderTypes.LINK,
-    },
-  ],
-  stockNotificationSubscribed: [
     {
       type: TabbingOrderTypes.GENERIC_BUTTON,
     },
   ],
-  stockNotificationDialog: [
-    {
-      value: 'Notification Preference',
-      type: TabbingOrderTypes.LINK,
-    },
-    {
-      value: 'My Interests',
-      type: TabbingOrderTypes.LINK,
-    },
-    {
-      type: TabbingOrderTypes.GENERIC_BUTTON,
-    },
-  ],
-  stockNotification: [
->>>>>>> 8e269e54
-    {
-      type: TabbingOrderTypes.GENERIC_BUTTON,
-    },
-  ],
 };