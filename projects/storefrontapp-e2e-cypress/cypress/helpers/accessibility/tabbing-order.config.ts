--- conflicted
+++ resolved
@@ -8,8 +8,6 @@
     { value: 'Sign In', type: TabbingOrderTypes.BUTTON },
     { value: 'Register', type: TabbingOrderTypes.BUTTON },
   ],
-<<<<<<< HEAD
-=======
   register: [
     { value: 'titleCode', type: TabbingOrderTypes.FORM_FIELD },
     { value: 'firstName', type: TabbingOrderTypes.FORM_FIELD },
@@ -37,7 +35,6 @@
     { value: 'Cancel', type: TabbingOrderTypes.BUTTON },
     { value: 'Submit', type: TabbingOrderTypes.BUTTON },
   ],
->>>>>>> a6c0cced
   productConfigurationPage: [
     {
       type: TabbingOrderTypes.GENERIC_ELEMENT,
@@ -421,8 +418,6 @@
       type: TabbingOrderTypes.BUTTON,
     },
   ],
-<<<<<<< HEAD
-=======
   headerDesktopNotLoggedIn: [
     {
       value: 'Language',
@@ -491,7 +486,6 @@
       type: TabbingOrderTypes.NAV_CATEGORY_DROPDOWN,
     },
   ],
->>>>>>> a6c0cced
   headerDesktopLoggedIn: [
     {
       value: 'Language',
