--- conflicted
+++ resolved
@@ -74,18 +74,16 @@
     { value: 'Cancel', type: TabbingOrderTypes.LINK },
     { value: 'CLOSE MY ACCOUNT', type: TabbingOrderTypes.BUTTON },
   ],
-<<<<<<< HEAD
   personalDetails: [
     { value: 'titleCode', type: TabbingOrderTypes.FORM_FIELD },
     { value: 'firstName', type: TabbingOrderTypes.FORM_FIELD },
     { value: 'lastName', type: TabbingOrderTypes.FORM_FIELD },
     { value: 'Cancel', type: TabbingOrderTypes.BUTTON },
     { value: 'Save', type: TabbingOrderTypes.BUTTON },
-=======
+  ],
   paymentDetails: [
     { value: 'Delete', type: TabbingOrderTypes.LINK },
     { value: 'Set as default', type: TabbingOrderTypes.LINK },
     { value: 'Delete', type: TabbingOrderTypes.LINK },
->>>>>>> ec28df57
   ],
 };