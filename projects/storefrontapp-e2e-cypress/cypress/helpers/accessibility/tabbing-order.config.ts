--- conflicted
+++ resolved
@@ -13,12 +13,9 @@
   GENERIC_NG_SELECT = 'genericNgSelect',
   ITEM_COUNTER = 'itemCounter',
   RADIO = 'radio',
-<<<<<<< HEAD
   SELECT = 'select',
   NAV_CATEGORY_DROPDOWN = 'navCategoryDropdown',
-=======
   CAROUSEL = 'carousel',
->>>>>>> 621129e7
 }
 
 export interface TabbingOrderConfig {
