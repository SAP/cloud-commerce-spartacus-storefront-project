--- conflicted
+++ resolved
@@ -4,70 +4,4 @@
 export function registerAndLogin() {
   standardUser.registrationData.email = generateMail(randomString(), true);
   cy.requireLoggedIn(standardUser);
-<<<<<<< HEAD
-}
-
-export function accessPageAsAnonymous() {
-  cy.visit(UPDATE_EMAIL);
-  cy.location('pathname').should('contain', '/login');
-}
-
-export function cancelUpdateEmailAction() {
-  cy.get('cx-update-email button[type="button"]').click();
-  checkBanner();
-
-  cy.location('pathname').should('contain', '/');
-}
-
-export function updateEmail() {
-  const newUid = generateMail(randomString(), true);
-  cy.get('cx-update-email [formcontrolname="email"]').type(newUid);
-  cy.get('cx-update-email [formcontrolname="confirmEmail"]').type(newUid);
-  cy.get('cx-update-email [formcontrolname="password"]').type(password);
-
-  cy.get('cx-update-email button[type="submit"]').click();
-
-  cy.get('cx-login-form').should('exist');
-
-  alerts
-    .getSuccessAlert()
-    .should('contain', `Success. Please sign in with ${newUid}`);
-
-  // verify you can login with the new email address
-  login(newUid, password);
-  // TODO: uncomment below component and remove update-email assertion when #1957 is implemented
-  cy.get('cx-update-email').should('exist');
-  // checkBanner();
-}
-
-export function verifyOldEmailInvalid() {
-  signOut();
-  cy.visit('/login');
-  login(
-    standardUser.registrationData.email,
-    standardUser.registrationData.password
-  );
-  alerts.getErrorAlert().should('contain', 'Bad credentials');
-}
-
-export function verifyAsAnonymous() {
-  it('should redirect to login page for anonymous user', () => {
-    accessPageAsAnonymous();
-  });
-}
-
-export function updateEmailTest() {
-  it('should be able to cancel and go back to home', () => {
-    cancelUpdateEmailAction();
-  });
-
-  it('should be able to update the email address and login with it', () => {
-    updateEmail();
-  });
-
-  it('should not allow login with old email address', () => {
-    verifyOldEmailInvalid();
-  });
-=======
->>>>>>> 0e822f6b
 }