import { product } from '../sample-data/checkout-flow';

export function loginSuccessfully() {
  cy.login('test-user-cypress@ydev.hybris.com', 'Password123.');
  cy.visit('/');
  cy.get('.cx-login-greet').should('contain', 'Test User');
}

export function addShippingAddress() {
  cy.request({
    method: 'POST',
    url: `${Cypress.env(
      'API_URL'
    )}/rest/v2/electronics-spa/users/test-user-cypress@ydev.hybris.com/addresses?lang=en&curr=USD`,
    headers: {
      Authorization: `bearer ${
        JSON.parse(localStorage.getItem('spartacus-local-data')).auth.userToken
          .token.access_token
      }`,
    },
    body: {
      defaultAddress: false,
      titleCode: 'mr',
      firstName: 'Test',
      lastName: 'User',
      line1: '999 de Maisonneuve',
      line2: '',
      town: 'Montreal',
      region: { isocode: 'US-AK' },
      country: { isocode: 'US' },
      postalCode: 'H4B3L4',
      phone: '',
    },
  }).then(response => {
    expect(response.status).to.eq(201);
  });
}

export function goToProductPageFromCategory() {
  // click big banner
  cy.get('.Section1 cx-banner cx-generic-link')
    .first()
    .find('cx-media')
    .click();
  // click small banner number 6 (would be good if label or alt text would be available)
<<<<<<< HEAD
  cy.get('.Section2 cx-banner:nth-of-type(6) cx-media').click();
=======
  cy.get('.Section2 cx-banner:nth-of-type(6) a cx-media').click();
>>>>>>> 1bcd7e25
  cy.get('cx-product-intro').within(() => {
    cy.get('.code').should('contain', product.code);
  });
  cy.get('cx-breadcrumb').within(() => {
    cy.get('h1').should('contain', product.name);
  });
}

export function addProductToCart() {
  cy.get('cx-item-counter')
    .getByText('+')
    .click();
  cy.get('cx-add-to-cart')
    .getByText(/Add To Cart/i)
    .click();
  cy.get('cx-added-to-cart-dialog').within(() => {
    cy.get('.cx-name .cx-link').should('contain', product.name);
    cy.getByText(/view cart/i).click();
  });
  cy.get('cx-breadcrumb').should('contain', 'Your Shopping Cart');
}

export function addPaymentMethod() {
  cy.get('cx-breadcrumb')
    .find('h1')
    .then($cart => {
      const cartid = $cart.text().slice(20, 28);
      cy.request({
        method: 'POST',
        url: `${Cypress.env(
          'API_URL'
        )}/rest/v2/electronics-spa/users/test-user-cypress@ydev.hybris.com/carts/${cartid}/paymentdetails`,
        headers: {
          Authorization: `bearer ${
            JSON.parse(localStorage.getItem('spartacus-local-data')).auth
              .userToken.token.access_token
          }`,
        },
        body: {
          accountHolderName: 'test user',
          cardNumber: '4111111111111111',
          cardType: { code: 'visa' },
          expiryMonth: '01',
          expiryYear: '2125',
          defaultPayment: true,
          saved: true,
          billingAddress: {
            firstName: 'test',
            lastName: 'user',
            titleCode: 'mr',
            line1: '999 de Maisonneuve',
            line2: '',
            town: 'Montreal',
            postalCode: 'H4B3L4',
            country: { isocode: 'US' },
          },
        },
      }).then(response => {
        expect(response.status).to.eq(201);
      });
    });
}

export function selectShippingAddress() {
  cy.getByText(/proceed to checkout/i).click();
  cy.get('.cx-checkout-title').should('contain', 'Shipping Address');
  cy.get('cx-order-summary .cx-summary-partials .cx-summary-row')
    .first()
    .find('.cx-summary-amount')
    .should('not.be.empty');
  cy.get('.cx-card-title').should('contain', 'Default Shipping Address');
  cy.getByText(/Ship to this address/i).click();
  cy.get('.card-header').should('contain', 'Selected');
  cy.get('button.btn-primary').click();
}

export function selectDeliveryMethod() {
  cy.get('.cx-checkout-title').should('contain', 'Shipping Method');
  cy.get('#deliveryMode-standard-gross').check({ force: true });
  cy.get('button.btn-primary').click();
}

export function selectPaymentMethod() {
  cy.get('.cx-checkout-title').should('contain', 'Payment');
  cy.get('cx-order-summary .cx-summary-partials .cx-summary-total')
    .find('.cx-summary-amount')
    .should('not.be.empty');
  cy.get('.cx-card-title').should('contain', 'Default Payment Method');
  cy.getByText(/Use this payment/i).click();
  cy.get('.card-header').should('contain', 'Selected');
  cy.get('button.btn-primary').click();
}

export function verifyAndPlaceOrder() {
  cy.get('.cx-review-title').should('contain', 'Review');
  cy.get('.cx-review-summary-card')
    .contains('cx-card', 'Ship To')
    .find('.cx-card-container')
    .should('not.be.empty');
  cy.get('.cx-review-summary-card')
    .contains('cx-card', 'Shipping Method')
    .find('.cx-card-label-bold')
    .should('contain', 'Standard Delivery');
  cy.get('cx-order-summary .cx-summary-total .cx-summary-amount').should(
    'not.be.empty'
  );

  cy.get('.form-check-input').check();
  cy.get('button.btn-primary').click();
}

export function displaySummaryPage() {
  cy.get('.cx-page-title').should('contain', 'Confirmation of Order');
  cy.get('h2').should('contain', 'Thank you for your order!');
  cy.get('.cx-order-review-summary .row').within(() => {
    cy.get('.col-lg-3:nth-child(1) .cx-card').should('not.be.empty');
    cy.get('.col-lg-3:nth-child(2) .cx-card').should('not.be.empty');
    cy.get('.col-lg-3:nth-child(3) .cx-card').within(() => {
      cy.contains('Standard Delivery');
    });
  });
  cy.get('cx-cart-item .cx-code').should('contain', product.code);
  cy.get('cx-order-summary .cx-summary-amount').should('not.be.empty');
}

export function deleteShippingAddress() {
  // Retrieve the address ID
  cy.request({
    method: 'GET',
    url: `${Cypress.env(
      'API_URL'
    )}/rest/v2/electronics/users/test-user-cypress@ydev.hybris.com/addresses?lang=en&curr=USD`,
    headers: {
      Authorization: `bearer ${
        JSON.parse(localStorage.getItem('spartacus-local-data')).auth.userToken
          .token.access_token
      }`,
    },
  })
    .then(response => {
      const addressResp = response.body.addresses;
      expect(addressResp[0]).to.have.property('id');
      return addressResp[0].id;
    })
    .then(id => {
      // Delete the address
      cy.request({
        method: 'DELETE',
        url: `${Cypress.env(
          'API_URL'
        )}/rest/v2/electronics/users/test-user-cypress@ydev.hybris.com/addresses/${id}?lang=en&curr=USD`,
        headers: {
          Authorization: `bearer ${
            JSON.parse(localStorage.getItem('spartacus-local-data')).auth
              .userToken.token.access_token
          }`,
        },
      }).then(response => {
        expect(response.status).to.eq(200);
      });
    });
}
export function deletePaymentCard() {
  // Retrieve the payment ID
  cy.request({
    method: 'GET',
    url: `${Cypress.env(
      'API_URL'
    )}/rest/v2/electronics/users/test-user-cypress@ydev.hybris.com/paymentdetails?saved=true&lang=en&curr=USD`,
    headers: {
      Authorization: `bearer ${
        JSON.parse(localStorage.getItem('spartacus-local-data')).auth.userToken
          .token.access_token
      }`,
    },
  })
    .then(response => {
      const paymentResp = response.body.payments;
      expect(paymentResp[0]).to.have.property('id');
      return paymentResp[0].id;
    })
    .then(id => {
      // Delete the payment
      cy.request({
        method: 'DELETE',
        url: `${Cypress.env(
          'API_URL'
        )}/rest/v2/electronics/users/test-user-cypress@ydev.hybris.com/paymentdetails/${id}?lang=en&curr=USD`,
        headers: {
          Authorization: `bearer ${
            JSON.parse(localStorage.getItem('spartacus-local-data')).auth
              .userToken.token.access_token
          }`,
        },
      }).then(response => {
        expect(response.status).to.eq(200);
      });
    });
}<|MERGE_RESOLUTION|>--- conflicted
+++ resolved
@@ -43,11 +43,7 @@
     .find('cx-media')
     .click();
   // click small banner number 6 (would be good if label or alt text would be available)
-<<<<<<< HEAD
   cy.get('.Section2 cx-banner:nth-of-type(6) cx-media').click();
-=======
-  cy.get('.Section2 cx-banner:nth-of-type(6) a cx-media').click();
->>>>>>> 1bcd7e25
   cy.get('cx-product-intro').within(() => {
     cy.get('.code').should('contain', product.code);
   });
