import { product } from '../sample-data/checkout-flow';
import { config, login, setSessionData } from '../support/utils/login';
<<<<<<< HEAD
import { baseEndpoint, prefixAndBaseSite } from './constants/backend';
=======
import { ELECTRONICS_BASESITE } from './checkout-flow';
>>>>>>> 32773b47

export const username = 'test-user-cypress@ydev.hybris.com';
export const password = 'Password123.';
export const firstName = 'Test';
export const lastName = 'User';
export const titleCode = 'mr';

export function retrieveTokenAndLogin() {
  function retrieveAuthToken() {
    return cy.request({
      method: 'POST',
      url: config.tokenUrl,
      body: {
        ...config.client,
        grant_type: 'client_credentials',
      },
      form: true,
    });
  }

  login(username, password, false).then((res) => {
    if (res.status === 200) {
      // User is already registered - only set session in localStorage
      setSessionData({ ...res.body, userId: username });
    } else {
      // User needs to be registered
      retrieveAuthToken().then((response) =>
        cy.request({
          method: 'POST',
          url: config.newUserUrl,
          body: {
            firstName: firstName,
            lastName: lastName,
            password: password,
            titleCode: titleCode,
            uid: username,
          },
          headers: {
            Authorization: `bearer ` + response.body.access_token,
          },
        })
      );
    }
  });
}

export function loginSuccessfully() {
  cy.login('test-user-cypress@ydev.hybris.com', 'Password123.');
  cy.visit('/');
  cy.get('.cx-login-greet').should('contain', 'Test User');
}

export function addShippingAddress() {
  cy.request({
    method: 'POST',
    url: `${baseEndpoint}/users/test-user-cypress@ydev.hybris.com/addresses?lang=en&curr=USD`,
    headers: {
      Authorization: `bearer ${
        JSON.parse(localStorage.getItem('spartacus-local-data')).auth.userToken
          .token.access_token
      }`,
    },
    body: {
      defaultAddress: false,
      titleCode: 'mr',
      firstName: 'Test',
      lastName: 'User',
      line1: '999 de Maisonneuve',
      line2: '',
      town: 'Montreal',
      region: { isocode: 'US-AK' },
      country: { isocode: 'US' },
      postalCode: 'H4B3L4',
      phone: '',
    },
  }).then((response) => {
    expect(response.status).to.eq(201);
  });
}

export function goToProductPageFromCategory() {
  // click big banner
  cy.get('.Section1 cx-banner cx-generic-link')
    .first()
    .find('cx-media')
    .click();
  // click small banner number 6 (would be good if label or alt text would be available)
  cy.get('.Section2 cx-banner:nth-of-type(6) a cx-media').click();
  cy.get('cx-product-intro').within(() => {
    cy.get('.code').should('contain', product.code);
  });
  cy.get('cx-breadcrumb').within(() => {
    cy.get('h1').should('contain', product.name);
  });
}

export function addProductToCart() {
  cy.get('cx-item-counter').getByText('+').click();
  cy.get('cx-add-to-cart')
    .getByText(/Add To Cart/i)
    .click();
  cy.get('cx-added-to-cart-dialog').within(() => {
    cy.get('.cx-name .cx-link').should('contain', product.name);
    cy.getByText(/view cart/i).click();
  });
  cy.get('cx-breadcrumb').should('contain', 'Your Shopping Cart');
}

export function addPaymentMethod() {
  cy.get('.cx-total')
    .first()
    .then(($cart) => {
      const cartid = $cart.text().match(/[0-9]+/)[0];
      cy.request({
        method: 'POST',
        url: `${baseEndpoint}/users/test-user-cypress@ydev.hybris.com/carts/${cartid}/paymentdetails`,
        headers: {
          Authorization: `bearer ${
            JSON.parse(localStorage.getItem('spartacus-local-data')).auth
              .userToken.token.access_token
          }`,
        },
        body: {
          accountHolderName: 'test user',
          cardNumber: '4111111111111111',
          cardType: { code: 'visa' },
          expiryMonth: '01',
          expiryYear: '2125',
          defaultPayment: true,
          saved: true,
          billingAddress: {
            firstName: 'test',
            lastName: 'user',
            titleCode: 'mr',
            line1: '999 de Maisonneuve',
            line2: '',
            town: 'Montreal',
            postalCode: 'H4B3L4',
            country: { isocode: 'US' },
          },
        },
      }).then((response) => {
        expect(response.status).to.eq(201);
      });
    });
}

export function selectShippingAddress(baseSite: string = ELECTRONICS_BASESITE) {
  cy.server();

  cy.route(
    'GET',
<<<<<<< HEAD
    `${prefixAndBaseSite}/cms/pages?*/checkout/shipping-address*`
=======
    `/rest/v2/${baseSite}/cms/pages?*/checkout/shipping-address*`
>>>>>>> 32773b47
  ).as('getShippingPage');
  cy.getByText(/proceed to checkout/i).click();
  cy.wait('@getShippingPage');

  cy.get('.cx-checkout-title').should('contain', 'Shipping Address');
  cy.get('cx-order-summary .cx-summary-partials .cx-summary-row')
    .first()
    .find('.cx-summary-amount')
    .should('not.be.empty');
  cy.get('.cx-card-title').should('contain', 'Default Shipping Address');
  cy.get('.card-header').should('contain', 'Selected');

  cy.route(
    'GET',
<<<<<<< HEAD
    `${prefixAndBaseSite}/cms/pages?*/checkout/delivery-mode*`
=======
    `/rest/v2/${baseSite}/cms/pages?*/checkout/delivery-mode*`
>>>>>>> 32773b47
  ).as('getDeliveryPage');
  cy.get('button.btn-primary').click();
  cy.wait('@getDeliveryPage').its('status').should('eq', 200);
}

export function selectDeliveryMethod() {
  cy.server();
  cy.route(
    'GET',
    `${prefixAndBaseSite}/cms/pages?*/checkout/payment-details*`
  ).as('getPaymentPage');
  cy.get('.cx-checkout-title').should('contain', 'Shipping Method');
  cy.get('#deliveryMode-standard-net').should('be.checked');
  cy.get('button.btn-primary').click();
  cy.wait('@getPaymentPage').its('status').should('eq', 200);
}

export function selectPaymentMethod() {
  cy.get('.cx-checkout-title').should('contain', 'Payment');
  cy.get('cx-order-summary .cx-summary-partials .cx-summary-total')
    .find('.cx-summary-amount')
    .should('not.be.empty');
  cy.get('.cx-card-title').should('contain', 'Default Payment Method');
  cy.get('.card-header').should('contain', 'Selected');
  //TODO: remove once GH-6839 is merged,
  cy.get('.cx-card-actions a').should('contain', 'Use this payment').click();
  cy.get('button.btn-primary').click();
}

export function verifyAndPlaceOrder() {
  cy.get('.cx-review-title').should('contain', 'Review');
  cy.get('.cx-review-summary-card')
    .contains('cx-card', 'Ship To')
    .find('.cx-card-container')
    .should('not.be.empty');
  cy.get('.cx-review-summary-card')
    .contains('cx-card', 'Shipping Method')
    .find('.cx-card-label-bold')
    .should('contain', 'Standard Delivery');
  cy.get('cx-order-summary .cx-summary-total .cx-summary-amount').should(
    'not.be.empty'
  );

  cy.get('.form-check-input').check();
  cy.get('button.btn-primary').click();
}

export function displaySummaryPage() {
  cy.get('.cx-page-title').should('contain', 'Confirmation of Order');
  cy.get('h2').should('contain', 'Thank you for your order!');
  cy.get('.cx-order-review-summary .row').within(() => {
    cy.get('.col-lg-3:nth-child(1) .cx-card').should('not.be.empty');
    cy.get('.col-lg-3:nth-child(2) .cx-card').should('not.be.empty');
    cy.get('.col-lg-3:nth-child(3) .cx-card').within(() => {
      cy.contains('Standard Delivery');
    });
  });
  cy.get('cx-cart-item .cx-code').should('contain', product.code);
  cy.get('cx-order-summary .cx-summary-amount').should('not.be.empty');
}

export function deleteShippingAddress() {
  // Retrieve the address ID
  cy.request({
    method: 'GET',
    url: `${baseEndpoint}/users/test-user-cypress@ydev.hybris.com/addresses?lang=en&curr=USD`,
    headers: {
      Authorization: `bearer ${
        JSON.parse(localStorage.getItem('spartacus-local-data')).auth.userToken
          .token.access_token
      }`,
    },
  })
    .then((response) => {
      const addressResp = response.body.addresses;
      expect(addressResp[0]).to.have.property('id');
      return addressResp[0].id;
    })
    .then((id) => {
      // Delete the address
      cy.request({
        method: 'DELETE',
        url: `${baseEndpoint}/users/test-user-cypress@ydev.hybris.com/addresses/${id}?lang=en&curr=USD`,
        headers: {
          Authorization: `bearer ${
            JSON.parse(localStorage.getItem('spartacus-local-data')).auth
              .userToken.token.access_token
          }`,
        },
      }).then((response) => {
        expect(response.status).to.eq(200);
      });
    });
}
export function deletePaymentCard() {
  // Retrieve the payment ID
  cy.request({
    method: 'GET',
    url: `${baseEndpoint}/users/test-user-cypress@ydev.hybris.com/paymentdetails?saved=true&lang=en&curr=USD`,
    headers: {
      Authorization: `bearer ${
        JSON.parse(localStorage.getItem('spartacus-local-data')).auth.userToken
          .token.access_token
      }`,
    },
  })
    .then((response) => {
      const paymentResp = response.body.payments;
      expect(paymentResp[0]).to.have.property('id');
      return paymentResp[0].id;
    })
    .then((id) => {
      // Delete the payment
      cy.request({
        method: 'DELETE',
        url: `${baseEndpoint}/users/test-user-cypress@ydev.hybris.com/paymentdetails/${id}?lang=en&curr=USD`,
        headers: {
          Authorization: `bearer ${
            JSON.parse(localStorage.getItem('spartacus-local-data')).auth
              .userToken.token.access_token
          }`,
        },
      }).then((response) => {
        expect(response.status).to.eq(200);
      });
    });
}

export function checkoutAsPersistentUserTest() {
  it('should login successfully', () => {
    loginSuccessfully();
  });

  it('should add a shipping address', () => {
    addShippingAddress();
  });

  it('should go to product page from category page', () => {
    goToProductPageFromCategory();
  });

  it('should add product to cart', () => {
    addProductToCart();
  });

  it('should get cartId and add a payment method', () => {
    addPaymentMethod();
  });

  it('should proceed to checkout and select shipping address', () => {
    selectShippingAddress();
  });

  it('should choose delivery', () => {
    selectDeliveryMethod();
  });

  it('should select payment method', () => {
    selectPaymentMethod();
  });

  it('should review and place order', () => {
    verifyAndPlaceOrder();
  });

  it('should display summary page', () => {
    displaySummaryPage();
  });

  it('should delete shipping address', () => {
    deleteShippingAddress();
  });

  it('should delete payment card', () => {
    deletePaymentCard();
  });
}<|MERGE_RESOLUTION|>--- conflicted
+++ resolved
@@ -1,10 +1,5 @@
 import { product } from '../sample-data/checkout-flow';
 import { config, login, setSessionData } from '../support/utils/login';
-<<<<<<< HEAD
-import { baseEndpoint, prefixAndBaseSite } from './constants/backend';
-=======
-import { ELECTRONICS_BASESITE } from './checkout-flow';
->>>>>>> 32773b47
 
 export const username = 'test-user-cypress@ydev.hybris.com';
 export const password = 'Password123.';
@@ -60,7 +55,9 @@
 export function addShippingAddress() {
   cy.request({
     method: 'POST',
-    url: `${baseEndpoint}/users/test-user-cypress@ydev.hybris.com/addresses?lang=en&curr=USD`,
+    url: `${Cypress.env(
+      'BASE_ENDPOINT'
+    )}/users/test-user-cypress@ydev.hybris.com/addresses?lang=en&curr=USD`,
     headers: {
       Authorization: `bearer ${
         JSON.parse(localStorage.getItem('spartacus-local-data')).auth.userToken
@@ -120,7 +117,9 @@
       const cartid = $cart.text().match(/[0-9]+/)[0];
       cy.request({
         method: 'POST',
-        url: `${baseEndpoint}/users/test-user-cypress@ydev.hybris.com/carts/${cartid}/paymentdetails`,
+        url: `${Cypress.env(
+          'BASE_ENDPOINT'
+        )}/users/test-user-cypress@ydev.hybris.com/carts/${cartid}/paymentdetails`,
         headers: {
           Authorization: `bearer ${
             JSON.parse(localStorage.getItem('spartacus-local-data')).auth
@@ -152,16 +151,14 @@
     });
 }
 
-export function selectShippingAddress(baseSite: string = ELECTRONICS_BASESITE) {
+export function selectShippingAddress() {
   cy.server();
 
   cy.route(
     'GET',
-<<<<<<< HEAD
-    `${prefixAndBaseSite}/cms/pages?*/checkout/shipping-address*`
-=======
-    `/rest/v2/${baseSite}/cms/pages?*/checkout/shipping-address*`
->>>>>>> 32773b47
+    `${Cypress.env(
+      'PREFIX_AND_BASESITE'
+    )}/cms/pages?*/checkout/shipping-address*`
   ).as('getShippingPage');
   cy.getByText(/proceed to checkout/i).click();
   cy.wait('@getShippingPage');
@@ -176,11 +173,7 @@
 
   cy.route(
     'GET',
-<<<<<<< HEAD
-    `${prefixAndBaseSite}/cms/pages?*/checkout/delivery-mode*`
-=======
-    `/rest/v2/${baseSite}/cms/pages?*/checkout/delivery-mode*`
->>>>>>> 32773b47
+    `${Cypress.env('PREFIX_AND_BASESITE')}/cms/pages?*/checkout/delivery-mode*`
   ).as('getDeliveryPage');
   cy.get('button.btn-primary').click();
   cy.wait('@getDeliveryPage').its('status').should('eq', 200);
@@ -190,7 +183,9 @@
   cy.server();
   cy.route(
     'GET',
-    `${prefixAndBaseSite}/cms/pages?*/checkout/payment-details*`
+    `${Cypress.env(
+      'PREFIX_AND_BASESITE'
+    )}/cms/pages?*/checkout/payment-details*`
   ).as('getPaymentPage');
   cy.get('.cx-checkout-title').should('contain', 'Shipping Method');
   cy.get('#deliveryMode-standard-net').should('be.checked');
@@ -246,7 +241,9 @@
   // Retrieve the address ID
   cy.request({
     method: 'GET',
-    url: `${baseEndpoint}/users/test-user-cypress@ydev.hybris.com/addresses?lang=en&curr=USD`,
+    url: `${Cypress.env(
+      'BASE_ENDPOINT'
+    )}/users/test-user-cypress@ydev.hybris.com/addresses?lang=en&curr=USD`,
     headers: {
       Authorization: `bearer ${
         JSON.parse(localStorage.getItem('spartacus-local-data')).auth.userToken
@@ -263,7 +260,9 @@
       // Delete the address
       cy.request({
         method: 'DELETE',
-        url: `${baseEndpoint}/users/test-user-cypress@ydev.hybris.com/addresses/${id}?lang=en&curr=USD`,
+        url: `${Cypress.env(
+          'BASE_ENDPOINT'
+        )}/users/test-user-cypress@ydev.hybris.com/addresses/${id}?lang=en&curr=USD`,
         headers: {
           Authorization: `bearer ${
             JSON.parse(localStorage.getItem('spartacus-local-data')).auth
@@ -279,7 +278,9 @@
   // Retrieve the payment ID
   cy.request({
     method: 'GET',
-    url: `${baseEndpoint}/users/test-user-cypress@ydev.hybris.com/paymentdetails?saved=true&lang=en&curr=USD`,
+    url: `${Cypress.env(
+      'BASE_ENDPOINT'
+    )}/users/test-user-cypress@ydev.hybris.com/paymentdetails?saved=true&lang=en&curr=USD`,
     headers: {
       Authorization: `bearer ${
         JSON.parse(localStorage.getItem('spartacus-local-data')).auth.userToken
@@ -296,7 +297,9 @@
       // Delete the payment
       cy.request({
         method: 'DELETE',
-        url: `${baseEndpoint}/users/test-user-cypress@ydev.hybris.com/paymentdetails/${id}?lang=en&curr=USD`,
+        url: `${Cypress.env(
+          'BASE_ENDPOINT'
+        )}/users/test-user-cypress@ydev.hybris.com/paymentdetails/${id}?lang=en&curr=USD`,
         headers: {
           Authorization: `bearer ${
             JSON.parse(localStorage.getItem('spartacus-local-data')).auth
