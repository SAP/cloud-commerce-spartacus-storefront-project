import { product } from '../sample-data/checkout-flow';
import { config, login, setSessionData } from '../support/utils/login';

export const username = 'test-user-cypress@ydev.hybris.com';
export const password = 'Password123.';
export const firstName = 'Test';
export const lastName = 'User';
export const titleCode = 'mr';

export function retrieveTokenAndLogin() {
  function retrieveAuthToken() {
    return cy.request({
      method: 'POST',
      url: config.tokenUrl,
      body: {
        ...config.client,
        grant_type: 'client_credentials',
      },
      form: true,
    });
  }

  login(username, password, false).then((res) => {
    if (res.status === 200) {
      // User is already registered - only set session in localStorage
      setSessionData({ ...res.body, userId: username });
    } else {
      // User needs to be registered
      retrieveAuthToken().then((response) =>
        cy.request({
          method: 'POST',
          url: config.newUserUrl,
          body: {
            firstName: firstName,
            lastName: lastName,
            password: password,
            titleCode: titleCode,
            uid: username,
          },
          headers: {
            Authorization: `bearer ` + response.body.access_token,
          },
        })
      );
    }
  });
}

export function loginSuccessfully() {
  cy.login('test-user-cypress@ydev.hybris.com', 'Password123.');
  cy.visit('/');
  cy.get('.cx-login-greet').should('contain', 'Test User');
}

export function addShippingAddress() {
  cy.request({
    method: 'POST',
    url: `${Cypress.env('API_URL')}/${Cypress.env('OCC_PREFIX')}/${Cypress.env(
      'BASE_SITE'
    )}/users/test-user-cypress@ydev.hybris.com/addresses?lang=en&curr=USD`,
    headers: {
      Authorization: `bearer ${
        JSON.parse(localStorage.getItem('spartacus-local-data')).auth.userToken
          .token.access_token
      }`,
    },
    body: {
      defaultAddress: false,
      titleCode: 'mr',
      firstName: 'Test',
      lastName: 'User',
      line1: '999 de Maisonneuve',
      line2: '',
      town: 'Montreal',
      region: { isocode: 'US-AK' },
      country: { isocode: 'US' },
      postalCode: 'H4B3L4',
      phone: '',
    },
  }).then((response) => {
    expect(response.status).to.eq(201);
  });
}

export function goToProductPageFromCategory() {
  // click big banner
  cy.get('.Section1 cx-banner cx-generic-link')
    .first()
    .find('cx-media')
    .click();
  // click small banner number 6 (would be good if label or alt text would be available)
  cy.get('.Section2 cx-banner:nth-of-type(6) a cx-media').click();
  cy.get('cx-product-intro').within(() => {
    cy.get('.code').should('contain', product.code);
  });
  cy.get('cx-breadcrumb').within(() => {
    cy.get('h1').should('contain', product.name);
  });
}

export function addProductToCart() {
  cy.get('cx-item-counter').findByText('+').click();
  cy.get('cx-add-to-cart')
    .findByText(/Add To Cart/i)
    .click();
  cy.get('cx-added-to-cart-dialog').within(() => {
    cy.get('.cx-name .cx-link').should('contain', product.name);
    cy.findByText(/view cart/i).click();
  });
  cy.get('cx-breadcrumb').should('contain', 'Your Shopping Cart');
}

export function addPaymentMethod() {
  cy.get('.cx-total')
    .first()
    .then(($cart) => {
      const cartid = $cart.text().match(/[0-9]+/)[0];
      cy.request({
        method: 'POST',
        url: `${Cypress.env('API_URL')}/${Cypress.env(
          'OCC_PREFIX'
        )}/${Cypress.env(
          'BASE_SITE'
        )}/users/test-user-cypress@ydev.hybris.com/carts/${cartid}/paymentdetails`,
        headers: {
          Authorization: `bearer ${
            JSON.parse(localStorage.getItem('spartacus-local-data')).auth
              .userToken.token.access_token
          }`,
        },
        body: {
          accountHolderName: 'test user',
          cardNumber: '4111111111111111',
          cardType: { code: 'visa' },
          expiryMonth: '01',
          expiryYear: '2125',
          defaultPayment: true,
          saved: true,
          billingAddress: {
            firstName: 'test',
            lastName: 'user',
            titleCode: 'mr',
            line1: '999 de Maisonneuve',
            line2: '',
            town: 'Montreal',
            postalCode: 'H4B3L4',
            country: { isocode: 'US' },
          },
        },
      }).then((response) => {
        expect(response.status).to.eq(201);
      });
    });
}

export function selectShippingAddress() {
  cy.server();

  cy.route(
    'GET',
    `${Cypress.env('OCC_PREFIX')}/${Cypress.env(
      'BASE_SITE'
    )}/cms/pages?*/checkout/shipping-address*`
  ).as('getShippingPage');
  cy.findByText(/proceed to checkout/i).click();
  cy.wait('@getShippingPage');

  cy.get('.cx-checkout-title').should('contain', 'Shipping Address');
  cy.get('cx-order-summary .cx-summary-partials .cx-summary-row')
    .first()
    .find('.cx-summary-amount')
    .should('not.be.empty');
  cy.get('.cx-card-title').should('contain', 'Default Shipping Address');
  cy.get('.card-header').should('contain', 'Selected');

  cy.route(
    'GET',
    `${Cypress.env('OCC_PREFIX')}/${Cypress.env(
      'BASE_SITE'
    )}/cms/pages?*/checkout/delivery-mode*`
  ).as('getDeliveryPage');
  cy.route(
    'PUT',
    `${Cypress.env('OCC_PREFIX')}/${Cypress.env('BASE_SITE')}/**/deliverymode?*`
  ).as('putDeliveryMode');
  cy.get('button.btn-primary').click();
  cy.wait('@getDeliveryPage').its('status').should('eq', 200);
  cy.wait('@putDeliveryMode').its('status').should('eq', 200);
}

export function selectDeliveryMethod() {
  cy.server();
  cy.route(
    'GET',
    `${Cypress.env('OCC_PREFIX')}/${Cypress.env(
      'BASE_SITE'
    )}/cms/pages?*/checkout/payment-details*`
  ).as('getPaymentPage');
  cy.get('.cx-checkout-title').should('contain', 'Shipping Method');
  cy.get('#deliveryMode-standard-net').should('be.checked');
  cy.get('button.btn-primary').click();
  cy.wait('@getPaymentPage').its('status').should('eq', 200);
}

export function selectPaymentMethod() {
  cy.get('.cx-checkout-title').should('contain', 'Payment');
  cy.get('cx-order-summary .cx-summary-partials .cx-summary-total')
    .find('.cx-summary-amount')
    .should('not.be.empty');
  cy.get('.cx-card-title').should('contain', '✓ DEFAULT');
  cy.get('.card-header').should('contain', 'Selected');
  cy.get('button.btn-primary').click();
}

export function verifyAndPlaceOrder() {
  cy.get('.cx-review-title').should('contain', 'Review');
  cy.get('.cx-review-summary-card')
    .contains('cx-card', 'Ship To')
    .find('.cx-card-container')
    .should('not.be.empty');
  cy.get('.cx-review-summary-card')
    .contains('cx-card', 'Shipping Method')
    .find('.cx-card-label-bold')
    .should('contain', 'Standard Delivery');
  cy.get('cx-order-summary .cx-summary-total .cx-summary-amount').should(
    'not.be.empty'
  );

  cy.get('.form-check-input').check();
  cy.get('button.btn-primary').click();
}

export function displaySummaryPage() {
  cy.get('.cx-page-title').should('contain', 'Confirmation of Order');
  cy.get('h2').should('contain', 'Thank you for your order!');
<<<<<<< HEAD
  cy.get('.cx-order-review-summary .container').within(() => {
    cy.get('.summary-card:nth-child(1) .cx-card').should('not.be.empty');
    cy.get('.summary-card:nth-child(2) .cx-card').within(() => {
      cy.contains('Standard Delivery');
    });
    cy.get('.summary-card:nth-child(3) .cx-card').should('not.be.empty');
=======
  cy.get('.cx-order-summary .container').within(() => {
    cy.get('.cx-summary-card:nth-child(1) .cx-card').should('not.be.empty');
    cy.get('.cx-summary-card:nth-child(2) .cx-card').within(() => {
      cy.contains('Standard Delivery');
    });
    cy.get('.cx-summary-card:nth-child(3) .cx-card').should('not.be.empty');
>>>>>>> 400240d8
  });
  cy.get('cx-cart-item .cx-code').should('contain', product.code);
  cy.get('cx-order-summary .cx-summary-amount').should('not.be.empty');
}

export function deleteShippingAddress() {
  // Retrieve the address ID
  cy.request({
    method: 'GET',
    url: `${Cypress.env('API_URL')}/${Cypress.env('OCC_PREFIX')}/${Cypress.env(
      'BASE_SITE'
    )}/users/test-user-cypress@ydev.hybris.com/addresses?lang=en&curr=USD`,
    headers: {
      Authorization: `bearer ${
        JSON.parse(localStorage.getItem('spartacus-local-data')).auth.userToken
          .token.access_token
      }`,
    },
  })
    .then((response) => {
      const addressResp = response.body.addresses;
      expect(addressResp[0]).to.have.property('id');
      return addressResp[0].id;
    })
    .then((id) => {
      // Delete the address
      cy.request({
        method: 'DELETE',
        url: `${Cypress.env('API_URL')}/${Cypress.env(
          'OCC_PREFIX'
        )}/${Cypress.env(
          'BASE_SITE'
        )}/users/test-user-cypress@ydev.hybris.com/addresses/${id}?lang=en&curr=USD`,
        headers: {
          Authorization: `bearer ${
            JSON.parse(localStorage.getItem('spartacus-local-data')).auth
              .userToken.token.access_token
          }`,
        },
      }).then((response) => {
        expect(response.status).to.eq(200);
      });
    });
}
export function deletePaymentCard() {
  // Retrieve the payment ID
  cy.request({
    method: 'GET',
    url: `${Cypress.env('API_URL')}/${Cypress.env('OCC_PREFIX')}/${Cypress.env(
      'BASE_SITE'
    )}/users/test-user-cypress@ydev.hybris.com/paymentdetails?saved=true&lang=en&curr=USD`,
    headers: {
      Authorization: `bearer ${
        JSON.parse(localStorage.getItem('spartacus-local-data')).auth.userToken
          .token.access_token
      }`,
    },
  })
    .then((response) => {
      const paymentResp = response.body.payments;
      expect(paymentResp[0]).to.have.property('id');
      return paymentResp[0].id;
    })
    .then((id) => {
      // Delete the payment
      cy.request({
        method: 'DELETE',
        url: `${Cypress.env('API_URL')}/${Cypress.env(
          'OCC_PREFIX'
        )}/${Cypress.env(
          'BASE_SITE'
        )}/users/test-user-cypress@ydev.hybris.com/paymentdetails/${id}?lang=en&curr=USD`,
        headers: {
          Authorization: `bearer ${
            JSON.parse(localStorage.getItem('spartacus-local-data')).auth
              .userToken.token.access_token
          }`,
        },
      }).then((response) => {
        expect(response.status).to.eq(200);
      });
    });
}

export function checkoutAsPersistentUserTest() {
  it('should login successfully', () => {
    loginSuccessfully();
  });

  it('should add a shipping address', () => {
    addShippingAddress();
  });

  it('should go to product page from category page', () => {
    goToProductPageFromCategory();
  });

  it('should add product to cart', () => {
    addProductToCart();
  });

  it('should get cartId and add a payment method', () => {
    addPaymentMethod();
  });

  it('should proceed to checkout and select shipping address', () => {
    selectShippingAddress();
  });

  it('should choose delivery', () => {
    selectDeliveryMethod();
  });

  it('should select payment method', () => {
    selectPaymentMethod();
  });

  it('should review and place order', () => {
    verifyAndPlaceOrder();
  });

  it('should display summary page', () => {
    displaySummaryPage();
  });

  it('should delete shipping address', () => {
    deleteShippingAddress();
  });

  it('should delete payment card', () => {
    deletePaymentCard();
  });
}<|MERGE_RESOLUTION|>--- conflicted
+++ resolved
@@ -233,21 +233,12 @@
 export function displaySummaryPage() {
   cy.get('.cx-page-title').should('contain', 'Confirmation of Order');
   cy.get('h2').should('contain', 'Thank you for your order!');
-<<<<<<< HEAD
-  cy.get('.cx-order-review-summary .container').within(() => {
-    cy.get('.summary-card:nth-child(1) .cx-card').should('not.be.empty');
-    cy.get('.summary-card:nth-child(2) .cx-card').within(() => {
-      cy.contains('Standard Delivery');
-    });
-    cy.get('.summary-card:nth-child(3) .cx-card').should('not.be.empty');
-=======
   cy.get('.cx-order-summary .container').within(() => {
     cy.get('.cx-summary-card:nth-child(1) .cx-card').should('not.be.empty');
     cy.get('.cx-summary-card:nth-child(2) .cx-card').within(() => {
       cy.contains('Standard Delivery');
     });
     cy.get('.cx-summary-card:nth-child(3) .cx-card').should('not.be.empty');
->>>>>>> 400240d8
   });
   cy.get('cx-cart-item .cx-code').should('contain', product.code);
   cy.get('cx-order-summary .cx-summary-amount').should('not.be.empty');
