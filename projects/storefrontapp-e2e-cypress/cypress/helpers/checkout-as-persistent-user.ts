import { product } from '../sample-data/checkout-flow';

export function loginSuccessfully() {
  cy.get('.cx-login-greet').should('contain', 'Test User');
}

<<<<<<< HEAD
=======
export function addShippingAddress() {
  cy.request({
    method: 'POST',
    url: `${Cypress.env(
      'API_URL'
    )}/rest/v2/electronics-spa/users/test-user-cypress@ydev.hybris.com/addresses?lang=en&curr=USD`,
    headers: {
      Authorization: `bearer ${
        JSON.parse(sessionStorage.getItem('auth')).userToken.token[
          'access_token'
        ]
      }`,
    },
    body: {
      defaultAddress: false,
      titleCode: 'mr',
      firstName: 'Test',
      lastName: 'User',
      line1: '999 de Maisonneuve',
      line2: '',
      town: 'Montreal',
      region: { isocode: 'US-AK' },
      country: { isocode: 'US' },
      postalCode: 'H4B3L4',
      phone: '',
    },
  }).then(response => {
    expect(response.status).to.eq(201);
  });
}

>>>>>>> f5ecc777
export function changePageFromProductToCategory() {
  // click big banner
  cy.get('.Section1 cx-responsive-banner')
    .first()
    .find('img')
    .click();
  // click small banner number 6 (would be good if label or alt text would be available)
  cy.get('.Section2 cx-responsive-banner:nth-of-type(6) img').click();
  cy.get('cx-product-summary').within(() => {
    cy.get('.name').should('contain', product.name);
    cy.get('.code').should('contain', product.code);
  });
}

export function addProductToCart() {
  cy.get('cx-item-counter')
    .getByText('+')
    .click();
  cy.get('cx-add-to-cart button').click();
  cy.get('cx-added-to-cart-dialog').within(() => {
    cy.get('.cx-name .cx-link').should('contain', product.name);
    cy.getByText(/view cart/i).click();
  });
}

export function addPaymentMethod() {
  cy.get('cx-cart-details h1').then($cart => {
    const cartid = $cart.text().slice(18, 26);
    cy.request({
      method: 'POST',
      url: `${Cypress.env(
        'API_URL'
      )}/rest/v2/electronics-spa/users/test-user-cypress@ydev.hybris.com/carts/${cartid}/paymentdetails`,
      headers: {
        Authorization: `bearer ${
          JSON.parse(sessionStorage.getItem('auth')).userToken.token[
            'access_token'
          ]
        }`,
      },
      body: {
        accountHolderName: 'test user',
        cardNumber: '4111111111111111',
        cardType: { code: 'visa' },
        expiryMonth: '01',
        expiryYear: '2125',
        defaultPayment: true,
        saved: true,
        billingAddress: {
          firstName: 'test',
          lastName: 'user',
          titleCode: 'mr',
          line1: '999 de Maisonneuve',
          line2: '',
          town: 'Montreal',
          postalCode: 'H4B3L4',
          country: { isocode: 'US' },
        },
      },
    }).then(response => {
      expect(response.status).to.eq(201);
    });
  });
}

export function selectShippingAddress() {
  cy.getByText(/proceed to checkout/i).click();
  cy.get('.cx-checkout-title').should('contain', 'Shipping Address');
  cy.get('cx-order-summary .cx-summary-partials .cx-summary-row')
    .first()
    .find('.cx-summary-amount')
    .should('not.be.empty');
  cy.get('.cx-card-body__title').contains(' Default Shipping Address ');
  cy.getByText(/Ship to this address/i).click();
  cy.get('.card-header').should('contain', ' SELECTED ');
  cy.get('button.btn-primary').click();
}

export function selectDeliveryMethod() {
  cy.get('.cx-checkout-title').should('contain', 'Shipping Method');
  cy.get('#deliveryMode-standard-gross').check();
  cy.get('button.btn-primary').click();
}

export function selectPaymentMethod() {
  cy.get('.cx-checkout-title').should('contain', 'Payment');
  cy.get('cx-order-summary .cx-summary-partials .cx-summary-total')
    .find('.cx-summary-amount')
    .should('not.be.empty');
  cy.get('.cx-card-body__title').contains(' Default Payment Method ');
  cy.getByText(/Use this payment/i).click();
  cy.get('.card-header').should('contain', ' SELECTED ');
  cy.get('button.btn-primary').click();
}

export function verifyAndPlaceOrder() {
  cy.get('.cx-review-title').should('contain', 'Review');
  cy.get('.cx-review-summary-card')
    .contains('cx-card', 'Ship To')
    .find('.cx-card-body__container')
    .should('not.be.empty');
  cy.get('.cx-review-summary-card')
    .contains('cx-card', 'Shipping Method')
    .find('.cx-card-body__container')
    .within(() => {
      cy.getByText('standard-gross');
    });
  cy.get('cx-order-summary .cx-summary-total .cx-summary-amount').should(
    'not.be.empty'
  );

  cy.get('.form-check-input').check();
  cy.get('.cx-place-order button.btn-primary').click();
}

export function displaySummaryPage() {
  cy.get('.cx-page__title').should('contain', 'Confirmation of Order');
  cy.get('h2').should('contain', 'Thank you for your order!');
  cy.get('.cx-order-review-summary .row').within(() => {
    cy.get('.col-lg-3:nth-child(1) .cx-card').should('not.be.empty');
    cy.get('.col-lg-3:nth-child(2) .cx-card').should('not.be.empty');
    cy.get('.col-lg-3:nth-child(3) .cx-card').within(() => {
      cy.contains('Standard Delivery');
    });
  });
  cy.get('cx-cart-item .cx-code').should('contain', product.code);
  cy.get('cx-order-summary .cx-summary-amount').should('not.be.empty');
}<|MERGE_RESOLUTION|>--- conflicted
+++ resolved
@@ -4,40 +4,6 @@
   cy.get('.cx-login-greet').should('contain', 'Test User');
 }
 
-<<<<<<< HEAD
-=======
-export function addShippingAddress() {
-  cy.request({
-    method: 'POST',
-    url: `${Cypress.env(
-      'API_URL'
-    )}/rest/v2/electronics-spa/users/test-user-cypress@ydev.hybris.com/addresses?lang=en&curr=USD`,
-    headers: {
-      Authorization: `bearer ${
-        JSON.parse(sessionStorage.getItem('auth')).userToken.token[
-          'access_token'
-        ]
-      }`,
-    },
-    body: {
-      defaultAddress: false,
-      titleCode: 'mr',
-      firstName: 'Test',
-      lastName: 'User',
-      line1: '999 de Maisonneuve',
-      line2: '',
-      town: 'Montreal',
-      region: { isocode: 'US-AK' },
-      country: { isocode: 'US' },
-      postalCode: 'H4B3L4',
-      phone: '',
-    },
-  }).then(response => {
-    expect(response.status).to.eq(201);
-  });
-}
-
->>>>>>> f5ecc777
 export function changePageFromProductToCategory() {
   // click big banner
   cy.get('.Section1 cx-responsive-banner')
