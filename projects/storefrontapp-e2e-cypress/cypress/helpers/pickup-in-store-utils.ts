--- conflicted
+++ resolved
@@ -99,11 +99,6 @@
   SIGN_IN_BUTTON: `button[type=submit]:contains("Sign In")`,
   SIGNIN_USERNAME: `input[formcontrolname="userId"]`,
   SIGNIN_PASSWORD: `input[formcontrolname="password"]`,
-<<<<<<< HEAD
-  HOME_ICON_LINK: `.SiteLogo > cx-banner > cx-generic-link > a`,
-  FIRST_PRODUCT: `:nth-child(1) > cx-carousel > .carousel-panel > .slides > .slide.active > :nth-child(1) > cx-product-carousel-item > a > .is-initialized > img`,
-  SECOND_PRODUCT: `:nth-child(1) > cx-carousel > .carousel-panel > .slides > .slide.active > :nth-child(2) > cx-product-carousel-item > a > .is-initialized > img`
-=======
   STORE_DISTANCE: `.cx-store-distance`,
   MINI_CART_BUTTON: `cx-mini-cart a`,
   PROCEED_TO_CHECKOUT_BUTTON: `cx-cart-proceed-to-checkout button.btn-primary`,
@@ -197,5 +192,4 @@
   cy.get(LOCATORS.ADDRESS_FORM_LINE_1).type(address.line1);
   cy.get(LOCATORS.ADDRESS_FORM_TOWN).type(address.city);
   cy.get(LOCATORS.ADDRESS_FORM_POSTAL_CODE).type(address.postal);
->>>>>>> b4907c25
 };