--- conflicted
+++ resolved
@@ -38,11 +38,7 @@
 }
 
 export function clickSearchIcon() {
-<<<<<<< HEAD
   cy.get('cx-searchbox div.search').click({ force: true });
-=======
-  cy.get('cx-searchbox button[aria-label="Search"]').click({ force: true });
->>>>>>> 09925688
 }
 
 export function searchForProduct(product: string) {
