import { apiUrl } from '../support/utils/login';
import { PRODUCT_LISTING } from './data-configuration';

export const resultsTitleSelector = 'cx-breadcrumb h1';
export const productItemSelector = 'cx-product-list cx-product-list-item';
export const productNameSelector = 'cx-product-list-item .cx-product-name';
export const firstProductItemSelector = `${productItemSelector}:first`;
export const pageLinkSelector = '.page-item.active > .page-link';
export const sortingOptionSelector = 'cx-sorting .ng-select:first';
export const firstProductPriceSelector = `${firstProductItemSelector} .cx-product-price`;
export const firstProductNameSelector = `${firstProductItemSelector} a.cx-product-name`;
export const searchUrlPrefix = `${apiUrl}/rest/v2/electronics-spa/products/search`;

export const QUERY_ALIAS = {
  FIRST_PAGE: 'first_page_query',
  CATEGORY_PAGE: 'category_page_query',
  BRAND_PAGE: 'brand_page_query',
  SONY_CLEAR_FACET: 'sony_query_clear_facet',
  PRICE_ASC_FILTER: 'price_query_asc_filter',
  PRICE_DSC_FILTER: 'price_query_dsc_filter',
  NAME_DSC_FILTER: 'name_query_dsc_filter',
  CATEGORY_FILTER: 'category_query_filter',
  STORE_FILTER: 'store_query_filter',
  COLOR_FILTER: 'color_query_filter',
  TOP_RATED_FILTER: 'topRated_query_filter',
  SONY: 'sony_query',
  DSC_N1: 'dsc_n1_query',
  CANON: 'canon',
};

export function clickSearchIcon() {
  cy.get('cx-searchbox cx-icon[aria-label="search"]').click({ force: true });
}

export function assertFirstProduct() {
  cy.get(productNameSelector)
    .first()
    .invoke('text')
    .should('match', /\w+/);
}

export function checkDistinctProductName(firstProduct: string) {
  cy.get(productNameSelector)
    .first()
    .invoke('text')
    .should('match', /\w+/)
    .should('not.be.eq', firstProduct);
}

export function verifyProductSearch(
  productAlias: string,
  sortingAlias: string,
  sortBy: string
): void {
  cy.get(productNameSelector)
    .first()
    .invoke('text')
    .should('match', /\w+/)
    .then(firstProduct => {
      // Navigate to next page
      cy.get('.page-item:last-of-type .page-link:first').click();
      cy.get('.page-item.active > .page-link').should('contain', '2');

      cy.wait(`@${productAlias}`);

      checkDistinctProductName(firstProduct);

      cy.get('cx-sorting .ng-select:first').ngSelect(sortBy);

      cy.wait(`@${sortingAlias}`);

      cy.get('.page-item.active > .page-link').should('contain', '2');

      checkDistinctProductName(firstProduct);
    });
}

export function searchResult() {
<<<<<<< HEAD
  cy.server();
  createCameraQuery('camera_query');
  cy.wait('@camera_query').then(xhr => {
    const cameraResults = xhr.response.body.pagination.totalResults;

    cy.get(resultsTitleSelector).should(
      'contain',
      `${cameraResults} results for "camera"`
    );
    cy.get(productItemSelector).should(
      'have.length',
      PRODUCT_LISTING.PRODUCTS_PER_PAGE
    );
    cy.get(firstProductItemSelector).within(() => {
      cy.get('a.cx-product-name').should('be.visible');
    });
=======
  cy.get(resultsTitleSelector).should('contain', '140 results for "camera"');
  cy.get(productItemSelector).should(
    'have.length',
    PRODUCT_LISTING.PRODUCTS_PER_PAGE
  );
  cy.get(firstProductItemSelector).within(() => {
    cy.get('a.cx-product-name').should('be.visible');
>>>>>>> 5cdc4ed3
  });
}

export function nextPage() {
  cy.get('.page-item:last-of-type .page-link:first').click({ force: true });
  cy.get(pageLinkSelector).should('contain', '2');
}

export function choosePage() {
  cy.get('.page-item:nth-child(4) .page-link:first').click({ force: true });
  cy.get(pageLinkSelector).should('contain', '3');
}

export function previousPage() {
  cy.get('.page-item:first-of-type .page-link:first').click({ force: true });
  cy.get(pageLinkSelector).should('contain', '2');
}

export function viewMode() {
  cy.get('cx-product-view > div > div:first').click({ force: true });
  cy.get('cx-product-list cx-product-grid-item').should(
    'have.length',
    PRODUCT_LISTING.PRODUCTS_PER_PAGE
  );
}

export function filterUsingFacetFiltering() {
  cy.server();
  createFacetFilterQuery('facet_query');

  cy.get('.cx-facet-header')
    .contains('Stores')
    .parents('.cx-facet-group')
    .within(() => {
      cy.get('.cx-facet-checkbox')
        .first()
        .click({ force: true });
    });

  cy.wait('@facet_query').then(xhr => {
    const facetResults = xhr.response.body.pagination.totalResults;
    cy.get(resultsTitleSelector).should(
      'contain',
      `${facetResults} results for "camera"`
    );
  });
}

export function clearActiveFacet(mobile?: string) {
  if (mobile) {
    cy.get(
      `cx-product-facet-navigation ${mobile} .cx-facet-filter-pill .close:first`
    ).click({ force: true });
  } else {
    cy.get(
      'cx-product-facet-navigation .cx-facet-filter-pill .close:first'
    ).click({ force: true });
  }
  cy.get(resultsTitleSelector).should('contain', 'results for "camera"');
}

export function sortByLowestPrice() {
  createProductSortQuery('price-asc', 'query_price_asc');
  cy.get(sortingOptionSelector).ngSelect('Price (lowest first)');
  cy.wait('@query_price_asc')
    .its('status')
    .should('eq', 200);
  cy.get(firstProductPriceSelector).should('contain', '$1.58');
}

export function sortByHighestPrice() {
  createProductSortQuery('price-desc', 'query_price_desc');
  cy.get(sortingOptionSelector).ngSelect('Price (highest first)');
  cy.wait('@query_price_desc')
    .its('status')
    .should('eq', 200);
  cy.get(firstProductPriceSelector).should('contain', '$6,030.71');
}

export function sortByNameAscending() {
  createProductSortQuery('name-asc', 'query_name_asc');
  cy.get(sortingOptionSelector).ngSelect('Name (ascending)');
  cy.wait('@query_name_asc')
    .its('status')
    .should('eq', 200);
  cy.get(firstProductNameSelector).should('contain', '10.2 Megapixel D-SLR');
}

export function sortByNameDescending() {
  createProductSortQuery('name-desc', 'query_name_desc');
  cy.get(sortingOptionSelector).ngSelect('Name (descending)');
  cy.wait('@query_name_desc')
    .its('status')
    .should('eq', 200);
  cy.get(firstProductNameSelector).should('contain', 'Wide Strap for EOS 450D');
}

export function sortByRelevance() {
  createProductSortQuery('relevance', 'query_relevance');
  cy.get(sortingOptionSelector).ngSelect('Relevance');
  cy.wait('@query_relevance')
    .its('status')
    .should('eq', 200);
  cy.get(firstProductNameSelector).should('not.be.empty');
}

export function sortByTopRated() {
  cy.get(sortingOptionSelector).ngSelect('Top Rated');
  cy.get(firstProductNameSelector).should('not.be.empty');
}

export function checkFirstItem(productName: string): void {
  cy.get('cx-product-list-item .cx-product-name')
    .first()
    .then(firstProductName => {
      const clearHTMLProductName = productName.replace(/<(.|\n)*?>/g, '');
      cy.wrap(firstProductName).should('contain', clearHTMLProductName);
    });
}

export function clickFacet(header: string) {
  cy.get('.cx-facet-header')
    .contains(header)
    .parents('.cx-facet-group')
    .within(() => {
      cy.get('.cx-facet-checkbox')
        .first()
        .click({ force: true });
    });
}

export function clearSelectedFacet(mobile: string) {
  if (mobile) {
    cy.get(
      `cx-product-facet-navigation ${mobile} .cx-facet-filter-pill .close:first`
    ).click({ force: true });
  } else {
    cy.get(
      'cx-product-facet-navigation .cx-facet-filter-container .cx-facet-filter-pill .close:first'
    ).click({ force: true });
  }
}

function createCameraQuery(alias: string): void {
  cy.route('GET', `${searchUrlPrefix}?fields=*&query=camera*`).as(alias);
}

function createFacetFilterQuery(alias: string): void {
  cy.route(
    'GET',
    `${searchUrlPrefix}?fields=*&query=camera:relevance:availableInStores*`
  ).as(alias);
}

export function createProductSortQuery(sort: string, alias: string): void {
  cy.route('GET', `${searchUrlPrefix}?fields=*&sort=${sort}*`).as(alias);
}

export function createProductQuery(
  alias: string,
  queryId: string,
  pageSize: number,
  currentPage: string = ''
): void {
  cy.route(
    'GET',
    `${searchUrlPrefix}?fields=*&query=${queryId}&pageSize=${pageSize}${currentPage}&lang=en&curr=USD`
  ).as(alias);
}

export function createProductFacetQuery(
  param: string,
  search: string,
  alias: string
): void {
  cy.route(
    'GET',
    `${searchUrlPrefix}?fields=*&query=${search}:relevance:${param}*`
  ).as(alias);
}

export function assertNumberOfProducts(alias: string, category: string) {
  cy.get(alias).then(xhr => {
    const body = xhr.response.body;
    const paginationTotalresults: number = body.pagination.totalResults;
    const productLengthInPage: number = body.products.length;
    const firstProduct = body.products[0].name;

    cy.get('cx-breadcrumb h1').should(
      'contain',
      `${paginationTotalresults} results for ${category}`
    );

    cy.get(productItemSelector).should('have.length', productLengthInPage);

    checkFirstItem(firstProduct);
  });
}

export function createSpecificProductQuery(
  search: string,
  alias: string
): void {
  cy.route(
    'GET',
    `${apiUrl}/rest/v2/electronics-spa/products/search?fields=*&query=${search}*`
  ).as(alias);
}<|MERGE_RESOLUTION|>--- conflicted
+++ resolved
@@ -25,7 +25,9 @@
   TOP_RATED_FILTER: 'topRated_query_filter',
   SONY: 'sony_query',
   DSC_N1: 'dsc_n1_query',
-  CANON: 'canon',
+  CANON: 'canon_query',
+  CAMERA: 'camera_query',
+  FACET: 'facet_query',
 };
 
 export function clickSearchIcon() {
@@ -76,10 +78,9 @@
 }
 
 export function searchResult() {
-<<<<<<< HEAD
   cy.server();
-  createCameraQuery('camera_query');
-  cy.wait('@camera_query').then(xhr => {
+  createCameraQuery(QUERY_ALIAS.CAMERA);
+  cy.wait(`@${QUERY_ALIAS.CAMERA}`).then(xhr => {
     const cameraResults = xhr.response.body.pagination.totalResults;
 
     cy.get(resultsTitleSelector).should(
@@ -93,15 +94,6 @@
     cy.get(firstProductItemSelector).within(() => {
       cy.get('a.cx-product-name').should('be.visible');
     });
-=======
-  cy.get(resultsTitleSelector).should('contain', '140 results for "camera"');
-  cy.get(productItemSelector).should(
-    'have.length',
-    PRODUCT_LISTING.PRODUCTS_PER_PAGE
-  );
-  cy.get(firstProductItemSelector).within(() => {
-    cy.get('a.cx-product-name').should('be.visible');
->>>>>>> 5cdc4ed3
   });
 }
 
@@ -130,7 +122,7 @@
 
 export function filterUsingFacetFiltering() {
   cy.server();
-  createFacetFilterQuery('facet_query');
+  createFacetFilterQuery(QUERY_ALIAS.FACET);
 
   cy.get('.cx-facet-header')
     .contains('Stores')
@@ -141,7 +133,7 @@
         .click({ force: true });
     });
 
-  cy.wait('@facet_query').then(xhr => {
+  cy.wait(`@${QUERY_ALIAS.FACET}`).then(xhr => {
     const facetResults = xhr.response.body.pagination.totalResults;
     cy.get(resultsTitleSelector).should(
       'contain',
