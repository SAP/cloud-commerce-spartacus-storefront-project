--- conflicted
+++ resolved
@@ -84,14 +84,10 @@
 export function searchResult(isMobile = false) {
   cy.server();
   createCameraQuery(QUERY_ALIAS.CAMERA);
-<<<<<<< HEAD
-  cy.get('cx-searchbox input').type('camera{enter}');
-=======
   if (isMobile) {
     clickSearchIcon();
   }
   enterProduct();
->>>>>>> 400240d8
   cy.wait(`@${QUERY_ALIAS.CAMERA}`).then((xhr) => {
     const cameraResults = xhr.response.body.pagination.totalResults;
 
