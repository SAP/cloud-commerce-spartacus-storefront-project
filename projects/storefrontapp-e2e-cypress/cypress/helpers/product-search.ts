--- conflicted
+++ resolved
@@ -88,14 +88,10 @@
 export function searchResult(isMobile = false) {
   cy.server();
   createCameraQuery(QUERY_ALIAS.CAMERA);
-<<<<<<< HEAD
-  cy.get('cx-searchbox input').type('camera{enter}');
-=======
   if (isMobile) {
     clickSearchIcon();
   }
   enterProduct();
->>>>>>> 3dec7402
   cy.wait(`@${QUERY_ALIAS.CAMERA}`).then((xhr) => {
     const cameraResults = xhr.response.body.pagination.totalResults;
 
