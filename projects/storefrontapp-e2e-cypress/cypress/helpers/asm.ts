import * as addressBook from '../helpers/address-book';
import * as asm from '../helpers/asm';
import * as checkout from '../helpers/checkout-flow';
import { fillShippingAddress } from '../helpers/checkout-forms';
import * as consent from '../helpers/consent-management';
import * as profile from '../helpers/update-profile';
import { getSampleUser } from '../sample-data/checkout-flow';
import {
  interceptDelete,
  interceptGet,
  interceptPost,
} from '../support/utils/intercept';
<<<<<<< HEAD
import { login } from './auth-forms';
import * as loginHelper from './login';
=======
import { navigateToCategory, navigateToHomepage } from './navigation';
>>>>>>> a6b87297

export function listenForAuthenticationRequest(): string {
  return interceptPost(
    'csAgentAuthentication',
    '/authorizationserver/oauth/token',
    false
  );
}

export function listenForCustomerSearchRequest(): string {
  return interceptGet(
    'customerLists',
    '/assistedservicewebservices/customers/search?*',
    false
  );
}

export function listenForCustomerListsRequest(): string {
  return interceptGet(
    'customerSearch',
    '/assistedservicewebservices/customerlists?*',
    false
  );
}

export function listenForUserDetailsRequest(): string {
  return interceptGet('userDetails', '/users/*');
}

export function agentLogin(): void {
  const authRequest = listenForAuthenticationRequest();
  cy.get('cx-storefront').within(() => {
    cy.get('cx-csagent-login-form').should('exist');
    cy.get('cx-customer-selection').should('not.exist');
    cy.get('cx-csagent-login-form form').within(() => {
      cy.get('[formcontrolname="userId"]').type('asagent');
      cy.get('[formcontrolname="password"]').type('pw4all');
      cy.get('button[type="submit"]').click();
    });
  });

  cy.wait(authRequest);
  cy.get('cx-csagent-login-form').should('not.exist');
  cy.get('cx-customer-selection').should('exist');
}

export function asmOpenCustomerList(): void {
  cy.get('cx-asm-main-ui div.asm-customer-list a').click();
  cy.get('cx-customer-list').should('exist');
  cy.get('cx-customer-list h2').should('exist');
}

export function asmCustomerLists(): void {
  const customerListsRequestAlias = asm.listenForCustomerListsRequest();
  const customerSearchRequestAlias = asm.listenForCustomerSearchRequest();
  const userDetailsRequestAlias = listenForUserDetailsRequest();

  cy.log('--> Starting customer list');
  asm.asmOpenCustomerList();

  cy.wait(customerListsRequestAlias)
    .its('response.statusCode')
    .should('eq', 200);

  cy.wait(customerSearchRequestAlias)
    .its('response.statusCode')
    .should('eq', 200);

  cy.get('cx-customer-list table').should('exist');

  cy.log('--> checking customer list pagination');
  cy.get('cx-customer-list .btn-previous').should('be.disabled');
  cy.get('cx-customer-list .btn-next').then((button) => {
    cy.wrap(button).click();
    cy.wait(customerSearchRequestAlias)
      .its('response.statusCode')
      .should('eq', 200);
  });
  cy.get('cx-customer-list .btn-previous').should('not.be.disabled');
  cy.get('cx-customer-list .btn-previous').then((button) => {
    cy.wrap(button).click();
    cy.wait(customerSearchRequestAlias)
      .its('response.statusCode')
      .should('eq', 200);
  });

  cy.log('--> checking customer list sorting');
  cy.get('cx-customer-list ng-select.sort-selector').then((selects) => {
    let select = selects[0];
    cy.wrap(select)
      .click()
      .get('ng-dropdown-panel')
      .get('.ng-option')
      .eq(1)
      .then((item) => {
        cy.wrap(item).click();
        cy.wait(customerSearchRequestAlias)
          .its('response.statusCode')
          .should('eq', 200);
      });
  });
  cy.log('--> checking customer list group');
  cy.get('cx-customer-list ng-select.customer-list-selector').then(
    (selects) => {
      let select = selects[0];
      cy.wrap(select)
        .click()
        .get('ng-dropdown-panel')
        .get('.ng-option')
        .eq(1)
        .then((item) => {
          cy.wrap(item).click();
          cy.wait(customerSearchRequestAlias)
            .its('response.statusCode')
            .should('eq', 200);
        });
    }
  );

  cy.get('cx-customer-list button.close').click();
  cy.get('cx-customer-list').should('not.exist');

  cy.log('--> start emulation by click name');
  asm.asmOpenCustomerList();

  cy.wait(customerSearchRequestAlias)
    .its('response.statusCode')
    .should('eq', 200);

  cy.get('cx-customer-list')
    .find('.btn-cell')
    .not('[aria-label="Order"]')
    .then(($rows) => {
      expect($rows.length).to.eq(5);
      cy.wrap($rows[0]).click();
      cy.get('cx-customer-list').should('not.exist');
    });
  cy.wait(userDetailsRequestAlias);
  cy.get('cx-customer-emulation input')
    .invoke('attr', 'placeholder')
    .should('not.be.empty');
  cy.get('cx-customer-emulation').should('exist');

  cy.log('--> start emulation by click order');
  asm.asmOpenCustomerList();
  cy.get('cx-customer-list')
    .find('.btn-cell')
    .filter('[aria-label="Order"]')
    .then(($rows) => {
      expect($rows.length).to.eq(5);
      cy.wrap($rows[0]).click();
      cy.get('cx-customer-list').should('not.exist');
      cy.get('cx-order-history').should('exist');
    });
}

export function startCustomerEmulation(customer): void {
  const customerSearchRequestAlias = listenForCustomerSearchRequest();
  const userDetailsRequestAlias = listenForUserDetailsRequest();

  cy.get('cx-csagent-login-form').should('not.exist');
  cy.get('cx-customer-selection').should('exist');
  cy.get('cx-customer-selection form').within(() => {
    cy.get('[formcontrolname="searchTerm"]').type(customer.email);
  });
  cy.wait(customerSearchRequestAlias);

  cy.get('cx-customer-selection div.asm-results button').click();
  cy.get('button[type="submit"]').click();

  cy.wait(userDetailsRequestAlias);
  cy.get('cx-customer-emulation input')
    .invoke('attr', 'placeholder')
    .should('contain', customer.fullName);
  cy.get('cx-csagent-login-form').should('not.exist');
  cy.get('cx-customer-selection').should('not.exist');
  cy.get('cx-customer-emulation').should('exist');
}

export function loginCustomerInStorefront(customer) {
  const authRequest = listenForAuthenticationRequest();

  login(customer.email, customer.password);
  cy.wait(authRequest);
}

export function agentSignOut() {
  const tokenRevocationAlias = loginHelper.listenForTokenRevocationRequest();
  cy.get('button[title="Sign Out"]').click();
  cy.wait(tokenRevocationAlias);
  cy.get('cx-csagent-login-form').should('exist');
  cy.get('cx-customer-selection').should('not.exist');
}

export function assertCustomerIsSignedIn() {
  cy.get('cx-login div.cx-login-greet').should('exist');
}

export function deleteFirstAddress() {
  interceptDelete('deleteAddresses', '/users/*/addresses/*?lang=en&curr=USD');
  interceptGet('fetchAddresses', '/users/*/addresses/*?lang=en&curr=USD');

  const firstCard = cy.get('cx-card').first();
  firstCard.contains('Delete').click();
  cy.get('.cx-card-delete button.btn-primary').click();
  cy.wait('@deleteAddress');
  cy.wait('@fetchAddresses');
}

export function testCustomerEmulation() {
  it('should test customer emulation', () => {
    let customer = getSampleUser();
    checkout.registerUser(false, customer);

    // storefront should have ASM UI disabled by default
    checkout.visitHomePage();
    cy.get('cx-asm-main-ui').should('not.exist');

    cy.log('--> Agent logging in');
    checkout.visitHomePage('asm=true');
    cy.get('cx-asm-main-ui').should('exist');
    cy.get('cx-asm-main-ui').should('be.visible');

    asm.agentLogin();

    cy.log('--> Starting customer emulation');
    asm.startCustomerEmulation(customer);

    cy.log('--> Update personal details');
    cy.visit('/my-account/update-profile');
    profile.updateProfile();
    customer.firstName = profile.newFirstName;
    customer.lastName = profile.newLastName;
    customer.fullName = `${profile.newFirstName} ${profile.newLastName}`;
    customer.titleCode = profile.newTitle;

    cy.log('--> Create new address');
    cy.visit('/my-account/address-book');
    cy.get('cx-card').should('have.length', 0);
    fillShippingAddress(addressBook.newAddress);
    cy.get('cx-card').should('have.length', 1);
    addressBook.verifyNewAddress();

    cy.log('--> Add a consent');

    cy.visit('/my-account/consents');
    consent.giveConsent();

    cy.log('--> Stop customer emulation');
    cy.get('cx-customer-emulation button').click();
    cy.get('cx-csagent-login-form').should('not.exist');
    cy.get('cx-customer-selection').should('exist');

    // Without this wait, the test fails b/c the customer search box is disabled
    cy.wait(1000);

    cy.log('--> Start another emulation session');
    asm.startCustomerEmulation(customer);

    cy.log(
      '--> Stop customer emulation using the end session button in the ASM UI'
    );
    cy.get('cx-customer-emulation button').click();
    cy.get('cx-customer-emulation').should('not.exist');
    cy.get('cx-customer-selection').should('exist');

    cy.log('--> sign out and close ASM UI');
    asm.agentSignOut();

    cy.get('button[title="Close ASM"]').click();
    cy.get('cx-asm-main-ui').should('exist');
    cy.get('cx-asm-main-ui').should('not.be.visible');

    // CXSPA-301/GH-14914
    // Must ensure that site is still functional after service agent logout
    navigateToHomepage();
    cy.get('cx-storefront.stop-navigating').should('exist');
    navigateToCategory('Brands', 'brands', false);
    cy.get('cx-product-list-item').should('exist');
  });
}<|MERGE_RESOLUTION|>--- conflicted
+++ resolved
@@ -10,12 +10,9 @@
   interceptGet,
   interceptPost,
 } from '../support/utils/intercept';
-<<<<<<< HEAD
 import { login } from './auth-forms';
 import * as loginHelper from './login';
-=======
 import { navigateToCategory, navigateToHomepage } from './navigation';
->>>>>>> a6b87297
 
 export function listenForAuthenticationRequest(): string {
   return interceptPost(
