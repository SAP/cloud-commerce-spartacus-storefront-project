--- conflicted
+++ resolved
@@ -309,9 +309,9 @@
     cy.log('--> Starting customer emulation');
     asm.startCustomerEmulation(customer);
 
-<<<<<<< HEAD
+
     fillPersonalDetails(customer);
-=======
+
     cy.log('--> Update personal details');
     navigateToAMyAccountPage(
       'Personal Details',
@@ -343,7 +343,7 @@
       .should('eq', 200);
 
     addressBook.verifyNewAddress();
->>>>>>> d2b19ed8
+
 
     cy.log('--> Add a consent');
 
