--- conflicted
+++ resolved
@@ -37,7 +37,6 @@
   );
 }
 
-<<<<<<< HEAD
 export function listenForCustomerListsRequest(): string {
   return interceptGet(
     'customerLists',
@@ -46,16 +45,12 @@
   );
 }
 
-export function listenForUserDetailsRequest(): string {
-  return interceptGet('userDetails', '/users/*');
-=======
 export function listenForUserDetailsRequest(b2b = false): string {
   if (b2b) {
     return interceptGet('userDetails', '/orgUsers/*');
   } else {
     return interceptGet('userDetails', '/users/*');
   }
->>>>>>> d12375c8
 }
 
 export function listenForCartBindingRequest(): string {
@@ -91,7 +86,6 @@
   cy.get('cx-customer-selection').should('exist');
 }
 
-<<<<<<< HEAD
 export function asmOpenCustomerList(): void {
   cy.get('cx-asm-main-ui div.cx-asm-customer-list a').click();
   cy.get('cx-customer-list').should('exist');
@@ -200,10 +194,7 @@
     });
 }
 
-export function startCustomerEmulation(customer): void {
-=======
 export function startCustomerEmulation(customer, b2b = false): void {
->>>>>>> d12375c8
   const customerSearchRequestAlias = listenForCustomerSearchRequest();
   const userDetailsRequestAlias = listenForUserDetailsRequest(b2b);
 
