--- conflicted
+++ resolved
@@ -25,7 +25,6 @@
 } from './navigation';
 import { generateMail, randomString } from './user';
 
-<<<<<<< HEAD
 export const invalidUser: SampleUser = {
   firstName:
     'JohnJohnJohnJohnJohnJohnJohnJohnJohnJohnJohnJohnJohnJohnJohnJohnJohnJohnJohnJohnJohnJohnJohnJohnJohnJohn',
@@ -35,10 +34,6 @@
     'john.smith.john.smith.john.smith.john.smith.john.smith.john.smith.john.smith.john.smith.john.smith@test.com',
 };
 
-export function addCartForB2BCustomer(): void {
-  const productCode = '1979039';
-  cy.login('gi.sun@pronto-hw.com', 'pw4all').then(() => {
-=======
 const asmForB2CCustomer = 'aaron.customer@hybris.com';
 const asmForB2BCustomer = 'Gi Sun';
 
@@ -80,7 +75,6 @@
   productCode: string
 ): void {
   cy.login(customer, pwd).then(() => {
->>>>>>> 11545962
     const auth = JSON.parse(localStorage.getItem('spartacus⚿⚿auth'));
     cy.addProductToB2BCart(productCode, 1, auth.token.access_token);
   });
