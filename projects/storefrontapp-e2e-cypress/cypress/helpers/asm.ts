--- conflicted
+++ resolved
@@ -4,17 +4,6 @@
 import { fillShippingAddress } from '../helpers/checkout-forms';
 import * as consent from '../helpers/consent-management';
 import * as profile from '../helpers/update-profile';
-<<<<<<< HEAD
-import { getSampleUser } from '../sample-data/checkout-flow';
-import {
-  interceptDelete,
-  interceptGet,
-  interceptPost,
-} from '../support/utils/intercept';
-import { login } from './auth-forms';
-import * as loginHelper from './login';
-import { navigateToCategory, navigateToHomepage } from './navigation';
-=======
 import { SampleUser } from '../sample-data/checkout-flow';
 import { interceptGet, interceptPost } from '../support/utils/intercept';
 import { login } from './auth-forms';
@@ -25,7 +14,6 @@
   navigateToHomepage,
   waitForPage,
 } from './navigation';
->>>>>>> 2d754f3c
 
 export function listenForAuthenticationRequest(): string {
   return interceptPost(
@@ -47,17 +35,16 @@
   return interceptGet('userDetails', '/users/*');
 }
 
-<<<<<<< HEAD
 export function listenForCartBindingRequest(): string {
   return interceptPost(
     'cartBinding',
     '/assistedservicewebservices/bind-cart?*',
     false
   );
-=======
+}
+
 export function listenForListOfAddressesRequest(): string {
   return interceptGet('addresses', '/users/**/addresses?*');
->>>>>>> 2d754f3c
 }
 
 export function agentLogin(): void {
@@ -103,18 +90,11 @@
   cy.get('cx-customer-selection div.asm-results button').click();
   cy.get('button[type="submit"]').click();
 
-<<<<<<< HEAD
-  cy.wait(userDetailsRequestAlias);
-  cy.get('cx-customer-emulation div.customerInfo label.name').should(
+  cy.wait(userDetailsRequestAlias).its('response.statusCode').should('eq', 200);
+   cy.get('cx-customer-emulation div.customerInfo label.name').should(
     'contain',
     customer.fullName
   );
-=======
-  cy.wait(userDetailsRequestAlias).its('response.statusCode').should('eq', 200);
-  cy.get('cx-customer-emulation input')
-    .invoke('attr', 'placeholder')
-    .should('contain', customer.fullName);
->>>>>>> 2d754f3c
   cy.get('cx-csagent-login-form').should('not.exist');
   cy.get('cx-customer-selection').should('not.exist');
   cy.get('cx-customer-emulation').should('be.visible');
@@ -242,7 +222,48 @@
     navigateToCategory('Brands', 'brands', false);
     cy.get('cx-product-list-item').should('exist');
   });
-<<<<<<< HEAD
+
+  it('should verify data changed by the agent as a customer', () => {
+    cy.log('--> customer sign in');
+
+    const loginPage = waitForPage('/login', 'getLoginPage');
+    cy.visit('/login');
+    cy.wait(`@${loginPage}`).its('response.statusCode').should('eq', 200);
+
+    asm.loginCustomerInStorefront(customer);
+    asm.assertCustomerIsSignedIn();
+
+    cy.log('Check personal details updated by the agent');
+
+    navigateToAMyAccountPage(
+      'Personal Details',
+      '/my-account/update-profile',
+      'updateProfilePage'
+    );
+    profile.verifyUpdatedProfile();
+
+    cy.log('--> check address created by the agent');
+
+    navigateToAMyAccountPage(
+      'Address Book',
+      '/my-account/address-book',
+      'addressBookPage'
+    );
+
+    cy.get('cx-card').should('be.visible');
+    addressBook.verifyNewAddress();
+
+    cy.log('--> Check consent given by agent');
+
+    navigateToAMyAccountPage(
+      'Consent Management',
+      '/my-account/consents',
+      'consentManagementPage'
+    );
+    cy.get('input[type="checkbox"]').first().should('be.checked');
+
+    checkout.signOutUser();
+  });
 }
 
 export function bindCart() {
@@ -251,48 +272,4 @@
   cy.get('.bindCartToCustomer').click();
   //make call
   cy.wait(bindingRequest).its('response.statusCode').should('eq', 200);
-=======
-
-  it('should verify data changed by the agent as a customer', () => {
-    cy.log('--> customer sign in');
-
-    const loginPage = waitForPage('/login', 'getLoginPage');
-    cy.visit('/login');
-    cy.wait(`@${loginPage}`).its('response.statusCode').should('eq', 200);
-
-    asm.loginCustomerInStorefront(customer);
-    asm.assertCustomerIsSignedIn();
-
-    cy.log('Check personal details updated by the agent');
-
-    navigateToAMyAccountPage(
-      'Personal Details',
-      '/my-account/update-profile',
-      'updateProfilePage'
-    );
-    profile.verifyUpdatedProfile();
-
-    cy.log('--> check address created by the agent');
-
-    navigateToAMyAccountPage(
-      'Address Book',
-      '/my-account/address-book',
-      'addressBookPage'
-    );
-
-    cy.get('cx-card').should('be.visible');
-    addressBook.verifyNewAddress();
-
-    cy.log('--> Check consent given by agent');
-
-    navigateToAMyAccountPage(
-      'Consent Management',
-      '/my-account/consents',
-      'consentManagementPage'
-    );
-    cy.get('input[type="checkbox"]').first().should('be.checked');
-
-    checkout.signOutUser();
-  });
->>>>>>> 2d754f3c
 }