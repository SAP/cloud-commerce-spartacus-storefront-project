--- conflicted
+++ resolved
@@ -74,7 +74,6 @@
   return interceptGet('addresses', '/users/**/addresses?*');
 }
 
-<<<<<<< HEAD
 export function listenForCustomerCreateRequest(): string {
   return interceptPost(
     'customerCreating',
@@ -83,10 +82,7 @@
   );
 }
 
-export function agentLogin(): void {
-=======
 export function agentLogin(user, pwd): void {
->>>>>>> c89f5866
   const authRequest = listenForAuthenticationRequest();
   cy.get('cx-storefront').within(() => {
     cy.get('cx-csagent-login-form').should('exist');
