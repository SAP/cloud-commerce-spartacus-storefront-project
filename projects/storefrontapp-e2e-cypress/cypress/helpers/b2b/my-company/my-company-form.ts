--- conflicted
+++ resolved
@@ -54,13 +54,8 @@
       cy.wait('@getEntityData').then((xhr) => {
         entityUId = xhr.response.body[config.entityIdField];
 
-<<<<<<< HEAD
         verifyDetails(config, FormType.CREATE);
         cy.get('cx-organization-card cx-icon[type="CLOSE"]').click();
-=======
-        verifyDetails(config, 'createValue');
-        cy.get('cx-org-card cx-icon[type="CLOSE"]').click();
->>>>>>> 3a9d4a61
       });
     });
 
