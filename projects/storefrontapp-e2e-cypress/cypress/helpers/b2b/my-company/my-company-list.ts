import {
  DEFAULT_SORT_LABEL,
  MAX_PAGES,
  MyCompanyConfig,
  MyCompanyRowConfig,
} from './models/index';
import { loginAsMyCompanyAdmin, waitForData } from './my-company.utils';

export function testListFromConfig(config: MyCompanyConfig): void {
  if (!config.disableListChecking) {
    describe(`${config.name} List`, () => {
      beforeEach(() => {
        loginAsMyCompanyAdmin();
        cy.server();
      });

<<<<<<< HEAD
    if (!config.nestedTableRows) {
=======
>>>>>>> 3ce1af35
      it('should show and paginate list', () => {
        cy.visit(`/organization`);
        testList(
          config,
          cy.get(`cx-page-slot.BodyContent a`).contains(config.name).click()
        );
      });

      testListSorting(config);
<<<<<<< HEAD
    } else {
      it('should show expanded nested list', () => {
        cy.visit(`/organization`);
        testNestedListExpanded(
          config,
          cy.get(`cx-page-slot.BodyContent a`).contains(config.name).click()
        );
      });

      it('should show collapsed nested list', () => {
        cy.visit(`/organization`);
        testNestedListCollapsed(
          config,
          cy.get(`cx-page-slot.BodyContent a`).contains(config.name).click()
        );
      });
    }
  });
=======
    });
  }
>>>>>>> 3ce1af35
}

export function testList(
  config: MyCompanyConfig,
  trigger: any,
  callback?: Function
): void {
  cy.route('GET', `**${config.apiEndpoint}**`).as('getData');
  waitForData((data) => {
    const listData = getListRowsFromBody(data, config.objectType, config.rows);
    verifyList(listData, config.rows);

    if (
      data.pagination?.currentPage < data.pagination?.totalPages - 1 &&
      data.pagination?.currentPage < MAX_PAGES
    ) {
      testPagination(data);
    }

    if (callback) {
      callback(listData);
    }
  }, trigger);

  function testPagination(data: any) {
    testList(
      config,
      cy
        .get(`cx-pagination a.page`)
        .contains(data.pagination.currentPage + 2)
        .click()
    );
  }
}

export function testListSorting(config: MyCompanyConfig): void {
  config.rows.forEach((row) => {
    if (row.sortLabel && row?.sortLabel !== DEFAULT_SORT_LABEL) {
      it(`should sort table data by ${row.sortLabel}`, () => {
        cy.route('GET', `**${config.apiEndpoint}**`).as('getData');
        waitForData((data) => {
          verifyList(
            getListRowsFromBody(data, config.objectType, config.rows),
            config.rows
          );
        }, ngSelect(`Sort by ${row.sortLabel}`));
      });
    }
  });
}

export function testNestedListExpanded(
  config: MyCompanyConfig,
  trigger: any,
  callback?: Function
): void {
  cy.route('GET', `**${config.apiEndpoint}**`).as('getData');
  waitForData((data) => {
    const listData = getNestedRowsFromBody(data, config);
    cy.get('cx-organization-list div.header button')
      .contains('Expand all')
      .click();
    verifyList(listData, config.rows);

    if (callback) {
      callback(listData);
    }
  }, trigger);
}

export function testNestedListCollapsed(
  config: MyCompanyConfig,
  trigger: any,
  callback?: Function
): void {
  cy.route('GET', `**${config.apiEndpoint}**`).as('getData');
  waitForData((data) => {
    const listData = getRootRowsFromBody(data, config);
    cy.get('cx-organization-list div.header button')
      .contains('Collapse all')
      .click();
    verifyList(listData, config.rows);

    if (callback) {
      callback(listData);
    }
  }, trigger);
}

function ngSelect(sortKey: string): void {
  cy.get(`ng-select`).click();
  cy.wait(1000);
  cy.get('div.ng-option').contains(sortKey).click({ force: true });
}

/**
 * Assert table headers are correctly labelled.
 * @param configs Row configurations containing header labels.
 */
export function checkRowHeaders(configs: MyCompanyRowConfig[]): void {
  configs.forEach((config: any) => {
    if (config.showInTable) {
      cy.get('th').should('contain.text', config.label);
    }
  });
}

export function checkRows(rows): void {
  let j = 1; // Skip header table row at 0
  rows.forEach((row: any) => {
    if (row.text.length) {
      cy.get('tr')
        .eq(j)
        .within(() => {
          for (let i = 0; i < row.text.length; i++) {
            if (row.text[i]) {
              if (Array.isArray(row.text[i])) {
                // Used in user roles array
                // Because we can't use translate pipe, have to check per case
                row.text[i].forEach((text) => {
                  switch (text) {
                    case 'b2bcustomergroup':
                      return cy.get('td').eq(i).contains('Customer');
                    case 'b2bmanagergroup':
                      return cy.get('td').eq(i).contains('Manager');
                    case 'b2bapprovergroup':
                      return cy.get('td').eq(i).contains('Approver');
                    case 'b2badmingroup':
                      return cy.get('td').eq(i).contains('Admin');
                  }
                });
              } else {
                cy.get('td').eq(i).contains(row.text[i]);
              }
            }
          }
        });
      j++;
    }
  });
}

export function getListRowsFromBody(
  body: any,
  objectType: string,
  rows: MyCompanyRowConfig[]
) {
  return body[objectType].map((data) => {
    const table = { text: [] };
    rows.map((row) => {
      if (row.showInTable) {
        if (Array.isArray(row.variableName)) {
          row.variableName.forEach((variable) => {
            // TODO: Think of a way to use some sort of tranformation function/config
            if (variable === 'startDate') {
              let foundText = getVariableFromName(variable, data);
              if (row.useDatePipe) {
                const foundDate = new Date(foundText);
                foundText = getFormattedDate(foundDate);
              }
              table.text.push(foundText);
            }
          });
        } else {
          const foundText = getVariableFromName(row.variableName, data);
          table.text.push(foundText);
        }
      }
    });
    return table;
  });

  function getVariableFromName(name: string, dataset: any) {
    return name.split('.').reduce((p, c) => (p && p[c]) || null, dataset);
  }

  function getMonthPartFromDate(date: Date): string {
    return date.toString().slice(4, 7);
  }

  function getFormattedDate(date: Date): string {
    return `${getMonthPartFromDate(
      date
    )} ${date.getDate()}, ${date.getFullYear()}`;
  }
}

export function getNestedRowsFromBody(body: any, config: MyCompanyConfig) {
  if (Array.isArray(body)) {
    const tableRows = [];
    body.map((data) => {
      const table = { text: [] };
      config.rows.map((row) => {
        table.text.push(getVariableFromName(<string>row.variableName, data));
      });

      tableRows.push(table);
      if (data.children.length) {
        tableRows.push(...getNestedRowsFromBody(data.children, config));
      }
    });

    return tableRows;
  } else {
    const table = [{ text: [] }];
    config.rows.map((row) => {
      table[0].text.push(getVariableFromName(<string>row.variableName, body));
    });
    if (body.children.length) {
      table.push(...getNestedRowsFromBody(body.children, config));
    }

    return table;
  }

  function getVariableFromName(name: string, dataset: any) {
    return name.split('.').reduce((p, c) => (p && p[c]) || null, dataset);
  }
}

export function getRootRowsFromBody(body: any, config: MyCompanyConfig) {
  if (Array.isArray(body)) {
    const tableRows = [];
    body.map((data) => {
      const table = { text: [] };
      config.rows.map((row) => {
        table.text.push(getVariableFromName(<string>row.variableName, data));
      });

      tableRows.push(table);
    });

    return tableRows;
  } else {
    const table = [{ text: [] }];
    config.rows.map((row) => {
      table[0].text.push(getVariableFromName(<string>row.variableName, body));
    });

    return table;
  }

  function getVariableFromName(name: string, dataset: any) {
    return name.split('.').reduce((p, c) => (p && p[c]) || null, dataset);
  }
}

export function verifyList(rows, rowConfig): void {
  cy.get('cx-table').within(() => {
    checkRowHeaders(rowConfig);
    checkRows(rows);
  });
}<|MERGE_RESOLUTION|>--- conflicted
+++ resolved
@@ -14,10 +14,7 @@
         cy.server();
       });
 
-<<<<<<< HEAD
     if (!config.nestedTableRows) {
-=======
->>>>>>> 3ce1af35
       it('should show and paginate list', () => {
         cy.visit(`/organization`);
         testList(
@@ -27,7 +24,6 @@
       });
 
       testListSorting(config);
-<<<<<<< HEAD
     } else {
       it('should show expanded nested list', () => {
         cy.visit(`/organization`);
@@ -46,10 +42,6 @@
       });
     }
   });
-=======
-    });
-  }
->>>>>>> 3ce1af35
 }
 
 export function testList(
