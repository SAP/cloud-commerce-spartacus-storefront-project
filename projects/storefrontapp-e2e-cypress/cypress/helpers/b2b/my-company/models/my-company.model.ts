export enum INPUT_TYPE {
  TEXT = 'text',
  DATE_TIME = 'datetime',
  DATE = 'date',
  NG_SELECT = 'ngSelect',
  CHECKBOX = 'checkbox',
}
export const DEFAULT_SORT_LABEL = 'name';
export const MAX_PAGES = 2;
export const ENTITY_UID_COOKIE_KEY = 'spartacus-entity-uid';

export enum ASSIGNMENT_LABELS {
  MANAGE = 'Manage',
  ASSIGN = 'assign',
  UNASSIGN = 'unassign',
  UNASSIGN_ALL = 'Unassign All',
  DONE = 'done',
  ASSIGNED_SUCCESS = ' assigned successfully',
  UNASSIGNED_SUCCESS = ' unassigned successfully',
  CREATE = 'Create',
  EDIT = 'Edit',
  UPDATE_SUCCESS = ' updated successfully',
  ROLES = 'Roles',
  ROLE_UPDATED_SUCCESS = 'Roles successfully updated for ',
}

export interface TestListOptions {
  trigger?: Function;
  nested?: {
    expandAll?: boolean;
    collapseAll?: boolean;
  };
}

<<<<<<< HEAD
export enum CONFIRMATION_LABELS {
  CONFIRM = 'CONFIRM',
  CANCEL = 'CANCEL',
=======
export enum MY_COMPANY_FEATURE {
  USER_PASSWORD = 'userPassword',
>>>>>>> 285328e7
}<|MERGE_RESOLUTION|>--- conflicted
+++ resolved
@@ -32,12 +32,11 @@
   };
 }
 
-<<<<<<< HEAD
+export enum MY_COMPANY_FEATURE {
+  USER_PASSWORD = 'userPassword',
+}
+
 export enum CONFIRMATION_LABELS {
   CONFIRM = 'CONFIRM',
   CANCEL = 'CANCEL',
-=======
-export enum MY_COMPANY_FEATURE {
-  USER_PASSWORD = 'userPassword',
->>>>>>> 285328e7
 }