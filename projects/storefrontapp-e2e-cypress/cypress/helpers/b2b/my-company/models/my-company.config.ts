--- conflicted
+++ resolved
@@ -126,11 +126,11 @@
   createConfig?: MyCompanyConfig;
 
   /**
-<<<<<<< HEAD
    * SUBCATEGORY: Config for modifying user roles.
    */
   rolesConfig?: MyCompanyConfig;
-=======
+  
+  /**
    * Set to true to check disabling and enabling an entity
    */
   canDisable?: boolean;
@@ -139,5 +139,4 @@
    * Set to true to check status in details pane.
    */
   verifyStatusInDetails?: boolean;
->>>>>>> fe0fc561
 }