import { MyCompanyRowConfig } from './my-company-row.config';

export interface MyCompanyConfig {
  /**
   * Name of the My Company category.
   * @example name: 'User Group'
   */
  name?: string;

  /**
   * Suffix to recognize specified type of scenario and not affect translations check.
   * @example name: ' - some case'
   */
  nameSuffix?: string;

  /**
   * Base URL of the category.
   * @example baseUrl: `${FULL_BASE_URL_EN_USD}/organization/user-group`
   *
   * When used for a sub-category, only the baseUrl of the parent category is automatically appended.
   * Therefore, only the sub-category part of the baseUrl is required.
   * @example baseUrl: `/purchase-limits`
   */
  baseUrl?: string;

  /**
   * API Endpoint corresponding to requests/responses of the category
   * @example apiEndpoint: '/orgUnitUserGroup'
   */
  apiEndpoint?: string;

  /**
   * Variable name used to identify objects corresponding to the category returned by API.
   * @example objectType: 'orgUnitUserGroups'
   */
  objectType?: string;

  /**
   *
   */
  children?: string;

  /**
   * Configurations of sub-categories generally used for assignments to corresponding parent categories.
   */
  // TODO: Subcategory examples
  subCategories?: MyCompanyConfig[];

  /**
   * Configurations used to check if a table is displaying the correct information returned by the API.
   * @example rows: [
   * {
   *   label: 'Name',
   *   variableName: 'name',
   *   link: '/organization/cost-centers/',
   *   inputType: 'text',
   *   createValue: `Test Entity ${randomString()}`,
   *   updateValue: `Edited Test Entity ${randomString()}`,
   *   sortLabel: 'name',
   *   showInTable: true,
   *   formLabel: 'Name',
   *   showInDetails: true,
   * },
   * {
   *   label: 'Code',
   *   sortLabel: 'code',
   *   variableName: 'uid',
   *   inputType: 'text',
   *   createValue: `test-entity-${randomString()}`,
   *   updateValue: `edited-entity-${randomString()}`,
   *   formLabel: 'Code',
   *   showInDetails: true,
   *   useInUrl: true,
   * },
   * {
   *   label: 'Currency',
   *   variableName: 'currency',
   *   inputType: 'ngSelect',
   *   formLabel: 'Currency',
   *   createValue: 'US Dollar',
   *   updateValue: 'US Dollar',
   * },
   * {
   *   label: 'Unit',
   *   variableName: 'orgUnit.name',
   *   link: `/organization/units/`,
   *   sortLabel: 'unit',
   *   inputType: 'ngSelect',
   *   createValue: 'Custom Retail',
   *   updateValue: 'Rustic',
   *   showInTable: true,
   *   formLabel: 'Parent Unit',
   *   showInDetails: true,
   * }]
   */
  rows?: MyCompanyRowConfig[]; // First object is default sort

  /**
   * Set to true to test assignment management of a given subCategory
   */
  manageAssignments?: boolean;

  /**
   * Set to true to test the "unassign all" function of a category (if available).
   */
  canUnassignAll?: boolean;

  /**
<<<<<<< HEAD
   * Use
   */
  nestedTableRows?: boolean;
=======
   * Set to true if checking list features for such config is not needed.
   */
  disableListChecking?: boolean;
>>>>>>> 3ce1af35
}<|MERGE_RESOLUTION|>--- conflicted
+++ resolved
@@ -106,13 +106,12 @@
   canUnassignAll?: boolean;
 
   /**
-<<<<<<< HEAD
    * Use
    */
   nestedTableRows?: boolean;
-=======
+  
+  /**
    * Set to true if checking list features for such config is not needed.
    */
   disableListChecking?: boolean;
->>>>>>> 3ce1af35
 }