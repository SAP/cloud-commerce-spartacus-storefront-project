import { MyCompanyRowConfig } from './my-company-row.config';

export interface MyCompanyConfig {
  /**
   * Name of the My Company category.
   * @example name: 'User Group'
   */
  name?: string;

  /**
   * Suffix to recognize specified type of scenario and not affect translations check.
   * @example name: ' - some case'
   */
  nameSuffix?: string;

  /**
   * Base URL of the category.
   * @example baseUrl: `${FULL_BASE_URL_EN_USD}/organization/user-group`
   *
   * When used for a sub-category, only the baseUrl of the parent category is automatically appended.
   * Therefore, only the sub-category part of the baseUrl is required.
   * @example baseUrl: `/purchase-limits`
   */
  baseUrl?: string;

  /**
   * API Endpoint corresponding to requests/responses of the category.
   * @example apiEndpoint: '/orgUnitUserGroup'
   */
  apiEndpoint?: string;

  /**
   * Variable name used to identify objects corresponding to the category returned by API.
   * @example objectType: 'orgUnitUserGroups'
   */
  objectType?: string;

  /**
   * Configurations of sub-categories generally used for assignments to corresponding parent categories.
   */
  // TODO: Subcategory examples
  subCategories?: MyCompanyConfig[];

  /**
   * Configurations used to check if a table is displaying the correct information returned by the API.
   * @example rows: [
   * {
   *   label: 'Name',
   *   variableName: 'name',
   *   inputType: 'text',
   *   createValue: `Test Entity ${randomString()}`,
   *   updateValue: `Edited Test Entity ${randomString()}`,
   *   sortLabel: 'name',
   *   showInTable: true,
   *   formLabel: 'Name',
   *   showInDetails: true,
   * },
   * {
   *   label: 'Code',
   *   sortLabel: 'code',
   *   variableName: 'uid',
   *   inputType: 'text',
   *   createValue: `test-entity-${randomString()}`,
   *   updateValue: `edited-entity-${randomString()}`,
   *   formLabel: 'Code',
   *   showInDetails: true,
   *   useInUrl: true,
   * },
   * {
   *   label: 'Currency',
   *   variableName: 'currency',
   *   inputType: 'ngSelect',
   *   formLabel: 'Currency',
   *   createValue: 'US Dollar',
   *   updateValue: 'US Dollar',
   * },
   * {
   *   label: 'Unit',
   *   variableName: 'orgUnit.name',
   *   link: `/organization/units/Custom%20Retail`,
   *   updatedLink: `/organization/units/Rustic%20Retail`,
   *   sortLabel: 'unit',
   *   inputType: 'ngSelect',
   *   createValue: 'Custom Retail',
   *   updateValue: 'Rustic',
   *   showInTable: true,
   *   formLabel: 'Parent Unit',
   *   showInDetails: true,
   * }]
   */
  rows?: MyCompanyRowConfig[]; // First object is default sort

  /**
   * Set to true to test assignment management of a given subCategory.
   */
  manageAssignments?: boolean;

  /**
   * Set to true to test the "unassign all" function of a category (if available).
   */
  canUnassignAll?: boolean;

  /**
   * Determine entity ID for possible route checks and usage between tests.
   */
  entityIdField?: string;

  /**
   * Test list utilizing a nested tree ux.
   */
  nestedTableRows?: boolean;

  /**
   * Set to true if checking list features for such config is not needed.
   */
  disableListChecking?: boolean;

  /**
   * Configuration of preserve cookies value.
   */
  preserveCookies?: boolean;

  /**
   * SUBCATEGORY: Config for creating entities from submenu.
   */
  createConfig?: MyCompanyConfig;

  /**
<<<<<<< HEAD
   * Indicates which features should be tested in the current suite
   */
  featureToggles?: string[];
=======
   * SUBCATEGORY: Config for updating entities from submenu.
   */
  editConfig?: MyCompanyConfig;

  /**
   * SUBCATEGORY: Name of the entity to be updated.
   */
  updateEntity?: string;

  /**
   * SUBCATEGORY: Name of the entity to deleted.
   */
  deleteEntity?: string;

  /**
   * SUBCATEGORY: Config for modifying user roles.
   */
  rolesConfig?: MyCompanyConfig;

  /**
   * Set to true to check disabling and enabling an entity
   */
  canDisable?: boolean;

  /**
   * Set to true to check status in details pane.
   */
  verifyStatusInDetails?: boolean;
>>>>>>> f8675241
}<|MERGE_RESOLUTION|>--- conflicted
+++ resolved
@@ -126,11 +126,11 @@
   createConfig?: MyCompanyConfig;
 
   /**
-<<<<<<< HEAD
    * Indicates which features should be tested in the current suite
    */
   featureToggles?: string[];
-=======
+  
+  /**
    * SUBCATEGORY: Config for updating entities from submenu.
    */
   editConfig?: MyCompanyConfig;
@@ -159,5 +159,4 @@
    * Set to true to check status in details pane.
    */
   verifyStatusInDetails?: boolean;
->>>>>>> f8675241
 }