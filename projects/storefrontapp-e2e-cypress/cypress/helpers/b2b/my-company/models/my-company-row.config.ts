import { INPUT_TYPE } from './my-company.model';

// TODO: move configs into table: { ... }, details: { ... }, form: { ... }  format
export interface MyCompanyRowConfig {
  /**
   * Label given to the table header.
   */
  label?: string;
  /**
   * Variable name given in api response
   */
  variableName?: string | string[];
  /**
   * Label given to sort by category
   */
  sortLabel?: string;
  /**
   * Url property should link to in details
   */
  link?: string;
  /**
   * Input type in form
   */
  inputType?: INPUT_TYPE;
  /**
   * Value provided to form in create process
   */
  createValue?: string;
  /**
   * Value provided to form in update process
   */
  updateValue?: string;
  /**
   * Whether to use date pipe to display in table
   */
  useDatePipe?: boolean;
  /**
   * Whether to show this property in table
   */
  showInTable?: boolean;
  /**
   * Whether to show this property in details
   */
  showInDetails?: boolean;
  /**
   * Whether to use the property value in url
   * eg. For ids
   */
  useInUrl?: boolean;
  /**
   * Label to identify property in form
   */
  formLabel?: string;
  /**
<<<<<<< HEAD
   * Whether to show this header in details
   */
  useInHeader?: boolean;
=======
   * Label to identify property in details
   */
  detailsLabel?: string;
  /**
   * Custom selector for form element
   */
  selector?: string;
>>>>>>> 3ce1af35
}<|MERGE_RESOLUTION|>--- conflicted
+++ resolved
@@ -52,11 +52,10 @@
    */
   formLabel?: string;
   /**
-<<<<<<< HEAD
    * Whether to show this header in details
    */
   useInHeader?: boolean;
-=======
+  /**
    * Label to identify property in details
    */
   detailsLabel?: string;
@@ -64,5 +63,4 @@
    * Custom selector for form element
    */
   selector?: string;
->>>>>>> 3ce1af35
 }