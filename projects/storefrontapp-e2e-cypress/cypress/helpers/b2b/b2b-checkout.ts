import { tabbingOrderConfig as config } from '../../helpers/accessibility/b2b/tabbing-order.config';
import {
  b2bAccountShipToUser,
  b2bProduct,
  b2bUnit,
  b2bUser,
  costCenter,
  order_type,
  poNumber,
  POWERTOOLS_BASESITE,
  products,
  recurrencePeriod,
  recurrencePeriodMap,
  replenishmentDate,
  replenishmentDay,
} from '../../sample-data/b2b-checkout';
import {
  SampleCartProduct,
  SampleProduct,
  SampleUser,
  user,
} from '../../sample-data/checkout-flow';
import { verifyTabbingOrder } from '../accessibility/tabbing-order';
import {
  addCheapProductToCart,
  visitHomePage,
  waitForPage,
  waitForProductPage,
} from '../checkout-flow';
import { generateMail, randomString } from '../user';

export const GET_CHECKOUT_DETAILS_ENDPOINT_ALIAS = 'GET_CHECKOUT_DETAILS';

export function interceptCheckoutB2BDetailsEndpoint() {
  cy.intercept(
    'GET',
    `${Cypress.env('OCC_PREFIX')}/${Cypress.env(
      'BASE_SITE'
    )}/users/**/carts/**/*?fields=deliveryAddress(FULL),deliveryMode(FULL),paymentInfo(FULL),costCenter(FULL),purchaseOrderNumber,paymentType(FULL)*`
  ).as(GET_CHECKOUT_DETAILS_ENDPOINT_ALIAS);

  return GET_CHECKOUT_DETAILS_ENDPOINT_ALIAS;
}

export function loginB2bUser() {
  b2bUser.registrationData.email = generateMail(randomString(), true);
  cy.requireLoggedIn(b2bUser);
  visitHomePage();
  cy.get('.cx-login-greet').should('contain', user.fullName);
}

export function addB2bProductToCartAndCheckout() {
  const code = products[0].code;
  const productPage = waitForProductPage(code, 'getProductPage');

  cy.visit(`${POWERTOOLS_BASESITE}/en/USD/product/${code}`);
  cy.wait(`@${productPage}`).its('response.statusCode').should('eq', 200);

  cy.get('cx-product-intro').within(() => {
    cy.get('.code').should('contain', products[0].code);
  });
  cy.get('cx-breadcrumb').within(() => {
    cy.get('h1').should('contain', products[0].name);
  });

  addCheapProductToCart(products[0]);

  const paymentTypePage = waitForPage(
    '/checkout/payment-type',
    'getPaymentType'
  );
  cy.findByText(/proceed to checkout/i).click();
  cy.wait(`@${paymentTypePage}`).its('response.statusCode').should('eq', 200);
}

export function enterPONumber() {
  cy.get('cx-payment-type .cx-payment-type-container').should(
    'contain',
    'Payment method'
  );
  cy.get('cx-payment-type').within(() => {
    cy.get('.form-control').clear().type(poNumber);
  });

  // Accessibility
  verifyTabbingOrder(
    'cx-page-layout.MultiStepCheckoutSummaryPageTemplate',
    config.paymentMethod
  );
}

export function selectAccountPayment() {
  cy.get('cx-payment-type').within(() => {
    cy.findByText('Account').click({ force: true });
  });

  cy.intercept(
    'GET',
    `${Cypress.env('OCC_PREFIX')}/${Cypress.env(
      'BASE_SITE'
    )}/users/current/carts/*?fields=DEFAULT*`
  ).as('getCart');

  // TODO:#checkout to update sample data to /delivery-address
  const shippingPage = waitForPage(
    '/checkout/shipping-address',
    'getShippingPage'
  );
  cy.get('button.btn-primary').should('be.enabled').click({ force: true });
  cy.wait(`@${shippingPage}`).its('response.statusCode').should('eq', 200);
  cy.wait('@getCart').its('response.statusCode').should('eq', 200);
}

export function selectCreditCardPayment() {
  cy.get('cx-payment-type').within(() => {
    cy.findByText('Credit Card').click({ force: true });
  });

  // TODO:#checkout to update sample data to /delivery-address
  const shippingPage = waitForPage(
    '/checkout/shipping-address',
    'getShippingPage'
  );
  cy.get('button.btn-primary').click({ force: true });
  cy.wait(`@${shippingPage}`).its('response.statusCode').should('eq', 200);
}

export function selectAccountShippingAddress() {
  cy.get('.cx-checkout-title').should('contain', 'Delivery Address');
  cy.get('cx-order-summary .cx-summary-partials .cx-summary-row')
    .first()
    .find('.cx-summary-amount')
    .should('not.be.empty');

  cy.intercept(
    'PUT',
    `${Cypress.env('OCC_PREFIX')}/${Cypress.env(
      'BASE_SITE'
    )}/orgUsers/current/carts/**/addresses/delivery?addressId=*`
  ).as('updateAddress');

  cy.get('cx-card').within(() => {
    cy.get('.cx-card-label-bold').should('not.be.empty');
    cy.get('.cx-card-actions .link').click({ force: true });
  });

  cy.wait('@updateAddress').its('response.statusCode').should('eq', 200);
  cy.get('cx-card .card-header').should('contain', 'Selected');

  /**
   * Delivery mode PUT intercept is not in selectAccountDeliveryMode()
   * because it doesn't choose a delivery mode and the intercept might have missed timing depending on cypress's performance
   */
  const getCheckoutDetailsAlias = interceptCheckoutB2BDetailsEndpoint();
  cy.intercept({
    method: 'PUT',
    path: `${Cypress.env('OCC_PREFIX')}/${Cypress.env(
      'BASE_SITE'
    )}/**/deliverymode?deliveryModeId=*`,
  }).as('putDeliveryMode');

  const deliveryPage = waitForPage(
    '/checkout/delivery-mode',
    'getDeliveryPage'
  );

  // Accessibility
  verifyTabbingOrder(
    'cx-page-layout.MultiStepCheckoutSummaryPageTemplate',
    config.shippingAddressAccount
  );

  cy.get('button.btn-primary').should('be.enabled').click();
  cy.wait(`@${deliveryPage}`).its('response.statusCode').should('eq', 200);

  cy.wait('@putDeliveryMode').its('response.statusCode').should('eq', 200);
  cy.wait(`@${getCheckoutDetailsAlias}`)
    .its('response.statusCode')
    .should('eq', 200);
}

export function selectAccountDeliveryMode() {
  cy.get('.cx-checkout-title').should('contain', 'Delivery Method');

  cy.get('cx-delivery-mode input').first().should('be.checked');

  cy.get(
    'input[type=radio][formcontrolname=deliveryModeId]:not(:disabled)'
  ).then(() => {
    // Accessibility
    verifyTabbingOrder(
      'cx-page-layout.MultiStepCheckoutSummaryPageTemplate',
      config.deliveryMode
    );
  });

  const orderReview = waitForPage('/checkout/review-order', 'getReviewOrder');

<<<<<<< HEAD
  cy.get('.cx-checkout-btns button.btn-primary').should('be.enabled').click();
=======
  cy.get('.cx-checkout-btns button.btn-primary')
    .should('be.enabled')
    .click({ force: true });
>>>>>>> a32dea3c

  cy.wait(`@${orderReview}`, { timeout: 30000 })
    .its('response.statusCode')
    .should('eq', 200);
}

export function reviewB2bReviewOrderPage(
  sampleUser: SampleUser = b2bAccountShipToUser,
  cartData: SampleCartProduct,
  isAccount: boolean,
  orderType: string
) {
  cy.get('.cx-review-title').should('contain', 'Review');

  if (isAccount) {
    cy.get('.cx-review-summary-card')
      .contains('cx-card', 'Purchase Order Number')
      .find('.cx-card-container')
      .within(() => {
        cy.findByText(poNumber);
      });

    cy.get('.cx-review-summary-card')
      .contains('cx-card', 'Method of Payment')
      .find('.cx-card-container')
      .within(() => {
        cy.findByText('Account');
      });

    cy.get('.cx-review-summary-card')
      .contains('cx-card', 'Cost Center')
      .find('.cx-card-container')
      .within(() => {
        cy.findByText(costCenter);
        cy.findByText(`(${b2bUnit})`);
      });
  }

  cy.get('.cx-review-summary-card')
    .contains('cx-card', 'Ship To')
    .find('.cx-card-container')
    .within(() => {
      cy.findByText(sampleUser.fullName);
      cy.findByText(sampleUser.address.line1);
    });

  cy.get('.cx-review-summary-card')
    .contains('cx-card', 'Delivery Method')
    .find('.cx-card-container')
    .within(() => {
      cy.findByText('Standard Delivery');
    });

  cy.get('cx-order-summary .cx-summary-row .cx-summary-amount')
    .eq(0)
    .should('contain', cartData.total);

  cy.get('cx-order-summary .cx-summary-row .cx-summary-amount')
    .eq(1)
    .should('contain', cartData.estimatedShipping);

  cy.get('cx-order-summary .cx-summary-total .cx-summary-amount').should(
    'contain',
    cartData.totalAndShipping
  );

  cy.get('cx-schedule-replenishment-order [type="radio"]')
    .check(orderType)
    .should('be.checked');

  cy.findByText('Terms & Conditions')
    .should('have.attr', 'target', '_blank')
    .should(
      'have.attr',
      'href',
      `/${Cypress.env('BASE_SITE')}/en/USD/terms-and-conditions`
    );

  cy.get('input[formcontrolname="termsAndConditions"]').check();

  // Accessibility
  if (orderType === order_type.SCHEDULE_REPLENISHMENT) {
    verifyTabbingOrder(
      'cx-page-layout.MultiStepCheckoutSummaryPageTemplate',
      config.replenishmentOrderAccountCheckoutReviewOrder
    );
  } else {
    verifyTabbingOrder(
      'cx-page-layout.MultiStepCheckoutSummaryPageTemplate',
      isAccount ? config.checkoutReviewOrderAccount : config.checkoutReviewOrder
    );
  }
}

export function completeReplenishmentForm(replenishmentPeriod: string) {
  cy.get('cx-schedule-replenishment-order .cx-month select')
    .select(replenishmentPeriod)
    .should('have.value', replenishmentPeriod);

  if (
    replenishmentPeriod === recurrencePeriod.DAILY ||
    replenishmentPeriod === recurrencePeriod.WEEKLY
  ) {
    cy.get('cx-schedule-replenishment-order .cx-days select')
      .select(replenishmentDay)
      .should('have.value', replenishmentDay);
  }

  if (replenishmentPeriod === recurrencePeriod.WEEKLY) {
    cy.get(
      'cx-schedule-replenishment-order .cx-repeat-days-container [type="checkbox"]'
    ).check();
  }

  if (replenishmentPeriod === recurrencePeriod.MONTHLY) {
    cy.get('cx-schedule-replenishment-order .cx-day-of-month select')
      .select(replenishmentDay)
      .should('have.value', replenishmentDay);
  }

  cy.get('cx-schedule-replenishment-order .cx-replenishment-date input').type(
    `${replenishmentDate}`
  );
}

export function placeOrder(orderUrl: string) {
  const orderConfirmationPage = waitForPage(
    orderUrl,
    'getOrderConfirmationPage'
  );

  cy.get('cx-place-order button.btn-primary').should('be.enabled').click();
  // temporary solution for very slow backend response while placing order
  cy.wait(`@${orderConfirmationPage}`, { timeout: 60000 })
    .its('response.statusCode')
    .should('eq', 200);
}

export function reviewB2bOrderConfirmation(
  sampleUser: SampleUser = b2bAccountShipToUser,
  sampleProduct: SampleProduct = b2bProduct,
  cartData: SampleCartProduct,
  isAccount: boolean = true,
  replenishment?: string
) {
  cy.get('.cx-page-title').should('contain', 'Confirmation of Order');

  cy.get('h2').should('contain', 'Thank you for your order!');

  cy.get('cx-order-overview .container').within(() => {
    cy.get('.cx-summary-card:nth-child(1)').within(() => {
      cy.get('cx-card:nth-child(1)').within(() => {
        if (!replenishment) {
          cy.get('.cx-card-title').should('contain', 'Order Number');
        } else {
          cy.get('.cx-card-title').should('contain', 'Replenishment #');
        }
        cy.get('.cx-card-label').should('not.be.empty');
      });
      if (!replenishment) {
        cy.get('cx-card:nth-child(2)').within(() => {
          cy.get('.cx-card-title').should('contain', 'Placed on');
          cy.get('.cx-card-label').should('not.be.empty');
        });
        cy.get('cx-card:nth-child(3)').within(() => {
          cy.get('.cx-card-title').should('contain', 'Status');
          cy.get('.cx-card-label').should('not.be.empty');
        });
      } else {
        cy.get('cx-card:nth-child(2)').within(() => {
          cy.get('.cx-card-title').should('contain', 'Status');
          cy.get('.cx-card-label').should('not.be.empty');
        });
      }
    });

    if (!replenishment) {
      cy.get('.cx-summary-card:nth-child(2) .cx-card').within(() => {
        cy.contains(poNumber);
        if (isAccount) {
          cy.contains('Account');
          cy.contains(costCenter);
          cy.contains(`(${b2bUnit})`);
        } else {
          cy.contains('Credit Card');
        }
      });
    } else {
      cy.get('.cx-summary-card:nth-child(2) .cx-card').within(() => {
        cy.contains('Frequency');
        cy.contains(recurrencePeriodMap.get(replenishment));
      });

      cy.get('.cx-summary-card:nth-child(3) .cx-card').within(() => {
        cy.contains(poNumber);
        if (isAccount) {
          cy.contains('Account');
          cy.contains(costCenter);
          cy.contains(`(${b2bUnit})`);
        } else {
          cy.contains('Credit Card');
        }
      });
    }

    if (!replenishment) {
      cy.get('.cx-summary-card:nth-child(3) .cx-card').within(() => {
        cy.contains(sampleUser.fullName);
        cy.contains(sampleUser.address.line1);
        cy.contains('Standard Delivery');
      });
    } else {
      cy.get('.cx-summary-card:nth-child(4) .cx-card').within(() => {
        cy.contains(sampleUser.fullName);
        cy.contains(sampleUser.address.line1);
        cy.contains('Standard Delivery');
      });
    }

    if (!isAccount) {
      cy.get('.cx-summary-card:nth-child(4) .cx-card').within(() => {
        cy.contains('Payment');
        cy.contains(sampleUser.fullName);
        cy.contains(sampleUser.address.line1);
      });
    }
  });

  cy.get('cx-cart-item .cx-code').should('contain', sampleProduct.code);

  cy.get('cx-order-summary .cx-summary-amount').should(
    'contain',
    cartData.totalAndShipping
  );
}<|MERGE_RESOLUTION|>--- conflicted
+++ resolved
@@ -12,20 +12,20 @@
   recurrencePeriod,
   recurrencePeriodMap,
   replenishmentDate,
-  replenishmentDay,
+  replenishmentDay
 } from '../../sample-data/b2b-checkout';
 import {
   SampleCartProduct,
   SampleProduct,
   SampleUser,
-  user,
+  user
 } from '../../sample-data/checkout-flow';
 import { verifyTabbingOrder } from '../accessibility/tabbing-order';
 import {
   addCheapProductToCart,
   visitHomePage,
   waitForPage,
-  waitForProductPage,
+  waitForProductPage
 } from '../checkout-flow';
 import { generateMail, randomString } from '../user';
 
@@ -196,13 +196,9 @@
 
   const orderReview = waitForPage('/checkout/review-order', 'getReviewOrder');
 
-<<<<<<< HEAD
-  cy.get('.cx-checkout-btns button.btn-primary').should('be.enabled').click();
-=======
   cy.get('.cx-checkout-btns button.btn-primary')
     .should('be.enabled')
     .click({ force: true });
->>>>>>> a32dea3c
 
   cy.wait(`@${orderReview}`, { timeout: 30000 })
     .its('response.statusCode')
