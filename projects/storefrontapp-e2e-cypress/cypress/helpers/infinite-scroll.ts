--- conflicted
+++ resolved
@@ -23,41 +23,11 @@
 export const defaultQuery = `query_relevance`;
 export const defaultQueryAlias = `@${defaultQuery}`;
 
-<<<<<<< HEAD
 export const homepage = '/';
 export const SONY_CAMERA_URL_PATH = 'product/358639/dsc-n1';
 export const PRODUCT_DETAILS_HEADER = `[role="region"] > :nth-child(1)`;
 export const BACK_TO_TOP_BUTTON = `.cx-scroll-to-top-btn`;
 export const POWER_SUPPLY_LIST_PAGE = '/Open-Catalogue/Components/Power-Supplies/c/816';
-=======
-export function visitPowerSupplyListingPage() {
-  const categoryPage = waitForCategoryPage(
-    powerSuppliesCategoryCode,
-    'getCategory'
-  );
-  cy.visit(testUrl);
-  cy.wait(`@${categoryPage}`).its('response.statusCode').should('eq', 200);
-}
-
-export function verifyInfiniteScrollConfigSetProperly(
-  isActive: boolean,
-  hasProductLimit: number,
-  isShowMoreButton: boolean
-) {
-  cy.getCookie('cxConfigE2E')
-    .should('exist')
-    .then((data) => {
-      const {
-        view: {
-          infiniteScroll: { active, productLimit, showMoreButton },
-        },
-      } = JSON.parse(decodeURIComponent(data.value));
-      expect(active).to.equal(isActive);
-      expect(productLimit).to.equal(hasProductLimit);
-      expect(showMoreButton).to.equal(isShowMoreButton);
-    });
-}
->>>>>>> 2de0f2c5
 
 export function configScroll(
   active: boolean,
