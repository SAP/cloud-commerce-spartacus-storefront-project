--- conflicted
+++ resolved
@@ -51,24 +51,10 @@
 }
 
 /**
-<<<<<<< HEAD
- * Gets the current viewport name.
- *
- * @param callback returns viewport name.
- */
-export function getViewport(callback: (viewport: string) => unknown) {
-  return cy.window().then((window) => {
-    const viewport: Viewport = viewportConfigs.find(
-      (viewport: Viewport) => viewport.width === window.innerWidth
-    );
-    return callback(viewport.viewport);
-  });
-=======
  * Gets the current viewport of the test.
  */
 export function getViewport(): Viewports | undefined {
   return viewportConfigs.find(
     (config) => config.width === Cypress.config('viewportWidth')
   )?.viewport;
->>>>>>> 55d9c229
 }