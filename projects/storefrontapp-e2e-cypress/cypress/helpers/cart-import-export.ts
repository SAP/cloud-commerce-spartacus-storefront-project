--- conflicted
+++ resolved
@@ -285,7 +285,7 @@
  * Standardized E2E Test for import cart scenarios.
  */
 export function importCartTestFromConfig(config: ImportConfig) {
-<<<<<<< HEAD
+
   loginAsMyCompanyAdmin();
 
   cy.visit(config.importButtonPath);
@@ -294,7 +294,7 @@
     removeProductsFromActiveCart();
   }
 
-=======
+
   cy.requireLoggedIn();
   const savedCartPage = waitForPage(
     '/my-account/saved-carts',
@@ -302,7 +302,7 @@
   );
   cy.visit('/my-account/saved-carts');
   cy.wait(`@${savedCartPage}`).its('response.statusCode').should('eq', 200);
->>>>>>> 4b3bbe9e
+
   cy.get('cx-import-order-entries button').contains('Import Products').click();
   cy.readFile(TEST_DOWNLOAD_FILE).then((file) => {
     cy.writeFile(`cypress/downloads/${config.fileName}.csv`, file);
