import * as cart from './cart';
import { waitForPage, waitForProductPage } from './checkout-flow';

const DOWNLOADS_FOLDER = Cypress.config('downloadsFolder');
const TEST_DOWNLOAD_FILE = `${DOWNLOADS_FOLDER}/cart.csv`;

/**
 * Config format for `importCartTest`.
 */
export interface ImportConfig {
  /**
   * File name of imported file.
   */
  fileName: string;
  /**
   * Detemrines the context for the import data.
   */
  context: ImportExportContext;
  /**
   * Path to the page which contains import button.
   */
  importButtonPath: string;
  /**
   * Time of cart being saved.
   */
  saveTime: string;
  /**
   * Expected quantity of products in cart.
   */
  quantity: number;
  /**
   * Expected total cost of cart.
   */
  total: string;
  /**
   * Headers of columns from csv.
   */
  headers: string[];
  /**
   * CSV data as an array (use `convertCsvToArray()`)
   */
  expectedData: string[];
  /**
   * Additional config for saved cart details.
   */
  savedCartConfig?: SavedCartConfig;
}

export interface SavedCartConfig {
  /**
   * Specifies name for saved cart.
   */
  name: string;
  /**
   * Specifies description for saved cart.
   */
  description?: string;
}

export enum ImportExportContext {
  ACTIVE_CART = 'cart',
  SAVED_CART = 'savedCart',
}

/**
 * Converts a csv into an array interpretable for the `importCartTest` method.
 */
export function convertCsvToArray(csv: string): Array<string> {
  return csv.replaceAll('\r\n', ',').split(',');
}

/**
 * Gets the header names of columns from a csv string.
 */
export function getCsvHeaders(csv: string): Array<string> {
  return csv.split('\r\n', 1)[0].split(',');
}

/**
 * Gets the current date in a format matching the 'Saved Date' column.
 */
export function getSavedDate(): string {
  const d = new Date();
  const year = new Intl.DateTimeFormat('en', { year: 'numeric' }).format(d);
  const month = new Intl.DateTimeFormat('en', { month: 'long' }).format(d);
  const day = new Intl.DateTimeFormat('en', { day: 'numeric' }).format(d);
  return `${month} ${day}, ${year}`;
}

export const nonDefaultImportExportConfig = {
  cartImportExport: {
    file: {
      // Alternative separator
      separator: '|',
    },
    export: {
      additionalColumns: [
        {
          // Display `manufacturer` value property instead of name
          name: {
            key: 'name',
          },
          value: 'product.manufacturer',
        },
        // Display boolean value instead of price
        {
          name: {
            key: 'price',
          },
          value: 'product.availableForPickup',
        },
      ],
    },
  },
};

export const configurableProductConfig = {
  cartImportExport: {
    export: {
      additionalColumns: [
        {
          name: {
            key: 'engravedTextHeading',
          },
          value: 'configurationInfos.0.configurationValue',
        },
        {
          name: {
            key: 'fontSize',
          },
          value: 'configurationInfos.1.configurationValue',
        },
        {
          name: {
            key: 'fontType',
          },
          value: 'configurationInfos.2.configurationValue',
        },
      ],
    },
  },
};

/**
 * Check that the restored cart contains the correct products.
 */
export function verifyCart(config: ImportConfig) {
  const rowLength = config.headers.length;
  const rowCount = (config.expectedData.length - 1 - rowLength) / rowLength;

  const cartPage = waitForPage('/cart', 'getCartPage');
  cy.visit('/cart');
  cy.wait(`@${cartPage}`).its('response.statusCode').should('eq', 200);

  for (let i = 0; i < rowCount; i++) {
    cy.get('cx-cart-item')
      .eq(i)
      .within(() => {
        for (let j = 0; j < config.headers.length; j++) {
          const cell = config.expectedData[rowLength + rowLength * i + j];
          switch (config.headers[j]) {
            case 'Code':
              return cy.get('div.cx-code').contains(cell);
            case 'Quantity':
              return cy
                .get('div.cx-quantity cx-item-counter input')
                .should('have.value', cell);
            case 'Name':
              return cy.get('div.cx-name').contains(cell);
            case 'Price':
              return cy.get('div.cx-price').contains(cell);
            case '[importExport:exportEntries.columnNames.engravedTextHeading]':
              cy.get('div.cx-configuration-info .cx-label').contains(
                'Engraved Text'
              );
              return cy
                .get('div.cx-configuration-info .cx-value')
                .contains(cell);
            case '[importExport:exportEntries.columnNames.fontSize]':
              cy.get('div.cx-configuration-info .cx-label').contains(
                'Font Size'
              );
              return cy
                .get('div.cx-configuration-info .cx-value')
                .contains(cell);
            case '[importExport:exportEntries.columnNames.fontType]':
              cy.get('div.cx-configuration-info .cx-label').contains(
                'Font Type'
              );
              return cy
                .get('div.cx-configuration-info .cx-value')
                .contains(cell);
          }
        }
      });
  }
}

/**
 * Restore the imported cart from the saved carts list.
 */
export function restoreCart(cart) {
  cy.get('cx-saved-cart-list td.cx-saved-cart-list-cart-id')
    .contains(cart.code)
    .parentsUntil('tr')
    .get('td.cx-saved-cart-list-make-cart-active')
    .contains('Make cart active')
    .click();
  cy.intercept(
    'PATCH',
    /\.*\/users\/current\/carts\/(\d*)\/restoresavedcart.*/
  ).as('restoreSavedCart');
  cy.get('cx-saved-cart-form-dialog div.cx-saved-cart-form-footer button')
    .contains('Restore')
    .click();
  cy.wait('@restoreSavedCart').its('response.statusCode').should('eq', 200);
  cy.get('cx-global-message').contains(
    `Existing cart is activated by ${cart.code} successfully.`
  );
}

/**
 * Check that the imported cart displays correctly in saved carts list.
 */
export function verifyImportedData(config: ImportConfig, cart) {
  cy.get(`cx-saved-cart-list td.cx-saved-cart-list-cart-id`)
    .contains(cart.code)
    .parentsUntil('tr')
    .parent()
    .within(() => {
      cy.get(`td.cx-saved-cart-list-cart-name`).contains(
        config.savedCartConfig?.name
      );
      cy.get(`td.cx-saved-cart-list-date-saved`).contains(config.saveTime);
      cy.get(`td.cx-saved-cart-list-quantity`).contains(config.quantity);
      cy.get(`td.cx-saved-cart-list-total`).contains(config.total);
    });
}

/**
 * Navigates to the PDP page to add the product with the given code.
 * @param productCode identifies the unique product to add.
 */
export function addProductToCart(productCode: string = cart.products[1].code) {
  cy.intercept('GET', `**/users/*/carts/*?fields=**`).as('refreshCart');
  cy.intercept('POST', `**/users/*/carts/*/entries?**`).as('addToCart');
  const productPage = waitForProductPage(productCode, 'getProductPage');
  cy.visit(`/product/${productCode}`);
  cy.wait(`@${productPage}`).its('response.statusCode').should('eq', 200);
  cart.clickAddToCart();
  cy.wait(['@refreshCart', '@addToCart']);
}

/**
 * Goes to the cart page and clicks the button to export cart.
 * @param expectedData will compare the data of the downloaded .csv to the parsed string.
 */
export function exportCart(expectedData?: string) {
  const cartPage = waitForPage('/cart', 'getCartPage');
  cy.visit('/cart');
  cy.wait(`@${cartPage}`).its('response.statusCode').should('eq', 200);
  cy.get('cx-export-order-entries button').contains('Export to CSV').click();
  if (expectedData) {
    cy.readFile(TEST_DOWNLOAD_FILE).should('contain', expectedData);
  }
}

/**
 * Standardized E2E Test for import cart scenarios.
 */
export function importCartTestFromConfig(config: ImportConfig) {
  cy.requireLoggedIn();
<<<<<<< HEAD
  const savedCartPage = waitForPage(
    '/my-account/saved-carts',
    'getSavedCartsPage'
  );
  cy.visit('/my-account/saved-carts');
  cy.wait(`@${savedCartPage}`).its('response.statusCode').should('eq', 200);
=======
  cy.visit(config.importButtonPath);

  const cartPage = waitForPage(
    config.importButtonPath,
    `get${config.context}age`
  );
  cy.visit(config.importButtonPath);
  cy.wait(`@${cartPage}`).its('response.statusCode').should('eq', 200);

>>>>>>> 3e1002af
  cy.get('cx-import-order-entries button').contains('Import Products').click();
  cy.readFile(TEST_DOWNLOAD_FILE).then((file) => {
    cy.writeFile(`cypress/downloads/${config.fileName}.csv`, file);
  });
  cy.get(
    'cx-import-entries-dialog cx-file-upload input[type="file"]'
  ).attachFile({ filePath: `../downloads/${config.fileName}.csv` });

  if (config.savedCartConfig) {
    cy.get('cx-import-entries-dialog input[formcontrolname="name"]')
      .clear()
      .type(config.savedCartConfig?.name);
    cy.get(
      'cx-import-entries-dialog textarea[formcontrolname="description"]'
    ).type(config.savedCartConfig?.description);
  }

  cy.intercept('GET', /\.*\/users\/current\/carts\/(\d*)\?fields=.*/).as(
    'import'
  );
  cy.get('cx-import-entries-dialog button').contains('Upload').click();

  cy.wait('@import').its('response.statusCode').should('eq', 200);

  cy.get('@import').then((xhr: any) => {
    cy.get(
      'cx-import-entries-summary div.cx-import-entries-summary-status'
    ).contains(
      `Products has been loaded to cart ${config.savedCartConfig?.name || ''}`
    );

    const importedCart = xhr.response.body;

    cy.get(
      'cx-import-entries-summary div.cx-import-entries-summary-footer button'
    )
      .contains('Close')
      .click();

    if (config.context === ImportExportContext.SAVED_CART) {
      verifyImportedData(config, importedCart);
      restoreCart(importedCart);
    }

    verifyCart(config);
  });
}

/**
 * Attempt to upload a csv by filling out import cart form and clicking "Upload".
 */
export function attemptUpload(csvPath: string) {
  cy.requireLoggedIn();
  const savedCartPage = waitForPage(
    '/my-account/saved-carts',
    'getSavedCartsPage'
  );
  cy.visit('/my-account/saved-carts');
  cy.wait(`@${savedCartPage}`).its('response.statusCode').should('eq', 200);
  cy.get('cx-import-order-entries button').contains('Import Products').click();
  cy.get(
    'cx-import-entries-dialog cx-file-upload input[type="file"]'
  ).attachFile({ filePath: csvPath }, { allowEmpty: true });
  cy.get('cx-import-entries-dialog input[formcontrolname="name"]').type(
    'Test Cart'
  );
  cy.get(
    'cx-import-entries-dialog textarea[formcontrolname="description"]'
  ).type('A test description.');

  cy.get('cx-import-entries-dialog button').contains('Upload').click();
}

/**
 * Test import / export single product.
 */
export function testImportExportSingleProduct() {
  describe('Single product', () => {
    const EXPECTED_CSV = `Code,Quantity,Name,Price\r\n300938,1,Photosmart E317 Digital Camera,$114.12\r\n`;

    it('should export cart', () => {
      addProductToCart(cart.products[1].code);
      exportCart(EXPECTED_CSV);
    });

    it('should import to active cart', () => {
      importCartTestFromConfig({
        fileName: 'cart-single',
        context: ImportExportContext.ACTIVE_CART,
        importButtonPath: 'cart',
        saveTime: getSavedDate(),
        quantity: 1,
        total: '$114.12',
        headers: getCsvHeaders(EXPECTED_CSV),
        expectedData: convertCsvToArray(EXPECTED_CSV),
      });
    });

    it('should import to saved cart', () => {
      importCartTestFromConfig({
        fileName: 'cart-single',
        context: ImportExportContext.SAVED_CART,
        importButtonPath: '/my-account/saved-carts',
        saveTime: getSavedDate(),
        quantity: 1,
        total: '$114.12',
        headers: getCsvHeaders(EXPECTED_CSV),
        expectedData: convertCsvToArray(EXPECTED_CSV),
        savedCartConfig: {
          name: 'Single Product Cart',
          description: 'A test description for Single Product Cart.',
        },
      });
    });
  });
}

/**
 * Test import / export single product larger quantity.
 */
export function testImportExportLargerQuantity() {
  describe('Single product with larger quantity', () => {
    const EXPECTED_CSV = `Code,Quantity,Name,Price\r\n300938,3,Photosmart E317 Digital Camera,$342.36\r\n`;

    it('should export cart', () => {
      addProductToCart();
      addProductToCart();
      addProductToCart();
      exportCart(EXPECTED_CSV);
    });

    it('should import to active cart', () => {
      importCartTestFromConfig({
        fileName: 'cart-lg-qty',
        context: ImportExportContext.ACTIVE_CART,
        importButtonPath: 'cart',
        saveTime: getSavedDate(),
        quantity: 3,
        total: '$322.36',
        headers: getCsvHeaders(EXPECTED_CSV),
        expectedData: convertCsvToArray(EXPECTED_CSV),
      });
    });

    it('should import to saved cart', () => {
      importCartTestFromConfig({
        fileName: 'cart-lg-qty',
        context: ImportExportContext.SAVED_CART,
        importButtonPath: '/my-account/saved-carts',
        saveTime: getSavedDate(),
        quantity: 3,
        total: '$322.36',
        headers: getCsvHeaders(EXPECTED_CSV),
        expectedData: convertCsvToArray(EXPECTED_CSV),
        savedCartConfig: {
          name: 'Single Product (Lg Qty) Cart',
          description: 'A test description for Single Product (Lg Qty) Cart.',
        },
      });
    });
  });
}

/**
 * Test import / export with apparel products
 */
export function testImportExportWithApparelProducts() {
  describe('Apparel products', () => {
    const EXPECTED_CSV = `Code,Quantity,Name,Price\r\n300785814,1,Maguro Pu Belt plaid LXL,£24.26\r\n`;
    const apparelProductCode = '300785814';

    it('should export cart', () => {
      addProductToCart(apparelProductCode);
      exportCart(EXPECTED_CSV);
    });

    // TODO: Disabled because of missing sample-data for import button in active cart (apparel)
    // it('should import to active cart', () => {
    //   importCartTestFromConfig({
    //     fileName: 'cart-variants',
    //     context: ImportExportContext.ACTIVE_CART,
    //     importButtonPath: 'cart',
    //     saveTime: getSavedDate(),
    //     quantity: 1,
    //     total: '£24.26',
    //     headers: getCsvHeaders(EXPECTED_CSV),
    //     expectedData: convertCsvToArray(EXPECTED_CSV),
    //   });
    // });

    it('should import to saved cart', () => {
      importCartTestFromConfig({
        fileName: 'cart-variants',
        context: ImportExportContext.SAVED_CART,
        importButtonPath: '/my-account/saved-carts',
        saveTime: getSavedDate(),
        quantity: 1,
        total: '£24.26',
        headers: getCsvHeaders(EXPECTED_CSV),
        expectedData: convertCsvToArray(EXPECTED_CSV),
        savedCartConfig: {
          name: 'Apparel products Cart',
          description: 'A test description for Apparel products Cart.',
        },
      });
    });
  });
}

/**
 * Test import / export with apparel products
 */
export function testImportExportWithApparelProducts() {
  describe('Apparel products', () => {
    const EXPECTED_CSV = `Code,Quantity,Name,Price\r\n300785814,1,Maguro Pu Belt plaid LXL,£24.26\r\n`;
    const apparelProductCode = '300785814';

    it('should export cart', () => {
      addProductToCart(apparelProductCode);
      exportCart(EXPECTED_CSV);
    });

    it('should import cart', () => {
      importCartTestFromConfig({
        name: 'Apparel products Cart',
        description: 'A test description for Apparel products Cart.',
        saveTime: getSavedDate(),
        quantity: 1,
        total: '£24.26',
        headers: getCsvHeaders(EXPECTED_CSV),
        expectedData: convertCsvToArray(EXPECTED_CSV),
      });
    });
  });
}<|MERGE_RESOLUTION|>--- conflicted
+++ resolved
@@ -270,14 +270,6 @@
  */
 export function importCartTestFromConfig(config: ImportConfig) {
   cy.requireLoggedIn();
-<<<<<<< HEAD
-  const savedCartPage = waitForPage(
-    '/my-account/saved-carts',
-    'getSavedCartsPage'
-  );
-  cy.visit('/my-account/saved-carts');
-  cy.wait(`@${savedCartPage}`).its('response.statusCode').should('eq', 200);
-=======
   cy.visit(config.importButtonPath);
 
   const cartPage = waitForPage(
@@ -287,7 +279,6 @@
   cy.visit(config.importButtonPath);
   cy.wait(`@${cartPage}`).its('response.statusCode').should('eq', 200);
 
->>>>>>> 3e1002af
   cy.get('cx-import-order-entries button').contains('Import Products').click();
   cy.readFile(TEST_DOWNLOAD_FILE).then((file) => {
     cy.writeFile(`cypress/downloads/${config.fileName}.csv`, file);
