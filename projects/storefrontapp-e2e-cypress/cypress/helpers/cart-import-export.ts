--- conflicted
+++ resolved
@@ -286,7 +286,6 @@
   cy.get(
     'cx-import-entries-dialog cx-file-upload input[type="file"]'
   ).attachFile({ filePath: `../downloads/${config.fileName}.csv` });
-<<<<<<< HEAD
 
   if (config.savedCartConfig) {
     cy.get('cx-import-entries-dialog input[formcontrolname="name"]')
@@ -297,18 +296,6 @@
     ).type(config.savedCartConfig?.description);
   }
 
-=======
-
-  if (config.savedCartConfig) {
-    cy.get('cx-import-entries-dialog input[formcontrolname="name"]')
-      .clear()
-      .type(config.savedCartConfig?.name);
-    cy.get(
-      'cx-import-entries-dialog textarea[formcontrolname="description"]'
-    ).type(config.savedCartConfig?.description);
-  }
-
->>>>>>> 2c773282
   cy.intercept('GET', /\.*\/users\/current\/carts\/(\d*)\?fields=.*/).as(
     'import'
   );
@@ -424,12 +411,6 @@
     });
 
     it('should import to active cart', () => {
-<<<<<<< HEAD
-      importCartTestFromConfig({
-        fileName: 'cart-lg-qty',
-        context: ImportExportContext.ACTIVE_CART,
-        importButtonPath: 'cart',
-=======
       importCartTestFromConfig({
         fileName: 'cart-lg-qty',
         context: ImportExportContext.ACTIVE_CART,
@@ -447,7 +428,6 @@
         fileName: 'cart-lg-qty',
         context: ImportExportContext.SAVED_CART,
         importButtonPath: '/my-account/saved-carts',
->>>>>>> 2c773282
         saveTime: getSavedDate(),
         quantity: 3,
         total: '$322.36',
@@ -505,95 +485,5 @@
         },
       });
     });
-
-    it('should import to saved cart', () => {
-      importCartTestFromConfig({
-        fileName: 'cart-lg-qty',
-        context: ImportExportContext.SAVED_CART,
-        importButtonPath: '/my-account/saved-carts',
-        saveTime: getSavedDate(),
-        quantity: 3,
-        total: '$322.36',
-        headers: getCsvHeaders(EXPECTED_CSV),
-        expectedData: convertCsvToArray(EXPECTED_CSV),
-        savedCartConfig: {
-          name: 'Single Product (Lg Qty) Cart',
-          description: 'A test description for Single Product (Lg Qty) Cart.',
-        },
-      });
-    });
-  });
-}
-
-/**
- * Test import / export with apparel products
- */
-export function testImportExportWithApparelProducts() {
-  describe('Apparel products', () => {
-    const EXPECTED_CSV = `Code,Quantity,Name,Price\r\n300785814,1,Maguro Pu Belt plaid LXL,£24.26\r\n`;
-    const apparelProductCode = '300785814';
-
-    it('should export cart', () => {
-      addProductToCart(apparelProductCode);
-      exportCart(EXPECTED_CSV);
-    });
-
-    // TODO: Disabled because of missing sample-data for import button in active cart (apparel)
-    // it('should import to active cart', () => {
-    //   importCartTestFromConfig({
-    //     fileName: 'cart-variants',
-    //     context: ImportExportContext.ACTIVE_CART,
-    //     importButtonPath: 'cart',
-    //     saveTime: getSavedDate(),
-    //     quantity: 1,
-    //     total: '£24.26',
-    //     headers: getCsvHeaders(EXPECTED_CSV),
-    //     expectedData: convertCsvToArray(EXPECTED_CSV),
-    //   });
-    // });
-
-    it('should import to saved cart', () => {
-      importCartTestFromConfig({
-        fileName: 'cart-variants',
-        context: ImportExportContext.SAVED_CART,
-        importButtonPath: '/my-account/saved-carts',
-        saveTime: getSavedDate(),
-        quantity: 1,
-        total: '£24.26',
-        headers: getCsvHeaders(EXPECTED_CSV),
-        expectedData: convertCsvToArray(EXPECTED_CSV),
-        savedCartConfig: {
-          name: 'Apparel products Cart',
-          description: 'A test description for Apparel products Cart.',
-        },
-      });
-    });
-  });
-}
-
-/**
- * Test import / export with apparel products
- */
-export function testImportExportWithApparelProducts() {
-  describe('Apparel products', () => {
-    const EXPECTED_CSV = `Code,Quantity,Name,Price\r\n300785814,1,Maguro Pu Belt plaid LXL,£24.26\r\n`;
-    const apparelProductCode = '300785814';
-
-    it('should export cart', () => {
-      addProductToCart(apparelProductCode);
-      exportCart(EXPECTED_CSV);
-    });
-
-    it('should import cart', () => {
-      importCartTestFromConfig({
-        name: 'Apparel products Cart',
-        description: 'A test description for Apparel products Cart.',
-        saveTime: getSavedDate(),
-        quantity: 1,
-        total: '£24.26',
-        headers: getCsvHeaders(EXPECTED_CSV),
-        expectedData: convertCsvToArray(EXPECTED_CSV),
-      });
-    });
   });
 }