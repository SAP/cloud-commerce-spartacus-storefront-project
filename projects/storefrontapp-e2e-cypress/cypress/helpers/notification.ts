--- conflicted
+++ resolved
@@ -202,117 +202,7 @@
   });
 }
 
-<<<<<<< HEAD
-export function stockNotificationGuestTests(){
-=======
-export function notificationPreferenceTests() {
-  it('should enable/disable notification preference', () => {
-    navigateToNotificationPreferencePage();
-    channelEnable();
-    verifyChannelEnabled();
-
-    channelDisable();
-    verifyChannelDisabled();
-  });
-
-  it('should show correct email channel after update email address', () => {
-    navigateToNotificationPreferencePage();
-    verifyEmailChannel();
-    updateEmail();
-    navigateToNotificationPreferencePage();
-
-    verifyUpdatedEmailChannel();
-  });
-}
-
-export function stockNotificationGuestTests() {
->>>>>>> c8343ff9
-  it('should login first when guest subscribing stock notification', () => {
-    navigateToPDP(normalProductCode);
-    guestSubscribeStockNotification();
-  });
-}
-
-<<<<<<< HEAD
 export function verifyPagingSort() {
-=======
-export function stockNotificationCustomerNoChannelSetTests() {
-  it('should navigate to notification preference page through product detail page', () => {
-    navigateToPDP(normalProductCode);
-    navigateToNotificationPreferencePage();
-
-    cy.location('pathname').should('contain', '/notification-preference');
-  });
-}
-
-export function stockNotificationCustomerTests() {
-  it('should navigate to my interest page through success dialog', () => {
-    subscribeGotoMyInterestPage();
-    verifyCustomerInterest(normalProductCode);
-  });
-
-  it('should navigate to notification preference page through success dialog', () => {
-    unsubscribeStockNotification();
-    subscribeGotoNotificationPreferencePage();
-
-    cy.location('pathname').should('contain', '/notification-preference');
-  });
-
-  it('should unsubscribe in product detail page', () => {
-    unsubscribeStockNotification();
-
-    verifyUnsubscribe();
-  });
-}
-
-export function myInterestTests() {
-  it('should subscribe stock notification using configurable product', () => {
-    navigateToPDP(configurableProductCode);
-    subscribeGotoMyInterestPage();
-
-    verifyCustomerInterest(configurableProductCode);
-  });
-
-  it('should subscribe stock notification using variant product', () => {
-    navigateToPDP(variantProductCode);
-    subscribeGotoMyInterestPage();
-
-    verifyCustomerInterest(variantProductCode);
-  });
-
-  it('should subscribe stock notification using normal product', () => {
-    navigateToPDP(normalProductCode);
-    subscribeGotoMyInterestPage();
-
-    verifyCustomerInterest(normalProductCode);
-  });
-
-  it('should remove customer interest', () => {
-    navigateToPDP(normalProductCode);
-    subscribeGotoMyInterestPage();
-    removeCustomerInterest(normalProductCode);
-
-    cy.get('.cx-product-interests-message').should('exist');
-  });
-
-  it('should navigate to PDP when clicking product', () => {
-    navigateToPDP(normalProductCode);
-    subscribeGotoMyInterestPage();
-    navigateToPDPThrougnCustomerInterest(normalProductCode);
-
-    verifyProductPage(normalProductCode);
-  });
-
-  it('should page and sort', () => {
-    subscribeProductList(productCodeList);
-    navigateToMyInterestsPage();
-
-    verifyPagingSort();
-  });
-}
-
-function verifyPagingSort() {
->>>>>>> c8343ff9
   cy.get('.top cx-sorting .ng-select').ngSelect('NAME(ASCENDING)');
   cy.get('.cx-product-interests-product-item').should('have.length', 10);
 }
@@ -327,36 +217,23 @@
   cy.get('cx-stock-notification > .btn').should('contain', 'NOTIFY ME');
 }
 
-<<<<<<< HEAD
 export function verifyChannelDisabled() {
-  cy.get('[type="checkbox"]').first().should("not.be.checked");
+  cy.get('[type="checkbox"]')
+    .first()
+    .should('not.be.checked');
 }
 
 export function verifyChannelEnabled() {
-  cy.get('[type="checkbox"]').first().should("be.checked");
+  cy.get('[type="checkbox"]')
+    .first()
+    .should('be.checked');
 }
 
 export function verifyUpdatedEmailChannel() {
-  cy.get('.pref-channel .form-check-label').should('contain', 'Email: '+ newUid);
-=======
-function verifyChannelDisabled() {
-  cy.get('[type="checkbox"]')
-    .first()
-    .should('not.be.checked');
-}
-
-function verifyChannelEnabled() {
-  cy.get('[type="checkbox"]')
-    .first()
-    .should('be.checked');
-}
-
-function verifyUpdatedEmailChannel() {
   cy.get('.pref-channel .form-check-label').should(
     'contain',
     'Email: ' + newUid
   );
->>>>>>> c8343ff9
 }
 
 export function verifyMyInterestPath() {
