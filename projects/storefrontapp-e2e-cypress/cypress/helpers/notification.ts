import { login } from './auth-forms';
import { waitForPage } from './checkout-flow';
import { generateMail, randomString } from './user';

export const normalProductCode = '872912';
export const firstProductCodeSelector =
  'cx-my-interests .cx-product-interests-product-item:first .cx-code';
export const firstProductAscending = '4205431';
export const firstProductDescending = '898520';
export const NOTIFICATION_PREFERENCES_CHANGE_ENDPOINT_ALIAS =
  'notificationPreferencesChange';

function navigateToNotificationPreferencePage() {
  const alias = waitForPage(
    '/my-account/notification-preference',
    'notificationPreferencePage'
  );

  cy.selectUserMenuOption({
    option: 'Notification Preference',
  });
  cy.wait(`@${alias}`).its('response.statusCode').should('eq', 200);
}

function navigateToMyInterestsPage() {
  const alias = waitForPage('/my-account/my-interests', 'myInterestsPage');

  cy.selectUserMenuOption({
    option: 'My Interests',
  });
  cy.wait(`@${alias}`).its('response.statusCode').should('eq', 200);
}

function navigateToUpdateEmailPage() {
  const alias = waitForPage('/my-account/update-email', 'updateEmailPage');

  cy.selectUserMenuOption({
    option: 'Email Address',
  });
  cy.wait(`@${alias}`).its('response.statusCode').should('eq', 200);
}

function interceptNotificationPreferencesChange() {
  cy.intercept(
    'PATCH',
    `${Cypress.env('OCC_PREFIX')}/${Cypress.env(
      'BASE_SITE'
    )}/users/current/notificationpreferences*`
  ).as(NOTIFICATION_PREFERENCES_CHANGE_ENDPOINT_ALIAS);

  return NOTIFICATION_PREFERENCES_CHANGE_ENDPOINT_ALIAS;
}

export function enableNotificationChannel() {
  navigateToNotificationPreferencePage();
  const notificationPreferencesChange =
    interceptNotificationPreferencesChange();

  cy.get('[type="checkbox"]').first().check();
  cy.wait(`@${notificationPreferencesChange}`)
    .its('response.statusCode')
    .should('eq', 200);
}

export function disableNotificationChannel() {
<<<<<<< HEAD
  interceptNotificationPreferencesChange();
=======
  const notificationPreferencesChange =
    interceptNotificationPreferencesChange();

>>>>>>> 2c773282
  cy.get('[type="checkbox"]').first().uncheck();
  cy.wait(`@${notificationPreferencesChange}`)
    .its('response.statusCode')
    .should('eq', 200);
}

export function updateEmail(): String {
  const password = 'Password123.';
  const newUid = generateMail(randomString(), true);

  navigateToUpdateEmailPage();

  cy.get('cx-update-email [formcontrolname="email"]').type(newUid);
  cy.get('cx-update-email [formcontrolname="confirmEmail"]').type(newUid);
  cy.get('cx-update-email [formcontrolname="password"]').type(password);
  cy.get('cx-update-email button').click();
  login(newUid, password);
  return newUid;
}

export function verifyEmailChannel(email: String) {
  navigateToNotificationPreferencePage();
  cy.get('cx-notification-preference').within(() => {
    cy.get('.pref-channel .form-check-label').should(
      'contain',
      'Email: ' + email
    );
    cy.get('[type="checkbox"]').first().should('not.be.checked');
  });
}
//stock notification
export function verifyStockNotificationAsGuest() {
  navigateToPDP(normalProductCode);
  cy.get('.stock-notification-notes > p > a').click();
  cy.location('pathname').should('contain', '/login');
}

export function navigateToPDP(productCode: string) {
  cy.visit(`/${Cypress.env('BASE_SITE')}/en/USD/product/${productCode}`);
}

export function verifyStockNotificationWithoutChannel() {
  navigateToPDP(normalProductCode);
  cy.get('.stock-notification-notes > p > a').click();
  cy.location('pathname').should('contain', '/notification-preference');
}

export function verifyCustomerInterest(productCode: string) {
  cy.get('.cx-product-interests-product-item').within(() => {
    cy.get('.cx-code').should('contain', productCode);
  });
}

export function subscribeStockNotification(productCode: string) {
  clickNotifyMeBtn(productCode);
  cy.get('.cx-dialog-actions > .btn').click();
}

export function unsubscribeStockNotification(productCode: string) {
  navigateToPDP(productCode);
  cy.get('cx-stock-notification > .btn')
    .should('contain', 'STOP NOTIFICATION')
    .click();
}

export function clickNotifyMeBtn(productCode: string) {
  navigateToPDP(productCode);
  cy.get('cx-stock-notification > .btn')
    .should('contain', 'NOTIFY ME')
    .should('not.be.disabled')
    .click();
}

export function verifyStockNotification() {
  enableNotificationChannel();
  clickNotifyMeBtn(normalProductCode);
  verifyNavigateToNotificationPreferenceInDialog();
  unsubscribeStockNotification(normalProductCode);
  verifyUnsubscribe();
  clickNotifyMeBtn(normalProductCode);
  verifyNavigateToMyInterestsInDialog();
}

export function verifyUnsubscribe() {
  cy.get('.alert');
  cy.get('cx-stock-notification > .btn').should('contain', 'NOTIFY ME');
}

export function verifyNavigateToNotificationPreferenceInDialog() {
  cy.get('.link-prefs').click();
  cy.location('pathname').should(
    'contain',
    '/my-account/notification-preference'
  );
}

export function verifyNavigateToMyInterestsInDialog() {
  cy.get('.link-interests').click();
  verifyCustomerInterest(normalProductCode);
}

export function verifySubscriptionAndCustomerInterest(productCode: string) {
  subscribeStockNotification(productCode);
  navigateToMyInterestsPage();
  verifyCustomerInterest(productCode);
}

export function verifyCustomerInterests() {
  verifySubscriptionAndCustomerInterest(normalProductCode);
  removeCustomerInterest(normalProductCode);
}

export function removeCustomerInterest(productCode: string) {
  cy.get('.cx-product-interests-product-item').within(() => {
    cy.get('.cx-code').should('contain', productCode);
    cy.get('.cx-product-interests-remove-button > button').click();
  });
  cy.get('.cx-product-interests-message').should('exist');
}

export function verifyRemovingCustomerInterestInPDP() {
  subscribeStockNotification(normalProductCode);
  navigateToMyInterestsPage();
  navigateToPDPInCustomerInterest(normalProductCode);
  cy.get('cx-stock-notification > .btn')
    .should('contain', 'STOP NOTIFICATION')
    .click();
  navigateToMyInterestsPage();
  cy.get('.cx-product-interests-message').should('exist');
}

export function navigateToPDPInCustomerInterest(productCode: string) {
  cy.get('.cx-product-interests-product-item').within(() => {
    cy.get('.cx-code').should('contain', productCode);
    cy.get(
      '.cx-product-interests-product-image-link > .is-initialized > img'
    ).click();
  });
}

export function stubForPaginableMyInterests(jsonfile: string, url: string) {
  cy.intercept({ method: 'GET', path: url }, { fixture: jsonfile });
}

export function verifyPagingAndSorting() {
  stubForPaginableMyInterests(
    'myinterestpage0.json',
    `${Cypress.env('OCC_PREFIX')}/${Cypress.env(
      'BASE_SITE'
    )}/users/current/productinterests?fields=sorts,pagination,results(productInterestEntry,product(code))&sort=name:asc&pageSize=10&lang=en&curr=USD`
  );
  stubForPaginableMyInterests(
    'myinterestpage1.json',
    `${Cypress.env('OCC_PREFIX')}/${Cypress.env(
      'BASE_SITE'
    )}/users/current/productinterests?fields=sorts,pagination,results(productInterestEntry,product(code))&sort=name:desc&pageSize=10&lang=en&curr=USD`
  );
  stubForPaginableMyInterests(
    'myinterestpage2.json',
    `${Cypress.env('OCC_PREFIX')}/${Cypress.env(
      'BASE_SITE'
    )}/users/current/productinterests?fields=sorts,pagination,results(productInterestEntry,product(code))&sort=name:desc&pageSize=10&currentPage=1&lang=en&curr=USD`
  );
  navigateToMyInterestsPage();
  cy.get(firstProductCodeSelector).should('contain', firstProductAscending);
  cy.get('.top cx-sorting .ng-select').ngSelect('Name (descending)');
  cy.get(firstProductCodeSelector).should('contain', firstProductDescending);
  cy.get('.cx-product-interests-product-item').should('have.length', 10);
  cy.get('cx-pagination:last a').should('have.length', 4);
  cy.get('cx-pagination:last a').last().click();
  cy.get('.cx-code > span').should('contain.text', 'ID 872912');
}

export function testEnableDisableNotification() {
  it('should enable/disable notification preference', () => {
    enableNotificationChannel();
    cy.get('[type="checkbox"]').first().should('be.checked');

    disableNotificationChannel();
    cy.get('[type="checkbox"]').first().should('not.be.checked');
  });
}<|MERGE_RESOLUTION|>--- conflicted
+++ resolved
@@ -63,13 +63,9 @@
 }
 
 export function disableNotificationChannel() {
-<<<<<<< HEAD
-  interceptNotificationPreferencesChange();
-=======
   const notificationPreferencesChange =
     interceptNotificationPreferencesChange();
 
->>>>>>> 2c773282
   cy.get('[type="checkbox"]').first().uncheck();
   cy.wait(`@${notificationPreferencesChange}`)
     .its('response.statusCode')
