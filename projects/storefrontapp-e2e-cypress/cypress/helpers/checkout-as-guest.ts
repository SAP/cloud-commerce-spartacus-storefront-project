--- conflicted
+++ resolved
@@ -5,11 +5,7 @@
 
 export let guestUser;
 
-<<<<<<< HEAD
-export function generateGuestUser(){
-=======
 export function generateGuestUser() {
->>>>>>> 7049f39e
   guestUser = getSampleUser();
 }
 
