<<<<<<< HEAD
import { interceptGet } from '../support/utils/intercept';
=======
/*
 * SPDX-FileCopyrightText: 2022 SAP Spartacus team <spartacus-team@sap.com>
 *
 * SPDX-License-Identifier: Apache-2.0
 */

>>>>>>> 46ce7a2e
import { waitForOrderToBePlacedRequest } from '../support/utils/order-placed';
import { registerCartPageRoute } from './cart';
import { verifyAndPlaceOrder } from './checkout-as-persistent-user';
import { waitForPage, waitForProductPage } from './checkout-flow';

export const eosCameraProductName = 'EOS450D';

export const defaultAddress = {
  defaultAddress: false,
  titleCode: 'mr',
  firstName: 'Cypress',
  lastName: 'Customer',
  line1: '10 Fifth Avenue',
  line2: '',
  city: 'New York',
  region: { isocode: 'US-NY' },
  country: { isocode: 'US' },
  postal: '10001',
  phone: '917-123-0000',
};

export function checkForAppliedPromotionsInCartModal(productName: string) {
  cy.get('.cx-promotions').should('contain', productName);
}

export function checkForAppliedPromotions() {
  cy.get('.cx-item-list-row')
    .should('contain', eosCameraProductName)
    .within(() => {
      checkForAppliedPromotionsInCartModal(eosCameraProductName);
    });
}

export function addProductToCart() {
  interceptGet(
    'cart_refresh',
    '/users/*/carts/*?fields=DEFAULT,potentialProductPromotions*'
  );
  cy.get('cx-add-to-cart')
    .findByText(/Add To Cart/i)
    .click();
  cy.wait(`@cart_refresh`);
}

export function goToCartDetailsView() {
  cy.get('cx-mini-cart').click();
}

export function selectShippingAddress() {
  cy.findByText(/proceed to checkout/i).click();
  cy.get('.cx-checkout-title').should('contain', 'Delivery Address');
  cy.get('cx-order-summary .cx-summary-partials .cx-summary-row')
    .find('.cx-summary-amount')
    .should('not.be.empty');
  cy.get('.cx-card-title').should('contain', 'Default Delivery Address');
  cy.get('.card-header').should('contain', 'Selected');
  cy.get('button.btn-primary').click();
}

export function selectDeliveryMethod() {
  cy.get('.cx-checkout-title').should('contain', 'Delivery Method');
  cy.get('cx-delivery-mode input').first().should('be.checked');
  cy.get('button.btn-primary').click();
}

export function selectPaymentMethod() {
  cy.get('.cx-checkout-title').should('contain', 'Payment');
  cy.get('cx-order-summary .cx-summary-partials .cx-summary-total')
    .find('.cx-summary-amount')
    .should('not.be.empty');
  cy.get('.cx-card-title').should('contain', '✓ DEFAULT');
  cy.get('.card-header').should('contain', 'Selected');
  const reviewOrderAlias = waitForPage('/checkout/review-order', 'reviewOrder');
  cy.get('button.btn-primary').click();
  cy.wait(`@${reviewOrderAlias}`);
}

export function goToOrderHistoryDetailsFromSummary() {
  cy.get('.cx-page-title').then((el) => {
    const orderNumber = el.text().match(/\d+/)[0];
    waitForOrderToBePlacedRequest(orderNumber);
    cy.visit(`/my-account/order/${orderNumber}`);
  });
}

export function checkAppliedPromotions() {
  it('Should display promotions for product in cart and checkout', () => {
    goToCartDetailsView();
    checkForAppliedPromotions();

    cy.get('.cart-details-wrapper > .cx-total').then(($cart) => {
      const cartId = $cart.text().match(/[0-9]+/)[0];
      cy.log(`CartId: ${cartId}`);
      cy.window()
        .then((win) => JSON.parse(win.localStorage.getItem('spartacus⚿⚿auth')))
        .then(({ token }) => {
          const stateAuth = token;
          cy.requireDeliveryAddressAdded(defaultAddress, stateAuth, cartId);
          cy.requirePaymentMethodAdded(cartId);
        });
      selectShippingAddress();
      selectDeliveryMethod();
      selectPaymentMethod();
      checkForAppliedPromotions();
    });
  });

  it('Should verify and place order, then go to order in order history', () => {
    verifyAndPlaceOrder();
    checkForAppliedPromotions();
  });

  it('Should verify promotions in order confirmation details', () => {
    goToOrderHistoryDetailsFromSummary();
    checkForAppliedPromotions();
  });
}

export function decreaseQuantityOfCartEntry() {
  cy.get('cx-item-counter button').first().click();
}

export function removeCartEntry() {
  cy.get('.cx-item-list-items').within(() => {
    cy.findByText(/Remove/i).click();
  });
}

export function closeCartDialog() {
  cy.get('cx-added-to-cart-dialog').should('be.visible');
  cy.get('cx-added-to-cart-dialog').within(() => {
    cy.get('button.close').click({ force: true });
  });
}

export function checkAppliedPromotionsFordifferentCartTotals() {
  const batteryProductCode = '266685';

  it('Should display promotions for cart quantities increase/decrease', () => {
    cy.visit(`/product/${batteryProductCode}`);
    addProductToCart();
    cy.visit(`/product/${batteryProductCode}`);
    addProductToCart();

    registerCartPageRoute();
    cy.intercept({
      method: 'GET',
      pathname: `${Cypress.env('OCC_PREFIX')}/${Cypress.env(
        'BASE_SITE'
      )}/users/*/customercoupons`,
    }).as('customer_coupons');

    closeCartDialog();
    goToCartDetailsView();
    cy.wait('@cart_page');
    cy.wait('@customer_coupons');
    cy.get('.cx-promotions').should('contain', '200');

    decreaseQuantityOfCartEntry();
    cy.get('.cx-promotions').should('not.contain', '200');
  });
}

export function testPromotionsForLoggedInUser() {
  describe('As a logged in user', () => {
    before(() => {
      const eosCameraProductCode = '1382080';
      const productPage = waitForProductPage(
        eosCameraProductCode,
        'getProductPage'
      );
      cy.visit(`/product/${eosCameraProductCode}`);
      cy.wait(`@${productPage}`).its('response.statusCode').should('eq', 200);
      addProductToCart();
      checkForAppliedPromotionsInCartModal(eosCameraProductName);
      closeCartDialog();
    });

    beforeEach(() => {
      cy.restoreLocalStorage();
    });

    checkAppliedPromotions();

    checkAppliedPromotionsFordifferentCartTotals();

    afterEach(() => {
      cy.saveLocalStorage();
    });
  });
}<|MERGE_RESOLUTION|>--- conflicted
+++ resolved
@@ -1,13 +1,10 @@
-<<<<<<< HEAD
-import { interceptGet } from '../support/utils/intercept';
-=======
 /*
  * SPDX-FileCopyrightText: 2022 SAP Spartacus team <spartacus-team@sap.com>
  *
  * SPDX-License-Identifier: Apache-2.0
  */
 
->>>>>>> 46ce7a2e
+import { interceptGet } from '../support/utils/intercept';
 import { waitForOrderToBePlacedRequest } from '../support/utils/order-placed';
 import { registerCartPageRoute } from './cart';
 import { verifyAndPlaceOrder } from './checkout-as-persistent-user';
