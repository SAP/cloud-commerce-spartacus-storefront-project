/*
 * SPDX-FileCopyrightText: 2023 SAP Spartacus team <spartacus-team@sap.com>
 *
 * SPDX-License-Identifier: Apache-2.0
 */

import { editedAddress } from '../../../helpers/address-book';
import { fillRegistrationForm, login } from '../../../helpers/auth-forms';
import * as loginHelper from '../../../helpers/login';
import { getSampleUser } from '../../../sample-data/checkout-flow';
import { AddressData, fillShippingAddress } from '../../checkout-forms';
import { listenForTokenRevocationRequest } from '../../login';

export const updatedName = ' updated';
export const updatedEmail = 'cypress_user_updated@sapcx.com';
export const updatedB2BEmail = 'spartacusb2bupdated@sapcx.com';
export const updatedPassword = 'NewPassword123.';

export function registerUser(cdcUser) {
  cy.findByText("Don't have an account yet?").click();
  cy.wait(2000);
  registerCDC(cdcUser);
}

export const user = getSampleUser();
export const nativeUser = getSampleUser();

export const b2bUser = getSampleB2BUser();
export const updatedFirstAddress = {
  ...editedAddress,
};
export const secondAddress: AddressData = {
  ...b2bUser,
  firstName: 'Second',
  lastName: 'Address',
  address: {
    city: 'New York',
    country: 'United States',
    line1: 'second address line xxx1',
    line2: 'second address line xxx2',
    postal: '123000',
    state: 'New York',
  },
};

export function interceptGetB2BUser() {
  const interceptName = 'currentB2BUser';
  cy.intercept({
    method: 'GET',
    path: `${Cypress.env('OCC_PREFIX')}/${Cypress.env(
      'BASE_SITE'
    )}/${Cypress.env('OCC_PREFIX_USER_ENDPOINT')}/current?*`,
  }).as('currentB2BUser');

  return interceptName;
}

export function updateCustomerIdForB2BUser(interceptName: string) {
  cy.wait(`@${interceptName}`)
    .then((xhr) => {
      expect(xhr.request.method).to.eq('GET');
      if (xhr && xhr.response && xhr.response.body) {
        b2bUser.customerId = xhr.response.body.customerId;
      }
    })
    .its('response.statusCode')
    .should('eq', 200);
}
<<<<<<< HEAD
export const cdcB2BDelegateAdminUser = {
  userId: '991b7846-8ee3-49d9-8600-37fed93f445c',
  fullName: 'Spartacus B2BAdmin',
  email: 'spartacusb2b@hybris.com',
  password: 'Password123.',
  orgUnit: '111',
};
=======
>>>>>>> c89f5866

export function waitForCmsComponentsToLoad(baseSite: string) {
  cy.intercept({
    method: 'GET',
    pathname: `${Cypress.env('OCC_PREFIX')}/${baseSite}/cms/components`,
  }).as('getComponents');
  cy.wait('@getComponents').its('response.statusCode').should('eq', 200);
}

export function registerCDC(cdcUser) {
  fillAndSubmitRegistrationForm(cdcUser);
}

export function fillAndSubmitRegistrationForm(cdcUser) {
  cy.get('[id="register-site-login"]').within(() => {
    cy.get('[placeholder="Email *"]').type(cdcUser.email);
    cy.get('[placeholder="First name"]').type(cdcUser.firstName);
    cy.get('[placeholder="Last name"]').type(cdcUser.lastName);
    cy.get('[placeholder="Password *"]').type(cdcUser.password);
    cy.get('[placeholder="Confirm password *"]').type(cdcUser.password);
    cy.get(
      '[data-gigya-name="preferences.terms.test.terms.of.use.isConsentGranted"]'
    ).check();
    cy.get(
      '[data-gigya-name="preferences.consent.survey.isConsentGranted"]'
    ).check();
    cy.get('[class="gigya-input-submit"]').click();
  });
}

export function finalizeRegistration() {
  cy.get('[class="gigya-screen-dialog-main"]').within(() => {
    cy.get(
      '[data-gigya-name="preferences.terms.test.terms.of.use.isConsentGranted"]'
    ).check();
    cy.get(
      '[data-gigya-name="preferences.consent.survey.isConsentGranted"]'
    ).check();
    cy.get('[class="gigya-input-submit"]').click();
  });
}

export function registerUserWithoutScreenSet(cdcUser) {
  cy.findByText(/Sign in \/ Register/i).click();
  cy.get('cx-login-register').findByText('Register').click();
  fillRegistrationForm(cdcUser, false);
  cy.get('button[type="submit"]').click();
  finalizeRegistration();
}

export function fillAndSubmitNativeRegistrationForm(cdcUser) {
  cy.get('[id="register-site-login"]').within(() => {
    cy.get('[placeholder="Enter email"]').type(cdcUser.email);
    cy.get('[placeholder="First name"]').type(cdcUser.firstName);
    cy.get('[placeholder="Last name"]').type(cdcUser.lastName);
    cy.get('[placeholder="Password *"]').type(cdcUser.password);
    cy.get('[placeholder="Confirm password *"]').type(cdcUser.password);
    cy.get(
      '[data-gigya-name="preferences.terms.test.terms.of.use.isConsentGranted"]'
    ).check();
    cy.get('[class="gigya-input-submit"]').click();
  });
}

export function loginUser(email: string, password: string) {
  cy.get('[id="gigya-login-form"]').within(() => {
    cy.get('[placeholder="Email *"]').type(email);
    cy.get('[placeholder="Password *"]').type(password);
    cy.get('[class="gigya-input-submit"]').click();
  });
}

export function loginWithoutScreenSet(email: string, password: string) {
  login(email, password);
}

export function verifyLoginOrRegistrationSuccess(fullName: string) {
  cy.get('[class="cx-login-greet"]').should('contain', fullName);
}

export function interceptCDCSDKMethod(methodName: string) {
  let cdcInterceptName = 'CDCSdkInvocation';
  cy.intercept({
    method: 'POST',
    path: '/' + methodName,
  }).as(cdcInterceptName);

  return cdcInterceptName;
}

export function verifyCDCReqAddressPayload(
  cdcInterceptName: string,
  address: any
) {
  cy.wait(`@${cdcInterceptName}`)
    .then((xhr) => {
      expect(xhr.request.method).to.eq('POST');
      if (address.line1) {
        expect(xhr.request.body).to.contain(encodeURI(address.line1));
      }
      if (address.line2) {
        expect(xhr.request.body).to.contain(encodeURI(address.line2));
      }
      if (address.state) {
        expect(xhr.request.body).to.contain(encodeURI(address.state));
      }
      if (address.postalCode) {
        expect(xhr.request.body).to.contain(encodeURI(address.postalCode));
      }
      if (address.city) {
        expect(xhr.request.body).to.contain(encodeURI(address.city));
      }
    })
    .its('response.statusCode')
    .should('eq', 200);
}

export function verifyCDCSDKInvocation(cdcInterceptName: string) {
  cy.wait(`@${cdcInterceptName}`).its('response.statusCode').should('eq', 200);
}

export function verifyNoCDCInvocation(methodName: string) {
  cy.intercept('/' + methodName, cy.spy().as('cdcInvocation'));
  cy.get('@cdcInvocation').should('not.have.been.called');
}

export function updateUserProfile(lastName: string = updatedName) {
  cy.get('[id="gigya-profile-form"]').within(() => {
    cy.get('[name="profile.lastName"]')
      .should('be.visible')
      .invoke('val')
      .should('not.be.empty'); //not empty
    cy.get('[name="profile.lastName"]').clear();
    cy.get('[name="profile.lastName"]').type(lastName);
    cy.get('[class="gigya-input-submit"]').click();
  });
}

export function updateUserProfileWithoutScreenset(
  lastName: string = updatedName
) {
  let cdcInterceptName = interceptCDCSDKMethod('accounts.setAccountInfo');
  cy.get('cx-update-profile form').within(() => {
    cy.get('[name="lastName"]')
      .should('be.visible')
      .invoke('val')
      .should('not.be.empty'); //not empty
    cy.get('[name="lastName"]').clear();
    cy.get('[name="lastName"]').type(lastName);
    cy.get('[class="btn btn-block btn-primary"]').click();
  });
  verifyCDCSDKInvocation(cdcInterceptName);
}

export function verifyProfileUpdateSuccess(cdcUser) {
  cy.get('[class="cx-login-greet"]').should(
    'contain',
    cdcUser.firstName + updatedName
  );
}

export function restoreUserLastName(cdcUser) {
  cy.visit('/my-account/update-profile');
  updateUserProfileWithoutScreenset(cdcUser.lastName);
}

export function updateEmailWithoutScreenset(
  email: string = updatedEmail,
  password: string = b2bUser.password
) {
  let cdcInterceptName = interceptCDCSDKMethod('accounts.setAccountInfo');
  cy.get('cx-update-email form').within(() => {
    cy.get('[name="email"]').type(email);
    cy.get('[name="confirmEmail"]').type(email);
    cy.get('[name="password"]').type(password);
    cy.get('[class="btn btn-block btn-primary"]').click();
  });
  verifyCDCSDKInvocation(cdcInterceptName);
  listenForTokenRevocationRequest();
}

export function verifyUpdateEmailSuccess(
  email: string,
  password: string,
  fullName: string
) {
  //Login user
  cy.visit('/login');
  loginWithoutScreenSet(email, password);
  verifyLoginOrRegistrationSuccess(fullName);
}

export function restoreUserEmail(cdcUser) {
  cy.selectUserMenuOption({
    option: 'Email Address',
  });
  updateEmailWithoutScreenset(cdcUser.email);
}

export function updatePasswordWithoutScreenset(
  oldPass: string = b2bUser.password,
  newPass: string = updatedPassword
) {
  let cdcInterceptName = interceptCDCSDKMethod('accounts.setAccountInfo');
  cy.get('cx-update-password form').within(() => {
    cy.get('[name="oldPassword"]').type(oldPass);
    cy.get('[name="newPassword"]').type(newPass);
    cy.get('[name="newPasswordConfirm"]').type(newPass);
    cy.get('[class="btn btn-block btn-primary"]').click();
    verifyCDCSDKInvocation(cdcInterceptName);
    listenForTokenRevocationRequest();
  });
}

export function verifyUpdatePasswordSuccess(
  email: string,
  password: string,
  fullName: string
) {
  cy.visit('/login');
  loginWithoutScreenSet(email, password);
  verifyLoginOrRegistrationSuccess(fullName);
}

export function restoreUserPassword(cdcUser) {
  cy.selectUserMenuOption({
    option: 'Password',
  });
  updatePasswordWithoutScreenset(updatedPassword, cdcUser.password);
}

export function addAddress(cdcUser) {
  fillShippingAddress(cdcUser);
}

export function verifyAddAddressSuccess(cdcUser) {
  let cdcInterceptName = interceptCDCSDKMethod('accounts.setAccountInfo');
  verifyCDCReqAddressPayload(cdcInterceptName, cdcUser.address);
}

export function updateAddress(cdcUser) {
  const card = cy.get('cx-card').first();
  card.contains('Edit').click();
  fillShippingAddress(cdcUser);
}

export function verifyUpdateAddressSuccess(cdcUser) {
  verifyAddAddressSuccess(cdcUser);
}

export function setAddressAsDefault(cdcUser) {
  const card = cy.get('cx-card').contains(cdcUser.firstName);
  const cardBody = card.parentsUntil('.card-body .cx-card-body');
  const cardActions = cardBody.get('.cx-card-actions');
  cardActions.contains('Set as default').click();
}

export function verifySetDefaultAddressSuccess(cdcUser) {
  verifyAddAddressSuccess(cdcUser);
}

export function verifyNoCDCForNonDefaultAddress() {
  verifyNoCDCInvocation('accounts.setAccountInfo');
}

export function deleteAddress(cdcUser) {
  const card = cy.get('cx-card').contains(cdcUser.firstName);
  const cardBody = card.parentsUntil('.card-body .cx-card-body');
  const cardActions = cardBody.get('.cx-card-actions');
  cardActions.contains('Delete').click();
  cy.get('.cx-card-delete button.btn-primary').click();
}

export function verifyDeleteAddressSuccess(cdcUser) {
  let cdcInterceptName = interceptCDCSDKMethod('accounts.setAccountInfo');
  verifyCDCReqAddressPayload(cdcInterceptName, {
    city: cdcUser.address.city,
    line1: cdcUser.address.line1,
    line2: cdcUser.address.line2,
    country: cdcUser.address.country,
    state: cdcUser.address.state,
    postal: cdcUser.address.postal,
  });
}

export function verifyDeleteAllAddressSuccess() {
  let cdcInterceptName = interceptCDCSDKMethod('accounts.setAccountInfo');
  verifyCDCReqAddressPayload(cdcInterceptName, {
    city: ' ',
    line1: ' ',
    line2: '',
    country: ' ',
    state: ' ',
    postal: ' ',
  });
}

export function logoutUser() {
  loginHelper.signOutUser();
}

export function getSampleB2BUser() {
  return {
    titleCode: 'Mr',
    firstName: 'Spartacus',
    lastName: 'B2BAdmin',
    fullName: 'Spartacus B2BAdmin',
    password: 'Password123.',
    email: 'spartacusb2b@sapcx.com',
    phone: '555 555 555',
    cellphone: '555 555 555',
    address: {
      city: 'Los Angeles',
      line1: '1111 S Figueroa St',
      line2: 'US-CA',
      country: 'United States',
      state: 'California',
      postal: '90015',
    },
    payment: {
      card: 'Visa',
      number: '4111111111111111',
      expires: {
        month: '12',
        year: '2027',
      },
      cvv: '123',
    },
    customerId: '991b7846-8ee3-49d9-8600-37fed93f445c',
  };
}<|MERGE_RESOLUTION|>--- conflicted
+++ resolved
@@ -66,16 +66,6 @@
     .its('response.statusCode')
     .should('eq', 200);
 }
-<<<<<<< HEAD
-export const cdcB2BDelegateAdminUser = {
-  userId: '991b7846-8ee3-49d9-8600-37fed93f445c',
-  fullName: 'Spartacus B2BAdmin',
-  email: 'spartacusb2b@hybris.com',
-  password: 'Password123.',
-  orgUnit: '111',
-};
-=======
->>>>>>> c89f5866
 
 export function waitForCmsComponentsToLoad(baseSite: string) {
   cy.intercept({
