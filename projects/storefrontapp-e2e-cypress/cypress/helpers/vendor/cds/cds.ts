import * as merchandisingCarousel from './merchandising-carousel';

export const strategyRequestAlias = 'strategyProductsApiRequest';

export const cdsHelper = {
  setUpMocks(alias: string): void {
    cy.intercept(
<<<<<<< HEAD
      'GET',
      '/strategy/*/strategies/*/products**',
      merchandisingCarousel.STRATEGY_RESPONSE
=======
      {
        method: 'GET',
        path: '/strategy/*/strategies/*/products**',
      },
      { body: merchandisingCarousel.STRATEGY_RESPONSE }
>>>>>>> bd79df1c
    ).as(alias);
  },
  allowInsecureCookies(): void {
    cy.cxConfig({
      cds: {
        profileTag: {
          allowInsecureCookies: true,
        },
      },
    });
  },
};<|MERGE_RESOLUTION|>--- conflicted
+++ resolved
@@ -5,17 +5,11 @@
 export const cdsHelper = {
   setUpMocks(alias: string): void {
     cy.intercept(
-<<<<<<< HEAD
-      'GET',
-      '/strategy/*/strategies/*/products**',
-      merchandisingCarousel.STRATEGY_RESPONSE
-=======
       {
         method: 'GET',
         path: '/strategy/*/strategies/*/products**',
       },
       { body: merchandisingCarousel.STRATEGY_RESPONSE }
->>>>>>> bd79df1c
     ).as(alias);
   },
   allowInsecureCookies(): void {
