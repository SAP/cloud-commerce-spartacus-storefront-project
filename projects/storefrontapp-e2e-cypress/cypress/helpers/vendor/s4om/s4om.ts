--- conflicted
+++ resolved
@@ -57,13 +57,8 @@
 
 export const cartWithS4OMB2bProductAndPremiumShipping: SampleCartProduct = {
   estimatedShipping: '$16.99',
-<<<<<<< HEAD
-  total: '$100.00',
-  totalAndShipping: '$118.99',
-=======
   total: '$12.55',
   totalAndShipping: '$30.72',
->>>>>>> 849a72b5
 };
 
 export const s4omProduct: SampleProduct = {
@@ -190,9 +185,6 @@
     cy.get('h1').should('contain', s4omProduct.name);
   });
 
-<<<<<<< HEAD
-  addProductToCart();
-=======
   interceptPost(`cart_entry`, `/orgUsers/current/carts/*/entries*`);
 
   interceptGet(
@@ -225,7 +217,6 @@
 
   cy.wait(`@cart_refresh`);
 
->>>>>>> 849a72b5
   cy.get('cx-added-to-cart-dialog').within(() => {
     cy.get('.cx-name .cx-link').should('contain', s4omProduct.name);
   });
