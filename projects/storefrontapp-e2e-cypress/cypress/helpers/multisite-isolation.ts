--- conflicted
+++ resolved
@@ -1,14 +1,11 @@
-<<<<<<< HEAD
-import { user } from '../sample-data/checkout-flow';
-import { register } from './auth-forms';
-=======
 /*
  * SPDX-FileCopyrightText: 2023 SAP Spartacus team <spartacus-team@sap.com>
  *
  * SPDX-License-Identifier: Apache-2.0
  */
 
->>>>>>> fcaea709
+import { user } from '../sample-data/checkout-flow';
+import { register } from './auth-forms';
 import { ELECTRONICS_CURRENCY } from './checkout-flow';
 import * as login from './login';
 
