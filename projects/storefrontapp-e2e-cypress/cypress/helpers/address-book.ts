import { AddressData, fillShippingAddress } from './checkout-forms';
import * as alerts from './global-message';

export const newAddress: AddressData = {
  firstName: 'Foo',
  lastName: 'Bar',
  phone: '1234567',
  address: {
    city: 'NS',
    country: 'Canada',
    line1: 'xxx1',
    line2: 'xxx2',
    postal: '21000',
    state: 'Quebec',
  },
};
export const editedAddress: AddressData = {
  ...newAddress,
  firstName: 'Baz',
  lastName: 'Qux',
};

export const assertAddressForm = (
  address: AddressData,
  state?: string
): void => {
  state = state ? state : 'CA-QC';
  cy.get('cx-address-card .card-header').contains('✓ DEFAULT');
  cy.get('cx-address-card .card-body').within(_ => {
    cy.get('.cx-address-card-label-name').should(
      'contain',
      `${address.firstName} ${address.lastName}`
    );
    cy.get('.cx-address-card-label')
      .first()
      .should('contain', address.address.line1);
    cy.get('.cx-address-card-label')
      .next()
      .should('contain', address.address.line2);
    cy.get('.cx-address-card-label')
      .next()
      .should('contain', `${address.address.city}, ${state}`);
    cy.get('.cx-address-card-label')
      .next()
      .should('contain', address.address.postal);
    cy.get('.cx-address-card-label')
      .next()
      .should('contain', address.phone);
  });
};

export function accessPageAsAnonymous() {
  cy.visit('/my-account/address-book');
  cy.location('pathname').should('contain', '/login');
}

export function displayAddressForm() {
  cy.get('cx-address-form').should('exist');
}

export function createNewAddress() {
  fillShippingAddress(newAddress);
}

export function verifyNewAddress() {
  cy.get('cx-address-card').should('have.length', 1);
  assertAddressForm(newAddress);
}

export function editAddress() {
  cy.get('.edit').click();
  cy.get('cx-address-form').within(() => {
    cy.get('[formcontrolname="titleCode"]').ngSelect('Mr.');
    cy.get('[formcontrolname="firstName"]')
      .clear()
      .type(editedAddress.firstName);
    cy.get('[formcontrolname="lastName"]')
      .clear()
      .type(editedAddress.lastName);
    cy.get('[formcontrolname="phone"]')
      .clear()
      .type(editedAddress.phone);

    cy.get('button.btn-primary').click();
  });
}

export function verifyEditedAddress() {
  cy.get('cx-address-card').should('have.length', 1);
  assertAddressForm(editedAddress);
}

export function addSecondAddress() {
  const secondAddress = {
    ...newAddress,
    firstName: 'N',
    lastName: 'Z',
  };
  cy.get('button')
    .contains(' Add new address ')
    .click({ force: true });
  fillShippingAddress(secondAddress);
  cy.get('cx-address-card').should('have.length', 2);
}

export function setSecondAddressToDefault() {
  cy.get('.set-default').click();

  const firstCard = cy.get('cx-address-card').first();
  firstCard.should('contain', '✓ DEFAULT');
  firstCard.should('contain', 'N Z');
}

export function deleteExistingAddress() {
  let firstCard = cy.get('cx-address-card').first();

  firstCard.find('.delete').click();
  cy.get('.cx-address-card-delete-msg').should(
    'contain',
    'Are you sure you want to delete this address?'
  );

  // click cancel
  cy.get('.btn-secondary').should('contain', 'Cancel');
  cy.get('.btn-secondary').click();
  cy.get('.cx-address-card-delete-msg').should(
    'not.contain',
    'Are you sure you want to delete this address?'
  );

  // click delete
  deleteFirstAddress();
  alerts.getSuccessAlert().contains('Address deleted successfully!');

  cy.get('cx-address-card').should('have.length', 1);

  // verify remaining address is now the default one
  const defaultCard = cy.get('cx-address-card').first();
  defaultCard.should('contain', '✓ DEFAULT');
  defaultCard.should('contain', 'Baz Qux');
}

<<<<<<< HEAD
export function deleteFirstAddress() {
  cy.server();
  cy.route(
    'DELETE',
    '/rest/v2/electronics-spa/users/*/addresses/*?lang=en&curr=USD'
  ).as('deleteAddress');
  cy.route('/rest/v2/electronics-spa/users/*/addresses?lang=en&curr=USD').as(
    'fetchAddresses'
  );

  const firstCard = cy.get('cx-address-card').first();
  firstCard.find('.delete').click();
  cy.get('.cx-address-card-delete button.btn-primary').click();
  cy.wait('@deleteAddress')
    .its('status')
    .should('eq', 200);
  cy.wait('@fetchAddresses')
    .its('status')
    .should('eq', 200);
=======
export function verifyAsAnonymous() {
  it('should redirect to login page for anonymous user', () => {
    accessPageAsAnonymous();
  });
}

export function addressBookTest() {
  it('should display a new address form when no address exists', () => {
    displayAddressForm();
  });

  it('should create a new address', () => {
    createNewAddress();
  });

  it('should display the newly added address card in the address book', () => {
    verifyNewAddress();
  });

  it('should edit the existing address', () => {
    editAddress();
  });

  it('should display the edited address card in the address book', () => {
    verifyEditedAddress();
  });

  it('should add a second address', () => {
    addSecondAddress();
  });

  it('should set the second address as the default one', () => {
    setSecondAddressToDefault();
  });

  it('should delete the existing address', () => {
    deleteExistingAddress();
  });
>>>>>>> 26afd68a
}<|MERGE_RESOLUTION|>--- conflicted
+++ resolved
@@ -140,7 +140,12 @@
   defaultCard.should('contain', 'Baz Qux');
 }
 
-<<<<<<< HEAD
+export function verifyAsAnonymous() {
+  it('should redirect to login page for anonymous user', () => {
+    accessPageAsAnonymous();
+  });
+}
+
 export function deleteFirstAddress() {
   cy.server();
   cy.route(
@@ -160,11 +165,6 @@
   cy.wait('@fetchAddresses')
     .its('status')
     .should('eq', 200);
-=======
-export function verifyAsAnonymous() {
-  it('should redirect to login page for anonymous user', () => {
-    accessPageAsAnonymous();
-  });
 }
 
 export function addressBookTest() {
@@ -199,5 +199,4 @@
   it('should delete the existing address', () => {
     deleteExistingAddress();
   });
->>>>>>> 26afd68a
 }