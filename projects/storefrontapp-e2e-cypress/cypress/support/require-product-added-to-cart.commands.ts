import { product } from '../sample-data/checkout-flow';

declare global {
  namespace Cypress {
    interface Chainable {
      /**
       * Make sure you have product added to cart. Returns cart object.
       *
       * @memberof Cypress.Chainable
       *
       * @example
        ```
        cy.requireProductAddedToCart(auth);
        ```
       */
      requireProductAddedToCart: (
        auth: {},
        productData?: {}
      ) => Cypress.Chainable<any>;
    }
  }
}

Cypress.Commands.add(
  'requireProductAddedToCart',
  (auth, productData = product) => {
    function createCart() {
      return cy.request({
        method: 'POST',
        url: `${Cypress.env('API_URL')}/${Cypress.env(
          'OCC_PREFIX'
        )}/${Cypress.env('BASE_SITE')}/users/current/carts`,
        body: {
          fields: 'DEFAULT',
        },
        form: true,
        headers: {
          Authorization: `bearer ${auth.access_token}`,
        },
      });
    }

    function addToCart(cartCode: any, productData: any) {
<<<<<<< HEAD
=======
      // B2B add to cart
>>>>>>> 84087be9
      if (Cypress.env('OCC_PREFIX_USER_ENDPOINT') !== 'users') {
        return cy.request({
          method: 'POST',
          url: `${Cypress.env('API_URL')}/${Cypress.env(
            'OCC_PREFIX'
          )}/${Cypress.env('BASE_SITE')}/${Cypress.env(
            'OCC_PREFIX_USER_ENDPOINT'
          )}/current/carts/${cartCode}/entries`,
          body: {
            code: productData.code,
            qty: 1,
          },
          form: true,
          headers: {
            Authorization: `bearer ${auth.access_token}`,
          },
        });
      }

<<<<<<< HEAD
=======
      // B2C add to cart
>>>>>>> 84087be9
      return cy.request({
        method: 'POST',
        url: `${Cypress.env('API_URL')}/${Cypress.env(
          'OCC_PREFIX'
        )}/${Cypress.env('BASE_SITE')}/${Cypress.env(
          'OCC_PREFIX_USER_ENDPOINT'
        )}/current/carts/${cartCode}/entries`,
        body: {
          product: {
            code: productData.code,
          },
          qty: 1,
        },
        headers: {
          Authorization: `bearer ${auth.access_token}`,
        },
      });
    }

    cy.server();

    createCart().then((cart) => {
      addToCart(cart.body.code, productData).then((response) => {
        response.body.cartId = cart.body.code; // need this in the response for later use
        Cypress.log({
          name: 'requireProductaddedToCart',
          displayName: 'Add to cart (require)',
          message: [`🛒 Product added to cart`],
          consoleProps: () => {
            return {
              'Cart ID': response.body.cartId,
              'Product code': productData.code,
              Quantity: productData.qty,
            };
          },
        });
        cy.wrap(response.body);
      });
    });
  }
);<|MERGE_RESOLUTION|>--- conflicted
+++ resolved
@@ -41,10 +41,7 @@
     }
 
     function addToCart(cartCode: any, productData: any) {
-<<<<<<< HEAD
-=======
       // B2B add to cart
->>>>>>> 84087be9
       if (Cypress.env('OCC_PREFIX_USER_ENDPOINT') !== 'users') {
         return cy.request({
           method: 'POST',
@@ -64,10 +61,7 @@
         });
       }
 
-<<<<<<< HEAD
-=======
       // B2C add to cart
->>>>>>> 84087be9
       return cy.request({
         method: 'POST',
         url: `${Cypress.env('API_URL')}/${Cypress.env(
