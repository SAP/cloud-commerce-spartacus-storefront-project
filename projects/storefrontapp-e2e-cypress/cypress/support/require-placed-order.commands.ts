import { DaysOfWeek, recurrencePeriod } from '../sample-data/b2b-checkout';
<<<<<<< HEAD
declare namespace Cypress {
  interface Chainable {
    /**
       * Places an order with the current cart of the current user.
       * Returns new order object.
=======

declare global {
  namespace Cypress {
    interface Chainable {
      /**
       * Make sure you have placed the order. Returns new order data.
>>>>>>> aaf63561
       *
       * @memberof Cypress.Chainable
       *
       * @example
        ```
        cy.requirePlacedOrder(token, address);
        ```
       */
      requirePlacedOrder: (token: {}, cartId: {}) => Cypress.Chainable<{}>;
    }
  }
}

Cypress.Commands.add('requirePlacedOrder', (token, cartId) => {
  function placeOrder() {
    return cy.request({
      method: 'POST',
      url: `${Cypress.env('API_URL')}/${Cypress.env(
        'OCC_PREFIX'
      )}/${Cypress.env('BASE_SITE')}/${Cypress.env(
        'OCC_PREFIX_USER_ENDPOINT'
      )}/current/${Cypress.env(
        'OCC_PREFIX_ORDER_ENDPOINT'
      )}?cartId=${cartId}&termsChecked=true`,
      form: false,
      headers: {
        Authorization: `bearer ${token.access_token}`,
      },
      body: Cypress.env('OCC_PREFIX_USER_ENDPOINT')
        ? {
            daysOfWeek: [DaysOfWeek.MONDAY],
            nthDayOfMonth: '1',
            numberOfDays: '14',
            numberOfWeeks: '1',
            recurrencePeriod: recurrencePeriod.DAILY,
            replenishmentStartDate: '2020-10-08T07:52:23Z',
          }
        : {},
    });
  }

  placeOrder().then((response) => cy.wrap(response));
});<|MERGE_RESOLUTION|>--- conflicted
+++ resolved
@@ -1,18 +1,10 @@
 import { DaysOfWeek, recurrencePeriod } from '../sample-data/b2b-checkout';
-<<<<<<< HEAD
-declare namespace Cypress {
-  interface Chainable {
-    /**
-       * Places an order with the current cart of the current user.
-       * Returns new order object.
-=======
-
 declare global {
   namespace Cypress {
     interface Chainable {
       /**
-       * Make sure you have placed the order. Returns new order data.
->>>>>>> aaf63561
+       * Places an order with the current cart of the current user.
+       * Returns new order object.
        *
        * @memberof Cypress.Chainable
        *
