--- conflicted
+++ resolved
@@ -1,18 +1,11 @@
-<<<<<<< HEAD
-=======
 import { getDefaultDeliveryModeCode } from './utils/delivery-modes';
 
->>>>>>> b74c4774
 declare global {
   namespace Cypress {
     interface Chainable {
       /**
-<<<<<<< HEAD
        * Selects a default shipping method for a cart of the current user.
        * Returns shipping method object.
-=======
-       * Make sure you have shipping method selected. Returns shipping method object.
->>>>>>> b74c4774
        *
        * @memberof Cypress.Chainable
        *
@@ -22,11 +15,7 @@
         ```
        */
       requireShippingMethodSelected: (
-<<<<<<< HEAD
-        token: {},
-=======
         auth: {},
->>>>>>> b74c4774
         cartId?: string
       ) => Cypress.Chainable<{}>;
     }
@@ -36,21 +25,6 @@
 Cypress.Commands.add('requireShippingMethodSelected', (token, cartId) => {
   const cartQueryValue = cartId || 'current';
 
-<<<<<<< HEAD
-  function getDeliveryModes() {
-    return cy.request({
-      method: 'GET',
-      url: `${Cypress.env('API_URL')}${Cypress.env('OCC_PREFIX')}/${Cypress.env(
-        'BASE_SITE'
-      )}/users/current/carts/${cartQueryValue}/deliverymodes`,
-      headers: {
-        Authorization: `bearer ${token.access_token}`,
-      },
-    });
-  }
-
-=======
->>>>>>> b74c4774
   function setShippingMethod(deliveryMode) {
     return cy.request({
       method: 'PUT',
