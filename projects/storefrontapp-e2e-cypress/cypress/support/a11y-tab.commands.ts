import { getViewport } from '../helpers/viewport-context';
import { focusableSelectors, getNextFocusableElement } from './utils/a11y-tab';

declare global {
  namespace Cypress {
    interface Chainable {
      /**
       * Tab through the app
       *
       * @memberof Cypress.Chainable
       *
       * @example
        ```
        cy.pressTab()
        ```
       */
      pressTab: () => void;
      /**
       * Verifies use of the TAB key to iterate through elements on the page at the state this command is called.
       *
<<<<<<< HEAD
       * When this command is first called, it will fail the test and create a draft config file as indicated by the error message.
       *
       * It is up to the developer to verify elements of the page at the current state are accessible by the TAB key.
       *
       * Once verified, the developer can move the generated draft config file into the config folder for the test to pass this assertation.
       *
       * Upon any DOM change that might affect the accessibility of the keyboard at the asserted state, the test will fail and a new draft config will be generated to be verified once again.
       *
       * @memberof Cypress.Chainable
       */
      tabScreenshot: (config?: TabScreenshotConfig) => void;
=======
       * When this command is first called, it will fail the test and create a draft snapshot file as indicated by the error message.
       *
       * It is up to the developer to verify elements of the page at the current state are accessible by the TAB key.
       *
       * Once verified, the developer can move the generated draft snapshot file into the snapshot folder for the test to pass this assertation.
       *
       * Upon any DOM change that might affect the accessibility of the keyboard at the asserted state, the test will fail and a new draft snapshot will be generated to be verified once again.
       *
       * @memberof Cypress.Chainable
       */
      domSnapshot: (config?: DomSnapshotConfig) => void;
>>>>>>> a6c0cced
    }
  }
}

Cypress.Commands.add('pressTab', () => {
  cy.document().then((document) => {
    const elements = Array.from(
      <NodeListOf<HTMLElement>>(
        document.querySelectorAll(focusableSelectors.join(','))
      )
    ).filter((element) => element.offsetParent !== null);

    const activeElementIndex = elements.indexOf(
      document.activeElement as HTMLElement
    );

    getNextFocusableElement(elements, activeElementIndex).focus();
  });
});

<<<<<<< HEAD
export interface TabScreenshotConfig {
  /**
   * Tag name for element in which to perform screenshot within.
=======
export interface DomSnapshotConfig {
  /**
   * Tag name for element in which to perform snapshots within.
>>>>>>> a6c0cced
   * @default 'body'
   */
  container: string;
  /**
<<<<<<< HEAD
   * Appended to file name to identify unique states in a test with multiple screenshots.
=======
   * Appended to file name to identify unique states in a test with multiple snapshots.
>>>>>>> a6c0cced
   */
  scenario?: string;
}

Cypress.Commands.add(
<<<<<<< HEAD
  'tabScreenshot',
  (config: TabScreenshotConfig = { container: 'body' }) => {
    const FILE_NAME = `${getViewport()}/${Cypress.spec.name}${
      config.scenario ? `-${config.scenario}` : ''
    }.json`;
    const DRAFT_FILE = `cypress/fixtures/a11y/tab/drafts/${FILE_NAME}`;
    const CONFIG_FILE = `cypress/fixtures/a11y/tab/configs/${FILE_NAME}`;
    const GENERATION_MESSAGE = `Draft generated at '${DRAFT_FILE}'. Verify with screenshots that keyboard accessibility is correct and move to '${CONFIG_FILE}' to pass assertion.`;
    
=======
  'domSnapshot',
  (config: DomSnapshotConfig = { container: 'body' }) => {
    const FILE_NAME = `${getViewport()}/${Cypress.spec.name}${
      config.scenario ? `-${config.scenario}` : ''
    }.json`;
    const DRAFT_FILE = `cypress/fixtures/a11y/snapshots/drafts/${FILE_NAME}`;
    const SNAPSHOT_FILE = `cypress/fixtures/a11y/snapshots/${FILE_NAME}`;
    const GENERATION_MESSAGE = `Draft generated at '${DRAFT_FILE}'. Verify that keyboard accessibility is correct and move to '${SNAPSHOT_FILE}' to pass assertion.`;

>>>>>>> a6c0cced
    cy.document().then((document) => {
      const focusable = Array.from(
        <NodeListOf<HTMLElement>>(
          document
            .getElementsByTagName(config.container)[0]
            .querySelectorAll(focusableSelectors.join(','))
        )
      )
        .filter((element) => element.offsetParent !== null)
        .map((el) => ({
          element: el.outerHTML,
          child: el.innerHTML,
        }));

<<<<<<< HEAD
      cy.task('readFile', CONFIG_FILE).then((file: string) => {
        if (file?.length) {
          const json = JSON.parse(file);
          if (JSON.stringify(json) === JSON.stringify(focusable)) {
            console.log(`Tab screenshot verified for: '${FILE_NAME}''`);
          } else {
            cy.writeFile(DRAFT_FILE, JSON.stringify(focusable)).then(() => {
              throw new Error(`DOM not matching config. ${GENERATION_MESSAGE}`);
=======
      cy.task('readFile', SNAPSHOT_FILE).then((file: string) => {
        if (file?.length) {
          const json = JSON.parse(file);
          if (JSON.stringify(json) === JSON.stringify(focusable)) {
            console.log(`DOM Snapshot verified for: '${FILE_NAME}''`);
          } else {
            cy.writeFile(DRAFT_FILE, JSON.stringify(focusable)).then(() => {
              throw new Error(
                `DOM not matching snapshot. ${GENERATION_MESSAGE}`
              );
>>>>>>> a6c0cced
            });
          }
        } else {
          cy.writeFile(DRAFT_FILE, JSON.stringify(focusable)).then(() => {
            throw new Error(
<<<<<<< HEAD
              `No a11y keyboard config found. ${GENERATION_MESSAGE}`
=======
              `No a11y keyboard snapshot found. ${GENERATION_MESSAGE}`
>>>>>>> a6c0cced
            );
          });
        }
      });
    });
  }
);<|MERGE_RESOLUTION|>--- conflicted
+++ resolved
@@ -18,19 +18,6 @@
       /**
        * Verifies use of the TAB key to iterate through elements on the page at the state this command is called.
        *
-<<<<<<< HEAD
-       * When this command is first called, it will fail the test and create a draft config file as indicated by the error message.
-       *
-       * It is up to the developer to verify elements of the page at the current state are accessible by the TAB key.
-       *
-       * Once verified, the developer can move the generated draft config file into the config folder for the test to pass this assertation.
-       *
-       * Upon any DOM change that might affect the accessibility of the keyboard at the asserted state, the test will fail and a new draft config will be generated to be verified once again.
-       *
-       * @memberof Cypress.Chainable
-       */
-      tabScreenshot: (config?: TabScreenshotConfig) => void;
-=======
        * When this command is first called, it will fail the test and create a draft snapshot file as indicated by the error message.
        *
        * It is up to the developer to verify elements of the page at the current state are accessible by the TAB key.
@@ -42,7 +29,6 @@
        * @memberof Cypress.Chainable
        */
       domSnapshot: (config?: DomSnapshotConfig) => void;
->>>>>>> a6c0cced
     }
   }
 }
@@ -63,40 +49,19 @@
   });
 });
 
-<<<<<<< HEAD
-export interface TabScreenshotConfig {
-  /**
-   * Tag name for element in which to perform screenshot within.
-=======
 export interface DomSnapshotConfig {
   /**
    * Tag name for element in which to perform snapshots within.
->>>>>>> a6c0cced
    * @default 'body'
    */
   container: string;
   /**
-<<<<<<< HEAD
-   * Appended to file name to identify unique states in a test with multiple screenshots.
-=======
    * Appended to file name to identify unique states in a test with multiple snapshots.
->>>>>>> a6c0cced
    */
   scenario?: string;
 }
 
 Cypress.Commands.add(
-<<<<<<< HEAD
-  'tabScreenshot',
-  (config: TabScreenshotConfig = { container: 'body' }) => {
-    const FILE_NAME = `${getViewport()}/${Cypress.spec.name}${
-      config.scenario ? `-${config.scenario}` : ''
-    }.json`;
-    const DRAFT_FILE = `cypress/fixtures/a11y/tab/drafts/${FILE_NAME}`;
-    const CONFIG_FILE = `cypress/fixtures/a11y/tab/configs/${FILE_NAME}`;
-    const GENERATION_MESSAGE = `Draft generated at '${DRAFT_FILE}'. Verify with screenshots that keyboard accessibility is correct and move to '${CONFIG_FILE}' to pass assertion.`;
-    
-=======
   'domSnapshot',
   (config: DomSnapshotConfig = { container: 'body' }) => {
     const FILE_NAME = `${getViewport()}/${Cypress.spec.name}${
@@ -106,7 +71,6 @@
     const SNAPSHOT_FILE = `cypress/fixtures/a11y/snapshots/${FILE_NAME}`;
     const GENERATION_MESSAGE = `Draft generated at '${DRAFT_FILE}'. Verify that keyboard accessibility is correct and move to '${SNAPSHOT_FILE}' to pass assertion.`;
 
->>>>>>> a6c0cced
     cy.document().then((document) => {
       const focusable = Array.from(
         <NodeListOf<HTMLElement>>(
@@ -121,16 +85,6 @@
           child: el.innerHTML,
         }));
 
-<<<<<<< HEAD
-      cy.task('readFile', CONFIG_FILE).then((file: string) => {
-        if (file?.length) {
-          const json = JSON.parse(file);
-          if (JSON.stringify(json) === JSON.stringify(focusable)) {
-            console.log(`Tab screenshot verified for: '${FILE_NAME}''`);
-          } else {
-            cy.writeFile(DRAFT_FILE, JSON.stringify(focusable)).then(() => {
-              throw new Error(`DOM not matching config. ${GENERATION_MESSAGE}`);
-=======
       cy.task('readFile', SNAPSHOT_FILE).then((file: string) => {
         if (file?.length) {
           const json = JSON.parse(file);
@@ -141,17 +95,12 @@
               throw new Error(
                 `DOM not matching snapshot. ${GENERATION_MESSAGE}`
               );
->>>>>>> a6c0cced
             });
           }
         } else {
           cy.writeFile(DRAFT_FILE, JSON.stringify(focusable)).then(() => {
             throw new Error(
-<<<<<<< HEAD
-              `No a11y keyboard config found. ${GENERATION_MESSAGE}`
-=======
               `No a11y keyboard snapshot found. ${GENERATION_MESSAGE}`
->>>>>>> a6c0cced
             );
           });
         }
