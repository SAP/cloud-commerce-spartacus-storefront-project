--- conflicted
+++ resolved
@@ -51,7 +51,6 @@
   });
 }
 
-<<<<<<< HEAD
 /**
  *  add products to cart
  * @param cartCode cart code
@@ -60,9 +59,6 @@
  * @param accessToken token
  */
 export function addToCartWithProducts(
-=======
-export function addProductToB2BCart(
->>>>>>> 7ce2b1da
   cartCode: string,
   productCode: string,
   quantity: string,
@@ -70,21 +66,37 @@
 ) {
   const addToCartUrl = `${Cypress.env('API_URL')}/${Cypress.env(
     'OCC_PREFIX'
-<<<<<<< HEAD
   )}/${Cypress.env('BASE_SITE')}/users/current/carts/${cartCode}/entries`;
-=======
-  )}/${Cypress.env('BASE_SITE')}/orgUsers/current/carts/${cartCode}/entries/`;
->>>>>>> 7ce2b1da
+  
   return cy.request({
     method: 'POST',
     url: addToCartUrl,
     body: {
-<<<<<<< HEAD
       product: {
         code: productCode,
       },
       quantity: quantity,
-=======
+    },
+    headers: {
+      Authorization: `bearer ${accessToken}`,
+    },
+  });
+}
+
+export function addProductToB2BCart(
+  cartCode: string,
+  productCode: string,
+  quantity: string,
+  accessToken: string
+) {
+  const addToCartUrl = `${Cypress.env('API_URL')}/${Cypress.env(
+    'OCC_PREFIX'
+  )}/${Cypress.env('BASE_SITE')}/orgUsers/current/carts/${cartCode}/entries/`;
+
+  return cy.request({
+    method: 'POST',
+    url: addToCartUrl,
+    body: {
       orderEntries: [
         {
           product: {
@@ -93,13 +105,11 @@
           quantity: quantity,
         },
       ],
->>>>>>> 7ce2b1da
     },
     headers: {
       Authorization: `bearer ${accessToken}`,
     },
   });
-<<<<<<< HEAD
 }
 
 /**
@@ -125,6 +135,4 @@
       }
     });
   });
-=======
->>>>>>> 7ce2b1da
 }