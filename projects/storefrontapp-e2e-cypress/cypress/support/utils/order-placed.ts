--- conflicted
+++ resolved
@@ -36,12 +36,8 @@
         (res.status === 200 &&
           res.body.orders &&
           res.body.orders.length &&
-<<<<<<< HEAD
           (!orderNumber ||
-            res.body.orders.filter(order => order.code === orderNumber)))
-=======
-          res.body.orders.filter((order) => order.code === orderNumber))
->>>>>>> 167801ca
+            res.body.orders.filter((order) => order.code === orderNumber)))
       ) {
         startTime = 0;
         return;
