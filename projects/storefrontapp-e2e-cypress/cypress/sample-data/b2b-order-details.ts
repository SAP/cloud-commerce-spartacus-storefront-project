--- conflicted
+++ resolved
@@ -10,14 +10,6 @@
 export const ORDER_STATUS = 'Approved';
 export const ORDER_DATE = 'Aug 30, 2022';
 
-<<<<<<< HEAD
-export const b2bUnitOrderViewerManager = {
-  name: 'Hanna Schmidt',
-  uid: 'hanna.schmidt@rustic-hw.com',
-};
-
-=======
->>>>>>> ee7583a7
 export const b2bUnitOrderViewer = {
   name: 'Gi Sun',
   uid: 'gi.sun@rustic-hw.com',
