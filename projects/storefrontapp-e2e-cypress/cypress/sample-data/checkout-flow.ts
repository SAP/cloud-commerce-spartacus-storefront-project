--- conflicted
+++ resolved
@@ -88,11 +88,4 @@
   estimatedShipping: '$9.99',
   total: '$8.20',
   totalAndShipping: '$18.19',
-<<<<<<< HEAD
 };
-
-export const delivery = {
-  mode: 'standard-gross',
-=======
->>>>>>> 9fc8b15d
-};