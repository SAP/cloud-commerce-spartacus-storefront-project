--- conflicted
+++ resolved
@@ -2,13 +2,7 @@
   "defaultCommandTimeout": 10000,
   "baseUrl": "http://localhost:4200",
   "projectId": "k3nmep",
-<<<<<<< HEAD
-  "requestTimeout": 10000,
-  "numTestsKeptInMemory": 10,
-  "video": false,
-=======
   "requestTimeout": 15000,
->>>>>>> 25fe417d
   "env": {
     "CLIENT_ID": "mobile_android",
     "CLIENT_SECRET": "secret",
