--- conflicted
+++ resolved
@@ -5,13 +5,8 @@
   "env": {
     "CLIENT_ID": "mobile_android",
     "CLIENT_SECRET": "secret",
-<<<<<<< HEAD
-    "API_URL": "https://cpqteamserver.mo.sap.corp:39002/",
-    "ORDER_HISTORY_WAIT_TIME": 15000
-=======
     "API_URL": "https://dev-com-17.accdemo.b2c.ydev.hybris.com:9002",
     "OCC_PREFIX": "/rest/v2",
     "BASE_SITE": "electronics-spa"
->>>>>>> 803d752a
   }
 }