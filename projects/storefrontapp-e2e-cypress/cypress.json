{
  "defaultCommandTimeout": 10000,
  "baseUrl": "http://localhost:4200",
  "requestTimeout": 15000,
  "chromeWebSecurity": false,
  "retries": {
    "runMode": 2
  },
  "videoUploadOnPasses": false,
  "env": {
    "CLIENT_ID": "mobile_android",
    "CLIENT_SECRET": "secret",
<<<<<<< HEAD
    "API_URL": "https://api.cpce-teamtiger1-d1-public.model-t.cc.commerce.ondemand.com/",
    "OCC_PREFIX": "/occ/v2",
    "OCC_PREFIX_USER_ENDPOINT": "users",
    "OCC_PREFIX_ORDER_ENDPOINT": "orders",
    "BASE_SITE": "powertools-spa"
=======
    "API_URL": "https://40.76.109.9:9002",
    "BASE_SITE": "electronics-spa",
    "BASE_LANG": "en",
    "OCC_PREFIX": "/occ/v2",
    "OCC_PREFIX_USER_ENDPOINT": "users",
    "OCC_PREFIX_ORDER_ENDPOINT": "orders"
>>>>>>> a80afffe
  }
}<|MERGE_RESOLUTION|>--- conflicted
+++ resolved
@@ -10,19 +10,11 @@
   "env": {
     "CLIENT_ID": "mobile_android",
     "CLIENT_SECRET": "secret",
-<<<<<<< HEAD
     "API_URL": "https://api.cpce-teamtiger1-d1-public.model-t.cc.commerce.ondemand.com/",
-    "OCC_PREFIX": "/occ/v2",
-    "OCC_PREFIX_USER_ENDPOINT": "users",
-    "OCC_PREFIX_ORDER_ENDPOINT": "orders",
-    "BASE_SITE": "powertools-spa"
-=======
-    "API_URL": "https://40.76.109.9:9002",
-    "BASE_SITE": "electronics-spa",
+    "BASE_SITE": "powertools-spa",
     "BASE_LANG": "en",
     "OCC_PREFIX": "/occ/v2",
     "OCC_PREFIX_USER_ENDPOINT": "users",
     "OCC_PREFIX_ORDER_ENDPOINT": "orders"
->>>>>>> a80afffe
   }
 }