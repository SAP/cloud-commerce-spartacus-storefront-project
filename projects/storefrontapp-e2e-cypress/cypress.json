--- conflicted
+++ resolved
@@ -9,13 +9,9 @@
   "env": {
     "CLIENT_ID": "mobile_android",
     "CLIENT_SECRET": "secret",
-<<<<<<< HEAD
     "API_URL": "https://20.55.83.1:9002",
-=======
-    "API_URL": "https://40.76.109.9:9002",
     "BASE_SITE": "electronics-spa",
     "BASE_LANG": "en",
->>>>>>> 4a1627e0
     "OCC_PREFIX": "/occ/v2",
     "OCC_PREFIX_USER_ENDPOINT": "users",
     "OCC_PREFIX_ORDER_ENDPOINT": "orders"
