/*
 * SPDX-FileCopyrightText: 2023 SAP Spartacus team <spartacus-team@sap.com>
 * SPDX-FileCopyrightText: 2024 SAP Spartacus team <spartacus-team@sap.com>
 *
 * SPDX-License-Identifier: Apache-2.0
 */

/**
 * Contains methods pertaining to managing the ssr server process for testing purposes.
 */

import * as childProcess from 'child_process';
import * as Log from './log.utils';

export interface SsrServerOptions {
  /**
   * The port the server should run on.
   */
  port?: number;
  /**
   * Whether to enable caching on the server.
   */
  cache?: boolean;
  /**
<<<<<<< HEAD
   * The timeout for the SSR.
=======
   * The timeout for the server to start.
>>>>>>> ab270ed6
   */
  timeout?: number;
}

/**
 * Used to track the spawned child process running the server.
 */
let child: childProcess.ChildProcess | any;

/**
 * Start an ssr server instance at the given port (default 4000).
 * The server will output a log file at the test project root named ".ssr.log".
 * Function finishes once the server is initialized.
 */
export async function startSsrServer({
  port = 4000,
  cache = false,
  timeout = 20000,
}: SsrServerOptions = {}) {
  child = childProcess.spawn(
    `NODE_TLS_REJECT_UNAUTHORIZED=0 SSR_CACHE=${cache} SSR_TIMEOUT=${timeout} PORT=${port} npm run serve:ssr --prefix ../../> .ssr.log`,
    { detached: true, shell: true }
  );

  await Log.waitUntilLogContainsText(`Node Express server listening on `);
}

/**
 * Kills the ssr server process that was started.
 * Promise resolves once the kill command is executed.
 */
export function killSsrServer() {
  return new Promise((resolve) => {
    process.kill(-child.pid);
    child.on('exit', () => {
      resolve(true);
    });
  });
}<|MERGE_RESOLUTION|>--- conflicted
+++ resolved
@@ -22,11 +22,7 @@
    */
   cache?: boolean;
   /**
-<<<<<<< HEAD
-   * The timeout for the SSR.
-=======
    * The timeout for the server to start.
->>>>>>> ab270ed6
    */
   timeout?: number;
 }
