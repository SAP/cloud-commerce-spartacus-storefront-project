{
  "name": "ssr-tests",
  "version": "2211.29.0-2",
  "private": true,
  "description": "Spartacus SSR Tests",
  "keywords": [
    "spartacus",
    "ssr",
    "tests"
  ],
  "license": "Apache-2.0",
  "author": "SAP, Spartacus team",
  "scripts": {
    "test": "../../node_modules/.bin/jest --config ./jest.config.js"
  },
  "dependencies": {
    "tslib": "^2.6.2"
  },
  "peerDependencies": {
    "@spartacus/core": "2211.29.0-2",
<<<<<<< HEAD
    "jest-circus": "^29.0.0",
    "jest-environment-node": "^29.0.0",
    "http-proxy": "^1.18.1"
=======
    "http-proxy": "^1.18.1",
    "jest-circus": "^29.0.0",
    "jest-environment-node": "^29.0.0"
>>>>>>> 1f605852
  }
}<|MERGE_RESOLUTION|>--- conflicted
+++ resolved
@@ -18,14 +18,8 @@
   },
   "peerDependencies": {
     "@spartacus/core": "2211.29.0-2",
-<<<<<<< HEAD
-    "jest-circus": "^29.0.0",
-    "jest-environment-node": "^29.0.0",
-    "http-proxy": "^1.18.1"
-=======
     "http-proxy": "^1.18.1",
     "jest-circus": "^29.0.0",
     "jest-environment-node": "^29.0.0"
->>>>>>> 1f605852
   }
 }