--- conflicted
+++ resolved
@@ -17,14 +17,9 @@
     "tslib": "^2.6.2"
   },
   "peerDependencies": {
-<<<<<<< HEAD
-    "@spartacus/core": "2211.29.0",
-    "http-proxy": "^1.18.1"
-=======
     "@spartacus/core": "2211.29.0-2",
     "http-proxy": "^1.18.1",
     "jest-circus": "^29.0.0",
     "jest-environment-node": "^29.0.0"
->>>>>>> 23b72bb0
   }
 }