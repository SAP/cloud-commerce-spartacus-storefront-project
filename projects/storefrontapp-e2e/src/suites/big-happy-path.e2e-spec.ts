--- conflicted
+++ resolved
@@ -77,17 +77,12 @@
   it('should fill in address form', async () => {
     const shippingAddress = checkoutPage.shippingAddress;
     await shippingAddress.waitForReady();
-
-<<<<<<< HEAD
+    
     expect(await shippingAddress.header.getText()).toContain(
       'SHIPPING ADDRESS'
     );
     expect(await checkoutPage.orderSummary.getText()).toContain('$2,623.08');
-=======
-    expect(await addressForm.header.getText()).toContain('SHIPPING ADDRESS');
-    expect(await checkoutPage.orderSummary.getText()).toContain('$2,643.08');
->>>>>>> e5b81ccb
-
+    
     const addressForm = shippingAddress.addressForm;
     await addressForm.waitForReady();
 
@@ -107,13 +102,8 @@
     const paymentMethod = checkoutPage.paymentMethod;
     await paymentMethod.waitForReady();
 
-<<<<<<< HEAD
     expect(await paymentMethod.header.getText()).toContain('PAYMENT');
     expect(await checkoutPage.orderSummary.getText()).toContain('$2,635.07');
-=======
-    expect(await paymentForm.header.getText()).toContain('PAYMENT');
-    expect(await checkoutPage.orderSummary.getText()).toContain('$2,655.07');
->>>>>>> e5b81ccb
 
     const paymentForm = paymentMethod.paymentForm;
     await paymentForm.waitForReady();
