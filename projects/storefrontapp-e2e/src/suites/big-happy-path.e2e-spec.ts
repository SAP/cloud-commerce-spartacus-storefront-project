--- conflicted
+++ resolved
@@ -80,11 +80,8 @@
     expect(await shippingAddress.header.getText()).toContain(
       'SHIPPING ADDRESS'
     );
-<<<<<<< HEAD
     expect(await checkoutPage.orderSummary.getText()).toContain('$2,623.08');
 
-=======
->>>>>>> 3003aa97
     const addressForm = shippingAddress.addressForm;
     await addressForm.waitForReady();
 
@@ -128,10 +125,6 @@
       AddressForm.CITY
     );
     expect(await reviewForm.shippingMethod.getText()).toContain('standard-net');
-<<<<<<< HEAD
-
-=======
->>>>>>> 3003aa97
     expect(await reviewForm.billingAddress.getText()).toContain(
       AddressForm.LAST_NAME
     );
@@ -169,11 +162,7 @@
       PRODUCT_CODE
     );
     expect(await orderConfirmationPage.orderSummary.getText()).toContain(
-<<<<<<< HEAD
       '$2,800.27'
-=======
-      '$2,823.67'
->>>>>>> 3003aa97
     );
   });
 
