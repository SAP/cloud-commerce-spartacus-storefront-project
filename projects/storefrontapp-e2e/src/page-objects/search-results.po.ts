import { AppPage } from './app.po';
import {
  browser,
  ElementFinder,
  ElementArrayFinder,
  by,
  element
} from 'protractor';
import { E2EUtil } from '../e2e-util';

export class SearchResultsPage extends AppPage {
  readonly YPAGE = 'cx-category-page';

  readonly PRODUCTS_PER_PAGE = 10;

  readonly SORTING_TYPES = {
    RELEVANCE: 'Relevance',
    TOP_RATED: 'Top Rated',
    NAME_ASC: 'Name (ascending)',
    NAME_DESC: 'Name (descending)',
    PRICE_HIGHEST_FIRST: 'Price (highest first)',
    PRICE_LOWEST_FIRST: 'Price (lowest first)'
  };

  readonly page: ElementFinder = element(by.tagName(this.YPAGE));

  readonly pagination: ElementFinder = this.page.element(
<<<<<<< HEAD
    by.tagName('y-pagination')
  );

  readonly paginationNextPageBtn: ElementFinder = this.pagination.element(
    by.css('.page-item:last-of-type .page-link')
  );

  readonly paginationPreviousPageBtn: ElementFinder = this.pagination.element(
    by.css('.page-item:first-of-type .page-link')
  );

  readonly paginationThirdPageBtn: ElementFinder = this.pagination.element(
    by.css('.page-item:nth-child(4) .page-link')
  );

  readonly viewModeSwitcher: ElementFinder = element(
    by.css('.y-product-search__sorting--top y-product-view > div > div')
  );

  readonly facet: ElementFinder = this.page.element(by.css('#facetCheck0_0'));

  readonly clearFacet: ElementFinder = this.page.element(
    by.css('.y-search-facet-filter__pill .close')
  );

  readonly sortingSelect: ElementFinder = this.page.element(
    by.css('y-sorting .ng-select')
=======
    by.tagName('cx-product-paging')
>>>>>>> f56feba4
  );

  readonly productListItems: ElementArrayFinder = this.page
<<<<<<< HEAD
    .element(by.tagName('y-product-list'))
    .all(by.tagName('y-product-list-item'));

  readonly productGridItems: ElementArrayFinder = this.page
    .element(by.tagName('y-product-list'))
    .all(by.tagName('y-product-grid-item'));

=======
    .element(by.tagName('cx-product-list'))
    .all(by.tagName('cx-product-list-item'));
>>>>>>> f56feba4
  readonly productByNameInResults = (productName: string): ElementFinder =>
    this.productListItems
      .filter(el =>
        el
          .element(by.css('a.cx-product-search-list__name'))
          .getText()
          .then(text => text === productName)
      )
      .first();

  async navigateTo(searchKey: string) {
    await browser.get('/search/' + searchKey);
    await this.waitForReady();
  }

  async waitForReady() {
    return E2EUtil.wait4VisibleElement(this.page);
  }

  getAddToCartInProductListItem(product: ElementFinder): ElementFinder {
    return product.element(by.tagName('cx-add-to-cart'));
  }

  async clickAddToCartButton4Product(product: ElementFinder) {
    const addToCartButton = this.getAddToCartInProductListItem(product);
    await addToCartButton.click();
  }

  async selectSortingType(value: string) {
    await E2EUtil.selectNgSelectOptionByText(this.sortingSelect, value);
  }

  getProductQuantitySpan(product: ElementFinder): ElementFinder {
    return product.element(
      by.css('span[class="entry-quantity ng-star-inserted"]')
    );
  }

  getHeaderText() {
    return this.page.element(by.css('header h1')).getText();
  }

  getFirstProductDataFromList() {
    return this.productListItems.get(0).getText();
  }
}<|MERGE_RESOLUTION|>--- conflicted
+++ resolved
@@ -25,8 +25,7 @@
   readonly page: ElementFinder = element(by.tagName(this.YPAGE));
 
   readonly pagination: ElementFinder = this.page.element(
-<<<<<<< HEAD
-    by.tagName('y-pagination')
+    by.tagName('cx-pagination')
   );
 
   readonly paginationNextPageBtn: ElementFinder = this.pagination.element(
@@ -42,35 +41,27 @@
   );
 
   readonly viewModeSwitcher: ElementFinder = element(
-    by.css('.y-product-search__sorting--top y-product-view > div > div')
+    by.css('.cx-product-search__sorting--top cx-product-view > div > div')
   );
 
   readonly facet: ElementFinder = this.page.element(by.css('#facetCheck0_0'));
 
   readonly clearFacet: ElementFinder = this.page.element(
-    by.css('.y-search-facet-filter__pill .close')
+    by.css('.cx-search-facet-filter__pill .close')
   );
 
   readonly sortingSelect: ElementFinder = this.page.element(
-    by.css('y-sorting .ng-select')
-=======
-    by.tagName('cx-product-paging')
->>>>>>> f56feba4
+    by.css('cx-sorting .ng-select')
   );
 
   readonly productListItems: ElementArrayFinder = this.page
-<<<<<<< HEAD
-    .element(by.tagName('y-product-list'))
-    .all(by.tagName('y-product-list-item'));
+    .element(by.tagName('cx-product-list'))
+    .all(by.tagName('cx-product-list-item'));
 
   readonly productGridItems: ElementArrayFinder = this.page
-    .element(by.tagName('y-product-list'))
-    .all(by.tagName('y-product-grid-item'));
+    .element(by.tagName('cx-product-list'))
+    .all(by.tagName('cx-product-grid-item'));
 
-=======
-    .element(by.tagName('cx-product-list'))
-    .all(by.tagName('cx-product-list-item'));
->>>>>>> f56feba4
   readonly productByNameInResults = (productName: string): ElementFinder =>
     this.productListItems
       .filter(el =>
