--- conflicted
+++ resolved
@@ -58,13 +58,8 @@
     by.css('.cx-facet-checkbox')
   );
 
-<<<<<<< HEAD
-  readonly clearFacets: ElementFinder = this.page.element(
+  readonly clearSpecificFacets: ElementArrayFinder = this.page.all(
     by.css('.cx-facet-filter-pill .close')
-=======
-  readonly clearSpecificFacets: ElementArrayFinder = this.page.all(
-    by.css('.cx-search-facet-filter__pill .close')
->>>>>>> 4b673616
   );
 
   readonly showMoreLessStoresButton: ElementFinder = this.page.element(
