--- conflicted
+++ resolved
@@ -40,10 +40,7 @@
     "defaultPaymentLabel": "Default payment method",
     "additionalPaymentLabel": "Additional payment method {{ number }}",
     "selected": "Selected",
-<<<<<<< HEAD
     "selectedPayment": "Selected Payment",
-    "deletePaymentSuccess": "Payment method deleted successfully"
-=======
     "deletePaymentSuccess": "Payment method deleted successfully",
     "visa": "Visa Card",
     "master": "Mastercard Card",
@@ -53,7 +50,6 @@
     "maestro": "Maestro Card",
     "amex": "American Express Card",
     "credit": "Credit Card"
->>>>>>> 48472224
   },
   "paymentTypes": {
     "title": "Payment method",
