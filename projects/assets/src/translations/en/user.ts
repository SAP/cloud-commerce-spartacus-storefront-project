export const user = {
  anonymousConsents: {
    preferences: 'Consent Preferences',
<<<<<<< HEAD
    rejectAll: 'Reject All',
    allowAll: 'Allow All',
    viewDetails: 'View Details',
=======
    dialog: {
      title: 'Consent Management',
      legalDescription: `We use cookies/browser's storage to personalize the content and improve user experience. We also might share the data about your site usage with our social media. For more, please review our privacy policy.`,
      allowAll: 'Allow All',
      rejectAll: 'Reject All',
    },
    banner: {
      title: 'This website uses cookies',
      description: `We use cookies/browser's storage to personalize the content and improve user experience.`,
      allowAll: 'Allow All',
      viewDetails: 'View Details',
    },
>>>>>>> 186a5b9b
  },
  forgottenPassword: {
    resetPassword: 'Reset password',
    enterEmailAddressAssociatedWithYourAccount:
      'Enter the email address associated with your account',
    emailAddress: {
      label: 'Email address',
      placeholder: 'Enter email',
    },
    enterValidEmail: 'Please enter a valid email.',
    passwordResetEmailSent:
      'An email has been sent to you with information on how to reset your password.',
    passwordResetSuccess: 'Success! You can now login using your new password.',
  },
  loginForm: {
    forgotPassword: 'Forgot password?',
    signIn: 'Sign In',
    register: 'Register',
    dontHaveAccount: 'Don’t have an account',
    emailAddress: {
      label: 'Email address',
      placeholder: 'Enter email',
    },
    password: {
      label: 'Password',
      placeholder: 'Password',
    },
    wrongEmailFormat: 'This is not a valid email format.',
    guestCheckout: 'Guest Checkout',
  },
  register: {
    confirmPassword: {
      action: 'Confirm password',
      label: 'Confirm password',
      placeholder: 'Confirm Password',
    },
    managmentInMyAccount: 'Management in My Account.',
    termsAndConditions: 'Terms & Conditions',
    signIn: 'I already have an account. Sign In',
    register: 'Register',
    confirmNewPassword: 'Confirm New Password',
    resetPassword: 'Reset Password',
    createAccount: 'Create an account',
    title: 'Title',
    firstName: {
      label: 'First name',
      placeholder: 'First name',
    },
    lastName: {
      label: 'Last name',
      placeholder: 'Last name',
    },
    emailAddress: {
      label: 'Email address',
      placeholder: 'Email address',
    },
    password: {
      label: 'Password',
      placeholder: 'Password',
    },
    newPassword: 'New Password',
    /* tslint:disable:max-line-length */
    emailMarketing:
      'Use my personal data to receive e-mail newsletters for marketing campaigns. To change your settings, go to Consent Management in My Account.',
    confirmThatRead: 'I am confirming that I have read and agreed with the',
    selectTitle: 'Select Title',
    passwordMinRequirements:
      'Password must be six characters minimum, with one uppercase letter, one number, one symbol',
    bothPasswordMustMatch: 'Both password must match',
    titleRequired: 'Title is required.',
    postRegisterMessage: 'Please log in with provided credentials.',
  },
  checkoutLogin: {
    emailAddress: {
      label: 'Email address',
      placeholder: 'Enter email',
    },
    confirmEmail: {
      label: 'Confirm email',
      placeholder: 'Confirm email',
    },
    continue: 'Continue',
    emailIsRequired: 'Invalid email format',
    emailsMustMatch: 'Email does not match',
  },
};<|MERGE_RESOLUTION|>--- conflicted
+++ resolved
@@ -1,11 +1,6 @@
 export const user = {
   anonymousConsents: {
     preferences: 'Consent Preferences',
-<<<<<<< HEAD
-    rejectAll: 'Reject All',
-    allowAll: 'Allow All',
-    viewDetails: 'View Details',
-=======
     dialog: {
       title: 'Consent Management',
       legalDescription: `We use cookies/browser's storage to personalize the content and improve user experience. We also might share the data about your site usage with our social media. For more, please review our privacy policy.`,
@@ -18,7 +13,6 @@
       allowAll: 'Allow All',
       viewDetails: 'View Details',
     },
->>>>>>> 186a5b9b
   },
   forgottenPassword: {
     resetPassword: 'Reset password',
