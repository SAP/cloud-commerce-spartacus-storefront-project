export const user = {
  anonymousConsents: {
<<<<<<< HEAD
    consentManagement: 'Consent Management',
=======
    preferences: 'Consent Preferences',
>>>>>>> fdcf7a6d
  },
  forgottenPassword: {
    resetPassword: 'Reset password',
    enterEmailAddressAssociatedWithYourAccount:
      'Enter the email address associated with your account',
    emailAddress: {
      label: 'Email address',
      placeholder: 'Enter email',
    },
    enterValidEmail: 'Please enter a valid email.',
    passwordResetEmailSent:
      'An email has been sent to you with information on how to reset your password.',
    passwordResetSuccess: 'Success! You can now login using your new password.',
  },
  loginForm: {
    forgotPassword: 'Forgot password?',
    signIn: 'Sign In',
    register: 'Register',
    dontHaveAccount: 'Don’t have an account',
    emailAddress: {
      label: 'Email address',
      placeholder: 'Enter email',
    },
    password: {
      label: 'Password',
      placeholder: 'Password',
    },
    wrongEmailFormat: 'This is not a valid email format.',
    guestCheckout: 'Guest Checkout',
  },
  register: {
    confirmPassword: {
      action: 'Confirm password',
      label: 'Confirm password',
      placeholder: 'Confirm Password',
    },
    managmentInMyAccount: 'Management in My Account.',
    termsAndConditions: 'Terms & Conditions',
    signIn: 'I already have an account. Sign In',
    register: 'Register',
    confirmNewPassword: 'Confirm New Password',
    resetPassword: 'Reset Password',
    createAccount: 'Create an account',
    title: 'Title',
    firstName: {
      label: 'First name',
      placeholder: 'First name',
    },
    lastName: {
      label: 'Last name',
      placeholder: 'Last name',
    },
    emailAddress: {
      label: 'Email address',
      placeholder: 'Email address',
    },
    password: {
      label: 'Password',
      placeholder: 'Password',
    },
    newPassword: 'New Password',
    /* tslint:disable:max-line-length */
    emailMarketing:
      'Use my personal data to receive e-mail newsletters for marketing campaigns. To change your settings, go to Consent Management in My Account.',
    confirmThatRead: 'I am confirming that I have read and agreed with the',
    selectTitle: 'Select Title',
    passwordMinRequirements:
      'Password must be six characters minimum, with one uppercase letter, one number, one symbol',
    bothPasswordMustMatch: 'Both password must match',
    titleRequired: 'Title is required.',
    postRegisterMessage: 'Please log in with provided credentials.',
  },
  checkoutLogin: {
    emailAddress: {
      label: 'Email address',
      placeholder: 'Enter email',
    },
    confirmEmail: {
      label: 'Confirm email',
      placeholder: 'Confirm email',
    },
    continue: 'Continue',
    emailIsRequired: 'Invalid email format',
    emailsMustMatch: 'Email does not match',
  },
};<|MERGE_RESOLUTION|>--- conflicted
+++ resolved
@@ -1,10 +1,7 @@
 export const user = {
   anonymousConsents: {
-<<<<<<< HEAD
     consentManagement: 'Consent Management',
-=======
     preferences: 'Consent Preferences',
->>>>>>> fdcf7a6d
   },
   forgottenPassword: {
     resetPassword: 'Reset password',
