{
  "common": {
    "cancel": "Cancel",
    "delete": "Delete",
    "remove": "Remove",
    "edit": "Edit",
    "restore": "Restore",
    "back": "Back",
    "submit": "Submit",
    "continue": "Continue",
    "save": "Save",
    "done": "Done",
    "home": "Home",
    "noData": "No data.",
    "confirm": "Confirm",
    "more": "more",
    "close": "Close",
    "loading": "Loading",
    "menu": "Menu",
    "reset": "Reset",
    "search": "Search",
    "add": "Add",
    "breadcrumbs": "breadcrumbs",
    "selectFile": "Select file",
    "clear": "Clear",
    "loaded": "Loaded",
    "results": "Results",
    "of": "of",
    "required": "required",
    "zoomIn": "Zoom in",
    "zoomOut": "Zoom out",
    "selected": "Selected",
    "expand": "Expand",
    "collapse": "Collapse"
  },
  "pageMetaResolver": {
    "category": {
      "title": "{{count}} result for {{query}}",
      "title_other": "{{count}} results for {{query}}"
    },
    "checkout": {
      "title": "Checkout"
    },
    "search": {
      "title": "{{count}} result for \"{{query}}\"",
      "title_other": "{{count}} results for \"{{query}}\"",
      "findProductTitle": "{{count}} result for coupon \"{{coupon}}\"",
      "findProductTitle_other": "{{count}} results for coupon \"{{coupon}}\"",
      "default_title": "All products"
    },
    "product": {
      "description": "{{description}}",
      "heading": "{{heading}}",
      "title": "{{title}}"
    }
  },
  "spinner": {
    "loading": "Loading..."
  },
  "navigation": {
    "categoryNavLabel": "Category menu",
    "footerNavLabel": "Footer links",
    "goTo": "Go to {{location}}",
    "navigateTo": "Navigate to {{nav}}",
    "scrollToTop": "Scroll back to the top of the page",
<<<<<<< HEAD
    "linkItemInList": "{{title}}"
=======
    "linkItemInList": "{{title}}. {{position}} of {{listLength}}",
    "menuButonTitle": "{{title}} Menu"
>>>>>>> f16704a2
  },
  "searchBox": {
    "placeholder": "Enter product name or SKU",
    "productSearch": "Find a product",
    "ariaLabelInput": "Search here...",
    "ariaLabelSuggestions": "typing suggestions",
    "ariaLabelProducts": "product results",
    "initialDescription": "When autocomplete results are available use up and down arrows to review and enter to select. Touch device users, explore by touch or with swipe gestures.",
    "suggestions": "Suggested Keywords",
    "suggestionsResult": "{{ count }} suggestion and ",
    "suggestionsResult_other": "{{ count }} suggestions and ",
    "products": "Recommended Products",
    "productsResult": "{{ count }} product is available.",
    "productsResult_other": "{{ count }} products are available.",
    "resetLabel": "Reset Search",
    "help": {
      "insufficientChars": "Please type more characters",
      "noMatch": "We could not find any results",
      "exactMatch": "{{ term }}",
      "empty": "Ask us anything"
    },
    "closeSearchPanel": "Close"
  },
  "sorting": {
    "date": "Date",
    "orderNumber": "Order Number",
    "rma": "Return Number",
    "replenishmentNumber": "Replenishment Number",
    "nextOrderDate": "Next Order Date",
    "pageViewUpdated": "Page view updated with your selected options."
  },
  "httpHandlers": {
    "badRequest": {
      "bad_credentials": "{{ errorMessage }}. Please login again.",
      "user_is_disabled": "{{ errorMessage }}. Please contact administration."
    },
    "badGateway": "A server error occurred. Please try again later.",
    "badRequestPleaseLoginAgain": "{{ errorMessage }}. Please login again.",
    "badRequestOldPasswordIncorrect": "Old password incorrect.",
    "badRequestGuestDuplicateEmail": "{{ errorMessage }} email already exist. Please checkout with a different email to register using a guest account.",
    "conflict": "Already exists.",
    "forbidden": "You are not authorized to perform this action. Please contact your administrator if you think this is a mistake.",
    "gatewayTimeout": "The server did not respond, please try again later.",
    "internalServerError": "An Internal Server Error occurred. Please try again later.",
    "sessionExpired": "Your session has expired. Please login again.",
    "unknownError": "An unknown error occurred",
    "unauthorized": {
      "common": "An unknown authorization error occured",
      "invalid_client": "Bad client credentials"
    },
    "validationErrors": {
      "missing": {
        "card_cardType": "The selected credit card is not supported. Please select another.",
        "card_accountNumber": "The credit card number entered is not valid.",
        "card_cvNumber": "The security code entered is not valid.",
        "card_expirationMonth": "The credit card expiration date entered is not valid.",
        "card_expirationYear": "The credit card expiration date entered is not valid.",
        "billTo_firstName": "The first name entered is not valid.",
        "billTo_lastName": "The last name entered is not valid.",
        "billTo_street1": "The address entered is not valid.",
        "billTo_street2": "The address entered is not valid.",
        "billTo_city": "The city entered is not valid for this credit card.",
        "billTo_state": "The state/province entered is not valid for this credit card.",
        "billTo_country": "The country/region entered is not valid for this credit card.",
        "billTo_postalCode": "The zip/postal code is not valid for this credit card.",
        "country": {
          "isocode": "Missing country/region"
        }
      },
      "invalid": {
        "card_expirationMonth": "The credit card expiration date entered is not valid.",
        "firstName": "First Name entered is not valid.",
        "lastName": "Last Name entered is not valid.",
        "password": "Password entered is not valid.",
        "uid": "UID is not valid.",
        "code": "Code is not valid.",
        "email": "Email is not valid.",
        "loginId": "Email is not valid."
      }
    },
    "cartNotFound": "Cart not found.",
    "invalidCodeProvided": "Invalid code provided.",
    "voucherExceeded": "This coupon has exceeded the number of times it can be used",
    "unknownIdentifier": "Item not found.",
    "otherCartErrors": "Cart errors occurred."
  },
  "miniCart": {
    "item": "{{count}} item currently in your cart",
    "item_other": "{{count}} items currently in your cart",
    "total": "{{total}}",
    "count": "{{count}}"
  },
  "skipLink": {
    "skipTo": "Skip to",
    "labels": {
      "header": "Header",
      "main": "Main Content",
      "footer": "Footer",
      "productFacets": "Product Facets",
      "productList": "Product List"
    }
  },
  "carousel": {
    "previousSlide": "Previous slide",
    "nextSlide": "Next slide",
    "slideNumber": "Slide {{currentSlideNumber}} contains {{numberOfSlides}} items",
    "carouselForProduct": "Carousel, Images for {{product}}"
  },
  "formErrors": {
    "labeled": {
      "required": "Field {{label}} is required",
      "cxInvalidEmail": "Field {{label}} has not a valid email format. Match pattern: example@yourdomain.com",
      "cxInvalidPassword": "Field {{label}} has not a valid password format",
      "cxMinOneUpperCaseCharacter": "Password must contain at least one uppercase character",
      "cxMinOneDigit": "Password must contain at least one digit",
      "cxMinOneSpecialCharacter": "Password must contain at least one special character",
      "cxMinSixCharactersLength": "Password must contain at least 6 characters",
      "cxMinEightCharactersLength": "Password must contain at least 8 characters",
      "cxMaxCharactersLength": "Password cannot have more than 128 characters",
      "cxContainsSpecialCharacters": "Password cannot contain special characters",
      "cxNoConsecutiveCharacters": "Password cannot contain consecutive identical characters",
      "date": {
        "required": "Field {{label}} is required",
        "min": "Field {{label}} cannot be before {{min}}",
        "max": "Field {{label}} cannot be after {{max}}",
        "pattern": "Use dateformat yyyy-mm-dd in field {{label}}",
        "invalid": "Use a valid date in field {{label}}"
      }
    },
    "globalMessage": "The form you are trying to submit contains errors.",
    "required": "This field is required",
    "cxInvalidEmail": "This is not a valid email format",
    "cxInvalidPassword": "This is not a valid password format",
    "cxPasswordsMustMatch": "Password fields must match",
    "cxPasswordsCannotMatch": "Password fields cannot match",
    "cxEmailsMustMatch": "Email fields must match",
    "cxStarRatingEmpty": "Rating field is required",
    "cxNoSelectedItemToCancel": "Select at least one item",
    "cxNegativeAmount": "Amount must be equal or greater than zero",
    "cxContainsSpecialCharacters": "Field cannot contain special characters",
    "date": {
      "required": "This field is required",
      "min": "Date cannot be before {{min}}",
      "max": "Date cannot be after {{max}}",
      "pattern": "Use dateformat yyyy-mm-dd",
      "invalid": "Use a valid date"
    },
    "file": {
      "required": "File is required",
      "empty": "File should not be empty",
      "invalidExtension": "File extension is not valid",
      "tooLarge": "File size should not exceed {{ maxSize }} MB",
      "tooManyEntries": "The number of items is greater than {{ maxEntries }}",
      "notParsable": "File is not parsable",
      "fileNotAllowed": "This file type is not allowed"
    }
  },
  "errorHandlers": {
    "scriptFailedToLoad": "Failed to load the script.",
    "refreshThePage": "Please refresh the page."
  },
  "assistiveMessage": {
    "actionCancelled": "Action cancelled, nothing changed"
  },
  "passwordVisibility": {
    "showPassword": "Show password",
    "hidePassword": "Hide password"
  },
  "generalErrors": {
    "pageFailure": "The page could not be loaded. Please try again later."
  },
  "formLegend": {
    "required": "The following fields marked with \"*\" are required."
  },
  "chatMessaging": {
    "charactersLeft": "characters left: {{count}}",
    "addNewMessage": "Add New Message",
    "send": "Send",
    "uploadFile": "Upload File",
    "informationLabel": "{{author}}. {{text}} at {{date}}",
    "messages": "Messages",
    "addMessagePlaceHolder": "Start Typing...",
    "characterLimitAlert": "Characters limit reached.",
    "a11y": {
      "itemListBoxLabel": "Select the item to which the message should apply."
    }
  }
}<|MERGE_RESOLUTION|>--- conflicted
+++ resolved
@@ -63,12 +63,8 @@
     "goTo": "Go to {{location}}",
     "navigateTo": "Navigate to {{nav}}",
     "scrollToTop": "Scroll back to the top of the page",
-<<<<<<< HEAD
-    "linkItemInList": "{{title}}"
-=======
-    "linkItemInList": "{{title}}. {{position}} of {{listLength}}",
+    "linkItemInList": "{{title}}",
     "menuButonTitle": "{{title}} Menu"
->>>>>>> f16704a2
   },
   "searchBox": {
     "placeholder": "Enter product name or SKU",
