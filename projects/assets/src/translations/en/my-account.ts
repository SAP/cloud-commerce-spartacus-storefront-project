--- conflicted
+++ resolved
@@ -113,10 +113,6 @@
       },
     },
   },
-<<<<<<< HEAD
-  wishlist: {
-    empty: 'No products in your wish list yet',
-=======
   notificationPreference: {
     message: 'Select your preferred notification channels',
     note: 'Note: ',
@@ -144,6 +140,8 @@
       byNameAsc: 'Name (ascending)',
       byNameDesc: 'Name (descending)',
     },
->>>>>>> 35e678a3
+  },
+  wishlist: {
+    empty: 'No products in your wish list yet',
   },
 };