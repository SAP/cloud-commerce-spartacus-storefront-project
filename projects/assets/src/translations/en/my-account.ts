export const myAccount = {
  orderDetails: {
    orderId: 'Order #',
    placed: 'Placed',
    status: 'Status',
    shippedOn: 'Shipped on',
    inProcess: 'In process...',
    pending: 'Pending',
    deliveryStatus_READY_FOR_PICKUP: 'Ready for pickup',
    deliveryStatus_PICKUP_COMPLETE: 'Picked up',
    deliveryStatus_SHIPPED: 'Shipped',
    deliveryStatus_CANCELLED: 'Cancelled',
    statusDisplay_cancelled: 'Cancelled',
    statusDisplay_cancelling: 'Cancel Pending',
    statusDisplay_completed: 'Completed',
    statusDisplay_created: 'Created',
    statusDisplay_error: 'Pending',
    statusDisplay_Error: 'Pending',
    statusDisplay_open: 'Open',
    statusDisplay_processing: 'In Process',
    consignmentTracking: {
      action: 'Track package',
      dialog: {
        header: 'Tracking Information',
        shipped: 'Shipped',
        estimate: 'Estimated Delivery',
        carrier: 'Delivery Service',
        trackingId: 'Tracking Number',
        noTracking:
          'The package has not been dispatched from the warehouse. ' +
          'The tracking information will be available after the package is shipped.',
        loadingHeader: 'Consignment Tracking',
      },
    },
  },
  orderHistory: {
    orderHistory: 'Order history',
    orderId: 'Order #',
    date: 'Date',
    status: 'Status',
    total: 'Total',
    noOrders: 'We have no order records for this account.',
    startShopping: 'Start Shopping',
    sortByMostRecent: 'Sort by Most recent',
  },
  closeAccount: {
    confirmAccountClosure: 'Confirm Account Closure',
    confirmAccountClosureMessage:
      'Are you sure you want to close your account?',
    closeMyAccount: 'CLOSE MY ACCOUNT',
    accountClosedSuccessfully: 'Account closed with success',
    accountClosedFailure: 'Failed to close account',
  },
  updateEmailForm: {
    newEmailAddress: {
      label: 'New email address',
      placeholder: 'Enter email',
    },
    confirmNewEmailAddress: {
      label: 'Confirm new email address',
      placeholder: 'Enter email',
    },
    enterValidEmail: 'Please enter a valid email.',
    bothEmailMustMatch: 'Both emails must match',
    password: {
      label: 'Password',
      placeholder: 'Enter password',
    },
    pleaseInputPassword: 'Please input password',
    emailUpdateSuccess: 'Success. Please sign in with {{ newUid }}',
  },
  updatePasswordForm: {
    oldPassword: {
      label: 'Old Password',
      placeholder: 'Old Password',
    },
    oldPasswordIsRequired: 'Old password is required.',
    newPassword: {
      label: 'New Password',
      placeholder: 'New Password',
    },
    passwordMinRequirements:
      'Password must be six characters minimum, with one uppercase letter, one number, one symbol',
    confirmPassword: {
      label: 'Confirm New Password',
      placeholder: 'Confirm Password',
    },
    bothPasswordMustMatch: 'Both password must match',
    passwordUpdateSuccess: 'Password updated with success',
  },
  updateProfileForm: {
    title: '',
    none: '',
    firstName: {
      label: 'First name',
      placeholder: 'First name',
    },
    firstNameIsRequired: 'First name is required.',
    lastName: {
      label: 'Last name',
      placeholder: 'Last name',
    },
    lastNameIsRequired: 'Last name is required.',
    profileUpdateSuccess: 'Personal details successfully updated',
  },
  consentManagementForm: {
    clearAll: 'Clear all',
    selectAll: 'Select all',
    message: {
      success: {
        given: 'Consent successfully given.',
        withdrawn: 'Consent successfully withdrawn.',
      },
    },
  },
<<<<<<< HEAD
  myCoupons: {
    noCouponsMessage: 'You have no coupons available.',
    effectiveTitle: 'Effective:',
    Effective: 'EFFECTIVE',
    PreSession: 'EFFECTIVE SOON',
    ExpireSoon: 'EXPIRING SOON',
    readMore: 'Read more',
    notification: 'Notification',
    findProducts: 'Find Products',
    status: 'Status:',
    dialogTitle: 'Coupon',
    claimCustomerCoupon: 'You have successfully claimed this coupon.',
    myCoupons: 'My coupons',
    startDateAsc: 'Start Date (ascending)',
    startDateDesc: 'Start Date (descending)',
    endDateAsc: 'End Date (ascending)',
    endDateDesc: 'End Date (descending)',
    sortByMostRecent: 'Sort by Most recent',
    notesPreffix:
      'You can set your preferred channels for receiving coupon notifications on the ',
    notesLink: 'Notification Channels',
    notesSuffix: ' page.',
=======
  notificationPreference: {
    message: 'Select your preferred notification channels',
    note: 'Note: ',
    noteMessage:
      'If you deactivate all channels you will not be able to receive any further notifications.',
    EMAIL: 'Email:',
    SMS: 'SMS:',
    SITE_MESSAGE: 'SiteMessage',
  },
  myInterests: {
    header: 'My Interests',
    item: 'ITEM',
    price: 'PRICE',
    notifications: 'NOTIFICATIONS',
    noInterests: 'You have no registered interests yet.',
    inStock: 'In Stock',
    lowStock: 'Low Stock',
    outOfStock: 'Out of Stock',
    BACK_IN_STOCK: 'Back In Stock',
    sortByMostRecent: 'Sort by Most recent',
    expirationDate: ' - Till {{ expirationDate }}',
    productId: 'ID {{ code }}',
    remove: 'REMOVE',
    sorting: {
      byNameAsc: 'Name (ascending)',
      byNameDesc: 'Name (descending)',
    },
>>>>>>> 6a400dc8
  },
};<|MERGE_RESOLUTION|>--- conflicted
+++ resolved
@@ -113,7 +113,6 @@
       },
     },
   },
-<<<<<<< HEAD
   myCoupons: {
     noCouponsMessage: 'You have no coupons available.',
     effectiveTitle: 'Effective:',
@@ -136,7 +135,7 @@
       'You can set your preferred channels for receiving coupon notifications on the ',
     notesLink: 'Notification Channels',
     notesSuffix: ' page.',
-=======
+  },
   notificationPreference: {
     message: 'Select your preferred notification channels',
     note: 'Note: ',
@@ -164,6 +163,5 @@
       byNameAsc: 'Name (ascending)',
       byNameDesc: 'Name (descending)',
     },
->>>>>>> 6a400dc8
   },
 };