/*
 * SPDX-FileCopyrightText: 2023 SAP Spartacus team <spartacus-team@sap.com>
 *
 * SPDX-License-Identifier: Apache-2.0
 */

export const common = {
  common: {
    cancel: 'Cancel',
    delete: 'Delete',
    remove: 'Remove',
    edit: 'Edit',
    restore: 'Restore',
    back: 'Back',
    submit: 'Submit',
    continue: 'Continue',
    save: 'Save',
    done: 'Done',
    home: 'Home',
    noData: 'No data.',
    confirm: 'Confirm',
    more: 'more',
    close: 'Close',
    loading: 'Loading',
    menu: 'Menu',
    reset: 'Reset',
    search: 'Search',
    add: 'Add',
    breadcrumbs: 'breadcrumbs',
    selectFile: 'Select file',
    clear: 'Clear',
    loaded: 'Loaded',
    results: 'Results',
    of: 'of',
  },
  pageMetaResolver: {
    category: {
      title: '{{count}} result for {{query}}',
      title_other: '{{count}} results for {{query}}',
    },
    checkout: {
      title: 'Checkout',
    },
    search: {
      title: '{{count}} result for "{{query}}"',
      title_other: '{{count}} results for "{{query}}"',
      findProductTitle: '{{count}} result for coupon "{{coupon}}"',
      findProductTitle_other: '{{count}} results for coupon "{{coupon}}"',
      default_title: 'All products',
    },
    product: {
      description: '{{description}}',
      heading: '{{heading}}',
      title: '{{title}}',
    },
  },
  spinner: {
    loading: 'Loading...',
  },
  navigation: {
    categoryNavLabel: 'Category menu',
    footerNavLabel: 'Footer links',
    navigateTo: 'Navigate to {{nav}}',
    scrollToTop: 'Scroll back to the top of the page',
  },
  searchBox: {
    placeholder: 'Enter product name or SKU',
    productSearch: 'Find a product',
    ariaLabelInput: 'Search here...',
    ariaLabelSuggestions: 'typing suggestions',
    ariaLabelProducts: 'product results',
    initialDescription:
      'When autocomplete results are available use up and down arrows to review and enter to select. Touch device users, explore by touch or with swipe gestures.',
    suggestionsResult: '{{ count }} suggestion and ',
    suggestionsResult_other: '{{ count }} suggestions and ',
    productsResult: '{{ count }} product is available.',
    productsResult_other: '{{ count }} products are available.',
    resetLabel: 'Reset Search',
    help: {
      insufficientChars: 'Please type more characters',
      noMatch: 'We could not find any results',
      exactMatch: '{{ term }}',
      empty: 'Ask us anything',
    },
  },
  sorting: {
    date: 'Date',
    orderNumber: 'Order Number',
    rma: 'Return Number',
    replenishmentNumber: 'Replenishment Number',
    nextOrderDate: 'Next Order Date',
    pageViewUpdated: 'Page view updated with your selected options.',
  },
  httpHandlers: {
    badGateway: 'A server error occurred. Please try again later.',
    badRequestPleaseLoginAgain: '{{ errorMessage }}. Please login again.',
    badRequestOldPasswordIncorrect: 'Old password incorrect.',
    badRequestGuestDuplicateEmail:
      '{{ errorMessage }} email already exist. Please checkout with a different email to register using a guest account.',
    conflict: 'Already exists.',
    forbidden:
      'You are not authorized to perform this action. Please contact your administrator if you think this is a mistake.',
    gatewayTimeout: 'The server did not respond, please try again later.',
    internalServerError:
      'An Internal Server Error occurred. Please try again later.',
    sessionExpired: 'Your session has expired. Please login again.',
    unknownError: 'An unknown error occurred',
    unauthorized: {
      common: 'An unknown authorization error occured',
      invalid_client: 'Bad client credentials',
    },
    validationErrors: {
      missing: {
        card_cardType:
          'The selected credit card is not supported. Please select another.',
        card_accountNumber: 'The credit card number entered is not valid.',
        card_cvNumber: 'The security code entered is not valid.',
        card_expirationMonth:
          'The credit card expiration date entered is not valid.',
        card_expirationYear:
          'The credit card expiration date entered is not valid.',
        billTo_firstName: 'The first name entered is not valid.',
        billTo_lastName: 'The last name entered is not valid.',
        billTo_street1: 'The address entered is not valid.',
        billTo_street2: 'The address entered is not valid.',
        billTo_city: 'The city entered is not valid for this credit card.',
        billTo_state:
          'The state/province entered is not valid for this credit card.',
        billTo_country:
          'The country/region entered is not valid for this credit card.',
        billTo_postalCode:
          'The zip/postal code is not valid for this credit card.',
        country: {
          isocode: 'Missing country/region',
        },
      },
      invalid: {
        card_expirationMonth:
          'The credit card expiration date entered is not valid.',
        firstName: 'First Name entered is not valid.',
        lastName: 'Last Name entered is not valid.',
        password: 'Password entered is not valid.',
        uid: 'UID is not valid.',
        code: 'Code is not valid.',
        email: 'Email is not valid.',
      },
    },
    cartNotFound: 'Cart not found.',
    invalidCodeProvided: 'Invalid code provided.',
    voucherExceeded:
      'This coupon has exceeded the number of times it can be used',
    unknownIdentifier: 'Item not found.',
    otherCartErrors: 'Cart errors occurred.',
    ticketNotFound: 'Ticket not found.',
  },
  miniCart: {
    item: '{{count}} item currently in your cart',
    item_other: '{{count}} items currently in your cart',
    total: '{{total}}',
    count: '{{count}}',
  },
  skipLink: {
    skipTo: 'Skip to',
    labels: {
      header: 'Header',
      main: 'Main Content',
      footer: 'Footer',
      productFacets: 'Product Facets',
      productList: 'Product List',
    },
  },
  carousel: {
    previousSlide: 'Previous slide',
    nextSlide: 'Next slide',
    slideNumber: 'Slide {{currentSlideNumber}}',
    carouselForProduct: 'Carousel, Images for {{product}}',
  },
  formErrors: {
    globalMessage: 'The form you are trying to submit contains errors.',
    required: 'This field is required',
    cxInvalidEmail: 'This is not a valid email format',
    cxInvalidPassword: 'This is not a valid password format',
    cxPasswordsMustMatch: 'Password fields must match',
    cxEmailsMustMatch: 'Email fields must match',
    cxStarRatingEmpty: 'Rating field is required',
    cxNoSelectedItemToCancel: 'Select at least one item',
    cxNegativeAmount: 'Amount must be equal or greater than zero',
    cxContainsSpecialCharacters: 'Field cannot contain special characters',
    date: {
      required: 'This field is required',
      min: 'Date cannot be before {{min}}',
      max: 'Date cannot be after {{max}}',
      pattern: 'Use dateformat yyyy-mm-dd',
      invalid: 'Use a valid date',
    },
    file: {
      required: 'File is required',
      empty: 'File should not be empty',
      invalidExtension: 'File extension is not valid',
      tooLarge: 'File size should not exceed {{ maxSize }} MB',
      tooManyEntries: 'The number of items is greater than {{ maxEntries }}',
      notParsable: 'File is not parsable',
      fileNotAllowed: 'This file type is not allowed',
    },
  },
  errorHandlers: {
    scriptFailedToLoad: 'Failed to load the script.',
    refreshThePage: 'Please refresh the page.',
  },
  assistiveMessage: {
    actionCancelled: 'Action cancelled, nothing changed',
  },
  passwordVisibility: {
    showPassword: 'Show password',
    hidePassword: 'Hide password',
  },
<<<<<<< HEAD
  chatMessaging: {
    charactersLeft: 'characters left: {{count}}',
    addNewMessage: 'Add New Message',
    send: 'Send',
    uploadFile: 'Upload File',
    informationLabel: '{{author}}. {{text}} at {{date}}',
    messages: 'Messages',
    addMessagePlaceHolder: 'Start Typing...',
    characterLimitAlert: 'Characters limit reached.',
=======
  generalErrors: {
    pageFailure: 'The page could not be loaded. Please try again later.',
>>>>>>> b32364c2
  },
};<|MERGE_RESOLUTION|>--- conflicted
+++ resolved
@@ -214,7 +214,9 @@
     showPassword: 'Show password',
     hidePassword: 'Hide password',
   },
-<<<<<<< HEAD
+  generalErrors: {
+    pageFailure: 'The page could not be loaded. Please try again later.',
+  },
   chatMessaging: {
     charactersLeft: 'characters left: {{count}}',
     addNewMessage: 'Add New Message',
@@ -224,9 +226,5 @@
     messages: 'Messages',
     addMessagePlaceHolder: 'Start Typing...',
     characterLimitAlert: 'Characters limit reached.',
-=======
-  generalErrors: {
-    pageFailure: 'The page could not be loaded. Please try again later.',
->>>>>>> b32364c2
   },
 };