--- conflicted
+++ resolved
@@ -39,18 +39,9 @@
   spinner: {
     loading: 'Loading...',
   },
-<<<<<<< HEAD
-=======
-  header: {
-    skipToNavigation: 'Skip to navigation',
-    skipToShoppingCart: 'Skip to shopping cart',
-    skipToMainContent: 'Skip to main content',
-    skipToFooter: 'Skip to Footer',
-  },
   navigation: {
     shopAll: 'Shop all {{ navNode}} >',
   },
->>>>>>> f28ef759
   searchBox: {
     placeholder: 'Search here...',
     help: {
