--- conflicted
+++ resolved
@@ -62,10 +62,7 @@
     conflict: 'Already exists',
     forbidden: 'You are not authorized to perform this action.',
     gatewayTimeout: 'The server did not responded, please try again later.',
-<<<<<<< HEAD
     unknownError: 'An unknown error occurred',
-=======
-    unknownError: 'An unknown error occured',
     validationErrors: {
       missing: {
         card_cardType:
@@ -90,6 +87,5 @@
       },
     },
     cartNotFound: 'Cart not found.',
->>>>>>> a9c59fa1
   },
 };