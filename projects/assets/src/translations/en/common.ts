--- conflicted
+++ resolved
@@ -132,11 +132,8 @@
     cxPasswordsMustMatch: 'Password fields must match',
     cxEmailsMustMatch: 'Email fields must match',
     cxStarRatingEmpty: 'Rating field is required',
-<<<<<<< HEAD
+    cxNoSelectedItemToCancel: 'Select at least one item to cancel',
     cxDateMin: 'Date cannot be before {{min}}',
     cxDateMax: 'Date cannot be after {{max}}',
-=======
-    cxNoSelectedItemToCancel: 'Select at least one item to cancel',
->>>>>>> 4606b0ed
   },
 };