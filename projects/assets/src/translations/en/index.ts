import { address } from './address';
<<<<<<< HEAD
=======
import { asm } from './asm';
>>>>>>> 68b9daa0
import { cart } from './cart';
import { checkout } from './checkout';
import { common } from './common';
import { configurator } from './configurator';
import { myAccount } from './my-account';
import { payment } from './payment';
import { product } from './product';
import { pwa } from './pwa';
import { storeFinder } from './store-finder';
import { user } from './user';

export const en = {
  address,
  asm,
  cart,
  checkout,
  common,
  myAccount,
  payment,
  product,
  pwa,
  storeFinder,
  user,
  configurator,
};<|MERGE_RESOLUTION|>--- conflicted
+++ resolved
@@ -1,8 +1,5 @@
 import { address } from './address';
-<<<<<<< HEAD
-=======
 import { asm } from './asm';
->>>>>>> 68b9daa0
 import { cart } from './cart';
 import { checkout } from './checkout';
 import { common } from './common';
