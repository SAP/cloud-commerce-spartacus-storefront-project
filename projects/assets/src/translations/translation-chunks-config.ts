/*
 * SPDX-FileCopyrightText: 2024 SAP Spartacus team <spartacus-team@sap.com>
 *
 * SPDX-License-Identifier: Apache-2.0
 */

export interface TranslationChunksConfig {
  [chunk: string]: string[];
}

export const translationChunksConfig: TranslationChunksConfig = {
  common: [
    'common',
    'spinner',
    'searchBox',
    'navigation',
    'sorting',
    'httpHandlers',
    'pageMetaResolver',
    'miniCart',
    'skipLink',
    'formErrors',
    'errorHandlers',
    'carousel',
    'assistiveMessage',
    'passwordVisibility',
    'generalErrors',
    'chatMessaging',
<<<<<<< HEAD
=======
    'formLegend',
>>>>>>> 669cdf58
  ],
  payment: [
    'paymentForm',
    'paymentMethods',
    'paymentCard',
    'paymentTypes',
    'paymentMessages',
  ],
  myAccount: [
    'orderDetails',
    'orderHistory',
    'closeAccount',
    'updatePasswordForm',
    'updateProfileForm',
    'consentManagementForm',
    'myCoupons',
    'notificationPreference',
    'myInterests',
    'AccountOrderHistoryTabContainer',
    'returnRequestList',
    'returnRequest',
  ],
  pwa: ['pwa'],
  product: [
    'productDetails',
    'productList',
    'productFacetNavigation',
    'productCarousel',
    'productSummary',
    'productReview',
    'addToCart',
    'addToWishList',
    'CMSTabParagraphContainer',
    'stockNotification',
    'TabPanelContainer',
    'itemCounter',
    'productView',
  ],
  user: ['anonymousConsents', 'loginRegister', 'checkoutLogin', 'authMessages'],
  video: ['player'],
  deliveryMode: ['setDeliveryMode'],
  myAccountV2NotifiationPerference: ['myAccountV2NotifiationPerference'],
  myAccountV2Consent: ['myAccountV2Consent'],
};<|MERGE_RESOLUTION|>--- conflicted
+++ resolved
@@ -26,10 +26,7 @@
     'passwordVisibility',
     'generalErrors',
     'chatMessaging',
-<<<<<<< HEAD
-=======
     'formLegend',
->>>>>>> 669cdf58
   ],
   payment: [
     'paymentForm',
