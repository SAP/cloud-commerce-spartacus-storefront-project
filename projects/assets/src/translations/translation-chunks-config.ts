--- conflicted
+++ resolved
@@ -24,11 +24,8 @@
     'carousel',
     'assistiveMessage',
     'passwordVisibility',
-<<<<<<< HEAD
+    'generalErrors',
     'chatMessaging',
-=======
-    'generalErrors',
->>>>>>> b32364c2
   ],
   address: [
     'addressForm',
