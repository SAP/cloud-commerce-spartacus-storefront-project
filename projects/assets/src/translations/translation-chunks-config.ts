/*
 * SPDX-FileCopyrightText: 2023 SAP Spartacus team <spartacus-team@sap.com>
 *
 * SPDX-License-Identifier: Apache-2.0
 */

export interface TranslationChunksConfig {
  [chunk: string]: string[];
}

export const translationChunksConfig: TranslationChunksConfig = {
  common: [
    'common',
    'spinner',
    'searchBox',
    'navigation',
    'sorting',
    'httpHandlers',
    'pageMetaResolver',
    'miniCart',
    'skipLink',
    'formErrors',
    'errorHandlers',
    'carousel',
    'assistiveMessage',
    'passwordVisibility',
    'generalErrors',
    'chatMessaging',
  ],
  address: [
    'addressForm',
    'addressBook',
    'addressCard',
    'addressSuggestion',
    'addressMessages',
  ],
  payment: [
    'paymentForm',
    'paymentMethods',
    'paymentCard',
    'paymentTypes',
    'paymentMessages',
  ],
  myAccount: [
    'orderDetails',
    'orderHistory',
    'closeAccount',
    'updatePasswordForm',
    'updateProfileForm',
    'consentManagementForm',
    'myCoupons',
    'notificationPreference',
    'myInterests',
    'AccountOrderHistoryTabContainer',
    'returnRequestList',
    'returnRequest',
  ],
<<<<<<< HEAD
  myaccountView:[
    'myaccountViewSideNavigation'
  ],
=======
  myaccountView: ['myaccountViewSideNavigation'],
>>>>>>> 54c946cf
  pwa: ['pwa'],
  product: [
    'productDetails',
    'productList',
    'productFacetNavigation',
    'productCarousel',
    'productSummary',
    'productReview',
    'addToCart',
    'addToWishList',
    'CMSTabParagraphContainer',
    'stockNotification',
    'TabPanelContainer',
    'itemCounter',
    'productView',
  ],
  user: ['anonymousConsents', 'loginRegister', 'checkoutLogin', 'authMessages'],
  video: ['player'],
  deliveryMode: ['setDeliveryMode'],
};<|MERGE_RESOLUTION|>--- conflicted
+++ resolved
@@ -55,13 +55,7 @@
     'returnRequestList',
     'returnRequest',
   ],
-<<<<<<< HEAD
-  myaccountView:[
-    'myaccountViewSideNavigation'
-  ],
-=======
   myaccountView: ['myaccountViewSideNavigation'],
->>>>>>> 54c946cf
   pwa: ['pwa'],
   product: [
     'productDetails',
