--- conflicted
+++ resolved
@@ -1,10 +1,6 @@
-<<<<<<< HEAD
-import { TranslationChunksConfig } from '@spartacus/core';
-=======
 export interface TranslationChunksConfig {
   [chunk: string]: string[];
 }
->>>>>>> f110bba4
 
 export const translationChunksConfig: TranslationChunksConfig = {
   common: [
