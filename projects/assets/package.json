{
  "name": "@spartacus/assets",
<<<<<<< HEAD
  "version": "2.1.0-next.0",
=======
  "version": "2.1.0-next.1",
>>>>>>> f110bba4
  "homepage": "https://github.com/SAP/spartacus",
  "repository": "https://github.com/SAP/spartacus/tree/develop/projects/assets",
  "publishConfig": {
    "access": "public"
  },
  "scripts": {
    "build": "ng build assets --prod && yarn generate:translations:ts-2-json",
    "generate:translations:ts-2-json": "ts-node ./generate-translations-ts-2-json",
    "generate:translations:ts-2-properties": "ts-node ./generate-translations-ts-2-properties",
    "generate:translations:properties-2-ts": "ts-node ./generate-translations-properties-2-ts && cd ../.. && npx prettier \"./projects/assets/src/translations/**/*.ts\" --write"
  }
}<|MERGE_RESOLUTION|>--- conflicted
+++ resolved
@@ -1,10 +1,6 @@
 {
   "name": "@spartacus/assets",
-<<<<<<< HEAD
-  "version": "2.1.0-next.0",
-=======
   "version": "2.1.0-next.1",
->>>>>>> f110bba4
   "homepage": "https://github.com/SAP/spartacus",
   "repository": "https://github.com/SAP/spartacus/tree/develop/projects/assets",
   "publishConfig": {
