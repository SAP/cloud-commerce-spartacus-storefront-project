--- conflicted
+++ resolved
@@ -1,10 +1,6 @@
 {
   "name": "@spartacus/assets",
-<<<<<<< HEAD
-  "version": "2211.20.0-2",
-=======
   "version": "2211.23.0",
->>>>>>> 669cdf58
   "homepage": "https://github.com/SAP/spartacus",
   "repository": "https://github.com/SAP/spartacus/tree/develop/projects/assets",
   "scripts": {
