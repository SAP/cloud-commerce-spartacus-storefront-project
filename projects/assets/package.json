--- conflicted
+++ resolved
@@ -1,8 +1,4 @@
 {
   "name": "@spartacus/assets",
-<<<<<<< HEAD
-  "version": "0.1.0-alpha.1"
-=======
   "version": "0.1.0-beta.3"
->>>>>>> 13d7a662
 }