import { NgModule, ModuleWithProviders, APP_INITIALIZER } from '@angular/core';
import { GigyaRaasModule } from './cms-components/gigya-raas/gigya-raas.module';
import { GigyaConfig } from './config/gigya-config';
<<<<<<< HEAD
import { provideConfig, AuthService } from '@spartacus/core';
=======
import { provideConfig, Config, AuthService } from '@spartacus/core';
>>>>>>> 731ea3c6
import { GigyaUserTokenEffects } from './auth/store';
import { EffectsModule } from '@ngrx/effects';
import { AuthModule } from './auth/auth.module';
import { GigyaAuthService } from './auth/facade/gigya-auth.service';
import { GigyaJsService } from './cms-components/gigya-js/gigya-js.service';

export function gigyaJSFactory(gigyaJsService: GigyaJsService) {
  const func = () => gigyaJsService.initialize();
  return func;
}

@NgModule({
  imports: [
    GigyaRaasModule,
    AuthModule,
    EffectsModule.forRoot([GigyaUserTokenEffects]),
  ],
  providers: [{ provide: AuthService, useClass: GigyaAuthService }],
})
export class GigyaModule {
  static forRoot(config: GigyaConfig): ModuleWithProviders<GigyaModule> {
    return {
      ngModule: GigyaModule,
      providers: [
        provideConfig(config),
<<<<<<< HEAD
=======
        { provide: GigyaConfig, useExisting: Config },
>>>>>>> 731ea3c6
        {
          provide: APP_INITIALIZER,
          useFactory: gigyaJSFactory,
          deps: [GigyaJsService],
          multi: true,
        },
      ],
    };
  }
}<|MERGE_RESOLUTION|>--- conflicted
+++ resolved
@@ -1,11 +1,7 @@
 import { NgModule, ModuleWithProviders, APP_INITIALIZER } from '@angular/core';
 import { GigyaRaasModule } from './cms-components/gigya-raas/gigya-raas.module';
 import { GigyaConfig } from './config/gigya-config';
-<<<<<<< HEAD
-import { provideConfig, AuthService } from '@spartacus/core';
-=======
 import { provideConfig, Config, AuthService } from '@spartacus/core';
->>>>>>> 731ea3c6
 import { GigyaUserTokenEffects } from './auth/store';
 import { EffectsModule } from '@ngrx/effects';
 import { AuthModule } from './auth/auth.module';
@@ -31,10 +27,7 @@
       ngModule: GigyaModule,
       providers: [
         provideConfig(config),
-<<<<<<< HEAD
-=======
         { provide: GigyaConfig, useExisting: Config },
->>>>>>> 731ea3c6
         {
           provide: APP_INITIALIZER,
           useFactory: gigyaJSFactory,
