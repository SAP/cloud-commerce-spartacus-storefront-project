--- conflicted
+++ resolved
@@ -5,11 +5,7 @@
  */
 
 import { HttpErrorResponse } from '@angular/common/http';
-<<<<<<< HEAD
 import { ErrorHandler, Injectable, inject } from '@angular/core';
-=======
-import { ErrorHandler, Injectable } from '@angular/core';
->>>>>>> 082a4591
 import { Action } from '@ngrx/store';
 import {
   ErrorAction,
