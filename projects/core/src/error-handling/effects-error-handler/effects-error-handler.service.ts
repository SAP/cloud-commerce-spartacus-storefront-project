--- conflicted
+++ resolved
@@ -7,17 +7,9 @@
 import { HttpErrorResponse } from '@angular/common/http';
 import { ErrorHandler, Injectable, inject } from '@angular/core';
 import { Action } from '@ngrx/store';
-<<<<<<< HEAD
 import { HttpErrorModel } from '../../model/index';
+import { WindowRef } from '../../window/window-ref';
 import { ActionErrorProperty, ErrorAction } from './error-action';
-=======
-import {
-  ErrorAction,
-  ErrorActionType,
-  HttpErrorModel,
-} from '../../model/index';
-import { WindowRef } from '../../window';
->>>>>>> fbc1bc3d
 
 @Injectable()
 export class EffectsErrorHandlerService {
