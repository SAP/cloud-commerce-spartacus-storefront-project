--- conflicted
+++ resolved
@@ -14,20 +14,17 @@
 import { ErrorHandler, Injectable, inject } from '@angular/core';
 import { Observable } from 'rxjs';
 import { tap } from 'rxjs/operators';
-<<<<<<< HEAD
+import { FeatureConfigService } from '../../features-config';
 import { HttpResponseStatus } from '../../global-message';
 import { OccEndpointsService } from '../../occ';
+import { WindowRef } from '../../window';
 
 /**
  * Represents an HTTP error response for a CMS page not found.
  */
 export type CmsPageNotFoundHttpErrorResponse = HttpErrorResponse & {
-  cxCmsPageNotFound: boolean; //this guy right here is going to be visible in logs but I think it's ok
+  cxCmsPageNotFound: boolean;
 };
-=======
-import { FeatureConfigService } from '../../features-config';
-import { WindowRef } from '../../window';
->>>>>>> 3dbed5a1
 
 /**
  * This interceptor forwards all HTTP errors (e.g. 5xx or 4xx status response from backend)
@@ -39,12 +36,9 @@
 @Injectable()
 export class HttpErrorHandlerInterceptor implements HttpInterceptor {
   protected errorHandler = inject(ErrorHandler);
-<<<<<<< HEAD
   protected occEndpointsService = inject(OccEndpointsService);
-=======
   protected windowRef = inject(WindowRef);
   private featureService = inject(FeatureConfigService);
->>>>>>> 3dbed5a1
 
   intercept(
     request: HttpRequest<any>,
@@ -53,16 +47,6 @@
     return next.handle(request).pipe(
       tap({
         error: (error) => {
-<<<<<<< HEAD
-          this.handleError(
-            this.isCmsPageNotFound(error)
-              ? {
-                  ...error,
-                  cxCmsPageNotFound: true,
-                }
-              : error
-          );
-=======
           if (
             this.featureService.isEnabled(
               'ssrStrictErrorHandlingForHttpAndNgrx'
@@ -74,9 +58,15 @@
             // a HTTP error response (e.g. 500 error page) from SSR to a client.
             !this.windowRef.isBrowser()
           ) {
-            this.handleError(error);
+            this.handleError(
+              this.isCmsPageNotFound(error)
+                ? {
+                    ...error,
+                    cxCmsPageNotFound: true,
+                  }
+                : error
+            );
           }
->>>>>>> 3dbed5a1
         },
       })
     );
