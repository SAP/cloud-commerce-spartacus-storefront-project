/*
 * SPDX-FileCopyrightText: 2024 SAP Spartacus team <spartacus-team@sap.com>
 *
 * SPDX-License-Identifier: Apache-2.0
 */

import {
  HttpErrorResponse,
  HttpEvent,
  HttpHandler,
  HttpInterceptor,
  HttpRequest,
} from '@angular/common/http';
<<<<<<< HEAD
import { ErrorHandler, Injectable, inject } from '@angular/core';
=======
import { ErrorHandler, Injectable } from '@angular/core';
>>>>>>> 082a4591
import { Observable } from 'rxjs';
import { tap } from 'rxjs/operators';
import { FeatureConfigService } from '../../features-config';

/**
 * This interceptor forwards all HTTP errors (e.g. 5xx or 4xx status response from backend)
 * to Angular `ErrorHandler`.
 *
 * Thanks to this, in SSR, any HTTP error from backend can potentially mark the Server-Side Rendering
 * as an error and therefore allow for sending an appropriate error response to a final client of SSR.
 */
@Injectable()
export class HttpErrorHandlerInterceptor implements HttpInterceptor {
  protected errorHandler = inject(ErrorHandler);
  protected featureConfigService = inject(FeatureConfigService);

  intercept(
    request: HttpRequest<any>,
    next: HttpHandler
  ): Observable<HttpEvent<any>> {
    //double-check whether it is good way of handling HTTP errors from api calls
    if (
      !this.featureConfigService.isEnabled('strictHttpAndNgrxErrorHandling')
    ) {
      return next.handle(request);
    }
    return next.handle(request).pipe(
      tap({
        error: (error) => {
          this.handleError(error);
        },
      })
    );
  }

  protected handleError(error: HttpErrorResponse): void {
    this.errorHandler.handleError(error);
  }
}<|MERGE_RESOLUTION|>--- conflicted
+++ resolved
@@ -11,11 +11,7 @@
   HttpInterceptor,
   HttpRequest,
 } from '@angular/common/http';
-<<<<<<< HEAD
 import { ErrorHandler, Injectable, inject } from '@angular/core';
-=======
-import { ErrorHandler, Injectable } from '@angular/core';
->>>>>>> 082a4591
 import { Observable } from 'rxjs';
 import { tap } from 'rxjs/operators';
 import { FeatureConfigService } from '../../features-config';
