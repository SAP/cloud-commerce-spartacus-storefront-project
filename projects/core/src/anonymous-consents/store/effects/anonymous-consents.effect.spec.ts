import { TestBed } from '@angular/core/testing';
import { provideMockActions } from '@ngrx/effects/testing';
import { Action } from '@ngrx/store';
import { cold, hot } from 'jasmine-marbles';
<<<<<<< HEAD
import { Observable, of } from 'rxjs';
import { AuthActions, AuthService } from '../../../auth/index';
=======
import { BehaviorSubject, Observable, of } from 'rxjs';
import { AuthActions, AuthService, UserToken } from '../../../auth/index';
>>>>>>> 92939f2a
import {
  AnonymousConsent,
  ANONYMOUS_CONSENT_STATUS,
  Consent,
  ConsentTemplate,
} from '../../../model/consent.model';
import { UserConsentService } from '../../../user/facade/user-consent.service';
import { UserActions } from '../../../user/store/actions';
import { AnonymousConsentsConfig } from '../../config/anonymous-consents-config';
import { AnonymousConsentTemplatesConnector } from '../../connectors/index';
import { AnonymousConsentsService } from '../../facade/index';
import { AnonymousConsentsActions } from '../actions/index';
import * as fromEffect from './anonymous-consents.effect';

const getTemplatesBehavior = new BehaviorSubject<ConsentTemplate[]>([]);
const getConsentsBehavior = new BehaviorSubject<AnonymousConsent[]>([]);
const loadAnonymousConsentsBehavior = new BehaviorSubject<AnonymousConsent[]>(
  []
);

class MockUserConsentService {
  getConsentsResultSuccess(): Observable<boolean> {
    return of(true);
  }
  getConsents(): Observable<ConsentTemplate[]> {
    return of();
  }
  loadConsents(): void {}
  isConsentWithdrawn(_consent: Consent): boolean {
    return false;
  }
}

class MockAnonymousConsentTemplatesConnector {
  loadAnonymousConsents = () => loadAnonymousConsentsBehavior;
  loadAnonymousConsentTemplates(): Observable<ConsentTemplate[]> {
    return of();
  }
}

class MockAuthService {
  isUserLoggedIn(): Observable<boolean> {
    return of(false);
  }

  getOccUserId(): Observable<string> {
    return of();
  }
}

class MockAnonymousConsentsService {
  getTemplates = () => getTemplatesBehavior;
  getConsents = () => getConsentsBehavior;
  detectUpdatedVersion(
    _currentVersions: number[],
    _newVersions: number[]
  ): boolean {
    return false;
  }
  detectUpdatedTemplates(
    _currentTemplates: ConsentTemplate[],
    _newTemplates: ConsentTemplate[]
  ): boolean {
    return false;
  }
  getAnonymousConsent(_templateCode: string): Observable<AnonymousConsent> {
    return of();
  }
  getAnonymousConsentTemplate(
    _templateCode: string
  ): Observable<ConsentTemplate> {
    return of();
  }
  isConsentGiven(_consent: AnonymousConsent) {
    return true;
  }
  isConsentWithdrawn(_consent: AnonymousConsent): boolean {
    return false;
  }
  consentsUpdated(
    _newConsents: AnonymousConsent[],
    _previousConsents: AnonymousConsent[]
  ): boolean {
    return false;
  }
}

const mockTemplateList: ConsentTemplate[] = [
  {
    id: 'MARKETING',
    description: 'store user info consent template',
    version: 0,
  },
];

const mockAnonymousConsents: AnonymousConsent[] = [
  {
    templateCode: 'MARKETING',
    consentState: ANONYMOUS_CONSENT_STATUS.GIVEN,
    templateVersion: 0,
  },
  {
    templateCode: 'xxx',
    consentState: null,
    templateVersion: 0,
  },
];

const mockAnonymousConsentsConfig = {
  anonymousConsents: {
    registerConsent: 'MARKETING',
    requiredConsents: ['xxx', 'yyy'],
  },
  features: {
    anonymousConsents: true,
  },
};

const consentTemplateListMock: ConsentTemplate[] = [
  {
    id: 'xxx',
    version: 0,
    currentConsent: {
      consentGivenDate: new Date(),
      consentWithdrawnDate: new Date(),
    },
  },
  { id: 'yyy', version: 0 },
];

describe('AnonymousConsentsEffects', () => {
  let effect: fromEffect.AnonymousConsentsEffects;
  let connector: AnonymousConsentTemplatesConnector;
  let actions$: Observable<Action>;
  let authService: AuthService;
  let anonymousConsentService: AnonymousConsentsService;
  let userConsentService: UserConsentService;

  beforeEach(() => {
    TestBed.configureTestingModule({
      providers: [
        fromEffect.AnonymousConsentsEffects,
        {
          provide: AuthService,
          useClass: MockAuthService,
        },
        {
          provide: AnonymousConsentTemplatesConnector,
          useClass: MockAnonymousConsentTemplatesConnector,
        },
        {
          provide: AnonymousConsentsService,
          useClass: MockAnonymousConsentsService,
        },
        {
          provide: UserConsentService,
          useClass: MockUserConsentService,
        },
        {
          provide: AnonymousConsentsConfig,
          useValue: mockAnonymousConsentsConfig,
        },
        provideMockActions(() => actions$),
      ],
    });

    effect = TestBed.inject(fromEffect.AnonymousConsentsEffects);
    connector = TestBed.inject(AnonymousConsentTemplatesConnector);
    anonymousConsentService = TestBed.inject(AnonymousConsentsService);
    authService = TestBed.inject(AuthService);
    userConsentService = TestBed.inject(UserConsentService);
  });

  describe('checkConsentVersions$', () => {
    const currentConsents: AnonymousConsent[] = [
      { templateVersion: 0, templateCode: 'test1' },
    ];
    describe('when the update was detected', () => {
      it('should return LoadAnonymousConsentTemplates', () => {
        getConsentsBehavior.next(currentConsents);
        loadAnonymousConsentsBehavior.next([]);

        const action = new AnonymousConsentsActions.AnonymousConsentCheckUpdatedVersions();

        actions$ = hot('-a', { a: action });
        const completion = new AnonymousConsentsActions.LoadAnonymousConsentTemplates();
        const expected = cold('-b', { b: completion });

        expect(effect.checkConsentVersions$).toBeObservable(expected);
      });
    });
    describe('when the update was NOT detected', () => {
      it('should return an EMPTY', () => {
        getConsentsBehavior.next(currentConsents);
        loadAnonymousConsentsBehavior.next(currentConsents);

        const action = new AnonymousConsentsActions.AnonymousConsentCheckUpdatedVersions();

        actions$ = hot('-a', { a: action });
        const expected = cold('---');

        expect(effect.checkConsentVersions$).toBeObservable(expected);
      });
    });
  });

  describe('loadAnonymousConsentTemplates$', () => {
    it('should return LoadAnonymousConsentTemplatesSuccess and ToggleAnonymousConsentTemplatesUpdated', () => {
      getTemplatesBehavior.next(mockTemplateList);
      spyOn(connector, 'loadAnonymousConsentTemplates').and.returnValue(
        of(mockTemplateList)
      );
      spyOn(anonymousConsentService, 'detectUpdatedTemplates').and.returnValue(
        false
      );

      const action = new AnonymousConsentsActions.LoadAnonymousConsentTemplates();
      const completion1 = new AnonymousConsentsActions.LoadAnonymousConsentTemplatesSuccess(
        mockTemplateList
      );
      const completion2 = new AnonymousConsentsActions.ToggleAnonymousConsentTemplatesUpdated(
        false
      );

      actions$ = hot('-a', { a: action });
      const expected = cold('-(bc)', { b: completion1, c: completion2 });

      expect(effect.loadAnonymousConsentTemplates$).toBeObservable(expected);
      expect(
        anonymousConsentService.detectUpdatedTemplates
      ).toHaveBeenCalledWith(mockTemplateList, mockTemplateList);
    });
  });

  describe('transferAnonymousConsentsToUser$', () => {
    it('should not return TransferAnonymousConsent if RegisterUserSuccess was not dispatched', () => {
      const loginAction = new AuthActions.Login();

      actions$ = hot('-a', {
        a: loginAction,
      });
      const expected = cold('----');

      expect(effect.transferAnonymousConsentsToUser$).toBeObservable(expected);
    });

    it('should return TransferAnonymousConsent', () => {
      spyOn(anonymousConsentService, 'getConsents').and.returnValue(
        of(mockAnonymousConsents)
      );
      spyOn(anonymousConsentService, 'getTemplates').and.returnValue(
        of(mockTemplateList)
      );
      spyOn(authService, 'isUserLoggedIn').and.returnValue(of(true));
      spyOn(authService, 'getOccUserId').and.returnValue(of('current'));

      const loginAction = new AuthActions.Login();
      const registerSuccessAction = new UserActions.RegisterUserSuccess();

      const completion = new UserActions.TransferAnonymousConsent({
        userId: 'current',
        consentTemplateId: mockAnonymousConsents[0].templateCode,
        consentTemplateVersion: mockAnonymousConsents[0].templateVersion,
      });

      actions$ = hot('-(ab)', {
        a: registerSuccessAction,
        b: loginAction,
      });
      const expected = cold('-c', { c: completion });

      expect(effect.transferAnonymousConsentsToUser$).toBeObservable(expected);
    });
  });

  describe('giveRequiredConsentsToUser$', () => {
    it('should return GiveUserConsent for all required consents', () => {
      spyOn(userConsentService, 'getConsentsResultSuccess').and.returnValue(
        of(true)
      );
      spyOn(userConsentService, 'getConsents').and.returnValue(
        of(consentTemplateListMock)
      );
      spyOn(userConsentService, 'isConsentWithdrawn').and.returnValue(true);

      spyOn(authService, 'isUserLoggedIn').and.returnValue(of(true));
      spyOn(authService, 'getOccUserId').and.returnValue(of('current'));

      const loginAction = new AuthActions.Login();

      const completion1 = new UserActions.GiveUserConsent({
        userId: 'current',
        consentTemplateId: consentTemplateListMock[0].id,
        consentTemplateVersion: consentTemplateListMock[0].version,
      });

      const completion2 = new UserActions.GiveUserConsent({
        userId: 'current',
        consentTemplateId: consentTemplateListMock[1].id,
        consentTemplateVersion: consentTemplateListMock[1].version,
      });

      actions$ = hot('-a', {
        a: loginAction,
      });
      const expected = cold('-(bc)', { b: completion1, c: completion2 });

      expect(effect.giveRequiredConsentsToUser$).toBeObservable(expected);
    });

    it('should get consents if they are not loaded', () => {
      spyOn(userConsentService, 'getConsentsResultSuccess').and.returnValue(
        of(false)
      );
      spyOn(userConsentService, 'getConsents').and.returnValue(
        of(consentTemplateListMock)
      );
      spyOn(userConsentService, 'isConsentWithdrawn').and.returnValue(true);

      spyOn(userConsentService, 'loadConsents').and.stub();

      spyOn(authService, 'isUserLoggedIn').and.returnValue(of(true));
      spyOn(authService, 'getOccUserId').and.returnValue(of('current'));

      const loginAction = new AuthActions.Login();

      const completion1 = new UserActions.GiveUserConsent({
        userId: 'current',
        consentTemplateId: consentTemplateListMock[0].id,
        consentTemplateVersion: consentTemplateListMock[0].version,
      });

      const completion2 = new UserActions.GiveUserConsent({
        userId: 'current',
        consentTemplateId: consentTemplateListMock[1].id,
        consentTemplateVersion: consentTemplateListMock[1].version,
      });

      actions$ = hot('-a', {
        a: loginAction,
      });
      const expected = cold('-(bc)', { b: completion1, c: completion2 });

      expect(effect.giveRequiredConsentsToUser$).toBeObservable(expected);

      expect(userConsentService.loadConsents).toHaveBeenCalled();
    });

    it('should not dispatch if consent is given', () => {
      spyOn(userConsentService, 'getConsentsResultSuccess').and.returnValue(
        of(true)
      );
      spyOn(userConsentService, 'getConsents').and.returnValue(
        of([
          {
            id: 'xxx',
            version: 0,
            currentConsent: {
              consentGivenDate: new Date(),
            },
          },
        ])
      );

      spyOn(authService, 'isUserLoggedIn').and.returnValue(of(true));
      spyOn(authService, 'getOccUserId').and.returnValue(of('current'));

      const loginAction = new AuthActions.Login();

      actions$ = hot('-a', {
        a: loginAction,
      });
      const expected = cold('');

      expect(effect.giveRequiredConsentsToUser$).toBeObservable(expected);
    });
  });
});<|MERGE_RESOLUTION|>--- conflicted
+++ resolved
@@ -2,13 +2,8 @@
 import { provideMockActions } from '@ngrx/effects/testing';
 import { Action } from '@ngrx/store';
 import { cold, hot } from 'jasmine-marbles';
-<<<<<<< HEAD
-import { Observable, of } from 'rxjs';
+import { BehaviorSubject, Observable, of } from 'rxjs';
 import { AuthActions, AuthService } from '../../../auth/index';
-=======
-import { BehaviorSubject, Observable, of } from 'rxjs';
-import { AuthActions, AuthService, UserToken } from '../../../auth/index';
->>>>>>> 92939f2a
 import {
   AnonymousConsent,
   ANONYMOUS_CONSENT_STATUS,
