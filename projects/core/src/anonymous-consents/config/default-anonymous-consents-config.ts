--- conflicted
+++ resolved
@@ -3,10 +3,7 @@
 export const defaultAnonymousConsentsConfig: AnonymousConsentsConfig = {
   anonymousConsents: {
     footerLink: true,
-<<<<<<< HEAD
-=======
     registerConsent: 'MARKETING_NEWSLETTER',
->>>>>>> c516f593
     showLegalDescriptionInDialog: true,
     consentManagementPage: {
       showAnonymousConsents: true,
