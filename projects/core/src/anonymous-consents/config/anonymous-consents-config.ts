--- conflicted
+++ resolved
@@ -3,10 +3,7 @@
 export abstract class AnonymousConsentsConfig extends OccConfig {
   anonymousConsents?: {
     footerLink?: boolean;
-<<<<<<< HEAD
     registerConsent?: string;
-=======
     showLegalDescriptionInDialog?: boolean;
->>>>>>> 03196257
   };
 }