--- conflicted
+++ resolved
@@ -1,9 +1,5 @@
 export * from './actions/index';
 export * from './effects/index';
 export * from './reducers/index';
-<<<<<<< HEAD
-export * from './roting-state';
-=======
 export * from './routing-state';
->>>>>>> c9e8fce9
 export * from './selectors/index';