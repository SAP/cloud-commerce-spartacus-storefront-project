import { PageType } from '../../../model/cms.model';
import * as fromReducer from '../reducers/router.reducer';
import { RoutingSelector } from '../selectors/index';

describe('Routing selectors', () => {
  describe('getRouterFeatureState', () => {
    it('should return the next page context', () => {
      const { initialState } = fromReducer;
      const mockState = { router: { router: initialState } };
      const result = RoutingSelector.getRouterFeatureState(mockState);
      expect(result).toEqual({ router: initialState });
    });
  });

<<<<<<< HEAD
  describe('getRouteName', () => {
    it('should return the cxRoute', () => {
      const routeName = 'search';
      const mockState = { router: { router: { state: { routeName } } } };
      const result = RoutingSelector.getRouteName(mockState);
      expect(result).toEqual(routeName);
=======
  describe('getSemanticRoute', () => {
    it('should return the cxRoute', () => {
      const semanticRoute = 'search';
      const mockState = { router: { router: { state: { semanticRoute } } } };
      const result = RoutingSelector.getSemanticRoute(mockState);
      expect(result).toEqual(semanticRoute);
>>>>>>> c13f6fe5
    });
  });

  describe('getRouterState;', () => {
    it('should return the next page context', () => {
      const { initialState } = fromReducer;
      const mockState = { router: { router: initialState } };
      const result = RoutingSelector.getRouterState(mockState);
      expect(result).toEqual(initialState);
    });
  });

  describe('getPageContext', () => {
    it('should return the next page context', () => {
      const context = {
        id: 'testPageLabel',
        type: PageType.CONTENT_PAGE,
      };
      const mockState = { router: { router: { state: { context } } } };
      const result = RoutingSelector.getPageContext(mockState);
      expect(result).toEqual(context);
    });
  });

  describe('getNextPageContext', () => {
    it('should return the next page context', () => {
      const context = {
        id: 'testPageLabel',
        type: PageType.CONTENT_PAGE,
      };
      const mockState = { router: { router: { nextState: { context } } } };
      const result = RoutingSelector.getNextPageContext(mockState);
      expect(result).toEqual(context);
    });
  });

  describe('isNavigating', () => {
    it('should return true while nextState is set', () => {
      const context = {
        id: 'testPageLabel',
        type: PageType.CONTENT_PAGE,
      };
      const mockState = { router: { router: { nextState: { context } } } };
      const result = RoutingSelector.isNavigating(mockState);
      expect(result).toBe(true);
    });

    it('should return false if  nextState is not set', () => {
      const mockState = { router: { router: { nextState: undefined } } };
      const result = RoutingSelector.isNavigating(mockState);
      expect(result).toBe(false);
    });
  });
});<|MERGE_RESOLUTION|>--- conflicted
+++ resolved
@@ -12,21 +12,12 @@
     });
   });
 
-<<<<<<< HEAD
-  describe('getRouteName', () => {
-    it('should return the cxRoute', () => {
-      const routeName = 'search';
-      const mockState = { router: { router: { state: { routeName } } } };
-      const result = RoutingSelector.getRouteName(mockState);
-      expect(result).toEqual(routeName);
-=======
   describe('getSemanticRoute', () => {
     it('should return the cxRoute', () => {
       const semanticRoute = 'search';
       const mockState = { router: { router: { state: { semanticRoute } } } };
       const result = RoutingSelector.getSemanticRoute(mockState);
       expect(result).toEqual(semanticRoute);
->>>>>>> c13f6fe5
     });
   });
 
