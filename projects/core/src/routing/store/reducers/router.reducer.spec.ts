import { Component, NgZone } from '@angular/core';
import { TestBed } from '@angular/core/testing';
import { Router } from '@angular/router';
import { RouterTestingModule } from '@angular/router/testing';
import * as fromNgrxRouter from '@ngrx/router-store';
import {
  RouterStateSerializer,
  StoreRouterConnectingModule,
} from '@ngrx/router-store';
import { Store, StoreModule } from '@ngrx/store';
import { PageType } from '../../../model/cms.model';
<<<<<<< HEAD
import { RouterState } from '../roting-state';
=======
import { RouterState } from '../routing-state';
>>>>>>> f057d0ef
import * as fromReducer from './router.reducer';

@Component({
  selector: 'cx-test-cmp',
  template: 'test-cmp',
})
class TestComponent {}

describe('Router Reducer', () => {
  let router: Router;
  let store: Store<any>;
  let zone: NgZone;

  beforeEach(() => {
    TestBed.configureTestingModule({
      declarations: [TestComponent],
      imports: [
        StoreModule.forRoot(fromReducer.reducerToken),
        RouterTestingModule.withRoutes([
          { path: '', component: TestComponent },
          { path: 'category/:categoryCode', component: TestComponent },
          { path: 'product/:productCode', component: TestComponent },
          {
            path: 'cmsPage',
            component: TestComponent,
            data: { pageLabel: 'testPageLabel' },
          },
          {
            path: 'dynamically-created',
            component: TestComponent,
            children: [{ path: 'sub-route', component: TestComponent }],
            data: {
              cxCmsRouteContext: {
                type: PageType.CONTENT_PAGE,
                id: 'explicit',
              },
            },
          },
          { path: '**', component: TestComponent },
        ]),
        StoreRouterConnectingModule.forRoot(),
      ],
      providers: [
        fromReducer.reducerProvider,
        {
          provide: RouterStateSerializer,
          useClass: fromReducer.CustomSerializer,
        },
      ],
    });

    zone = TestBed.get(NgZone);
    store = TestBed.get(Store);
    router = TestBed.get(Router);
  });

  describe('Default/undefined action', () => {
    it('should return the default state', () => {
      const { initialState } = fromReducer;
      const action = {} as any;
      const state = fromReducer.reducer(initialState, action);

      expect(state).toBe(initialState);
    });
  });

  describe('ROUTER_NAVIGATED, ROUTER_ERROR, ROUTER_CANCEL action', () => {
    const templateAction = {
      type: '',
      payload: {
        routerState: {
          url: '',
          queryParams: {},
          params: {},
          context: { id: 'homepage' },
          cmsRequired: true,
        },
        event: {
          id: 1,
          url: '/',
          urlAfterRedirects: '/',
        },
      },
    };

    describe('ROUTER_NAVIGATION', () => {
      it('should should populate the nextState', () => {
        const { initialState } = fromReducer;
        const action = {
          ...templateAction,
          type: fromNgrxRouter.ROUTER_NAVIGATION,
        };
        const state = fromReducer.reducer(initialState, action);
        expect(state.nextState).toBe(action.payload.routerState);
      });
    });

    describe('ROUTER_NAVIGATED', () => {
      it('should should populate the state and the navigationId', () => {
        const { initialState } = fromReducer;
        const action = {
          ...templateAction,
          type: fromNgrxRouter.ROUTER_NAVIGATED,
        };
        const state = fromReducer.reducer(initialState, action);
        expect(state.state).toBe(action.payload.routerState);
      });
      it('should clear nextState', () => {
        const initialState: RouterState = {
          ...fromReducer.initialState,
          nextState: {
            url: '',
            queryParams: {},
            params: {},
            context: {
              id: '',
            },
            cmsRequired: false,
          },
        };
        const action = {
          ...templateAction,
          type: fromNgrxRouter.ROUTER_NAVIGATED,
        };
        const state = fromReducer.reducer(initialState, action);
        expect(state.nextState).toBe(undefined);
      });
    });

    describe('ROUTER_ERROR', () => {
      it('should clear next state', () => {
        const { initialState } = fromReducer;
        const beforeState = { ...initialState, nextState: initialState.state };
        const action = {
          ...templateAction,
          type: fromNgrxRouter.ROUTER_ERROR,
        };
        const state = fromReducer.reducer(beforeState, action);
        expect(state.nextState).toBe(undefined);
      });
    });

    describe('ROUTER_CANCEL', () => {
      it('should clear next state', () => {
        const { initialState } = fromReducer;
        const beforeState = { ...initialState, nextState: initialState.state };
        const action = {
          ...templateAction,
          type: fromNgrxRouter.ROUTER_CANCEL,
        };
        const state = fromReducer.reducer(beforeState, action);
        expect(state.nextState).toBe(undefined);
      });
    });
  });

  it('should return the router state', async () => {
    let routerReducer;
    store.subscribe(routerStore => {
      routerReducer = routerStore.router;
    });

    await zone.run(() => router.navigateByUrl('/'));
    expect(routerReducer.state).toEqual({
      url: '/',
      queryParams: {},
      params: {},
      context: { id: 'homepage', type: PageType.CONTENT_PAGE },
      cmsRequired: false,
    });

    await zone.run(() => router.navigateByUrl('category/1234'));
    expect(routerReducer.state).toEqual({
      url: '/category/1234',
      queryParams: {},
      params: { categoryCode: '1234' },
      context: { id: '1234', type: PageType.CATEGORY_PAGE },
      cmsRequired: false,
    });

    await zone.run(() => router.navigateByUrl('product/1234'));
    expect(routerReducer.state).toEqual({
      url: '/product/1234',
      queryParams: {},
      params: { productCode: '1234' },
      context: { id: '1234', type: PageType.PRODUCT_PAGE },
      cmsRequired: false,
    });
  });

  describe('should set correct context for content pages', () => {
    let context;

    beforeEach(async () => {
      store.subscribe(routerStore => {
        context = routerStore.router.state.context;
      });
    });

    it('for generic page', async () => {
      await zone.run(() => router.navigateByUrl('/customCmsPage'));
      expect(context).toEqual({
        id: '/customCmsPage',
        type: PageType.CONTENT_PAGE,
      });
    });

    it('for generic page with slashes', async () => {
      await zone.run(() => router.navigateByUrl('/custom-cms/page'));
      expect(context).toEqual({
        id: '/custom-cms/page',
        type: PageType.CONTENT_PAGE,
      });
    });

    it('for route defined with page label', async () => {
      await zone.run(() => router.navigateByUrl('/cmsPage'));
      expect(context).toEqual({
        id: 'testPageLabel',
        type: PageType.CONTENT_PAGE,
      });
    });

    it('for route with cxCmsRouteContext context', async () => {
      await zone.run(() => router.navigateByUrl('/dynamically-created'));
      expect(context).toEqual({ id: 'explicit', type: PageType.CONTENT_PAGE });
    });

    it('for sub route route with cxCmsRouteContext context', async () => {
      await zone.run(() =>
        router.navigateByUrl('dynamically-created/sub-route')
      );
      expect(context).toEqual({ id: 'explicit', type: PageType.CONTENT_PAGE });
    });
  });
});<|MERGE_RESOLUTION|>--- conflicted
+++ resolved
@@ -9,11 +9,7 @@
 } from '@ngrx/router-store';
 import { Store, StoreModule } from '@ngrx/store';
 import { PageType } from '../../../model/cms.model';
-<<<<<<< HEAD
-import { RouterState } from '../roting-state';
-=======
 import { RouterState } from '../routing-state';
->>>>>>> f057d0ef
 import * as fromReducer from './router.reducer';
 
 @Component({
