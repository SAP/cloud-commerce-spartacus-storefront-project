import { Component, NgZone } from '@angular/core';
import { TestBed } from '@angular/core/testing';
import { Router } from '@angular/router';
import { RouterTestingModule } from '@angular/router/testing';
import * as fromNgrxRouter from '@ngrx/router-store';
import {
  RouterStateSerializer,
  StoreRouterConnectingModule,
} from '@ngrx/router-store';
import { Store, StoreModule } from '@ngrx/store';
import { PageType } from '../../../model/cms.model';
import { RouterState } from '../routing-state';
import * as fromReducer from './router.reducer';

@Component({
  selector: 'cx-test-cmp',
  template: 'test-cmp',
})
class TestComponent {}

describe('Router Reducer', () => {
  let router: Router;
  let store: Store<any>;
  let zone: NgZone;

  beforeEach(() => {
    TestBed.configureTestingModule({
      declarations: [TestComponent],
      imports: [
        StoreModule.forRoot(fromReducer.reducerToken),
        RouterTestingModule.withRoutes([
          { path: '', component: TestComponent },
          { path: 'category/:categoryCode', component: TestComponent },
          { path: 'product/:productCode', component: TestComponent },
          {
            path: 'cmsPage',
            component: TestComponent,
            data: { pageLabel: 'testPageLabel' },
          },
          {
            path: 'dynamically-created',
            component: TestComponent,
            children: [{ path: 'sub-route', component: TestComponent }],
            data: {
              cxCmsRouteContext: {
                type: PageType.CONTENT_PAGE,
                id: 'explicit',
              },
            },
          },
          { path: '**', component: TestComponent },
        ]),
        StoreRouterConnectingModule.forRoot(),
      ],
      providers: [
        fromReducer.reducerProvider,
        {
          provide: RouterStateSerializer,
          useClass: fromReducer.CustomSerializer,
        },
      ],
    });

    zone = TestBed.inject(NgZone);
    store = TestBed.inject(Store);
    router = TestBed.inject(Router);
  });

  describe('Default/undefined action', () => {
    it('should return the default state', () => {
      const { initialState } = fromReducer;
      const action = {} as any;
      const state = fromReducer.reducer(initialState, action);

      expect(state).toBe(initialState);
    });
  });

  describe('ROUTER_NAVIGATED, ROUTER_ERROR, ROUTER_CANCEL action', () => {
    const templateAction = {
      type: '',
      payload: {
        routerState: {
          url: '',
          queryParams: {},
          params: {},
          context: { id: 'homepage' },
          cmsRequired: true,
<<<<<<< HEAD
          cxRoute: '',
=======
          routeName: '',
>>>>>>> 139a9204
        },
        event: {
          id: 1,
          url: '/',
          urlAfterRedirects: '/',
        },
      },
    };

    describe('ROUTER_NAVIGATION', () => {
      it('should should populate the nextState', () => {
        const { initialState } = fromReducer;
        const action = {
          ...templateAction,
          type: fromNgrxRouter.ROUTER_NAVIGATION,
        };
        const state = fromReducer.reducer(initialState, action);
        expect(state.nextState).toBe(action.payload.routerState);
      });
    });

    describe('ROUTER_NAVIGATED', () => {
      it('should should populate the state and the navigationId', () => {
        const { initialState } = fromReducer;
        const action = {
          ...templateAction,
          type: fromNgrxRouter.ROUTER_NAVIGATED,
        };
        const state = fromReducer.reducer(initialState, action);
        expect(state.state).toBe(action.payload.routerState);
      });
      it('should clear nextState', () => {
        const initialState: RouterState = {
          ...fromReducer.initialState,
          nextState: {
            url: '',
            queryParams: {},
            params: {},
            context: {
              id: '',
            },
            cmsRequired: false,
<<<<<<< HEAD
            cxRoute: '',
=======
            routeName: '',
>>>>>>> 139a9204
          },
        };
        const action = {
          ...templateAction,
          type: fromNgrxRouter.ROUTER_NAVIGATED,
        };
        const state = fromReducer.reducer(initialState, action);
        expect(state.nextState).toBe(undefined);
      });
    });

    describe('ROUTER_ERROR', () => {
      it('should clear next state', () => {
        const { initialState } = fromReducer;
        const beforeState = { ...initialState, nextState: initialState.state };
        const action = {
          ...templateAction,
          type: fromNgrxRouter.ROUTER_ERROR,
        };
        const state = fromReducer.reducer(beforeState, action);
        expect(state.nextState).toBe(undefined);
      });
    });

    describe('ROUTER_CANCEL', () => {
      it('should clear next state', () => {
        const { initialState } = fromReducer;
        const beforeState = { ...initialState, nextState: initialState.state };
        const action = {
          ...templateAction,
          type: fromNgrxRouter.ROUTER_CANCEL,
        };
        const state = fromReducer.reducer(beforeState, action);
        expect(state.nextState).toBe(undefined);
      });
    });
  });

  it('should return the router state', async () => {
    let routerReducer;
    store.subscribe((routerStore) => {
      routerReducer = routerStore.router;
    });

    await zone.run(() => router.navigateByUrl('/'));
    expect(routerReducer.state).toEqual({
      url: '/',
      queryParams: {},
      params: {},
      context: { id: 'homepage', type: PageType.CONTENT_PAGE },
      cmsRequired: false,
<<<<<<< HEAD
      cxRoute: undefined,
=======
      routeName: undefined,
>>>>>>> 139a9204
    });

    await zone.run(() => router.navigateByUrl('category/1234'));
    expect(routerReducer.state).toEqual({
      url: '/category/1234',
      queryParams: {},
      params: { categoryCode: '1234' },
      context: { id: '1234', type: PageType.CATEGORY_PAGE },
      cmsRequired: false,
<<<<<<< HEAD
      cxRoute: undefined,
=======
      routeName: undefined,
>>>>>>> 139a9204
    });

    await zone.run(() => router.navigateByUrl('product/1234'));
    expect(routerReducer.state).toEqual({
      url: '/product/1234',
      queryParams: {},
      params: { productCode: '1234' },
      context: { id: '1234', type: PageType.PRODUCT_PAGE },
      cmsRequired: false,
<<<<<<< HEAD
      cxRoute: undefined,
=======
      routeName: undefined,
>>>>>>> 139a9204
    });
  });

  describe('should set correct context for content pages', () => {
    let context;

    beforeEach(async () => {
      store.subscribe((routerStore) => {
        context = routerStore.router.state.context;
      });
    });

    it('for generic page', async () => {
      await zone.run(() => router.navigateByUrl('/customCmsPage'));
      expect(context).toEqual({
        id: '/customCmsPage',
        type: PageType.CONTENT_PAGE,
      });
    });

    it('for generic page with slashes', async () => {
      await zone.run(() => router.navigateByUrl('/custom-cms/page'));
      expect(context).toEqual({
        id: '/custom-cms/page',
        type: PageType.CONTENT_PAGE,
      });
    });

    it('for route defined with page label', async () => {
      await zone.run(() => router.navigateByUrl('/cmsPage'));
      expect(context).toEqual({
        id: 'testPageLabel',
        type: PageType.CONTENT_PAGE,
      });
    });

    it('for route with cxCmsRouteContext context', async () => {
      await zone.run(() => router.navigateByUrl('/dynamically-created'));
      expect(context).toEqual({ id: 'explicit', type: PageType.CONTENT_PAGE });
    });

    it('for sub route route with cxCmsRouteContext context', async () => {
      await zone.run(() =>
        router.navigateByUrl('dynamically-created/sub-route')
      );
      expect(context).toEqual({ id: 'explicit', type: PageType.CONTENT_PAGE });
    });
  });
});<|MERGE_RESOLUTION|>--- conflicted
+++ resolved
@@ -86,11 +86,7 @@
           params: {},
           context: { id: 'homepage' },
           cmsRequired: true,
-<<<<<<< HEAD
-          cxRoute: '',
-=======
           routeName: '',
->>>>>>> 139a9204
         },
         event: {
           id: 1,
@@ -133,11 +129,7 @@
               id: '',
             },
             cmsRequired: false,
-<<<<<<< HEAD
-            cxRoute: '',
-=======
             routeName: '',
->>>>>>> 139a9204
           },
         };
         const action = {
@@ -189,11 +181,7 @@
       params: {},
       context: { id: 'homepage', type: PageType.CONTENT_PAGE },
       cmsRequired: false,
-<<<<<<< HEAD
-      cxRoute: undefined,
-=======
       routeName: undefined,
->>>>>>> 139a9204
     });
 
     await zone.run(() => router.navigateByUrl('category/1234'));
@@ -203,11 +191,7 @@
       params: { categoryCode: '1234' },
       context: { id: '1234', type: PageType.CATEGORY_PAGE },
       cmsRequired: false,
-<<<<<<< HEAD
-      cxRoute: undefined,
-=======
       routeName: undefined,
->>>>>>> 139a9204
     });
 
     await zone.run(() => router.navigateByUrl('product/1234'));
@@ -217,11 +201,7 @@
       params: { productCode: '1234' },
       context: { id: '1234', type: PageType.PRODUCT_PAGE },
       cmsRequired: false,
-<<<<<<< HEAD
-      cxRoute: undefined,
-=======
       routeName: undefined,
->>>>>>> 139a9204
     });
   });
 
