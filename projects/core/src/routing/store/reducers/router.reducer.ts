import { InjectionToken, Provider } from '@angular/core';
import { Params, RouterStateSnapshot } from '@angular/router';
import * as fromNgrxRouter from '@ngrx/router-store';
import {
  ActionReducerMap,
  createFeatureSelector,
  createSelector,
  MemoizedSelector,
} from '@ngrx/store';

import { PageType } from '../../../model/cms.model';
import { CmsActivatedRouteSnapshot } from '../../models/cms-route';
import { PageContext } from '../../models/page-context.model';
<<<<<<< HEAD
import { ROUTING_FEATURE } from '../../state';
=======
import { ROUTING_FEATURE } from '../state';
import * as fromActions from '../actions';
>>>>>>> 1d007a41

export interface RouterState
  extends fromNgrxRouter.RouterReducerState<ActivatedRouterStateSnapshot> {
  nextState?: ActivatedRouterStateSnapshot;
}

export const initialState: RouterState = {
  navigationId: 0,
  state: {
    url: '',
    queryParams: {},
    params: {},
    context: {
      id: '',
    },
    cmsRequired: false,
  },
  nextState: undefined,
};

export interface ActivatedRouterStateSnapshot {
  url: string;
  queryParams: Params;
  params: Params;
  context: PageContext;
  cmsRequired: boolean;
}

export interface State {
  router: RouterState;
}

export function getReducers(): ActionReducerMap<State> {
  return {
    router: reducer,
  };
}

export function reducer(
  state: RouterState = initialState,
  action: any
): RouterState {
  switch (action.type) {
    case fromNgrxRouter.ROUTER_NAVIGATION: {
      return {
        ...state,
        nextState: action.payload.routerState,
        navigationId: action.payload.event.id,
      };
    }

    case fromNgrxRouter.ROUTER_ERROR:
    case fromNgrxRouter.ROUTER_CANCEL: {
<<<<<<< HEAD
=======
      return {
        ...state,
        nextState: undefined,
      };
    }

    case fromNgrxRouter.ROUTER_NAVIGATED: {
      const currentUrl = action.payload.routerState
        ? action.payload.routerState.url
        : '';
      const contextId = action.payload.routerState
        ? action.payload.routerState.context.id
        : '';
      let redirectUrl;
      if (
        // TODO: Should be rafactored, utilizimg semantic pages configuration
        contextId === '/login' ||
        contextId === '/login/register' ||
        currentUrl === state.redirectUrl
      ) {
        redirectUrl = state.redirectUrl;
      } else {
        redirectUrl = '';
      }

>>>>>>> 1d007a41
      return {
        state: action.payload.routerState,
        navigationId: action.payload.event.id,
        nextState: undefined,
      };
    }

    default: {
      return state;
    }
  }
}

export const reducerToken: InjectionToken<
  ActionReducerMap<State>
> = new InjectionToken<ActionReducerMap<State>>('RouterReducers');

export const reducerProvider: Provider = {
  provide: reducerToken,
  useFactory: getReducers,
};

export const getRouterFeatureState: MemoizedSelector<
  any,
  State
> = createFeatureSelector<State>(ROUTING_FEATURE);

export const getRouterState: MemoizedSelector<
  any,
  RouterState
> = createSelector(
  getRouterFeatureState,
  state => state.router
);

export const getPageContext: MemoizedSelector<
  any,
  PageContext
> = createSelector(
  getRouterState,
  (routingState: RouterState) =>
    (routingState.state && routingState.state.context) || { id: '' }
);

export const getNextPageContext: MemoizedSelector<
  any,
  PageContext
> = createSelector(
  getRouterState,
  (routingState: RouterState) =>
    routingState.nextState && routingState.nextState.context
);

export const isNavigating: MemoizedSelector<any, boolean> = createSelector(
  getNextPageContext,
  context => !!context
);

/* The serializer is there to parse the RouterStateSnapshot,
and to reduce the amount of properties to be passed to the reducer.
 */
export class CustomSerializer
  implements
    fromNgrxRouter.RouterStateSerializer<ActivatedRouterStateSnapshot> {
  serialize(routerState: RouterStateSnapshot): ActivatedRouterStateSnapshot {
    const { url } = routerState;
    const { queryParams } = routerState.root;

    let state: CmsActivatedRouteSnapshot = routerState.root as CmsActivatedRouteSnapshot;
    let cmsRequired = false;
    let context: PageContext;

    while (state.firstChild) {
      state = state.firstChild as CmsActivatedRouteSnapshot;

      // we use context information embedded in Cms driven routes from any parent route
      if (state.data && state.data.cxCmsRouteContext) {
        context = state.data.cxCmsRouteContext;
      }

      // we assume, that any route that has CmsPageGuard or it's child
      // is cmsRequired
      if (
        !cmsRequired &&
        (context ||
          (state.routeConfig &&
            state.routeConfig.canActivate &&
            state.routeConfig.canActivate.find(
              x => x && x.guardName === 'CmsPageGuard'
            )))
      ) {
        cmsRequired = true;
      }
    }
    const { params } = state;

    // we give smartedit preview page a PageContext
    if (state.url.length > 0 && state.url[0].path === 'cx-preview') {
      context = {
        id: 'smartedit-preview',
        type: PageType.CONTENT_PAGE,
      };
    } else {
      if (params['productCode']) {
        context = { id: params['productCode'], type: PageType.PRODUCT_PAGE };
      } else if (params['categoryCode']) {
        context = { id: params['categoryCode'], type: PageType.CATEGORY_PAGE };
      } else if (params['brandCode']) {
        context = { id: params['brandCode'], type: PageType.CATEGORY_PAGE };
      } else if (state.data.pageLabel !== undefined) {
        context = { id: state.data.pageLabel, type: PageType.CONTENT_PAGE };
      } else if (!context) {
        if (state.url.length > 0) {
          const pageLabel =
            '/' + state.url.map(urlSegment => urlSegment.path).join('/');
          context = {
            id: pageLabel,
            type: PageType.CONTENT_PAGE,
          };
        } else {
          context = {
            id: 'homepage',
            type: PageType.CONTENT_PAGE,
          };
        }
      }
    }

    return { url, queryParams, params, context, cmsRequired };
  }
}<|MERGE_RESOLUTION|>--- conflicted
+++ resolved
@@ -11,12 +11,7 @@
 import { PageType } from '../../../model/cms.model';
 import { CmsActivatedRouteSnapshot } from '../../models/cms-route';
 import { PageContext } from '../../models/page-context.model';
-<<<<<<< HEAD
-import { ROUTING_FEATURE } from '../../state';
-=======
 import { ROUTING_FEATURE } from '../state';
-import * as fromActions from '../actions';
->>>>>>> 1d007a41
 
 export interface RouterState
   extends fromNgrxRouter.RouterReducerState<ActivatedRouterStateSnapshot> {
@@ -70,8 +65,6 @@
 
     case fromNgrxRouter.ROUTER_ERROR:
     case fromNgrxRouter.ROUTER_CANCEL: {
-<<<<<<< HEAD
-=======
       return {
         ...state,
         nextState: undefined,
@@ -79,25 +72,6 @@
     }
 
     case fromNgrxRouter.ROUTER_NAVIGATED: {
-      const currentUrl = action.payload.routerState
-        ? action.payload.routerState.url
-        : '';
-      const contextId = action.payload.routerState
-        ? action.payload.routerState.context.id
-        : '';
-      let redirectUrl;
-      if (
-        // TODO: Should be rafactored, utilizimg semantic pages configuration
-        contextId === '/login' ||
-        contextId === '/login/register' ||
-        currentUrl === state.redirectUrl
-      ) {
-        redirectUrl = state.redirectUrl;
-      } else {
-        redirectUrl = '';
-      }
-
->>>>>>> 1d007a41
       return {
         state: action.payload.routerState,
         navigationId: action.payload.event.id,
