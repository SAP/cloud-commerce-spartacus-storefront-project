import { InjectionToken, Provider } from '@angular/core';
import { RouterStateSnapshot } from '@angular/router';
import * as fromNgrxRouter from '@ngrx/router-store';
import { ActionReducerMap } from '@ngrx/store';
import { PageType } from '../../../model/cms.model';
import { CmsActivatedRouteSnapshot } from '../../models/cms-route';
import { PageContext } from '../../models/page-context.model';
import {
  ActivatedRouterStateSnapshot,
  RouterState,
  State,
<<<<<<< HEAD
} from '../roting-state';
=======
} from '../routing-state';
>>>>>>> f057d0ef

export const initialState: RouterState = {
  navigationId: 0,
  state: {
    url: '',
    queryParams: {},
    params: {},
    context: {
      id: '',
    },
    cmsRequired: false,
  },
  nextState: undefined,
};

export function getReducers(): ActionReducerMap<State> {
  return {
    router: reducer,
  };
}

export function reducer(
  state: RouterState = initialState,
  action: any
): RouterState {
  switch (action.type) {
    case fromNgrxRouter.ROUTER_NAVIGATION: {
      return {
        ...state,
        nextState: action.payload.routerState,
        navigationId: action.payload.event.id,
      };
    }

    case fromNgrxRouter.ROUTER_ERROR:
    case fromNgrxRouter.ROUTER_CANCEL: {
      return {
        ...state,
        nextState: undefined,
      };
    }

    case fromNgrxRouter.ROUTER_NAVIGATED: {
      return {
        state: action.payload.routerState,
        navigationId: action.payload.event.id,
        nextState: undefined,
      };
    }

    default: {
      return state;
    }
  }
}

export const reducerToken: InjectionToken<
  ActionReducerMap<State>
> = new InjectionToken<ActionReducerMap<State>>('RouterReducers');

export const reducerProvider: Provider = {
  provide: reducerToken,
  useFactory: getReducers,
};

/* The serializer is there to parse the RouterStateSnapshot,
and to reduce the amount of properties to be passed to the reducer.
 */
export class CustomSerializer
  implements
    fromNgrxRouter.RouterStateSerializer<ActivatedRouterStateSnapshot> {
  serialize(routerState: RouterStateSnapshot): ActivatedRouterStateSnapshot {
    const { url } = routerState;
    const { queryParams } = routerState.root;

    let state: CmsActivatedRouteSnapshot = routerState.root as CmsActivatedRouteSnapshot;
    let cmsRequired = false;
    let context: PageContext;

    while (state.firstChild) {
      state = state.firstChild as CmsActivatedRouteSnapshot;

      // we use context information embedded in Cms driven routes from any parent route
      if (state.data && state.data.cxCmsRouteContext) {
        context = state.data.cxCmsRouteContext;
      }

      // we assume, that any route that has CmsPageGuard or it's child
      // is cmsRequired
      if (
        !cmsRequired &&
        (context ||
          (state.routeConfig &&
            state.routeConfig.canActivate &&
            state.routeConfig.canActivate.find(
              x => x && x.guardName === 'CmsPageGuard'
            )))
      ) {
        cmsRequired = true;
      }
    }
    const { params } = state;

    // we give smartedit preview page a PageContext
    if (state.url.length > 0 && state.url[0].path === 'cx-preview') {
      context = {
        id: 'smartedit-preview',
        type: PageType.CONTENT_PAGE,
      };
    } else {
      if (params['productCode']) {
        context = { id: params['productCode'], type: PageType.PRODUCT_PAGE };
      } else if (params['categoryCode']) {
        context = { id: params['categoryCode'], type: PageType.CATEGORY_PAGE };
      } else if (params['brandCode']) {
        context = { id: params['brandCode'], type: PageType.CATEGORY_PAGE };
      } else if (state.data.pageLabel !== undefined) {
        context = { id: state.data.pageLabel, type: PageType.CONTENT_PAGE };
      } else if (!context) {
        if (state.url.length > 0) {
          const pageLabel =
            '/' + state.url.map(urlSegment => urlSegment.path).join('/');
          context = {
            id: pageLabel,
            type: PageType.CONTENT_PAGE,
          };
        } else {
          context = {
            id: 'homepage',
            type: PageType.CONTENT_PAGE,
          };
        }
      }
    }

    return { url, queryParams, params, context, cmsRequired };
  }
}<|MERGE_RESOLUTION|>--- conflicted
+++ resolved
@@ -9,11 +9,7 @@
   ActivatedRouterStateSnapshot,
   RouterState,
   State,
-<<<<<<< HEAD
-} from '../roting-state';
-=======
 } from '../routing-state';
->>>>>>> f057d0ef
 
 export const initialState: RouterState = {
   navigationId: 0,
