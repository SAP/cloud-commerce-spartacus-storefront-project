import { InjectionToken, Provider } from '@angular/core';
import { Params, RouterStateSnapshot } from '@angular/router';
import * as fromNgrxRouter from '@ngrx/router-store';
import {
  ActionReducerMap,
  createFeatureSelector,
  createSelector,
  MemoizedSelector,
} from '@ngrx/store';
<<<<<<< HEAD
import * as fromNgrxRouter from '@ngrx/router-store';

import * as fromActions from '../actions';
import { ROUTING_FEATURE } from '../../state';
import { PageContext } from '../../models/page-context.model';
import { CmsActivatedRouteSnapshot } from '../../models/cms-route';
import { PageType } from '../../../model/cms.model';
=======
import { PageType } from '../../../model/cms.model';
import { CmsActivatedRouteSnapshot } from '../../models/cms-route';
import { PageContext } from '../../models/page-context.model';
import { ROUTING_FEATURE } from '../../state';
import * as fromActions from '../actions';
>>>>>>> 8caf38f1

export interface RouterState
  extends fromNgrxRouter.RouterReducerState<ActivatedRouterStateSnapshot> {
  redirectUrl: string;
  nextState?: ActivatedRouterStateSnapshot;
}

export const initialState: RouterState = {
  redirectUrl: '',
  navigationId: 0,
  state: {
    url: '',
    queryParams: {},
    params: {},
    context: {
      id: '',
    },
    cmsRequired: false,
  },
  nextState: undefined,
};

export interface ActivatedRouterStateSnapshot {
  url: string;
  queryParams: Params;
  params: Params;
  context: PageContext;
  cmsRequired: boolean;
}

export interface State {
  router: RouterState;
}

export function getReducers(): ActionReducerMap<State> {
  return {
    router: reducer,
  };
}

export function reducer(
  state: RouterState = initialState,
  action: any
): RouterState {
  switch (action.type) {
    case fromActions.SAVE_REDIRECT_URL: {
      return {
        ...state,
        redirectUrl: action.payload,
      };
    }
    case fromActions.CLEAR_REDIRECT_URL: {
      return {
        ...state,
        redirectUrl: '',
      };
    }
    case fromNgrxRouter.ROUTER_NAVIGATION: {
      return {
        ...state,
        nextState: action.payload.routerState,
        navigationId: action.payload.event.id,
      };
    }

    case fromNgrxRouter.ROUTER_NAVIGATED:
    case fromNgrxRouter.ROUTER_ERROR:
    case fromNgrxRouter.ROUTER_CANCEL: {
      const currentUrl = action.payload.routerState
        ? action.payload.routerState.url
        : '';
      const contextId = action.payload.routerState
        ? action.payload.routerState.context.id
        : '';
      let redirectUrl;
      if (
        // TODO: Should be rafactored, utilizimg semantic pages configuration
        contextId === '/login' ||
        contextId === '/login/register' ||
        currentUrl === state.redirectUrl
      ) {
        redirectUrl = state.redirectUrl;
      } else {
        redirectUrl = '';
      }

      return {
        redirectUrl: redirectUrl,
        state: action.payload.routerState,
        navigationId: action.payload.event.id,
        nextState: undefined,
      };
    }
    default: {
      return state;
    }
  }
}

export const reducerToken: InjectionToken<
  ActionReducerMap<State>
> = new InjectionToken<ActionReducerMap<State>>('RouterReducers');

export const reducerProvider: Provider = {
  provide: reducerToken,
  useFactory: getReducers,
};

export const getRouterFeatureState: MemoizedSelector<
  any,
  State
> = createFeatureSelector<State>(ROUTING_FEATURE);

export const getRouterState: MemoizedSelector<
  any,
  RouterState
> = createSelector(
  getRouterFeatureState,
  state => state.router
);

export const getPageContext: MemoizedSelector<
  any,
  PageContext
> = createSelector(
  getRouterState,
  (routingState: RouterState) =>
    (routingState.state && routingState.state.context) || { id: '' }
);

export const getNextPageContext: MemoizedSelector<
  any,
  PageContext
> = createSelector(
  getRouterState,
  (routingState: RouterState) =>
    routingState.nextState && routingState.nextState.context
);

export const isNavigating: MemoizedSelector<any, boolean> = createSelector(
  getNextPageContext,
  context => !!context
);

export const getRedirectUrl: MemoizedSelector<any, string> = createSelector(
  getRouterState,
  state => state.redirectUrl
);

/* The serializer is there to parse the RouterStateSnapshot,
and to reduce the amount of properties to be passed to the reducer.
 */
export class CustomSerializer
  implements
    fromNgrxRouter.RouterStateSerializer<ActivatedRouterStateSnapshot> {
  serialize(routerState: RouterStateSnapshot): ActivatedRouterStateSnapshot {
    const { url } = routerState;
    const { queryParams } = routerState.root;

    let state: CmsActivatedRouteSnapshot = routerState.root as CmsActivatedRouteSnapshot;
    let cmsRequired = false;
    let context: PageContext;

    while (state.firstChild) {
      state = state.firstChild as CmsActivatedRouteSnapshot;

      // we use context information embedded in Cms driven routes from any parent route
      if (state.data && state.data.cxCmsRouteContext) {
        context = state.data.cxCmsRouteContext;
      }

      // we assume, that any route that has CmsPageGuard or it's child
      // is cmsRequired
      if (
        !cmsRequired &&
        (context ||
          (state.routeConfig &&
            state.routeConfig.canActivate &&
            state.routeConfig.canActivate.find(
              x => x && x.guardName === 'CmsPageGuard'
            )))
      ) {
        cmsRequired = true;
      }
    }
    const { params } = state;

    // we give smartedit preview page a PageContext
    if (state.url.length > 0 && state.url[0].path === 'cx-preview') {
      context = {
        id: 'smartedit-preview',
        type: PageType.CONTENT_PAGE,
      };
    } else {
      if (params['productCode']) {
        context = { id: params['productCode'], type: PageType.PRODUCT_PAGE };
      } else if (params['categoryCode']) {
        context = { id: params['categoryCode'], type: PageType.CATEGORY_PAGE };
      } else if (params['brandCode']) {
        context = { id: params['brandCode'], type: PageType.CATEGORY_PAGE };
      } else if (state.data.pageLabel !== undefined) {
        context = { id: state.data.pageLabel, type: PageType.CONTENT_PAGE };
      } else if (!context) {
        if (state.url.length > 0) {
          const pageLabel =
            '/' + state.url.map(urlSegment => urlSegment.path).join('/');
          context = {
            id: pageLabel,
            type: PageType.CONTENT_PAGE,
          };
        } else {
          context = {
            id: 'homepage',
            type: PageType.CONTENT_PAGE,
          };
        }
      }
    }

    return { url, queryParams, params, context, cmsRequired };
  }
}<|MERGE_RESOLUTION|>--- conflicted
+++ resolved
@@ -7,21 +7,12 @@
   createSelector,
   MemoizedSelector,
 } from '@ngrx/store';
-<<<<<<< HEAD
-import * as fromNgrxRouter from '@ngrx/router-store';
-
-import * as fromActions from '../actions';
-import { ROUTING_FEATURE } from '../../state';
-import { PageContext } from '../../models/page-context.model';
-import { CmsActivatedRouteSnapshot } from '../../models/cms-route';
-import { PageType } from '../../../model/cms.model';
-=======
+
 import { PageType } from '../../../model/cms.model';
 import { CmsActivatedRouteSnapshot } from '../../models/cms-route';
 import { PageContext } from '../../models/page-context.model';
 import { ROUTING_FEATURE } from '../../state';
 import * as fromActions from '../actions';
->>>>>>> 8caf38f1
 
 export interface RouterState
   extends fromNgrxRouter.RouterReducerState<ActivatedRouterStateSnapshot> {
