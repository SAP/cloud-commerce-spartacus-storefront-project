import { InjectionToken, Provider } from '@angular/core';
import { RouterStateSnapshot, Params } from '@angular/router';

import {
  createSelector,
  createFeatureSelector,
  ActionReducerMap,
  MemoizedSelector
} from '@ngrx/store';
import * as fromNgrxRouter from '@ngrx/router-store';

import * as fromActions from '../actions';
import { ROUTING_FEATURE } from '../../state';
import { PageContext } from '../../models/page-context.model';
import { PageType } from '../../../occ/occ-models/index';
import { CmsActivatedRouteSnapshot } from '../../models/cms-route';

export interface RouterState
  extends fromNgrxRouter.RouterReducerState<ActivatedRouterStateSnapshot> {
  redirectUrl: string;
}

export const initialState: RouterState = {
  redirectUrl: '',
  navigationId: 0,
  state: {
    url: '',
    queryParams: {},
    params: {},
    context: {
      id: ''
    },
    cmsRequired: false
  }
};

export interface ActivatedRouterStateSnapshot {
  url: string;
  queryParams: Params;
  params: Params;
  context: PageContext;
  cmsRequired: boolean;
}

export interface State {
  router: RouterState;
}

export function getReducers(): ActionReducerMap<State> {
  return {
    router: reducer
  };
}

export function reducer(
  state: RouterState = initialState,
  action: any
): RouterState {
  switch (action.type) {
    case fromActions.SAVE_REDIRECT_URL: {
      return {
        ...state,
        redirectUrl: action.payload
      };
    }
    case fromActions.CLEAR_REDIRECT_URL: {
      return {
        ...state,
        redirectUrl: ''
      };
    }
    case fromNgrxRouter.ROUTER_NAVIGATION:
    case fromNgrxRouter.ROUTER_ERROR:
    case fromNgrxRouter.ROUTER_CANCEL: {
      const currentUrl = action.payload.routerState
        ? action.payload.routerState.url
        : '';
      const contextId = action.payload.routerState
        ? action.payload.routerState.context.id
        : '';
      let redirectUrl;
      if (
        contextId === 'login' ||
        contextId === 'register' ||
        currentUrl === state.redirectUrl
      ) {
        redirectUrl = state.redirectUrl;
      } else {
        redirectUrl = '';
      }

      return {
        redirectUrl: redirectUrl,
        state: action.payload.routerState,
        navigationId: action.payload.event.id
      };
    }
    default: {
      return state;
    }
  }
}

export const reducerToken: InjectionToken<
  ActionReducerMap<State>
> = new InjectionToken<ActionReducerMap<State>>('RouterReducers');

export const reducerProvider: Provider = {
  provide: reducerToken,
  useFactory: getReducers
};

export const getRouterFeatureState: MemoizedSelector<
  any,
  any
> = createFeatureSelector<
  fromNgrxRouter.RouterReducerState<ActivatedRouterStateSnapshot>
>(ROUTING_FEATURE);

export const getRouterState: MemoizedSelector<any, any> = createSelector(
  getRouterFeatureState,
  (state: any) => state[ROUTING_FEATURE]
);

export const getPageContext: MemoizedSelector<
  any,
  PageContext
> = createSelector(
  getRouterState,
  (routingState: any) => routingState.state.context
);

export const getRedirectUrl: MemoizedSelector<any, any> = createSelector(
  getRouterState,
  state => state.redirectUrl
);

/* The serializer is there to parse the RouterStateSnapshot,
and to reduce the amount of properties to be passed to the reducer.
 */
export class CustomSerializer
  implements
    fromNgrxRouter.RouterStateSerializer<ActivatedRouterStateSnapshot> {
  serialize(routerState: RouterStateSnapshot): ActivatedRouterStateSnapshot {
    const { url } = routerState;
    const { queryParams } = routerState.root;

    let state: CmsActivatedRouteSnapshot = routerState.root as CmsActivatedRouteSnapshot;
    let cmsRequired = false;
    let context: PageContext;
    while (state.firstChild) {
      state = state.firstChild as CmsActivatedRouteSnapshot;
      if (state.data && state.data.cxCmsContext) {
        context = state.data.cxCmsContext;
      }

<<<<<<< HEAD
      // we assume, that any route that has CmsPageGuard or it's child
      // is cmsRequired
      if (
        context ||
        (state.routeConfig &&
          state.routeConfig.canActivate &&
          state.routeConfig.canActivate.find(
            x => x && x.guardName === 'CmsPageGuards'
          ))
      ) {
        cmsRequired = true;
      }
=======
    let cmsRequired = false;
    if (
      state.routeConfig &&
      state.routeConfig.canActivate &&
      state.routeConfig.canActivate.find(
        x => x && x.guardName === 'CmsPageGuard'
      )
    ) {
      cmsRequired = true;
>>>>>>> 48f67394
    }
    const { params } = state;

    // we give smartedit preview page a PageContext
    if (state.url.length > 0 && state.url[0].path === 'cx-preview') {
      context = {
        id: 'smartedit-preview',
        type: PageType.CONTENT_PAGE
      };
    } else {
      if (params['productCode']) {
        context = { id: params['productCode'], type: PageType.PRODUCT_PAGE };
      } else if (params['categoryCode']) {
        context = { id: params['categoryCode'], type: PageType.CATEGORY_PAGE };
      } else if (params['brandCode']) {
        context = { id: params['brandCode'], type: PageType.CATEGORY_PAGE };
      } else if (params['query']) {
        context = { id: 'search', type: PageType.CONTENT_PAGE };
      } else if (state.data.pageLabel !== undefined) {
        context = { id: state.data.pageLabel, type: PageType.CONTENT_PAGE };
      } else if (!context) {
        let stateForContext = state;
        while (stateForContext.parent && stateForContext.parent.parent) {
          stateForContext = stateForContext.parent;
        }

        if (stateForContext.url.length > 0) {
          const pageLabel =
            '/' +
            stateForContext.url.map(urlSegment => urlSegment.path).join('/');
          context = {
            id: pageLabel,
            type: PageType.CONTENT_PAGE
          };
        } else {
          context = {
            id: 'homepage',
            type: PageType.CONTENT_PAGE
          };
        }
      }
    }

    return { url, queryParams, params, context, cmsRequired };
  }
}<|MERGE_RESOLUTION|>--- conflicted
+++ resolved
@@ -154,7 +154,6 @@
         context = state.data.cxCmsContext;
       }
 
-<<<<<<< HEAD
       // we assume, that any route that has CmsPageGuard or it's child
       // is cmsRequired
       if (
@@ -162,22 +161,11 @@
         (state.routeConfig &&
           state.routeConfig.canActivate &&
           state.routeConfig.canActivate.find(
-            x => x && x.guardName === 'CmsPageGuards'
+            x => x && x.guardName === 'CmsPageGuard'
           ))
       ) {
         cmsRequired = true;
       }
-=======
-    let cmsRequired = false;
-    if (
-      state.routeConfig &&
-      state.routeConfig.canActivate &&
-      state.routeConfig.canActivate.find(
-        x => x && x.guardName === 'CmsPageGuard'
-      )
-    ) {
-      cmsRequired = true;
->>>>>>> 48f67394
     }
     const { params } = state;
 
