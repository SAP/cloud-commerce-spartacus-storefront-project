--- conflicted
+++ resolved
@@ -9,10 +9,6 @@
 import { SemanticPathService } from '../configurable-routes';
 import { RoutingService } from '../facade/routing.service';
 import { PageContext } from '../models/page-context.model';
-<<<<<<< HEAD
-=======
-import { RouterState } from '../store/routing-state';
->>>>>>> 9e2fe54c
 import {
   CartPageVisited,
   CategoryPageVisited,
@@ -82,12 +78,6 @@
     ProductDetailsPageVisited
   > {
     return this.getCurrentPageContextFor(RouteConfigKey.PRODUCT_DETAILS).pipe(
-<<<<<<< HEAD
-=======
-      tap((x) => {
-        console.log('pdp from the builder: ', x);
-      }),
->>>>>>> 9e2fe54c
       map((context) => context.id),
       switchMap((productId) => {
         return this.productService.get(productId).pipe(
