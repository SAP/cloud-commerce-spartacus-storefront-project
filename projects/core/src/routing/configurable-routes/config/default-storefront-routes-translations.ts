--- conflicted
+++ resolved
@@ -30,12 +30,7 @@
       paramsMapping: { orderCode: 'code' },
     },
     addressBook: { paths: ['my-account/address-book'] },
-<<<<<<< HEAD
-    paymentManagement: { paths: ['my-account/payment-details'] }
-=======
     paymentManagement: { paths: ['my-account/payment-details'] },
-    pageNotFound: { paths: ['notFound'] },
->>>>>>> 9663fe12
   },
 
   en: {} as any,
