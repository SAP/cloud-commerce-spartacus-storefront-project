import { TestBed } from '@angular/core/testing';
import { ServerConfig } from '../../config/server-config/server-config';
import { RoutingConfigService } from './routing-config.service';
import { RouterTranslationService } from './configurable-routes.service';
import { Router, Routes } from '@angular/router';
<<<<<<< HEAD
=======
import { RoutesConfig } from './routes-config';
import { UrlMatcherFactory } from './url-matcher-factory';
>>>>>>> 3e52f7a1

class MockServerConfig {
  production = false;
}

class MockRouterConfigService {
  translations = {};
  async init(): Promise<void> {}
  getRouteTranslation() {}
}

class MockRouter {
  config: Routes;
  resetConfig(newConfig): void {
    this.config = newConfig;
  }
}

describe('RouterTranslationService', () => {
  let service: RouterTranslationService;
  let serverConfig: MockServerConfig;
  let router: Router;
  let routingConfigService: RoutingConfigService;

  beforeEach(() => {
    TestBed.configureTestingModule({
      providers: [
        RouterTranslationService,
        {
          provide: RoutingConfigService,
          useClass: MockRouterConfigService,
        },
        { provide: ServerConfig, useClass: MockServerConfig },
        {
          provide: Router,
          useClass: MockRouter,
        },
      ],
    });

    service = TestBed.get(RouterTranslationService);
    serverConfig = TestBed.get(ServerConfig);
    router = TestBed.get(Router);
    routingConfigService = TestBed.get(RoutingConfigService);

    router.config = [];
    spyOn(UrlMatcherFactory, 'getMultiplePathsUrlMatcher').and.callFake(
      paths => paths
    );
    spyOn(UrlMatcherFactory, 'getFalsyUrlMatcher').and.returnValue(false);
  });

  describe('translateRouterConfig', () => {
    it('should load routes config from loader', async () => {
      spyOn(routingConfigService, 'init');
      await service.init();
      expect(routingConfigService.init).toHaveBeenCalled();
    });

    it('when called twice, should load routes from routes config only once', async () => {
      spyOn(routingConfigService, 'init');
      await service.init();
      await service.init();
      expect(routingConfigService.init).toHaveBeenCalledTimes(1);
    });

    it('should NOT translate "paths" of routes that are NOT configurable', async () => {
      router.config = [{ path: 'path1' }, { path: 'path2' }];
      spyOn(routingConfigService, 'getRouteTranslation').and.returnValues(
        undefined
      );
      await service.init();
      expect(router.config).toEqual([{ path: 'path1' }, { path: 'path2' }]);
    });

    it('should keep child routes for routes that are NOT configurable', async () => {
      router.config = [
        { path: 'path1' },
        { path: 'path2', children: [{ path: 'subPath' }] },
      ];
      spyOn(routingConfigService, 'getRouteTranslation').and.returnValues(
        undefined
      );
      await service.init();
      expect(router.config).toEqual([
        { path: 'path1' },
        { path: 'path2', children: [{ path: 'subPath' }] },
      ]);
    });

    it('should NOT translate "redirectTo" of routes that are NOT configurable', async () => {
      router.config = [
        { path: 'path1', redirectTo: 'path100' },
        { path: 'path2', redirectTo: 'path200' },
      ];
      spyOn(routingConfigService, 'getRouteTranslation').and.returnValues(
        undefined
      );
      await service.init();
      expect(router.config).toEqual([
        { path: 'path1', redirectTo: 'path100' },
        { path: 'path2', redirectTo: 'path200' },
      ]);
    });

<<<<<<< HEAD
    it('should translate "path" of configurable routes', async () => {
      router.config = [
        { path: null, data: { cxPath: 'page1' } },
        { path: null, data: { cxPath: 'page2' } },
      ];
      spyOn(routingConfigService, 'getRouteTranslation').and.returnValues(
        { paths: ['path1'] },
        { paths: ['path2'] }
      );
=======
    it('should generate route matching configured path', async () => {
      router.config = [{ path: null, data: { cxPath: 'page1' } }];
      loader.routesConfig.translations = {
        en: {
          page1: { paths: ['path1'] },
        },
      };
>>>>>>> 3e52f7a1
      await service.init();
      expect(router.config[0].path).toEqual('path1');
    });

    it('should generate route matching configured multiple paths', async () => {
      router.config = [{ path: null, data: { cxPath: 'page1' } }];
      loader.routesConfig.translations = {
        en: {
          page1: { paths: ['path1', 'path100'] },
        },
      };
      await service.init();
      expect(router.config[0].matcher).toEqual(['path1', 'path100']);
    });

    it('should translate "redirectTo" of configurable routes', async () => {
      router.config = [
        { path: 'path1', data: { cxRedirectTo: 'page1' } },
        { path: 'path2', data: { cxRedirectTo: 'page2' } },
      ];
      spyOn(routingConfigService, 'getRouteTranslation').and.returnValues(
        { paths: ['path100'] },
        { paths: ['path200'] }
      );
      await service.init();
      expect(router.config[0].path).toEqual('path1');
      expect(router.config[0].redirectTo).toEqual('path100');
      expect(router.config[1].path).toEqual('path2');
      expect(router.config[1].redirectTo).toEqual('path200');
    });

    it('should console.warn in non-production environment if a route has configurable both "path" and "redirectTo"', async () => {
      spyOn(console, 'warn');
      serverConfig.production = false;
      router.config = [
        { path: null, data: { cxPath: 'page1', cxRedirectTo: 'page2' } },
      ];
      spyOn(routingConfigService, 'getRouteTranslation').and.returnValues(
        { paths: ['path1'] },
        { paths: ['path2'] }
      );
      await service.init();
      expect(console.warn).toHaveBeenCalled();
    });
    it('should NOT console.warn in production environment if a route has configurable both "path" and "redirectTo"', async () => {
      spyOn(console, 'warn');
      serverConfig.production = true;
      router.config = [
        { path: null, data: { cxPath: 'page1', cxRedirectTo: 'page2' } },
      ];
      spyOn(routingConfigService, 'getRouteTranslation').and.returnValues(
        { paths: ['path1'] },
        { paths: ['path2'] }
      );
      await service.init();
      expect(console.warn).not.toHaveBeenCalled();
    });

<<<<<<< HEAD
    it('should generate many routes with different paths when translations config contain many paths for a given page', async () => {
      router.config = [{ path: null, data: { cxPath: 'page1' } }];
      spyOn(routingConfigService, 'getRouteTranslation').and.returnValues({
        paths: ['path1', 'path100'],
      });
      await service.init();
      expect(router.config.length).toEqual(2);
      expect(router.config[0].path).toEqual('path1');
      expect(router.config[1].path).toEqual('path100');
    });

=======
>>>>>>> 3e52f7a1
    it('should generate route for "redirectTo" with with first configured path in translations config for a given page', async () => {
      router.config = [
        { path: 'path', redirectTo: null, data: { cxRedirectTo: 'page1' } },
      ];
      spyOn(routingConfigService, 'getRouteTranslation').and.returnValues({
        paths: ['path1', 'path100'],
      });
      await service.init();
      expect(router.config.length).toEqual(1);
      expect(router.config[0].redirectTo).toEqual('path1');
    });

    it('should generate route that will never match if there are no configured paths in translations config', async () => {
      router.config = [{ path: null, data: { cxPath: 'page1' } }];
      spyOn(routingConfigService, 'getRouteTranslation').and.returnValues(null);
      await service.init();
      expect(router.config[0].matcher).toBe(false);
    });

    // tslint:disable-next-line:max-line-length
    it('should console.warn in non-production environment if route refers a page name that does not exist in translations config', async () => {
      spyOn(console, 'warn');
      serverConfig.production = false;
      router.config = [{ path: null, data: { cxPath: 'page1' } }];
      spyOn(routingConfigService, 'getRouteTranslation').and.returnValues(
        undefined
      );
      await service.init();
      expect(console.warn).toHaveBeenCalled();
    });

    // tslint:disable-next-line:max-line-length
    it('should NOT console.warn in production environment if route refers a page name that does not exist in translations config', async () => {
      spyOn(console, 'warn');
      serverConfig.production = true;
      router.config = [{ path: null, data: { cxPath: 'page1' } }];
      spyOn(routingConfigService, 'getRouteTranslation').and.returnValues(
        undefined
      );
      await service.init();
      expect(console.warn).not.toHaveBeenCalled();
    });

    it('should translate configurable routes placed among non-cofigurable routes', async () => {
      router.config = [
        // normal routes
        { path: 'path1' },

        // configurable routes
        { path: null, data: { cxPath: 'page2' } },

        // normal routes
        { path: 'path3', redirectTo: 'path30' },

        // configurable routes
        { path: 'path4', redirectTo: null, data: { cxRedirectTo: 'page4' } },

        // normal routes
        { path: 'path5' },
      ];
      spyOn(routingConfigService, 'getRouteTranslation').and.returnValues(
        { paths: ['path2', 'path20', 'path200'] },
        { paths: ['path40', 'path400'] }
      );
      await service.init();
      expect(router.config).toEqual([
        // normal routes
        { path: 'path1' },

        // configurable routes
        {
          path: null,
          data: { cxPath: 'page2' },
          matcher: ['path2', 'path20', 'path200'] as any,
        },

        // normal routes
        { path: 'path3', redirectTo: 'path30' },

        // configurable routes
        {
          path: 'path4',
          redirectTo: 'path40',
          data: { cxRedirectTo: 'page4' },
        },

        // normal routes
        { path: 'path5' },
      ]);
    });
  });
});<|MERGE_RESOLUTION|>--- conflicted
+++ resolved
@@ -3,11 +3,7 @@
 import { RoutingConfigService } from './routing-config.service';
 import { RouterTranslationService } from './configurable-routes.service';
 import { Router, Routes } from '@angular/router';
-<<<<<<< HEAD
-=======
-import { RoutesConfig } from './routes-config';
 import { UrlMatcherFactory } from './url-matcher-factory';
->>>>>>> 3e52f7a1
 
 class MockServerConfig {
   production = false;
@@ -113,36 +109,20 @@
       ]);
     });
 
-<<<<<<< HEAD
-    it('should translate "path" of configurable routes', async () => {
-      router.config = [
-        { path: null, data: { cxPath: 'page1' } },
-        { path: null, data: { cxPath: 'page2' } },
-      ];
-      spyOn(routingConfigService, 'getRouteTranslation').and.returnValues(
-        { paths: ['path1'] },
-        { paths: ['path2'] }
-      );
-=======
     it('should generate route matching configured path', async () => {
       router.config = [{ path: null, data: { cxPath: 'page1' } }];
-      loader.routesConfig.translations = {
-        en: {
-          page1: { paths: ['path1'] },
-        },
-      };
->>>>>>> 3e52f7a1
+      spyOn(routingConfigService, 'getRouteTranslation').and.returnValues({
+        paths: ['path1'],
+      });
       await service.init();
       expect(router.config[0].path).toEqual('path1');
     });
 
     it('should generate route matching configured multiple paths', async () => {
       router.config = [{ path: null, data: { cxPath: 'page1' } }];
-      loader.routesConfig.translations = {
-        en: {
-          page1: { paths: ['path1', 'path100'] },
-        },
-      };
+      spyOn(routingConfigService, 'getRouteTranslation').and.returnValues({
+        paths: ['path1', 'path100'],
+      });
       await service.init();
       expect(router.config[0].matcher).toEqual(['path1', 'path100']);
     });
@@ -190,28 +170,14 @@
       expect(console.warn).not.toHaveBeenCalled();
     });
 
-<<<<<<< HEAD
-    it('should generate many routes with different paths when translations config contain many paths for a given page', async () => {
-      router.config = [{ path: null, data: { cxPath: 'page1' } }];
+    it('should generate route for "redirectTo" with with first configured path in translations config for a given page', async () => {
+      router.config = [
+        { path: 'path', redirectTo: null, data: { cxRedirectTo: 'page1' } },
+      ];
       spyOn(routingConfigService, 'getRouteTranslation').and.returnValues({
         paths: ['path1', 'path100'],
       });
       await service.init();
-      expect(router.config.length).toEqual(2);
-      expect(router.config[0].path).toEqual('path1');
-      expect(router.config[1].path).toEqual('path100');
-    });
-
-=======
->>>>>>> 3e52f7a1
-    it('should generate route for "redirectTo" with with first configured path in translations config for a given page', async () => {
-      router.config = [
-        { path: 'path', redirectTo: null, data: { cxRedirectTo: 'page1' } },
-      ];
-      spyOn(routingConfigService, 'getRouteTranslation').and.returnValues({
-        paths: ['path1', 'path100'],
-      });
-      await service.init();
       expect(router.config.length).toEqual(1);
       expect(router.config[0].redirectTo).toEqual('path1');
     });
