--- conflicted
+++ resolved
@@ -3,8 +3,6 @@
 import { RoutesConfigLoader } from './routes-config-loader';
 import { ConfigurableRoutesService } from './configurable-routes.service';
 import { Router, Routes } from '@angular/router';
-<<<<<<< HEAD
-import { ConfigurableRoutes } from './configurable-route';
 import { RoutesConfig } from './routes-config';
 
 class MockServerConfig {
@@ -15,16 +13,10 @@
   routesConfig: RoutesConfig = {
     translations: {
       default: {}
-    },
-    parameterNamesMapping: {}
+    }
   };
 }
 
-=======
-
-const mockRoutesConfigLoader = { routesConfig: { translations: {} } };
-const mockServerConfig: ServerConfig = { production: false };
->>>>>>> fa44e9ca
 class MockRouter {
   config: Routes;
   resetConfig(newConfig): void {
@@ -36,11 +28,7 @@
   let service: ConfigurableRoutesService;
   let serverConfig: MockServerConfig;
   let router: Router;
-<<<<<<< HEAD
-  let mockRoutesConfigLoader: MockRoutesConfigLoader;
-=======
   let loader: RoutesConfigLoader;
->>>>>>> fa44e9ca
 
   beforeEach(() => {
     TestBed.configureTestingModule({
@@ -61,11 +49,7 @@
     service = TestBed.get(ConfigurableRoutesService);
     serverConfig = TestBed.get(ServerConfig);
     router = TestBed.get(Router);
-<<<<<<< HEAD
-    mockRoutesConfigLoader = TestBed.get(RoutesConfigLoader);
-=======
     loader = TestBed.get(RoutesConfigLoader);
->>>>>>> fa44e9ca
 
     router.config = [];
   });
