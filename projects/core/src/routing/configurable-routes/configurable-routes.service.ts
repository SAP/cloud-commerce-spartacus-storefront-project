import { Injectable, Injector } from '@angular/core';
import { Routes, Router, Route } from '@angular/router';
import { ServerConfig } from '../../config/server-config/server-config';
<<<<<<< HEAD
import { RoutingConfigService } from './routing-config.service';
=======
import {
  RoutesTranslations,
  RouteTranslation,
  RoutesConfig,
} from './routes-config';
import { RoutesConfigLoader } from './routes-config-loader';
import { UrlMatcherFactory } from './url-matcher-factory';
>>>>>>> 3e52f7a1

type ConfigurableRouteKey = 'cxPath' | 'cxRedirectTo';

@Injectable()
export class RouterTranslationService {
  constructor(
    private config: ServerConfig,
    private injector: Injector,
    private routingConfigService: RoutingConfigService
  ) {}

  private initCalled = false; // guard not to call init() more than once

  /**
   * Initializes service with given translations and translates all existing Routes in the Router.
   */
  async init(): Promise<void> {
    if (!this.initCalled) {
      this.initCalled = true;
      await this.routingConfigService.init();
      this.translateRouter();
    }
  }

  private translateRouter() {
    // Router could not be injected in constructor due to cyclic dependency with APP_INITIALIZER:
    const router = this.injector.get(Router);

    const translatedRoutes = this.translateRoutes(router.config);

    router.resetConfig(translatedRoutes);
  }

  private translateRoutes(routes: Routes): Routes {
    const result = [];
    routes.forEach(route => {
<<<<<<< HEAD
      const translatedRouteAliases = this.translateRoute(route);
=======
      const translatedRoute = this.translateRoute(route, routesTranslations);

>>>>>>> 3e52f7a1
      if (route.children && route.children.length) {
        const translatedChildrenRoutes = this.translateRoutes(route.children);

        translatedRoute.children = translatedChildrenRoutes;
      }
      result.push(translatedRoute);
    });
    return result;
  }

<<<<<<< HEAD
  private translateRoute(route: Route): Routes {
=======
  private translateRoute(
    route: Route,
    routesTranslations: RoutesTranslations
  ): Route {
>>>>>>> 3e52f7a1
    if (this.isConfigurable(route, 'cxPath')) {
      // we assume that 'path' and 'redirectTo' cannot be both configured for one route
      if (this.isConfigurable(route, 'cxRedirectTo')) {
        this.warn(
          `A path should not have set both "cxPath" and "cxRedirectTo" properties! Route: '${route}`
        );
      }
      return this.translateRoutePath(route);
    }

    if (this.isConfigurable(route, 'cxRedirectTo')) {
      return this.translateRouteRedirectTo(route);
    }

    return route; // if nothing is configurable, just pass the original route
  }

  private isConfigurable(route: Route, key: ConfigurableRouteKey): boolean {
    return !!this.getConfigurable(route, key);
  }

  private getConfigurable(route: Route, key: ConfigurableRouteKey): string {
    return route.data && route.data[key];
  }

<<<<<<< HEAD
  private translateRoutePath(route: Route): Route[] {
    return this.getTranslatedPaths(route, 'cxPath').map(translatedPath => {
      return { ...route, path: translatedPath };
    });
  }

  private translateRouteRedirectTo(route: Route): Route[] {
    const translatedPaths = this.getTranslatedPaths(route, 'cxRedirectTo');
=======
  private translateRoutePath(
    route: Route,
    routesTranslations: RoutesTranslations
  ): Route {
    const paths = this.getTranslatedPaths(route, 'cxPath', routesTranslations);
    switch (paths.length) {
      case 0:
        delete route.path;
        return {
          ...route,
          matcher: UrlMatcherFactory.getFalsyUrlMatcher(),
        };

      case 1:
        delete route.matcher;
        return { ...route, path: paths[0] };

      default:
        delete route.path;
        return {
          ...route,
          matcher: UrlMatcherFactory.getMultiplePathsUrlMatcher(paths),
        };
    }
  }

  private translateRouteRedirectTo(
    route: Route,
    translations: RoutesTranslations
  ): Route {
    const translatedPaths = this.getTranslatedPaths(
      route,
      'cxRedirectTo',
      translations
    );
>>>>>>> 3e52f7a1
    return translatedPaths.length
      ? { ...route, redirectTo: translatedPaths[0] } // take the first path from list by convention
      : route;
  }

  private getTranslatedPaths(
    route: Route,
    key: ConfigurableRouteKey
  ): string[] {
    const routeName = this.getConfigurable(route, key);
    const translation = this.routingConfigService.getRouteTranslation(
      routeName
    );
    if (translation === undefined) {
      this.warn(
        `Could not translate key '${key}' of route '${routeName}'`,
        route,
        `due to undefined key '${routeName}' in routes translations`
      );
      return [];
    }
    if (translation && translation.paths === undefined) {
      this.warn(
        `Could not translate key '${key}' of route '${routeName}'`,
        route,
        `due to undefined 'paths' key for '${routeName}' route in routes translations`
      );
      return [];
    }

    // translation or translation.paths can be null - which means switching off the route
    return (translation && translation.paths) || [];
  }

  private warn(...args) {
    if (!this.config.production) {
      console.warn(...args);
    }
  }
}<|MERGE_RESOLUTION|>--- conflicted
+++ resolved
@@ -1,17 +1,8 @@
 import { Injectable, Injector } from '@angular/core';
 import { Routes, Router, Route } from '@angular/router';
 import { ServerConfig } from '../../config/server-config/server-config';
-<<<<<<< HEAD
 import { RoutingConfigService } from './routing-config.service';
-=======
-import {
-  RoutesTranslations,
-  RouteTranslation,
-  RoutesConfig,
-} from './routes-config';
-import { RoutesConfigLoader } from './routes-config-loader';
 import { UrlMatcherFactory } from './url-matcher-factory';
->>>>>>> 3e52f7a1
 
 type ConfigurableRouteKey = 'cxPath' | 'cxRedirectTo';
 
@@ -48,12 +39,8 @@
   private translateRoutes(routes: Routes): Routes {
     const result = [];
     routes.forEach(route => {
-<<<<<<< HEAD
-      const translatedRouteAliases = this.translateRoute(route);
-=======
-      const translatedRoute = this.translateRoute(route, routesTranslations);
+      const translatedRoute = this.translateRoute(route);
 
->>>>>>> 3e52f7a1
       if (route.children && route.children.length) {
         const translatedChildrenRoutes = this.translateRoutes(route.children);
 
@@ -64,14 +51,7 @@
     return result;
   }
 
-<<<<<<< HEAD
-  private translateRoute(route: Route): Routes {
-=======
-  private translateRoute(
-    route: Route,
-    routesTranslations: RoutesTranslations
-  ): Route {
->>>>>>> 3e52f7a1
+  private translateRoute(route: Route): Route {
     if (this.isConfigurable(route, 'cxPath')) {
       // we assume that 'path' and 'redirectTo' cannot be both configured for one route
       if (this.isConfigurable(route, 'cxRedirectTo')) {
@@ -97,21 +77,8 @@
     return route.data && route.data[key];
   }
 
-<<<<<<< HEAD
-  private translateRoutePath(route: Route): Route[] {
-    return this.getTranslatedPaths(route, 'cxPath').map(translatedPath => {
-      return { ...route, path: translatedPath };
-    });
-  }
-
-  private translateRouteRedirectTo(route: Route): Route[] {
-    const translatedPaths = this.getTranslatedPaths(route, 'cxRedirectTo');
-=======
-  private translateRoutePath(
-    route: Route,
-    routesTranslations: RoutesTranslations
-  ): Route {
-    const paths = this.getTranslatedPaths(route, 'cxPath', routesTranslations);
+  private translateRoutePath(route: Route): Route {
+    const paths = this.getTranslatedPaths(route, 'cxPath');
     switch (paths.length) {
       case 0:
         delete route.path;
@@ -133,16 +100,8 @@
     }
   }
 
-  private translateRouteRedirectTo(
-    route: Route,
-    translations: RoutesTranslations
-  ): Route {
-    const translatedPaths = this.getTranslatedPaths(
-      route,
-      'cxRedirectTo',
-      translations
-    );
->>>>>>> 3e52f7a1
+  private translateRouteRedirectTo(route: Route): Route {
+    const translatedPaths = this.getTranslatedPaths(route, 'cxRedirectTo');
     return translatedPaths.length
       ? { ...route, redirectTo: translatedPaths[0] } // take the first path from list by convention
       : route;
