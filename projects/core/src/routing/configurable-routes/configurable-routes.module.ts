--- conflicted
+++ resolved
@@ -3,18 +3,12 @@
 import { ConfigurableRoutesService } from './configurable-routes.service';
 import { RoutesConfigLoader } from './routes-config-loader';
 import { ConfigModule, Config } from '../../config/config.module';
-import {
-<<<<<<< HEAD
-  ConfigurableRoutesModuleConfig,
-  defaultConfigurableRoutesModuleConfig
-} from './configurable-routes-module.config';
 import { PathService } from './path/path.service';
 import { DynamicPathService } from './path/dynamic-path.service';
-=======
-  ConfigurableRoutesConfig,
-  defaultConfigurableRoutesConfig
+import {
+  defaultConfigurableRoutesConfig,
+  ConfigurableRoutesConfig
 } from './configurable-routes-config';
->>>>>>> 4cea1c07
 
 export function loadRoutesConfig(loader: RoutesConfigLoader) {
   const result = () => loader.load(); // workaround for AOT compilation (see https://stackoverflow.com/a/51977115)
