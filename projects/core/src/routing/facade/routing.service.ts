import { Injectable } from '@angular/core';
import * as fromStore from '../store';
import { select, Store } from '@ngrx/store';
import { Observable } from 'rxjs';
import { NavigationExtras } from '@angular/router';
import { UrlTranslationService } from '../configurable-routes/url-translation/url-translation.service';
import { TranslateUrlOptions } from '../configurable-routes/url-translation/translate-url-options';

@Injectable({
  providedIn: 'root'
})
export class RoutingService {
  constructor(
    private store: Store<fromStore.RouterState>,
    private urlTranslator: UrlTranslationService
  ) {}

  /**
   * Get the current router state
   */
  getRouterState(): Observable<any> {
    return this.store.pipe(select(fromStore.getRouterState));
  }

  /**
   * Navigation with a new state into history
   * @param pathOrTranslateUrlOptions: Path or options to translate url
   * @param query
   * @param extras: Represents the extra options used during navigation.
   */
<<<<<<< HEAD
  go(path: string[], query?: object, extras?: NavigationExtras): void {
    this.store.dispatch(
      new fromStore.Go({
        path,
        query,
        extras
      })
    );
=======
  go(
    pathOrTranslateUrlOptions: any[] | TranslateUrlOptions,
    query?: object,
    extras?: NavigationExtras
  ) {
    let path: any[];

    if (Array.isArray(pathOrTranslateUrlOptions)) {
      path = pathOrTranslateUrlOptions;
    } else {
      const translateUrlOptions = pathOrTranslateUrlOptions;
      const translatedPath = this.urlTranslator.translate(translateUrlOptions);
      path = Array.isArray(translatedPath) ? translatedPath : [translatedPath];
    }
    return this.navigate(path, query, extras);
>>>>>>> fa44e9ca
  }

  /**
   * Navigating back
   */
  back(): void {
    const isLastPageInApp =
      document.referrer.indexOf(window.location.origin) > -1;
    if (isLastPageInApp) {
      this.store.dispatch(new fromStore.Back());
      return;
    }
    this.go(['/']);
    return;
  }

  /**
   * Navigating forward
   */
  forward(): void {
    this.store.dispatch(new fromStore.Forward());
  }

  /**
   * Get the redirect url from store
   */
  getRedirectUrl(): Observable<string> {
    return this.store.pipe(select(fromStore.getRedirectUrl));
  }

  /**
   * Remove the redirect url from store
   */
  clearRedirectUrl(): void {
    this.store.dispatch(new fromStore.ClearRedirectUrl());
  }

  /**
   * Put redirct url into store
   * @param url: redirect url
   */
  saveRedirectUrl(url: string): void {
    this.store.dispatch(new fromStore.SaveRedirectUrl(url));
  }

  /**
   * Navigation with a new state into history
   * @param path
   * @param query
   * @param extras: Represents the extra options used during navigation.
   */
  private navigate(path: any[], query?: object, extras?: NavigationExtras) {
    this.store.dispatch(
      new fromStore.Go({
        path,
        query,
        extras
      })
    );
  }
}<|MERGE_RESOLUTION|>--- conflicted
+++ resolved
@@ -28,21 +28,11 @@
    * @param query
    * @param extras: Represents the extra options used during navigation.
    */
-<<<<<<< HEAD
-  go(path: string[], query?: object, extras?: NavigationExtras): void {
-    this.store.dispatch(
-      new fromStore.Go({
-        path,
-        query,
-        extras
-      })
-    );
-=======
   go(
     pathOrTranslateUrlOptions: any[] | TranslateUrlOptions,
     query?: object,
     extras?: NavigationExtras
-  ) {
+  ): void {
     let path: any[];
 
     if (Array.isArray(pathOrTranslateUrlOptions)) {
@@ -53,7 +43,6 @@
       path = Array.isArray(translatedPath) ? translatedPath : [translatedPath];
     }
     return this.navigate(path, query, extras);
->>>>>>> fa44e9ca
   }
 
   /**
@@ -105,7 +94,11 @@
    * @param query
    * @param extras: Represents the extra options used during navigation.
    */
-  private navigate(path: any[], query?: object, extras?: NavigationExtras) {
+  private navigate(
+    path: any[],
+    query?: object,
+    extras?: NavigationExtras
+  ): void {
     this.store.dispatch(
       new fromStore.Go({
         path,
