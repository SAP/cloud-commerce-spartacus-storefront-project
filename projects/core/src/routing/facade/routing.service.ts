import { Injectable } from '@angular/core';
import * as fromStore from '../store';
import { select, Store } from '@ngrx/store';
import { Observable } from 'rxjs';
import { NavigationExtras } from '@angular/router';
import { UrlTranslatorService } from '../configurable-routes/url-translator/url-translator.service';
import { TranslateUrlOptions } from '../configurable-routes/url-translator/translate-url-options';

@Injectable({
  providedIn: 'root'
})
export class RoutingService {
<<<<<<< HEAD
  readonly routerState$: Observable<any> = this.store.pipe(
    select(fromStore.getRouterState)
  );

  readonly redirectUrl$: Observable<string> = this.store.pipe(
    select(fromStore.getRedirectUrl)
  );

  constructor(
    private store: Store<fromStore.RouterState>,
    private urlTranslator: UrlTranslatorService
  ) {}
=======
  constructor(private store: Store<fromStore.RouterState>) {}
>>>>>>> 9cc849f6

  /**
   * Get the current router state
   */
  getRouterState(): Observable<any> {
    return this.store.pipe(select(fromStore.getRouterState));
  }

  /**
   * Navigation with a new state into history
   * @param path
   * @param query
   * @param extras: Represents the extra options used during navigation.
   */
  go(path: any[], query?: object, extras?: NavigationExtras) {
    this.store.dispatch(
      new fromStore.Go({
        path,
        query,
        extras
      })
    );
  }

<<<<<<< HEAD
  public translateAndGo(
    translateUrlOptions: TranslateUrlOptions,
    query?: object,
    extras?: NavigationExtras
  ) {
    const path = this.urlTranslator.translate(translateUrlOptions) as any[];
    this.go(path, query, extras);
  }

=======
  /**
   * Navigating back
   */
>>>>>>> 9cc849f6
  back() {
    const isLastPageInApp =
      document.referrer.indexOf(window.location.origin) > -1;
    if (isLastPageInApp) {
      this.store.dispatch(new fromStore.Back());
      return;
    }
    this.go(['/']);
    return;
  }

  /**
   * Navigating forward
   */
  forward() {
    this.store.dispatch(new fromStore.Forward());
  }

  /**
   * Get the redirect url from store
   */
  getRedirectUrl(): Observable<string> {
    return this.store.pipe(select(fromStore.getRedirectUrl));
  }

  /**
   * Remove the redirect url from store
   */
  clearRedirectUrl() {
    this.store.dispatch(new fromStore.ClearRedirectUrl());
  }

  /**
   * Put redirct url into store
   * @param url: redirect url
   */
  saveRedirectUrl(url: string) {
    this.store.dispatch(new fromStore.SaveRedirectUrl(url));
  }
}<|MERGE_RESOLUTION|>--- conflicted
+++ resolved
@@ -10,22 +10,10 @@
   providedIn: 'root'
 })
 export class RoutingService {
-<<<<<<< HEAD
-  readonly routerState$: Observable<any> = this.store.pipe(
-    select(fromStore.getRouterState)
-  );
-
-  readonly redirectUrl$: Observable<string> = this.store.pipe(
-    select(fromStore.getRedirectUrl)
-  );
-
   constructor(
     private store: Store<fromStore.RouterState>,
     private urlTranslator: UrlTranslatorService
   ) {}
-=======
-  constructor(private store: Store<fromStore.RouterState>) {}
->>>>>>> 9cc849f6
 
   /**
    * Get the current router state
@@ -50,7 +38,12 @@
     );
   }
 
-<<<<<<< HEAD
+  /**
+   * Translation of an URL and navigation to it with a new state into history
+   * @param translateUrlOptions
+   * @param query
+   * @param extras: Represents the extra options used during navigation.
+   */
   public translateAndGo(
     translateUrlOptions: TranslateUrlOptions,
     query?: object,
@@ -60,11 +53,9 @@
     this.go(path, query, extras);
   }
 
-=======
   /**
    * Navigating back
    */
->>>>>>> 9cc849f6
   back() {
     const isLastPageInApp =
       document.referrer.indexOf(window.location.origin) > -1;
