--- conflicted
+++ resolved
@@ -3,11 +3,8 @@
 import { select, Store } from '@ngrx/store';
 import { Observable } from 'rxjs';
 import { NavigationExtras } from '@angular/router';
-<<<<<<< HEAD
 import { PathPipeService } from '../configurable-routes/path/path-pipe.service';
 
-=======
->>>>>>> b85773b1
 @Injectable({
   providedIn: 'root'
 })
