import { TestBed } from '@angular/core/testing';
import * as NgrxStore from '@ngrx/store';
import { Store, StoreModule } from '@ngrx/store';
import { of } from 'rxjs';
import { PageType } from '../../model/cms.model';
import { SemanticPathService } from '../configurable-routes/url-translation/semantic-path.service';
import { PageContext } from '../models/page-context.model';
<<<<<<< HEAD
import { RoutingActions } from '../store/actions/index';
import * as fromStore from '../store/index';
import { RouterState } from '../store/reducers/router.reducer';
=======
import * as fromStore from '../store/index';
import { RoutingSelector } from '../store/selectors/index';
>>>>>>> 12fc81ca
import { RoutingService } from './routing.service';

import createSpy = jasmine.createSpy;

describe('RoutingService', () => {
  let store: Store<fromStore.RouterState>;
  let service: RoutingService;
  let urlService: SemanticPathService;

  beforeEach(() => {
    TestBed.configureTestingModule({
      imports: [StoreModule.forRoot({})],
      providers: [
        RoutingService,
        { provide: SemanticPathService, useValue: { transform: () => {} } },
      ],
    });

    store = TestBed.get(Store);
    service = TestBed.get(RoutingService);
    urlService = TestBed.get(SemanticPathService);
    spyOn(store, 'dispatch');
  });

  it('should be created', () => {
    expect(service).toBeTruthy();
  });

  describe('go', () => {
    it('should dispatch navigation action with generated path', () => {
      spyOn(urlService, 'transform').and.returnValue(['generated', 'path']);
      service.go([]);
      expect(store.dispatch).toHaveBeenCalledWith(
        new RoutingActions.RouteGoAction({
          path: ['generated', 'path'],
          query: undefined,
          extras: undefined,
        })
      );
    });

    it('should call url service service with given array of commands', () => {
      spyOn(urlService, 'transform');
      const commands = ['testString', { cxRoute: 'testRoute' }];
      service.go(commands);
      expect(urlService.transform).toHaveBeenCalledWith(commands);
    });
  });

  describe('goByUrl', () => {
    it('should dispatch GoByUrl action', () => {
      service.goByUrl('test');
      expect(store.dispatch).toHaveBeenCalledWith(
        new RoutingActions.RouteGoByUrlAction('test')
      );
    });
  });

  describe('back', () => {
    it('should dispatch back action', () => {
      service.back();
      expect(store.dispatch).toHaveBeenCalledWith(
        new RoutingActions.RouteBackAction()
      );
    });

    it('should go to homepage on back action when referer is not from the app', () => {
      spyOnProperty(document, 'referrer', 'get').and.returnValue(
        'http://foobar.com'
      );
      spyOn(urlService, 'transform').and.callFake(x => x);
      service.back();
      expect(store.dispatch).toHaveBeenCalledWith(
        new RoutingActions.RouteGoAction({
          path: ['/'],
          query: undefined,
          extras: undefined,
        })
      );
    });
  });

  describe('forward', () => {
    it('should dispatch forward action', () => {
      service.forward();
      expect(store.dispatch).toHaveBeenCalledWith(
        new RoutingActions.RouteForwardAction()
      );
    });
  });

  it('should expose whole router state', () => {
    const mockRouterState = createSpy().and.returnValue(() => of({}));
    spyOnProperty(NgrxStore, 'select').and.returnValue(mockRouterState);

    let routerState: any;
    service.getRouterState().subscribe(state => (routerState = state));
    expect(mockRouterState).toHaveBeenCalledWith(
      RoutingSelector.getRouterState
    );
    expect(routerState).toEqual({});
  });

  it('should return only page context from the state', () => {
    const pageContext: PageContext = {
      id: 'homepage',
      type: PageType.CATALOG_PAGE,
    };
    const mockRouterState = createSpy().and.returnValue(() => of(pageContext));
    spyOnProperty(NgrxStore, 'select').and.returnValue(mockRouterState);

    let result: PageContext;
    service
      .getPageContext()
      .subscribe(value => (result = value))
      .unsubscribe();

    expect(result).toEqual(pageContext);
  });

  it('getNextPageContext should return nextPageContext state', () => {
    const pageContext: PageContext = {
      id: 'homepage',
      type: PageType.CATALOG_PAGE,
    };
    const mockRouterState = createSpy().and.returnValue(() => of(pageContext));
    spyOnProperty(NgrxStore, 'select').and.returnValue(mockRouterState);

    let result: PageContext;
    service
      .getNextPageContext()
      .subscribe(value => (result = value))
      .unsubscribe();

    expect(result).toEqual(pageContext);
    expect(NgrxStore.select).toHaveBeenCalledWith(
      RoutingSelector.getNextPageContext
    );
  });

  it('isNavigating should return isNavigating state', () => {
    const isNavigating = true;
    const mockRouterState = createSpy().and.returnValue(() => of(isNavigating));
    spyOnProperty(NgrxStore, 'select').and.returnValue(mockRouterState);

    let result: boolean;
    service
      .isNavigating()
      .subscribe(value => (result = value))
      .unsubscribe();

    expect(result).toEqual(isNavigating);
    expect(NgrxStore.select).toHaveBeenCalledWith(RoutingSelector.isNavigating);
  });
});<|MERGE_RESOLUTION|>--- conflicted
+++ resolved
@@ -5,20 +5,15 @@
 import { PageType } from '../../model/cms.model';
 import { SemanticPathService } from '../configurable-routes/url-translation/semantic-path.service';
 import { PageContext } from '../models/page-context.model';
-<<<<<<< HEAD
 import { RoutingActions } from '../store/actions/index';
-import * as fromStore from '../store/index';
-import { RouterState } from '../store/reducers/router.reducer';
-=======
-import * as fromStore from '../store/index';
+import { RouterState } from '../store/roting-state';
 import { RoutingSelector } from '../store/selectors/index';
->>>>>>> 12fc81ca
 import { RoutingService } from './routing.service';
 
 import createSpy = jasmine.createSpy;
 
 describe('RoutingService', () => {
-  let store: Store<fromStore.RouterState>;
+  let store: Store<RouterState>;
   let service: RoutingService;
   let urlService: SemanticPathService;
 
