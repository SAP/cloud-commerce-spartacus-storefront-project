import { TestBed } from '@angular/core/testing';
import { RoutingService } from './routing.service';
import * as fromStore from '../store';
import { Store, StoreModule } from '@ngrx/store';
import createSpy = jasmine.createSpy;
import { of } from 'rxjs';
import * as NgrxStore from '@ngrx/store';
import { PathPipeService } from '../configurable-routes';

describe('RoutingService', () => {
  const mockRedirectUrl = createSpy().and.returnValue(() => of('redirect_url'));
  const mockRouterState = createSpy().and.returnValue(() => of({}));
  const mockPathPipeService = { transform: () => {} };
  let store;
  let service: RoutingService;
  let pathPipeService: PathPipeService;

  beforeEach(() => {
    spyOnProperty(NgrxStore, 'select').and.returnValues(
      mockRouterState,
      mockRedirectUrl
    );

    TestBed.configureTestingModule({
      imports: [StoreModule.forRoot({})],
      providers: [
        RoutingService,
        { provide: PathPipeService, useValue: mockPathPipeService }
      ]
    });

    store = TestBed.get(Store);
    service = TestBed.get(RoutingService);
    pathPipeService = TestBed.get(PathPipeService);
    spyOn(store, 'dispatch');
  });

  it('should be created', () => {
    expect(service).toBeTruthy();
  });

  describe('go', () => {
    it('should dispatch navigation action', () => {
      service.go(['/search', 'query']);
      expect(store.dispatch).toHaveBeenCalledWith(
        new fromStore.Go({
          path: ['/search', 'query'],
          query: undefined,
          extras: undefined
        })
      );
    });
  });

  describe('goToPage', () => {
    it('should call go method with result of PathPipeService.transform', () => {
      spyOn(pathPipeService, 'transform').and.returnValue('transformed-path');
      spyOn(service, 'go');
      service.goToPage('testPageName');
      expect(service.go).toHaveBeenCalledWith(['transformed-path']);
    });
  });

  describe('back', () => {
    it('should dispatch back action', () => {
      service.back();
      expect(store.dispatch).toHaveBeenCalledWith(new fromStore.Back());
    });
  });

<<<<<<< HEAD
  describe('forward', () => {
    it('should dispatch forward action', () => {
=======
  it('should go to homepage on back action when referer is not from the app', inject(
    [RoutingService],
    (service: RoutingService) => {
      spyOnProperty(document, 'referrer', 'get').and.returnValue(
        'http://foobar.com'
      );
      service.back();
      expect(store.dispatch).toHaveBeenCalledWith(
        new fromStore.Go({
          path: ['/'],
          query: undefined,
          extras: undefined
        })
      );
    }
  ));

  it('should dispatch forward action', inject(
    [RoutingService],
    (service: RoutingService) => {
>>>>>>> b85773b1
      service.forward();
      expect(store.dispatch).toHaveBeenCalledWith(new fromStore.Forward());
    });
  });

  describe('clearRedirectUrl', () => {
    it('should dispatch clear redirect url action', () => {
      service.clearRedirectUrl();
      expect(store.dispatch).toHaveBeenCalledWith(
        new fromStore.ClearRedirectUrl()
      );
    });
  });

  describe('saveRedirectUrl', () => {
    it('should dispatch save redirect url action', () => {
      service.saveRedirectUrl('testUrl');
      expect(store.dispatch).toHaveBeenCalledWith(
        new fromStore.SaveRedirectUrl('testUrl')
      );
    });
  });

  it('should expose the whole router state', () => {
    service.redirectUrl$.subscribe(url => {
      expect(mockRedirectUrl).toHaveBeenCalledWith(fromStore.getRedirectUrl);
      expect(url).toEqual('redirect_url');
    });
  });

  it('should expose redirectUrl state', () => {
    service.routerState$.subscribe(state => {
      expect(mockRouterState).toHaveBeenCalledWith(fromStore.getRouterState);
      expect(state).toEqual({});
    });
  });
});<|MERGE_RESOLUTION|>--- conflicted
+++ resolved
@@ -66,15 +66,8 @@
       service.back();
       expect(store.dispatch).toHaveBeenCalledWith(new fromStore.Back());
     });
-  });
 
-<<<<<<< HEAD
-  describe('forward', () => {
-    it('should dispatch forward action', () => {
-=======
-  it('should go to homepage on back action when referer is not from the app', inject(
-    [RoutingService],
-    (service: RoutingService) => {
+    it('should go to homepage on back action when referer is not from the app', () => {
       spyOnProperty(document, 'referrer', 'get').and.returnValue(
         'http://foobar.com'
       );
@@ -86,13 +79,11 @@
           extras: undefined
         })
       );
-    }
-  ));
+    });
+  });
 
-  it('should dispatch forward action', inject(
-    [RoutingService],
-    (service: RoutingService) => {
->>>>>>> b85773b1
+  describe('forward', () => {
+    it('should dispatch forward action', () => {
       service.forward();
       expect(store.dispatch).toHaveBeenCalledWith(new fromStore.Forward());
     });
