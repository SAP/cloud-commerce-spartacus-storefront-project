--- conflicted
+++ resolved
@@ -1,35 +1,21 @@
 import { createSelector, MemoizedSelector } from '@ngrx/store';
 import { BaseSite } from '../../../model/misc.model';
 import { SiteContextState, StateWithSiteContext } from '../state';
-<<<<<<< HEAD
 import { SiteContextSelectors } from './index';
-=======
-import { getSiteContextState } from './site-context.selector';
->>>>>>> 217893eb
 
 export const getActiveBaseSite: MemoizedSelector<
   StateWithSiteContext,
   string
 > = createSelector(
-<<<<<<< HEAD
   SiteContextSelectors.getSiteContextState,
-  (state: SiteContextState) => state.baseSite.activeSite
-=======
-  getSiteContextState,
   (state: SiteContextState) =>
     state && state.baseSite && state.baseSite.activeSite
->>>>>>> 217893eb
 );
 
 export const getBaseSiteData: MemoizedSelector<
   StateWithSiteContext,
   BaseSite
 > = createSelector(
-<<<<<<< HEAD
   SiteContextSelectors.getSiteContextState,
-  (state: SiteContextState) => state.baseSite.details
-=======
-  getSiteContextState,
   (state: SiteContextState) => state && state.baseSite && state.baseSite.details
->>>>>>> 217893eb
 );