--- conflicted
+++ resolved
@@ -1,15 +1,8 @@
 import { Injectable } from '@angular/core';
 import { Actions, Effect, ofType } from '@ngrx/effects';
-<<<<<<< HEAD
-import { Action } from '@ngrx/store';
-import { Observable, of } from 'rxjs';
-import { catchError, exhaustMap, map, tap } from 'rxjs/operators';
-import { makeHttpErrorSerializable } from '../../../util/serialization-utils';
-=======
 import { Observable, of } from 'rxjs';
 import { catchError, exhaustMap, map, tap } from 'rxjs/operators';
 import { makeErrorSerializable } from '../../../util/serialization-utils';
->>>>>>> c9dfde65
 import { WindowRef } from '../../../window/window-ref';
 import { SiteConnector } from '../../connectors/site.connector';
 import * as actions from '../actions/languages.action';
@@ -17,34 +10,22 @@
 @Injectable()
 export class LanguagesEffects {
   @Effect()
-<<<<<<< HEAD
-  loadLanguages$: Observable<Action> = this.actions$.pipe(
-=======
   loadLanguages$: Observable<
     actions.LoadLanguagesSuccess | actions.LoadLanguagesFail
   > = this.actions$.pipe(
->>>>>>> c9dfde65
     ofType(actions.LOAD_LANGUAGES),
     exhaustMap(() => {
       return this.siteConnector.getLanguages().pipe(
         map(languages => new actions.LoadLanguagesSuccess(languages)),
         catchError(error =>
-<<<<<<< HEAD
-          of(new actions.LoadLanguagesFail(makeHttpErrorSerializable(error)))
-=======
           of(new actions.LoadLanguagesFail(makeErrorSerializable(error)))
->>>>>>> c9dfde65
         )
       );
     })
   );
 
   @Effect()
-<<<<<<< HEAD
-  activateLanguage$: Observable<Action> = this.actions$.pipe(
-=======
   activateLanguage$: Observable<actions.LanguageChange> = this.actions$.pipe(
->>>>>>> c9dfde65
     ofType(actions.SET_ACTIVE_LANGUAGE),
     tap((action: actions.SetActiveLanguage) => {
       if (this.winRef.sessionStorage) {
