import { HttpClientTestingModule } from '@angular/common/http/testing';
import { TestBed } from '@angular/core/testing';
import { provideMockActions } from '@ngrx/effects/testing';
import { Store } from '@ngrx/store';
import { BehaviorSubject, of, Subject } from 'rxjs';
import { ConfigModule } from '../../../config/config.module';
import { Currency } from '../../../model/misc.model';
<<<<<<< HEAD
import { BaseOccModule } from '../../../occ/base-occ.module';
import { WindowRef } from '../../../window';
=======
import { OccModule } from '../../../occ/occ.module';
>>>>>>> 9978f947
import { SiteAdapter } from '../../connectors/site.adapter';
import { SiteConnector } from '../../connectors/site.connector';
import { SiteContextActions } from '../actions/index';
import * as fromEffects from './currencies.effect';

describe('Currencies Effects', () => {
  let actions$: Subject<SiteContextActions.CurrenciesAction>;
  let connector: SiteConnector;
  let effects: fromEffects.CurrenciesEffects;
  let mockState: BehaviorSubject<string>;

  let currencies: Currency[];

  beforeEach(() => {
    currencies = [{ active: true, isocode: 'ja', name: 'Japanese' }];
    actions$ = new Subject();
    mockState = new BehaviorSubject(null);
    const mockStore: Partial<Store<any>> = {
      select: () => mockState,
    };

    TestBed.configureTestingModule({
      imports: [ConfigModule.forRoot(), HttpClientTestingModule, BaseOccModule],
      providers: [
        fromEffects.CurrenciesEffects,
        { provide: SiteAdapter, useValue: {} },
        provideMockActions(() => actions$),
        { provide: Store, useValue: mockStore },
      ],
    });

    connector = TestBed.inject(SiteConnector);
    effects = TestBed.inject(fromEffects.CurrenciesEffects);

    spyOn(connector, 'getCurrencies').and.returnValue(of(currencies));
  });

  describe('loadCurrencies$', () => {
    it('should populate all currencies from LoadCurrenciesSuccess', () => {
      const results = [];
      effects.loadCurrencies$.subscribe((a) => results.push(a));
      actions$.next(new SiteContextActions.LoadCurrencies());
      expect(results).toEqual([
        new SiteContextActions.LoadCurrenciesSuccess(currencies),
      ]);
    });
  });

  describe('activateCurrency$', () => {
    describe('when currency is set for the first time', () => {
      it('should NOT dispatch currency change action', () => {
        const results = [];
        effects.activateCurrency$.subscribe((a) => results.push(a));
        mockState.next('zh');
        expect(results).toEqual([]);
      });
    });

    describe('when currency is set for the next time', () => {
      it('should dispatch currency change action', () => {
        const results = [];
        effects.activateCurrency$.subscribe((a) => results.push(a));

        mockState.next('en');
        mockState.next('zh');

        const changeAction = new SiteContextActions.CurrencyChange({
          previous: 'en',
          current: 'zh',
        });
        expect(results).toEqual([changeAction]);
      });
    });
  });
});<|MERGE_RESOLUTION|>--- conflicted
+++ resolved
@@ -5,12 +5,7 @@
 import { BehaviorSubject, of, Subject } from 'rxjs';
 import { ConfigModule } from '../../../config/config.module';
 import { Currency } from '../../../model/misc.model';
-<<<<<<< HEAD
 import { BaseOccModule } from '../../../occ/base-occ.module';
-import { WindowRef } from '../../../window';
-=======
-import { OccModule } from '../../../occ/occ.module';
->>>>>>> 9978f947
 import { SiteAdapter } from '../../connectors/site.adapter';
 import { SiteConnector } from '../../connectors/site.connector';
 import { SiteContextActions } from '../actions/index';
