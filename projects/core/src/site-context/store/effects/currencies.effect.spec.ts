--- conflicted
+++ resolved
@@ -9,11 +9,8 @@
 import { OccModule } from '../../../occ/occ.module';
 import { ConfigModule } from '../../../config/config.module';
 import { Currency } from '../../../model/misc.model';
-<<<<<<< HEAD
-=======
 import { SiteConnector } from '../../connectors/site.connector';
 import { SiteAdapter } from '../../connectors/site.adapter';
->>>>>>> 8caf38f1
 
 describe('Currencies Effects', () => {
   let actions$: Observable<fromActions.CurrenciesAction>;
