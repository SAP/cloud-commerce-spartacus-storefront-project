--- conflicted
+++ resolved
@@ -1,12 +1,8 @@
 import { Injectable } from '@angular/core';
 import { SiteAdapter } from './site.adapter';
 import { Observable } from 'rxjs';
-<<<<<<< HEAD
-import { Currency, Language } from '../../model/misc.model';
+import { Currency, Language, BaseSite } from '../../model/misc.model';
 import { Country, CountryType, Region } from '../../model/address.model';
-=======
-import { Currency, Language, BaseSite } from '../../model/misc.model';
->>>>>>> 430c5465
 
 @Injectable({
   providedIn: 'root',
@@ -22,16 +18,15 @@
     return this.adapter.loadCurrencies();
   }
 
-<<<<<<< HEAD
   getCountries(type?: CountryType): Observable<Country[]> {
     return this.adapter.loadCountries(type);
   }
 
   getRegions(countryIsoCode: string): Observable<Region[]> {
     return this.adapter.loadRegions(countryIsoCode);
-=======
+  }
+
   getBaseSite(): Observable<BaseSite> {
     return this.adapter.loadBaseSite();
->>>>>>> 430c5465
   }
 }