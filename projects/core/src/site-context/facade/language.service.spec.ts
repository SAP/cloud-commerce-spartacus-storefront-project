import { inject, TestBed } from '@angular/core/testing';

import * as ngrxStore from '@ngrx/store';
import { Store, StoreModule } from '@ngrx/store';
import { of } from 'rxjs';
import * as fromStore from '../store';
import { StateWithSiteContext } from '../store/state';
import { LanguageService } from './language.service';
<<<<<<< HEAD
import { OccConfig } from '../../occ/config/occ-config';
import { defaultOccConfig } from '../../occ/config/default-occ-config';
import { EffectsModule } from '@ngrx/effects';
import { SiteContextStoreModule } from '../store/site-context-store.module';
import { Language } from '../../model/misc.model';
=======
import { EffectsModule } from '@ngrx/effects';
import { SiteContextStoreModule } from '../store/site-context-store.module';
import { Language } from '../../model/misc.model';
import { SiteAdapter } from '../connectors/site.adapter';
import createSpy = jasmine.createSpy;
>>>>>>> 8caf38f1

const mockLanguages: Language[] = [
  { active: true, isocode: 'ja', name: 'Japanese' },
];

const mockActiveLang = 'ja';

describe('LanguageService', () => {
  const mockSelect1 = createSpy('select').and.returnValue(() =>
    of(mockLanguages)
  );
  const mockSelect2 = createSpy('select').and.returnValue(() =>
    of(mockActiveLang)
  );

  let service: LanguageService;
  let store: Store<StateWithSiteContext>;

  beforeEach(() => {
    TestBed.configureTestingModule({
      imports: [
        StoreModule.forRoot({}),
        EffectsModule.forRoot([]),
        SiteContextStoreModule,
      ],
      providers: [LanguageService, { provide: SiteAdapter, useValue: {} }],
    });

    store = TestBed.get(Store);
    spyOn(store, 'dispatch').and.callThrough();
    service = TestBed.get(LanguageService);
  });

  it('should LanguageService is injected', inject(
    [LanguageService],
    (Service: LanguageService) => {
      expect(Service).toBeTruthy();
    }
  ));

  it('should not load languages when service is constructed', () => {
    expect(store.dispatch).toHaveBeenCalledTimes(0);
  });

  it('should be able to get languages', () => {
    spyOnProperty(ngrxStore, 'select').and.returnValues(mockSelect1);
    service.getAll().subscribe(results => {
      expect(results).toEqual(mockLanguages);
    });
  });

  it('should be able to get active languages', () => {
    spyOnProperty(ngrxStore, 'select').and.returnValues(mockSelect2);
    service.getActive().subscribe(results => {
      expect(results).toEqual(mockActiveLang);
    });
  });

  describe('set activeLanguage(isocode)', () => {
    it('shouldselect active language', () => {
      service.setActive('ja');
      expect(store.dispatch).toHaveBeenCalledWith(
        new fromStore.SetActiveLanguage('ja')
      );
    });
  });
});<|MERGE_RESOLUTION|>--- conflicted
+++ resolved
@@ -6,19 +6,11 @@
 import * as fromStore from '../store';
 import { StateWithSiteContext } from '../store/state';
 import { LanguageService } from './language.service';
-<<<<<<< HEAD
-import { OccConfig } from '../../occ/config/occ-config';
-import { defaultOccConfig } from '../../occ/config/default-occ-config';
-import { EffectsModule } from '@ngrx/effects';
-import { SiteContextStoreModule } from '../store/site-context-store.module';
-import { Language } from '../../model/misc.model';
-=======
 import { EffectsModule } from '@ngrx/effects';
 import { SiteContextStoreModule } from '../store/site-context-store.module';
 import { Language } from '../../model/misc.model';
 import { SiteAdapter } from '../connectors/site.adapter';
 import createSpy = jasmine.createSpy;
->>>>>>> 8caf38f1
 
 const mockLanguages: Language[] = [
   { active: true, isocode: 'ja', name: 'Japanese' },
