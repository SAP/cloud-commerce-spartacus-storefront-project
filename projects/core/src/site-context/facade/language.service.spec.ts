import { TestBed, inject } from '@angular/core/testing';

import { StoreModule, Store } from '@ngrx/store';

import * as fromStore from '../store';
import { StateWithSiteContext } from '../store/state';
<<<<<<< HEAD
import { Language } from '../../occ-models/occ.models';
import { defaultOccConfig } from '../../occ/config/default-occ-config';
import { OccConfig } from '../../occ/config/occ-config';

import { LanguageService } from './language.service';
=======
import { LanguageService } from './language.service';
import { OccConfig } from '../../occ/config/occ-config';
import { defaultOccConfig } from '../../occ/config/default-occ-config';
import { Language } from '../../occ/occ-models/occ.models';
>>>>>>> bab2d138

const mockLanguages: Language[] = [
  { active: true, isocode: 'ja', name: 'Japanese' }
];

const mockActiveLang = 'ja';

describe('LanguageService', () => {
  let service: LanguageService;
  let store: Store<StateWithSiteContext>;

  beforeEach(() => {
    TestBed.configureTestingModule({
      imports: [
        StoreModule.forRoot({}),
        StoreModule.forFeature('siteContext', fromStore.getReducers())
      ],
      providers: [
        LanguageService,
        { provide: OccConfig, useValue: defaultOccConfig }
      ]
    });

    store = TestBed.get(Store);
    spyOn(store, 'dispatch').and.callThrough();
    service = TestBed.get(LanguageService);
  });

  it('should LanguageService is injected', inject(
    [LanguageService],
    (Service: LanguageService) => {
      expect(Service).toBeTruthy();
    }
  ));

  it('should load languages and set active language when service is constructed', () => {
    store.dispatch(new fromStore.LoadLanguagesSuccess(mockLanguages));

    expect(store.dispatch).toHaveBeenCalledWith(new fromStore.LoadLanguages());
    let activeLang = sessionStorage.getItem('language');
    if (!activeLang) {
      activeLang = defaultOccConfig.site.language;
    }
    expect(store.dispatch).toHaveBeenCalledWith(
      new fromStore.SetActiveLanguage(activeLang)
    );
  });

  it('should be able to get languages', () => {
    store.dispatch(new fromStore.LoadLanguagesSuccess(mockLanguages));

    let result: Language[];
    service
      .get()
      .subscribe(results => (result = results))
      .unsubscribe();

    expect(result).toEqual(mockLanguages);
  });

  it('should be able to get active languages', () => {
    store.dispatch(new fromStore.SetActiveLanguage(mockActiveLang));

    let result: string;
    service
      .getActive()
      .subscribe(results => (result = results))
      .unsubscribe();

    expect(result).toEqual(mockActiveLang);
  });

  describe('setActive(isocode)', () => {
    it('should be able to set active language', () => {
      store.dispatch(new fromStore.LoadLanguagesSuccess(mockLanguages));
      service.setActive('ja');
      expect(store.dispatch).toHaveBeenCalledWith(
        new fromStore.SetActiveLanguage('ja')
      );
    });
  });
});<|MERGE_RESOLUTION|>--- conflicted
+++ resolved
@@ -4,18 +4,11 @@
 
 import * as fromStore from '../store';
 import { StateWithSiteContext } from '../store/state';
-<<<<<<< HEAD
-import { Language } from '../../occ-models/occ.models';
+import { Language } from '../../occ/occ-models/occ.models';
 import { defaultOccConfig } from '../../occ/config/default-occ-config';
 import { OccConfig } from '../../occ/config/occ-config';
 
 import { LanguageService } from './language.service';
-=======
-import { LanguageService } from './language.service';
-import { OccConfig } from '../../occ/config/occ-config';
-import { defaultOccConfig } from '../../occ/config/default-occ-config';
-import { Language } from '../../occ/occ-models/occ.models';
->>>>>>> bab2d138
 
 const mockLanguages: Language[] = [
   { active: true, isocode: 'ja', name: 'Japanese' }
