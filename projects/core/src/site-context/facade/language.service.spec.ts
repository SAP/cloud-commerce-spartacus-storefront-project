--- conflicted
+++ resolved
@@ -9,11 +9,8 @@
 import { LanguageService } from './language.service';
 import { OccConfig } from '../../occ/config/occ-config';
 import { defaultOccConfig } from '../../occ/config/default-occ-config';
-<<<<<<< HEAD
 import { SiteContextModule } from '../site-context.module';
-=======
 import { Language } from '../../occ-models/occ.models';
->>>>>>> fb07dc2b
 
 const mockLanguages: Language[] = [
   { active: true, isocode: 'ja', name: 'Japanese' }
