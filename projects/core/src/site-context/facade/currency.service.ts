--- conflicted
+++ resolved
@@ -1,45 +1,22 @@
 import { Injectable } from '@angular/core';
 import { Store, select } from '@ngrx/store';
 import { Observable } from 'rxjs';
-<<<<<<< HEAD
-=======
-import { StateWithSiteContext } from '../store/state';
-import {
-  LoadCurrencies,
-  SetActiveCurrency
-} from '../store/actions/currencies.action';
-import {
-  getAllCurrencies,
-  getActiveCurrency
-} from '../store/selectors/currencies.selectors';
-import { OccConfig } from '../../occ/config/occ-config';
-import { Currency } from '../../occ-models/occ.models';
->>>>>>> fb07dc2b
 
 import * as fromStore from '../store/index';
 import { filter } from 'rxjs/operators';
+import { Currency } from '../../occ-models';
 
 /**
  * Facade that provides easy access to curreny state, actions and selectors.
  */
 @Injectable()
 export class CurrencyService {
-<<<<<<< HEAD
   constructor(private store: Store<fromStore.StateWithSiteContext>) {}
-=======
-  readonly currencies$: Observable<Currency[]> = this.store.pipe(
-    select(getAllCurrencies)
-  );
-
-  readonly activeCurrency$: Observable<string> = this.store.pipe(
-    select(getActiveCurrency)
-  );
->>>>>>> fb07dc2b
 
   /**
    * Represents all the currencies supported by the current store.
    */
-  getAll(): Observable<fromStore.LanguagesEntities> {
+  getAll(): Observable<Currency[]> {
     this.store.dispatch(new fromStore.LoadCurrencies());
     return this.store.pipe(select(fromStore.getAllCurrencies));
   }
