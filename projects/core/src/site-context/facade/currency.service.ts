--- conflicted
+++ resolved
@@ -5,7 +5,7 @@
 import { Observable } from 'rxjs';
 
 import { StateWithSiteContext } from '../store/state';
-import { Currency } from '../../occ-models/occ.models';
+import { Currency } from '../../occ/occ-models/occ.models';
 import {
   LoadCurrencies,
   SetActiveCurrency
@@ -15,10 +15,6 @@
   getActiveCurrency
 } from '../store/selectors/currencies.selectors';
 import { OccConfig } from '../../occ/config/occ-config';
-<<<<<<< HEAD
-=======
-import { Currency } from '../../occ/occ-models/occ.models';
->>>>>>> bab2d138
 
 @Injectable()
 export class CurrencyService {
