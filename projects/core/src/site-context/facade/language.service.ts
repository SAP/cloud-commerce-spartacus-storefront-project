import { Injectable } from '@angular/core';

import { Store, select } from '@ngrx/store';

import { Observable } from 'rxjs';

import { StateWithSiteContext } from '../store/state';
<<<<<<< HEAD
import { Language } from '../../occ-models/occ.models';
=======
import {
  getAllLanguages,
  getActiveLanguage
} from '../store/selectors/languages.selectors';
import { Language } from '../../occ/occ-models/occ.models';
>>>>>>> bab2d138
import {
  LoadLanguages,
  SetActiveLanguage
} from '../store/actions/languages.action';
import {
  getAllLanguages,
  getActiveLanguage
} from '../store/selectors/languages.selectors';
import { OccConfig } from '../../occ/config/occ-config';

@Injectable()
export class LanguageService {
  constructor(
    private store: Store<StateWithSiteContext>,
    private config: OccConfig
  ) {
    this.initActive();
    this.load();
  }

  protected load(): void {
    this.store.dispatch(new LoadLanguages());
  }

  protected initActive(): void {
    if (sessionStorage) {
      const language = !sessionStorage.getItem('language')
        ? this.config.site.language
        : sessionStorage.getItem('language');

      this.setActive(language);
    } else {
      this.setActive(this.config.site.language);
    }
  }

  get(): Observable<Language[]> {
    return this.store.pipe(select(getAllLanguages));
  }

  getActive(): Observable<string> {
    return this.store.pipe(select(getActiveLanguage));
  }

  setActive(isocode: string): void {
    this.store.dispatch(new SetActiveLanguage(isocode));
  }
}<|MERGE_RESOLUTION|>--- conflicted
+++ resolved
@@ -1,64 +1,51 @@
 import { Injectable } from '@angular/core';
-
 import { Store, select } from '@ngrx/store';
-
 import { Observable } from 'rxjs';
-
 import { StateWithSiteContext } from '../store/state';
-<<<<<<< HEAD
-import { Language } from '../../occ-models/occ.models';
-=======
 import {
   getAllLanguages,
   getActiveLanguage
 } from '../store/selectors/languages.selectors';
 import { Language } from '../../occ/occ-models/occ.models';
->>>>>>> bab2d138
 import {
   LoadLanguages,
   SetActiveLanguage
 } from '../store/actions/languages.action';
-import {
-  getAllLanguages,
-  getActiveLanguage
-} from '../store/selectors/languages.selectors';
+
 import { OccConfig } from '../../occ/config/occ-config';
-
 @Injectable()
 export class LanguageService {
+  readonly languages$: Observable<Language[]> = this.store.pipe(
+    select(getAllLanguages)
+  );
+
+  readonly activeLanguage$: Observable<string> = this.store.pipe(
+    select(getActiveLanguage)
+  );
+
   constructor(
     private store: Store<StateWithSiteContext>,
     private config: OccConfig
   ) {
-    this.initActive();
-    this.load();
+    this.initActiveLanguage();
+    this.loadLanguages();
   }
 
-  protected load(): void {
+  protected loadLanguages() {
     this.store.dispatch(new LoadLanguages());
   }
 
-  protected initActive(): void {
+  public set activeLanguage(isocode: string) {
+    this.store.dispatch(new SetActiveLanguage(isocode));
+  }
+
+  protected initActiveLanguage() {
     if (sessionStorage) {
-      const language = !sessionStorage.getItem('language')
+      this.activeLanguage = !sessionStorage.getItem('language')
         ? this.config.site.language
         : sessionStorage.getItem('language');
-
-      this.setActive(language);
     } else {
-      this.setActive(this.config.site.language);
+      this.activeLanguage = this.config.site.language;
     }
   }
-
-  get(): Observable<Language[]> {
-    return this.store.pipe(select(getAllLanguages));
-  }
-
-  getActive(): Observable<string> {
-    return this.store.pipe(select(getActiveLanguage));
-  }
-
-  setActive(isocode: string): void {
-    this.store.dispatch(new SetActiveLanguage(isocode));
-  }
 }