--- conflicted
+++ resolved
@@ -5,20 +5,12 @@
 import { of } from 'rxjs';
 import * as fromStore from '../store';
 import { StateWithSiteContext } from '../store/state';
-<<<<<<< HEAD
-import { defaultOccConfig } from '../../occ/config/default-occ-config';
-import { OccConfig } from '../../occ/config/occ-config';
-=======
->>>>>>> 8caf38f1
 import { CurrencyService } from './currency.service';
 import { SiteContextStoreModule } from '../store/site-context-store.module';
 import { EffectsModule } from '@ngrx/effects';
 import { Currency } from '../../model/misc.model';
-<<<<<<< HEAD
-=======
 import { SiteAdapter } from '../connectors/site.adapter';
 import createSpy = jasmine.createSpy;
->>>>>>> 8caf38f1
 
 const mockCurrencies: Currency[] = [
   { active: false, isocode: 'USD', name: 'US Dollar', symbol: '$' },
