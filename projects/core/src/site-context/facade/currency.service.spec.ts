--- conflicted
+++ resolved
@@ -11,13 +11,9 @@
 import { defaultOccConfig } from '../../occ/config/default-occ-config';
 import { Currency } from '../../occ-models/occ.models';
 
-<<<<<<< HEAD
 import { SiteContextModule } from '../site-context.module';
 
-const mockCurrencies: any[] = [
-=======
 const mockCurrencies: Currency[] = [
->>>>>>> fb07dc2b
   { active: false, isocode: 'USD', name: 'US Dollar', symbol: '$' }
 ];
 
