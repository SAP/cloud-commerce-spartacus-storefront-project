--- conflicted
+++ resolved
@@ -4,18 +4,11 @@
 
 import * as fromStore from '../store';
 import { StateWithSiteContext } from '../store/state';
-<<<<<<< HEAD
-import { Currency } from '../../occ-models/occ.models';
+import { Currency } from '../../occ/occ-models/occ.models';
 import { defaultOccConfig } from '../../occ/config/default-occ-config';
 import { OccConfig } from '../../occ/config/occ-config';
 
 import { CurrencyService } from './currency.service';
-=======
-import { CurrencyService } from './currency.service';
-import { OccConfig } from '../../occ/config/occ-config';
-import { defaultOccConfig } from '../../occ/config/default-occ-config';
-import { Currency } from '../../occ/occ-models/occ.models';
->>>>>>> bab2d138
 
 const mockCurrencies: Currency[] = [
   { active: false, isocode: 'USD', name: 'US Dollar', symbol: '$' }
