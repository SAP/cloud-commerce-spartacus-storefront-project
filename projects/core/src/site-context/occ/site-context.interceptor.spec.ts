--- conflicted
+++ resolved
@@ -6,28 +6,35 @@
   TestRequest
 } from '@angular/common/http/testing';
 import { SiteContextInterceptor } from './site-context.interceptor';
-import { BehaviorSubject } from 'rxjs';
+import { BehaviorSubject, Observable, of } from 'rxjs';
 import { LanguageService } from '../facade/language.service';
 import { CurrencyService } from '../facade/currency.service';
 import { OccConfig } from '../../occ/config/occ-config';
 
-<<<<<<< HEAD
-import { SiteContextInterceptor } from './site-context.interceptor';
+class MockCurrencyService {
+  isocode = new BehaviorSubject(null);
 
-class MockCurrencyService {
   getActive(): Observable<string> {
     return of();
+  }
+
+  setActive(isocode: string) {
+    this.isocode.next(isocode);
   }
 }
 
 class MockLanguageService {
+  isocode = new BehaviorSubject(null);
+
   getActive(): Observable<string> {
     return of();
   }
+
+  setActive(isocode: string) {
+    this.isocode.next(isocode);
+  }
 }
 
-=======
->>>>>>> 26083169
 export class MockSiteContextModuleConfig {
   server = {
     baseUrl: 'https://localhost:9002',
@@ -41,34 +48,13 @@
   };
 }
 
-const mockCurrencyService = {
-  isocode: new BehaviorSubject(null),
-  getActive() {
-    return this.isocode;
-  },
-  setActive(isocode: string) {
-    this.isocode.next(isocode);
-  }
-};
-const mockLanguageService = {
-  isocode: new BehaviorSubject(null),
-  getActive() {
-    return this.isocode;
-  },
-  setActive(isocode: string) {
-    this.isocode.next(isocode);
-  }
-};
 describe('SiteContextInterceptor', () => {
   const languageDe = 'de';
   const currencyJpy = 'JPY';
 
   let httpMock: HttpTestingController;
-<<<<<<< HEAD
   let currencyService: MockCurrencyService;
   let languageService: MockLanguageService;
-=======
->>>>>>> 26083169
 
   beforeEach(() => {
     TestBed.configureTestingModule({
@@ -76,11 +62,11 @@
       providers: [
         {
           provide: LanguageService,
-          useValue: mockLanguageService
+          useClass: MockLanguageService
         },
         {
           provide: CurrencyService,
-          useValue: mockCurrencyService
+          useClass: MockCurrencyService
         },
         {
           provide: OccConfig,
@@ -95,6 +81,8 @@
     });
 
     httpMock = TestBed.get(HttpTestingController);
+    currencyService = TestBed.get(CurrencyService);
+    languageService = TestBed.get(LanguageService);
   });
 
   afterEach(() => {
@@ -121,8 +109,8 @@
   it('should add parameters: lang and curr to a request', inject(
     [HttpClient],
     (http: HttpClient) => {
-      mockLanguageService.setActive(languageDe);
-      mockCurrencyService.setActive(currencyJpy);
+      languageService.setActive(languageDe);
+      currencyService.setActive(currencyJpy);
       http
         .get('https://localhost:9002/rest/v2/electronics')
         .subscribe(result => {
