--- conflicted
+++ resolved
@@ -1,10 +1,7 @@
 import { deepMerge } from '../../config/utils/deep-merge';
 import { StateTransferType, StorageSyncType } from '../config/state-config';
-<<<<<<< HEAD
-=======
 
 const OBJECT_SEPARATOR = '.';
->>>>>>> 16e3d49f
 
 export function getStateSliceValue<T, E>(keys: string, state: T): E {
   return keys
@@ -49,8 +46,6 @@
   return stateSlices as E;
 }
 
-<<<<<<< HEAD
-=======
 export function handleExclusions(
   key: string,
   excludeKeys: string[],
@@ -98,16 +93,13 @@
   return exclusionKeys;
 }
 
->>>>>>> 16e3d49f
 export function filterKeysByType(
   keys: { [key: string]: StorageSyncType | StateTransferType },
   type: StorageSyncType | StateTransferType
 ): string[] {
-<<<<<<< HEAD
-=======
   if (!keys) {
     return [];
   }
->>>>>>> 16e3d49f
+
   return Object.keys(keys).filter(key => keys[key] === type);
 }