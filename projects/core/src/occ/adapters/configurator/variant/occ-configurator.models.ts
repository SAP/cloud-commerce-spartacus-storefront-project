--- conflicted
+++ resolved
@@ -34,10 +34,6 @@
   export interface PriceDetails {
     currencyIso?: string;
     formattedValue?: string;
-<<<<<<< HEAD
-    priceType?: PriceType;
-=======
->>>>>>> 0b6049fc
     value?: number;
   }
 
