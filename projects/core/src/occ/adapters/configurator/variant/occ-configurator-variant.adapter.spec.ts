--- conflicted
+++ resolved
@@ -7,11 +7,7 @@
 import { OccConfiguratorVariantAdapter } from '.';
 import {
   CONFIGURATION_NORMALIZER,
-<<<<<<< HEAD
-  CONFIGURATION_PRICE_NORMALIZER,
-=======
   CONFIGURATION_PRICE_SUMMARY_NORMALIZER,
->>>>>>> 0b6049fc
   CONFIGURATION_SERIALIZER,
 } from '../../../../configurator/commons/connectors/converters';
 import { Configurator } from '../../../../model/configurator.model';
@@ -142,20 +138,6 @@
   });
 
   it('should call readConfigurationPrice endpoint', () => {
-<<<<<<< HEAD
-    occConfiguratorVariantAdapter.readConfigurationPrice(configId).subscribe();
-
-    const mockReq = httpMock.expectOne(req => {
-      return req.method === 'PATCH' && req.url === 'readConfigurationPrice';
-    });
-
-    expect(occEnpointsService.getUrl).toHaveBeenCalledWith(
-      'readConfigurationPrice',
-      {
-        configId,
-      }
-    );
-=======
     occConfiguratorVariantAdapter.readPriceSummary(configId).subscribe();
 
     const mockReq = httpMock.expectOne(req => {
@@ -165,16 +147,11 @@
     expect(occEnpointsService.getUrl).toHaveBeenCalledWith('readPriceSummary', {
       configId,
     });
->>>>>>> 0b6049fc
 
     expect(mockReq.cancelled).toBeFalsy();
     expect(mockReq.request.responseType).toEqual('json');
     expect(converterService.pipeable).toHaveBeenCalledWith(
-<<<<<<< HEAD
-      CONFIGURATION_PRICE_NORMALIZER
-=======
       CONFIGURATION_PRICE_SUMMARY_NORMALIZER
->>>>>>> 0b6049fc
     );
   });
 });