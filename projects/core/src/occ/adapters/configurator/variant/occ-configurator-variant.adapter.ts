import { HttpClient, HttpHeaders } from '@angular/common/http';
import { Injectable } from '@angular/core';
import { Observable } from 'rxjs';
import { CART_MODIFICATION_NORMALIZER } from '../../../../cart/connectors/entry/converters';
import { ConfiguratorCommonsAdapter } from '../../../../configurator/commons/connectors/configurator-commons.adapter';
import {
  CONFIGURATION_NORMALIZER,
<<<<<<< HEAD
  CONFIGURATION_PRICE_NORMALIZER,
=======
  CONFIGURATION_PRICE_SUMMARY_NORMALIZER,
>>>>>>> 0b6049fc
  CONFIGURATION_SERIALIZER,
} from '../../../../configurator/commons/connectors/converters';
import { CartModification } from '../../../../model/cart.model';
import { ConverterService } from '../../../../util/converter.service';
import { OccEndpointsService } from '../../../services/occ-endpoints.service';
import { Configurator } from './../../../../model/configurator.model';
import { OccConfigurator } from './occ-configurator.models';

@Injectable()
export class OccConfiguratorVariantAdapter
  implements ConfiguratorCommonsAdapter {
  constructor(
    protected http: HttpClient,
    protected occEndpointsService: OccEndpointsService,
    protected converterService: ConverterService
  ) {}

  createConfiguration(
    productCode: string
  ): Observable<Configurator.Configuration> {
    return this.http
      .get<OccConfigurator.Configuration>(
        this.occEndpointsService.getUrl('createConfiguration', { productCode })
      )
      .pipe(this.converterService.pipeable(CONFIGURATION_NORMALIZER));
  }

  readConfiguration(
    configId: string,
    groupId: string
  ): Observable<Configurator.Configuration> {
    return this.http
      .get<OccConfigurator.Configuration>(
        this.occEndpointsService.getUrl(
          'readConfiguration',
          { configId },
          { groupId: groupId }
        )
      )
      .pipe(this.converterService.pipeable(CONFIGURATION_NORMALIZER));
  }

  updateConfiguration(
    configuration: Configurator.Configuration
  ): Observable<Configurator.Configuration> {
    const productCode = configuration.productCode;
    const url = this.occEndpointsService.getUrl('updateConfiguration', {
      productCode,
    });
    const occConfiguration = this.converterService.convert(
      configuration,
      CONFIGURATION_SERIALIZER
    );

    return this.http
      .put(url, occConfiguration)
      .pipe(this.converterService.pipeable(CONFIGURATION_NORMALIZER));
  }

<<<<<<< HEAD
  addToCart(
    userId: string,
    cartId: string,
    productCode: string,
    quantity: number = 1,
    configId: string
  ): Observable<CartModification> {
    const url = this.occEndpointsService.getUrl('addConfigurationToCart', {
      userId,
      cartId,
    });

    const occConfigOrderEntry = JSON.stringify({
      configId: configId,
      quantity: quantity,
      product: { code: productCode },
    });

    const headers = new HttpHeaders({
      'Content-Type': 'application/json',
    });
    return this.http
      .post<CartModification>(url, occConfigOrderEntry, { headers })
      .pipe(this.converterService.pipeable(CART_MODIFICATION_NORMALIZER));
  }

  readConfigurationPrice(
    configId: string
  ): Observable<Configurator.Configuration> {
    const url = this.occEndpointsService.getUrl('readConfigurationPrice', {
=======
  readPriceSummary(configId: string): Observable<Configurator.Configuration> {
    const url = this.occEndpointsService.getUrl('readPriceSummary', {
>>>>>>> 0b6049fc
      configId,
    });

    //Send empty object as delta prices are not supported yet
    return this.http
      .patch(url, {})
<<<<<<< HEAD
      .pipe(this.converterService.pipeable(CONFIGURATION_PRICE_NORMALIZER));
=======
      .pipe(
        this.converterService.pipeable(CONFIGURATION_PRICE_SUMMARY_NORMALIZER)
      );
>>>>>>> 0b6049fc
  }
}<|MERGE_RESOLUTION|>--- conflicted
+++ resolved
@@ -5,11 +5,7 @@
 import { ConfiguratorCommonsAdapter } from '../../../../configurator/commons/connectors/configurator-commons.adapter';
 import {
   CONFIGURATION_NORMALIZER,
-<<<<<<< HEAD
-  CONFIGURATION_PRICE_NORMALIZER,
-=======
   CONFIGURATION_PRICE_SUMMARY_NORMALIZER,
->>>>>>> 0b6049fc
   CONFIGURATION_SERIALIZER,
 } from '../../../../configurator/commons/connectors/converters';
 import { CartModification } from '../../../../model/cart.model';
@@ -69,7 +65,7 @@
       .pipe(this.converterService.pipeable(CONFIGURATION_NORMALIZER));
   }
 
-<<<<<<< HEAD
+
   addToCart(
     userId: string,
     cartId: string,
@@ -96,26 +92,16 @@
       .pipe(this.converterService.pipeable(CART_MODIFICATION_NORMALIZER));
   }
 
-  readConfigurationPrice(
-    configId: string
-  ): Observable<Configurator.Configuration> {
-    const url = this.occEndpointsService.getUrl('readConfigurationPrice', {
-=======
   readPriceSummary(configId: string): Observable<Configurator.Configuration> {
     const url = this.occEndpointsService.getUrl('readPriceSummary', {
->>>>>>> 0b6049fc
       configId,
     });
 
     //Send empty object as delta prices are not supported yet
     return this.http
       .patch(url, {})
-<<<<<<< HEAD
-      .pipe(this.converterService.pipeable(CONFIGURATION_PRICE_NORMALIZER));
-=======
       .pipe(
         this.converterService.pipeable(CONFIGURATION_PRICE_SUMMARY_NORMALIZER)
       );
->>>>>>> 0b6049fc
   }
 }