--- conflicted
+++ resolved
@@ -14,14 +14,11 @@
           updateConfiguration:
             'products/${productCode}/configurator/cpqconfigurator',
 
-<<<<<<< HEAD
           addConfigurationToCart:
             'users/${userId}/carts/${cartId}/entries/configurator/cpqconfigurator',
 
-          readConfigurationPrice: '/pricing/${configId}/cpqconfigurator',
-=======
           readPriceSummary: '/pricing/${configId}/cpqconfigurator',
->>>>>>> 0b6049fc
+
         },
       },
     },
