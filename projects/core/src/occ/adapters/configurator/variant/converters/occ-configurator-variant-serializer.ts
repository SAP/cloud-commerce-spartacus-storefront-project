--- conflicted
+++ resolved
@@ -24,7 +24,6 @@
     return target;
   }
 
-<<<<<<< HEAD
   convertGroup(source: Configurator.Group, occGroups: OccConfigurator.Group[]) {
     const group: OccConfigurator.Group = {
       name: source.name,
@@ -40,37 +39,6 @@
     );
 
     occGroups.push(group);
-=======
-  convertGroup(
-    source: Configurator.Configuration,
-    occGroups: OccConfigurator.Group[]
-  ) {
-    // Currently only works with products CPQ_LAPTOP and WCEM_DEPENDENCY_PC
-    // Once groups are supported other products will work as well
-    switch (source.productCode) {
-      case 'CPQ_LAPTOP': {
-        this.createLaptopGroups(occGroups);
-        source.attributes.forEach(attribute =>
-          this.mapAttributesToLaptopGroups(attribute, occGroups)
-        );
-        break;
-      }
-      case 'WCEM_DEPENDENCY_PC': {
-        this.createPCGroups(occGroups);
-        source.attributes.forEach(attribute =>
-          this.mapAttributesToPCGroups(attribute, occGroups)
-        );
-        break;
-      }
-      case 'WCEM_SIMPLE_TEST': {
-        this.createSimpleTestGroups(occGroups);
-        source.attributes.forEach(attribute =>
-          this.mapAttributesToSimpleTestGroups(attribute, occGroups)
-        );
-        break;
-      }
-    }
->>>>>>> 66667a6c
   }
 
   convertAttribute(
@@ -118,173 +86,12 @@
     return uiType;
   }
 
-<<<<<<< HEAD
   converGroupType(
     groupType: Configurator.GroupType
   ): OccConfigurator.GroupType {
     switch (groupType) {
       case Configurator.GroupType.CSTIC_GROUP:
         return OccConfigurator.GroupType.CSTIC_GROUP;
-=======
-  /**
-   * MOCK IMPLEMENTATION FOR GROUPS.
-   * WILL BE REMOVED IN THE NEXT FEW WEEKS, ONCE GROUPS ARE SUPPORTED
-   */
-  createLaptopGroups(occGroups: OccConfigurator.Group[]) {
-    occGroups.push({
-      configurable: true,
-      description: 'Core components',
-      groupType: OccConfigurator.GroupType.CSTIC_GROUP,
-      id: '1-CPQ_LAPTOP.1',
-      name: '1',
-      cstics: [],
-    });
-
-    occGroups.push({
-      configurable: true,
-      description: 'Peripherals & Accessories',
-      groupType: OccConfigurator.GroupType.CSTIC_GROUP,
-      id: '1-CPQ_LAPTOP.2',
-      name: '2',
-      cstics: [],
-    });
-
-    occGroups.push({
-      configurable: true,
-      description: 'Software',
-      groupType: OccConfigurator.GroupType.CSTIC_GROUP,
-      id: '1-CPQ_LAPTOP.3',
-      name: '3',
-      cstics: [],
-    });
-  }
-
-  createPCGroups(occGroups: OccConfigurator.Group[]) {
-    occGroups.push({
-      configurable: true,
-      description: 'Monitor',
-      groupType: OccConfigurator.GroupType.CSTIC_GROUP,
-      id: '1-WCEM_DEPENDENCY_PC.MONITOR',
-      name: 'MONITOR',
-      cstics: [],
-    });
-
-    occGroups.push({
-      configurable: true,
-      description: 'Accessory',
-      groupType: OccConfigurator.GroupType.CSTIC_GROUP,
-      id: '1-WCEM_DEPENDENCY_PC.ACCESSORY',
-      name: 'ACCESSORY',
-      cstics: [],
-    });
-
-    occGroups.push({
-      configurable: true,
-      description: 'Multimedia',
-      groupType: OccConfigurator.GroupType.CSTIC_GROUP,
-      id: '1-WCEM_DEPENDENCY_PC.MULTIMEDIA',
-      name: 'MULTIMEDIA',
-      cstics: [],
-    });
-
-    occGroups.push({
-      configurable: true,
-      description: 'System set value test extra long title',
-      groupType: OccConfigurator.GroupType.CSTIC_GROUP,
-      id: '1-WCEM_DEPENDENCY_PC.SELECTABLE',
-      name: 'SELECTABLE',
-      cstics: [],
-    });
-
-    occGroups.push({
-      configurable: true,
-      description: 'Group to test static delta prices rendering',
-      groupType: OccConfigurator.GroupType.CSTIC_GROUP,
-      id: '1-WCEM_DEPENDENCY_PC.DELTA_PRICES',
-      name: 'DELTA_PRICES',
-      cstics: [],
-    });
-  }
-
-  createSimpleTestGroups(occGroups: OccConfigurator.Group[]) {
-    occGroups.push({
-      configurable: true,
-      groupType: OccConfigurator.GroupType.CSTIC_GROUP,
-      id: '2-WCEM_SIMPLE_TEST._GEN',
-      name: '_GEN',
-      cstics: [],
-    });
-  }
-
-  mapAttributesToLaptopGroups(
-    attribute: Configurator.Attribute,
-    occGroups: OccConfigurator.Group[]
-  ) {
-    switch (attribute.name) {
-      case 'EXP_NUMBER':
-      case 'CPQ_DISPLAY':
-      case 'CPQ_CPU':
-      case 'CPQ_RAM':
-        this.convertAttribute(attribute, occGroups[0].cstics);
-        break;
-
-      case 'CPQ_MONITOR':
-      case 'CPQ_PRINTER':
-        this.convertAttribute(attribute, occGroups[1].cstics);
-        break;
-
-      case 'CPQ_OS':
-      case 'CPQ_SECURITY':
-      case 'CPQ_SOFTWARE':
-        this.convertAttribute(attribute, occGroups[2].cstics);
-        break;
-    }
-  }
-
-  mapAttributesToSimpleTestGroups(
-    attribute: Configurator.Attribute,
-    occGroups: OccConfigurator.Group[]
-  ) {
-    this.convertAttribute(attribute, occGroups[0].cstics);
-  }
-
-  mapAttributesToPCGroups(
-    attribute: Configurator.Attribute,
-    occGroups: OccConfigurator.Group[]
-  ) {
-    switch (attribute.name) {
-      case 'WCEM_DP_MONITOR_MNF':
-      case 'WCEM_DP_MONITOR_MODEL':
-        this.convertAttribute(attribute, occGroups[0].cstics);
-        break;
-
-      case 'WCEM_DP_ACCESSORY':
-      case 'WCEM_DP_EXT_DD':
-        this.convertAttribute(attribute, occGroups[1].cstics);
-        break;
-
-      case 'WCEM_DP_SOUND_CARD':
-      case 'WCEM_DP_WEBCAM':
-        this.convertAttribute(attribute, occGroups[2].cstics);
-        break;
-
-      case 'WCEM_SIMPLE_FLAG':
-      case 'WCEM_FLAG_MULTI':
-      case 'WCEM_RO_REQ_INPUT':
-      case 'WCEM_SET_INPUT_RO':
-      case 'WCEM_SET_INPUT_REQ':
-        this.convertAttribute(attribute, occGroups[3].cstics);
-        break;
-      case 'WCEM_DP_RADIO_BUTTON':
-      case 'CPQ_HT_SPK_MODEL':
-      case 'CPQ_HT_VIDEO_SOURCES':
-      case 'WCEM_DP_DDLB':
-      case 'WCEM_DP_CHECKBOX':
-      case 'WCEM_DP_CHECKBOX_LIST':
-      case 'WCEM_DP_READ_ONLY':
-        this.convertAttribute(attribute, occGroups[4].cstics);
-        break;
->>>>>>> 66667a6c
     }
   }
 }