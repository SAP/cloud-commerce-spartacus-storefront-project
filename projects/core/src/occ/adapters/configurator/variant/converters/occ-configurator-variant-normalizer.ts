import { Injectable } from '@angular/core';
import { Configurator } from '../../../../../model/configurator.model';
import { Converter } from '../../../../../util/converter.service';
import { OccConfigurator } from '../occ-configurator.models';

@Injectable()
export class OccConfiguratorVariantNormalizer
  implements
    Converter<OccConfigurator.Configuration, Configurator.Configuration> {
  constructor() {}

  convert(
    source: OccConfigurator.Configuration,
    target?: Configurator.Configuration
  ): Configurator.Configuration {
    target = {
      configId: source.configId,
      complete: source.complete,
      attributes: [],
    };

    source.groups.forEach(group => this.convertGroup(group, target.attributes));
    return target;
  }

  convertGroup(
    source: OccConfigurator.Group,
    attributeList: Configurator.Attribute[]
  ) {
    source.cstics.forEach(cstic =>
      this.convertCharacteristic(cstic, attributeList)
    );
  }

  convertCharacteristic(
    cstic: OccConfigurator.Characteristic,
    attributeList: Configurator.Attribute[]
  ): void {
    const attribute: Configurator.Attribute = {
      name: cstic.name,
      label: cstic.langdepname,
      required: cstic.required,
      uiType: this.convertCharacteristicType(cstic.type),
      values: [],
    };
    if (cstic.domainvalues) {
      cstic.domainvalues.forEach(value =>
        this.convertValue(value, attribute.values)
      );
      this.setSelectedSingleValue(attribute);
    }
    attributeList.push(attribute);
  }

  setSelectedSingleValue(attribute: Configurator.Attribute) {
    const selectedValues = attribute.values
      .map(entry => entry)
      .filter(entry => entry.selected);
    if (selectedValues && selectedValues.length === 1) {
      attribute.selectedSingleValue = selectedValues[0].valueCode;
    }
  }

  convertValue(
    occValue: OccConfigurator.Value,
    values: Configurator.Value[]
  ): void {
    const value: Configurator.Value = {
      valueCode: occValue.key,
      valueDisplay: occValue.langdepname,
      selected: occValue.selected,
    };

    values.push(value);
  }

  convertCharacteristicType(type: OccConfigurator.UiType): Configurator.UiType {
    let uiType: Configurator.UiType;
    switch (type) {
      case OccConfigurator.UiType.RADIO_BUTTON: {
        uiType = Configurator.UiType.RADIOBUTTON;
        break;
      }
      case OccConfigurator.UiType.DROPDOWN: {
        uiType = Configurator.UiType.DROPDOWN;
        break;
      }
<<<<<<< HEAD
      case OccConfigurator.UiType.STRING: {
        uiType = Configurator.UiType.STRING;
=======
      case OccConfigurator.UiType.READ_ONLY: {
        uiType = Configurator.UiType.READ_ONLY;
>>>>>>> b1a5a9e8
        break;
      }
      default: {
        uiType = Configurator.UiType.NOT_IMPLEMENTED;
      }
    }
    return uiType;
  }
}<|MERGE_RESOLUTION|>--- conflicted
+++ resolved
@@ -85,13 +85,12 @@
         uiType = Configurator.UiType.DROPDOWN;
         break;
       }
-<<<<<<< HEAD
       case OccConfigurator.UiType.STRING: {
         uiType = Configurator.UiType.STRING;
-=======
+        break;
+      }
       case OccConfigurator.UiType.READ_ONLY: {
         uiType = Configurator.UiType.READ_ONLY;
->>>>>>> b1a5a9e8
         break;
       }
       default: {
