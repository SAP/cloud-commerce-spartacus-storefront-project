import { HttpClient, HttpParams } from '@angular/common/http';
import { Injectable } from '@angular/core';
<<<<<<< HEAD
import { Observable, throwError } from 'rxjs';
import { catchError, map } from 'rxjs/operators';
=======
import { Observable } from 'rxjs';
import { map } from 'rxjs/operators';
>>>>>>> 94b19a53
import { GeoPoint } from '../../../model/misc.model';
import { PointOfService } from '../../../model/point-of-service.model';
import {
  StoreCount,
  StoreFinderSearchPage,
} from '../../../model/store-finder.model';
import {
  POINT_OF_SERVICE_NORMALIZER,
  STORE_COUNT_NORMALIZER,
  STORE_FINDER_SEARCH_PAGE_NORMALIZER,
} from '../../../store-finder/connectors';
import { StoreFinderAdapter } from '../../../store-finder/connectors/store-finder.adapter';
import { StoreFinderSearchConfig } from '../../../store-finder/model';
import { ConverterService } from '../../../util/converter.service';
import { Occ } from '../../occ-models/occ.models';
import { OccEndpointsService } from '../../services/occ-endpoints.service';

const STORES_ENDPOINT = 'stores';

@Injectable()
export class OccStoreFinderAdapter implements StoreFinderAdapter {
  constructor(
    protected http: HttpClient,
    protected occEndpoints: OccEndpointsService,
    protected converter: ConverterService
  ) {}

  search(
    query: string,
    searchConfig: StoreFinderSearchConfig,
    longitudeLatitude?: GeoPoint
  ): Observable<StoreFinderSearchPage> {
    return this.callOccFindStores(query, searchConfig, longitudeLatitude).pipe(
<<<<<<< HEAD
      catchError((error: any) => throwError(error)),
=======
>>>>>>> 94b19a53
      this.converter.pipeable(STORE_FINDER_SEARCH_PAGE_NORMALIZER)
    );
  }

  loadCounts(): Observable<StoreCount[]> {
    const storeCountUrl = this.getStoresEndpoint('storescounts');

    return this.http.get<Occ.StoreCountList>(storeCountUrl).pipe(
      map(({ countriesAndRegionsStoreCount }) => countriesAndRegionsStoreCount),
<<<<<<< HEAD
      catchError((error: any) => throwError(error)),
=======
>>>>>>> 94b19a53
      this.converter.pipeableMany(STORE_COUNT_NORMALIZER)
    );
  }

  load(storeId: string): Observable<PointOfService> {
    const storeDetailsUrl = this.getStoresEndpoint(storeId);
    const params = { fields: 'FULL' };

<<<<<<< HEAD
    return this.http.get<Occ.PointOfService>(storeDetailsUrl, { params }).pipe(
      catchError((error: any) => throwError(error)),
      this.converter.pipeable(POINT_OF_SERVICE_NORMALIZER)
    );
=======
    return this.http
      .get<Occ.PointOfService>(storeDetailsUrl, { params })
      .pipe(this.converter.pipeable(POINT_OF_SERVICE_NORMALIZER));
>>>>>>> 94b19a53
  }

  protected callOccFindStores(
    query: string,
    searchConfig: StoreFinderSearchConfig,
    longitudeLatitude?: GeoPoint
  ): Observable<Occ.StoreFinderSearchPage> {
    const url = this.getStoresEndpoint();
    let params: HttpParams = new HttpParams({
      fromString:
        'fields=stores(name,displayName,openingHours(weekDayOpeningList(FULL),specialDayOpeningList(FULL)),' +
        'geoPoint(latitude,longitude),address(line1,line2,town,region(FULL),postalCode,phone,country,email), features),' +
        'pagination(DEFAULT),' +
        'sorts(DEFAULT)',
    });

    if (longitudeLatitude) {
      params = params.set('longitude', String(longitudeLatitude.longitude));
      params = params.set('latitude', String(longitudeLatitude.latitude));
    } else {
      params = params.set('query', query);
    }
    if (searchConfig.pageSize) {
      params = params.set('pageSize', String(searchConfig.pageSize));
    }
    if (searchConfig.currentPage) {
      params = params.set('currentPage', String(searchConfig.currentPage));
    }
    if (searchConfig.sort) {
      params = params.set('sort', searchConfig.sort);
    }

    return this.http.get<Occ.StoreFinderSearchPage>(url, { params });
  }

  protected getStoresEndpoint(url?: string): string {
    const baseUrl = this.occEndpoints.getEndpoint(STORES_ENDPOINT);

    return url ? baseUrl + '/' + url : baseUrl;
  }
}<|MERGE_RESOLUTION|>--- conflicted
+++ resolved
@@ -1,12 +1,7 @@
 import { HttpClient, HttpParams } from '@angular/common/http';
 import { Injectable } from '@angular/core';
-<<<<<<< HEAD
-import { Observable, throwError } from 'rxjs';
-import { catchError, map } from 'rxjs/operators';
-=======
 import { Observable } from 'rxjs';
 import { map } from 'rxjs/operators';
->>>>>>> 94b19a53
 import { GeoPoint } from '../../../model/misc.model';
 import { PointOfService } from '../../../model/point-of-service.model';
 import {
@@ -40,10 +35,6 @@
     longitudeLatitude?: GeoPoint
   ): Observable<StoreFinderSearchPage> {
     return this.callOccFindStores(query, searchConfig, longitudeLatitude).pipe(
-<<<<<<< HEAD
-      catchError((error: any) => throwError(error)),
-=======
->>>>>>> 94b19a53
       this.converter.pipeable(STORE_FINDER_SEARCH_PAGE_NORMALIZER)
     );
   }
@@ -53,10 +44,6 @@
 
     return this.http.get<Occ.StoreCountList>(storeCountUrl).pipe(
       map(({ countriesAndRegionsStoreCount }) => countriesAndRegionsStoreCount),
-<<<<<<< HEAD
-      catchError((error: any) => throwError(error)),
-=======
->>>>>>> 94b19a53
       this.converter.pipeableMany(STORE_COUNT_NORMALIZER)
     );
   }
@@ -65,16 +52,9 @@
     const storeDetailsUrl = this.getStoresEndpoint(storeId);
     const params = { fields: 'FULL' };
 
-<<<<<<< HEAD
-    return this.http.get<Occ.PointOfService>(storeDetailsUrl, { params }).pipe(
-      catchError((error: any) => throwError(error)),
-      this.converter.pipeable(POINT_OF_SERVICE_NORMALIZER)
-    );
-=======
     return this.http
       .get<Occ.PointOfService>(storeDetailsUrl, { params })
       .pipe(this.converter.pipeable(POINT_OF_SERVICE_NORMALIZER));
->>>>>>> 94b19a53
   }
 
   protected callOccFindStores(
