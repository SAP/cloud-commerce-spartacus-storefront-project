--- conflicted
+++ resolved
@@ -2,10 +2,7 @@
   HttpClientTestingModule,
   HttpTestingController,
 } from '@angular/common/http/testing';
-<<<<<<< HEAD
 import { Type } from '@angular/core';
-=======
->>>>>>> 2f69baba
 import { TestBed } from '@angular/core/testing';
 import { GeoPoint } from '../../../model/misc.model';
 import {
@@ -15,12 +12,8 @@
 } from '../../../store-finder/connectors';
 import { StoreFinderSearchConfig } from '../../../store-finder/model/search-config';
 import { ConverterService } from '../../../util/converter.service';
-<<<<<<< HEAD
-import { Occ, OccConfig } from '../../index';
-=======
 import { Occ } from '../../index';
 import { OccEndpointsService } from '../../services';
->>>>>>> 2f69baba
 import { OccStoreFinderAdapter } from './occ-store-finder.adapter';
 
 const queryText = 'test';
@@ -63,24 +56,20 @@
         { provide: OccEndpointsService, useClass: MockOccEndpointsService },
       ],
     });
-    adapter = TestBed.get(OccStoreFinderAdapter as Type<OccStoreFinderAdapter>);
+
+    occStoreFinderAdapter = TestBed.get(OccStoreFinderAdapter as Type<
+      OccStoreFinderAdapter
+    >);
     httpMock = TestBed.get(HttpTestingController as Type<
       HttpTestingController
     >);
-    converter = TestBed.get(ConverterService as Type<ConverterService>);
-
-<<<<<<< HEAD
-    spyOn(converter, 'pipeable').and.callThrough();
-    spyOn(converter, 'pipeableMany').and.callThrough();
-=======
-    occStoreFinderAdapter = TestBed.get(OccStoreFinderAdapter);
-    converterService = TestBed.get(ConverterService);
-    httpMock = TestBed.get(HttpTestingController);
-    occEndpointsService = TestBed.get(OccEndpointsService);
+    converterService = TestBed.get(ConverterService as Type<ConverterService>);
+    occEndpointsService = TestBed.get(OccEndpointsService as Type<
+      OccEndpointsService
+    >);
     spyOn(converterService, 'pipeable').and.callThrough();
     spyOn(converterService, 'pipeableMany').and.callThrough();
     spyOn(occEndpointsService, 'getUrl').and.callThrough();
->>>>>>> 2f69baba
   });
 
   afterEach(() => {
