--- conflicted
+++ resolved
@@ -12,12 +12,8 @@
 } from '../../../store-finder/connectors';
 import { StoreFinderSearchConfig } from '../../../store-finder/model/search-config';
 import { ConverterService } from '../../../util/converter.service';
-<<<<<<< HEAD
-import { Occ, OccConfig } from '../../index';
-=======
 import { Occ } from '../../index';
 import { OccEndpointsService } from '../../services';
->>>>>>> 10b44e13
 import { OccStoreFinderAdapter } from './occ-store-finder.adapter';
 
 const queryText = 'test';
@@ -60,16 +56,7 @@
         { provide: OccEndpointsService, useClass: MockOccEndpointsService },
       ],
     });
-    adapter = TestBed.get(OccStoreFinderAdapter as Type<OccStoreFinderAdapter>);
-    httpMock = TestBed.get(HttpTestingController as Type<
-      HttpTestingController
-    >);
-    converter = TestBed.get(ConverterService as Type<ConverterService>);
 
-<<<<<<< HEAD
-    spyOn(converter, 'pipeable').and.callThrough();
-    spyOn(converter, 'pipeableMany').and.callThrough();
-=======
     occStoreFinderAdapter = TestBed.get(OccStoreFinderAdapter as Type<
       OccStoreFinderAdapter
     >);
@@ -83,7 +70,6 @@
     spyOn(converterService, 'pipeable').and.callThrough();
     spyOn(converterService, 'pipeableMany').and.callThrough();
     spyOn(occEndpointsService, 'getUrl').and.callThrough();
->>>>>>> 10b44e13
   });
 
   afterEach(() => {
