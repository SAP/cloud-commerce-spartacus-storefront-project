import {
  HttpClientTestingModule,
  HttpTestingController,
  TestRequest,
} from '@angular/common/http/testing';
import { Type } from '@angular/core';
import { TestBed } from '@angular/core/testing';
import {
  ConverterService,
  CountryType,
  COUNTRY_NORMALIZER,
  OccSiteAdapter,
  REGION_NORMALIZER,
} from '@spartacus/core';
import {
  CURRENCY_NORMALIZER,
  LANGUAGE_NORMALIZER,
} from '../../../site-context/connectors/converters';
import { OccConfig } from '../../config/occ-config';
import { Occ } from '../../occ-models/occ.models';
import { OccEndpointsService } from '../../services';

const MockOccModuleConfig: OccConfig = {
  backend: {
    occ: {
      baseUrl: 'base-url',
      prefix: '/rest/v2/',
    },
  },

  context: {
    baseSite: ['test-site'],
  },
};

class MockOccEndpointsService {
  getUrl(endpoint: string, _urlParams?: object, _queryParams?: object) {
    return this.getEndpoint(endpoint);
  }
  getEndpoint(url: string) {
    return url;
  }
  getBaseEndpoint() {
    return (
      MockOccModuleConfig.backend.occ.baseUrl +
      MockOccModuleConfig.backend.occ.prefix +
      MockOccModuleConfig.context.baseSite
    );
  }
}

describe('OccSiteAdapter', () => {
  let occSiteAdapter: OccSiteAdapter;
  let converterService: ConverterService;
  let httpMock: HttpTestingController;
  let occEndpointsService: OccEndpointsService;

  beforeEach(() => {
    TestBed.configureTestingModule({
      imports: [HttpClientTestingModule],
      providers: [
        OccSiteAdapter,
        {
          provide: OccEndpointsService,
          useClass: MockOccEndpointsService,
        },
      ],
    });
<<<<<<< HEAD
    service = TestBed.get(OccSiteAdapter as Type<OccSiteAdapter>);
    httpMock = TestBed.get(HttpTestingController as Type<
      HttpTestingController
    >);
    converter = TestBed.get(ConverterService as Type<ConverterService>);

    spyOn(converter, 'pipeableMany').and.callThrough();
=======
    occSiteAdapter = TestBed.get(OccSiteAdapter as Type<OccSiteAdapter>);
    httpMock = TestBed.get(HttpTestingController as Type<
      HttpTestingController
    >);
    converterService = TestBed.get(ConverterService as Type<ConverterService>);
    occEndpointsService = TestBed.get(OccEndpointsService as Type<
      OccEndpointsService
    >);
    spyOn(converterService, 'pipeableMany').and.callThrough();
    spyOn(occEndpointsService, 'getUrl').and.callThrough();
>>>>>>> 10b44e13
  });

  afterEach(() => {
    httpMock.verify();
  });

  describe('load languages', () => {
    it('should retrieve two languages', () => {
      const languages: Occ.LanguageList = {
        languages: [{ isocode: 'en' }, { isocode: 'de' }],
      };

      occSiteAdapter.loadLanguages().subscribe(result => {
        expect(result).toEqual(languages.languages);
      });

      const mockRequest: TestRequest = httpMock.expectOne({
        method: 'GET',
        url: 'languages',
      });

      expect(mockRequest.cancelled).toBeFalsy();
      expect(mockRequest.request.responseType).toEqual('json');
      expect(occEndpointsService.getUrl).toHaveBeenCalledWith('languages');
      mockRequest.flush(languages);
    });

    it('should use converter', () => {
      occSiteAdapter.loadLanguages().subscribe();
      httpMock.expectOne('languages').flush([]);
      expect(converterService.pipeableMany).toHaveBeenCalledWith(
        LANGUAGE_NORMALIZER
      );
    });
  });

  describe('load currencies', () => {
    it('should retrieve two currencies', () => {
      const currencies: Occ.CurrencyList = {
        currencies: [{ isocode: 'USD' }, { isocode: 'JPY' }],
      };

      occSiteAdapter.loadCurrencies().subscribe(result => {
        expect(result).toEqual(currencies.currencies);
      });
      const mockReq: TestRequest = httpMock.expectOne({
        method: 'GET',
        url: 'currencies',
      });

      expect(mockReq.cancelled).toBeFalsy();
      expect(mockReq.request.responseType).toEqual('json');
      expect(occEndpointsService.getUrl).toHaveBeenCalledWith('currencies');
      mockReq.flush(currencies);
    });

    it('should use converter', () => {
      occSiteAdapter.loadCurrencies().subscribe();
      httpMock.expectOne('currencies').flush([]);
      expect(converterService.pipeableMany).toHaveBeenCalledWith(
        CURRENCY_NORMALIZER
      );
    });
  });

  describe('loadCountries', () => {
    it('should return delivery countries list', () => {
      const countryList: Occ.CountryList = {
        countries: [
          {
            isocode: 'AL',
            name: 'Albania',
          },
          {
            isocode: 'AD',
            name: 'Andorra',
          },
        ],
      };

      occSiteAdapter.loadCountries().subscribe(result => {
        expect(result).toEqual(countryList.countries);
      });

      const mockReq = httpMock.expectOne(
        req => req.method === 'GET' && req.url === 'countries'
      );

      expect(mockReq.cancelled).toBeFalsy();
      expect(mockReq.request.responseType).toEqual('json');
      mockReq.flush(countryList);
    });

    it('should take type into account', () => {
      occSiteAdapter.loadCountries(CountryType.BILLING).subscribe();
      httpMock
        .expectOne(req => req.method === 'GET' && req.url === 'countries')
        .flush({});
      expect(occEndpointsService.getUrl).toHaveBeenCalledWith(
        'countries',
        undefined,
        { type: CountryType.BILLING }
      );
    });

    it('should use converter', () => {
      occSiteAdapter.loadCountries().subscribe();
      httpMock.expectOne('countries').flush({});
      expect(converterService.pipeableMany).toHaveBeenCalledWith(
        COUNTRY_NORMALIZER
      );
    });
  });

  describe('loadRegions', () => {
    it('should return regions', () => {
      const countryIsoCode = 'CA';
      const regions: Occ.RegionList = {
        regions: [
          {
            isocode: 'CA-AB',
            name: 'Alberta',
          },
          {
            isocode: 'CA-BC',
            name: 'British Columbia',
          },
          {
            isocode: 'CA-MB',
            name: 'Manitoba',
          },
        ],
      };

      occSiteAdapter.loadRegions(countryIsoCode).subscribe(result => {
        expect(result).toEqual(regions.regions);
      });

      const mockReq = httpMock.expectOne(
        req => req.method === 'GET' && req.url === 'regions'
      );

      expect(mockReq.cancelled).toBeFalsy();
      expect(mockReq.request.responseType).toEqual('json');
      expect(occEndpointsService.getUrl).toHaveBeenCalledWith('regions', {
        isoCode: countryIsoCode,
      });
      mockReq.flush(regions);
    });

    it('should use converter', () => {
      occSiteAdapter.loadRegions('CA').subscribe();
      httpMock.expectOne('regions').flush({});
      expect(converterService.pipeableMany).toHaveBeenCalledWith(
        REGION_NORMALIZER
      );
    });
  });

  describe('load the active base site data', () => {
    it('should retrieve the active base site', () => {
      const baseSite = {
        uid: 'test-site',
        defaultPreviewCategoryCode: 'test category code',
        defaultPreviewProductCode: 'test product code',
      };

      occSiteAdapter.loadBaseSite().subscribe(result => {
        expect(result).toEqual(baseSite);
      });
      const mockReq: TestRequest = httpMock.expectOne({
        method: 'GET',
        url: 'base-url/rest/v2/basesites?fields=FULL',
      });

      expect(mockReq.cancelled).toBeFalsy();
      expect(mockReq.request.responseType).toEqual('json');
      mockReq.flush({ baseSites: [baseSite] });
    });
  });
});<|MERGE_RESOLUTION|>--- conflicted
+++ resolved
@@ -66,15 +66,6 @@
         },
       ],
     });
-<<<<<<< HEAD
-    service = TestBed.get(OccSiteAdapter as Type<OccSiteAdapter>);
-    httpMock = TestBed.get(HttpTestingController as Type<
-      HttpTestingController
-    >);
-    converter = TestBed.get(ConverterService as Type<ConverterService>);
-
-    spyOn(converter, 'pipeableMany').and.callThrough();
-=======
     occSiteAdapter = TestBed.get(OccSiteAdapter as Type<OccSiteAdapter>);
     httpMock = TestBed.get(HttpTestingController as Type<
       HttpTestingController
@@ -85,7 +76,6 @@
     >);
     spyOn(converterService, 'pipeableMany').and.callThrough();
     spyOn(occEndpointsService, 'getUrl').and.callThrough();
->>>>>>> 10b44e13
   });
 
   afterEach(() => {
