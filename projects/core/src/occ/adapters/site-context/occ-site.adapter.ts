--- conflicted
+++ resolved
@@ -1,12 +1,7 @@
 import { HttpClient, HttpParams } from '@angular/common/http';
 import { Injectable } from '@angular/core';
-<<<<<<< HEAD
-import { Observable, throwError } from 'rxjs';
-import { catchError, map } from 'rxjs/operators';
-=======
 import { Observable } from 'rxjs';
 import { map } from 'rxjs/operators';
->>>>>>> 85816957
 import { Country, CountryType, Region } from '../../../model/address.model';
 import { BaseSite, Currency, Language } from '../../../model/misc.model';
 import {
@@ -35,10 +30,6 @@
     return this.http
       .get<Occ.LanguageList>(this.occEndpoints.getEndpoint('languages'))
       .pipe(
-<<<<<<< HEAD
-        catchError((error: any) => throwError(error)),
-=======
->>>>>>> 85816957
         map(languageList => languageList.languages),
         this.converter.pipeableMany(LANGUAGE_NORMALIZER)
       );
@@ -48,10 +39,6 @@
     return this.http
       .get<Occ.CurrencyList>(this.occEndpoints.getEndpoint('currencies'))
       .pipe(
-<<<<<<< HEAD
-        catchError((error: any) => throwError(error)),
-=======
->>>>>>> 85816957
         map(currencyList => currencyList.currencies),
         this.converter.pipeableMany(CURRENCY_NORMALIZER)
       );
@@ -69,10 +56,6 @@
         params,
       })
       .pipe(
-<<<<<<< HEAD
-        catchError((error: any) => throwError(error)),
-=======
->>>>>>> 85816957
         map(countryList => countryList.countries),
         this.converter.pipeableMany(COUNTRY_NORMALIZER)
       );
@@ -83,10 +66,6 @@
     return this.http
       .get<Occ.RegionList>(this.occEndpoints.getEndpoint(regionsEndpoint))
       .pipe(
-<<<<<<< HEAD
-        catchError((error: any) => throwError(error)),
-=======
->>>>>>> 85816957
         map(regionList => regionList.regions),
         this.converter.pipeableMany(REGION_NORMALIZER)
       );
