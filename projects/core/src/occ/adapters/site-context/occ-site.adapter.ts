import { SiteAdapter } from '../../../site-context/connectors/site.adapter';
import { Observable, throwError } from 'rxjs';
import { Currency, Language, BaseSite } from '../../../model/misc.model';
import { Injectable } from '@angular/core';
import { HttpClient, HttpParams } from '@angular/common/http';
import { OccEndpointsService } from '../../services/occ-endpoints.service';
import { catchError, map } from 'rxjs/operators';
import { Occ } from '../../occ-models/occ.models';
import { ConverterService } from '../../../util/converter.service';
import { Country, CountryType, Region } from '../../../model/address.model';
import {
  COUNTRY_NORMALIZER,
  REGION_NORMALIZER,
} from '../../../site-context/connectors/converters';
import {
  CURRENCY_NORMALIZER,
  LANGUAGE_NORMALIZER,
} from '../../../site-context/connectors/converters';

const COUNTRIES_ENDPOINT = 'countries';
const REGIONS_ENDPOINT = 'regions';

@Injectable()
export class OccSiteAdapter implements SiteAdapter {
  constructor(
    protected http: HttpClient,
    protected occEndpoints: OccEndpointsService,
    protected converter: ConverterService
  ) {}

  loadLanguages(): Observable<Language[]> {
    return this.http
      .get<Occ.LanguageList>(this.occEndpoints.getEndpoint('languages'))
      .pipe(
        catchError((error: any) => throwError(error.json())),
        map(languageList => languageList.languages),
        this.converter.pipeableMany(LANGUAGE_NORMALIZER)
      );
  }

  loadCurrencies(): Observable<Currency[]> {
    return this.http
      .get<Occ.CurrencyList>(this.occEndpoints.getEndpoint('currencies'))
      .pipe(
        catchError((error: any) => throwError(error.json())),
        map(currencyList => currencyList.currencies),
        this.converter.pipeableMany(CURRENCY_NORMALIZER)
      );
  }

<<<<<<< HEAD
  loadCountries(type?: CountryType): Observable<Country[]> {
    let params;

    if (type) {
      params = new HttpParams().set('type', type);
    }

    return this.http
      .get<Occ.CountryList>(this.occEndpoints.getEndpoint(COUNTRIES_ENDPOINT), {
        params,
      })
      .pipe(
        catchError((error: any) => throwError(error.json())),
        map(countryList => countryList.countries),
        this.converter.pipeableMany(COUNTRY_NORMALIZER)
      );
  }

  loadRegions(countryIsoCode: string): Observable<Region[]> {
    const regionsEndpoint = `${COUNTRIES_ENDPOINT}/${countryIsoCode}/${REGIONS_ENDPOINT}`;
    return this.http
      .get<Occ.RegionList>(this.occEndpoints.getEndpoint(regionsEndpoint))
      .pipe(
        catchError((error: any) => throwError(error.json())),
        map(regionList => regionList.regions),
        this.converter.pipeableMany(REGION_NORMALIZER)
=======
  loadBaseSite(): Observable<BaseSite> {
    const baseUrl = this.occEndpoints.getBaseEndpoint();
    const urlSplits = baseUrl.split('/');
    const activeSite = urlSplits.pop();
    const url = urlSplits.join('/') + '/basesites';

    const params = new HttpParams({
      fromString: 'fields=FULL',
    });

    return this.http
      .get<{ baseSites: BaseSite[] }>(url, { params: params })
      .pipe(
        catchError((error: any) => throwError(error)),
        map(siteList => {
          return siteList.baseSites.find(site => site.uid === activeSite);
        })
>>>>>>> 430c5465
      );
  }
}<|MERGE_RESOLUTION|>--- conflicted
+++ resolved
@@ -48,7 +48,6 @@
       );
   }
 
-<<<<<<< HEAD
   loadCountries(type?: CountryType): Observable<Country[]> {
     let params;
 
@@ -75,7 +74,9 @@
         catchError((error: any) => throwError(error.json())),
         map(regionList => regionList.regions),
         this.converter.pipeableMany(REGION_NORMALIZER)
-=======
+      );
+  }
+
   loadBaseSite(): Observable<BaseSite> {
     const baseUrl = this.occEndpoints.getBaseEndpoint();
     const urlSplits = baseUrl.split('/');
@@ -93,7 +94,6 @@
         map(siteList => {
           return siteList.baseSites.find(site => site.uid === activeSite);
         })
->>>>>>> 430c5465
       );
   }
 }