import { OccConfig } from '../../config/occ-config';

export const defaultOccCartConfig: OccConfig = {
  backend: {
    occ: {
      endpoints: {
        /* eslint-disable max-len */
        carts:
          'users/${userId}/carts?fields=carts(DEFAULT,potentialProductPromotions,appliedProductPromotions,potentialOrderPromotions,appliedOrderPromotions,entries(totalPrice(formattedValue),product(images(FULL),stock(FULL)),basePrice(formattedValue,value),updateable),totalPrice(formattedValue),totalItems,totalPriceWithTax(formattedValue),totalDiscounts(value,formattedValue),subTotal(formattedValue),deliveryItemsQuantity,deliveryCost(formattedValue),totalTax(formattedValue, value),pickupItemsQuantity,net,appliedVouchers,productDiscounts(formattedValue),saveTime,user,name,entryGroups(entries,DEFAULT))',
        cart:
          'users/${userId}/carts/${cartId}?fields=DEFAULT,potentialProductPromotions,appliedProductPromotions,potentialOrderPromotions,appliedOrderPromotions,entries(totalPrice(formattedValue),product(images(FULL),stock(FULL)),basePrice(formattedValue,value),updateable),totalPrice(formattedValue),totalItems,totalPriceWithTax(formattedValue),totalDiscounts(value,formattedValue),subTotal(formattedValue),deliveryItemsQuantity,deliveryCost(formattedValue),totalTax(formattedValue, value),pickupItemsQuantity,net,appliedVouchers,productDiscounts(formattedValue),user,entryGroups(entries,DEFAULT)',
        createCart:
          'users/${userId}/carts?fields=DEFAULT,potentialProductPromotions,appliedProductPromotions,potentialOrderPromotions,appliedOrderPromotions,entries(totalPrice(formattedValue),product(images(FULL),stock(FULL)),basePrice(formattedValue,value),updateable),totalPrice(formattedValue),totalItems,totalPriceWithTax(formattedValue),totalDiscounts(value,formattedValue),subTotal(formattedValue),deliveryItemsQuantity,deliveryCost(formattedValue),totalTax(formattedValue, value),pickupItemsQuantity,net,appliedVouchers,productDiscounts(formattedValue),user,entryGroups(entries,DEFAULT)',
        addEntries: 'users/${userId}/carts/${cartId}/entries',
        updateEntries: 'users/${userId}/carts/${cartId}/entries/${entryNumber}',
        removeEntries: 'users/${userId}/carts/${cartId}/entries/${entryNumber}',
        addEmail: 'users/${userId}/carts/${cartId}/email',
        deleteCart: 'users/${userId}/carts/${cartId}',
        cartVoucher: 'users/${userId}/carts/${cartId}/vouchers',
        saveCart: 'users/${userId}/carts/${cartId}/save',
<<<<<<< HEAD
        addToEntryGroup:
          'users/${userId}/carts/${cartId}/entrygroups/${entryGroupNumber}',
        deleteEntryGroup:
          'users/${userId}/carts/${cartId}/entrygroups/${entryGroupNumber}',
        // TODO: startCheckout: ''
        // tslint:enable
=======
        /* eslint-enable */
>>>>>>> 5e2eac9d
      },
    },
  },
};<|MERGE_RESOLUTION|>--- conflicted
+++ resolved
@@ -18,16 +18,12 @@
         deleteCart: 'users/${userId}/carts/${cartId}',
         cartVoucher: 'users/${userId}/carts/${cartId}/vouchers',
         saveCart: 'users/${userId}/carts/${cartId}/save',
-<<<<<<< HEAD
         addToEntryGroup:
           'users/${userId}/carts/${cartId}/entrygroups/${entryGroupNumber}',
         deleteEntryGroup:
           'users/${userId}/carts/${cartId}/entrygroups/${entryGroupNumber}',
         // TODO: startCheckout: ''
-        // tslint:enable
-=======
         /* eslint-enable */
->>>>>>> 5e2eac9d
       },
     },
   },
