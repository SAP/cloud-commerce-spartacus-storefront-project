import {
  HttpClientTestingModule,
  HttpTestingController,
} from '@angular/common/http/testing';
<<<<<<< HEAD
import { Type } from '@angular/core';
=======
>>>>>>> 2f69baba
import { TestBed } from '@angular/core/testing';
import { CART_MODIFICATION_NORMALIZER } from '@spartacus/core';
import { Cart, CartModification } from '../../../model/cart.model';
import { ConverterService } from '../../../util/converter.service';
<<<<<<< HEAD
import { OccConfig } from '../../index';
=======
import { OccEndpointsService } from '../../services';
>>>>>>> 2f69baba
import { OccCartEntryAdapter } from './occ-cart-entry.adapter';

const userId = '123';
const cartId = '456';
const cartData: Cart = {
  store: 'electronics',
  guid: '1212121',
};
const cartModified: CartModification = {
  deliveryModeChanged: true,
};

class MockOccEndpointsService {
  getUrl(endpoint: string, _urlParams?: object, _queryParams?: object) {
    return this.getEndpoint(endpoint);
  }
  getEndpoint(url: string) {
    return url;
  }
}

describe('OccCartEntryAdapter', () => {
  let occCartEntryAdapter: OccCartEntryAdapter;
  let httpMock: HttpTestingController;
  let converterService: ConverterService;
  let occEnpointsService: OccEndpointsService;

  beforeEach(() => {
    TestBed.configureTestingModule({
      imports: [HttpClientTestingModule],
      providers: [
        OccCartEntryAdapter,
        { provide: OccEndpointsService, useClass: MockOccEndpointsService },
      ],
    });

<<<<<<< HEAD
    service = TestBed.get(OccCartEntryAdapter as Type<OccCartEntryAdapter>);
    httpMock = TestBed.get(HttpTestingController as Type<
      HttpTestingController
    >);
    converter = TestBed.get(ConverterService as Type<ConverterService>);
=======
    occCartEntryAdapter = TestBed.get(OccCartEntryAdapter);
    httpMock = TestBed.get(HttpTestingController);
    converterService = TestBed.get(ConverterService);
    occEnpointsService = TestBed.get(OccEndpointsService);
>>>>>>> 2f69baba

    spyOn(converterService, 'pipeable').and.callThrough();
    spyOn(occEnpointsService, 'getUrl').and.callThrough();
  });

  afterEach(() => {
    httpMock.verify();
  });

  describe('add entry to cart', () => {
    it('should add entry to cart for given user id, cart id, product code and product quantity', () => {
      let result;
      occCartEntryAdapter
        .add(userId, cartId, '147852', 5)
        .subscribe(res => (result = res));

      const mockReq = httpMock.expectOne({ method: 'POST', url: 'addEntries' });

      expect(mockReq.request.headers.get('Content-Type')).toEqual(
        'application/x-www-form-urlencoded'
      );

      expect(occEnpointsService.getUrl).toHaveBeenCalledWith('addEntries', {
        userId,
        cartId,
        productCode: '147852',
        quantity: 5,
      });

      expect(mockReq.cancelled).toBeFalsy();
      expect(mockReq.request.responseType).toEqual('json');
      mockReq.flush(cartModified);
      expect(result).toEqual(cartModified);
      expect(converterService.pipeable).toHaveBeenCalledWith(
        CART_MODIFICATION_NORMALIZER
      );
    });
  });

  describe('update entry in a cart', () => {
    it('should update an entry in a cart for given user id, cart id, entryNumber and quantitiy', () => {
      let result;
      occCartEntryAdapter
        .update(userId, cartId, '12345', 5)
        .subscribe(res => (result = res));

      const mockReq = httpMock.expectOne({
        method: 'PATCH',
        url: 'updateEntries',
      });

      expect(mockReq.request.headers.get('Content-Type')).toEqual(
        'application/x-www-form-urlencoded'
      );

      expect(occEnpointsService.getUrl).toHaveBeenCalledWith(
        'updateEntries',
        {
          userId,
          cartId,
          entryNumber: '12345',
          quantity: 5,
        },
        {}
      );
      expect(mockReq.cancelled).toBeFalsy();
      expect(mockReq.request.responseType).toEqual('json');
      mockReq.flush(cartModified);
      expect(result).toEqual(cartModified);
      expect(converterService.pipeable).toHaveBeenCalledWith(
        CART_MODIFICATION_NORMALIZER
      );
    });

    it(`should handle 'pickupStore'`, () => {
      const pickupStore =
        'Champ de Mars, 5 Avenue Anatole France, 75007 Paris, France';
      occCartEntryAdapter
        .update(userId, cartId, '12345', 5, pickupStore)
        .subscribe()
        .unsubscribe();

      httpMock.expectOne({
        method: 'PATCH',
        url: 'updateEntries',
      });

      expect(occEnpointsService.getUrl).toHaveBeenCalledWith(
        'updateEntries',
        {
          userId,
          cartId,
          entryNumber: '12345',
          quantity: 5,
        },
        { pickupStore }
      );
    });
  });

  describe('remove an entry from cart', () => {
    it('should remove entry from cart for given user id, cart id and entry number', () => {
      let result;
      occCartEntryAdapter
        .remove(userId, cartId, '147852')
        .subscribe(res => (result = res));

      const mockReq = httpMock.expectOne({
        method: 'DELETE',
        url: 'removeEntries',
      });

      expect(occEnpointsService.getUrl).toHaveBeenCalledWith('removeEntries', {
        userId,
        cartId,
        entryNumber: '147852',
      });
      expect(mockReq.cancelled).toBeFalsy();
      expect(mockReq.request.responseType).toEqual('json');
      mockReq.flush(cartData);
      expect(result).toEqual(cartData);
    });
  });
});<|MERGE_RESOLUTION|>--- conflicted
+++ resolved
@@ -2,19 +2,12 @@
   HttpClientTestingModule,
   HttpTestingController,
 } from '@angular/common/http/testing';
-<<<<<<< HEAD
 import { Type } from '@angular/core';
-=======
->>>>>>> 2f69baba
 import { TestBed } from '@angular/core/testing';
 import { CART_MODIFICATION_NORMALIZER } from '@spartacus/core';
 import { Cart, CartModification } from '../../../model/cart.model';
 import { ConverterService } from '../../../util/converter.service';
-<<<<<<< HEAD
-import { OccConfig } from '../../index';
-=======
 import { OccEndpointsService } from '../../services';
->>>>>>> 2f69baba
 import { OccCartEntryAdapter } from './occ-cart-entry.adapter';
 
 const userId = '123';
@@ -51,18 +44,16 @@
       ],
     });
 
-<<<<<<< HEAD
-    service = TestBed.get(OccCartEntryAdapter as Type<OccCartEntryAdapter>);
+    occCartEntryAdapter = TestBed.get(OccCartEntryAdapter as Type<
+      OccCartEntryAdapter
+    >);
     httpMock = TestBed.get(HttpTestingController as Type<
       HttpTestingController
     >);
-    converter = TestBed.get(ConverterService as Type<ConverterService>);
-=======
-    occCartEntryAdapter = TestBed.get(OccCartEntryAdapter);
-    httpMock = TestBed.get(HttpTestingController);
-    converterService = TestBed.get(ConverterService);
-    occEnpointsService = TestBed.get(OccEndpointsService);
->>>>>>> 2f69baba
+    converterService = TestBed.get(ConverterService as Type<ConverterService>);
+    occEnpointsService = TestBed.get(OccEndpointsService as Type<
+      OccEndpointsService
+    >);
 
     spyOn(converterService, 'pipeable').and.callThrough();
     spyOn(occEnpointsService, 'getUrl').and.callThrough();
