import {
  HttpClientTestingModule,
  HttpTestingController,
} from '@angular/common/http/testing';
import { Type } from '@angular/core';
import { TestBed } from '@angular/core/testing';
import { FeatureConfigService } from 'projects/core/src/features-config';
import { Cart } from '../../../model/cart.model';
import { ProductImageNormalizer } from '../../../occ/adapters/product/converters/index';
import { ConverterService } from '../../../util/converter.service';
import { Occ } from '../../occ-models/occ.models';
import { OccEndpointsService } from '../../services';
import { OccCartAdapter } from './occ-cart.adapter';

const userId = '123';
const cartId = '456';
const toMergeCart = { guid: '123456' };
const cartData: Occ.Cart = {
  store: 'electronics',
  guid: '1212121',
};
const cartDataList: Occ.CartList = {
  carts: [cartData],
};
const mergedCart: Cart = {
  name: 'mergedCart',
};

class MockOccEndpointsService {
  getUrl(endpoint: string, _urlParams?: object, _queryParams?: object) {
    return this.getEndpoint(endpoint);
  }
  getEndpoint(url: string) {
    return url;
  }
}

class MockFeatureConfigService {
  isEnabled(_feature: string): boolean {
    return true;
  }
}

describe('OccCartAdapter', () => {
  let occCartAdapter: OccCartAdapter;
  let httpMock: HttpTestingController;
  let converterService: ConverterService;
  let occEndpointService: OccEndpointsService;

  beforeEach(() => {
    TestBed.configureTestingModule({
      imports: [HttpClientTestingModule],
      providers: [
        OccCartAdapter,
        ProductImageNormalizer,
        { provide: OccEndpointsService, useClass: MockOccEndpointsService },
        { provide: FeatureConfigService, useClass: MockFeatureConfigService },
      ],
    });
<<<<<<< HEAD
    service = TestBed.get(OccCartAdapter as Type<OccCartAdapter>);
    httpMock = TestBed.get(HttpTestingController as Type<
      HttpTestingController
    >);
    converter = TestBed.get(ConverterService as Type<ConverterService>);

    spyOn(converter, 'pipeable').and.callThrough();
    spyOn(converter, 'pipeableMany').and.callThrough();
=======

    occCartAdapter = TestBed.get(OccCartAdapter as Type<OccCartAdapter>);
    httpMock = TestBed.get(HttpTestingController as Type<
      HttpTestingController
    >);
    converterService = TestBed.get(ConverterService as Type<ConverterService>);
    occEndpointService = TestBed.get(OccEndpointsService as Type<
      OccEndpointsService
    >);

    spyOn(converterService, 'pipeable').and.callThrough();
    spyOn(converterService, 'pipeableMany').and.callThrough();
    spyOn(occEndpointService, 'getUrl').and.callThrough();
>>>>>>> d2e1aa05
  });

  afterEach(() => {
    httpMock.verify();
  });

  describe('load all carts', () => {
    it('should load all carts details data for given user with details flag', () => {
      let result;
      occCartAdapter.loadAll(userId).subscribe(res => (result = res));

      const mockReq = httpMock.expectOne(req => {
        return req.method === 'GET' && req.url === 'carts';
      });

      expect(mockReq.cancelled).toBeFalsy();
      expect(mockReq.request.responseType).toEqual('json');
      expect(occEndpointService.getUrl).toHaveBeenCalledWith('carts', {
        userId,
      });
      mockReq.flush(cartDataList);
      expect(result).toEqual(cartDataList.carts);
    });
  });

  describe('load cart data', () => {
    it('should load cart detail data for given userId, cartId', () => {
      let result;
      occCartAdapter.load(userId, cartId).subscribe(res => (result = res));

      const mockReq = httpMock.expectOne(req => {
        return req.method === 'GET' && req.url === 'cart';
      });

      expect(mockReq.cancelled).toBeFalsy();
      expect(mockReq.request.responseType).toEqual('json');
      expect(occEndpointService.getUrl).toHaveBeenCalledWith('cart', {
        userId,
        cartId,
      });
      mockReq.flush(cartData);
      expect(result).toEqual(cartData);
    });

    it('should load current cart for given userId', () => {
      let result;
      occCartAdapter.load(userId, 'current').subscribe(res => (result = res));

      const mockReq = httpMock.expectOne(req => {
        return req.method === 'GET' && req.url === 'carts';
      });

      expect(mockReq.cancelled).toBeFalsy();
      expect(mockReq.request.responseType).toEqual('json');
      expect(occEndpointService.getUrl).toHaveBeenCalledWith('carts', {
        userId,
      });
      mockReq.flush({ carts: [cartData] });
      expect(result).toEqual(cartData);
    });
  });

  describe('create a cart', () => {
    it('should able to create a new cart for the given user ', () => {
      let result;
      occCartAdapter.create(userId).subscribe(res => (result = res));

      const mockReq = httpMock.expectOne(req => {
        return req.method === 'POST' && req.url === 'createCart';
      });

      expect(mockReq.cancelled).toBeFalsy();
      expect(mockReq.request.responseType).toEqual('json');
      expect(occEndpointService.getUrl).toHaveBeenCalledWith(
        'createCart',
        { userId },
        {}
      );
      mockReq.flush(cartData);
      expect(result).toEqual(cartData);
    });
  });

  describe('merge a cart', () => {
    it('should able to merge a cart to current one for the given user ', () => {
      let result;
      occCartAdapter
        .create(userId, cartId, toMergeCart.guid)
        .subscribe(res => (result = res));

      const mockReq = httpMock.expectOne(req => {
        return req.method === 'POST' && req.url === 'createCart';
      });

      expect(occEndpointService.getUrl).toHaveBeenCalledWith(
        'createCart',
        { userId },
        { oldCartId: cartId, toMergeCartGuid: toMergeCart.guid }
      );

      expect(mockReq.cancelled).toBeFalsy();
      expect(mockReq.request.responseType).toEqual('json');
      mockReq.flush(mergedCart);
      expect(result).toEqual(mergedCart);
    });
  });
});<|MERGE_RESOLUTION|>--- conflicted
+++ resolved
@@ -57,16 +57,6 @@
         { provide: FeatureConfigService, useClass: MockFeatureConfigService },
       ],
     });
-<<<<<<< HEAD
-    service = TestBed.get(OccCartAdapter as Type<OccCartAdapter>);
-    httpMock = TestBed.get(HttpTestingController as Type<
-      HttpTestingController
-    >);
-    converter = TestBed.get(ConverterService as Type<ConverterService>);
-
-    spyOn(converter, 'pipeable').and.callThrough();
-    spyOn(converter, 'pipeableMany').and.callThrough();
-=======
 
     occCartAdapter = TestBed.get(OccCartAdapter as Type<OccCartAdapter>);
     httpMock = TestBed.get(HttpTestingController as Type<
@@ -80,7 +70,6 @@
     spyOn(converterService, 'pipeable').and.callThrough();
     spyOn(converterService, 'pipeableMany').and.callThrough();
     spyOn(occEndpointService, 'getUrl').and.callThrough();
->>>>>>> d2e1aa05
   });
 
   afterEach(() => {
