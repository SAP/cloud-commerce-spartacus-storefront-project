import {
  HttpClientTestingModule,
  HttpTestingController,
} from '@angular/common/http/testing';
import { Type } from '@angular/core';
import { TestBed } from '@angular/core/testing';
import { Cart } from '../../../model/cart.model';
import { ProductImageNormalizer } from '../../../occ/adapters/product/converters/index';
import { ConverterService } from '../../../util/converter.service';
import { Occ } from '../../occ-models/occ.models';
import { OccEndpointsService } from '../../services';
import { OccCartAdapter } from './occ-cart.adapter';

const userId = '123';
const cartId = '456';
const toMergeCart = { guid: '123456' };
const cartData: Occ.Cart = {
  store: 'electronics',
  guid: '1212121',
};
const cartDataList: Occ.CartList = {
  carts: [cartData],
};
const mergedCart: Cart = {
  name: 'mergedCart',
};

class MockOccEndpointsService {
  getUrl(endpoint: string, _urlParams?: object, _queryParams?: object) {
    return this.getEndpoint(endpoint);
  }
  getEndpoint(url: string) {
    return url;
  }
}

describe('OccCartAdapter', () => {
  let occCartAdapter: OccCartAdapter;
  let httpMock: HttpTestingController;
  let converterService: ConverterService;
  let occEndpointService: OccEndpointsService;

  beforeEach(() => {
    TestBed.configureTestingModule({
      imports: [HttpClientTestingModule],
      providers: [
        OccCartAdapter,
        ProductImageNormalizer,
        { provide: OccEndpointsService, useClass: MockOccEndpointsService },
      ],
    });
<<<<<<< HEAD
    service = TestBed.get(OccCartAdapter as Type<OccCartAdapter>);
    httpMock = TestBed.get(HttpTestingController as Type<
      HttpTestingController
    >);
    converter = TestBed.get(ConverterService as Type<ConverterService>);
=======

    occCartAdapter = TestBed.get(OccCartAdapter);
    httpMock = TestBed.get(HttpTestingController);
    converterService = TestBed.get(ConverterService);
    occEndpointService = TestBed.get(OccEndpointsService);
>>>>>>> 2f69baba

    spyOn(converterService, 'pipeable').and.callThrough();
    spyOn(converterService, 'pipeableMany').and.callThrough();
    spyOn(occEndpointService, 'getUrl').and.callThrough();
  });

  afterEach(() => {
    httpMock.verify();
  });

  describe('load all carts', () => {
    it('should load all carts details data for given user with details flag', () => {
      let result;
      occCartAdapter.loadAll(userId).subscribe(res => (result = res));

      const mockReq = httpMock.expectOne(req => {
        return req.method === 'GET' && req.url === 'carts';
      });

      expect(mockReq.cancelled).toBeFalsy();
      expect(mockReq.request.responseType).toEqual('json');
      expect(occEndpointService.getUrl).toHaveBeenCalledWith('carts', {
        userId,
      });
      mockReq.flush(cartDataList);
      expect(result).toEqual(cartDataList.carts);
    });
  });

  describe('load cart data', () => {
    it('should load cart detail data for given userId, cartId', () => {
      let result;
      occCartAdapter.load(userId, cartId).subscribe(res => (result = res));

      const mockReq = httpMock.expectOne(req => {
        return req.method === 'GET' && req.url === 'cart';
      });

      expect(mockReq.cancelled).toBeFalsy();
      expect(mockReq.request.responseType).toEqual('json');
      expect(occEndpointService.getUrl).toHaveBeenCalledWith('cart', {
        userId,
        cartId,
      });
      mockReq.flush(cartData);
      expect(result).toEqual(cartData);
    });

    it('should load current cart for given userId', () => {
      let result;
      occCartAdapter.load(userId, 'current').subscribe(res => (result = res));

      const mockReq = httpMock.expectOne(req => {
        return req.method === 'GET' && req.url === 'carts';
      });

      expect(mockReq.cancelled).toBeFalsy();
      expect(mockReq.request.responseType).toEqual('json');
      expect(occEndpointService.getUrl).toHaveBeenCalledWith('carts', {
        userId,
      });
      mockReq.flush({ carts: [cartData] });
      expect(result).toEqual(cartData);
    });
  });

  describe('create a cart', () => {
    it('should able to create a new cart for the given user ', () => {
      let result;
      occCartAdapter.create(userId).subscribe(res => (result = res));

      const mockReq = httpMock.expectOne(req => {
        return req.method === 'POST' && req.url === 'createCart';
      });

      expect(mockReq.cancelled).toBeFalsy();
      expect(mockReq.request.responseType).toEqual('json');
      expect(occEndpointService.getUrl).toHaveBeenCalledWith(
        'createCart',
        { userId },
        {}
      );
      mockReq.flush(cartData);
      expect(result).toEqual(cartData);
    });
  });

  describe('merge a cart', () => {
    it('should able to merge a cart to current one for the given user ', () => {
      let result;
      occCartAdapter
        .create(userId, cartId, toMergeCart.guid)
        .subscribe(res => (result = res));

      const mockReq = httpMock.expectOne(req => {
        return req.method === 'POST' && req.url === 'createCart';
      });

      expect(occEndpointService.getUrl).toHaveBeenCalledWith(
        'createCart',
        { userId },
        { oldCartId: cartId, toMergeCartGuid: toMergeCart.guid }
      );

      expect(mockReq.cancelled).toBeFalsy();
      expect(mockReq.request.responseType).toEqual('json');
      mockReq.flush(mergedCart);
      expect(result).toEqual(mergedCart);
    });
  });
});<|MERGE_RESOLUTION|>--- conflicted
+++ resolved
@@ -49,19 +49,15 @@
         { provide: OccEndpointsService, useClass: MockOccEndpointsService },
       ],
     });
-<<<<<<< HEAD
-    service = TestBed.get(OccCartAdapter as Type<OccCartAdapter>);
+
+    occCartAdapter = TestBed.get(OccCartAdapter as Type<OccCartAdapter>);
     httpMock = TestBed.get(HttpTestingController as Type<
       HttpTestingController
     >);
-    converter = TestBed.get(ConverterService as Type<ConverterService>);
-=======
-
-    occCartAdapter = TestBed.get(OccCartAdapter);
-    httpMock = TestBed.get(HttpTestingController);
-    converterService = TestBed.get(ConverterService);
-    occEndpointService = TestBed.get(OccEndpointsService);
->>>>>>> 2f69baba
+    converterService = TestBed.get(ConverterService as Type<ConverterService>);
+    occEndpointService = TestBed.get(OccEndpointsService as Type<
+      OccEndpointsService
+    >);
 
     spyOn(converterService, 'pipeable').and.callThrough();
     spyOn(converterService, 'pipeableMany').and.callThrough();
