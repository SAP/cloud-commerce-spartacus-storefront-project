--- conflicted
+++ resolved
@@ -1,12 +1,7 @@
 import { HttpClient, HttpParams } from '@angular/common/http';
 import { Injectable } from '@angular/core';
-<<<<<<< HEAD
-import { Observable, throwError } from 'rxjs';
-import { catchError, map, pluck } from 'rxjs/operators';
-=======
 import { Observable } from 'rxjs';
 import { map, pluck } from 'rxjs/operators';
->>>>>>> 2af21c0d
 import { CartAdapter } from '../../../cart/connectors/cart/cart.adapter';
 import { CART_NORMALIZER } from '../../../cart/connectors/cart/converters';
 import { Cart } from '../../../model/cart.model';
@@ -108,15 +103,8 @@
       fromString: queryString,
     });
 
-<<<<<<< HEAD
-    return this.http.post<Occ.Cart>(url, toAdd, { params: params }).pipe(
-      this.converter.pipeable(CART_NORMALIZER),
-      catchError((error: any) => throwError(error))
-    );
-=======
     return this.http
       .post<Occ.Cart>(url, toAdd, { params: params })
       .pipe(this.converter.pipeable(CART_NORMALIZER));
->>>>>>> 2af21c0d
   }
 }