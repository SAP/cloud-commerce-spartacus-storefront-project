import {
  HttpClientTestingModule,
  HttpTestingController,
} from '@angular/common/http/testing';
import { Type } from '@angular/core';
import { TestBed } from '@angular/core/testing';
import {
  CONSENT_TEMPLATE_NORMALIZER,
  ConverterService,
  Occ,
} from '@spartacus/core';
import { ConsentTemplate } from '../../../model/consent.model';
import { OccConfig } from '../../config/occ-config';
<<<<<<< HEAD
import { OccUserConsentAdapter } from './occ-user-consent.adapter';

const endpoint = '/users';
const CONSENTS_TEMPLATES_ENDPOINT = '/consenttemplates';
const CONSENTS_ENDPOINT = '/consents';

const MockOccModuleConfig: OccConfig = {
  backend: {
    occ: {
      baseUrl: '',
      prefix: '',
    },
  },

  context: {
    baseSite: [''],
  },
};
=======
import { OccEndpointsService } from '../../services';
import { OccUserConsentAdapter } from './occ-user-consent.adapter';
import {
  MockOccEndpointsService,
  mockOccModuleConfig,
} from './unit-test.helper';
>>>>>>> 2f69baba

describe('OccUserConsentAdapter', () => {
  let occUserConsentAdapter: OccUserConsentAdapter;
  let httpMock: HttpTestingController;
  let converter: ConverterService;
  let occEnpointsService: OccEndpointsService;

  beforeEach(() => {
    TestBed.configureTestingModule({
      imports: [HttpClientTestingModule],
      providers: [
        OccUserConsentAdapter,
        { provide: OccConfig, useValue: mockOccModuleConfig },
        {
          provide: OccEndpointsService,
          useClass: MockOccEndpointsService,
        },
      ],
    });
    service = TestBed.get(OccUserConsentAdapter as Type<OccUserConsentAdapter>);
    httpMock = TestBed.get(HttpTestingController as Type<
      HttpTestingController
    >);
    converter = TestBed.get(ConverterService as Type<ConverterService>);

<<<<<<< HEAD
=======
    occUserConsentAdapter = TestBed.get(OccUserConsentAdapter);
    httpMock = TestBed.get(HttpTestingController);
    converter = TestBed.get(ConverterService);
    occEnpointsService = TestBed.get(OccEndpointsService);
>>>>>>> 2f69baba
    spyOn(converter, 'pipeableMany').and.callThrough();
    spyOn(converter, 'pipeable').and.callThrough();
    spyOn(occEnpointsService, 'getUrl').and.callThrough();
  });

  afterEach(() => {
    httpMock.verify();
  });

  describe('loadConsents', () => {
    it('should retrive user consents for the given user id', () => {
      const userId = 'xxx@xxx.xxx';
      const mockConsentTemplateList: Occ.ConsentTemplateList = {
        consentTemplates: [{ id: 'xxx' }],
      };

      occUserConsentAdapter.loadConsents(userId).subscribe(result => {
        expect(result).toEqual(mockConsentTemplateList.consentTemplates);
      });

      const mockReq = httpMock.expectOne(req => {
        return req.method === 'GET';
      });

      expect(occEnpointsService.getUrl).toHaveBeenCalledWith(
        'consentTemplates',
        {
          userId,
        }
      );
      expect(mockReq.cancelled).toBeFalsy();
      expect(mockReq.request.responseType).toEqual('json');
      mockReq.flush(mockConsentTemplateList);
    });

    it('should use converter', () => {
      const userId = 'xxx@xxx.xxx';
      occUserConsentAdapter.loadConsents(userId).subscribe();
      httpMock
        .expectOne(req => {
          return req.method === 'GET';
        })
        .flush([]);
      expect(converter.pipeableMany).toHaveBeenCalledWith(
        CONSENT_TEMPLATE_NORMALIZER
      );
    });
  });

  describe('giveConsent', () => {
    it('should give the user consent', () => {
      const consentTemplateId = 'xxx';
      const consentTemplateVersion = 1;
      const userId = 'xxx@xxx.xxx';

      const expectedConsentTemplate: ConsentTemplate = {
        id: consentTemplateId,
        version: consentTemplateVersion,
        currentConsent: {
          consentGivenDate: new Date(),
        },
      };
      occUserConsentAdapter
        .giveConsent(userId, consentTemplateId, consentTemplateVersion)
        .subscribe(result => expect(result).toEqual(expectedConsentTemplate));

      const mockReq = httpMock.expectOne(
        req =>
          req.method === 'POST' &&
          req.serializeBody() ===
            `consentTemplateId=${consentTemplateId}&consentTemplateVersion=${consentTemplateVersion}`
      );
      expect(occEnpointsService.getUrl).toHaveBeenCalledWith('consents', {
        userId,
      });

      expect(mockReq.cancelled).toBeFalsy();
      expect(mockReq.request.headers.get('Content-Type')).toEqual(
        'application/x-www-form-urlencoded'
      );
      mockReq.flush(expectedConsentTemplate);
    });

    it('should use converter', () => {
      const userId = 'xxx@xxx.xxx';

      occUserConsentAdapter.giveConsent(userId, 'xxx', 1).subscribe();
      httpMock.expectOne(req => req.method === 'POST').flush({});
      expect(converter.pipeable).toHaveBeenCalledWith(
        CONSENT_TEMPLATE_NORMALIZER
      );
    });
  });

  describe('withdrawConsent', () => {
    it('should withdraw the user consent', () => {
      occUserConsentAdapter
        .withdrawConsent('xxx@xxx.xxx', 'xxx')
        .subscribe(result => expect(result).toEqual(''));

      const mockReq = httpMock.expectOne(req => {
        return req.method === 'DELETE';
      });

      expect(occEnpointsService.getUrl).toHaveBeenCalledWith('consentDetail', {
        userId: 'xxx@xxx.xxx',
        consentId: 'xxx',
      });
      expect(mockReq.cancelled).toBeFalsy();
      mockReq.flush('');
    });
  });
});<|MERGE_RESOLUTION|>--- conflicted
+++ resolved
@@ -11,33 +11,12 @@
 } from '@spartacus/core';
 import { ConsentTemplate } from '../../../model/consent.model';
 import { OccConfig } from '../../config/occ-config';
-<<<<<<< HEAD
-import { OccUserConsentAdapter } from './occ-user-consent.adapter';
-
-const endpoint = '/users';
-const CONSENTS_TEMPLATES_ENDPOINT = '/consenttemplates';
-const CONSENTS_ENDPOINT = '/consents';
-
-const MockOccModuleConfig: OccConfig = {
-  backend: {
-    occ: {
-      baseUrl: '',
-      prefix: '',
-    },
-  },
-
-  context: {
-    baseSite: [''],
-  },
-};
-=======
 import { OccEndpointsService } from '../../services';
 import { OccUserConsentAdapter } from './occ-user-consent.adapter';
 import {
   MockOccEndpointsService,
   mockOccModuleConfig,
 } from './unit-test.helper';
->>>>>>> 2f69baba
 
 describe('OccUserConsentAdapter', () => {
   let occUserConsentAdapter: OccUserConsentAdapter;
@@ -57,19 +36,17 @@
         },
       ],
     });
-    service = TestBed.get(OccUserConsentAdapter as Type<OccUserConsentAdapter>);
+
+    occUserConsentAdapter = TestBed.get(OccUserConsentAdapter as Type<
+      OccUserConsentAdapter
+    >);
     httpMock = TestBed.get(HttpTestingController as Type<
       HttpTestingController
     >);
     converter = TestBed.get(ConverterService as Type<ConverterService>);
-
-<<<<<<< HEAD
-=======
-    occUserConsentAdapter = TestBed.get(OccUserConsentAdapter);
-    httpMock = TestBed.get(HttpTestingController);
-    converter = TestBed.get(ConverterService);
-    occEnpointsService = TestBed.get(OccEndpointsService);
->>>>>>> 2f69baba
+    occEnpointsService = TestBed.get(OccEndpointsService as Type<
+      OccEndpointsService
+    >);
     spyOn(converter, 'pipeableMany').and.callThrough();
     spyOn(converter, 'pipeable').and.callThrough();
     spyOn(occEnpointsService, 'getUrl').and.callThrough();
