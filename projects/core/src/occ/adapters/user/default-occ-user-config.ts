--- conflicted
+++ resolved
@@ -24,17 +24,14 @@
         addressVerification: 'users/${userId}/addresses/verification',
         consignmentTracking:
           'orders/${orderCode}/consignments/${consignmentCode}/tracking',
-<<<<<<< HEAD
         customerCoupons: 'users/${userId}/customercoupons',
         claimCoupon: 'users/${userId}/customercoupons/${couponCode}/claim',
         couponNotification:
           'users/${userId}/customercoupons/${couponCode}/notification',
-=======
         notificationPreference: 'users/${userId}/notificationpreferences',
         productInterests: 'users/${userId}/productinterests',
         getProductInterests:
           'users/${userId}/productinterests?fields=sorts,pagination,results(productInterestEntry,product(code))',
->>>>>>> 6a400dc8
       },
     },
   },
