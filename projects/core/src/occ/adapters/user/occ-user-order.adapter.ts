--- conflicted
+++ resolved
@@ -9,10 +9,7 @@
 import { ConverterService } from '../../../util/converter.service';
 import { Occ } from '../../occ-models/occ.models';
 import { OccEndpointsService } from '../../services/occ-endpoints.service';
-<<<<<<< HEAD
-=======
 import { ANONYMOUS_USERID } from '../../../cart/facade/cart-data.service';
->>>>>>> 4a9c5f29
 import {
   InterceptorUtil,
   USE_CLIENT_TOKEN,
