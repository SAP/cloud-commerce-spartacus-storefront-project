--- conflicted
+++ resolved
@@ -14,13 +14,8 @@
   },
 };
 
-<<<<<<< HEAD
-export class MockOccEndpointsService {
+export class MockOccEndpointsService implements Partial<OccEndpointsService> {
   buildUrl(endpointKey: string, _urlParams?: object, _queryParams?: object) {
-=======
-export class MockOccEndpointsService implements Partial<OccEndpointsService> {
-  getUrl(endpointKey: string, _urlParams?: object, _queryParams?: object) {
->>>>>>> 8289da9c
     return this.getEndpoint(endpointKey);
   }
   getEndpoint(endpoint: string) {
