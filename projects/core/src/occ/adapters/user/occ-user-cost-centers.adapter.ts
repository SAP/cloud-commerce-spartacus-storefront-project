--- conflicted
+++ resolved
@@ -4,11 +4,7 @@
  * SPDX-License-Identifier: Apache-2.0
  */
 
-<<<<<<< HEAD
-import { HttpClient, HttpContext } from '@angular/common/http';
-=======
 import { HttpClient } from '@angular/common/http';
->>>>>>> 2abeaf78
 import { Injectable } from '@angular/core';
 import { Observable } from 'rxjs';
 import { COST_CENTERS_NORMALIZER } from '../../../cost-center/connectors/cost-center/converters';
@@ -19,7 +15,6 @@
 import { ConverterService } from '../../../util/converter.service';
 import { Occ } from '../../occ-models/occ.models';
 import { OccEndpointsService } from '../../services/occ-endpoints.service';
-import { OCC_HTTP_TOKEN } from '../../utils';
 
 @Injectable()
 export class OccUserCostCenterAdapter implements UserCostCenterAdapter {
@@ -30,14 +25,8 @@
   ) {}
 
   loadActiveList(userId: string): Observable<EntitiesModel<CostCenter>> {
-    const context = new HttpContext().set(OCC_HTTP_TOKEN, {
-      sendUserIdAsHeader: true,
-    });
-
     return this.http
-      .get<Occ.CostCentersList>(this.getCostCentersEndpoint(userId), {
-        context,
-      })
+      .get<Occ.CostCentersList>(this.getCostCentersEndpoint(userId))
       .pipe(this.converter.pipeable(COST_CENTERS_NORMALIZER));
   }
 
