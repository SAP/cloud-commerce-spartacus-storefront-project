import {
  HttpClientTestingModule,
  HttpTestingController,
} from '@angular/common/http/testing';
import { Type } from '@angular/core';
import { TestBed } from '@angular/core/testing';
import {
  ADDRESS_NORMALIZER,
  ADDRESS_SERIALIZER,
  ADDRESS_VALIDATION_NORMALIZER,
  ConverterService,
} from '@spartacus/core';
import { Address, AddressValidation } from '../../../model/address.model';
import { OccConfig } from '../../config/occ-config';
import { Occ } from '../../occ-models/occ.models';
<<<<<<< HEAD
import { OccUserAddressAdapter } from './occ-user-address.adapter';
=======
import { OccEndpointsService } from '../../services';
import { OccUserAddressAdapter } from './occ-user-address.adapter';
import {
  MockOccEndpointsService,
  mockOccModuleConfig,
} from './unit-test.helper';
>>>>>>> 10b44e13

const username = 'mockUsername';

describe('OccUserAddressAdapter', () => {
  let occUserAddressAdapter: OccUserAddressAdapter;
  let httpMock: HttpTestingController;
  let converter: ConverterService;
  let occEnpointsService: OccEndpointsService;

  beforeEach(() => {
    TestBed.configureTestingModule({
      imports: [HttpClientTestingModule],
      providers: [
        OccUserAddressAdapter,
        { provide: OccConfig, useValue: mockOccModuleConfig },
        {
          provide: OccEndpointsService,
          useClass: MockOccEndpointsService,
        },
      ],
    });
    service = TestBed.get(OccUserAddressAdapter as Type<OccUserAddressAdapter>);
    httpMock = TestBed.get(HttpTestingController as Type<
      HttpTestingController
    >);
    converter = TestBed.get(ConverterService as Type<ConverterService>);

<<<<<<< HEAD
=======
    occUserAddressAdapter = TestBed.get(OccUserAddressAdapter as Type<
      OccUserAddressAdapter
    >);
    httpMock = TestBed.get(HttpTestingController as Type<
      HttpTestingController
    >);
    converter = TestBed.get(ConverterService as Type<ConverterService>);
    occEnpointsService = TestBed.get(OccEndpointsService as Type<
      OccEndpointsService
    >);
>>>>>>> 10b44e13
    spyOn(converter, 'pipeable').and.callThrough();
    spyOn(converter, 'pipeableMany').and.callThrough();
    spyOn(converter, 'convert').and.callThrough();
    spyOn(occEnpointsService, 'getUrl').and.callThrough();
  });

  afterEach(() => {
    httpMock.verify();
  });

  describe('load address verification results', () => {
    it('should load address verification results for given user id and address', () => {
      const address: Address = {
        companyName: 'ACME',
        defaultAddress: true,
      };
      const suggestedAddresses: AddressValidation = {
        suggestedAddresses: [address],
      };

      occUserAddressAdapter.verify(username, address).subscribe(result => {
        expect(result).toEqual(suggestedAddresses);
      });

      const mockReq = httpMock.expectOne(req => {
        return req.method === 'POST';
      });

      expect(occEnpointsService.getUrl).toHaveBeenCalledWith(
        'addressVerification',
        {
          userId: username,
        }
      );
      expect(mockReq.cancelled).toBeFalsy();
      expect(mockReq.request.responseType).toEqual('json');
      mockReq.flush(suggestedAddresses);
    });

    it('should use converter', () => {
      const address: Address = {
        companyName: 'ACME',
        defaultAddress: true,
      };

      occUserAddressAdapter.verify(username, address).subscribe();
      httpMock
        .expectOne(req => {
          return req.method === 'POST';
        })
        .flush({});

      expect(converter.convert).toHaveBeenCalledWith(
        address,
        ADDRESS_SERIALIZER
      );
      expect(converter.pipeable).toHaveBeenCalledWith(
        ADDRESS_VALIDATION_NORMALIZER
      );
    });
  });

  describe('load user addresses', () => {
    it('should load user addresses for a given user id', () => {
      const mockAddress1: Address = {
        companyName: 'mockCompany1',
      };
      const mockAddress2: Address = {
        companyName: 'mockCompany2',
      };
      const mockUserAddresses: Occ.AddressList = {
        addresses: [mockAddress1, mockAddress2],
      };

      occUserAddressAdapter.loadAll(username).subscribe(result => {
        expect(result).toEqual(mockUserAddresses.addresses);
      });

      const mockReq = httpMock.expectOne(req => {
        return req.method === 'GET';
      });

      expect(occEnpointsService.getUrl).toHaveBeenCalledWith('addresses', {
        userId: username,
      });
      expect(mockReq.cancelled).toBeFalsy();
      expect(mockReq.request.responseType).toEqual('json');
      mockReq.flush(mockUserAddresses);
    });

    it('should use converter', () => {
      occUserAddressAdapter.loadAll(username).subscribe();
      httpMock
        .expectOne(req => {
          return req.method === 'GET';
        })
        .flush({});
      expect(converter.pipeableMany).toHaveBeenCalledWith(ADDRESS_NORMALIZER);
    });
  });
});<|MERGE_RESOLUTION|>--- conflicted
+++ resolved
@@ -13,16 +13,12 @@
 import { Address, AddressValidation } from '../../../model/address.model';
 import { OccConfig } from '../../config/occ-config';
 import { Occ } from '../../occ-models/occ.models';
-<<<<<<< HEAD
-import { OccUserAddressAdapter } from './occ-user-address.adapter';
-=======
 import { OccEndpointsService } from '../../services';
 import { OccUserAddressAdapter } from './occ-user-address.adapter';
 import {
   MockOccEndpointsService,
   mockOccModuleConfig,
 } from './unit-test.helper';
->>>>>>> 10b44e13
 
 const username = 'mockUsername';
 
@@ -44,14 +40,7 @@
         },
       ],
     });
-    service = TestBed.get(OccUserAddressAdapter as Type<OccUserAddressAdapter>);
-    httpMock = TestBed.get(HttpTestingController as Type<
-      HttpTestingController
-    >);
-    converter = TestBed.get(ConverterService as Type<ConverterService>);
 
-<<<<<<< HEAD
-=======
     occUserAddressAdapter = TestBed.get(OccUserAddressAdapter as Type<
       OccUserAddressAdapter
     >);
@@ -62,7 +51,6 @@
     occEnpointsService = TestBed.get(OccEndpointsService as Type<
       OccEndpointsService
     >);
->>>>>>> 10b44e13
     spyOn(converter, 'pipeable').and.callThrough();
     spyOn(converter, 'pipeableMany').and.callThrough();
     spyOn(converter, 'convert').and.callThrough();
