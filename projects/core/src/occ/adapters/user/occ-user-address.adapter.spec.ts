--- conflicted
+++ resolved
@@ -13,16 +13,12 @@
 import { Address, AddressValidation } from '../../../model/address.model';
 import { OccConfig } from '../../config/occ-config';
 import { Occ } from '../../occ-models/occ.models';
-<<<<<<< HEAD
-import { OccUserAddressAdapter } from './occ-user-address.adapter';
-=======
 import { OccEndpointsService } from '../../services';
 import { OccUserAddressAdapter } from './occ-user-address.adapter';
 import {
   MockOccEndpointsService,
   mockOccModuleConfig,
 } from './unit-test.helper';
->>>>>>> 2f69baba
 
 const username = 'mockUsername';
 
@@ -44,19 +40,17 @@
         },
       ],
     });
-    service = TestBed.get(OccUserAddressAdapter as Type<OccUserAddressAdapter>);
+
+    occUserAddressAdapter = TestBed.get(OccUserAddressAdapter as Type<
+      OccUserAddressAdapter
+    >);
     httpMock = TestBed.get(HttpTestingController as Type<
       HttpTestingController
     >);
     converter = TestBed.get(ConverterService as Type<ConverterService>);
-
-<<<<<<< HEAD
-=======
-    occUserAddressAdapter = TestBed.get(OccUserAddressAdapter);
-    httpMock = TestBed.get(HttpTestingController);
-    converter = TestBed.get(ConverterService);
-    occEnpointsService = TestBed.get(OccEndpointsService);
->>>>>>> 2f69baba
+    occEnpointsService = TestBed.get(OccEndpointsService as Type<
+      OccEndpointsService
+    >);
     spyOn(converter, 'pipeable').and.callThrough();
     spyOn(converter, 'pipeableMany').and.callThrough();
     spyOn(converter, 'convert').and.callThrough();
