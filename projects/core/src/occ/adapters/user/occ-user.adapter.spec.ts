import {
  HttpClientTestingModule,
  HttpTestingController,
} from '@angular/common/http/testing';
import { TestBed } from '@angular/core/testing';
import {
  ConverterService,
  Occ,
  TITLE_NORMALIZER,
  User,
  UserSignUp,
  USER_NORMALIZER,
  USER_SERIALIZER,
  USER_SIGN_UP_SERIALIZER,
} from '@spartacus/core';
import { OccConfig } from '../../config/occ-config';
import { OccEndpointsService } from '../../services';
import { OccUserAdapter } from './occ-user.adapter';
import {
  MockOccEndpointsService,
  mockOccModuleConfig,
} from './unit-test.helper';

const username = 'mockUsername';
const password = '1234';

const user: User = {
  customerId: username,
  displayUid: password,
};

describe('OccUserAdapter', () => {
  let occUserAdapter: OccUserAdapter;
  let httpMock: HttpTestingController;
  let converter: ConverterService;
  let occEnpointsService: OccEndpointsService;

  beforeEach(() => {
    TestBed.configureTestingModule({
      imports: [HttpClientTestingModule],
      providers: [
        OccUserAdapter,
        { provide: OccConfig, useValue: mockOccModuleConfig },
        {
          provide: OccEndpointsService,
          useClass: MockOccEndpointsService,
        },
      ],
    });

    occUserAdapter = TestBed.inject(OccUserAdapter);
    httpMock = TestBed.inject(HttpTestingController);
    converter = TestBed.inject(ConverterService);
    occEnpointsService = TestBed.inject(OccEndpointsService);
    spyOn(converter, 'pipeableMany').and.callThrough();
    spyOn(converter, 'pipeable').and.callThrough();
    spyOn(converter, 'convert').and.callThrough();
    spyOn(occEnpointsService, 'buildUrl').and.callThrough();
  });

  afterEach(() => {
    httpMock.verify();
  });

  describe('load user details', () => {
    it('should load user details for given username and access token', () => {
      occUserAdapter.load(username).subscribe((result) => {
        expect(result).toEqual(user);
      });

      const mockReq = httpMock.expectOne((req) => {
        return req.method === 'GET';
      });

      expect(occEnpointsService.buildUrl).toHaveBeenCalledWith('user', {
        urlParams: { userId: user.customerId },
      });
      expect(mockReq.cancelled).toBeFalsy();
      expect(mockReq.request.responseType).toEqual('json');
      mockReq.flush(user);
    });

    it('should use converter', () => {
      occUserAdapter.load(username).subscribe();
      httpMock
        .expectOne((req) => {
          return req.method === 'GET';
        })
        .flush(user);
      expect(converter.pipeable).toHaveBeenCalledWith(USER_NORMALIZER);
    });
  });

  describe('update user details', () => {
    it('should update user details for the given username', () => {
      const userUpdates: User = {
        title: 'mr',
      };
      occUserAdapter.update(username, userUpdates).subscribe();

      const mockReq = httpMock.expectOne((req) => {
        return req.method === 'PATCH';
      });
<<<<<<< HEAD
      expect(occEnpointsService.buildUrl).toHaveBeenCalledWith('user', {
        urlParams: { userId: user.customerId },
      });
=======
      expect(occEnpointsService.getUrl).toHaveBeenCalledWith(
        'userUpdateProfile',
        {
          userId: user.customerId,
        }
      );
>>>>>>> 8289da9c

      expect(mockReq.cancelled).toBeFalsy();
      expect(mockReq.request.responseType).toEqual('json');
      expect(mockReq.request.body).toEqual(userUpdates);
      mockReq.flush(userUpdates);
    });

    it('should use converter', () => {
      const userUpdates: User = {
        title: 'mr',
      };

      occUserAdapter.update(username, userUpdates).subscribe();
      httpMock
        .expectOne((req) => {
          return req.method === 'PATCH';
        })
        .flush(userUpdates);
      expect(converter.convert).toHaveBeenCalledWith(
        userUpdates,
        USER_SERIALIZER
      );
    });
  });

  describe('resiter user', () => {
    it('should able to register a new user', () => {
      const userSignUp: UserSignUp = {
        uid: 'uid',
        password: 'password',
      };
      occUserAdapter.register(userSignUp).subscribe();

      const mockReq = httpMock.expectOne((req) => {
        return req.method === 'POST';
      });
      expect(occEnpointsService.buildUrl).toHaveBeenCalledWith('userRegister');

      expect(mockReq.cancelled).toBeFalsy();
      expect(mockReq.request.responseType).toEqual('json');
      expect(mockReq.request.body).toEqual(userSignUp);
      mockReq.flush(userSignUp);
    });

    it('should use converter', () => {
      const userSignUp: UserSignUp = {
        uid: 'uid',
        password: 'password',
      };
      occUserAdapter.register(userSignUp).subscribe();
      httpMock
        .expectOne((req) => {
          return req.method === 'POST';
        })
        .flush(userSignUp);
      expect(converter.convert).toHaveBeenCalledWith(
        userSignUp,
        USER_SIGN_UP_SERIALIZER
      );
    });
  });

  describe('resiter guest', () => {
    it('should able to register a new user from guest', () => {
      const guid = 'guid';
      const pwd = 'password';
      occUserAdapter.registerGuest(guid, pwd).subscribe();

      const mockReq = httpMock.expectOne((req) => {
        return (
          req.method === 'POST' &&
          req.serializeBody() === `guid=${guid}&password=${pwd}`
        );
      });
      expect(occEnpointsService.buildUrl).toHaveBeenCalledWith('userRegister');

      expect(mockReq.cancelled).toBeFalsy();
      expect(mockReq.request.responseType).toEqual('json');
      mockReq.flush({});
    });
  });

  describe('forgot password: ', () => {
    it('should request a forgot password email for userId', () => {
      const testUserId = 'test@test.com';
      occUserAdapter
        .requestForgotPasswordEmail(testUserId)
        .subscribe((result) => expect(result).toEqual(''));

      const mockReq = httpMock.expectOne((req) => {
        return (
          req.method === 'POST' &&
          req.serializeBody() === `userId=${testUserId}`
        );
      });
      expect(occEnpointsService.buildUrl).toHaveBeenCalledWith(
        'userForgotPassword'
      );

      expect(mockReq.cancelled).toBeFalsy();
      mockReq.flush('');
    });
  });

  describe('reset password: ', () => {
    it('should be able to reset a new password', () => {
      const token = 'test token';
      const newPassword = 'new password';

      occUserAdapter
        .resetPassword(token, newPassword)
        .subscribe((result) => expect(result).toEqual(''));

      const mockReq = httpMock.expectOne((req) => {
        return req.method === 'POST';
      });

      expect(occEnpointsService.buildUrl).toHaveBeenCalledWith(
        'userResetPassword'
      );
      expect(mockReq.request.headers.get('cx-use-client-token')).toBeTruthy();
      expect(mockReq.request.body).toEqual({
        token: 'test token',
        newPassword: 'new password',
      });
      expect(mockReq.cancelled).toBeFalsy();
      expect(mockReq.request.responseType).toEqual('json');
      mockReq.flush('');
    });
  });

  describe('remove user account: ', () => {
    it('should be able to close user account', () => {
      occUserAdapter
        .remove('testUserId')
        .subscribe((result) => expect(result).toEqual(''));

      const mockReq = httpMock.expectOne((req) => {
        return req.method === 'DELETE';
      });

<<<<<<< HEAD
      expect(occEnpointsService.buildUrl).toHaveBeenCalledWith('user', {
        urlParams: { userId: 'testUserId' },
      });
=======
      expect(occEnpointsService.getUrl).toHaveBeenCalledWith(
        'userCloseAccount',
        {
          userId: 'testUserId',
        }
      );
>>>>>>> 8289da9c
      expect(mockReq.cancelled).toBeFalsy();
      mockReq.flush('');
    });
  });

  describe('update email: ', () => {
    it('should be able to update the email address', () => {
      const userId = 'test@test.com';
      const currentPassword = 'Qwe123!';
      const newUserId = 'tester@sap.com';

      let result: Object;

      occUserAdapter
        .updateEmail(userId, currentPassword, newUserId)
        .subscribe((value) => (result = value));

      const mockReq = httpMock.expectOne((req) => {
        return (
          req.method === 'PUT' &&
          req.serializeBody() ===
            `password=${currentPassword}&newLogin=${newUserId}`
        );
      });

      expect(
        occEnpointsService.buildUrl
      ).toHaveBeenCalledWith('userUpdateLoginId', { urlParams: { userId } });
      expect(mockReq.cancelled).toBeFalsy();

      mockReq.flush('');
      expect(result).toEqual('');
    });
  });

  describe('update password: ', () => {
    it('should update the password for userId', () => {
      const userId = 'test@test.com';
      const oldPassword = 'OldPass123!';
      const newPassword = 'NewPass456!';

      let result: Object;

      occUserAdapter
        .updatePassword(userId, oldPassword, newPassword)
        .subscribe((value) => (result = value));

      const mockReq = httpMock.expectOne((req) => {
        return (
          req.method === 'PUT' &&
          req.serializeBody() === `old=${oldPassword}&new=${newPassword}`
        );
      });

      expect(
        occEnpointsService.buildUrl
      ).toHaveBeenCalledWith('userUpdatePassword', { urlParams: { userId } });

      expect(mockReq.cancelled).toBeFalsy();
      mockReq.flush('');
      expect(result).toEqual('');
    });
  });

  describe('loadTitles', () => {
    it('load return titles list', () => {
      const titlesList: Occ.TitleList = {
        titles: [
          {
            code: 'mr',
            name: 'Mr.',
          },
          {
            code: 'mrs',
            name: 'Mrs.',
          },
        ],
      };

      occUserAdapter.loadTitles().subscribe((result) => {
        expect(result).toEqual(titlesList.titles);
      });

      const mockReq = httpMock.expectOne((req) => {
        return req.method === 'GET';
      });

      expect(occEnpointsService.buildUrl).toHaveBeenCalledWith('titles');
      expect(mockReq.cancelled).toBeFalsy();
      expect(mockReq.request.responseType).toEqual('json');
      mockReq.flush(titlesList);
    });

    it('should use converter', () => {
      occUserAdapter.loadTitles().subscribe();
      httpMock.expectOne('/titles').flush({});
      expect(converter.pipeableMany).toHaveBeenCalledWith(TITLE_NORMALIZER);
    });
  });
});<|MERGE_RESOLUTION|>--- conflicted
+++ resolved
@@ -101,18 +101,12 @@
       const mockReq = httpMock.expectOne((req) => {
         return req.method === 'PATCH';
       });
-<<<<<<< HEAD
-      expect(occEnpointsService.buildUrl).toHaveBeenCalledWith('user', {
-        urlParams: { userId: user.customerId },
-      });
-=======
-      expect(occEnpointsService.getUrl).toHaveBeenCalledWith(
+      expect(occEnpointsService.buildUrl).toHaveBeenCalledWith(
         'userUpdateProfile',
         {
-          userId: user.customerId,
+          urlParams: { userId: user.customerId },
         }
       );
->>>>>>> 8289da9c
 
       expect(mockReq.cancelled).toBeFalsy();
       expect(mockReq.request.responseType).toEqual('json');
@@ -254,18 +248,12 @@
         return req.method === 'DELETE';
       });
 
-<<<<<<< HEAD
-      expect(occEnpointsService.buildUrl).toHaveBeenCalledWith('user', {
-        urlParams: { userId: 'testUserId' },
-      });
-=======
-      expect(occEnpointsService.getUrl).toHaveBeenCalledWith(
+      expect(occEnpointsService.buildUrl).toHaveBeenCalledWith(
         'userCloseAccount',
         {
-          userId: 'testUserId',
+          urlParams: { userId: 'testUserId' },
         }
       );
->>>>>>> 8289da9c
       expect(mockReq.cancelled).toBeFalsy();
       mockReq.flush('');
     });
