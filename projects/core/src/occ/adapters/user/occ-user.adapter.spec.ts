import {
  HttpClientTestingModule,
  HttpTestingController,
} from '@angular/common/http/testing';
import { Type } from '@angular/core';
import { TestBed } from '@angular/core/testing';
import {
  ConverterService,
  Occ,
  TITLE_NORMALIZER,
  User,
  USER_NORMALIZER,
  USER_SERIALIZER,
} from '@spartacus/core';
import { OccConfig } from '../../config/occ-config';
<<<<<<< HEAD
import { OccUserAdapter } from './occ-user.adapter';

const endpoint = '/users';
const forgotPasswordEndpoint = '/forgottenpasswordtokens';
const resetPasswordEndpoint = '/resetpassword';
const updateEmailEndpoint = '/login';
const updatePasswordEndpoint = '/password';

const MockOccModuleConfig: OccConfig = {
  backend: {
    occ: {
      baseUrl: '',
      prefix: '',
    },
  },

  context: {
    baseSite: [''],
  },
};
=======
import { OccEndpointsService } from '../../services';
import { OccUserAdapter } from './occ-user.adapter';
import {
  MockOccEndpointsService,
  mockOccModuleConfig,
} from './unit-test.helper';
>>>>>>> 2f69baba

const username = 'mockUsername';
const password = '1234';

const user: User = {
  customerId: username,
  displayUid: password,
};

describe('OccUserAdapter', () => {
  let occUserAdapter: OccUserAdapter;
  let httpMock: HttpTestingController;
  let converter: ConverterService;
  let occEnpointsService: OccEndpointsService;

  beforeEach(() => {
    TestBed.configureTestingModule({
      imports: [HttpClientTestingModule],
      providers: [
        OccUserAdapter,
        { provide: OccConfig, useValue: mockOccModuleConfig },
        {
          provide: OccEndpointsService,
          useClass: MockOccEndpointsService,
        },
      ],
    });
    service = TestBed.get(OccUserAdapter as Type<OccUserAdapter>);
    httpMock = TestBed.get(HttpTestingController as Type<
      HttpTestingController
    >);
    converter = TestBed.get(ConverterService as Type<ConverterService>);

<<<<<<< HEAD
=======
    occUserAdapter = TestBed.get(OccUserAdapter);
    httpMock = TestBed.get(HttpTestingController);
    converter = TestBed.get(ConverterService);
    occEnpointsService = TestBed.get(OccEndpointsService);
>>>>>>> 2f69baba
    spyOn(converter, 'pipeableMany').and.callThrough();
    spyOn(converter, 'pipeable').and.callThrough();
    spyOn(converter, 'convert').and.callThrough();
    spyOn(occEnpointsService, 'getUrl').and.callThrough();
  });

  afterEach(() => {
    httpMock.verify();
  });

  describe('load user details', () => {
    it('should load user details for given username and access token', () => {
      occUserAdapter.load(username).subscribe(result => {
        expect(result).toEqual(user);
      });

      const mockReq = httpMock.expectOne(req => {
        return req.method === 'GET';
      });

      expect(occEnpointsService.getUrl).toHaveBeenCalledWith('user', {
        userId: user.customerId,
      });
      expect(mockReq.cancelled).toBeFalsy();
      expect(mockReq.request.responseType).toEqual('json');
      mockReq.flush(user);
    });

    it('should use converter', () => {
      occUserAdapter.load(username).subscribe();
      httpMock
        .expectOne(req => {
          return req.method === 'GET';
        })
        .flush(user);
      expect(converter.pipeable).toHaveBeenCalledWith(USER_NORMALIZER);
    });
  });

  describe('update user details', () => {
    it('should update user details for the given username', () => {
      const userUpdates: User = {
        title: 'mr',
      };
      occUserAdapter.update(username, userUpdates).subscribe(_ => _);

      const mockReq = httpMock.expectOne(req => {
        return req.method === 'PATCH';
      });
      expect(occEnpointsService.getUrl).toHaveBeenCalledWith('user', {
        userId: user.customerId,
      });

      expect(mockReq.cancelled).toBeFalsy();
      expect(mockReq.request.responseType).toEqual('json');
      expect(mockReq.request.body).toEqual(userUpdates);
      mockReq.flush(userUpdates);
    });

    it('should use converter', () => {
      const userUpdates: User = {
        title: 'mr',
      };

      occUserAdapter.update(username, userUpdates).subscribe();
      httpMock
        .expectOne(req => {
          return req.method === 'PATCH';
        })
        .flush(userUpdates);
      expect(converter.convert).toHaveBeenCalledWith(
        userUpdates,
        USER_SERIALIZER
      );
    });
  });

  describe('forgot password: ', () => {
    it('should request a forgot password email for userId', () => {
      const testUserId = 'test@test.com';
      occUserAdapter
        .requestForgotPasswordEmail(testUserId)
        .subscribe(result => expect(result).toEqual(''));

      const mockReq = httpMock.expectOne(req => {
        return (
          req.method === 'POST' &&
          req.serializeBody() === `userId=${testUserId}`
        );
      });
      expect(occEnpointsService.getUrl).toHaveBeenCalledWith(
        'userForgotPassword'
      );

      expect(mockReq.cancelled).toBeFalsy();
      mockReq.flush('');
    });
  });

  describe('reset password: ', () => {
    it('should be able to reset a new password', () => {
      const token = 'test token';
      const newPassword = 'new password';

      occUserAdapter
        .resetPassword(token, newPassword)
        .subscribe(result => expect(result).toEqual(''));

      const mockReq = httpMock.expectOne(req => {
        return req.method === 'POST';
      });

      expect(occEnpointsService.getUrl).toHaveBeenCalledWith(
        'userResetPassword'
      );
      expect(mockReq.request.headers.get('cx-use-client-token')).toBeTruthy();
      expect(mockReq.request.body).toEqual({
        token: 'test token',
        newPassword: 'new password',
      });
      expect(mockReq.cancelled).toBeFalsy();
      expect(mockReq.request.responseType).toEqual('json');
      mockReq.flush('');
    });
  });

  describe('remove user account: ', () => {
    it('should be able to close user account', () => {
      occUserAdapter
        .remove('testUserId')
        .subscribe(result => expect(result).toEqual(''));

      const mockReq = httpMock.expectOne(req => {
        return req.method === 'DELETE';
      });

      expect(occEnpointsService.getUrl).toHaveBeenCalledWith('user', {
        userId: 'testUserId',
      });
      expect(mockReq.cancelled).toBeFalsy();
      mockReq.flush('');
    });
  });

  describe('update email: ', () => {
    it('should be able to update the email address', () => {
      const userId = 'test@test.com';
      const currentPassword = 'Qwe123!';
      const newUserId = 'tester@sap.com';

      let result: Object;

      occUserAdapter
        .updateEmail(userId, currentPassword, newUserId)
        .subscribe(value => (result = value));

      const mockReq = httpMock.expectOne(req => {
        return (
          req.method === 'PUT' &&
          req.serializeBody() ===
            `password=${currentPassword}&newLogin=${newUserId}`
        );
      });

      expect(occEnpointsService.getUrl).toHaveBeenCalledWith(
        'userUpdateLoginId',
        { userId }
      );
      expect(mockReq.cancelled).toBeFalsy();

      mockReq.flush('');
      expect(result).toEqual('');
    });
  });

  describe('update password: ', () => {
    it('should update the password for userId', () => {
      const userId = 'test@test.com';
      const oldPassword = 'OldPass123!';
      const newPassword = 'NewPass456!';

      let result: Object;

      occUserAdapter
        .updatePassword(userId, oldPassword, newPassword)
        .subscribe(value => (result = value));

      const mockReq = httpMock.expectOne(req => {
        return (
          req.method === 'PUT' &&
          req.serializeBody() === `old=${oldPassword}&new=${newPassword}`
        );
      });

      expect(occEnpointsService.getUrl).toHaveBeenCalledWith(
        'userUpdatePassword',
        { userId }
      );

      expect(mockReq.cancelled).toBeFalsy();
      mockReq.flush('');
      expect(result).toEqual('');
    });
  });

  describe('loadTitles', () => {
    it('load return titles list', () => {
      const titlesList: Occ.TitleList = {
        titles: [
          {
            code: 'mr',
            name: 'Mr.',
          },
          {
            code: 'mrs',
            name: 'Mrs.',
          },
        ],
      };

      occUserAdapter.loadTitles().subscribe(result => {
        expect(result).toEqual(titlesList.titles);
      });

      const mockReq = httpMock.expectOne(req => {
        return req.method === 'GET';
      });

      expect(occEnpointsService.getUrl).toHaveBeenCalledWith('titles');
      expect(mockReq.cancelled).toBeFalsy();
      expect(mockReq.request.responseType).toEqual('json');
      mockReq.flush(titlesList);
    });

    it('should use converter', () => {
      occUserAdapter.loadTitles().subscribe();
      httpMock.expectOne('/titles').flush({});
      expect(converter.pipeableMany).toHaveBeenCalledWith(TITLE_NORMALIZER);
    });
  });
});<|MERGE_RESOLUTION|>--- conflicted
+++ resolved
@@ -13,35 +13,12 @@
   USER_SERIALIZER,
 } from '@spartacus/core';
 import { OccConfig } from '../../config/occ-config';
-<<<<<<< HEAD
-import { OccUserAdapter } from './occ-user.adapter';
-
-const endpoint = '/users';
-const forgotPasswordEndpoint = '/forgottenpasswordtokens';
-const resetPasswordEndpoint = '/resetpassword';
-const updateEmailEndpoint = '/login';
-const updatePasswordEndpoint = '/password';
-
-const MockOccModuleConfig: OccConfig = {
-  backend: {
-    occ: {
-      baseUrl: '',
-      prefix: '',
-    },
-  },
-
-  context: {
-    baseSite: [''],
-  },
-};
-=======
 import { OccEndpointsService } from '../../services';
 import { OccUserAdapter } from './occ-user.adapter';
 import {
   MockOccEndpointsService,
   mockOccModuleConfig,
 } from './unit-test.helper';
->>>>>>> 2f69baba
 
 const username = 'mockUsername';
 const password = '1234';
@@ -69,19 +46,15 @@
         },
       ],
     });
-    service = TestBed.get(OccUserAdapter as Type<OccUserAdapter>);
+
+    occUserAdapter = TestBed.get(OccUserAdapter as Type<OccUserAdapter>);
     httpMock = TestBed.get(HttpTestingController as Type<
       HttpTestingController
     >);
     converter = TestBed.get(ConverterService as Type<ConverterService>);
-
-<<<<<<< HEAD
-=======
-    occUserAdapter = TestBed.get(OccUserAdapter);
-    httpMock = TestBed.get(HttpTestingController);
-    converter = TestBed.get(ConverterService);
-    occEnpointsService = TestBed.get(OccEndpointsService);
->>>>>>> 2f69baba
+    occEnpointsService = TestBed.get(OccEndpointsService as Type<
+      OccEndpointsService
+    >);
     spyOn(converter, 'pipeableMany').and.callThrough();
     spyOn(converter, 'pipeable').and.callThrough();
     spyOn(converter, 'convert').and.callThrough();
