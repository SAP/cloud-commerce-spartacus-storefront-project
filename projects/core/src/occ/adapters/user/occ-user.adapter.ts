import { HttpClient, HttpHeaders, HttpParams } from '@angular/common/http';
import { Injectable } from '@angular/core';
import { Observable } from 'rxjs';
import { map } from 'rxjs/operators';
import { Title, User, UserSignUp } from '../../../model/misc.model';
import {
  TITLE_NORMALIZER,
  USER_NORMALIZER,
  USER_SERIALIZER,
  USER_SIGN_UP_SERIALIZER,
} from '../../../user/connectors/user/converters';
import { UserAdapter } from '../../../user/connectors/user/user.adapter';
import { ConverterService } from '../../../util/converter.service';
import { Occ } from '../../occ-models';
import { OccEndpointsService } from '../../services/occ-endpoints.service';
import {
  InterceptorUtil,
  USE_CLIENT_TOKEN,
} from '../../utils/interceptor-util';
/**
 * @deprecated since 3.2, use `OccUserAccountAdapter` and `OccUserProfileAdapter`
 * from the `@spartacus/user` package
 */
@Injectable()
export class OccUserAdapter implements UserAdapter {
  constructor(
    protected http: HttpClient,
    protected occEndpoints: OccEndpointsService,
    protected converter: ConverterService
  ) {}

  load(userId: string): Observable<User> {
    const url = this.occEndpoints.buildUrl('user', { urlParams: { userId } });
    return this.http
      .get<Occ.User>(url)
      .pipe(this.converter.pipeable(USER_NORMALIZER));
  }

  update(userId: string, user: User): Observable<{}> {
<<<<<<< HEAD
    const url = this.occEndpoints.buildUrl('user', { urlParams: { userId } });
=======
    const endpoint = this.occEndpoints.isConfigured('userUpdateProfile')
      ? 'userUpdateProfile'
      : 'user';
    const url = this.occEndpoints.getUrl(endpoint, { userId });
>>>>>>> 8289da9c
    user = this.converter.convert(user, USER_SERIALIZER);
    return this.http.patch(url, user);
  }

  register(user: UserSignUp): Observable<User> {
    const url: string = this.occEndpoints.buildUrl('userRegister');
    let headers = new HttpHeaders({
      'Content-Type': 'application/json',
    });
    headers = InterceptorUtil.createHeader(USE_CLIENT_TOKEN, true, headers);
    user = this.converter.convert(user, USER_SIGN_UP_SERIALIZER);

    return this.http
      .post<User>(url, user, { headers })
      .pipe(this.converter.pipeable(USER_NORMALIZER));
  }

  registerGuest(guid: string, password: string): Observable<User> {
    const url: string = this.occEndpoints.buildUrl('userRegister');
    let headers = new HttpHeaders({
      'Content-Type': 'application/x-www-form-urlencoded',
    });
    headers = InterceptorUtil.createHeader(USE_CLIENT_TOKEN, true, headers);

    const httpParams: HttpParams = new HttpParams()
      .set('guid', guid)
      .set('password', password);

    return this.http
      .post<User>(url, httpParams, { headers })
      .pipe(this.converter.pipeable(USER_NORMALIZER));
  }

  requestForgotPasswordEmail(userEmailAddress: string): Observable<{}> {
    const url = this.occEndpoints.buildUrl('userForgotPassword');
    const httpParams: HttpParams = new HttpParams().set(
      'userId',
      userEmailAddress
    );
    let headers = new HttpHeaders({
      'Content-Type': 'application/x-www-form-urlencoded',
    });
    headers = InterceptorUtil.createHeader(USE_CLIENT_TOKEN, true, headers);
    return this.http.post(url, httpParams, { headers });
  }

  resetPassword(token: string, newPassword: string): Observable<{}> {
    const url = this.occEndpoints.buildUrl('userResetPassword');
    let headers = new HttpHeaders({
      'Content-Type': 'application/json',
    });
    headers = InterceptorUtil.createHeader(USE_CLIENT_TOKEN, true, headers);

    return this.http.post(url, { token, newPassword }, { headers });
  }

  updateEmail(
    userId: string,
    currentPassword: string,
    newUserId: string
  ): Observable<{}> {
    const url = this.occEndpoints.buildUrl('userUpdateLoginId', {
      urlParams: { userId },
    });
    const httpParams: HttpParams = new HttpParams()
      .set('password', currentPassword)
      .set('newLogin', newUserId);
    const headers = new HttpHeaders({
      'Content-Type': 'application/x-www-form-urlencoded',
    });
    return this.http.put(url, httpParams, { headers });
  }

  updatePassword(
    userId: string,
    oldPassword: string,
    newPassword: string
  ): Observable<{}> {
    const url = this.occEndpoints.buildUrl('userUpdatePassword', {
      urlParams: { userId },
    });
    const httpParams: HttpParams = new HttpParams()
      .set('old', oldPassword)
      .set('new', newPassword);
    const headers = new HttpHeaders({
      'Content-Type': 'application/x-www-form-urlencoded',
    });
    return this.http.put(url, httpParams, { headers });
  }

  remove(userId: string): Observable<{}> {
<<<<<<< HEAD
    const url = this.occEndpoints.buildUrl('user', { urlParams: { userId } });
=======
    const endpoint = this.occEndpoints.isConfigured('userCloseAccount')
      ? 'userCloseAccount'
      : 'user';
    const url = this.occEndpoints.getUrl(endpoint, { userId });
>>>>>>> 8289da9c
    return this.http.delete<User>(url);
  }

  loadTitles(): Observable<Title[]> {
    const url = this.occEndpoints.buildUrl('titles');
    return this.http.get<Occ.TitleList>(url).pipe(
      map((titleList) => titleList.titles),
      this.converter.pipeableMany(TITLE_NORMALIZER)
    );
  }
}<|MERGE_RESOLUTION|>--- conflicted
+++ resolved
@@ -37,14 +37,10 @@
   }
 
   update(userId: string, user: User): Observable<{}> {
-<<<<<<< HEAD
-    const url = this.occEndpoints.buildUrl('user', { urlParams: { userId } });
-=======
     const endpoint = this.occEndpoints.isConfigured('userUpdateProfile')
       ? 'userUpdateProfile'
       : 'user';
-    const url = this.occEndpoints.getUrl(endpoint, { userId });
->>>>>>> 8289da9c
+    const url = this.occEndpoints.buildUrl(endpoint, { urlParams: { userId } });
     user = this.converter.convert(user, USER_SERIALIZER);
     return this.http.patch(url, user);
   }
@@ -136,14 +132,10 @@
   }
 
   remove(userId: string): Observable<{}> {
-<<<<<<< HEAD
-    const url = this.occEndpoints.buildUrl('user', { urlParams: { userId } });
-=======
     const endpoint = this.occEndpoints.isConfigured('userCloseAccount')
       ? 'userCloseAccount'
       : 'user';
-    const url = this.occEndpoints.getUrl(endpoint, { userId });
->>>>>>> 8289da9c
+    const url = this.occEndpoints.buildUrl(endpoint, { urlParams: { userId } });
     return this.http.delete<User>(url);
   }
 
