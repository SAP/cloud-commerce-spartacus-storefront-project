import { ProductScope } from '../../../product/model/product-scope';
import { OccConfig } from '../../config/occ-config';

export const defaultOccProductConfig: OccConfig = {
  backend: {
    occ: {
      endpoints: {
        product:
<<<<<<< HEAD
          'products/${productCode}?fields=DEFAULT,averageRating,images(FULL),classifications,manufacturer,numberOfReviews,categories(FULL),configurable,configuratorType',
=======
          'products/${productCode}?fields=DEFAULT,averageRating,images(FULL),classifications,manufacturer,numberOfReviews,categories(FULL),baseOptions,baseProduct,variantOptions,variantType',
>>>>>>> e343ffc1
        product_scopes: {
          list:
            'products/${productCode}?fields=code,name,summary,price(formattedValue),images(DEFAULT,galleryIndex),configurable,configuratorType',
          details:
            'products/${productCode}?fields=averageRating,stock(DEFAULT),description,availableForPickup,code,url,price(DEFAULT),numberOfReviews,manufacturer,categories(FULL),priceRange,multidimensional,configuratorType,configurable,tags,images(FULL)',
          attributes: 'products/${productCode}?fields=classifications',
          variants:
            'products/${productCode}?fields=purchasable,baseOptions(DEFAULT),baseProduct,variantOptions(DEFAULT),variantType',
        },
        productReviews: 'products/${productCode}/reviews',
        // Uncomment this when occ gets configured
        // productReferences:
        //   'products/${productCode}/references?fields=DEFAULT,references(target(images(FULL)))&referenceType=${referenceType}',
        productReferences:
          'products/${productCode}/references?fields=DEFAULT,references(target(images(FULL)))',
        // tslint:disable:max-line-length
        productSearch:
<<<<<<< HEAD
          'products/search?fields=products(code,name,summary,configurable,configuratorType,price(FULL),images(DEFAULT),stock(FULL),averageRating),facets,breadcrumbs,pagination(DEFAULT),sorts(DEFAULT),freeTextSearch',
=======
          'products/search?fields=products(code,name,summary,price(FULL),images(DEFAULT),stock(FULL),averageRating,variantOptions),facets,breadcrumbs,pagination(DEFAULT),sorts(DEFAULT),freeTextSearch',
>>>>>>> e343ffc1
        // tslint:enable
        productSuggestions: 'products/suggestions',
      },
    },
    loadingScopes: {
      product: {
        details: {
          include: [ProductScope.LIST, ProductScope.VARIANTS],
        },
      },
    },
  },
};<|MERGE_RESOLUTION|>--- conflicted
+++ resolved
@@ -6,11 +6,7 @@
     occ: {
       endpoints: {
         product:
-<<<<<<< HEAD
-          'products/${productCode}?fields=DEFAULT,averageRating,images(FULL),classifications,manufacturer,numberOfReviews,categories(FULL),configurable,configuratorType',
-=======
-          'products/${productCode}?fields=DEFAULT,averageRating,images(FULL),classifications,manufacturer,numberOfReviews,categories(FULL),baseOptions,baseProduct,variantOptions,variantType',
->>>>>>> e343ffc1
+          'products/${productCode}?fields=DEFAULT,averageRating,images(FULL),classifications,manufacturer,numberOfReviews,categories(FULL),baseOptions,baseProduct,variantOptions,variantType,configurable,configuratorType',
         product_scopes: {
           list:
             'products/${productCode}?fields=code,name,summary,price(formattedValue),images(DEFAULT,galleryIndex),configurable,configuratorType',
@@ -28,11 +24,7 @@
           'products/${productCode}/references?fields=DEFAULT,references(target(images(FULL)))',
         // tslint:disable:max-line-length
         productSearch:
-<<<<<<< HEAD
-          'products/search?fields=products(code,name,summary,configurable,configuratorType,price(FULL),images(DEFAULT),stock(FULL),averageRating),facets,breadcrumbs,pagination(DEFAULT),sorts(DEFAULT),freeTextSearch',
-=======
-          'products/search?fields=products(code,name,summary,price(FULL),images(DEFAULT),stock(FULL),averageRating,variantOptions),facets,breadcrumbs,pagination(DEFAULT),sorts(DEFAULT),freeTextSearch',
->>>>>>> e343ffc1
+          'products/search?fields=products(code,name,summary,configurable,configuratorType,price(FULL),images(DEFAULT),stock(FULL),averageRating,variantOptions),facets,breadcrumbs,pagination(DEFAULT),sorts(DEFAULT),freeTextSearch',
         // tslint:enable
         productSuggestions: 'products/suggestions',
       },
