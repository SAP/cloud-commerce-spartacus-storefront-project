import { ProductScope } from '../../../product/model/product-scope';
import { OccConfig } from '../../config/occ-config';

export const defaultOccProductConfig: OccConfig = {
  backend: {
    occ: {
      endpoints: {
        product:
          'products/${productCode}?fields=DEFAULT,averageRating,images(FULL),classifications,manufacturer,numberOfReviews,categories(FULL),baseOptions,baseProduct,variantOptions,variantType',
        product_scopes: {
          list:
            'products/${productCode}?fields=code,name,summary,price(formattedValue),images(DEFAULT,galleryIndex)',
          variants:
            'products/${productCode}?fields=purchasable,baseOptions(DEFAULT),baseProduct,variantOptions(DEFAULT),variantType',
          details:
<<<<<<< HEAD
            'products/${productCode}?fields=averageRating,stock(DEFAULT),description,availableForPickup,code,url,price(DEFAULT),numberOfReviews,manufacturer,categories(FULL),priceRange,multidimensional,configuratorType,configurable,tags,classifications,images(FULL)',
=======
            'products/${productCode}?fields=averageRating,stock(DEFAULT),description,availableForPickup,code,url,price(DEFAULT),numberOfReviews,manufacturer,categories(FULL),priceRange,multidimensional,configuratorType,configurable,tags,images(FULL)',
          attributes: 'products/${productCode}?fields=classifications',
          variants:
            'products/${productCode}?fields=purchasable,baseOptions(DEFAULT),baseProduct,variantOptions(DEFAULT),variantType',
>>>>>>> fb94d5a9
        },
        productReviews: 'products/${productCode}/reviews',
        // Uncomment this when occ gets configured
        // productReferences:
        //   'products/${productCode}/references?fields=DEFAULT,references(target(images(FULL)))&referenceType=${referenceType}',
        productReferences:
          'products/${productCode}/references?fields=DEFAULT,references(target(images(FULL)))',
        // tslint:disable:max-line-length
        productSearch:
          'products/search?fields=products(code,name,summary,price(FULL),images(DEFAULT),stock(FULL),averageRating,variantOptions),facets,breadcrumbs,pagination(DEFAULT),sorts(DEFAULT),freeTextSearch',
        // tslint:enable
        productSuggestions: 'products/suggestions',
      },
    },
    loadingScopes: {
      product: {
        details: {
          include: [ProductScope.LIST, ProductScope.VARIANTS],
        },
      },
    },
  },
};<|MERGE_RESOLUTION|>--- conflicted
+++ resolved
@@ -10,17 +10,11 @@
         product_scopes: {
           list:
             'products/${productCode}?fields=code,name,summary,price(formattedValue),images(DEFAULT,galleryIndex)',
-          variants:
-            'products/${productCode}?fields=purchasable,baseOptions(DEFAULT),baseProduct,variantOptions(DEFAULT),variantType',
           details:
-<<<<<<< HEAD
-            'products/${productCode}?fields=averageRating,stock(DEFAULT),description,availableForPickup,code,url,price(DEFAULT),numberOfReviews,manufacturer,categories(FULL),priceRange,multidimensional,configuratorType,configurable,tags,classifications,images(FULL)',
-=======
             'products/${productCode}?fields=averageRating,stock(DEFAULT),description,availableForPickup,code,url,price(DEFAULT),numberOfReviews,manufacturer,categories(FULL),priceRange,multidimensional,configuratorType,configurable,tags,images(FULL)',
           attributes: 'products/${productCode}?fields=classifications',
           variants:
             'products/${productCode}?fields=purchasable,baseOptions(DEFAULT),baseProduct,variantOptions(DEFAULT),variantType',
->>>>>>> fb94d5a9
         },
         productReviews: 'products/${productCode}/reviews',
         // Uncomment this when occ gets configured
