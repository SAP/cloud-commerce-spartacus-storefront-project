--- conflicted
+++ resolved
@@ -5,15 +5,9 @@
   backend: {
     occ: {
       endpoints: {
-<<<<<<< HEAD
-        product:
-          'products/${productCode}?fields=DEFAULT,averageRating,images(FULL),classifications,manufacturer,numberOfReviews,categories(FULL),baseOptions,baseProduct,variantOptions,variantType,configurable,configuratorType',
-        product_scopes: {
-=======
         product: {
           default:
             'products/${productCode}?fields=DEFAULT,averageRating,images(FULL),classifications,manufacturer,numberOfReviews,categories(FULL),baseOptions,baseProduct,variantOptions,variantType',
->>>>>>> 803d752a
           list:
             'products/${productCode}?fields=code,name,summary,price(formattedValue),images(DEFAULT,galleryIndex),configurable,configuratorType',
           details:
@@ -30,11 +24,7 @@
           'products/${productCode}/references?fields=DEFAULT,references(target(images(FULL)))',
         // tslint:disable:max-line-length
         productSearch:
-<<<<<<< HEAD
-          'products/search?fields=products(code,name,summary,configurable,configuratorType,price(FULL),images(DEFAULT),stock(FULL),averageRating,variantOptions),facets,breadcrumbs,pagination(DEFAULT),sorts(DEFAULT),freeTextSearch',
-=======
           'products/search?fields=products(code,name,summary,price(FULL),images(DEFAULT),stock(FULL),averageRating,variantOptions),facets,breadcrumbs,pagination(DEFAULT),sorts(DEFAULT),freeTextSearch,currentQuery',
->>>>>>> 803d752a
         // tslint:enable
         productSuggestions: 'products/suggestions',
       },
