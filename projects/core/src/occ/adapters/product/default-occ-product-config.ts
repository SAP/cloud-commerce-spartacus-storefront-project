import { ProductScope } from '../../../product/model/product-scope';
import { OccConfig } from '../../config/occ-config';

export const defaultOccProductConfig: OccConfig = {
  backend: {
    occ: {
      endpoints: {
        product: {
          default:
            'orgProducts/${productCode}?fields=DEFAULT,averageRating,images(FULL),classifications,manufacturer,numberOfReviews,categories(FULL),baseOptions,baseProduct,variantOptions,variantType',
          list:
<<<<<<< HEAD
            'orgProducts/${productCode}?fields=code,name,summary,price(formattedValue),images(DEFAULT,galleryIndex)',
=======
            'orgProducts/${productCode}?fields=code,name,summary,price(formattedValue),images(DEFAULT,galleryIndex),baseProduct',
>>>>>>> e4765aff
          details:
            'orgProducts/${productCode}?fields=averageRating,stock(DEFAULT),description,availableForPickup,code,url,price(DEFAULT),numberOfReviews,manufacturer,categories(FULL),priceRange,multidimensional,tags,images(FULL)',
          attributes: 'orgProducts/${productCode}?fields=classifications',
          variants:
            'orgProducts/${productCode}?fields=name,categories,multidimensional,variantMatrix,purchasable,baseOptions(DEFAULT),baseProduct,variantOptions(DEFAULT),variantType',
        },

        productReviews: 'products/${productCode}/reviews',
        // Uncomment this when occ gets configured
        // productReferences:
        //   'products/${productCode}/references?fields=DEFAULT,references(target(images(FULL)))&referenceType=${referenceType}',
        productReferences:
          'products/${productCode}/references?fields=DEFAULT,references(target(images(FULL)))',
        /* eslint-disable max-len */
        productSearch:
          'products/search?fields=products(code,name,summary,configurable,configuratorType,price(FULL),images(DEFAULT),stock(FULL),averageRating,variantOptions),facets,breadcrumbs,pagination(DEFAULT),sorts(DEFAULT),freeTextSearch,currentQuery',
        /* eslint-enable */
        productSuggestions: 'products/suggestions',
      },
    },
    loadingScopes: {
      product: {
        details: {
          include: [ProductScope.LIST, ProductScope.VARIANTS],
        },
      },
    },
  },
};<|MERGE_RESOLUTION|>--- conflicted
+++ resolved
@@ -9,11 +9,7 @@
           default:
             'orgProducts/${productCode}?fields=DEFAULT,averageRating,images(FULL),classifications,manufacturer,numberOfReviews,categories(FULL),baseOptions,baseProduct,variantOptions,variantType',
           list:
-<<<<<<< HEAD
-            'orgProducts/${productCode}?fields=code,name,summary,price(formattedValue),images(DEFAULT,galleryIndex)',
-=======
             'orgProducts/${productCode}?fields=code,name,summary,price(formattedValue),images(DEFAULT,galleryIndex),baseProduct',
->>>>>>> e4765aff
           details:
             'orgProducts/${productCode}?fields=averageRating,stock(DEFAULT),description,availableForPickup,code,url,price(DEFAULT),numberOfReviews,manufacturer,categories(FULL),priceRange,multidimensional,tags,images(FULL)',
           attributes: 'orgProducts/${productCode}?fields=classifications',
