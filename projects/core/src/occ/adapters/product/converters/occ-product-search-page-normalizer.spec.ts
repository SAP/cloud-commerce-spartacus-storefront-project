--- conflicted
+++ resolved
@@ -113,12 +113,8 @@
       expect(converter.convert).toHaveBeenCalled();
     });
 
-<<<<<<< HEAD
-    it('should fallback to default top values', () => {
+    it('should fallback to default top values when topValues is undefined', () => {
       const EXPECTED_COUNT = 6;
-=======
-    it('should fallback to default top values when topValues is undefined', () => {
->>>>>>> defe47a6
       const converter = TestBed.inject(ConverterService);
       const result = normalizer.convert(mockPlpWithFacets);
 
@@ -142,12 +138,8 @@
       expect(result.facets[0].name).toEqual('useful-facet');
     });
 
-<<<<<<< HEAD
-    it('should not remove useles facet facet list if pagination is not used', () => {
+    it('should not remove useless facet facet list if pagination is not used', () => {
       const EXPECTED_COUNT = 2;
-=======
-    it('should not remove useless facet facet list if pagination is not used', () => {
->>>>>>> defe47a6
       const result = normalizer.convert(mockPlpWithoutPagination);
       expect(result.facets.length).toEqual(EXPECTED_COUNT);
     });
