import { CommonModule } from '@angular/common';
import { HttpClientModule } from '@angular/common/http';
import { NgModule } from '@angular/core';
import { CheckoutAdapter } from '../../../checkout/connectors/checkout/checkout.adapter';
import { ORDER_NORMALIZER } from '../../../checkout/connectors/checkout/converters';
import { CheckoutCostCenterAdapter } from '../../../checkout/connectors/cost-center/checkout-cost-center.adapter';
import { CheckoutDeliveryAdapter } from '../../../checkout/connectors/delivery/checkout-delivery.adapter';
import {
  CheckoutReplenishmentOrderAdapter,
  REPLENISHMENT_ORDER_FORM_SERIALIZER,
  REPLENISHMENT_ORDER_NORMALIZER,
} from '../../../checkout/connectors/index';
import { PaymentTypeAdapter } from '../../../checkout/connectors/payment-type/payment-type.adapter';
import { CheckoutPaymentAdapter } from '../../../checkout/connectors/payment/checkout-payment.adapter';
import { provideDefaultConfig } from '../../../config/config.module';
import {
  OccOrderNormalizer,
  OccReplenishmentOrderFormSerializer,
  OccReplenishmentOrderNormalizer,
} from './converters/index';
import { defaultOccCheckoutConfig } from './default-occ-checkout-config';
import { OccCheckoutCostCenterAdapter } from './occ-checkout-cost-center.adapter';
import { OccCheckoutDeliveryAdapter } from './occ-checkout-delivery.adapter';
import { OccCheckoutPaymentTypeAdapter } from './occ-checkout-payment-type.adapter';
import { OccCheckoutPaymentAdapter } from './occ-checkout-payment.adapter';
<<<<<<< HEAD
import { PaymentTypeAdapter } from '../../../checkout/connectors/payment-type/payment-type.adapter';
import { OccCheckoutPaymentTypeAdapter } from './occ-checkout-payment-type.adapter';
import { provideDefaultConfig } from '../../../config/config.module';
import { defaultOccCheckoutConfig } from './default-occ-checkout-config';
import { CheckoutCostCenterAdapter } from '../../../checkout/connectors/cost-center/checkout-cost-center.adapter';
import { OccCheckoutCostCenterAdapter } from './occ-checkout-cost-center.adapter';
=======
import { OccCheckoutReplenishmentOrderAdapter } from './occ-checkout-replenishment-order.adapter';
import { OccCheckoutAdapter } from './occ-checkout.adapter';
>>>>>>> f483085b

@NgModule({
  imports: [CommonModule, HttpClientModule],
  providers: [
    provideDefaultConfig(defaultOccCheckoutConfig),
    {
      provide: CheckoutAdapter,
      useClass: OccCheckoutAdapter,
    },
    { provide: ORDER_NORMALIZER, useExisting: OccOrderNormalizer, multi: true },
    {
      provide: CheckoutDeliveryAdapter,
      useClass: OccCheckoutDeliveryAdapter,
    },
    {
      provide: CheckoutPaymentAdapter,
      useClass: OccCheckoutPaymentAdapter,
    },
    {
      provide: PaymentTypeAdapter,
      useClass: OccCheckoutPaymentTypeAdapter,
    },
    {
      provide: CheckoutCostCenterAdapter,
      useClass: OccCheckoutCostCenterAdapter,
    },
<<<<<<< HEAD
=======
    {
      provide: CheckoutReplenishmentOrderAdapter,
      useClass: OccCheckoutReplenishmentOrderAdapter,
    },
    {
      provide: REPLENISHMENT_ORDER_NORMALIZER,
      useExisting: OccReplenishmentOrderNormalizer,
      multi: true,
    },
    {
      provide: REPLENISHMENT_ORDER_FORM_SERIALIZER,
      useExisting: OccReplenishmentOrderFormSerializer,
      multi: true,
    },
>>>>>>> f483085b
  ],
})
export class CheckoutOccModule {}<|MERGE_RESOLUTION|>--- conflicted
+++ resolved
@@ -23,17 +23,8 @@
 import { OccCheckoutDeliveryAdapter } from './occ-checkout-delivery.adapter';
 import { OccCheckoutPaymentTypeAdapter } from './occ-checkout-payment-type.adapter';
 import { OccCheckoutPaymentAdapter } from './occ-checkout-payment.adapter';
-<<<<<<< HEAD
-import { PaymentTypeAdapter } from '../../../checkout/connectors/payment-type/payment-type.adapter';
-import { OccCheckoutPaymentTypeAdapter } from './occ-checkout-payment-type.adapter';
-import { provideDefaultConfig } from '../../../config/config.module';
-import { defaultOccCheckoutConfig } from './default-occ-checkout-config';
-import { CheckoutCostCenterAdapter } from '../../../checkout/connectors/cost-center/checkout-cost-center.adapter';
-import { OccCheckoutCostCenterAdapter } from './occ-checkout-cost-center.adapter';
-=======
 import { OccCheckoutReplenishmentOrderAdapter } from './occ-checkout-replenishment-order.adapter';
 import { OccCheckoutAdapter } from './occ-checkout.adapter';
->>>>>>> f483085b
 
 @NgModule({
   imports: [CommonModule, HttpClientModule],
@@ -60,8 +51,6 @@
       provide: CheckoutCostCenterAdapter,
       useClass: OccCheckoutCostCenterAdapter,
     },
-<<<<<<< HEAD
-=======
     {
       provide: CheckoutReplenishmentOrderAdapter,
       useClass: OccCheckoutReplenishmentOrderAdapter,
@@ -76,7 +65,6 @@
       useExisting: OccReplenishmentOrderFormSerializer,
       multi: true,
     },
->>>>>>> f483085b
   ],
 })
 export class CheckoutOccModule {}