import { HttpClient, HttpHeaders, HttpParams } from '@angular/common/http';
import { Injectable } from '@angular/core';
<<<<<<< HEAD
import { Observable, throwError } from 'rxjs';
import { catchError } from 'rxjs/operators';
=======
import { Observable } from 'rxjs';
>>>>>>> 85816957
import { CheckoutAdapter } from '../../../checkout/connectors/checkout/checkout.adapter';
import { ORDER_NORMALIZER } from '../../../checkout/connectors/checkout/converters';
import { CheckoutDetails } from '../../../checkout/models/checkout.model';
import { Order } from '../../../model/order.model';
import { ConverterService } from '../../../util/converter.service';
import { Occ } from '../../occ-models/occ.models';
import { OccEndpointsService } from '../../services/occ-endpoints.service';

// To be changed to a more optimised params after ticket: C3PO-1076
const FULL_PARAMS = 'fields=FULL';
const CHECKOUT_PARAMS = 'deliveryAddress(FULL),deliveryMode,paymentInfo(FULL)';
const ORDERS_ENDPOINT = '/orders';
const CARTS_ENDPOINT = '/carts/';

@Injectable()
export class OccCheckoutAdapter implements CheckoutAdapter {
  constructor(
    protected http: HttpClient,
    protected occEndpoints: OccEndpointsService,
    protected converter: ConverterService
  ) {}

  protected getEndpoint(userId: string, subEndpoint: string): string {
    const orderEndpoint = 'users/' + userId + subEndpoint;
    return this.occEndpoints.getEndpoint(orderEndpoint);
  }

  public placeOrder(userId: string, cartId: string): Observable<Order> {
    const url = this.getEndpoint(userId, ORDERS_ENDPOINT);
    const params = new HttpParams({
      fromString: 'cartId=' + cartId + '&' + FULL_PARAMS,
    });

    const headers = new HttpHeaders({
      'Content-Type': 'application/x-www-form-urlencoded',
    });

<<<<<<< HEAD
    return this.http.post<Occ.Order>(url, {}, { headers, params }).pipe(
      catchError((error: any) => throwError(error)),
      this.converter.pipeable(ORDER_NORMALIZER)
    );
=======
    return this.http
      .post<Occ.Order>(url, {}, { headers, params })
      .pipe(this.converter.pipeable(ORDER_NORMALIZER));
>>>>>>> 85816957
  }

  loadCheckoutDetails(
    userId: string,
    cartId: string
  ): Observable<CheckoutDetails> {
    const url = this.getEndpoint(userId, CARTS_ENDPOINT) + cartId;
    const params = new HttpParams({
      fromString: `fields=${CHECKOUT_PARAMS}`,
    });
    return this.http.get<CheckoutDetails>(url, { params });
  }
}<|MERGE_RESOLUTION|>--- conflicted
+++ resolved
@@ -1,11 +1,6 @@
 import { HttpClient, HttpHeaders, HttpParams } from '@angular/common/http';
 import { Injectable } from '@angular/core';
-<<<<<<< HEAD
-import { Observable, throwError } from 'rxjs';
-import { catchError } from 'rxjs/operators';
-=======
 import { Observable } from 'rxjs';
->>>>>>> 85816957
 import { CheckoutAdapter } from '../../../checkout/connectors/checkout/checkout.adapter';
 import { ORDER_NORMALIZER } from '../../../checkout/connectors/checkout/converters';
 import { CheckoutDetails } from '../../../checkout/models/checkout.model';
@@ -43,16 +38,9 @@
       'Content-Type': 'application/x-www-form-urlencoded',
     });
 
-<<<<<<< HEAD
-    return this.http.post<Occ.Order>(url, {}, { headers, params }).pipe(
-      catchError((error: any) => throwError(error)),
-      this.converter.pipeable(ORDER_NORMALIZER)
-    );
-=======
     return this.http
       .post<Occ.Order>(url, {}, { headers, params })
       .pipe(this.converter.pipeable(ORDER_NORMALIZER));
->>>>>>> 85816957
   }
 
   loadCheckoutDetails(
