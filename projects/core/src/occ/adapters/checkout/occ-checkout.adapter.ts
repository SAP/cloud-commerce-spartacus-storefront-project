import { HttpClient, HttpHeaders, HttpParams } from '@angular/common/http';
import { Injectable } from '@angular/core';
import { Observable } from 'rxjs';
import { CheckoutAdapter } from '../../../checkout/connectors/checkout/checkout.adapter';
import { ORDER_NORMALIZER } from '../../../checkout/connectors/checkout/converters';
import { CheckoutDetails } from '../../../checkout/models/checkout.model';
import { Order } from '../../../model/order.model';
import { ConverterService } from '../../../util/converter.service';
import { Occ } from '../../occ-models/occ.models';
import { OccEndpointsService } from '../../services/occ-endpoints.service';
import {
  InterceptorUtil,
  USE_CLIENT_TOKEN,
} from '../../utils/interceptor-util';
import { OCC_USER_ID_ANONYMOUS } from '../../utils/occ-constants';

// To be changed to a more optimised params after ticket: C3PO-1076
const CHECKOUT_PARAMS = 'deliveryAddress(FULL),deliveryMode,paymentInfo(FULL)';
const CARTS_ENDPOINT = '/carts/';

@Injectable()
export class OccCheckoutAdapter implements CheckoutAdapter {
  constructor(
    protected http: HttpClient,
    protected occEndpoints: OccEndpointsService,
    protected converter: ConverterService
  ) {}

  protected getEndpoint(userId: string, subEndpoint: string): string {
    const orderEndpoint = 'users/' + userId + subEndpoint;
    return this.occEndpoints.getEndpoint(orderEndpoint);
  }

<<<<<<< HEAD
  public placeOrder(userId: string, cartId: string): Observable<Order> {
    const params = new HttpParams({
      fromString: 'cartId=' + cartId + '&' + FULL_PARAMS,
    });

=======
  public placeOrder(
    userId: string,
    cartId: string,
    termsChecked: boolean
  ): Observable<Order> {
>>>>>>> 400240d8
    let headers = new HttpHeaders({
      'Content-Type': 'application/x-www-form-urlencoded',
    });

    if (userId === OCC_USER_ID_ANONYMOUS) {
      headers = InterceptorUtil.createHeader(USE_CLIENT_TOKEN, true, headers);
    }
    const params = new HttpParams()
      .set('cartId', cartId)
      .set('termsChecked', termsChecked.toString());

    return this.http
      .post<Occ.Order>(
        this.occEndpoints.getUrl('placeOrder', { userId }),
        {},
        { headers, params }
      )
      .pipe(this.converter.pipeable(ORDER_NORMALIZER));
  }

  loadCheckoutDetails(
    userId: string,
    cartId: string
  ): Observable<CheckoutDetails> {
    const url = this.getEndpoint(userId, CARTS_ENDPOINT) + cartId;
    const params = new HttpParams({
      fromString: `fields=${CHECKOUT_PARAMS}`,
    });
    return this.http.get<CheckoutDetails>(url, { params });
  }

  clearCheckoutDeliveryAddress(
    userId: string,
    cartId: string
  ): Observable<any> {
    const url = `${this.getEndpoint(
      userId,
      CARTS_ENDPOINT
    )}${cartId}/addresses/delivery`;
    return this.http.delete<any>(url);
  }

  clearCheckoutDeliveryMode(userId: string, cartId: string): Observable<any> {
    const url = `${this.getEndpoint(
      userId,
      CARTS_ENDPOINT
    )}${cartId}/deliverymode`;
    return this.http.delete<any>(url);
  }
}<|MERGE_RESOLUTION|>--- conflicted
+++ resolved
@@ -31,19 +31,11 @@
     return this.occEndpoints.getEndpoint(orderEndpoint);
   }
 
-<<<<<<< HEAD
-  public placeOrder(userId: string, cartId: string): Observable<Order> {
-    const params = new HttpParams({
-      fromString: 'cartId=' + cartId + '&' + FULL_PARAMS,
-    });
-
-=======
   public placeOrder(
     userId: string,
     cartId: string,
     termsChecked: boolean
   ): Observable<Order> {
->>>>>>> 400240d8
     let headers = new HttpHeaders({
       'Content-Type': 'application/x-www-form-urlencoded',
     });
