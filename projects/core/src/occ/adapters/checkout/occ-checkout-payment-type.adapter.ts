import { HttpClient, HttpParams } from '@angular/common/http';
import { Injectable } from '@angular/core';
import { Observable } from 'rxjs';
import { map } from 'rxjs/operators';
import { PaymentTypeAdapter } from '../../../checkout/connectors/payment-type/payment-type.adapter';
import { PAYMENT_TYPE_NORMALIZER } from '../../../checkout/connectors/payment-type/converters';
import { PaymentType, Cart } from '../../../model/cart.model';
import { ConverterService } from '../../../util/converter.service';
import { Occ } from '../../occ-models';
import { OccEndpointsService } from '../../services/occ-endpoints.service';
import { CART_NORMALIZER } from '../../../cart/connectors/cart/converters';

const ENDPOINT_PAYMENT_TYPES = 'paymenttypes';

@Injectable()
export class OccCheckoutPaymentTypeAdapter implements PaymentTypeAdapter {
  constructor(
    protected http: HttpClient,
    protected occEndpoints: OccEndpointsService,
    protected converter: ConverterService
  ) {}

  loadPaymentTypes(): Observable<PaymentType[]> {
    return this.http
      .get<Occ.PaymentTypeList>(
        this.occEndpoints.getEndpoint(ENDPOINT_PAYMENT_TYPES)
      )
      .pipe(
        map((paymentTypeList) => paymentTypeList.paymentTypes),
        this.converter.pipeableMany(PAYMENT_TYPE_NORMALIZER)
      );
  }

  setPaymentType(
    userId: string,
    cartId: string,
    paymentType: string,
    purchaseOrderNumber?: string
  ): Observable<Cart> {
<<<<<<< HEAD
    let httpParams = new HttpParams().set('paymentType', paymentType);
    if (purchaseOrderNumber !== undefined) {
      httpParams = httpParams.set('purchaseOrderNumber', purchaseOrderNumber);
    }
=======
>>>>>>> 9de4156a
    return this.http
      .put(
        this.getCartEndpoint(userId) + cartId + '/paymenttype',
        {},
        {
<<<<<<< HEAD
          params: httpParams,
=======
          params: {
            paymentType: paymentType,
            purchaseOrderNumber: purchaseOrderNumber,
          },
>>>>>>> 9de4156a
        }
      )
      .pipe(this.converter.pipeable(CART_NORMALIZER));
  }

  protected getCartEndpoint(userId: string): string {
    const cartEndpoint = 'users/' + userId + '/carts/';
    return this.occEndpoints.getEndpoint(cartEndpoint);
  }
}<|MERGE_RESOLUTION|>--- conflicted
+++ resolved
@@ -37,26 +37,17 @@
     paymentType: string,
     purchaseOrderNumber?: string
   ): Observable<Cart> {
-<<<<<<< HEAD
     let httpParams = new HttpParams().set('paymentType', paymentType);
     if (purchaseOrderNumber !== undefined) {
       httpParams = httpParams.set('purchaseOrderNumber', purchaseOrderNumber);
     }
-=======
->>>>>>> 9de4156a
+
     return this.http
       .put(
         this.getCartEndpoint(userId) + cartId + '/paymenttype',
         {},
         {
-<<<<<<< HEAD
           params: httpParams,
-=======
-          params: {
-            paymentType: paymentType,
-            purchaseOrderNumber: purchaseOrderNumber,
-          },
->>>>>>> 9de4156a
         }
       )
       .pipe(this.converter.pipeable(CART_NORMALIZER));
