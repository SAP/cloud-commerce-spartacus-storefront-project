import { TestBed } from '@angular/core/testing';
import { OccConfig } from '@spartacus/core';
import { OccEndpointsService } from './occ-endpoints.service';

describe('OccEndpointsService', () => {
  let mockOccConfig: OccConfig;
  const baseEndpoint = 'test-baseUrl/test-occPrefix/test-baseSite';

  let service: OccEndpointsService;

  beforeEach(() => {
    mockOccConfig = {
      backend: {
        occ: {
          baseUrl: 'test-baseUrl',
          prefix: '/test-occPrefix',
          endpoints: {
            asmCustomerSearch: '/assistedservicewebservices/customers/search',
            product: {
              default: 'configured-endpoint1/${test}?fields=abc',
              test: 'configured-endpoint1/${test}?fields=test',
            },
          },
        },
      },
      context: {
        baseSite: ['/test-baseSite'],
      },
    };

    TestBed.configureTestingModule({
      providers: [{ provide: OccConfig, useValue: mockOccConfig }],
    });
    service = TestBed.inject(OccEndpointsService);
  });

  it('should be created', () => {
    expect(service).toBeTruthy();
  });

  it('should return base endpoint + added endpoint', () => {
    expect(service.getEndpoint('test-endpoint')).toEqual(
      baseEndpoint + '/test-endpoint'
    );
  });

  it('should return raw endpoint', () => {
    const occ = mockOccConfig.backend.occ;
    expect(service.getRawEndpoint('asmCustomerSearch')).toEqual(
      occ.baseUrl + occ.endpoints['asmCustomerSearch']
    );
  });

  it('should return raw endpoint value', () => {
    const occ = mockOccConfig.backend.occ;
    expect(service.getRawEndpointValue('asmCustomerSearch')).toEqual(
      occ.endpoints['asmCustomerSearch'].toString()
    );
  });

  it('should be immune to late baseSite default value in config', () => {
    const config = TestBed.inject(OccConfig);
    expect(service.getBaseUrl()).toEqual(baseEndpoint);
    // we are modifying config as it can happen before app initialization in config initializer
    config.context.baseSite = ['/final-baseSite'];
    expect(service.getBaseUrl()).toEqual(
      'test-baseUrl/test-occPrefix/final-baseSite'
    );
  });

<<<<<<< HEAD
=======
  describe('isConfigured', () => {
    it('should return true when the endpoint is configured', () => {
      expect(service.isConfigured('asmCustomerSearch')).toBe(true);
    });

    it('should return false when endpoint is not configured', () => {
      expect(service.isConfigured('unknown')).toBe(false);
    });

    it('should return true if endpoint with scope is configured', () => {
      expect(service.isConfigured('product', 'test')).toBe(true);
    });

    it('should return true when endpoint have default scope', () => {
      expect(service.isConfigured('product')).toBe(true);
    });

    it('should return false for not configured scope', () => {
      expect(service.isConfigured('product', 'unknown')).toBe(false);
    });
  });

  describe('getUrl', () => {
    it('should return endpoint from config', () => {
      const url = service.getUrl('product');

      expect(url).toEqual(
        baseEndpoint + '/configured-endpoint1/${test}?fields=abc'
      );
    });

    describe('using scope', () => {
      it('should return endpoint from config', () => {
        const url = service.getUrl('product', undefined, undefined, 'test');

        expect(url).toEqual(
          baseEndpoint + '/configured-endpoint1/${test}?fields=test'
        );
      });

      it('should fallback to default scope', () => {
        const url = service.getUrl(
          'product',
          undefined,
          undefined,
          'test-non-existing'
        );

        expect(url).toEqual(
          baseEndpoint + '/configured-endpoint1/${test}?fields=abc'
        );
      });

      it('should not resolve endpoint for missing scope when no default is specified', () => {
        const config = TestBed.inject(OccConfig);
        delete config.backend.occ.endpoints.product;

        const url = service.getUrl(
          'product',
          undefined,
          undefined,
          'test-non-existing'
        );

        expect(url).toBe('test-baseUrl/test-occPrefix/test-baseSite/product');
      });

      it('should use string configuration for backward compatibility', () => {
        const config = TestBed.inject(OccConfig);
        config.backend.occ.endpoints.product =
          'configured-endpoint1/${test}?fields=fallback';

        const url = service.getUrl(
          'product',
          undefined,
          undefined,
          'test-non-existing'
        );

        expect(url).toBe(
          'test-baseUrl/test-occPrefix/test-baseSite/configured-endpoint1/${test}?fields=fallback'
        );
      });
    });

    it('should apply parameters to configured endpoint', () => {
      const url = service.getUrl('product', { test: 'test-value' });
      expect(url).toEqual(
        baseEndpoint + '/configured-endpoint1/test-value?fields=abc'
      );
    });

    it('should add query parameters to configured endpoint', () => {
      const url = service.getUrl(
        'product',
        { test: 'test-value' },
        { param: 'test-param' }
      );

      expect(url).toEqual(
        baseEndpoint +
          '/configured-endpoint1/test-value?fields=abc&param=test-param'
      );
    });

    it('should allow to redefine preconfigured query parameters', () => {
      const url = service.getUrl(
        'product',
        { test: 'test-value' },
        { fields: 'xyz' }
      );

      expect(url).toEqual(
        baseEndpoint + '/configured-endpoint1/test-value?fields=xyz'
      );
    });

    it('should allow to remove preconfigured query parameters', () => {
      const url = service.getUrl(
        'product',
        { test: 'test-value' },
        { fields: null }
      );

      expect(url).toEqual(baseEndpoint + '/configured-endpoint1/test-value');
    });

    it('should escape special characters passed in url params', () => {
      const url = service.getUrl(
        'product',
        { test: 'ąćę$%' },
        { fields: null }
      );

      expect(url).toEqual(
        baseEndpoint + '/configured-endpoint1/%C4%85%C4%87%C4%99%24%25'
      );
    });

    it('should escape query parameters', () => {
      const url = service.getUrl(
        'product',
        { test: 'test-value' },
        { fields: '+./.\\.,.?' }
      );

      expect(url).toEqual(
        baseEndpoint +
          '/configured-endpoint1/test-value?fields=%2B.%2F.%5C.%2C.%3F'
      );
    });
  });

>>>>>>> 8289da9c
  describe('getBaseUrl', () => {
    it('should return base endpoint by default', () => {
      expect(service.getBaseUrl()).toEqual(baseEndpoint);
    });

    it('should be immune to late baseSite default value in config', () => {
      const config = TestBed.inject(OccConfig);
      expect(service.getBaseUrl()).toEqual(baseEndpoint);
      // we are modifying config as it can happen before app initialization in config initializer
      config.context.baseSite = ['/final-baseSite'];
      expect(service.getBaseUrl()).toEqual(
        'test-baseUrl/test-occPrefix/final-baseSite'
      );
    });

    it('should return the base url based on the provided parameters', () => {
      expect(service.getBaseUrl({ prefix: false })).toEqual(
        'test-baseUrl/test-baseSite'
      );
      expect(service.getBaseUrl({ prefix: false, baseSite: true })).toEqual(
        'test-baseUrl/test-baseSite'
      );
      expect(service.getBaseUrl({ baseSite: false })).toEqual(
        'test-baseUrl/test-occPrefix'
      );
    });
  });

  describe('buildUrl', () => {
    it('should return endpoint from config', () => {
      const url = service.buildUrl('product');

      expect(url).toEqual(
        baseEndpoint + '/configured-endpoint1/${test}?fields=abc'
      );
    });

    describe('using scope', () => {
      it('should return endpoint from config', () => {
        const url = service.buildUrl('product', {
          scope: 'test',
        });

        expect(url).toEqual(
          baseEndpoint + '/configured-endpoint1/${test}?fields=test'
        );
      });

      it('should fallback to default scope', () => {
        const url = service.buildUrl('product', {
          scope: 'test-non-existing',
        });

        expect(url).toEqual(
          baseEndpoint + '/configured-endpoint1/${test}?fields=abc'
        );
      });

      it('should not resolve endpoint for missing scope when no default is specified', () => {
        const config = TestBed.inject(OccConfig);
        delete config.backend.occ.endpoints.product;

        const url = service.buildUrl('product', {
          scope: 'test-non-existing',
        });

        expect(url).toBe('test-baseUrl/test-occPrefix/test-baseSite/product');
      });

      it('should use string configuration for backward compatibility', () => {
        const config = TestBed.inject(OccConfig);
        config.backend.occ.endpoints.product =
          'configured-endpoint1/${test}?fields=fallback';

        const url = service.buildUrl('product', {
          scope: 'test-non-existing',
        });

        expect(url).toBe(
          'test-baseUrl/test-occPrefix/test-baseSite/configured-endpoint1/${test}?fields=fallback'
        );
      });
    });

    it('should apply parameters to configured endpoint', () => {
      const url = service.buildUrl('product', {
        urlParams: { test: 'test-value' },
      });
      expect(url).toEqual(
        baseEndpoint + '/configured-endpoint1/test-value?fields=abc'
      );
    });

    it('should add query parameters to configured endpoint', () => {
      const url = service.buildUrl('product', {
        urlParams: { test: 'test-value' },
        queryParams: { param: 'test-param' },
      });

      expect(url).toEqual(
        baseEndpoint +
          '/configured-endpoint1/test-value?fields=abc&param=test-param'
      );
    });

    it('should allow to redefine preconfigured query parameters', () => {
      const url = service.buildUrl('product', {
        urlParams: { test: 'test-value' },
        queryParams: { fields: 'xyz' },
      });

      expect(url).toEqual(
        baseEndpoint + '/configured-endpoint1/test-value?fields=xyz'
      );
    });

    it('should allow to remove preconfigured query parameters', () => {
      const url = service.buildUrl('product', {
        urlParams: { test: 'test-value' },
        queryParams: { fields: null },
      });

      expect(url).toEqual(baseEndpoint + '/configured-endpoint1/test-value');
    });

    it('should escape special characters passed in url params', () => {
      const url = service.buildUrl('product', {
        urlParams: { test: 'ąćę$%' },
        queryParams: { fields: null },
      });

      expect(url).toEqual(
        baseEndpoint + '/configured-endpoint1/%C4%85%C4%87%C4%99%24%25'
      );
    });

    it('should escape query parameters', () => {
      const url = service.buildUrl('product', {
        urlParams: { test: 'test-value' },
        queryParams: { fields: '+./.\\.,.?' },
      });

      expect(url).toEqual(
        baseEndpoint +
          '/configured-endpoint1/test-value?fields=%2B.%2F.%5C.%2C.%3F'
      );
    });
  });
});<|MERGE_RESOLUTION|>--- conflicted
+++ resolved
@@ -68,8 +68,6 @@
     );
   });
 
-<<<<<<< HEAD
-=======
   describe('isConfigured', () => {
     it('should return true when the endpoint is configured', () => {
       expect(service.isConfigured('asmCustomerSearch')).toBe(true);
@@ -92,138 +90,6 @@
     });
   });
 
-  describe('getUrl', () => {
-    it('should return endpoint from config', () => {
-      const url = service.getUrl('product');
-
-      expect(url).toEqual(
-        baseEndpoint + '/configured-endpoint1/${test}?fields=abc'
-      );
-    });
-
-    describe('using scope', () => {
-      it('should return endpoint from config', () => {
-        const url = service.getUrl('product', undefined, undefined, 'test');
-
-        expect(url).toEqual(
-          baseEndpoint + '/configured-endpoint1/${test}?fields=test'
-        );
-      });
-
-      it('should fallback to default scope', () => {
-        const url = service.getUrl(
-          'product',
-          undefined,
-          undefined,
-          'test-non-existing'
-        );
-
-        expect(url).toEqual(
-          baseEndpoint + '/configured-endpoint1/${test}?fields=abc'
-        );
-      });
-
-      it('should not resolve endpoint for missing scope when no default is specified', () => {
-        const config = TestBed.inject(OccConfig);
-        delete config.backend.occ.endpoints.product;
-
-        const url = service.getUrl(
-          'product',
-          undefined,
-          undefined,
-          'test-non-existing'
-        );
-
-        expect(url).toBe('test-baseUrl/test-occPrefix/test-baseSite/product');
-      });
-
-      it('should use string configuration for backward compatibility', () => {
-        const config = TestBed.inject(OccConfig);
-        config.backend.occ.endpoints.product =
-          'configured-endpoint1/${test}?fields=fallback';
-
-        const url = service.getUrl(
-          'product',
-          undefined,
-          undefined,
-          'test-non-existing'
-        );
-
-        expect(url).toBe(
-          'test-baseUrl/test-occPrefix/test-baseSite/configured-endpoint1/${test}?fields=fallback'
-        );
-      });
-    });
-
-    it('should apply parameters to configured endpoint', () => {
-      const url = service.getUrl('product', { test: 'test-value' });
-      expect(url).toEqual(
-        baseEndpoint + '/configured-endpoint1/test-value?fields=abc'
-      );
-    });
-
-    it('should add query parameters to configured endpoint', () => {
-      const url = service.getUrl(
-        'product',
-        { test: 'test-value' },
-        { param: 'test-param' }
-      );
-
-      expect(url).toEqual(
-        baseEndpoint +
-          '/configured-endpoint1/test-value?fields=abc&param=test-param'
-      );
-    });
-
-    it('should allow to redefine preconfigured query parameters', () => {
-      const url = service.getUrl(
-        'product',
-        { test: 'test-value' },
-        { fields: 'xyz' }
-      );
-
-      expect(url).toEqual(
-        baseEndpoint + '/configured-endpoint1/test-value?fields=xyz'
-      );
-    });
-
-    it('should allow to remove preconfigured query parameters', () => {
-      const url = service.getUrl(
-        'product',
-        { test: 'test-value' },
-        { fields: null }
-      );
-
-      expect(url).toEqual(baseEndpoint + '/configured-endpoint1/test-value');
-    });
-
-    it('should escape special characters passed in url params', () => {
-      const url = service.getUrl(
-        'product',
-        { test: 'ąćę$%' },
-        { fields: null }
-      );
-
-      expect(url).toEqual(
-        baseEndpoint + '/configured-endpoint1/%C4%85%C4%87%C4%99%24%25'
-      );
-    });
-
-    it('should escape query parameters', () => {
-      const url = service.getUrl(
-        'product',
-        { test: 'test-value' },
-        { fields: '+./.\\.,.?' }
-      );
-
-      expect(url).toEqual(
-        baseEndpoint +
-          '/configured-endpoint1/test-value?fields=%2B.%2F.%5C.%2C.%3F'
-      );
-    });
-  });
-
->>>>>>> 8289da9c
   describe('getBaseUrl', () => {
     it('should return base endpoint by default', () => {
       expect(service.getBaseUrl()).toEqual(baseEndpoint);
