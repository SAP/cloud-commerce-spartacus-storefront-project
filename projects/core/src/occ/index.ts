--- conflicted
+++ resolved
@@ -1,8 +1,4 @@
 export * from './config/occ-config';
 export * from './config/default-occ-config';
 export * from './occ.module';
-<<<<<<< HEAD
-export * from './miscs/miscs.service';
-=======
->>>>>>> c7f5de50
 export * from './utils/interceptor-util';