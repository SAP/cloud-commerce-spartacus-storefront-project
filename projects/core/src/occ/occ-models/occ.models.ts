--- conflicted
+++ resolved
@@ -4288,18 +4288,15 @@
     pagination?: PaginationModel;
     sorts?: SortModel[];
   }
-<<<<<<< HEAD
+
+  export interface OrgUnitUserGroupList {
+    orgUnitUserGroups: OrgUnitUserGroup[];
+    pagination?: PaginationModel;
+    sorts?: SortModel[];
+  }
+
   export interface B2BUserList {
     users: B2BUser[];
-=======
-
-  export interface UserList {
-    users: B2BUser[];
-  }
-
-  export interface OrgUnitUserGroupList {
-    orgUnitUserGroups: OrgUnitUserGroup[];
->>>>>>> 2aa04372
     pagination?: PaginationModel;
     sorts?: SortModel[];
   }
