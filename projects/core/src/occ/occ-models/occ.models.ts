--- conflicted
+++ resolved
@@ -3993,7 +3993,27 @@
     defaultLanguage?: Language;
   }
 
-<<<<<<< HEAD
+  export interface ProductInterestEntry {
+    interestType?: NotificationType;
+    dateAdded?: string;
+    expirationDate?: string;
+  }
+
+  export interface ProductInterestEntryRelation {
+    product?: Product;
+    productInterestEntry?: ProductInterestEntry[];
+  }
+
+  export interface ProductInterestSearchResult {
+    results?: ProductInterestEntryRelation[];
+    sorts?: Sort[];
+    pagination?: Pagination;
+  }
+
+  export enum NotificationType {
+    BACK_IN_STOCK = 'BACK_IN_STOCK',
+  }
+
   export interface Budget {
     active?: boolean;
     budget?: number;
@@ -4049,26 +4069,5 @@
     titleCode?: string;
     town?: string;
     visibleInAddressBook?: true;
-=======
-  export interface ProductInterestEntry {
-    interestType?: NotificationType;
-    dateAdded?: string;
-    expirationDate?: string;
-  }
-
-  export interface ProductInterestEntryRelation {
-    product?: Product;
-    productInterestEntry?: ProductInterestEntry[];
-  }
-
-  export interface ProductInterestSearchResult {
-    results?: ProductInterestEntryRelation[];
-    sorts?: Sort[];
-    pagination?: Pagination;
-  }
-
-  export enum NotificationType {
-    BACK_IN_STOCK = 'BACK_IN_STOCK',
->>>>>>> c0369c73
   }
 }