--- conflicted
+++ resolved
@@ -1092,17 +1092,9 @@
     description?: string;
 
     entries?: OrderEntry[];
-<<<<<<< HEAD
-    /**
-     * @member {EntryGroup[]} [entryGroups]
-     */
+
     entryGroups?: EntryGroup[];
-    /**
-     * @member {Date} [expirationTime]
-     */
-=======
-
->>>>>>> 742632ae
+
     expirationTime?: Date;
 
     guid?: string;
