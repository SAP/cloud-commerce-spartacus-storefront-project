export namespace Occ {
  /**
   *
   * An interface representing Country.
   */
  export interface Country {
    /**
     * @member {string} [isocode]
     */
    isocode?: string;
    /**
     * @member {string} [name]
     */
    name?: string;
  }

  /**
   *
   * An interface representing Region.
   */
  export interface Region {
    /**
     * @member {string} [countryIso]
     */
    countryIso?: string;
    /**
     * @member {string} [isocode]
     */
    isocode?: string;
    /**
     * @member {string} [isocodeShort]
     */
    isocodeShort?: string;
    /**
     * @member {string} [name]
     */
    name?: string;
  }

  /**
   *
   * An interface representing RegionList.
   */
  export interface RegionList {
    /**
     * @member {Region[]} [regions]
     */
    regions?: Region[];
  }

  /**
   *
   * An interface representing Address.
   */
  export interface Address {
    /**
     * @member {string} [companyName]
     */
    companyName?: string;
    /**
     * @member {Country} [country]
     */
    country?: Country;
    /**
     * @member {boolean} [defaultAddress]
     */
    defaultAddress?: boolean;
    /**
     * @member {string} [email]
     */
    email?: string;
    /**
     * @member {string} [firstName]
     */
    firstName?: string;
    /**
     * @member {string} [formattedAddress]
     */
    formattedAddress?: string;
    /**
     * @member {string} [id]
     */
    id?: string;
    /**
     * @member {string} [lastName]
     */
    lastName?: string;
    /**
     * @member {string} [line1]
     */
    line1?: string;
    /**
     * @member {string} [line2]
     */
    line2?: string;
    /**
     * @member {string} [phone]
     */
    phone?: string;
    /**
     * @member {string} [postalCode]
     */
    postalCode?: string;
    /**
     * @member {Region} [region]
     */
    region?: Region;
    /**
     * @member {boolean} [shippingAddress]
     */
    shippingAddress?: boolean;
    /**
     * @member {string} [title]
     */
    title?: string;
    /**
     * @member {string} [titleCode]
     */
    titleCode?: string;
    /**
     * @member {string} [town]
     */
    town?: string;
    /**
     * @member {boolean} [visibleInAddressBook]
     */
    visibleInAddressBook?: boolean;
  }

  /**
   *
   * An interface representing AddressList.
   */
  export interface AddressList {
    /**
     * @member {Address[]} [addresses]
     */
    addresses?: Address[];
  }

  /**
   *
   * An interface representing ErrorModel.
   * Error message
   *
   */
  export interface ErrorModel {
    /**
     * @member {string} [message] Descriptive, human readable error message.
     */
    message?: string;
    /**
     * @member {string} [reason] Additional classification specific for each
     * error type e.g. 'noStock'.
     */
    reason?: string;
    /**
     * @member {string} [subject] Identifier of the related object e.g. '1'.
     */
    subject?: string;
    /**
     * @member {string} [subjectType] Type of the object related to the error
     * e.g. 'entry'.
     */
    subjectType?: string;
    /**
     * @member {string} [type] Type of the error e.g. 'LowStockError'.
     */
    type?: string;
  }

  /**
   *
   * An interface representing ErrorList.
   * List of errors
   *
   */
  export interface ErrorList {
    /**
     * @member {ErrorModel[]} [errors]
     */
    errors?: ErrorModel[];
  }

  /**
   *
   * An interface representing AddressValidation.
   */
  export interface AddressValidation {
    /**
     * @member {string} [decision]
     */
    decision?: string;
    /**
     * @member {ErrorList} [errors]
     */
    errors?: ErrorList;
    /**
     * @member {Address[]} [suggestedAddresses]
     */
    suggestedAddresses?: Address[];
  }

  /**
   *
   * An interface representing Price.
   */
  export interface Price {
    /**
     * @member {string} [currencyIso]
     */
    currencyIso?: string;
    /**
     * @member {string} [formattedValue]
     */
    formattedValue?: string;
    /**
     * @member {number} [maxQuantity]
     */
    maxQuantity?: number;
    /**
     * @member {number} [minQuantity]
     */
    minQuantity?: number;
    /**
     * @member {PriceType} [priceType] Possible values include: 'BUY', 'FROM'
     */
    priceType?: PriceType;
    /**
     * @member {number} [value]
     */
    value?: number;
  }

  /**
   *
   * An interface representing Stock.
   */
  export interface Stock {
    /**
     * @member {number} [stockLevel]
     */
    stockLevel?: number;
    /**
     * @member {string} [stockLevelStatus]
     */
    stockLevelStatus?: string;
  }

  /**
   *
   * An interface representing Image.
   */
  export interface Image {
    /**
     * @member {string} [altText]
     */
    altText?: string;
    /**
     * @member {string} [format]
     */
    format?: string;
    /**
     * @member {number} [galleryIndex]
     */
    galleryIndex?: number;
    /**
     * @member {ImageType} [imageType] Possible values include: 'PRIMARY',
     * 'GALLERY'
     */
    imageType?: ImageType;
    /**
     * @member {string} [url]
     */
    url?: string;
  }

  /**
   *
   * An interface representing VariantOptionQualifier.
   */
  export interface VariantOptionQualifier {
    /**
     * @member {Image} [image]
     */
    image?: Image;
    /**
     * @member {string} [name]
     */
    name?: string;
    /**
     * @member {string} [qualifier]
     */
    qualifier?: string;
    /**
     * @member {string} [value]
     */
    value?: string;
  }

  /**
   *
   * An interface representing VariantOption.
   */
  export interface VariantOption {
    /**
     * @member {string} [code]
     */
    code?: string;
    /**
     * @member {Price} [priceData]
     */
    priceData?: Price;
    /**
     * @member {Stock} [stock]
     */
    stock?: Stock;
    /**
     * @member {string} [url]
     */
    url?: string;
    /**
     * @member {VariantOptionQualifier[]} [variantOptionQualifiers]
     */
    variantOptionQualifiers?: VariantOptionQualifier[];
  }

  /**
   *
   * An interface representing BaseOption.
   */
  export interface BaseOption {
    /**
     * @member {VariantOption[]} [options]
     */
    options?: VariantOption[];
    /**
     * @member {VariantOption} [selected]
     */
    selected?: VariantOption;
    /**
     * @member {string} [variantType]
     */
    variantType?: string;
  }

  /**
   *
   * An interface representing SearchQuery.
   */
  export interface SearchQuery {
    /**
     * @member {string} [value]
     */
    value?: string;
  }

  /**
   *
   * An interface representing SearchState.
   */
  export interface SearchState {
    /**
     * @member {SearchQuery} [query]
     */
    query?: SearchQuery;
    /**
     * @member {string} [url]
     */
    url?: string;
  }

  /**
   *
   * An interface representing Breadcrumb.
   */
  export interface Breadcrumb {
    /**
     * @member {string} [facetCode]
     */
    facetCode?: string;
    /**
     * @member {string} [facetName]
     */
    facetName?: string;
    /**
     * @member {string} [facetValueCode]
     */
    facetValueCode?: string;
    /**
     * @member {string} [facetValueName]
     */
    facetValueName?: string;
    /**
     * @member {SearchState} [removeQuery]
     */
    removeQuery?: SearchState;
    /**
     * @member {SearchState} [truncateQuery]
     */
    truncateQuery?: SearchState;
  }

  /**
   *
   * An interface representing Component.
   */
  export interface Component {
    /**
     * @member {Date} [modifiedTime]
     */
    modifiedTime?: Date;
    /**
     * @member {string} [name]
     */
    name?: string;
    /**
     * @member {any} [otherProperties]
     */
    otherProperties?: any;
    /**
     * @member {string} [typeCode]
     */
    typeCode?: string;
    /**
     * @member {string} [uid]
     */
    uid?: string;
  }

  /**
   *
   * An interface representing ComponentList.
   */
  export interface ComponentList {
    /**
     * @member {Component[]} [component]
     */
    component?: Component[] | any[];
  }

  /**
   *
   * An interface representing ContentSlot.
   */
  export interface ContentSlot {
    /**
     * @member {ComponentList} [components]
     */
    components?: ComponentList;
    /**
     * @member {string} [name]
     */
    name?: string;
    /**
     * @member {string} [position]
     */
    position?: string;
    /**
     * @member {string} [slotId]
     */
    slotId?: string;
    /**
     * @member {boolean} [slotShared]
     */
    slotShared?: boolean;
    /**
     * @member {string} [slotStatus]
     */
    slotStatus?: string;
  }

  /**
   *
   * An interface representing ContentSlotList.
   */
  export interface ContentSlotList {
    /**
     * @member {ContentSlot[]} [contentSlot]
     */
    contentSlot?: ContentSlot[];
  }

  /**
   *
   * An interface representing CMSPage.
   */
  export interface CMSPage {
    /**
     * @member {ContentSlotList} [contentSlots]
     */
    contentSlots?: ContentSlotList;
    /**
     * @member {boolean} [defaultPage]
     */
    defaultPage?: boolean;
    /**
     * @member {string} [name]
     */
    name?: string;
    /**
     * @member {string} [template]
     */
    template?: string;
    /**
     * @member {string} [title]
     */
    title?: string;
    /**
     * @member {string} [typeCode]
     */
    typeCode?: string;
    /**
     * @member {string} [uid]
     */
    uid?: string;
  }

  /**
   *
   * An interface representing CardType.
   */
  export interface CardType {
    /**
     * @member {string} [code]
     */
    code?: string;
    /**
     * @member {string} [name]
     */
    name?: string;
  }

  /**
   *
   * An interface representing CardTypeList.
   */
  export interface CardTypeList {
    /**
     * @member {CardType[]} [cardTypes]
     */
    cardTypes?: CardType[];
  }

  /**
   *
   * An interface representing PromotionOrderEntryConsumed.
   */
  export interface PromotionOrderEntryConsumed {
    /**
     * @member {number} [adjustedUnitPrice]
     */
    adjustedUnitPrice?: number;
    /**
     * @member {string} [code]
     */
    code?: string;
    /**
     * @member {number} [orderEntryNumber]
     */
    orderEntryNumber?: number;
    /**
     * @member {number} [quantity]
     */
    quantity?: number;
  }

  /**
   *
   * An interface representing PromotionRestriction.
   */
  export interface PromotionRestriction {
    /**
     * @member {string} [description]
     */
    description?: string;
    /**
     * @member {string} [restrictionType]
     */
    restrictionType?: string;
  }

  /**
   *
   * An interface representing Promotion.
   */
  export interface Promotion {
    /**
     * @member {string} [code]
     */
    code?: string;
    /**
     * @member {string[]} [couldFireMessages]
     */
    couldFireMessages?: string[];
    /**
     * @member {string} [description]
     */
    description?: string;
    /**
     * @member {boolean} [enabled]
     */
    enabled?: boolean;
    /**
     * @member {Date} [endDate]
     */
    endDate?: Date;
    /**
     * @member {string[]} [firedMessages]
     */
    firedMessages?: string[];
    /**
     * @member {number} [priority]
     */
    priority?: number;
    /**
     * @member {Image} [productBanner]
     */
    productBanner?: Image;
    /**
     * @member {string} [promotionGroup]
     */
    promotionGroup?: string;
    /**
     * @member {string} [promotionType]
     */
    promotionType?: string;
    /**
     * @member {PromotionRestriction[]} [restrictions]
     */
    restrictions?: PromotionRestriction[];
    /**
     * @member {Date} [startDate]
     */
    startDate?: Date;
    /**
     * @member {string} [title]
     */
    title?: string;
  }

  /**
   *
   * An interface representing PromotionResult.
   */
  export interface PromotionResult {
    /**
     * @member {PromotionOrderEntryConsumed[]} [consumedEntries]
     */
    consumedEntries?: PromotionOrderEntryConsumed[];
    /**
     * @member {string} [description]
     */
    description?: string;
    /**
     * @member {Promotion} [promotion]
     */
    promotion?: Promotion;
  }

  /**
   *
   * An interface representing Currency.
   */
  export interface Currency {
    /**
     * @member {boolean} [active]
     */
    active?: boolean;
    /**
     * @member {string} [isocode]
     */
    isocode?: string;
    /**
     * @member {string} [name]
     */
    name?: string;
    /**
     * @member {string} [symbol]
     */
    symbol?: string;
  }

  /**
   *
   * An interface representing Voucher.
   */
  export interface Voucher {
    /**
     * @member {Price} [appliedValue]
     */
    appliedValue?: Price;
    /**
     * @member {string} [code]
     */
    code?: string;
    /**
     * @member {Currency} [currency]
     */
    currency?: Currency;
    /**
     * @member {string} [description]
     */
    description?: string;
    /**
     * @member {boolean} [freeShipping]
     */
    freeShipping?: boolean;
    /**
     * @member {string} [name]
     */
    name?: string;
    /**
     * @member {number} [value]
     */
    value?: number;
    /**
     * @member {string} [valueFormatted]
     */
    valueFormatted?: string;
    /**
     * @member {string} [valueString]
     */
    valueString?: string;
    /**
     * @member {string} [voucherCode]
     */
    voucherCode?: string;
  }

  /**
   *
   * An interface representing DeliveryMode.
   */
  export interface DeliveryMode {
    /**
     * @member {string} [code]
     */
    code?: string;
    /**
     * @member {Price} [deliveryCost]
     */
    deliveryCost?: Price;
    /**
     * @member {string} [description]
     */
    description?: string;
    /**
     * @member {string} [name]
     */
    name?: string;
  }

  /**
   *
   * An interface representing GeoPoint.
   */
  export interface GeoPoint {
    /**
     * @member {number} [latitude]
     */
    latitude?: number;
    /**
     * @member {number} [longitude]
     */
    longitude?: number;
  }

  /**
   *
   * An interface representing Time.
   */
  export interface Time {
    /**
     * @member {string} [formattedHour]
     */
    formattedHour?: string;
    /**
     * @member {number} [hour]
     */
    hour?: number;
    /**
     * @member {number} [minute]
     */
    minute?: number;
  }

  /**
   *
   * An interface representing SpecialOpeningDay.
   */
  export interface SpecialOpeningDay {
    /**
     * @member {boolean} [closed]
     */
    closed?: boolean;
    /**
     * @member {Time} [closingTime]
     */
    closingTime?: Time;
    /**
     * @member {string} [comment]
     */
    comment?: string;
    /**
     * @member {Date} [date]
     */
    date?: Date;
    /**
     * @member {string} [formattedDate]
     */
    formattedDate?: string;
    /**
     * @member {string} [name]
     */
    name?: string;
    /**
     * @member {Time} [openingTime]
     */
    openingTime?: Time;
  }

  /**
   *
   * An interface representing WeekdayOpeningDay.
   */
  export interface WeekdayOpeningDay {
    /**
     * @member {boolean} [closed]
     */
    closed?: boolean;
    /**
     * @member {Time} [closingTime]
     */
    closingTime?: Time;
    /**
     * @member {Time} [openingTime]
     */
    openingTime?: Time;
    /**
     * @member {string} [weekDay]
     */
    weekDay?: string;
  }

  /**
   *
   * An interface representing OpeningSchedule.
   */
  export interface OpeningSchedule {
    /**
     * @member {string} [code]
     */
    code?: string;
    /**
     * @member {string} [name]
     */
    name?: string;
    /**
     * @member {SpecialOpeningDay[]} [specialDayOpeningList]
     */
    specialDayOpeningList?: SpecialOpeningDay[];
    /**
     * @member {WeekdayOpeningDay[]} [weekDayOpeningList]
     */
    weekDayOpeningList?: WeekdayOpeningDay[];
  }

  /**
   *
   * An interface representing PointOfService.
   */
  export interface PointOfService {
    /**
     * @member {Address} [address]
     */
    address?: Address;
    /**
     * @member {string} [description]
     */
    description?: string;
    /**
     * @member {string} [displayName]
     */
    displayName?: string;
    /**
     * @member {number} [distanceKm]
     */
    distanceKm?: number;
    /**
     * @member {{ [propertyName: string]: string }} [features]
     */
    features?: { [propertyName: string]: string };
    /**
     * @member {string} [formattedDistance]
     */
    formattedDistance?: string;
    /**
     * @member {GeoPoint} [geoPoint]
     */
    geoPoint?: GeoPoint;
    /**
     * @member {Image} [mapIcon]
     */
    mapIcon?: Image;
    /**
     * @member {string} [name]
     */
    name?: string;
    /**
     * @member {OpeningSchedule} [openingHours]
     */
    openingHours?: OpeningSchedule;
    /**
     * @member {string} [storeContent]
     */
    storeContent?: string;
    /**
     * @member {Image[]} [storeImages]
     */
    storeImages?: Image[];
    /**
     * @member {string} [url]
     */
    url?: string;
  }

  /**
   *
   * An interface representing Category.
   */
  export interface Category {
    /**
     * @member {string} [code]
     */
    code?: string;
    /**
     * @member {string} [code]
     */
    name?: string;
    /**
     * @member {Image} [image]
     */
    image?: Image;
    /**
     * @member {string} [url]
     */
    url?: string;
  }

  /**
   *
   * An interface representing FeatureUnit.
   */
  export interface FeatureUnit {
    /**
     * @member {string} [name]
     */
    name?: string;
    /**
     * @member {string} [symbol]
     */
    symbol?: string;
    /**
     * @member {string} [unitType]
     */
    unitType?: string;
  }

  /**
   *
   * An interface representing FeatureValue.
   */
  export interface FeatureValue {
    /**
     * @member {string} [value]
     */
    value?: string;
  }

  /**
   *
   * An interface representing Feature.
   */
  export interface Feature {
    /**
     * @member {string} [code]
     */
    code?: string;
    /**
     * @member {boolean} [comparable]
     */
    comparable?: boolean;
    /**
     * @member {string} [description]
     */
    description?: string;
    /**
     * @member {FeatureUnit} [featureUnit]
     */
    featureUnit?: FeatureUnit;
    /**
     * @member {FeatureValue[]} [featureValues]
     */
    featureValues?: FeatureValue[];
    /**
     * @member {string} [name]
     */
    name?: string;
    /**
     * @member {boolean} [range]
     */
    range?: boolean;
    /**
     * @member {string} [type]
     */
    type?: string;
  }

  /**
   *
   * An interface representing Classification.
   */
  export interface Classification {
    /**
     * @member {string} [code]
     */
    code?: string;
    /**
     * @member {Feature[]} [features]
     */
    features?: Feature[];
    /**
     * @member {string} [name]
     */
    name?: string;
  }

  /**
   *
   * An interface representing FutureStock.
   */
  export interface FutureStock {
    /**
     * @member {Date} [date]
     */
    date?: Date;
    /**
     * @member {string} [formattedDate]
     */
    formattedDate?: string;
    /**
     * @member {Stock} [stock]
     */
    stock?: Stock;
  }

  /**
   *
   * An interface representing PriceRange.
   */
  export interface PriceRange {
    /**
     * @member {Price} [maxPrice]
     */
    maxPrice?: Price;
    /**
     * @member {Price} [minPrice]
     */
    minPrice?: Price;
  }

  /**
   *
   * An interface representing ProductReference.
   */
  export interface ProductReference {
    /**
     * @member {string} [description]
     */
    description?: string;
    /**
     * @member {boolean} [preselected]
     */
    preselected?: boolean;
    /**
     * @member {number} [quantity]
     */
    quantity?: number;
    /**
     * @member {string} [referenceType]
     */
    referenceType?: string;
    /**
     * @member {Product} [target]
     */
    target?: Product;
  }

  /**
   *
   * An interface representing Language.
   */
  export interface Language {
    /**
     * @member {boolean} [active]
     */
    active?: boolean;
    /**
     * @member {string} [isocode]
     */
    isocode?: string;
    /**
     * @member {string} [name]
     */
    name?: string;
    /**
     * @member {string} [nativeName]
     */
    nativeName?: string;
  }

  /**
   *
   * An interface representing User.
   */
  export interface User {
    /**
     * @member {Currency} [currency]
     */
    currency?: Currency;
    /**
     * @member {string} [customerId]
     */
    customerId?: string;
    /**
     * @member {Date} [deactivationDate]
     */
    deactivationDate?: Date;
    /**
     * @member {Address} [defaultAddress]
     */
    defaultAddress?: Address;
    /**
     * @member {string} [displayUid]
     */
    displayUid?: string;
    /**
     * @member {string} [firstName]
     */
    firstName?: string;
    /**
     * @member {Language} [language]
     */
    language?: Language;
    /**
     * @member {string} [lastName]
     */
    lastName?: string;
    /**
     * @member {string} [name]
     */
    name?: string;
    /**
     * @member {string} [title]
     */
    title?: string;
    /**
     * @member {string} [titleCode]
     */
    titleCode?: string;
    /**
     * @member {string} [uid]
     */
    uid?: string;
  }

  /**
   *
   * An interface representing Review.
   */
  export interface Review {
    /**
     * @member {string} [alias]
     */
    alias?: string;
    /**
     * @member {string} [comment]
     */
    comment?: string;
    /**
     * @member {Date} [date]
     */
    date?: Date;
    /**
     * @member {string} [headline]
     */
    headline?: string;
    /**
     * @member {string} [id]
     */
    id?: string;
    /**
     * @member {User} [principal]
     */
    principal?: User;
    /**
     * @member {number} [rating]
     */
    rating?: number;
  }

  /**
   *
   * An interface representing VariantCategory.
   */
  export interface VariantCategory {
    /**
     * @member {boolean} [hasImage]
     */
    hasImage?: boolean;
    /**
     * @member {string} [name]
     */
    name?: string;
    /**
     * @member {number} [priority]
     */
    priority?: number;
  }

  /**
   *
   * An interface representing VariantValueCategory.
   */
  export interface VariantValueCategory {
    /**
     * @member {string} [name]
     */
    name?: string;
    /**
     * @member {number} [sequence]
     */
    sequence?: number;
    /**
     * @member {VariantCategory[]} [superCategories]
     */
    superCategories?: VariantCategory[];
  }

  /**
   *
   * An interface representing VariantMatrixElement.
   */
  export interface VariantMatrixElement {
    /**
     * @member {VariantMatrixElement[]} [elements]
     */
    elements?: VariantMatrixElement[];
    /**
     * @member {boolean} [isLeaf]
     */
    isLeaf?: boolean;
    /**
     * @member {VariantCategory} [parentVariantCategory]
     */
    parentVariantCategory?: VariantCategory;
    /**
     * @member {VariantOption} [variantOption]
     */
    variantOption?: VariantOption;
    /**
     * @member {VariantValueCategory} [variantValueCategory]
     */
    variantValueCategory?: VariantValueCategory;
  }

  /**
   *
   * An interface representing Product.
   */
  export interface Product {
    /**
     * @member {boolean} [availableForPickup]
     */
    availableForPickup?: boolean;
    /**
     * @member {number} [averageRating]
     */
    averageRating?: number;
    /**
     * @member {BaseOption[]} [baseOptions]
     */
    baseOptions?: BaseOption[];
    /**
     * @member {string} [baseProduct]
     */
    baseProduct?: string;
    /**
     * @member {Category[]} [categories]
     */
    categories?: Category[];
    /**
     * @member {Classification[]} [classifications]
     */
    classifications?: Classification[];
    /**
     * @member {string} [code]
     */
    code?: string;
    /**
     * @member {string} [description]
     */
    description?: string;
    /**
     * @member {FutureStock[]} [futureStocks]
     */
    futureStocks?: FutureStock[];
    /**
     * @member {Image[]} [images]
     */
    images?: Image[];
    /**
     * @member {string} [manufacturer]
     */
    manufacturer?: string;
    /**
     * @member {boolean} [multidimensional]
     */
    multidimensional?: boolean;
    /**
     * @member {string} [name]
     */
    name?: string;
    /**
     * @member {number} [numberOfReviews]
     */
    numberOfReviews?: number;
    /**
     * @member {Promotion[]} [potentialPromotions]
     */
    potentialPromotions?: Promotion[];
    /**
     * @member {Price} [price]
     */
    price?: Price;
    /**
     * @member {PriceRange} [priceRange]
     */
    priceRange?: PriceRange;
    /**
     * @member {ProductReference[]} [productReferences]
     */
    productReferences?: ProductReference[];
    /**
     * @member {boolean} [purchasable]
     */
    purchasable?: boolean;
    /**
     * @member {Review[]} [reviews]
     */
    reviews?: Review[];
    /**
     * @member {Stock} [stock]
     */
    stock?: Stock;
    /**
     * @member {string} [summary]
     */
    summary?: string;
    /**
     * @member {string} [url]
     */
    url?: string;
    /**
     * @member {VariantMatrixElement[]} [variantMatrix]
     */
    variantMatrix?: VariantMatrixElement[];
    /**
     * @member {VariantOption[]} [variantOptions]
     */
    variantOptions?: VariantOption[];
    /**
     * @member {string} [variantType]
     */
    variantType?: string;
    /**
     * @member {Price[]} [volumePrices]
     */
    volumePrices?: Price[];
    /**
     * @member {boolean} [volumePricesFlag]
     */
    volumePricesFlag?: boolean;
  }

  /**
   *
   * An interface representing OrderEntry.
   */
  export interface OrderEntry {
    /**
     * @member {Price} [basePrice]
     */
    basePrice?: Price;
    /**
     * @member {DeliveryMode} [deliveryMode]
     */
    deliveryMode?: DeliveryMode;
    /**
     * @member {PointOfService} [deliveryPointOfService]
     */
    deliveryPointOfService?: PointOfService;
    /**
     * @member {number} [entryNumber]
     */
    entryNumber?: number;
    /**
     * @member {Product} [product]
     */
    product?: Product;
    /**
     * @member {number} [quantity]
     */
    quantity?: number;
    /**
     * @member {Price} [totalPrice]
     */
    totalPrice?: Price;
    /**
     * @member {boolean} [updateable]
     */
    updateable?: boolean;
  }

  /**
   *
   * An interface representing DeliveryOrderEntryGroup.
   */
  export interface DeliveryOrderEntryGroup {
    /**
     * @member {Address} [deliveryAddress]
     */
    deliveryAddress?: Address;
    /**
     * @member {OrderEntry[]} [entries]
     */
    entries?: OrderEntry[];
    /**
     * @member {number} [quantity]
     */
    quantity?: number;
    /**
     * @member {Price} [totalPriceWithTax]
     */
    totalPriceWithTax?: Price;
  }

  /**
   *
   * An interface representing PaymentDetails.
   */
  export interface PaymentDetails {
    /**
     * @member {string} [accountHolderName]
     */
    accountHolderName?: string;
    /**
     * @member {Address} [billingAddress]
     */
    billingAddress?: Address;
    /**
     * @member {string} [cardNumber]
     */
    cardNumber?: string;
    /**
     * @member {CardType} [cardType]
     */
    cardType?: CardType;
    /**
     * @member {string} [cvn]
     */
    cvn?: string;
    /**
     * @member {boolean} [defaultPayment]
     */
    defaultPayment?: boolean;
    /**
     * @member {string} [expiryMonth]
     */
    expiryMonth?: string;
    /**
     * @member {string} [expiryYear]
     */
    expiryYear?: string;
    /**
     * @member {string} [id]
     */
    id?: string;
    /**
     * @member {string} [issueNumber]
     */
    issueNumber?: string;
    /**
     * @member {boolean} [saved]
     */
    saved?: boolean;
    /**
     * @member {string} [startMonth]
     */
    startMonth?: string;
    /**
     * @member {string} [startYear]
     */
    startYear?: string;
    /**
     * @member {string} [subscriptionId]
     */
    subscriptionId?: string;
  }

  /**
   *
   * An interface representing PickupOrderEntryGroup.
   */
  export interface PickupOrderEntryGroup {
    /**
     * @member {PointOfService} [deliveryPointOfService]
     */
    deliveryPointOfService?: PointOfService;
    /**
     * @member {number} [distance]
     */
    distance?: number;
    /**
     * @member {OrderEntry[]} [entries]
     */
    entries?: OrderEntry[];
    /**
     * @member {number} [quantity]
     */
    quantity?: number;
    /**
     * @member {Price} [totalPriceWithTax]
     */
    totalPriceWithTax?: Price;
  }

  /**
   *
   * An interface representing Principal.
   */
  export interface Principal {
    /**
     * @member {string} [name]
     */
    name?: string;
    /**
     * @member {string} [uid]
     */
    uid?: string;
  }

  /**
   *
   * An interface representing Cart.
   */
  export interface Cart {
    /**
     * @member {PromotionResult[]} [appliedOrderPromotions]
     */
    appliedOrderPromotions?: PromotionResult[];
    /**
     * @member {PromotionResult[]} [appliedProductPromotions]
     */
    appliedProductPromotions?: PromotionResult[];
    /**
     * @member {Voucher[]} [appliedVouchers]
     */
    appliedVouchers?: Voucher[];
    /**
     * @member {boolean} [calculated]
     */
    calculated?: boolean;
    /**
     * @member {string} [code]
     */
    code?: string;
    /**
     * @member {Address} [deliveryAddress]
     */
    deliveryAddress?: Address;
    /**
     * @member {Price} [deliveryCost]
     */
    deliveryCost?: Price;
    /**
     * @member {number} [deliveryItemsQuantity]
     */
    deliveryItemsQuantity?: number;
    /**
     * @member {DeliveryMode} [deliveryMode]
     */
    deliveryMode?: DeliveryMode;
    /**
     * @member {DeliveryOrderEntryGroup[]} [deliveryOrderGroups]
     */
    deliveryOrderGroups?: DeliveryOrderEntryGroup[];
    /**
     * @member {string} [description]
     */
    description?: string;
    /**
     * @member {OrderEntry[]} [entries]
     */
    entries?: OrderEntry[];
    /**
     * @member {Date} [expirationTime]
     */
    expirationTime?: Date;
    /**
     * @member {string} [guid]
     */
    guid?: string;
    /**
     * @member {string} [name]
     */
    name?: string;
    /**
     * @member {boolean} [net]
     */
    net?: boolean;
    /**
     * @member {Price} [orderDiscounts]
     */
    orderDiscounts?: Price;
    /**
     * @member {PaymentDetails} [paymentInfo]
     */
    paymentInfo?: PaymentDetails;
    /**
     * @member {number} [pickupItemsQuantity]
     */
    pickupItemsQuantity?: number;
    /**
     * @member {PickupOrderEntryGroup[]} [pickupOrderGroups]
     */
    pickupOrderGroups?: PickupOrderEntryGroup[];
    /**
     * @member {PromotionResult[]} [potentialOrderPromotions]
     */
    potentialOrderPromotions?: PromotionResult[];
    /**
     * @member {PromotionResult[]} [potentialProductPromotions]
     */
    potentialProductPromotions?: PromotionResult[];
    /**
     * @member {Price} [productDiscounts]
     */
    productDiscounts?: Price;
    /**
     * @member {Date} [saveTime]
     */
    saveTime?: Date;
    /**
     * @member {Principal} [savedBy]
     */
    savedBy?: Principal;
    /**
     * @member {string} [site]
     */
    site?: string;
    /**
     * @member {string} [store]
     */
    store?: string;
    /**
     * @member {Price} [subTotal]
     */
    subTotal?: Price;
    /**
     * @member {Price} [totalDiscounts]
     */
    totalDiscounts?: Price;
    /**
     * @member {number} [totalItems]
     */
    totalItems?: number;
    /**
     * @member {Price} [totalPrice]
     */
    totalPrice?: Price;
    /**
     * @member {Price} [totalPriceWithTax]
     */
    totalPriceWithTax?: Price;
    /**
     * @member {Price} [totalTax]
     */
    totalTax?: Price;
    /**
     * @member {number} [totalUnitCount]
     */
    totalUnitCount?: number;
    /**
     * @member {Principal} [user]
     */
    user?: Principal;
  }

  /**
   *
   * An interface representing CartList.
   */
  export interface CartList {
    /**
     * @member {Cart[]} [carts]
     */
    carts?: Cart[];
  }

  /**
   *
   * An interface representing CartModification.
   */
  export interface CartModification {
    /**
     * @member {boolean} [deliveryModeChanged]
     */
    deliveryModeChanged?: boolean;
    /**
     * @member {OrderEntry} [entry]
     */
    entry?: OrderEntry;
    /**
     * @member {number} [quantity]
     */
    quantity?: number;
    /**
     * @member {number} [quantityAdded]
     */
    quantityAdded?: number;
    /**
     * @member {string} [statusCode]
     */
    statusCode?: string;
    /**
     * @member {string} [statusMessage]
     */
    statusMessage?: string;
  }

  /**
   *
   * An interface representing CategoryHierarchy.
   */
  export interface CategoryHierarchy {
    /**
     * @member {string} [id]
     */
    id?: string;
    /**
     * @member {Date} [lastModified]
     */
    lastModified?: Date;
    /**
     * @member {string} [name]
     */
    name?: string;
    /**
     * @member {CategoryHierarchy[]} [subcategories]
     */
    subcategories?: CategoryHierarchy[];
    /**
     * @member {string} [url]
     */
    url?: string;
  }

  /**
   *
   * An interface representing CatalogVersion.
   */
  export interface CatalogVersion {
    /**
     * @member {CategoryHierarchy[]} [categories]
     */
    categories?: CategoryHierarchy[];
    /**
     * @member {string} [id]
     */
    id?: string;
    /**
     * @member {Date} [lastModified]
     */
    lastModified?: Date;
    /**
     * @member {string} [name]
     */
    name?: string;
    /**
     * @member {string} [url]
     */
    url?: string;
  }

  /**
   *
   * An interface representing Catalog.
   */
  export interface Catalog {
    /**
     * @member {CatalogVersion[]} [catalogVersions]
     */
    catalogVersions?: CatalogVersion[];
    /**
     * @member {string} [id]
     */
    id?: string;
    /**
     * @member {Date} [lastModified]
     */
    lastModified?: Date;
    /**
     * @member {string} [name]
     */
    name?: string;
    /**
     * @member {string} [url]
     */
    url?: string;
  }

  /**
   *
   * An interface representing CatalogList.
   */
  export interface CatalogList {
    /**
     * @member {Catalog[]} [catalogs]
     */
    catalogs?: Catalog[];
  }

  /**
   *
   * An interface representing ComponentIDList.
   */
  export interface ComponentIDList {
    /**
     * @member {string[]} [idList]
     */
    idList?: string[];
  }

  /**
   *
   * An interface representing ConsignmentEntry.
   */
  export interface ConsignmentEntry {
    /**
     * @member {OrderEntry} [orderEntry]
     */
    orderEntry?: OrderEntry;
    /**
     * @member {number} [quantity]
     */
    quantity?: number;
    /**
     * @member {number} [shippedQuantity]
     */
    shippedQuantity?: number;
  }

  /**
   *
   * An interface representing Consignment.
   */
  export interface Consignment {
    /**
     * @member {string} [code]
     */
    code?: string;
    /**
     * @member {PointOfService} [deliveryPointOfService]
     */
    deliveryPointOfService?: PointOfService;
    /**
     * @member {ConsignmentEntry[]} [entries]
     */
    entries?: ConsignmentEntry[];
    /**
     * @member {Address} [shippingAddress]
     */
    shippingAddress?: Address;
    /**
     * @member {string} [status]
     */
    status?: string;
    /**
     * @member {Date} [statusDate]
     */
    statusDate?: Date;
    /**
     * @member {string} [trackingID]
     */
    trackingID?: string;
  }

  /**
   *
   * An interface representing CountryList.
   */
  export interface CountryList {
    /**
     * @member {Country[]} [countries]
     */
    countries?: Country[];
  }

  /**
   *
   * An interface representing CurrencyList.
   */
  export interface CurrencyList {
    /**
     * @member {Currency[]} [currencies]
     */
    currencies?: Currency[];
  }

  /**
   *
   * An interface representing DeliveryModeList.
   */
  export interface DeliveryModeList {
    /**
     * @member {DeliveryMode[]} [deliveryModes]
     */
    deliveryModes?: DeliveryMode[];
  }

  /**
   *
   * An interface representing FacetValue.
   */
  export interface FacetValue {
    /**
     * @member {number} [count]
     */
    count?: number;
    /**
     * @member {string} [name]
     */
    name?: string;
    /**
     * @member {SearchState} [query]
     */
    query?: SearchState;
    /**
     * @member {boolean} [selected]
     */
    selected?: boolean;
  }

  /**
   *
   * An interface representing Facet.
   */
  export interface Facet {
    /**
     * @member {boolean} [category]
     */
    category?: boolean;
    /**
     * @member {boolean} [multiSelect]
     */
    multiSelect?: boolean;
    /**
     * @member {string} [name]
     */
    name?: string;
    /**
     * @member {number} [priority]
     */
    priority?: number;
    /**
     * @member {FacetValue[]} [topValues]
     */
    topValues?: FacetValue[];
    /**
     * @member {FacetValue[]} [values]
     */
    values?: FacetValue[];
    /**
     * @member {boolean} [visible]
     */
    visible?: boolean;
  }

  /**
   *
   * An interface representing LanguageList.
   */
  export interface LanguageList {
    /**
     * @member {Language[]} [languages]
     */
    languages?: Language[];
  }

  /**
   *
   * An interface representing Pagination.
   * Pagination info
   *
   */
  export interface Pagination {
    /**
     * @member {number} [count] Number of elements on this page
     */
    count?: number;
    /**
     * @member {number} [page] Current page number
     */
    page?: number;
    /**
     * @member {number} [totalCount] Total number of elements
     */
    totalCount?: number;
    /**
     * @member {number} [totalPages] Total number of pages
     */
    totalPages?: number;
  }

  /**
   *
   * An interface representing Sort.
   * Sort option
   *
   */
  export interface Sort {
    /**
     * @member {boolean} [asc]
     */
    asc?: boolean;
    /**
     * @member {string} [code]
     */
    code?: string;
  }

  /**
   *
   * An interface representing ListAdaptedComponents.
   */
  export interface ListAdaptedComponents {
    /**
     * @member {any[]} [components]
     */
    components?: any[];
    /**
     * @member {Pagination} [pagination]
     */
    pagination?: Pagination;
    /**
     * @member {Sort[]} [sorts]
     */
    sorts?: Sort[];
  }

  /**
   *
   * An interface representing MemberList.
   */
  export interface MemberList {
    /**
     * @member {Principal[]} [members]
     */
    members?: Principal[];
  }

  /**
   *
   * An interface representing OrderEntryList.
   */
  export interface OrderEntryList {
    /**
     * @member {OrderEntry[]} [orderEntries]
     */
    orderEntries?: OrderEntry[];
  }

  /**
   *
   * An interface representing OrderHistory.
   */
  export interface OrderHistory {
    /**
     * @member {string} [code]
     */
    code?: string;
    /**
     * @member {string} [guid]
     */
    guid?: string;
    /**
     * @member {Date} [placed]
     */
    placed?: Date;
    /**
     * @member {string} [status]
     */
    status?: string;
    /**
     * @member {string} [statusDisplay]
     */
    statusDisplay?: string;
    /**
     * @member {Price} [total]
     */
    total?: Price;
  }

  /**
   *
   * An interface representing PaginationModel.
   */
  export interface PaginationModel {
    /**
     * @member {number} [currentPage]
     */
    currentPage?: number;
    /**
     * @member {number} [pageSize]
     */
    pageSize?: number;
    /**
     * @member {string} [sort]
     */
    sort?: string;
    /**
     * @member {number} [totalPages]
     */
    totalPages?: number;
    /**
     * @member {number} [totalResults]
     */
    totalResults?: number;
  }

  /**
   *
   * An interface representing SortModel.
   */
  export interface SortModel {
    /**
     * @member {string} [code]
     */
    code?: string;
    /**
     * @member {string} [name]
     */
    name?: string;
    /**
     * @member {boolean} [selected]
     */
    selected?: boolean;
  }

  /**
   *
   * An interface representing OrderHistoryList.
   */
  export interface OrderHistoryList {
    /**
     * @member {OrderHistory[]} [orders]
     */
    orders?: OrderHistory[];
    /**
     * @member {PaginationModel} [pagination]
     */
    pagination?: PaginationModel;
    /**
     * @member {SortModel[]} [sorts]
     */
    sorts?: SortModel[];
  }

  /**
   *
   * An interface representing OrderStatusUpdateElement.
   */
  export interface OrderStatusUpdateElement {
    /**
     * @member {string} [baseSiteId]
     */
    baseSiteId?: string;
    /**
     * @member {string} [code]
     */
    code?: string;
    /**
     * @member {string} [status]
     */
    status?: string;
  }

  /**
   *
   * An interface representing OrderStatusUpdateElementList.
   */
  export interface OrderStatusUpdateElementList {
    /**
     * @member {OrderStatusUpdateElement[]} [orderStatusUpdateElements]
     */
    orderStatusUpdateElements?: OrderStatusUpdateElement[];
  }

  /**
   *
   * An interface representing Order.
   */
  export interface Order {
    /**
     * @member {PromotionResult[]} [appliedOrderPromotions]
     */
    appliedOrderPromotions?: PromotionResult[];
    /**
     * @member {PromotionResult[]} [appliedProductPromotions]
     */
    appliedProductPromotions?: PromotionResult[];
    /**
     * @member {Voucher[]} [appliedVouchers]
     */
    appliedVouchers?: Voucher[];
    /**
     * @member {boolean} [calculated]
     */
    calculated?: boolean;
    /**
     * @member {string} [code]
     */
    code?: string;
    /**
     * @member {Consignment[]} [consignments]
     */
    consignments?: Consignment[];
    /**
     * @member {Date} [created]
     */
    created?: Date;
    /**
     * @member {Address} [deliveryAddress]
     */
    deliveryAddress?: Address;
    /**
     * @member {Price} [deliveryCost]
     */
    deliveryCost?: Price;
    /**
     * @member {number} [deliveryItemsQuantity]
     */
    deliveryItemsQuantity?: number;
    /**
     * @member {DeliveryMode} [deliveryMode]
     */
    deliveryMode?: DeliveryMode;
    /**
     * @member {DeliveryOrderEntryGroup[]} [deliveryOrderGroups]
     */
    deliveryOrderGroups?: DeliveryOrderEntryGroup[];
    /**
     * @member {string} [deliveryStatus]
     */
    deliveryStatus?: string;
    /**
     * @member {string} [deliveryStatusDisplay]
     */
    deliveryStatusDisplay?: string;
    /**
     * @member {OrderEntry[]} [entries]
     */
    entries?: OrderEntry[];
    /**
     * @member {boolean} [guestCustomer]
     */
    guestCustomer?: boolean;
    /**
     * @member {string} [guid]
     */
    guid?: string;
    /**
     * @member {boolean} [net]
     */
    net?: boolean;
    /**
     * @member {Price} [orderDiscounts]
     */
    orderDiscounts?: Price;
    /**
     * @member {PaymentDetails} [paymentInfo]
     */
    paymentInfo?: PaymentDetails;
    /**
     * @member {number} [pickupItemsQuantity]
     */
    pickupItemsQuantity?: number;
    /**
     * @member {PickupOrderEntryGroup[]} [pickupOrderGroups]
     */
    pickupOrderGroups?: PickupOrderEntryGroup[];
    /**
     * @member {Price} [productDiscounts]
     */
    productDiscounts?: Price;
    /**
     * @member {string} [site]
     */
    site?: string;
    /**
     * @member {string} [status]
     */
    status?: string;
    /**
     * @member {string} [statusDisplay]
     */
    statusDisplay?: string;
    /**
     * @member {string} [store]
     */
    store?: string;
    /**
     * @member {Price} [subTotal]
     */
    subTotal?: Price;
    /**
     * @member {Price} [totalDiscounts]
     */
    totalDiscounts?: Price;
    /**
     * @member {number} [totalItems]
     */
    totalItems?: number;
    /**
     * @member {Price} [totalPrice]
     */
    totalPrice?: Price;
    /**
     * @member {Price} [totalPriceWithTax]
     */
    totalPriceWithTax?: Price;
    /**
     * @member {Price} [totalTax]
     */
    totalTax?: Price;
    /**
     * @member {OrderEntry[]} [unconsignedEntries]
     */
    unconsignedEntries?: OrderEntry[];
    /**
     * @member {Principal} [user]
     */
    user?: Principal;
  }

  /**
   *
   * An interface representing PaymentDetailsList.
   */
  export interface PaymentDetailsList {
    /**
     * @member {PaymentDetails[]} [payments]
     */
    payments?: PaymentDetails[];
  }

  /**
   *
   * An interface representing PointOfServiceStock.
   */
  export interface PointOfServiceStock {
    /**
     * @member {Address} [address]
     */
    address?: Address;
    /**
     * @member {string} [description]
     */
    description?: string;
    /**
     * @member {string} [displayName]
     */
    displayName?: string;
    /**
     * @member {number} [distanceKm]
     */
    distanceKm?: number;
    /**
     * @member {{ [propertyName: string]: string }} [features]
     */
    features?: { [propertyName: string]: string };
    /**
     * @member {string} [formattedDistance]
     */
    formattedDistance?: string;
    /**
     * @member {GeoPoint} [geoPoint]
     */
    geoPoint?: GeoPoint;
    /**
     * @member {Image} [mapIcon]
     */
    mapIcon?: Image;
    /**
     * @member {string} [name]
     */
    name?: string;
    /**
     * @member {OpeningSchedule} [openingHours]
     */
    openingHours?: OpeningSchedule;
    /**
     * @member {Stock} [stockInfo]
     */
    stockInfo?: Stock;
    /**
     * @member {string} [storeContent]
     */
    storeContent?: string;
    /**
     * @member {Image[]} [storeImages]
     */
    storeImages?: Image[];
    /**
     * @member {string} [url]
     */
    url?: string;
  }

  /**
   *
   * An interface representing ProductExpressUpdateElement.
   */
  export interface ProductExpressUpdateElement {
    /**
     * @member {string} [catalogId]
     */
    catalogId?: string;
    /**
     * @member {string} [catalogVersion]
     */
    catalogVersion?: string;
    /**
     * @member {string} [code]
     */
    code?: string;
  }

  /**
   *
   * An interface representing ProductExpressUpdateElementList.
   */
  export interface ProductExpressUpdateElementList {
    /**
     * @member {ProductExpressUpdateElement[]} [productExpressUpdateElements]
     */
    productExpressUpdateElements?: ProductExpressUpdateElement[];
  }

  /**
   *
   * An interface representing ProductList.
   */
  export interface ProductList {
    /**
     * @member {string} [catalog]
     */
    catalog?: string;
    /**
     * @member {number} [currentPage]
     */
    currentPage?: number;
    /**
     * @member {Product[]} [products]
     */
    products?: Product[];
    /**
     * @member {number} [totalPageCount]
     */
    totalPageCount?: number;
    /**
     * @member {number} [totalProductCount]
     */
    totalProductCount?: number;
    /**
     * @member {string} [version]
     */
    version?: string;
  }

  /**
   *
   * An interface representing ProductReferenceList.
   */
  export interface ProductReferenceList {
    /**
     * @member {ProductReference[]} [references]
     */
    references?: ProductReference[];
  }

  /**
   *
   * An interface representing SpellingSuggestion.
   */
  export interface SpellingSuggestion {
    /**
     * @member {string} [query]
     */
    query?: string;
    /**
     * @member {string} [suggestion]
     */
    suggestion?: string;
  }

  /**
   *
   * An interface representing ProductSearchPage.
   */
  export interface ProductSearchPage {
    /**
     * @member {Breadcrumb[]} [breadcrumbs]
     */
    breadcrumbs?: Breadcrumb[];
    /**
     * @member {string} [categoryCode]
     */
    categoryCode?: string;
    /**
     * @member {SearchState} [currentQuery]
     */
    currentQuery?: SearchState;
    /**
     * @member {Facet[]} [facets]
     */
    facets?: Facet[];
    /**
     * @member {string} [freeTextSearch]
     */
    freeTextSearch?: string;
    /**
     * @member {string} [keywordRedirectUrl]
     */
    keywordRedirectUrl?: string;
    /**
     * @member {PaginationModel} [pagination]
     */
    pagination?: PaginationModel;
    /**
     * @member {Product[]} [products]
     */
    products?: Product[];
    /**
     * @member {SortModel[]} [sorts]
     */
    sorts?: SortModel[];
    /**
     * @member {SpellingSuggestion} [spellingSuggestion]
     */
    spellingSuggestion?: SpellingSuggestion;
  }

  /**
   *
   * An interface representing PromotionList.
   */
  export interface PromotionList {
    /**
     * @member {Promotion[]} [promotions]
     */
    promotions?: Promotion[];
  }

  /**
   *
   * An interface representing PromotionResultList.
   */
  export interface PromotionResultList {
    /**
     * @member {PromotionResult[]} [promotions]
     */
    promotions?: PromotionResult[];
  }

  /**
   *
   * An interface representing ReviewList.
   */
  export interface ReviewList {
    /**
     * @member {Review[]} [reviews]
     */
    reviews?: Review[];
  }

  /**
   *
   * An interface representing SaveCartResult.
   */
  export interface SaveCartResult {
    /**
     * @member {Cart} [savedCartData]
     */
    savedCartData?: Cart;
  }

  /**
   *
   * An interface representing StoreFinderSearchPage.
   */
  export interface StoreFinderSearchPage {
    /**
     * @member {number} [boundEastLongitude]
     */
    boundEastLongitude?: number;
    /**
     * @member {number} [boundNorthLatitude]
     */
    boundNorthLatitude?: number;
    /**
     * @member {number} [boundSouthLatitude]
     */
    boundSouthLatitude?: number;
    /**
     * @member {number} [boundWestLongitude]
     */
    boundWestLongitude?: number;
    /**
     * @member {string} [locationText]
     */
    locationText?: string;
    /**
     * @member {PaginationModel} [pagination]
     */
    pagination?: PaginationModel;
    /**
     * @member {SortModel[]} [sorts]
     */
    sorts?: SortModel[];
    /**
     * @member {number} [sourceLatitude]
     */
    sourceLatitude?: number;
    /**
     * @member {number} [sourceLongitude]
     */
    sourceLongitude?: number;
    /**
     * @member {PointOfService[]} [stores]
     */
    stores?: PointOfService[];
  }

  /**
   *
   * An interface representing StoreFinderStockSearchPage.
   */
  export interface StoreFinderStockSearchPage {
    /**
     * @member {number} [boundEastLongitude]
     */
    boundEastLongitude?: number;
    /**
     * @member {number} [boundNorthLatitude]
     */
    boundNorthLatitude?: number;
    /**
     * @member {number} [boundSouthLatitude]
     */
    boundSouthLatitude?: number;
    /**
     * @member {number} [boundWestLongitude]
     */
    boundWestLongitude?: number;
    /**
     * @member {string} [locationText]
     */
    locationText?: string;
    /**
     * @member {PaginationModel} [pagination]
     */
    pagination?: PaginationModel;
    /**
     * @member {Product} [product]
     */
    product?: Product;
    /**
     * @member {SortModel[]} [sorts]
     */
    sorts?: SortModel[];
    /**
     * @member {number} [sourceLatitude]
     */
    sourceLatitude?: number;
    /**
     * @member {number} [sourceLongitude]
     */
    sourceLongitude?: number;
    /**
     * @member {PointOfServiceStock[]} [stores]
     */
    stores?: PointOfServiceStock[];
  }

  /**
   *
   * An interface representing Suggestion.
   */
  export interface Suggestion {
    /**
     * @member {string} [value]
     */
    value?: string;
  }

  /**
   *
   * An interface representing SuggestionList.
   */
  export interface SuggestionList {
    /**
     * @member {Suggestion[]} [suggestions]
     */
    suggestions?: Suggestion[];
  }

  /**
   *
   * An interface representing Title.
   */
  export interface Title {
    /**
     * @member {string} [code]
     */
    code?: string;
    /**
     * @member {string} [name]
     */
    name?: string;
  }

  /**
   *
   * An interface representing TitleList.
   */
  export interface TitleList {
    /**
     * @member {Title[]} [titles]
     */
    titles?: Title[];
  }

  /**
   *
   * An interface representing UserGroup.
   */
  export interface UserGroup {
    /**
     * @member {Principal[]} [members]
     */
    members?: Principal[];
    /**
     * @member {number} [membersCount]
     */
    membersCount?: number;
    /**
     * @member {string} [name]
     */
    name?: string;
    /**
     * @member {UserGroup[]} [subGroups]
     */
    subGroups?: UserGroup[];
    /**
     * @member {string} [uid]
     */
    uid?: string;
  }

  /**
   *
   * An interface representing UserGroupList.
   */
  export interface UserGroupList {
    /**
     * @member {number} [currentPage]
     */
    currentPage?: number;
    /**
     * @member {number} [numberOfPages]
     */
    numberOfPages?: number;
    /**
     * @member {number} [pageSize]
     */
    pageSize?: number;
    /**
     * @member {number} [totalNumber]
     */
    totalNumber?: number;
    /**
     * @member {UserGroup[]} [userGroups]
     */
    userGroups?: UserGroup[];
  }

  /**
   *
   * An interface representing UserSignUp.
   */
  export interface UserSignUp {
    /**
     * @member {string} [firstName]
     */
    firstName?: string;
    /**
     * @member {string} [lastName]
     */
    lastName?: string;
    /**
     * @member {string} [password]
     */
    password?: string;
    /**
     * @member {string} [titleCode]
     */
    titleCode?: string;
    /**
     * @member {string} [uid]
     */
    uid?: string;
  }

  export interface StoreCount {
    count?: number;
    isoCode?: string;
    name?: string;
    type?: string;
  }

  export interface StoreCountList {
    countriesAndRegionsStoreCount?: StoreCount[];
  }

  /**
   *
   * An interface representing VoucherList.
   */
  export interface VoucherList {
    /**
     * @member {Voucher[]} [vouchers]
     */
    vouchers?: Voucher[];
  }

  /**
   * Defines values for PriceType.
   * Possible values include: 'BUY', 'FROM'
   * There could be more values for this enum apart from the ones defined here.If
   * you want to set a value that is not from the known values then you can do
   * the following:
   * let param: PriceType = <PriceType>"someUnknownValueThatWillStillBeValid";
   * @readonly
   * @enum {string}
   */
  export enum PriceType {
    BUY = 'BUY',
    FROM = 'FROM',
  }

  /**
   * Defines values for ImageType.
   * Possible values include: 'PRIMARY', 'GALLERY'
   * There could be more values for this enum apart from the ones defined here.If
   * you want to set a value that is not from the known values then you can do
   * the following:
   * let param: ImageType = <ImageType>"someUnknownValueThatWillStillBeValid";
   * @readonly
   * @enum {string}
   */
  export enum ImageType {
    PRIMARY = 'PRIMARY',
    GALLERY = 'GALLERY',
  }

  /**
   * Defines values for Fields.
   * Possible values include: 'BASIC', 'DEFAULT', 'FULL'
   * There could be more values for this enum apart from the ones defined here.If
   * you want to set a value that is not from the known values then you can do
   * the following:
   * let param: Fields = <Fields>"someUnknownValueThatWillStillBeValid";
   * @readonly
   * @enum {string}
   */
  export enum Fields {
    BASIC = 'BASIC',
    DEFAULT = 'DEFAULT',
    FULL = 'FULL',
  }

  /**
   * Defines values for Fields1.
   * Possible values include: 'BASIC', 'DEFAULT', 'FULL'
   * There could be more values for this enum apart from the ones defined here.If
   * you want to set a value that is not from the known values then you can do
   * the following:
   * let param: Fields1 = <Fields1>"someUnknownValueThatWillStillBeValid";
   * @readonly
   * @enum {string}
   */
  export enum Fields1 {
    BASIC = 'BASIC',
    DEFAULT = 'DEFAULT',
    FULL = 'FULL',
  }

  /**
   * Defines values for Fields2.
   * Possible values include: 'BASIC', 'DEFAULT', 'FULL'
   * There could be more values for this enum apart from the ones defined here.If
   * you want to set a value that is not from the known values then you can do
   * the following:
   * let param: Fields2 = <Fields2>"someUnknownValueThatWillStillBeValid";
   * @readonly
   * @enum {string}
   */
  export enum Fields2 {
    BASIC = 'BASIC',
    DEFAULT = 'DEFAULT',
    FULL = 'FULL',
  }

  /**
   * Defines values for Fields3.
   * Possible values include: 'BASIC', 'DEFAULT', 'FULL'
   * There could be more values for this enum apart from the ones defined here.If
   * you want to set a value that is not from the known values then you can do
   * the following:
   * let param: Fields3 = <Fields3>"someUnknownValueThatWillStillBeValid";
   * @readonly
   * @enum {string}
   */
  export enum Fields3 {
    BASIC = 'BASIC',
    DEFAULT = 'DEFAULT',
    FULL = 'FULL',
  }

  /**
   * Defines values for Fields4.
   * Possible values include: 'BASIC', 'DEFAULT', 'FULL'
   * There could be more values for this enum apart from the ones defined here.If
   * you want to set a value that is not from the known values then you can do
   * the following:
   * let param: Fields4 = <Fields4>"someUnknownValueThatWillStillBeValid";
   * @readonly
   * @enum {string}
   */
  export enum Fields4 {
    BASIC = 'BASIC',
    DEFAULT = 'DEFAULT',
    FULL = 'FULL',
  }

  /**
   * Defines values for Fields5.
   * Possible values include: 'BASIC', 'DEFAULT', 'FULL'
   * There could be more values for this enum apart from the ones defined here.If
   * you want to set a value that is not from the known values then you can do
   * the following:
   * let param: Fields5 = <Fields5>"someUnknownValueThatWillStillBeValid";
   * @readonly
   * @enum {string}
   */
  export enum Fields5 {
    BASIC = 'BASIC',
    DEFAULT = 'DEFAULT',
    FULL = 'FULL',
  }

  /**
   * Defines values for Fields6.
   * Possible values include: 'BASIC', 'DEFAULT', 'FULL'
   * There could be more values for this enum apart from the ones defined here.If
   * you want to set a value that is not from the known values then you can do
   * the following:
   * let param: Fields6 = <Fields6>"someUnknownValueThatWillStillBeValid";
   * @readonly
   * @enum {string}
   */
  export enum Fields6 {
    BASIC = 'BASIC',
    DEFAULT = 'DEFAULT',
    FULL = 'FULL',
  }

  /**
   * Defines values for PageType.
   * Possible values include: 'ContentPage', 'ProductPage', 'CategoryPage',
   * 'CatalogPage'
   * There could be more values for this enum apart from the ones defined here.If
   * you want to set a value that is not from the known values then you can do
   * the following:
   * let param: PageType = <PageType>"someUnknownValueThatWillStillBeValid";
   * @readonly
   * @enum {string}
   */
  export enum PageType {
    CONTENT_PAGE = 'ContentPage',
    PRODUCT_PAGE = 'ProductPage',
    CATEGORY_PAGE = 'CategoryPage',
    CATALOG_PAGE = 'CatalogPage',
  }

  /**
   * Defines values for Fields7.
   * Possible values include: 'BASIC', 'DEFAULT', 'FULL'
   * There could be more values for this enum apart from the ones defined here.If
   * you want to set a value that is not from the known values then you can do
   * the following:
   * let param: Fields7 = <Fields7>"someUnknownValueThatWillStillBeValid";
   * @readonly
   * @enum {string}
   */
  export enum Fields7 {
    BASIC = 'BASIC',
    DEFAULT = 'DEFAULT',
    FULL = 'FULL',
  }

  /**
   * Defines values for Fields8.
   * Possible values include: 'BASIC', 'DEFAULT', 'FULL'
   * There could be more values for this enum apart from the ones defined here.If
   * you want to set a value that is not from the known values then you can do
   * the following:
   * let param: Fields8 = <Fields8>"someUnknownValueThatWillStillBeValid";
   * @readonly
   * @enum {string}
   */
  export enum Fields8 {
    BASIC = 'BASIC',
    DEFAULT = 'DEFAULT',
    FULL = 'FULL',
  }

  /**
   * Defines values for Fields9.
   * Possible values include: 'BASIC', 'DEFAULT', 'FULL'
   * There could be more values for this enum apart from the ones defined here.If
   * you want to set a value that is not from the known values then you can do
   * the following:
   * let param: Fields9 = <Fields9>"someUnknownValueThatWillStillBeValid";
   * @readonly
   * @enum {string}
   */
  export enum Fields9 {
    BASIC = 'BASIC',
    DEFAULT = 'DEFAULT',
    FULL = 'FULL',
  }

  /**
   * Defines values for Fields10.
   * Possible values include: 'BASIC', 'DEFAULT', 'FULL'
   * There could be more values for this enum apart from the ones defined here.If
   * you want to set a value that is not from the known values then you can do
   * the following:
   * let param: Fields10 = <Fields10>"someUnknownValueThatWillStillBeValid";
   * @readonly
   * @enum {string}
   */
  export enum Fields10 {
    BASIC = 'BASIC',
    DEFAULT = 'DEFAULT',
    FULL = 'FULL',
  }

  /**
   * Defines values for Fields11.
   * Possible values include: 'BASIC', 'DEFAULT', 'FULL'
   * There could be more values for this enum apart from the ones defined here.If
   * you want to set a value that is not from the known values then you can do
   * the following:
   * let param: Fields11 = <Fields11>"someUnknownValueThatWillStillBeValid";
   * @readonly
   * @enum {string}
   */
  export enum Fields11 {
    BASIC = 'BASIC',
    DEFAULT = 'DEFAULT',
    FULL = 'FULL',
  }

  /**
   * Defines values for Fields12.
   * Possible values include: 'BASIC', 'DEFAULT', 'FULL'
   * There could be more values for this enum apart from the ones defined here.If
   * you want to set a value that is not from the known values then you can do
   * the following:
   * let param: Fields12 = <Fields12>"someUnknownValueThatWillStillBeValid";
   * @readonly
   * @enum {string}
   */
  export enum Fields12 {
    BASIC = 'BASIC',
    DEFAULT = 'DEFAULT',
    FULL = 'FULL',
  }

  /**
   * Defines values for Fields13.
   * Possible values include: 'BASIC', 'DEFAULT', 'FULL'
   * There could be more values for this enum apart from the ones defined here.If
   * you want to set a value that is not from the known values then you can do
   * the following:
   * let param: Fields13 = <Fields13>"someUnknownValueThatWillStillBeValid";
   * @readonly
   * @enum {string}
   */
  export enum Fields13 {
    BASIC = 'BASIC',
    DEFAULT = 'DEFAULT',
    FULL = 'FULL',
  }

  /**
   * Defines values for Fields14.
   * Possible values include: 'BASIC', 'DEFAULT', 'FULL'
   * There could be more values for this enum apart from the ones defined here.If
   * you want to set a value that is not from the known values then you can do
   * the following:
   * let param: Fields14 = <Fields14>"someUnknownValueThatWillStillBeValid";
   * @readonly
   * @enum {string}
   */
  export enum Fields14 {
    BASIC = 'BASIC',
    DEFAULT = 'DEFAULT',
    FULL = 'FULL',
  }

  /**
   * Defines values for Fields15.
   * Possible values include: 'BASIC', 'DEFAULT', 'FULL'
   * There could be more values for this enum apart from the ones defined here.If
   * you want to set a value that is not from the known values then you can do
   * the following:
   * let param: Fields15 = <Fields15>"someUnknownValueThatWillStillBeValid";
   * @readonly
   * @enum {string}
   */
  export enum Fields15 {
    BASIC = 'BASIC',
    DEFAULT = 'DEFAULT',
    FULL = 'FULL',
  }

  /**
   * Defines values for Fields16.
   * Possible values include: 'BASIC', 'DEFAULT', 'FULL'
   * There could be more values for this enum apart from the ones defined here.If
   * you want to set a value that is not from the known values then you can do
   * the following:
   * let param: Fields16 = <Fields16>"someUnknownValueThatWillStillBeValid";
   * @readonly
   * @enum {string}
   */
  export enum Fields16 {
    BASIC = 'BASIC',
    DEFAULT = 'DEFAULT',
    FULL = 'FULL',
  }

  /**
   * Defines values for SortEnum.
   * Possible values include: 'BASIC', 'DEFAULT', 'FULL'
   * There could be more values for this enum apart from the ones defined here.If
   * you want to set a value that is not from the known values then you can do
   * the following:
   * let param: SortEnum = <SortEnum>"someUnknownValueThatWillStillBeValid";
   * @readonly
   * @enum {string}
   */
  export enum SortEnum {
    BASIC = 'BASIC',
    DEFAULT = 'DEFAULT',
    FULL = 'FULL',
  }

  /**
   * Defines values for Fields17.
   * Possible values include: 'BASIC', 'DEFAULT', 'FULL'
   * There could be more values for this enum apart from the ones defined here.If
   * you want to set a value that is not from the known values then you can do
   * the following:
   * let param: Fields17 = <Fields17>"someUnknownValueThatWillStillBeValid";
   * @readonly
   * @enum {string}
   */
  export enum Fields17 {
    BASIC = 'BASIC',
    DEFAULT = 'DEFAULT',
    FULL = 'FULL',
  }

  /**
   * Defines values for Fields18.
   * Possible values include: 'BASIC', 'DEFAULT', 'FULL'
   * There could be more values for this enum apart from the ones defined here.If
   * you want to set a value that is not from the known values then you can do
   * the following:
   * let param: Fields18 = <Fields18>"someUnknownValueThatWillStillBeValid";
   * @readonly
   * @enum {string}
   */
  export enum Fields18 {
    BASIC = 'BASIC',
    DEFAULT = 'DEFAULT',
    FULL = 'FULL',
  }

  /**
   * Defines values for Fields19.
   * Possible values include: 'BASIC', 'DEFAULT', 'FULL'
   * There could be more values for this enum apart from the ones defined here.If
   * you want to set a value that is not from the known values then you can do
   * the following:
   * let param: Fields19 = <Fields19>"someUnknownValueThatWillStillBeValid";
   * @readonly
   * @enum {string}
   */
  export enum Fields19 {
    BASIC = 'BASIC',
    DEFAULT = 'DEFAULT',
    FULL = 'FULL',
  }

  /**
   * Defines values for Fields20.
   * Possible values include: 'BASIC', 'DEFAULT', 'FULL'
   * There could be more values for this enum apart from the ones defined here.If
   * you want to set a value that is not from the known values then you can do
   * the following:
   * let param: Fields20 = <Fields20>"someUnknownValueThatWillStillBeValid";
   * @readonly
   * @enum {string}
   */
  export enum Fields20 {
    BASIC = 'BASIC',
    DEFAULT = 'DEFAULT',
    FULL = 'FULL',
  }

  /**
   * Defines values for Fields21.
   * Possible values include: 'BASIC', 'DEFAULT', 'FULL'
   * There could be more values for this enum apart from the ones defined here.If
   * you want to set a value that is not from the known values then you can do
   * the following:
   * let param: Fields21 = <Fields21>"someUnknownValueThatWillStillBeValid";
   * @readonly
   * @enum {string}
   */
  export enum Fields21 {
    BASIC = 'BASIC',
    DEFAULT = 'DEFAULT',
    FULL = 'FULL',
  }

  /**
   * Defines values for Fields22.
   * Possible values include: 'BASIC', 'DEFAULT', 'FULL'
   * There could be more values for this enum apart from the ones defined here.If
   * you want to set a value that is not from the known values then you can do
   * the following:
   * let param: Fields22 = <Fields22>"someUnknownValueThatWillStillBeValid";
   * @readonly
   * @enum {string}
   */
  export enum Fields22 {
    BASIC = 'BASIC',
    DEFAULT = 'DEFAULT',
    FULL = 'FULL',
  }

  /**
   * Defines values for Fields23.
   * Possible values include: 'BASIC', 'DEFAULT', 'FULL'
   * There could be more values for this enum apart from the ones defined here.If
   * you want to set a value that is not from the known values then you can do
   * the following:
   * let param: Fields23 = <Fields23>"someUnknownValueThatWillStillBeValid";
   * @readonly
   * @enum {string}
   */
  export enum Fields23 {
    BASIC = 'BASIC',
    DEFAULT = 'DEFAULT',
    FULL = 'FULL',
  }

  /**
   * Defines values for Fields24.
   * Possible values include: 'BASIC', 'DEFAULT', 'FULL'
   * There could be more values for this enum apart from the ones defined here.If
   * you want to set a value that is not from the known values then you can do
   * the following:
   * let param: Fields24 = <Fields24>"someUnknownValueThatWillStillBeValid";
   * @readonly
   * @enum {string}
   */
  export enum Fields24 {
    BASIC = 'BASIC',
    DEFAULT = 'DEFAULT',
    FULL = 'FULL',
  }

  /**
   * Defines values for Fields25.
   * Possible values include: 'BASIC', 'DEFAULT', 'FULL'
   * There could be more values for this enum apart from the ones defined here.If
   * you want to set a value that is not from the known values then you can do
   * the following:
   * let param: Fields25 = <Fields25>"someUnknownValueThatWillStillBeValid";
   * @readonly
   * @enum {string}
   */
  export enum Fields25 {
    BASIC = 'BASIC',
    DEFAULT = 'DEFAULT',
    FULL = 'FULL',
  }

  /**
   * Defines values for Fields26.
   * Possible values include: 'BASIC', 'DEFAULT', 'FULL'
   * There could be more values for this enum apart from the ones defined here.If
   * you want to set a value that is not from the known values then you can do
   * the following:
   * let param: Fields26 = <Fields26>"someUnknownValueThatWillStillBeValid";
   * @readonly
   * @enum {string}
   */
  export enum Fields26 {
    BASIC = 'BASIC',
    DEFAULT = 'DEFAULT',
    FULL = 'FULL',
  }

  /**
   * Defines values for Fields27.
   * Possible values include: 'BASIC', 'DEFAULT', 'FULL'
   * There could be more values for this enum apart from the ones defined here.If
   * you want to set a value that is not from the known values then you can do
   * the following:
   * let param: Fields27 = <Fields27>"someUnknownValueThatWillStillBeValid";
   * @readonly
   * @enum {string}
   */
  export enum Fields27 {
    BASIC = 'BASIC',
    DEFAULT = 'DEFAULT',
    FULL = 'FULL',
  }

  /**
   * Defines values for Fields28.
   * Possible values include: 'BASIC', 'DEFAULT', 'FULL'
   * There could be more values for this enum apart from the ones defined here.If
   * you want to set a value that is not from the known values then you can do
   * the following:
   * let param: Fields28 = <Fields28>"someUnknownValueThatWillStillBeValid";
   * @readonly
   * @enum {string}
   */
  export enum Fields28 {
    BASIC = 'BASIC',
    DEFAULT = 'DEFAULT',
    FULL = 'FULL',
  }

  /**
   * Defines values for Fields29.
   * Possible values include: 'BASIC', 'DEFAULT', 'FULL'
   * There could be more values for this enum apart from the ones defined here.If
   * you want to set a value that is not from the known values then you can do
   * the following:
   * let param: Fields29 = <Fields29>"someUnknownValueThatWillStillBeValid";
   * @readonly
   * @enum {string}
   */
  export enum Fields29 {
    BASIC = 'BASIC',
    DEFAULT = 'DEFAULT',
    FULL = 'FULL',
  }

  /**
   * Defines values for Fields30.
   * Possible values include: 'BASIC', 'DEFAULT', 'FULL'
   * There could be more values for this enum apart from the ones defined here.If
   * you want to set a value that is not from the known values then you can do
   * the following:
   * let param: Fields30 = <Fields30>"someUnknownValueThatWillStillBeValid";
   * @readonly
   * @enum {string}
   */
  export enum Fields30 {
    BASIC = 'BASIC',
    DEFAULT = 'DEFAULT',
    FULL = 'FULL',
  }

  /**
   * Defines values for Fields31.
   * Possible values include: 'BASIC', 'DEFAULT', 'FULL'
   * There could be more values for this enum apart from the ones defined here.If
   * you want to set a value that is not from the known values then you can do
   * the following:
   * let param: Fields31 = <Fields31>"someUnknownValueThatWillStillBeValid";
   * @readonly
   * @enum {string}
   */
  export enum Fields31 {
    BASIC = 'BASIC',
    DEFAULT = 'DEFAULT',
    FULL = 'FULL',
  }

  /**
   * Defines values for Fields32.
   * Possible values include: 'BASIC', 'DEFAULT', 'FULL'
   * There could be more values for this enum apart from the ones defined here.If
   * you want to set a value that is not from the known values then you can do
   * the following:
   * let param: Fields32 = <Fields32>"someUnknownValueThatWillStillBeValid";
   * @readonly
   * @enum {string}
   */
  export enum Fields32 {
    BASIC = 'BASIC',
    DEFAULT = 'DEFAULT',
    FULL = 'FULL',
  }

  /**
   * Defines values for Fields33.
   * Possible values include: 'BASIC', 'DEFAULT', 'FULL'
   * There could be more values for this enum apart from the ones defined here.If
   * you want to set a value that is not from the known values then you can do
   * the following:
   * let param: Fields33 = <Fields33>"someUnknownValueThatWillStillBeValid";
   * @readonly
   * @enum {string}
   */
  export enum Fields33 {
    BASIC = 'BASIC',
    DEFAULT = 'DEFAULT',
    FULL = 'FULL',
  }

  /**
   * Defines values for Fields34.
   * Possible values include: 'BASIC', 'DEFAULT', 'FULL'
   * There could be more values for this enum apart from the ones defined here.If
   * you want to set a value that is not from the known values then you can do
   * the following:
   * let param: Fields34 = <Fields34>"someUnknownValueThatWillStillBeValid";
   * @readonly
   * @enum {string}
   */
  export enum Fields34 {
    BASIC = 'BASIC',
    DEFAULT = 'DEFAULT',
    FULL = 'FULL',
  }

  /**
   * Defines values for Fields35.
   * Possible values include: 'BASIC', 'DEFAULT', 'FULL'
   * There could be more values for this enum apart from the ones defined here.If
   * you want to set a value that is not from the known values then you can do
   * the following:
   * let param: Fields35 = <Fields35>"someUnknownValueThatWillStillBeValid";
   * @readonly
   * @enum {string}
   */
  export enum Fields35 {
    BASIC = 'BASIC',
    DEFAULT = 'DEFAULT',
    FULL = 'FULL',
  }

  /**
   * Defines values for Fields36.
   * Possible values include: 'BASIC', 'DEFAULT', 'FULL'
   * There could be more values for this enum apart from the ones defined here.If
   * you want to set a value that is not from the known values then you can do
   * the following:
   * let param: Fields36 = <Fields36>"someUnknownValueThatWillStillBeValid";
   * @readonly
   * @enum {string}
   */
  export enum Fields36 {
    BASIC = 'BASIC',
    DEFAULT = 'DEFAULT',
    FULL = 'FULL',
  }

  /**
   * Defines values for Fields37.
   * Possible values include: 'BASIC', 'DEFAULT', 'FULL'
   * There could be more values for this enum apart from the ones defined here.If
   * you want to set a value that is not from the known values then you can do
   * the following:
   * let param: Fields37 = <Fields37>"someUnknownValueThatWillStillBeValid";
   * @readonly
   * @enum {string}
   */
  export enum Fields37 {
    BASIC = 'BASIC',
    DEFAULT = 'DEFAULT',
    FULL = 'FULL',
  }

  /**
   * Defines values for Fields38.
   * Possible values include: 'BASIC', 'DEFAULT', 'FULL'
   * There could be more values for this enum apart from the ones defined here.If
   * you want to set a value that is not from the known values then you can do
   * the following:
   * let param: Fields38 = <Fields38>"someUnknownValueThatWillStillBeValid";
   * @readonly
   * @enum {string}
   */
  export enum Fields38 {
    BASIC = 'BASIC',
    DEFAULT = 'DEFAULT',
    FULL = 'FULL',
  }

  /**
   * Defines values for Fields39.
   * Possible values include: 'BASIC', 'DEFAULT', 'FULL'
   * There could be more values for this enum apart from the ones defined here.If
   * you want to set a value that is not from the known values then you can do
   * the following:
   * let param: Fields39 = <Fields39>"someUnknownValueThatWillStillBeValid";
   * @readonly
   * @enum {string}
   */
  export enum Fields39 {
    BASIC = 'BASIC',
    DEFAULT = 'DEFAULT',
    FULL = 'FULL',
  }

  /**
   * Defines values for Fields40.
   * Possible values include: 'BASIC', 'DEFAULT', 'FULL'
   * There could be more values for this enum apart from the ones defined here.If
   * you want to set a value that is not from the known values then you can do
   * the following:
   * let param: Fields40 = <Fields40>"someUnknownValueThatWillStillBeValid";
   * @readonly
   * @enum {string}
   */
  export enum Fields40 {
    BASIC = 'BASIC',
    DEFAULT = 'DEFAULT',
    FULL = 'FULL',
  }

  /**
   * Defines values for Fields41.
   * Possible values include: 'BASIC', 'DEFAULT', 'FULL'
   * There could be more values for this enum apart from the ones defined here.If
   * you want to set a value that is not from the known values then you can do
   * the following:
   * let param: Fields41 = <Fields41>"someUnknownValueThatWillStillBeValid";
   * @readonly
   * @enum {string}
   */
  export enum Fields41 {
    BASIC = 'BASIC',
    DEFAULT = 'DEFAULT',
    FULL = 'FULL',
  }

  /**
   * Defines values for Fields42.
   * Possible values include: 'BASIC', 'DEFAULT', 'FULL'
   * There could be more values for this enum apart from the ones defined here.If
   * you want to set a value that is not from the known values then you can do
   * the following:
   * let param: Fields42 = <Fields42>"someUnknownValueThatWillStillBeValid";
   * @readonly
   * @enum {string}
   */
  export enum Fields42 {
    BASIC = 'BASIC',
    DEFAULT = 'DEFAULT',
    FULL = 'FULL',
  }

  /**
   * Defines values for Fields43.
   * Possible values include: 'BASIC', 'DEFAULT', 'FULL'
   * There could be more values for this enum apart from the ones defined here.If
   * you want to set a value that is not from the known values then you can do
   * the following:
   * let param: Fields43 = <Fields43>"someUnknownValueThatWillStillBeValid";
   * @readonly
   * @enum {string}
   */
  export enum Fields43 {
    BASIC = 'BASIC',
    DEFAULT = 'DEFAULT',
    FULL = 'FULL',
  }

  /**
   * Defines values for Fields44.
   * Possible values include: 'BASIC', 'DEFAULT', 'FULL'
   * There could be more values for this enum apart from the ones defined here.If
   * you want to set a value that is not from the known values then you can do
   * the following:
   * let param: Fields44 = <Fields44>"someUnknownValueThatWillStillBeValid";
   * @readonly
   * @enum {string}
   */
  export enum Fields44 {
    BASIC = 'BASIC',
    DEFAULT = 'DEFAULT',
    FULL = 'FULL',
  }

  /**
   * Defines values for Fields45.
   * Possible values include: 'BASIC', 'DEFAULT', 'FULL'
   * There could be more values for this enum apart from the ones defined here.If
   * you want to set a value that is not from the known values then you can do
   * the following:
   * let param: Fields45 = <Fields45>"someUnknownValueThatWillStillBeValid";
   * @readonly
   * @enum {string}
   */
  export enum Fields45 {
    BASIC = 'BASIC',
    DEFAULT = 'DEFAULT',
    FULL = 'FULL',
  }

  /**
   * Defines values for Fields46.
   * Possible values include: 'BASIC', 'DEFAULT', 'FULL'
   * There could be more values for this enum apart from the ones defined here.If
   * you want to set a value that is not from the known values then you can do
   * the following:
   * let param: Fields46 = <Fields46>"someUnknownValueThatWillStillBeValid";
   * @readonly
   * @enum {string}
   */
  export enum Fields46 {
    BASIC = 'BASIC',
    DEFAULT = 'DEFAULT',
    FULL = 'FULL',
  }

  /**
   * Defines values for Fields47.
   * Possible values include: 'BASIC', 'DEFAULT', 'FULL'
   * There could be more values for this enum apart from the ones defined here.If
   * you want to set a value that is not from the known values then you can do
   * the following:
   * let param: Fields47 = <Fields47>"someUnknownValueThatWillStillBeValid";
   * @readonly
   * @enum {string}
   */
  export enum Fields47 {
    BASIC = 'BASIC',
    DEFAULT = 'DEFAULT',
    FULL = 'FULL',
  }

  /**
   * Defines values for Fields48.
   * Possible values include: 'BASIC', 'DEFAULT', 'FULL'
   * There could be more values for this enum apart from the ones defined here.If
   * you want to set a value that is not from the known values then you can do
   * the following:
   * let param: Fields48 = <Fields48>"someUnknownValueThatWillStillBeValid";
   * @readonly
   * @enum {string}
   */
  export enum Fields48 {
    BASIC = 'BASIC',
    DEFAULT = 'DEFAULT',
    FULL = 'FULL',
  }

  /**
   * Defines values for Fields49.
   * Possible values include: 'BASIC', 'DEFAULT', 'FULL'
   * There could be more values for this enum apart from the ones defined here.If
   * you want to set a value that is not from the known values then you can do
   * the following:
   * let param: Fields49 = <Fields49>"someUnknownValueThatWillStillBeValid";
   * @readonly
   * @enum {string}
   */
  export enum Fields49 {
    BASIC = 'BASIC',
    DEFAULT = 'DEFAULT',
    FULL = 'FULL',
  }

  /**
   * Defines values for Fields50.
   * Possible values include: 'BASIC', 'DEFAULT', 'FULL'
   * There could be more values for this enum apart from the ones defined here.If
   * you want to set a value that is not from the known values then you can do
   * the following:
   * let param: Fields50 = <Fields50>"someUnknownValueThatWillStillBeValid";
   * @readonly
   * @enum {string}
   */
  export enum Fields50 {
    BASIC = 'BASIC',
    DEFAULT = 'DEFAULT',
    FULL = 'FULL',
  }

  /**
   * Defines values for Fields51.
   * Possible values include: 'BASIC', 'DEFAULT', 'FULL'
   * There could be more values for this enum apart from the ones defined here.If
   * you want to set a value that is not from the known values then you can do
   * the following:
   * let param: Fields51 = <Fields51>"someUnknownValueThatWillStillBeValid";
   * @readonly
   * @enum {string}
   */
  export enum Fields51 {
    BASIC = 'BASIC',
    DEFAULT = 'DEFAULT',
    FULL = 'FULL',
  }

  /**
   * Defines values for Fields52.
   * Possible values include: 'BASIC', 'DEFAULT', 'FULL'
   * There could be more values for this enum apart from the ones defined here.If
   * you want to set a value that is not from the known values then you can do
   * the following:
   * let param: Fields52 = <Fields52>"someUnknownValueThatWillStillBeValid";
   * @readonly
   * @enum {string}
   */
  export enum Fields52 {
    BASIC = 'BASIC',
    DEFAULT = 'DEFAULT',
    FULL = 'FULL',
  }

  /**
   * Defines values for Fields53.
   * Possible values include: 'BASIC', 'DEFAULT', 'FULL'
   * There could be more values for this enum apart from the ones defined here.If
   * you want to set a value that is not from the known values then you can do
   * the following:
   * let param: Fields53 = <Fields53>"someUnknownValueThatWillStillBeValid";
   * @readonly
   * @enum {string}
   */
  export enum Fields53 {
    BASIC = 'BASIC',
    DEFAULT = 'DEFAULT',
    FULL = 'FULL',
  }

  /**
   * Defines values for Fields54.
   * Possible values include: 'BASIC', 'DEFAULT', 'FULL'
   * There could be more values for this enum apart from the ones defined here.If
   * you want to set a value that is not from the known values then you can do
   * the following:
   * let param: Fields54 = <Fields54>"someUnknownValueThatWillStillBeValid";
   * @readonly
   * @enum {string}
   */
  export enum Fields54 {
    BASIC = 'BASIC',
    DEFAULT = 'DEFAULT',
    FULL = 'FULL',
  }

  /**
   * Defines values for Fields55.
   * Possible values include: 'BASIC', 'DEFAULT', 'FULL'
   * There could be more values for this enum apart from the ones defined here.If
   * you want to set a value that is not from the known values then you can do
   * the following:
   * let param: Fields55 = <Fields55>"someUnknownValueThatWillStillBeValid";
   * @readonly
   * @enum {string}
   */
  export enum Fields55 {
    BASIC = 'BASIC',
    DEFAULT = 'DEFAULT',
    FULL = 'FULL',
  }

  /**
   * Defines values for Fields56.
   * Possible values include: 'BASIC', 'DEFAULT', 'FULL'
   * There could be more values for this enum apart from the ones defined here.If
   * you want to set a value that is not from the known values then you can do
   * the following:
   * let param: Fields56 = <Fields56>"someUnknownValueThatWillStillBeValid";
   * @readonly
   * @enum {string}
   */
  export enum Fields56 {
    BASIC = 'BASIC',
    DEFAULT = 'DEFAULT',
    FULL = 'FULL',
  }

  /**
   * Defines values for Fields57.
   * Possible values include: 'BASIC', 'DEFAULT', 'FULL'
   * There could be more values for this enum apart from the ones defined here.If
   * you want to set a value that is not from the known values then you can do
   * the following:
   * let param: Fields57 = <Fields57>"someUnknownValueThatWillStillBeValid";
   * @readonly
   * @enum {string}
   */
  export enum Fields57 {
    BASIC = 'BASIC',
    DEFAULT = 'DEFAULT',
    FULL = 'FULL',
  }

  /**
   * Defines values for Fields58.
   * Possible values include: 'BASIC', 'DEFAULT', 'FULL'
   * There could be more values for this enum apart from the ones defined here.If
   * you want to set a value that is not from the known values then you can do
   * the following:
   * let param: Fields58 = <Fields58>"someUnknownValueThatWillStillBeValid";
   * @readonly
   * @enum {string}
   */
  export enum Fields58 {
    BASIC = 'BASIC',
    DEFAULT = 'DEFAULT',
    FULL = 'FULL',
  }

  /**
   * Defines values for Fields59.
   * Possible values include: 'BASIC', 'DEFAULT', 'FULL'
   * There could be more values for this enum apart from the ones defined here.If
   * you want to set a value that is not from the known values then you can do
   * the following:
   * let param: Fields59 = <Fields59>"someUnknownValueThatWillStillBeValid";
   * @readonly
   * @enum {string}
   */
  export enum Fields59 {
    BASIC = 'BASIC',
    DEFAULT = 'DEFAULT',
    FULL = 'FULL',
  }

  /**
   * Defines values for Fields60.
   * Possible values include: 'BASIC', 'DEFAULT', 'FULL'
   * There could be more values for this enum apart from the ones defined here.If
   * you want to set a value that is not from the known values then you can do
   * the following:
   * let param: Fields60 = <Fields60>"someUnknownValueThatWillStillBeValid";
   * @readonly
   * @enum {string}
   */
  export enum Fields60 {
    BASIC = 'BASIC',
    DEFAULT = 'DEFAULT',
    FULL = 'FULL',
  }

  /**
   * Defines values for Fields61.
   * Possible values include: 'BASIC', 'DEFAULT', 'FULL'
   * There could be more values for this enum apart from the ones defined here.If
   * you want to set a value that is not from the known values then you can do
   * the following:
   * let param: Fields61 = <Fields61>"someUnknownValueThatWillStillBeValid";
   * @readonly
   * @enum {string}
   */
  export enum Fields61 {
    BASIC = 'BASIC',
    DEFAULT = 'DEFAULT',
    FULL = 'FULL',
  }

  /**
   * Defines values for Type.
   * Possible values include: 'all', 'product', 'order'
   * There could be more values for this enum apart from the ones defined here.If
   * you want to set a value that is not from the known values then you can do
   * the following:
   * let param: Type = <Type>"someUnknownValueThatWillStillBeValid";
   * @readonly
   * @enum {string}
   */
  export enum Type {
    All = 'all',
    Product = 'product',
    Order = 'order',
  }

  export interface AnonymousConsent {
    templateCode?: string;
    version?: number;
    consentState?: CONSENT_STATUS;
  }

  export enum CONSENT_STATUS {
    ANONYMOUS_CONSENT_GIVEN = 'GIVEN',
    ANONYMOUS_CONSENT_WITHDRAWN = 'WITHDRAWN',
  }

  export interface ConsentTemplate {
    id?: string;
    name?: string;
    description?: string;
    version?: number;
    currentConsent?: Consent;
  }

  export interface Consent {
    code?: string;
    consentGivenDate?: Date;
    consentWithdrawnDate?: Date;
  }

  export interface ConsentTemplateList {
    consentTemplates?: ConsentTemplate[];
  }

  export interface BaseSites {
    baseSites?: BaseSite[];
  }

  export interface BaseSite {
    channel?: string;
    defaultLanguage?: Language;
    defaultPreviewCatalogId?: string;
    defaultPreviewCategoryCode?: string;
    defaultPreviewProductCode?: string;
    locale?: string;
    name?: string;
    theme?: string;
    uid?: string;
    stores?: BaseStore[];
    urlPatterns?: string[];
    urlEncodingAttributes?: string[];
  }

  export interface BaseStore {
    currencies?: Currency[];
    defaultCurrency?: Currency;
    languages?: Language[];
    defaultLanguage?: Language;
  }

<<<<<<< HEAD
  export interface BudgetsList {
    budgets: Budget[];
    pagination: PaginationModel;
    sorts: SortModel[];
=======
  export interface ProductInterestEntry {
    interestType?: NotificationType;
    dateAdded?: string;
    expirationDate?: string;
  }

  export interface ProductInterestEntryRelation {
    product?: Product;
    productInterestEntry?: ProductInterestEntry[];
  }

  export interface ProductInterestSearchResult {
    results?: ProductInterestEntryRelation[];
    sorts?: Sort[];
    pagination?: Pagination;
  }

  export enum NotificationType {
    BACK_IN_STOCK = 'BACK_IN_STOCK',
>>>>>>> 8de8fb9f
  }

  export interface Budget {
    active?: boolean;
    budget?: number;
    code?: string;
    currency?: Currency;
    endDate?: string;
    startDate?: string;
    name?: string;
    orgUnit?: OrgUnit;
    costCenters?: CostCenter[];
  }

  export interface CostCenter {
    active?: string;
    code?: string;
    name?: string;
    originalCode?: string;
    unit?: OrgUnit;
  }

  export interface OrgUnit {
    uid?: string;
    name?: string;
    addresses?: OrgUnitAddress[];
  }

  export interface OrgUnitAddress {
    cellphone?: string;
    companyName?: string;
    country?: {
      isocode?: string;
      name?: string;
    };
    defaultAddress?: true;
    district?: string;
    email?: string;
    firstName?: string;
    formattedAddress?: string;
    id?: string;
    lastName?: string;
    line1?: string;
    line2?: string;
    phone?: string;
    postalCode?: string;
    region?: {
      countryIso?: string;
      isocode?: string;
      isocodeShort?: string;
      name?: string;
    };
    shippingAddress?: true;
    title?: string;
    titleCode?: string;
    town?: string;
    visibleInAddressBook?: true;
  }

  export interface B2BUnitNodeList {
    unitNodes?: Array<B2BUnitNode>
  }

  export interface B2BUnitNode {
    active?: boolean,
    children?: Array<B2BUnitNode>,
    id?: string,
    name?: string,
    parent?: string,
  }
}<|MERGE_RESOLUTION|>--- conflicted
+++ resolved
@@ -3993,32 +3993,31 @@
     defaultLanguage?: Language;
   }
 
-<<<<<<< HEAD
+  export interface ProductInterestEntry {
+    interestType?: NotificationType;
+    dateAdded?: string;
+    expirationDate?: string;
+  }
+
+  export interface ProductInterestEntryRelation {
+    product?: Product;
+    productInterestEntry?: ProductInterestEntry[];
+  }
+
+  export interface ProductInterestSearchResult {
+    results?: ProductInterestEntryRelation[];
+    sorts?: Sort[];
+    pagination?: Pagination;
+  }
+
+  export enum NotificationType {
+    BACK_IN_STOCK = 'BACK_IN_STOCK',
+  }
+
   export interface BudgetsList {
     budgets: Budget[];
     pagination: PaginationModel;
     sorts: SortModel[];
-=======
-  export interface ProductInterestEntry {
-    interestType?: NotificationType;
-    dateAdded?: string;
-    expirationDate?: string;
-  }
-
-  export interface ProductInterestEntryRelation {
-    product?: Product;
-    productInterestEntry?: ProductInterestEntry[];
-  }
-
-  export interface ProductInterestSearchResult {
-    results?: ProductInterestEntryRelation[];
-    sorts?: Sort[];
-    pagination?: Pagination;
-  }
-
-  export enum NotificationType {
-    BACK_IN_STOCK = 'BACK_IN_STOCK',
->>>>>>> 8de8fb9f
   }
 
   export interface Budget {
