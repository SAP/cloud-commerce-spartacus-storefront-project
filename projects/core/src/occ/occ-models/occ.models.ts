export namespace Occ {
  /**
   *
   * An interface representing Country.
   */
  export interface Country {
    /**
     * @member {string} [isocode]
     */
    isocode?: string;
    /**
     * @member {string} [name]
     */
    name?: string;
  }

  /**
   *
   * An interface representing Region.
   */
  export interface Region {
    /**
     * @member {string} [countryIso]
     */
    countryIso?: string;
    /**
     * @member {string} [isocode]
     */
    isocode?: string;
    /**
     * @member {string} [isocodeShort]
     */
    isocodeShort?: string;
    /**
     * @member {string} [name]
     */
    name?: string;
  }

  /**
   *
   * An interface representing RegionList.
   */
  export interface RegionList {
    /**
     * @member {Region[]} [regions]
     */
    regions?: Region[];
  }

  /**
   *
   * An interface representing Address.
   */
  export interface Address {
    /**
     * @member {string} [companyName]
     */
    companyName?: string;
    /**
     * @member {Country} [country]
     */
    country?: Country;
    /**
     * @member {boolean} [defaultAddress]
     */
    defaultAddress?: boolean;
    /**
     * @member {string} [email]
     */
    email?: string;
    /**
     * @member {string} [firstName]
     */
    firstName?: string;
    /**
     * @member {string} [formattedAddress]
     */
    formattedAddress?: string;
    /**
     * @member {string} [id]
     */
    id?: string;
    /**
     * @member {string} [lastName]
     */
    lastName?: string;
    /**
     * @member {string} [line1]
     */
    line1?: string;
    /**
     * @member {string} [line2]
     */
    line2?: string;
    /**
     * @member {string} [phone]
     */
    phone?: string;
    /**
     * @member {string} [postalCode]
     */
    postalCode?: string;
    /**
     * @member {Region} [region]
     */
    region?: Region;
    /**
     * @member {boolean} [shippingAddress]
     */
    shippingAddress?: boolean;
    /**
     * @member {string} [title]
     */
    title?: string;
    /**
     * @member {string} [titleCode]
     */
    titleCode?: string;
    /**
     * @member {string} [town]
     */
    town?: string;
    /**
     * @member {boolean} [visibleInAddressBook]
     */
    visibleInAddressBook?: boolean;
  }

  /**
   *
   * An interface representing AddressList.
   */
  export interface AddressList {
    /**
     * @member {Address[]} [addresses]
     */
    addresses?: Address[];
  }

  /**
   *
   * An interface representing ErrorModel.
   * Error message
   *
   */
  export interface ErrorModel {
    /**
     * @member {string} [message] Descriptive, human readable error message.
     */
    message?: string;
    /**
     * @member {string} [reason] Additional classification specific for each
     * error type e.g. 'noStock'.
     */
    reason?: string;
    /**
     * @member {string} [subject] Identifier of the related object e.g. '1'.
     */
    subject?: string;
    /**
     * @member {string} [subjectType] Type of the object related to the error
     * e.g. 'entry'.
     */
    subjectType?: string;
    /**
     * @member {string} [type] Type of the error e.g. 'LowStockError'.
     */
    type?: string;
  }

  /**
   *
   * An interface representing ErrorList.
   * List of errors
   *
   */
  export interface ErrorList {
    /**
     * @member {ErrorModel[]} [errors]
     */
    errors?: ErrorModel[];
  }

  /**
   *
   * An interface representing AddressValidation.
   */
  export interface AddressValidation {
    /**
     * @member {string} [decision]
     */
    decision?: string;
    /**
     * @member {ErrorList} [errors]
     */
    errors?: ErrorList;
    /**
     * @member {Address[]} [suggestedAddresses]
     */
    suggestedAddresses?: Address[];
  }

  /**
   *
   * An interface representing Price.
   */
  export interface Price {
    /**
     * @member {string} [currencyIso]
     */
    currencyIso?: string;
    /**
     * @member {string} [formattedValue]
     */
    formattedValue?: string;
    /**
     * @member {number} [maxQuantity]
     */
    maxQuantity?: number;
    /**
     * @member {number} [minQuantity]
     */
    minQuantity?: number;
    /**
     * @member {PriceType} [priceType] Possible values include: 'BUY', 'FROM'
     */
    priceType?: PriceType;
    /**
     * @member {number} [value]
     */
    value?: number;
  }

  /**
   *
   * An interface representing Stock.
   */
  export interface Stock {
    /**
     * @member {number} [stockLevel]
     */
    stockLevel?: number;
    /**
     * @member {string} [stockLevelStatus]
     */
    stockLevelStatus?: string;
  }

  /**
   *
   * An interface representing Image.
   */
  export interface Image {
    /**
     * @member {string} [altText]
     */
    altText?: string;
    /**
     * @member {string} [format]
     */
    format?: string;
    /**
     * @member {number} [galleryIndex]
     */
    galleryIndex?: number;
    /**
     * @member {ImageType} [imageType] Possible values include: 'PRIMARY',
     * 'GALLERY'
     */
    imageType?: ImageType;
    /**
     * @member {string} [url]
     */
    url?: string;
  }

  /**
   *
   * An interface representing VariantOptionQualifier.
   */
  export interface VariantOptionQualifier {
    /**
     * @member {Image} [image]
     */
    image?: Image;
    /**
     * @member {string} [name]
     */
    name?: string;
    /**
     * @member {string} [qualifier]
     */
    qualifier?: string;
    /**
     * @member {string} [value]
     */
    value?: string;
  }

  /**
   *
   * An interface representing VariantOption.
   */
  export interface VariantOption {
    /**
     * @member {string} [code]
     */
    code?: string;
    /**
     * @member {Price} [priceData]
     */
    priceData?: Price;
    /**
     * @member {Stock} [stock]
     */
    stock?: Stock;
    /**
     * @member {string} [url]
     */
    url?: string;
    /**
     * @member {VariantOptionQualifier[]} [variantOptionQualifiers]
     */
    variantOptionQualifiers?: VariantOptionQualifier[];
  }

  /**
   *
   * An interface representing BaseOption.
   */
  export interface BaseOption {
    /**
     * @member {VariantOption[]} [options]
     */
    options?: VariantOption[];
    /**
     * @member {VariantOption} [selected]
     */
    selected?: VariantOption;
    /**
     * @member {string} [variantType]
     */
    variantType?: string;
  }

  /**
   *
   * An interface representing SearchQuery.
   */
  export interface SearchQuery {
    /**
     * @member {string} [value]
     */
    value?: string;
  }

  /**
   *
   * An interface representing SearchState.
   */
  export interface SearchState {
    /**
     * @member {SearchQuery} [query]
     */
    query?: SearchQuery;
    /**
     * @member {string} [url]
     */
    url?: string;
  }

  /**
   *
   * An interface representing Breadcrumb.
   */
  export interface Breadcrumb {
    /**
     * @member {string} [facetCode]
     */
    facetCode?: string;
    /**
     * @member {string} [facetName]
     */
    facetName?: string;
    /**
     * @member {string} [facetValueCode]
     */
    facetValueCode?: string;
    /**
     * @member {string} [facetValueName]
     */
    facetValueName?: string;
    /**
     * @member {SearchState} [removeQuery]
     */
    removeQuery?: SearchState;
    /**
     * @member {SearchState} [truncateQuery]
     */
    truncateQuery?: SearchState;
  }

  /**
   *
   * An interface representing Component.
   */
  export interface Component {
    /**
     * @member {Date} [modifiedTime]
     */
    modifiedTime?: Date;
    /**
     * @member {string} [name]
     */
    name?: string;
    /**
     * @member {any} [otherProperties]
     */
    otherProperties?: any;
    /**
     * @member {string} [typeCode]
     */
    typeCode?: string;
    /**
     * @member {string} [uid]
     */
    uid?: string;
  }

  /**
   *
   * An interface representing ComponentList.
   */
  export interface ComponentList {
    /**
     * @member {Component[]} [component]
     */
    component?: Component[] | any[];
  }

  /**
   *
   * An interface representing ContentSlot.
   */
  export interface ContentSlot {
    /**
     * @member {ComponentList} [components]
     */
    components?: ComponentList;
    /**
     * @member {string} [name]
     */
    name?: string;
    /**
     * @member {string} [position]
     */
    position?: string;
    /**
     * @member {string} [slotId]
     */
    slotId?: string;
    /**
     * @member {boolean} [slotShared]
     */
    slotShared?: boolean;
    /**
     * @member {string} [slotStatus]
     */
    slotStatus?: string;
  }

  /**
   *
   * An interface representing ContentSlotList.
   */
  export interface ContentSlotList {
    /**
     * @member {ContentSlot[]} [contentSlot]
     */
    contentSlot?: ContentSlot[];
  }

  /**
   *
   * An interface representing CMSPage.
   */
  export interface CMSPage {
    /**
     * @member {ContentSlotList} [contentSlots]
     */
    contentSlots?: ContentSlotList;
    /**
     * @member {boolean} [defaultPage]
     */
    defaultPage?: boolean;
    /**
     * @member {string} [name]
     */
    name?: string;
    /**
     * @member {string} [template]
     */
    template?: string;
    /**
     * @member {string} [title]
     */
    title?: string;
    /**
     * @member {string} [typeCode]
     */
    typeCode?: string;
    /**
     * @member {string} [uid]
     */
    uid?: string;
  }

  /**
   *
   * An interface representing CardType.
   */
  export interface CardType {
    /**
     * @member {string} [code]
     */
    code?: string;
    /**
     * @member {string} [name]
     */
    name?: string;
  }

  /**
   *
   * An interface representing CardTypeList.
   */
  export interface CardTypeList {
    /**
     * @member {CardType[]} [cardTypes]
     */
    cardTypes?: CardType[];
  }

  /**
   *
   * An interface representing PaymentType.
   */
  export interface PaymentType {
    /**
     * @member {string} [code]
     */
    code?: string;
    /**
     * @member {string} [displayName]
     */
    displayName?: string;
  }

  /**
   *
   * An interface representing PaymentTypeList.
   */
  export interface PaymentTypeList {
    /**
     * @member {PaymentType[]} [paymentTypes]
     */
    paymentTypes?: PaymentType[];
  }

  /**
   *
   * An interface representing PromotionOrderEntryConsumed.
   */
  export interface PromotionOrderEntryConsumed {
    /**
     * @member {number} [adjustedUnitPrice]
     */
    adjustedUnitPrice?: number;
    /**
     * @member {string} [code]
     */
    code?: string;
    /**
     * @member {number} [orderEntryNumber]
     */
    orderEntryNumber?: number;
    /**
     * @member {number} [quantity]
     */
    quantity?: number;
  }

  /**
   *
   * An interface representing PromotionRestriction.
   */
  export interface PromotionRestriction {
    /**
     * @member {string} [description]
     */
    description?: string;
    /**
     * @member {string} [restrictionType]
     */
    restrictionType?: string;
  }

  /**
   *
   * An interface representing Promotion.
   */
  export interface Promotion {
    /**
     * @member {string} [code]
     */
    code?: string;
    /**
     * @member {string[]} [couldFireMessages]
     */
    couldFireMessages?: string[];
    /**
     * @member {string} [description]
     */
    description?: string;
    /**
     * @member {boolean} [enabled]
     */
    enabled?: boolean;
    /**
     * @member {Date} [endDate]
     */
    endDate?: Date;
    /**
     * @member {string[]} [firedMessages]
     */
    firedMessages?: string[];
    /**
     * @member {number} [priority]
     */
    priority?: number;
    /**
     * @member {Image} [productBanner]
     */
    productBanner?: Image;
    /**
     * @member {string} [promotionGroup]
     */
    promotionGroup?: string;
    /**
     * @member {string} [promotionType]
     */
    promotionType?: string;
    /**
     * @member {PromotionRestriction[]} [restrictions]
     */
    restrictions?: PromotionRestriction[];
    /**
     * @member {Date} [startDate]
     */
    startDate?: Date;
    /**
     * @member {string} [title]
     */
    title?: string;
  }

  /**
   *
   * An interface representing PromotionResult.
   */
  export interface PromotionResult {
    /**
     * @member {PromotionOrderEntryConsumed[]} [consumedEntries]
     */
    consumedEntries?: PromotionOrderEntryConsumed[];
    /**
     * @member {string} [description]
     */
    description?: string;
    /**
     * @member {Promotion} [promotion]
     */
    promotion?: Promotion;
  }

  /**
   *
   * An interface representing Currency.
   */
  export interface Currency {
    /**
     * @member {boolean} [active]
     */
    active?: boolean;
    /**
     * @member {string} [isocode]
     */
    isocode?: string;
    /**
     * @member {string} [name]
     */
    name?: string;
    /**
     * @member {string} [symbol]
     */
    symbol?: string;
  }

  /**
   *
   * An interface representing Voucher.
   */
  export interface Voucher {
    /**
     * @member {Price} [appliedValue]
     */
    appliedValue?: Price;
    /**
     * @member {string} [code]
     */
    code?: string;
    /**
     * @member {Currency} [currency]
     */
    currency?: Currency;
    /**
     * @member {string} [description]
     */
    description?: string;
    /**
     * @member {boolean} [freeShipping]
     */
    freeShipping?: boolean;
    /**
     * @member {string} [name]
     */
    name?: string;
    /**
     * @member {number} [value]
     */
    value?: number;
    /**
     * @member {string} [valueFormatted]
     */
    valueFormatted?: string;
    /**
     * @member {string} [valueString]
     */
    valueString?: string;
    /**
     * @member {string} [voucherCode]
     */
    voucherCode?: string;
  }

  /**
   *
   * An interface representing DeliveryMode.
   */
  export interface DeliveryMode {
    /**
     * @member {string} [code]
     */
    code?: string;
    /**
     * @member {Price} [deliveryCost]
     */
    deliveryCost?: Price;
    /**
     * @member {string} [description]
     */
    description?: string;
    /**
     * @member {string} [name]
     */
    name?: string;
  }

  /**
   *
   * An interface representing GeoPoint.
   */
  export interface GeoPoint {
    /**
     * @member {number} [latitude]
     */
    latitude?: number;
    /**
     * @member {number} [longitude]
     */
    longitude?: number;
  }

  /**
   *
   * An interface representing Time.
   */
  export interface Time {
    /**
     * @member {string} [formattedHour]
     */
    formattedHour?: string;
    /**
     * @member {number} [hour]
     */
    hour?: number;
    /**
     * @member {number} [minute]
     */
    minute?: number;
  }

  /**
   *
   * An interface representing SpecialOpeningDay.
   */
  export interface SpecialOpeningDay {
    /**
     * @member {boolean} [closed]
     */
    closed?: boolean;
    /**
     * @member {Time} [closingTime]
     */
    closingTime?: Time;
    /**
     * @member {string} [comment]
     */
    comment?: string;
    /**
     * @member {Date} [date]
     */
    date?: Date;
    /**
     * @member {string} [formattedDate]
     */
    formattedDate?: string;
    /**
     * @member {string} [name]
     */
    name?: string;
    /**
     * @member {Time} [openingTime]
     */
    openingTime?: Time;
  }

  /**
   *
   * An interface representing WeekdayOpeningDay.
   */
  export interface WeekdayOpeningDay {
    /**
     * @member {boolean} [closed]
     */
    closed?: boolean;
    /**
     * @member {Time} [closingTime]
     */
    closingTime?: Time;
    /**
     * @member {Time} [openingTime]
     */
    openingTime?: Time;
    /**
     * @member {string} [weekDay]
     */
    weekDay?: string;
  }

  /**
   *
   * An interface representing OpeningSchedule.
   */
  export interface OpeningSchedule {
    /**
     * @member {string} [code]
     */
    code?: string;
    /**
     * @member {string} [name]
     */
    name?: string;
    /**
     * @member {SpecialOpeningDay[]} [specialDayOpeningList]
     */
    specialDayOpeningList?: SpecialOpeningDay[];
    /**
     * @member {WeekdayOpeningDay[]} [weekDayOpeningList]
     */
    weekDayOpeningList?: WeekdayOpeningDay[];
  }

  /**
   *
   * An interface representing PointOfService.
   */
  export interface PointOfService {
    /**
     * @member {Address} [address]
     */
    address?: Address;
    /**
     * @member {string} [description]
     */
    description?: string;
    /**
     * @member {string} [displayName]
     */
    displayName?: string;
    /**
     * @member {number} [distanceKm]
     */
    distanceKm?: number;
    /**
     * @member {{ [propertyName: string]: string }} [features]
     */
    features?: { [propertyName: string]: string };
    /**
     * @member {string} [formattedDistance]
     */
    formattedDistance?: string;
    /**
     * @member {GeoPoint} [geoPoint]
     */
    geoPoint?: GeoPoint;
    /**
     * @member {Image} [mapIcon]
     */
    mapIcon?: Image;
    /**
     * @member {string} [name]
     */
    name?: string;
    /**
     * @member {OpeningSchedule} [openingHours]
     */
    openingHours?: OpeningSchedule;
    /**
     * @member {string} [storeContent]
     */
    storeContent?: string;
    /**
     * @member {Image[]} [storeImages]
     */
    storeImages?: Image[];
    /**
     * @member {string} [url]
     */
    url?: string;
  }

  /**
   *
   * An interface representing Category.
   */
  export interface Category {
    /**
     * @member {string} [code]
     */
    code?: string;
    /**
     * @member {string} [code]
     */
    name?: string;
    /**
     * @member {Image} [image]
     */
    image?: Image;
    /**
     * @member {string} [url]
     */
    url?: string;
  }

  /**
   *
   * An interface representing FeatureUnit.
   */
  export interface FeatureUnit {
    /**
     * @member {string} [name]
     */
    name?: string;
    /**
     * @member {string} [symbol]
     */
    symbol?: string;
    /**
     * @member {string} [unitType]
     */
    unitType?: string;
  }

  /**
   *
   * An interface representing FeatureValue.
   */
  export interface FeatureValue {
    /**
     * @member {string} [value]
     */
    value?: string;
  }

  /**
   *
   * An interface representing Feature.
   */
  export interface Feature {
    /**
     * @member {string} [code]
     */
    code?: string;
    /**
     * @member {boolean} [comparable]
     */
    comparable?: boolean;
    /**
     * @member {string} [description]
     */
    description?: string;
    /**
     * @member {FeatureUnit} [featureUnit]
     */
    featureUnit?: FeatureUnit;
    /**
     * @member {FeatureValue[]} [featureValues]
     */
    featureValues?: FeatureValue[];
    /**
     * @member {string} [name]
     */
    name?: string;
    /**
     * @member {boolean} [range]
     */
    range?: boolean;
    /**
     * @member {string} [type]
     */
    type?: string;
  }

  /**
   *
   * An interface representing Classification.
   */
  export interface Classification {
    /**
     * @member {string} [code]
     */
    code?: string;
    /**
     * @member {Feature[]} [features]
     */
    features?: Feature[];
    /**
     * @member {string} [name]
     */
    name?: string;
  }

  /**
   *
   * An interface representing FutureStock.
   */
  export interface FutureStock {
    /**
     * @member {Date} [date]
     */
    date?: Date;
    /**
     * @member {string} [formattedDate]
     */
    formattedDate?: string;
    /**
     * @member {Stock} [stock]
     */
    stock?: Stock;
  }

  /**
   *
   * An interface representing PriceRange.
   */
  export interface PriceRange {
    /**
     * @member {Price} [maxPrice]
     */
    maxPrice?: Price;
    /**
     * @member {Price} [minPrice]
     */
    minPrice?: Price;
  }

  /**
   *
   * An interface representing ProductReference.
   */
  export interface ProductReference {
    /**
     * @member {string} [description]
     */
    description?: string;
    /**
     * @member {boolean} [preselected]
     */
    preselected?: boolean;
    /**
     * @member {number} [quantity]
     */
    quantity?: number;
    /**
     * @member {string} [referenceType]
     */
    referenceType?: string;
    /**
     * @member {Product} [target]
     */
    target?: Product;
  }

  /**
   *
   * An interface representing Language.
   */
  export interface Language {
    /**
     * @member {boolean} [active]
     */
    active?: boolean;
    /**
     * @member {string} [isocode]
     */
    isocode?: string;
    /**
     * @member {string} [name]
     */
    name?: string;
    /**
     * @member {string} [nativeName]
     */
    nativeName?: string;
  }

  /**
   *
   * An interface representing User.
   */
  export interface User {
    /**
     * @member {Currency} [currency]
     */
    currency?: Currency;
    /**
     * @member {string} [customerId]
     */
    customerId?: string;
    /**
     * @member {Date} [deactivationDate]
     */
    deactivationDate?: Date;
    /**
     * @member {Address} [defaultAddress]
     */
    defaultAddress?: Address;
    /**
     * @member {string} [displayUid]
     */
    displayUid?: string;
    /**
     * @member {string} [firstName]
     */
    firstName?: string;
    /**
     * @member {Language} [language]
     */
    language?: Language;
    /**
     * @member {string} [lastName]
     */
    lastName?: string;
    /**
     * @member {string} [name]
     */
    name?: string;
    /**
     * @member {string} [title]
     */
    title?: string;
    /**
     * @member {string} [titleCode]
     */
    titleCode?: string;
    /**
     * @member {string} [uid]
     */
    uid?: string;
  }

  /**
   *
   * An interface representing Review.
   */
  export interface Review {
    /**
     * @member {string} [alias]
     */
    alias?: string;
    /**
     * @member {string} [comment]
     */
    comment?: string;
    /**
     * @member {Date} [date]
     */
    date?: Date;
    /**
     * @member {string} [headline]
     */
    headline?: string;
    /**
     * @member {string} [id]
     */
    id?: string;
    /**
     * @member {User} [principal]
     */
    principal?: User;
    /**
     * @member {number} [rating]
     */
    rating?: number;
  }

  /**
   *
   * An interface representing VariantCategory.
   */
  export interface VariantCategory {
    /**
     * @member {boolean} [hasImage]
     */
    hasImage?: boolean;
    /**
     * @member {string} [name]
     */
    name?: string;
    /**
     * @member {number} [priority]
     */
    priority?: number;
  }

  /**
   *
   * An interface representing VariantValueCategory.
   */
  export interface VariantValueCategory {
    /**
     * @member {string} [name]
     */
    name?: string;
    /**
     * @member {number} [sequence]
     */
    sequence?: number;
    /**
     * @member {VariantCategory[]} [superCategories]
     */
    superCategories?: VariantCategory[];
  }

  /**
   *
   * An interface representing VariantMatrixElement.
   */
  export interface VariantMatrixElement {
    /**
     * @member {VariantMatrixElement[]} [elements]
     */
    elements?: VariantMatrixElement[];
    /**
     * @member {boolean} [isLeaf]
     */
    isLeaf?: boolean;
    /**
     * @member {VariantCategory} [parentVariantCategory]
     */
    parentVariantCategory?: VariantCategory;
    /**
     * @member {VariantOption} [variantOption]
     */
    variantOption?: VariantOption;
    /**
     * @member {VariantValueCategory} [variantValueCategory]
     */
    variantValueCategory?: VariantValueCategory;
  }

  /**
   *
   * An interface representing Product.
   */
  export interface Product {
    /**
     * @member {boolean} [availableForPickup]
     */
    availableForPickup?: boolean;
    /**
     * @member {number} [averageRating]
     */
    averageRating?: number;
    /**
     * @member {BaseOption[]} [baseOptions]
     */
    baseOptions?: BaseOption[];
    /**
     * @member {string} [baseProduct]
     */
    baseProduct?: string;
    /**
     * @member {Category[]} [categories]
     */
    categories?: Category[];
    /**
     * @member {Classification[]} [classifications]
     */
    classifications?: Classification[];
    /**
     * @member {string} [code]
     */
    code?: string;
    /**
     * @member {string} [description]
     */
    description?: string;
    /**
     * @member {FutureStock[]} [futureStocks]
     */
    futureStocks?: FutureStock[];
    /**
     * @member {Image[]} [images]
     */
    images?: Image[];
    /**
     * @member {string} [manufacturer]
     */
    manufacturer?: string;
    /**
     * @member {boolean} [multidimensional]
     */
    multidimensional?: boolean;
    /**
     * @member {string} [name]
     */
    name?: string;
    /**
     * @member {number} [numberOfReviews]
     */
    numberOfReviews?: number;
    /**
     * @member {Promotion[]} [potentialPromotions]
     */
    potentialPromotions?: Promotion[];
    /**
     * @member {Price} [price]
     */
    price?: Price;
    /**
     * @member {PriceRange} [priceRange]
     */
    priceRange?: PriceRange;
    /**
     * @member {ProductReference[]} [productReferences]
     */
    productReferences?: ProductReference[];
    /**
     * @member {boolean} [purchasable]
     */
    purchasable?: boolean;
    /**
     * @member {Review[]} [reviews]
     */
    reviews?: Review[];
    /**
     * @member {Stock} [stock]
     */
    stock?: Stock;
    /**
     * @member {string} [summary]
     */
    summary?: string;
    /**
     * @member {string} [url]
     */
    url?: string;
    /**
     * @member {VariantMatrixElement[]} [variantMatrix]
     */
    variantMatrix?: VariantMatrixElement[];
    /**
     * @member {VariantOption[]} [variantOptions]
     */
    variantOptions?: VariantOption[];
    /**
     * @member {string} [variantType]
     */
    variantType?: string;
    /**
     * @member {Price[]} [volumePrices]
     */
    volumePrices?: Price[];
    /**
     * @member {boolean} [volumePricesFlag]
     */
    volumePricesFlag?: boolean;
  }

  /**
   *
   * An interface representing OrderEntry.
   */
  export interface OrderEntry {
    /**
     * @member {Price} [basePrice]
     */
    basePrice?: Price;
    /**
     * @member {DeliveryMode} [deliveryMode]
     */
    deliveryMode?: DeliveryMode;
    /**
     * @member {PointOfService} [deliveryPointOfService]
     */
    deliveryPointOfService?: PointOfService;
    /**
     * @member {number} [entryNumber]
     */
    entryNumber?: number;
    /**
     * @member {Product} [product]
     */
    product?: Product;
    /**
     * @member {number} [quantity]
     */
    quantity?: number;
    /**
     * @member {Price} [totalPrice]
     */
    totalPrice?: Price;
    /**
     * @member {boolean} [updateable]
     */
    updateable?: boolean;
  }

  /**
   *
   * An interface representing DeliveryOrderEntryGroup.
   */
  export interface DeliveryOrderEntryGroup {
    /**
     * @member {Address} [deliveryAddress]
     */
    deliveryAddress?: Address;
    /**
     * @member {OrderEntry[]} [entries]
     */
    entries?: OrderEntry[];
    /**
     * @member {number} [quantity]
     */
    quantity?: number;
    /**
     * @member {Price} [totalPriceWithTax]
     */
    totalPriceWithTax?: Price;
  }

  /**
   *
   * An interface representing PaymentDetails.
   */
  export interface PaymentDetails {
    /**
     * @member {string} [accountHolderName]
     */
    accountHolderName?: string;
    /**
     * @member {Address} [billingAddress]
     */
    billingAddress?: Address;
    /**
     * @member {string} [cardNumber]
     */
    cardNumber?: string;
    /**
     * @member {CardType} [cardType]
     */
    cardType?: CardType;
    /**
     * @member {string} [cvn]
     */
    cvn?: string;
    /**
     * @member {boolean} [defaultPayment]
     */
    defaultPayment?: boolean;
    /**
     * @member {string} [expiryMonth]
     */
    expiryMonth?: string;
    /**
     * @member {string} [expiryYear]
     */
    expiryYear?: string;
    /**
     * @member {string} [id]
     */
    id?: string;
    /**
     * @member {string} [issueNumber]
     */
    issueNumber?: string;
    /**
     * @member {boolean} [saved]
     */
    saved?: boolean;
    /**
     * @member {string} [startMonth]
     */
    startMonth?: string;
    /**
     * @member {string} [startYear]
     */
    startYear?: string;
    /**
     * @member {string} [subscriptionId]
     */
    subscriptionId?: string;
  }

  /**
   *
   * An interface representing PickupOrderEntryGroup.
   */
  export interface PickupOrderEntryGroup {
    /**
     * @member {PointOfService} [deliveryPointOfService]
     */
    deliveryPointOfService?: PointOfService;
    /**
     * @member {number} [distance]
     */
    distance?: number;
    /**
     * @member {OrderEntry[]} [entries]
     */
    entries?: OrderEntry[];
    /**
     * @member {number} [quantity]
     */
    quantity?: number;
    /**
     * @member {Price} [totalPriceWithTax]
     */
    totalPriceWithTax?: Price;
  }

  /**
   *
   * An interface representing Principal.
   */
  export interface Principal {
    /**
     * @member {string} [name]
     */
    name?: string;
    /**
     * @member {string} [uid]
     */
    uid?: string;
  }

  /**
   *
   * An interface representing Cart.
   */
  export interface Cart {
    /**
     * @member {PromotionResult[]} [appliedOrderPromotions]
     */
    appliedOrderPromotions?: PromotionResult[];
    /**
     * @member {PromotionResult[]} [appliedProductPromotions]
     */
    appliedProductPromotions?: PromotionResult[];
    /**
     * @member {Voucher[]} [appliedVouchers]
     */
    appliedVouchers?: Voucher[];
    /**
     * @member {boolean} [calculated]
     */
    calculated?: boolean;
    /**
     * @member {string} [code]
     */
    code?: string;
    /**
     * @member {Address} [deliveryAddress]
     */
    deliveryAddress?: Address;
    /**
     * @member {Price} [deliveryCost]
     */
    deliveryCost?: Price;
    /**
     * @member {number} [deliveryItemsQuantity]
     */
    deliveryItemsQuantity?: number;
    /**
     * @member {DeliveryMode} [deliveryMode]
     */
    deliveryMode?: DeliveryMode;
    /**
     * @member {DeliveryOrderEntryGroup[]} [deliveryOrderGroups]
     */
    deliveryOrderGroups?: DeliveryOrderEntryGroup[];
    /**
     * @member {string} [description]
     */
    description?: string;
    /**
     * @member {OrderEntry[]} [entries]
     */
    entries?: OrderEntry[];
    /**
     * @member {Date} [expirationTime]
     */
    expirationTime?: Date;
    /**
     * @member {string} [guid]
     */
    guid?: string;
    /**
     * @member {string} [name]
     */
    name?: string;
    /**
     * @member {boolean} [net]
     */
    net?: boolean;
    /**
     * @member {Price} [orderDiscounts]
     */
    orderDiscounts?: Price;
    /**
     * @member {PaymentDetails} [paymentInfo]
     */
    paymentInfo?: PaymentDetails;
    /**
     * @member {number} [pickupItemsQuantity]
     */
    pickupItemsQuantity?: number;
    /**
     * @member {PickupOrderEntryGroup[]} [pickupOrderGroups]
     */
    pickupOrderGroups?: PickupOrderEntryGroup[];
    /**
     * @member {PromotionResult[]} [potentialOrderPromotions]
     */
    potentialOrderPromotions?: PromotionResult[];
    /**
     * @member {PromotionResult[]} [potentialProductPromotions]
     */
    potentialProductPromotions?: PromotionResult[];
    /**
     * @member {Price} [productDiscounts]
     */
    productDiscounts?: Price;
    /**
     * @member {Date} [saveTime]
     */
    saveTime?: Date;
    /**
     * @member {Principal} [savedBy]
     */
    savedBy?: Principal;
    /**
     * @member {string} [site]
     */
    site?: string;
    /**
     * @member {string} [store]
     */
    store?: string;
    /**
     * @member {Price} [subTotal]
     */
    subTotal?: Price;
    /**
     * @member {Price} [totalDiscounts]
     */
    totalDiscounts?: Price;
    /**
     * @member {number} [totalItems]
     */
    totalItems?: number;
    /**
     * @member {Price} [totalPrice]
     */
    totalPrice?: Price;
    /**
     * @member {Price} [totalPriceWithTax]
     */
    totalPriceWithTax?: Price;
    /**
     * @member {Price} [totalTax]
     */
    totalTax?: Price;
    /**
     * @member {number} [totalUnitCount]
     */
    totalUnitCount?: number;
    /**
     * @member {Principal} [user]
     */
    user?: Principal;
  }

  /**
   *
   * An interface representing CartList.
   */
  export interface CartList {
    /**
     * @member {Cart[]} [carts]
     */
    carts?: Cart[];
  }

  /**
   *
   * An interface representing CartModification.
   */
  export interface CartModification {
    /**
     * @member {boolean} [deliveryModeChanged]
     */
    deliveryModeChanged?: boolean;
    /**
     * @member {OrderEntry} [entry]
     */
    entry?: OrderEntry;
    /**
     * @member {number} [quantity]
     */
    quantity?: number;
    /**
     * @member {number} [quantityAdded]
     */
    quantityAdded?: number;
    /**
     * @member {string} [statusCode]
     */
    statusCode?: string;
    /**
     * @member {string} [statusMessage]
     */
    statusMessage?: string;
  }

  /**
   *
   * An interface representing CategoryHierarchy.
   */
  export interface CategoryHierarchy {
    /**
     * @member {string} [id]
     */
    id?: string;
    /**
     * @member {Date} [lastModified]
     */
    lastModified?: Date;
    /**
     * @member {string} [name]
     */
    name?: string;
    /**
     * @member {CategoryHierarchy[]} [subcategories]
     */
    subcategories?: CategoryHierarchy[];
    /**
     * @member {string} [url]
     */
    url?: string;
  }

  /**
   *
   * An interface representing CatalogVersion.
   */
  export interface CatalogVersion {
    /**
     * @member {CategoryHierarchy[]} [categories]
     */
    categories?: CategoryHierarchy[];
    /**
     * @member {string} [id]
     */
    id?: string;
    /**
     * @member {Date} [lastModified]
     */
    lastModified?: Date;
    /**
     * @member {string} [name]
     */
    name?: string;
    /**
     * @member {string} [url]
     */
    url?: string;
  }

  /**
   *
   * An interface representing Catalog.
   */
  export interface Catalog {
    /**
     * @member {CatalogVersion[]} [catalogVersions]
     */
    catalogVersions?: CatalogVersion[];
    /**
     * @member {string} [id]
     */
    id?: string;
    /**
     * @member {Date} [lastModified]
     */
    lastModified?: Date;
    /**
     * @member {string} [name]
     */
    name?: string;
    /**
     * @member {string} [url]
     */
    url?: string;
  }

  /**
   *
   * An interface representing CatalogList.
   */
  export interface CatalogList {
    /**
     * @member {Catalog[]} [catalogs]
     */
    catalogs?: Catalog[];
  }

  /**
   *
   * An interface representing ComponentIDList.
   */
  export interface ComponentIDList {
    /**
     * @member {string[]} [idList]
     */
    idList?: string[];
  }

  /**
   *
   * An interface representing ConsignmentEntry.
   */
  export interface ConsignmentEntry {
    /**
     * @member {OrderEntry} [orderEntry]
     */
    orderEntry?: OrderEntry;
    /**
     * @member {number} [quantity]
     */
    quantity?: number;
    /**
     * @member {number} [shippedQuantity]
     */
    shippedQuantity?: number;
  }

  /**
   *
   * An interface representing Consignment.
   */
  export interface Consignment {
    /**
     * @member {string} [code]
     */
    code?: string;
    /**
     * @member {PointOfService} [deliveryPointOfService]
     */
    deliveryPointOfService?: PointOfService;
    /**
     * @member {ConsignmentEntry[]} [entries]
     */
    entries?: ConsignmentEntry[];
    /**
     * @member {Address} [shippingAddress]
     */
    shippingAddress?: Address;
    /**
     * @member {string} [status]
     */
    status?: string;
    /**
     * @member {Date} [statusDate]
     */
    statusDate?: Date;
    /**
     * @member {string} [trackingID]
     */
    trackingID?: string;
  }

  /**
   *
   * An interface representing CountryList.
   */
  export interface CountryList {
    /**
     * @member {Country[]} [countries]
     */
    countries?: Country[];
  }

  /**
   *
   * An interface representing CurrencyList.
   */
  export interface CurrencyList {
    /**
     * @member {Currency[]} [currencies]
     */
    currencies?: Currency[];
  }

  /**
   * An interface representing CustomerCoupon
   */
  export interface CustomerCoupon {
    /**
     * @member {string} [couponId]
     */
    couponId?: string;
    /**
     * @member {string} [name]
     */
    name?: string;
    /**
     * @member {string} [startDate]
     */
    startDate?: string;
    /**
     * @member {string} [endDate]
     */
    endDate?: string;
    /**
     * @member {string} [endDate]
     */
    status?: string;
    /**
     * @member {string} [description]
     */
    description?: string;
    /**
     * @member {boolean} [notificationOn]
     */
    notificationOn?: boolean;
    /**
     * @member {boolean} [allProductsApplicable]
     */
    allProductsApplicable?: boolean;
  }

  /**
   * An interface representing CustomerCouponSearchResult
   */
  export interface CustomerCouponSearchResult {
    /**
     * @member {CustomerCoupon[]} [coupons]
     */
    coupons?: CustomerCoupon[];
    /**
     * @member {Sort[]} [sorts]
     */
    sorts?: Sort[];
    /**
     * @member {Pagination} [pagination]
     */
    pagination?: Pagination;
  }

  /**
   *
   * An interface representing DeliveryModeList.
   */
  export interface DeliveryModeList {
    /**
     * @member {DeliveryMode[]} [deliveryModes]
     */
    deliveryModes?: DeliveryMode[];
  }

  /**
   *
   * An interface representing FacetValue.
   */
  export interface FacetValue {
    /**
     * @member {number} [count]
     */
    count?: number;
    /**
     * @member {string} [name]
     */
    name?: string;
    /**
     * @member {SearchState} [query]
     */
    query?: SearchState;
    /**
     * @member {boolean} [selected]
     */
    selected?: boolean;
  }

  /**
   *
   * An interface representing Facet.
   */
  export interface Facet {
    /**
     * @member {boolean} [category]
     */
    category?: boolean;
    /**
     * @member {boolean} [multiSelect]
     */
    multiSelect?: boolean;
    /**
     * @member {string} [name]
     */
    name?: string;
    /**
     * @member {number} [priority]
     */
    priority?: number;
    /**
     * @member {FacetValue[]} [topValues]
     */
    topValues?: FacetValue[];
    /**
     * @member {FacetValue[]} [values]
     */
    values?: FacetValue[];
    /**
     * @member {boolean} [visible]
     */
    visible?: boolean;
  }

  /**
   *
   * An interface representing LanguageList.
   */
  export interface LanguageList {
    /**
     * @member {Language[]} [languages]
     */
    languages?: Language[];
  }

  /**
   *
   * An interface representing Pagination.
   * Pagination info
   *
   */
  export interface Pagination {
    /**
     * @member {number} [count] Number of elements on this page
     */
    count?: number;
    /**
     * @member {number} [page] Current page number
     */
    page?: number;
    /**
     * @member {number} [totalCount] Total number of elements
     */
    totalCount?: number;
    /**
     * @member {number} [totalPages] Total number of pages
     */
    totalPages?: number;
  }

  /**
   *
   * An interface representing Sort.
   * Sort option
   *
   */
  export interface Sort {
    /**
     * @member {boolean} [asc]
     */
    asc?: boolean;
    /**
     * @member {string} [code]
     */
    code?: string;
  }

  /**
   *
   * An interface representing ListAdaptedComponents.
   */
  export interface ListAdaptedComponents {
    /**
     * @member {any[]} [components]
     */
    components?: any[];
    /**
     * @member {Pagination} [pagination]
     */
    pagination?: Pagination;
    /**
     * @member {Sort[]} [sorts]
     */
    sorts?: Sort[];
  }

  /**
   *
   * An interface representing MemberList.
   */
  export interface MemberList {
    /**
     * @member {Principal[]} [members]
     */
    members?: Principal[];
  }

  /**
   *
   * An interface representing OrderEntryList.
   */
  export interface OrderEntryList {
    /**
     * @member {OrderEntry[]} [orderEntries]
     */
    orderEntries?: OrderEntry[];
  }

  /**
   *
   * An interface representing OrderHistory.
   */
  export interface OrderHistory {
    /**
     * @member {string} [code]
     */
    code?: string;
    /**
     * @member {string} [guid]
     */
    guid?: string;
    /**
     * @member {Date} [placed]
     */
    placed?: Date;
    /**
     * @member {string} [status]
     */
    status?: string;
    /**
     * @member {string} [statusDisplay]
     */
    statusDisplay?: string;
    /**
     * @member {Price} [total]
     */
    total?: Price;
  }

  /**
   *
   * An interface representing PaginationModel.
   */
  export interface PaginationModel {
    /**
     * @member {number} [currentPage]
     */
    currentPage?: number;
    /**
     * @member {number} [pageSize]
     */
    pageSize?: number;
    /**
     * @member {string} [sort]
     */
    sort?: string;
    /**
     * @member {number} [totalPages]
     */
    totalPages?: number;
    /**
     * @member {number} [totalResults]
     */
    totalResults?: number;
  }

  /**
   *
   * An interface representing SortModel.
   */
  export interface SortModel {
    /**
     * @member {string} [code]
     */
    code?: string;
    /**
     * @member {string} [name]
     */
    name?: string;
    /**
     * @member {boolean} [selected]
     */
    selected?: boolean;
  }

  /**
   *
   * An interface representing OrderHistoryList.
   */
  export interface OrderHistoryList {
    /**
     * @member {OrderHistory[]} [orders]
     */
    orders?: OrderHistory[];
    /**
     * @member {PaginationModel} [pagination]
     */
    pagination?: PaginationModel;
    /**
     * @member {SortModel[]} [sorts]
     */
    sorts?: SortModel[];
  }

  /**
   *
   * An interface representing OrderStatusUpdateElement.
   */
  export interface OrderStatusUpdateElement {
    /**
     * @member {string} [baseSiteId]
     */
    baseSiteId?: string;
    /**
     * @member {string} [code]
     */
    code?: string;
    /**
     * @member {string} [status]
     */
    status?: string;
  }

  /**
   *
   * An interface representing OrderStatusUpdateElementList.
   */
  export interface OrderStatusUpdateElementList {
    /**
     * @member {OrderStatusUpdateElement[]} [orderStatusUpdateElements]
     */
    orderStatusUpdateElements?: OrderStatusUpdateElement[];
  }

  /**
   *
   * An interface representing Order.
   */
  export interface Order {
    /**
     * @member {PromotionResult[]} [appliedOrderPromotions]
     */
    appliedOrderPromotions?: PromotionResult[];
    /**
     * @member {PromotionResult[]} [appliedProductPromotions]
     */
    appliedProductPromotions?: PromotionResult[];
    /**
     * @member {Voucher[]} [appliedVouchers]
     */
    appliedVouchers?: Voucher[];
    /**
     * @member {boolean} [calculated]
     */
    calculated?: boolean;
    /**
     * @member {string} [code]
     */
    code?: string;
    /**
     * @member {Consignment[]} [consignments]
     */
    consignments?: Consignment[];
    /**
     * @member {Date} [created]
     */
    created?: Date;
    /**
     * @member {Address} [deliveryAddress]
     */
    deliveryAddress?: Address;
    /**
     * @member {Price} [deliveryCost]
     */
    deliveryCost?: Price;
    /**
     * @member {number} [deliveryItemsQuantity]
     */
    deliveryItemsQuantity?: number;
    /**
     * @member {DeliveryMode} [deliveryMode]
     */
    deliveryMode?: DeliveryMode;
    /**
     * @member {DeliveryOrderEntryGroup[]} [deliveryOrderGroups]
     */
    deliveryOrderGroups?: DeliveryOrderEntryGroup[];
    /**
     * @member {string} [deliveryStatus]
     */
    deliveryStatus?: string;
    /**
     * @member {string} [deliveryStatusDisplay]
     */
    deliveryStatusDisplay?: string;
    /**
     * @member {OrderEntry[]} [entries]
     */
    entries?: OrderEntry[];
    /**
     * @member {boolean} [guestCustomer]
     */
    guestCustomer?: boolean;
    /**
     * @member {string} [guid]
     */
    guid?: string;
    /**
     * @member {boolean} [net]
     */
    net?: boolean;
    /**
     * @member {Price} [orderDiscounts]
     */
    orderDiscounts?: Price;
    /**
     * @member {PaymentDetails} [paymentInfo]
     */
    paymentInfo?: PaymentDetails;
    /**
     * @member {number} [pickupItemsQuantity]
     */
    pickupItemsQuantity?: number;
    /**
     * @member {PickupOrderEntryGroup[]} [pickupOrderGroups]
     */
    pickupOrderGroups?: PickupOrderEntryGroup[];
    /**
     * @member {Price} [productDiscounts]
     */
    productDiscounts?: Price;
    /**
     * @member {string} [site]
     */
    site?: string;
    /**
     * @member {string} [status]
     */
    status?: string;
    /**
     * @member {string} [statusDisplay]
     */
    statusDisplay?: string;
    /**
     * @member {string} [store]
     */
    store?: string;
    /**
     * @member {Price} [subTotal]
     */
    subTotal?: Price;
    /**
     * @member {Price} [totalDiscounts]
     */
    totalDiscounts?: Price;
    /**
     * @member {number} [totalItems]
     */
    totalItems?: number;
    /**
     * @member {Price} [totalPrice]
     */
    totalPrice?: Price;
    /**
     * @member {Price} [totalPriceWithTax]
     */
    totalPriceWithTax?: Price;
    /**
     * @member {Price} [totalTax]
     */
    totalTax?: Price;
    /**
     * @member {OrderEntry[]} [unconsignedEntries]
     */
    unconsignedEntries?: OrderEntry[];
    /**
     * @member {Principal} [user]
     */
    user?: Principal;
  }

  /**
   *
   * An interface representing ReturnRequest.
   */
  export interface ReturnRequest {
    /**
     * @member {boolean} [cancellable]
     */
    cancellable?: boolean;
    /**
     * @member {string} [code]
     */
    code?: string;
    /**
     * @member {Date} [creationTime]
     */
    creationTime?: Date;
    /**
     * @member {Price} [deliveryCost]
     */
    deliveryCost?: Price;
    /**
     * @member {order} [order]
     */
    order?: Order;
    /**
     * @member {boolean} [refundDeliveryCost]
     */
    refundDeliveryCost?: boolean;
    /**
     * @member {ReturnRequestEntry[]} [returnEntries]
     */
    returnEntries?: ReturnRequestEntry[];
    /**
     * @member {string} [returnLabelDownloadUrl]
     */
    returnLabelDownloadUrl?: string;
    /**
     * @member {string} [rma]
     */
    rma?: string;
    /**
     * @member {string} [status]
     */
    status?: string;
    /**
     * @member {Price} [subTotal]
     */
    subTotal?: Price;
    /**
     * @member {Price} [totalPrice]
     */
    totalPrice?: Price;
  }

  /**
   *
   * An interface representing ReturnRequestEntry.
   */
  export interface ReturnRequestEntry {
    /**
     * @member {OrderEntry} [orderEntry]
     */
    orderEntry?: OrderEntry;
    /**
     * @member {number} [expectedQuantity]
     */
    expectedQuantity?: number;
    /**
     * @member {Price} [refundAmount]
     */
    refundAmount?: Price;
  }

  /**
   *
   * An interface representing PaymentDetailsList.
   */
  export interface PaymentDetailsList {
    /**
     * @member {PaymentDetails[]} [payments]
     */
    payments?: PaymentDetails[];
  }

  /**
   *
   * An interface representing PointOfServiceStock.
   */
  export interface PointOfServiceStock {
    /**
     * @member {Address} [address]
     */
    address?: Address;
    /**
     * @member {string} [description]
     */
    description?: string;
    /**
     * @member {string} [displayName]
     */
    displayName?: string;
    /**
     * @member {number} [distanceKm]
     */
    distanceKm?: number;
    /**
     * @member {{ [propertyName: string]: string }} [features]
     */
    features?: { [propertyName: string]: string };
    /**
     * @member {string} [formattedDistance]
     */
    formattedDistance?: string;
    /**
     * @member {GeoPoint} [geoPoint]
     */
    geoPoint?: GeoPoint;
    /**
     * @member {Image} [mapIcon]
     */
    mapIcon?: Image;
    /**
     * @member {string} [name]
     */
    name?: string;
    /**
     * @member {OpeningSchedule} [openingHours]
     */
    openingHours?: OpeningSchedule;
    /**
     * @member {Stock} [stockInfo]
     */
    stockInfo?: Stock;
    /**
     * @member {string} [storeContent]
     */
    storeContent?: string;
    /**
     * @member {Image[]} [storeImages]
     */
    storeImages?: Image[];
    /**
     * @member {string} [url]
     */
    url?: string;
  }

  /**
   *
   * An interface representing ProductExpressUpdateElement.
   */
  export interface ProductExpressUpdateElement {
    /**
     * @member {string} [catalogId]
     */
    catalogId?: string;
    /**
     * @member {string} [catalogVersion]
     */
    catalogVersion?: string;
    /**
     * @member {string} [code]
     */
    code?: string;
  }

  /**
   *
   * An interface representing ProductExpressUpdateElementList.
   */
  export interface ProductExpressUpdateElementList {
    /**
     * @member {ProductExpressUpdateElement[]} [productExpressUpdateElements]
     */
    productExpressUpdateElements?: ProductExpressUpdateElement[];
  }

  /**
   *
   * An interface representing ProductList.
   */
  export interface ProductList {
    /**
     * @member {string} [catalog]
     */
    catalog?: string;
    /**
     * @member {number} [currentPage]
     */
    currentPage?: number;
    /**
     * @member {Product[]} [products]
     */
    products?: Product[];
    /**
     * @member {number} [totalPageCount]
     */
    totalPageCount?: number;
    /**
     * @member {number} [totalProductCount]
     */
    totalProductCount?: number;
    /**
     * @member {string} [version]
     */
    version?: string;
  }

  /**
   *
   * An interface representing ProductReferenceList.
   */
  export interface ProductReferenceList {
    /**
     * @member {ProductReference[]} [references]
     */
    references?: ProductReference[];
  }

  /**
   *
   * An interface representing SpellingSuggestion.
   */
  export interface SpellingSuggestion {
    /**
     * @member {string} [query]
     */
    query?: string;
    /**
     * @member {string} [suggestion]
     */
    suggestion?: string;
  }

  /**
   *
   * An interface representing ProductSearchPage.
   */
  export interface ProductSearchPage {
    /**
     * @member {Breadcrumb[]} [breadcrumbs]
     */
    breadcrumbs?: Breadcrumb[];
    /**
     * @member {string} [categoryCode]
     */
    categoryCode?: string;
    /**
     * @member {SearchState} [currentQuery]
     */
    currentQuery?: SearchState;
    /**
     * @member {Facet[]} [facets]
     */
    facets?: Facet[];
    /**
     * @member {string} [freeTextSearch]
     */
    freeTextSearch?: string;
    /**
     * @member {string} [keywordRedirectUrl]
     */
    keywordRedirectUrl?: string;
    /**
     * @member {PaginationModel} [pagination]
     */
    pagination?: PaginationModel;
    /**
     * @member {Product[]} [products]
     */
    products?: Product[];
    /**
     * @member {SortModel[]} [sorts]
     */
    sorts?: SortModel[];
    /**
     * @member {SpellingSuggestion} [spellingSuggestion]
     */
    spellingSuggestion?: SpellingSuggestion;
  }

  /**
   *
   * An interface representing PromotionList.
   */
  export interface PromotionList {
    /**
     * @member {Promotion[]} [promotions]
     */
    promotions?: Promotion[];
  }

  /**
   *
   * An interface representing PromotionResultList.
   */
  export interface PromotionResultList {
    /**
     * @member {PromotionResult[]} [promotions]
     */
    promotions?: PromotionResult[];
  }

  /**
   *
   * An interface representing ReviewList.
   */
  export interface ReviewList {
    /**
     * @member {Review[]} [reviews]
     */
    reviews?: Review[];
  }

  /**
   *
   * An interface representing SaveCartResult.
   */
  export interface SaveCartResult {
    /**
     * @member {Cart} [savedCartData]
     */
    savedCartData?: Cart;
  }

  /**
   *
   * An interface representing StoreFinderSearchPage.
   */
  export interface StoreFinderSearchPage {
    /**
     * @member {number} [boundEastLongitude]
     */
    boundEastLongitude?: number;
    /**
     * @member {number} [boundNorthLatitude]
     */
    boundNorthLatitude?: number;
    /**
     * @member {number} [boundSouthLatitude]
     */
    boundSouthLatitude?: number;
    /**
     * @member {number} [boundWestLongitude]
     */
    boundWestLongitude?: number;
    /**
     * @member {string} [locationText]
     */
    locationText?: string;
    /**
     * @member {PaginationModel} [pagination]
     */
    pagination?: PaginationModel;
    /**
     * @member {SortModel[]} [sorts]
     */
    sorts?: SortModel[];
    /**
     * @member {number} [sourceLatitude]
     */
    sourceLatitude?: number;
    /**
     * @member {number} [sourceLongitude]
     */
    sourceLongitude?: number;
    /**
     * @member {PointOfService[]} [stores]
     */
    stores?: PointOfService[];
  }

  /**
   *
   * An interface representing StoreFinderStockSearchPage.
   */
  export interface StoreFinderStockSearchPage {
    /**
     * @member {number} [boundEastLongitude]
     */
    boundEastLongitude?: number;
    /**
     * @member {number} [boundNorthLatitude]
     */
    boundNorthLatitude?: number;
    /**
     * @member {number} [boundSouthLatitude]
     */
    boundSouthLatitude?: number;
    /**
     * @member {number} [boundWestLongitude]
     */
    boundWestLongitude?: number;
    /**
     * @member {string} [locationText]
     */
    locationText?: string;
    /**
     * @member {PaginationModel} [pagination]
     */
    pagination?: PaginationModel;
    /**
     * @member {Product} [product]
     */
    product?: Product;
    /**
     * @member {SortModel[]} [sorts]
     */
    sorts?: SortModel[];
    /**
     * @member {number} [sourceLatitude]
     */
    sourceLatitude?: number;
    /**
     * @member {number} [sourceLongitude]
     */
    sourceLongitude?: number;
    /**
     * @member {PointOfServiceStock[]} [stores]
     */
    stores?: PointOfServiceStock[];
  }

  /**
   *
   * An interface representing Suggestion.
   */
  export interface Suggestion {
    /**
     * @member {string} [value]
     */
    value?: string;
  }

  /**
   *
   * An interface representing SuggestionList.
   */
  export interface SuggestionList {
    /**
     * @member {Suggestion[]} [suggestions]
     */
    suggestions?: Suggestion[];
  }

  /**
   *
   * An interface representing Title.
   */
  export interface Title {
    /**
     * @member {string} [code]
     */
    code?: string;
    /**
     * @member {string} [name]
     */
    name?: string;
  }

  /**
   *
   * An interface representing TitleList.
   */
  export interface TitleList {
    /**
     * @member {Title[]} [titles]
     */
    titles?: Title[];
  }

  /**
   *
   * An interface representing UserGroup.
   */
  export interface UserGroup {
    /**
     * @member {Principal[]} [members]
     */
    members?: Principal[];
    /**
     * @member {number} [membersCount]
     */
    membersCount?: number;
    /**
     * @member {string} [name]
     */
    name?: string;
    /**
     * @member {UserGroup[]} [subGroups]
     */
    subGroups?: UserGroup[];
    /**
     * @member {string} [uid]
     */
    uid?: string;
  }

  /**
   *
   * An interface representing UserGroupList.
   */
  export interface UserGroupList {
    /**
     * @member {number} [currentPage]
     */
    currentPage?: number;
    /**
     * @member {number} [numberOfPages]
     */
    numberOfPages?: number;
    /**
     * @member {number} [pageSize]
     */
    pageSize?: number;
    /**
     * @member {number} [totalNumber]
     */
    totalNumber?: number;
    /**
     * @member {UserGroup[]} [userGroups]
     */
    userGroups?: UserGroup[];
  }

  /**
   *
   * An interface representing UserSignUp.
   */
  export interface UserSignUp {
    /**
     * @member {string} [firstName]
     */
    firstName?: string;
    /**
     * @member {string} [lastName]
     */
    lastName?: string;
    /**
     * @member {string} [password]
     */
    password?: string;
    /**
     * @member {string} [titleCode]
     */
    titleCode?: string;
    /**
     * @member {string} [uid]
     */
    uid?: string;
  }

  export interface StoreCount {
    count?: number;
    isoCode?: string;
    name?: string;
    type?: string;
  }

  export interface StoreCountList {
    countriesAndRegionsStoreCount?: StoreCount[];
  }

  /**
   *
   * An interface representing VoucherList.
   */
  export interface VoucherList {
    /**
     * @member {Voucher[]} [vouchers]
     */
    vouchers?: Voucher[];
  }

  /**
   * Defines values for PriceType.
   * Possible values include: 'BUY', 'FROM'
   * There could be more values for this enum apart from the ones defined here.If
   * you want to set a value that is not from the known values then you can do
   * the following:
   * let param: PriceType = <PriceType>"someUnknownValueThatWillStillBeValid";
   * @readonly
   * @enum {string}
   */
  export enum PriceType {
    BUY = 'BUY',
    FROM = 'FROM',
  }

  /**
   * Defines values for ImageType.
   * Possible values include: 'PRIMARY', 'GALLERY'
   * There could be more values for this enum apart from the ones defined here.If
   * you want to set a value that is not from the known values then you can do
   * the following:
   * let param: ImageType = <ImageType>"someUnknownValueThatWillStillBeValid";
   * @readonly
   * @enum {string}
   */
  export enum ImageType {
    PRIMARY = 'PRIMARY',
    GALLERY = 'GALLERY',
  }

  /**
   * Defines values for Fields.
   * Possible values include: 'BASIC', 'DEFAULT', 'FULL'
   * There could be more values for this enum apart from the ones defined here.If
   * you want to set a value that is not from the known values then you can do
   * the following:
   * let param: Fields = <Fields>"someUnknownValueThatWillStillBeValid";
   * @readonly
   * @enum {string}
   */
  export enum Fields {
    BASIC = 'BASIC',
    DEFAULT = 'DEFAULT',
    FULL = 'FULL',
  }

  /**
   * Defines values for Fields1.
   * Possible values include: 'BASIC', 'DEFAULT', 'FULL'
   * There could be more values for this enum apart from the ones defined here.If
   * you want to set a value that is not from the known values then you can do
   * the following:
   * let param: Fields1 = <Fields1>"someUnknownValueThatWillStillBeValid";
   * @readonly
   * @enum {string}
   */
  export enum Fields1 {
    BASIC = 'BASIC',
    DEFAULT = 'DEFAULT',
    FULL = 'FULL',
  }

  /**
   * Defines values for Fields2.
   * Possible values include: 'BASIC', 'DEFAULT', 'FULL'
   * There could be more values for this enum apart from the ones defined here.If
   * you want to set a value that is not from the known values then you can do
   * the following:
   * let param: Fields2 = <Fields2>"someUnknownValueThatWillStillBeValid";
   * @readonly
   * @enum {string}
   */
  export enum Fields2 {
    BASIC = 'BASIC',
    DEFAULT = 'DEFAULT',
    FULL = 'FULL',
  }

  /**
   * Defines values for Fields3.
   * Possible values include: 'BASIC', 'DEFAULT', 'FULL'
   * There could be more values for this enum apart from the ones defined here.If
   * you want to set a value that is not from the known values then you can do
   * the following:
   * let param: Fields3 = <Fields3>"someUnknownValueThatWillStillBeValid";
   * @readonly
   * @enum {string}
   */
  export enum Fields3 {
    BASIC = 'BASIC',
    DEFAULT = 'DEFAULT',
    FULL = 'FULL',
  }

  /**
   * Defines values for Fields4.
   * Possible values include: 'BASIC', 'DEFAULT', 'FULL'
   * There could be more values for this enum apart from the ones defined here.If
   * you want to set a value that is not from the known values then you can do
   * the following:
   * let param: Fields4 = <Fields4>"someUnknownValueThatWillStillBeValid";
   * @readonly
   * @enum {string}
   */
  export enum Fields4 {
    BASIC = 'BASIC',
    DEFAULT = 'DEFAULT',
    FULL = 'FULL',
  }

  /**
   * Defines values for Fields5.
   * Possible values include: 'BASIC', 'DEFAULT', 'FULL'
   * There could be more values for this enum apart from the ones defined here.If
   * you want to set a value that is not from the known values then you can do
   * the following:
   * let param: Fields5 = <Fields5>"someUnknownValueThatWillStillBeValid";
   * @readonly
   * @enum {string}
   */
  export enum Fields5 {
    BASIC = 'BASIC',
    DEFAULT = 'DEFAULT',
    FULL = 'FULL',
  }

  /**
   * Defines values for Fields6.
   * Possible values include: 'BASIC', 'DEFAULT', 'FULL'
   * There could be more values for this enum apart from the ones defined here.If
   * you want to set a value that is not from the known values then you can do
   * the following:
   * let param: Fields6 = <Fields6>"someUnknownValueThatWillStillBeValid";
   * @readonly
   * @enum {string}
   */
  export enum Fields6 {
    BASIC = 'BASIC',
    DEFAULT = 'DEFAULT',
    FULL = 'FULL',
  }

  /**
   * Defines values for PageType.
   * Possible values include: 'ContentPage', 'ProductPage', 'CategoryPage',
   * 'CatalogPage'
   * There could be more values for this enum apart from the ones defined here.If
   * you want to set a value that is not from the known values then you can do
   * the following:
   * let param: PageType = <PageType>"someUnknownValueThatWillStillBeValid";
   * @readonly
   * @enum {string}
   */
  export enum PageType {
    CONTENT_PAGE = 'ContentPage',
    PRODUCT_PAGE = 'ProductPage',
    CATEGORY_PAGE = 'CategoryPage',
    CATALOG_PAGE = 'CatalogPage',
  }

  /**
   * Defines values for Fields7.
   * Possible values include: 'BASIC', 'DEFAULT', 'FULL'
   * There could be more values for this enum apart from the ones defined here.If
   * you want to set a value that is not from the known values then you can do
   * the following:
   * let param: Fields7 = <Fields7>"someUnknownValueThatWillStillBeValid";
   * @readonly
   * @enum {string}
   */
  export enum Fields7 {
    BASIC = 'BASIC',
    DEFAULT = 'DEFAULT',
    FULL = 'FULL',
  }

  /**
   * Defines values for Fields8.
   * Possible values include: 'BASIC', 'DEFAULT', 'FULL'
   * There could be more values for this enum apart from the ones defined here.If
   * you want to set a value that is not from the known values then you can do
   * the following:
   * let param: Fields8 = <Fields8>"someUnknownValueThatWillStillBeValid";
   * @readonly
   * @enum {string}
   */
  export enum Fields8 {
    BASIC = 'BASIC',
    DEFAULT = 'DEFAULT',
    FULL = 'FULL',
  }

  /**
   * Defines values for Fields9.
   * Possible values include: 'BASIC', 'DEFAULT', 'FULL'
   * There could be more values for this enum apart from the ones defined here.If
   * you want to set a value that is not from the known values then you can do
   * the following:
   * let param: Fields9 = <Fields9>"someUnknownValueThatWillStillBeValid";
   * @readonly
   * @enum {string}
   */
  export enum Fields9 {
    BASIC = 'BASIC',
    DEFAULT = 'DEFAULT',
    FULL = 'FULL',
  }

  /**
   * Defines values for Fields10.
   * Possible values include: 'BASIC', 'DEFAULT', 'FULL'
   * There could be more values for this enum apart from the ones defined here.If
   * you want to set a value that is not from the known values then you can do
   * the following:
   * let param: Fields10 = <Fields10>"someUnknownValueThatWillStillBeValid";
   * @readonly
   * @enum {string}
   */
  export enum Fields10 {
    BASIC = 'BASIC',
    DEFAULT = 'DEFAULT',
    FULL = 'FULL',
  }

  /**
   * Defines values for Fields11.
   * Possible values include: 'BASIC', 'DEFAULT', 'FULL'
   * There could be more values for this enum apart from the ones defined here.If
   * you want to set a value that is not from the known values then you can do
   * the following:
   * let param: Fields11 = <Fields11>"someUnknownValueThatWillStillBeValid";
   * @readonly
   * @enum {string}
   */
  export enum Fields11 {
    BASIC = 'BASIC',
    DEFAULT = 'DEFAULT',
    FULL = 'FULL',
  }

  /**
   * Defines values for Fields12.
   * Possible values include: 'BASIC', 'DEFAULT', 'FULL'
   * There could be more values for this enum apart from the ones defined here.If
   * you want to set a value that is not from the known values then you can do
   * the following:
   * let param: Fields12 = <Fields12>"someUnknownValueThatWillStillBeValid";
   * @readonly
   * @enum {string}
   */
  export enum Fields12 {
    BASIC = 'BASIC',
    DEFAULT = 'DEFAULT',
    FULL = 'FULL',
  }

  /**
   * Defines values for Fields13.
   * Possible values include: 'BASIC', 'DEFAULT', 'FULL'
   * There could be more values for this enum apart from the ones defined here.If
   * you want to set a value that is not from the known values then you can do
   * the following:
   * let param: Fields13 = <Fields13>"someUnknownValueThatWillStillBeValid";
   * @readonly
   * @enum {string}
   */
  export enum Fields13 {
    BASIC = 'BASIC',
    DEFAULT = 'DEFAULT',
    FULL = 'FULL',
  }

  /**
   * Defines values for Fields14.
   * Possible values include: 'BASIC', 'DEFAULT', 'FULL'
   * There could be more values for this enum apart from the ones defined here.If
   * you want to set a value that is not from the known values then you can do
   * the following:
   * let param: Fields14 = <Fields14>"someUnknownValueThatWillStillBeValid";
   * @readonly
   * @enum {string}
   */
  export enum Fields14 {
    BASIC = 'BASIC',
    DEFAULT = 'DEFAULT',
    FULL = 'FULL',
  }

  /**
   * Defines values for Fields15.
   * Possible values include: 'BASIC', 'DEFAULT', 'FULL'
   * There could be more values for this enum apart from the ones defined here.If
   * you want to set a value that is not from the known values then you can do
   * the following:
   * let param: Fields15 = <Fields15>"someUnknownValueThatWillStillBeValid";
   * @readonly
   * @enum {string}
   */
  export enum Fields15 {
    BASIC = 'BASIC',
    DEFAULT = 'DEFAULT',
    FULL = 'FULL',
  }

  /**
   * Defines values for Fields16.
   * Possible values include: 'BASIC', 'DEFAULT', 'FULL'
   * There could be more values for this enum apart from the ones defined here.If
   * you want to set a value that is not from the known values then you can do
   * the following:
   * let param: Fields16 = <Fields16>"someUnknownValueThatWillStillBeValid";
   * @readonly
   * @enum {string}
   */
  export enum Fields16 {
    BASIC = 'BASIC',
    DEFAULT = 'DEFAULT',
    FULL = 'FULL',
  }

  /**
   * Defines values for SortEnum.
   * Possible values include: 'BASIC', 'DEFAULT', 'FULL'
   * There could be more values for this enum apart from the ones defined here.If
   * you want to set a value that is not from the known values then you can do
   * the following:
   * let param: SortEnum = <SortEnum>"someUnknownValueThatWillStillBeValid";
   * @readonly
   * @enum {string}
   */
  export enum SortEnum {
    BASIC = 'BASIC',
    DEFAULT = 'DEFAULT',
    FULL = 'FULL',
  }

  /**
   * Defines values for Fields17.
   * Possible values include: 'BASIC', 'DEFAULT', 'FULL'
   * There could be more values for this enum apart from the ones defined here.If
   * you want to set a value that is not from the known values then you can do
   * the following:
   * let param: Fields17 = <Fields17>"someUnknownValueThatWillStillBeValid";
   * @readonly
   * @enum {string}
   */
  export enum Fields17 {
    BASIC = 'BASIC',
    DEFAULT = 'DEFAULT',
    FULL = 'FULL',
  }

  /**
   * Defines values for Fields18.
   * Possible values include: 'BASIC', 'DEFAULT', 'FULL'
   * There could be more values for this enum apart from the ones defined here.If
   * you want to set a value that is not from the known values then you can do
   * the following:
   * let param: Fields18 = <Fields18>"someUnknownValueThatWillStillBeValid";
   * @readonly
   * @enum {string}
   */
  export enum Fields18 {
    BASIC = 'BASIC',
    DEFAULT = 'DEFAULT',
    FULL = 'FULL',
  }

  /**
   * Defines values for Fields19.
   * Possible values include: 'BASIC', 'DEFAULT', 'FULL'
   * There could be more values for this enum apart from the ones defined here.If
   * you want to set a value that is not from the known values then you can do
   * the following:
   * let param: Fields19 = <Fields19>"someUnknownValueThatWillStillBeValid";
   * @readonly
   * @enum {string}
   */
  export enum Fields19 {
    BASIC = 'BASIC',
    DEFAULT = 'DEFAULT',
    FULL = 'FULL',
  }

  /**
   * Defines values for Fields20.
   * Possible values include: 'BASIC', 'DEFAULT', 'FULL'
   * There could be more values for this enum apart from the ones defined here.If
   * you want to set a value that is not from the known values then you can do
   * the following:
   * let param: Fields20 = <Fields20>"someUnknownValueThatWillStillBeValid";
   * @readonly
   * @enum {string}
   */
  export enum Fields20 {
    BASIC = 'BASIC',
    DEFAULT = 'DEFAULT',
    FULL = 'FULL',
  }

  /**
   * Defines values for Fields21.
   * Possible values include: 'BASIC', 'DEFAULT', 'FULL'
   * There could be more values for this enum apart from the ones defined here.If
   * you want to set a value that is not from the known values then you can do
   * the following:
   * let param: Fields21 = <Fields21>"someUnknownValueThatWillStillBeValid";
   * @readonly
   * @enum {string}
   */
  export enum Fields21 {
    BASIC = 'BASIC',
    DEFAULT = 'DEFAULT',
    FULL = 'FULL',
  }

  /**
   * Defines values for Fields22.
   * Possible values include: 'BASIC', 'DEFAULT', 'FULL'
   * There could be more values for this enum apart from the ones defined here.If
   * you want to set a value that is not from the known values then you can do
   * the following:
   * let param: Fields22 = <Fields22>"someUnknownValueThatWillStillBeValid";
   * @readonly
   * @enum {string}
   */
  export enum Fields22 {
    BASIC = 'BASIC',
    DEFAULT = 'DEFAULT',
    FULL = 'FULL',
  }

  /**
   * Defines values for Fields23.
   * Possible values include: 'BASIC', 'DEFAULT', 'FULL'
   * There could be more values for this enum apart from the ones defined here.If
   * you want to set a value that is not from the known values then you can do
   * the following:
   * let param: Fields23 = <Fields23>"someUnknownValueThatWillStillBeValid";
   * @readonly
   * @enum {string}
   */
  export enum Fields23 {
    BASIC = 'BASIC',
    DEFAULT = 'DEFAULT',
    FULL = 'FULL',
  }

  /**
   * Defines values for Fields24.
   * Possible values include: 'BASIC', 'DEFAULT', 'FULL'
   * There could be more values for this enum apart from the ones defined here.If
   * you want to set a value that is not from the known values then you can do
   * the following:
   * let param: Fields24 = <Fields24>"someUnknownValueThatWillStillBeValid";
   * @readonly
   * @enum {string}
   */
  export enum Fields24 {
    BASIC = 'BASIC',
    DEFAULT = 'DEFAULT',
    FULL = 'FULL',
  }

  /**
   * Defines values for Fields25.
   * Possible values include: 'BASIC', 'DEFAULT', 'FULL'
   * There could be more values for this enum apart from the ones defined here.If
   * you want to set a value that is not from the known values then you can do
   * the following:
   * let param: Fields25 = <Fields25>"someUnknownValueThatWillStillBeValid";
   * @readonly
   * @enum {string}
   */
  export enum Fields25 {
    BASIC = 'BASIC',
    DEFAULT = 'DEFAULT',
    FULL = 'FULL',
  }

  /**
   * Defines values for Fields26.
   * Possible values include: 'BASIC', 'DEFAULT', 'FULL'
   * There could be more values for this enum apart from the ones defined here.If
   * you want to set a value that is not from the known values then you can do
   * the following:
   * let param: Fields26 = <Fields26>"someUnknownValueThatWillStillBeValid";
   * @readonly
   * @enum {string}
   */
  export enum Fields26 {
    BASIC = 'BASIC',
    DEFAULT = 'DEFAULT',
    FULL = 'FULL',
  }

  /**
   * Defines values for Fields27.
   * Possible values include: 'BASIC', 'DEFAULT', 'FULL'
   * There could be more values for this enum apart from the ones defined here.If
   * you want to set a value that is not from the known values then you can do
   * the following:
   * let param: Fields27 = <Fields27>"someUnknownValueThatWillStillBeValid";
   * @readonly
   * @enum {string}
   */
  export enum Fields27 {
    BASIC = 'BASIC',
    DEFAULT = 'DEFAULT',
    FULL = 'FULL',
  }

  /**
   * Defines values for Fields28.
   * Possible values include: 'BASIC', 'DEFAULT', 'FULL'
   * There could be more values for this enum apart from the ones defined here.If
   * you want to set a value that is not from the known values then you can do
   * the following:
   * let param: Fields28 = <Fields28>"someUnknownValueThatWillStillBeValid";
   * @readonly
   * @enum {string}
   */
  export enum Fields28 {
    BASIC = 'BASIC',
    DEFAULT = 'DEFAULT',
    FULL = 'FULL',
  }

  /**
   * Defines values for Fields29.
   * Possible values include: 'BASIC', 'DEFAULT', 'FULL'
   * There could be more values for this enum apart from the ones defined here.If
   * you want to set a value that is not from the known values then you can do
   * the following:
   * let param: Fields29 = <Fields29>"someUnknownValueThatWillStillBeValid";
   * @readonly
   * @enum {string}
   */
  export enum Fields29 {
    BASIC = 'BASIC',
    DEFAULT = 'DEFAULT',
    FULL = 'FULL',
  }

  /**
   * Defines values for Fields30.
   * Possible values include: 'BASIC', 'DEFAULT', 'FULL'
   * There could be more values for this enum apart from the ones defined here.If
   * you want to set a value that is not from the known values then you can do
   * the following:
   * let param: Fields30 = <Fields30>"someUnknownValueThatWillStillBeValid";
   * @readonly
   * @enum {string}
   */
  export enum Fields30 {
    BASIC = 'BASIC',
    DEFAULT = 'DEFAULT',
    FULL = 'FULL',
  }

  /**
   * Defines values for Fields31.
   * Possible values include: 'BASIC', 'DEFAULT', 'FULL'
   * There could be more values for this enum apart from the ones defined here.If
   * you want to set a value that is not from the known values then you can do
   * the following:
   * let param: Fields31 = <Fields31>"someUnknownValueThatWillStillBeValid";
   * @readonly
   * @enum {string}
   */
  export enum Fields31 {
    BASIC = 'BASIC',
    DEFAULT = 'DEFAULT',
    FULL = 'FULL',
  }

  /**
   * Defines values for Fields32.
   * Possible values include: 'BASIC', 'DEFAULT', 'FULL'
   * There could be more values for this enum apart from the ones defined here.If
   * you want to set a value that is not from the known values then you can do
   * the following:
   * let param: Fields32 = <Fields32>"someUnknownValueThatWillStillBeValid";
   * @readonly
   * @enum {string}
   */
  export enum Fields32 {
    BASIC = 'BASIC',
    DEFAULT = 'DEFAULT',
    FULL = 'FULL',
  }

  /**
   * Defines values for Fields33.
   * Possible values include: 'BASIC', 'DEFAULT', 'FULL'
   * There could be more values for this enum apart from the ones defined here.If
   * you want to set a value that is not from the known values then you can do
   * the following:
   * let param: Fields33 = <Fields33>"someUnknownValueThatWillStillBeValid";
   * @readonly
   * @enum {string}
   */
  export enum Fields33 {
    BASIC = 'BASIC',
    DEFAULT = 'DEFAULT',
    FULL = 'FULL',
  }

  /**
   * Defines values for Fields34.
   * Possible values include: 'BASIC', 'DEFAULT', 'FULL'
   * There could be more values for this enum apart from the ones defined here.If
   * you want to set a value that is not from the known values then you can do
   * the following:
   * let param: Fields34 = <Fields34>"someUnknownValueThatWillStillBeValid";
   * @readonly
   * @enum {string}
   */
  export enum Fields34 {
    BASIC = 'BASIC',
    DEFAULT = 'DEFAULT',
    FULL = 'FULL',
  }

  /**
   * Defines values for Fields35.
   * Possible values include: 'BASIC', 'DEFAULT', 'FULL'
   * There could be more values for this enum apart from the ones defined here.If
   * you want to set a value that is not from the known values then you can do
   * the following:
   * let param: Fields35 = <Fields35>"someUnknownValueThatWillStillBeValid";
   * @readonly
   * @enum {string}
   */
  export enum Fields35 {
    BASIC = 'BASIC',
    DEFAULT = 'DEFAULT',
    FULL = 'FULL',
  }

  /**
   * Defines values for Fields36.
   * Possible values include: 'BASIC', 'DEFAULT', 'FULL'
   * There could be more values for this enum apart from the ones defined here.If
   * you want to set a value that is not from the known values then you can do
   * the following:
   * let param: Fields36 = <Fields36>"someUnknownValueThatWillStillBeValid";
   * @readonly
   * @enum {string}
   */
  export enum Fields36 {
    BASIC = 'BASIC',
    DEFAULT = 'DEFAULT',
    FULL = 'FULL',
  }

  /**
   * Defines values for Fields37.
   * Possible values include: 'BASIC', 'DEFAULT', 'FULL'
   * There could be more values for this enum apart from the ones defined here.If
   * you want to set a value that is not from the known values then you can do
   * the following:
   * let param: Fields37 = <Fields37>"someUnknownValueThatWillStillBeValid";
   * @readonly
   * @enum {string}
   */
  export enum Fields37 {
    BASIC = 'BASIC',
    DEFAULT = 'DEFAULT',
    FULL = 'FULL',
  }

  /**
   * Defines values for Fields38.
   * Possible values include: 'BASIC', 'DEFAULT', 'FULL'
   * There could be more values for this enum apart from the ones defined here.If
   * you want to set a value that is not from the known values then you can do
   * the following:
   * let param: Fields38 = <Fields38>"someUnknownValueThatWillStillBeValid";
   * @readonly
   * @enum {string}
   */
  export enum Fields38 {
    BASIC = 'BASIC',
    DEFAULT = 'DEFAULT',
    FULL = 'FULL',
  }

  /**
   * Defines values for Fields39.
   * Possible values include: 'BASIC', 'DEFAULT', 'FULL'
   * There could be more values for this enum apart from the ones defined here.If
   * you want to set a value that is not from the known values then you can do
   * the following:
   * let param: Fields39 = <Fields39>"someUnknownValueThatWillStillBeValid";
   * @readonly
   * @enum {string}
   */
  export enum Fields39 {
    BASIC = 'BASIC',
    DEFAULT = 'DEFAULT',
    FULL = 'FULL',
  }

  /**
   * Defines values for Fields40.
   * Possible values include: 'BASIC', 'DEFAULT', 'FULL'
   * There could be more values for this enum apart from the ones defined here.If
   * you want to set a value that is not from the known values then you can do
   * the following:
   * let param: Fields40 = <Fields40>"someUnknownValueThatWillStillBeValid";
   * @readonly
   * @enum {string}
   */
  export enum Fields40 {
    BASIC = 'BASIC',
    DEFAULT = 'DEFAULT',
    FULL = 'FULL',
  }

  /**
   * Defines values for Fields41.
   * Possible values include: 'BASIC', 'DEFAULT', 'FULL'
   * There could be more values for this enum apart from the ones defined here.If
   * you want to set a value that is not from the known values then you can do
   * the following:
   * let param: Fields41 = <Fields41>"someUnknownValueThatWillStillBeValid";
   * @readonly
   * @enum {string}
   */
  export enum Fields41 {
    BASIC = 'BASIC',
    DEFAULT = 'DEFAULT',
    FULL = 'FULL',
  }

  /**
   * Defines values for Fields42.
   * Possible values include: 'BASIC', 'DEFAULT', 'FULL'
   * There could be more values for this enum apart from the ones defined here.If
   * you want to set a value that is not from the known values then you can do
   * the following:
   * let param: Fields42 = <Fields42>"someUnknownValueThatWillStillBeValid";
   * @readonly
   * @enum {string}
   */
  export enum Fields42 {
    BASIC = 'BASIC',
    DEFAULT = 'DEFAULT',
    FULL = 'FULL',
  }

  /**
   * Defines values for Fields43.
   * Possible values include: 'BASIC', 'DEFAULT', 'FULL'
   * There could be more values for this enum apart from the ones defined here.If
   * you want to set a value that is not from the known values then you can do
   * the following:
   * let param: Fields43 = <Fields43>"someUnknownValueThatWillStillBeValid";
   * @readonly
   * @enum {string}
   */
  export enum Fields43 {
    BASIC = 'BASIC',
    DEFAULT = 'DEFAULT',
    FULL = 'FULL',
  }

  /**
   * Defines values for Fields44.
   * Possible values include: 'BASIC', 'DEFAULT', 'FULL'
   * There could be more values for this enum apart from the ones defined here.If
   * you want to set a value that is not from the known values then you can do
   * the following:
   * let param: Fields44 = <Fields44>"someUnknownValueThatWillStillBeValid";
   * @readonly
   * @enum {string}
   */
  export enum Fields44 {
    BASIC = 'BASIC',
    DEFAULT = 'DEFAULT',
    FULL = 'FULL',
  }

  /**
   * Defines values for Fields45.
   * Possible values include: 'BASIC', 'DEFAULT', 'FULL'
   * There could be more values for this enum apart from the ones defined here.If
   * you want to set a value that is not from the known values then you can do
   * the following:
   * let param: Fields45 = <Fields45>"someUnknownValueThatWillStillBeValid";
   * @readonly
   * @enum {string}
   */
  export enum Fields45 {
    BASIC = 'BASIC',
    DEFAULT = 'DEFAULT',
    FULL = 'FULL',
  }

  /**
   * Defines values for Fields46.
   * Possible values include: 'BASIC', 'DEFAULT', 'FULL'
   * There could be more values for this enum apart from the ones defined here.If
   * you want to set a value that is not from the known values then you can do
   * the following:
   * let param: Fields46 = <Fields46>"someUnknownValueThatWillStillBeValid";
   * @readonly
   * @enum {string}
   */
  export enum Fields46 {
    BASIC = 'BASIC',
    DEFAULT = 'DEFAULT',
    FULL = 'FULL',
  }

  /**
   * Defines values for Fields47.
   * Possible values include: 'BASIC', 'DEFAULT', 'FULL'
   * There could be more values for this enum apart from the ones defined here.If
   * you want to set a value that is not from the known values then you can do
   * the following:
   * let param: Fields47 = <Fields47>"someUnknownValueThatWillStillBeValid";
   * @readonly
   * @enum {string}
   */
  export enum Fields47 {
    BASIC = 'BASIC',
    DEFAULT = 'DEFAULT',
    FULL = 'FULL',
  }

  /**
   * Defines values for Fields48.
   * Possible values include: 'BASIC', 'DEFAULT', 'FULL'
   * There could be more values for this enum apart from the ones defined here.If
   * you want to set a value that is not from the known values then you can do
   * the following:
   * let param: Fields48 = <Fields48>"someUnknownValueThatWillStillBeValid";
   * @readonly
   * @enum {string}
   */
  export enum Fields48 {
    BASIC = 'BASIC',
    DEFAULT = 'DEFAULT',
    FULL = 'FULL',
  }

  /**
   * Defines values for Fields49.
   * Possible values include: 'BASIC', 'DEFAULT', 'FULL'
   * There could be more values for this enum apart from the ones defined here.If
   * you want to set a value that is not from the known values then you can do
   * the following:
   * let param: Fields49 = <Fields49>"someUnknownValueThatWillStillBeValid";
   * @readonly
   * @enum {string}
   */
  export enum Fields49 {
    BASIC = 'BASIC',
    DEFAULT = 'DEFAULT',
    FULL = 'FULL',
  }

  /**
   * Defines values for Fields50.
   * Possible values include: 'BASIC', 'DEFAULT', 'FULL'
   * There could be more values for this enum apart from the ones defined here.If
   * you want to set a value that is not from the known values then you can do
   * the following:
   * let param: Fields50 = <Fields50>"someUnknownValueThatWillStillBeValid";
   * @readonly
   * @enum {string}
   */
  export enum Fields50 {
    BASIC = 'BASIC',
    DEFAULT = 'DEFAULT',
    FULL = 'FULL',
  }

  /**
   * Defines values for Fields51.
   * Possible values include: 'BASIC', 'DEFAULT', 'FULL'
   * There could be more values for this enum apart from the ones defined here.If
   * you want to set a value that is not from the known values then you can do
   * the following:
   * let param: Fields51 = <Fields51>"someUnknownValueThatWillStillBeValid";
   * @readonly
   * @enum {string}
   */
  export enum Fields51 {
    BASIC = 'BASIC',
    DEFAULT = 'DEFAULT',
    FULL = 'FULL',
  }

  /**
   * Defines values for Fields52.
   * Possible values include: 'BASIC', 'DEFAULT', 'FULL'
   * There could be more values for this enum apart from the ones defined here.If
   * you want to set a value that is not from the known values then you can do
   * the following:
   * let param: Fields52 = <Fields52>"someUnknownValueThatWillStillBeValid";
   * @readonly
   * @enum {string}
   */
  export enum Fields52 {
    BASIC = 'BASIC',
    DEFAULT = 'DEFAULT',
    FULL = 'FULL',
  }

  /**
   * Defines values for Fields53.
   * Possible values include: 'BASIC', 'DEFAULT', 'FULL'
   * There could be more values for this enum apart from the ones defined here.If
   * you want to set a value that is not from the known values then you can do
   * the following:
   * let param: Fields53 = <Fields53>"someUnknownValueThatWillStillBeValid";
   * @readonly
   * @enum {string}
   */
  export enum Fields53 {
    BASIC = 'BASIC',
    DEFAULT = 'DEFAULT',
    FULL = 'FULL',
  }

  /**
   * Defines values for Fields54.
   * Possible values include: 'BASIC', 'DEFAULT', 'FULL'
   * There could be more values for this enum apart from the ones defined here.If
   * you want to set a value that is not from the known values then you can do
   * the following:
   * let param: Fields54 = <Fields54>"someUnknownValueThatWillStillBeValid";
   * @readonly
   * @enum {string}
   */
  export enum Fields54 {
    BASIC = 'BASIC',
    DEFAULT = 'DEFAULT',
    FULL = 'FULL',
  }

  /**
   * Defines values for Fields55.
   * Possible values include: 'BASIC', 'DEFAULT', 'FULL'
   * There could be more values for this enum apart from the ones defined here.If
   * you want to set a value that is not from the known values then you can do
   * the following:
   * let param: Fields55 = <Fields55>"someUnknownValueThatWillStillBeValid";
   * @readonly
   * @enum {string}
   */
  export enum Fields55 {
    BASIC = 'BASIC',
    DEFAULT = 'DEFAULT',
    FULL = 'FULL',
  }

  /**
   * Defines values for Fields56.
   * Possible values include: 'BASIC', 'DEFAULT', 'FULL'
   * There could be more values for this enum apart from the ones defined here.If
   * you want to set a value that is not from the known values then you can do
   * the following:
   * let param: Fields56 = <Fields56>"someUnknownValueThatWillStillBeValid";
   * @readonly
   * @enum {string}
   */
  export enum Fields56 {
    BASIC = 'BASIC',
    DEFAULT = 'DEFAULT',
    FULL = 'FULL',
  }

  /**
   * Defines values for Fields57.
   * Possible values include: 'BASIC', 'DEFAULT', 'FULL'
   * There could be more values for this enum apart from the ones defined here.If
   * you want to set a value that is not from the known values then you can do
   * the following:
   * let param: Fields57 = <Fields57>"someUnknownValueThatWillStillBeValid";
   * @readonly
   * @enum {string}
   */
  export enum Fields57 {
    BASIC = 'BASIC',
    DEFAULT = 'DEFAULT',
    FULL = 'FULL',
  }

  /**
   * Defines values for Fields58.
   * Possible values include: 'BASIC', 'DEFAULT', 'FULL'
   * There could be more values for this enum apart from the ones defined here.If
   * you want to set a value that is not from the known values then you can do
   * the following:
   * let param: Fields58 = <Fields58>"someUnknownValueThatWillStillBeValid";
   * @readonly
   * @enum {string}
   */
  export enum Fields58 {
    BASIC = 'BASIC',
    DEFAULT = 'DEFAULT',
    FULL = 'FULL',
  }

  /**
   * Defines values for Fields59.
   * Possible values include: 'BASIC', 'DEFAULT', 'FULL'
   * There could be more values for this enum apart from the ones defined here.If
   * you want to set a value that is not from the known values then you can do
   * the following:
   * let param: Fields59 = <Fields59>"someUnknownValueThatWillStillBeValid";
   * @readonly
   * @enum {string}
   */
  export enum Fields59 {
    BASIC = 'BASIC',
    DEFAULT = 'DEFAULT',
    FULL = 'FULL',
  }

  /**
   * Defines values for Fields60.
   * Possible values include: 'BASIC', 'DEFAULT', 'FULL'
   * There could be more values for this enum apart from the ones defined here.If
   * you want to set a value that is not from the known values then you can do
   * the following:
   * let param: Fields60 = <Fields60>"someUnknownValueThatWillStillBeValid";
   * @readonly
   * @enum {string}
   */
  export enum Fields60 {
    BASIC = 'BASIC',
    DEFAULT = 'DEFAULT',
    FULL = 'FULL',
  }

  /**
   * Defines values for Fields61.
   * Possible values include: 'BASIC', 'DEFAULT', 'FULL'
   * There could be more values for this enum apart from the ones defined here.If
   * you want to set a value that is not from the known values then you can do
   * the following:
   * let param: Fields61 = <Fields61>"someUnknownValueThatWillStillBeValid";
   * @readonly
   * @enum {string}
   */
  export enum Fields61 {
    BASIC = 'BASIC',
    DEFAULT = 'DEFAULT',
    FULL = 'FULL',
  }

  /**
   * Defines values for Type.
   * Possible values include: 'all', 'product', 'order'
   * There could be more values for this enum apart from the ones defined here.If
   * you want to set a value that is not from the known values then you can do
   * the following:
   * let param: Type = <Type>"someUnknownValueThatWillStillBeValid";
   * @readonly
   * @enum {string}
   */
  export enum Type {
    All = 'all',
    Product = 'product',
    Order = 'order',
  }

  export interface AnonymousConsent {
    templateCode?: string;
    version?: number;
    consentState?: CONSENT_STATUS;
  }

  export enum CONSENT_STATUS {
    ANONYMOUS_CONSENT_GIVEN = 'GIVEN',
    ANONYMOUS_CONSENT_WITHDRAWN = 'WITHDRAWN',
  }

  export interface ConsentTemplate {
    id?: string;
    name?: string;
    description?: string;
    version?: number;
    currentConsent?: Consent;
  }

  export interface Consent {
    code?: string;
    consentGivenDate?: Date;
    consentWithdrawnDate?: Date;
  }

  export interface ConsentTemplateList {
    consentTemplates?: ConsentTemplate[];
  }

  export interface BaseSites {
    baseSites?: BaseSite[];
  }

  export interface BaseSite {
    channel?: string;
    defaultLanguage?: Language;
    defaultPreviewCatalogId?: string;
    defaultPreviewCategoryCode?: string;
    defaultPreviewProductCode?: string;
    locale?: string;
    name?: string;
    theme?: string;
    uid?: string;
    stores?: BaseStore[];
    urlPatterns?: string[];
    urlEncodingAttributes?: string[];
  }

  export interface BaseStore {
    currencies?: Currency[];
    defaultCurrency?: Currency;
    languages?: Language[];
    defaultLanguage?: Language;
  }

  export interface ProductInterestEntry {
    interestType?: NotificationType;
    dateAdded?: string;
    expirationDate?: string;
  }

  export interface ProductInterestEntryRelation {
    product?: Product;
    productInterestEntry?: ProductInterestEntry[];
  }

  export interface ProductInterestSearchResult {
    results?: ProductInterestEntryRelation[];
    sorts?: Sort[];
    pagination?: Pagination;
  }

  export enum NotificationType {
    BACK_IN_STOCK = 'BACK_IN_STOCK',
  }

  export interface Budget {
    active?: boolean;
    budget?: number;
    code?: string;
    currency?: Currency;
    endDate?: string;
    startDate?: string;
    name?: string;
    orgUnit?: B2BUnit;
    costCenters?: CostCenter[];
  }

  export interface BudgetsList {
    budgets?: Budget[];
    pagination?: PaginationModel;
    sorts?: SortModel[];
  }

  export interface CostCenter {
    active?: string;
    activeFlag?: boolean;
    code?: string;
    currency?: Currency;
    name?: string;
    originalCode?: string;
    unit?: B2BUnit;
  }

  export interface CostCentersList {
    costCenters: CostCenter[];
    pagination?: PaginationModel;
    sorts?: SortModel[];
  }

  export interface OrgUnitUserGroup {
    members?: B2BUser[];
    membersCoun?: number;
    name?: string;
    orgUnit?: B2BUnit;
    permissions?: Permission[];
    roles?: any;
    selected?: boolean;
    subGroups?: any;
    uid?: string;
  }

  export interface OrgUnitUserGroupList {
    orgUnitUserGroups: OrgUnitUserGroup[];
    pagination?: PaginationModel;
    sorts?: SortModel[];
  }

  export interface B2BAddress {
    cellphone?: string;
    companyName?: string;
    country?: {
      isocode?: string;
      name?: string;
    };
    defaultAddress?: true;
    district?: string;
    email?: string;
    firstName?: string;
    formattedAddress?: string;
    id?: string;
    lastName?: string;
    line1?: string;
    line2?: string;
    phone?: string;
    postalCode?: string;
    region?: {
      countryIso?: string;
      isocode?: string;
      isocodeShort?: string;
      name?: string;
    };
    shippingAddress?: true;
    title?: string;
    titleCode?: string;
    town?: string;
    visibleInAddressBook?: true;
  }

  export interface B2BAddressList {
    addresses?: B2BAddress[];
  }

  export interface B2BUnitNode {
    active?: boolean;
    children?: B2BUnitNode[];
    id?: string;
    name?: string;
    parent?: string;
  }

  export interface B2BUnitNodeList {
    unitNodes?: B2BUnitNode[];
  }

  export interface B2BUser extends User {
    active?: boolean;
    approvers?: [];
    orgUnit?: B2BUnit;
    roles?: string[];
    selected?: boolean;
  }

  export interface OrgUnitUserList {
    users: B2BUser[];
    pagination?: PaginationModel;
    sorts?: SortModel[];
  }

  export interface B2BApprovalProcess {
    code?: string;
    name?: string;
  }

  export interface B2BApprovalProcessList {
    approvalProcesses?: B2BApprovalProcess[];
  }

  export interface B2BUnit {
    active?: boolean;
    addresses?: B2BAddress[];
    uid?: string;
    name?: string;
    parentOrgUnit?: string;
    approvalProcess?: B2BApprovalProcess;
    administrators?: B2BUser[];
    approvers?: B2BUser[];
    customers?: B2BUser[];
    managers?: B2BUser[];
  }
<<<<<<< HEAD
=======

  export interface B2BPaymentType {
    code?: string;
    displayName?: string;
  }

>>>>>>> f483085b
  export interface OrderApprovalPermissionType {
    code?: string;
    name?: string;
  }

  export interface OrderApprovalPermissionTypeList {
    orderApprovalPermissionTypes?: OrderApprovalPermissionType[];
  }

  export enum Period {
    DAY = 'DAY',
    WEEK = 'WEEK',
    MONTH = 'MONTH',
    QUARTER = 'QUARTER',
    YEAR = 'YEAR',
  }

  export interface Permission {
    active?: boolean;
    code?: string;
    currency?: Currency;
    orderApprovalPermissionType?: OrderApprovalPermissionType;
    orgUnit?: B2BUnitNode;
    periodRange?: Period;
    selected?: boolean;
    treshold?: number;
  }

  export interface PermissionsList {
    orderApprovalPermissions?: Permission[];
    pagination?: PaginationModel;
    sorts?: SortModel[];
  }
<<<<<<< HEAD
=======
  export interface ReplenishmentOrder {
    active?: boolean;
    appliedOrderPromotions?: PromotionResult[];
    appliedProductPromotions?: PromotionResult[];
    appliedVouchers?: Voucher[];
    calculated?: boolean;
    code?: string;
    costCenter?: CostCenter;
    deliveryAddress?: Address;
    deliveryCost?: Price;
    deliveryItemsQuantity?: number;
    deliveryMode?: DeliveryMode;
    deliveryOrderGroups?: DeliveryOrderEntryGroup[];
    description?: string;
    entries?: OrderEntry[];
    expirationTime?: string;
    firstDate?: string;
    guid?: string;
    name?: string;
    net?: boolean;
    orderDiscounts?: Price;
    paymentInfo?: PaymentDetails;
    paymentStatus?: string;
    paymentType?: B2BPaymentType;
    pickupItemsQuantity?: number;
    pickupOrderGroups?: PickupOrderEntryGroup[];
    potentialOrderPromotions?: PromotionResult[];
    potentialProductPromotions?: PromotionResult[];
    productDiscounts?: Price;
    purchaseOrderNumber?: string;
    replenishmentOrderCode?: string;
    saveTime?: string;
    savedBy?: Principal;
    site?: string;
    store?: string;
    subTotal?: Price;
    totalDiscounts?: Price;
    totalItems?: number;
    totalPrice?: Price;
    totalPriceWithTax?: Price;
    totalTax?: Price;
    totalUnitCount?: number;
    trigger?: Trigger;
    user?: Principal;
  }

  export interface ReplenishmentOrderList {
    pagination?: PaginationModel;
    replenishmentOrders?: ReplenishmentOrder[];
    sorts?: SortModel[];
  }

  export interface Trigger {
    activationTime: string;
    displayTimeTable: string;
  }

  export interface ScheduleReplenishmentForm {
    daysOfWeek?: DaysOfWeek[];
    nthDayOfMonth?: string;
    numberOfDays?: string;
    numberOfWeeks?: string;
    recurrencePeriod?: string;
    replenishmentStartDate?: string;
  }

  export enum DaysOfWeek {
    MONDAY = 'MONDAY',
    TUESDAY = 'TUESDAY',
    WEDNESDAY = 'WEDNESDAY',
    THURSDAY = 'THURSDAY',
    FRIDAY = 'FRIDAY',
    SATURDAY = 'SATURDAY',
    SUNDAY = 'SUNDAY',
  }
>>>>>>> f483085b
}<|MERGE_RESOLUTION|>--- conflicted
+++ resolved
@@ -4304,15 +4304,12 @@
     customers?: B2BUser[];
     managers?: B2BUser[];
   }
-<<<<<<< HEAD
-=======
 
   export interface B2BPaymentType {
     code?: string;
     displayName?: string;
   }
 
->>>>>>> f483085b
   export interface OrderApprovalPermissionType {
     code?: string;
     name?: string;
@@ -4346,8 +4343,6 @@
     pagination?: PaginationModel;
     sorts?: SortModel[];
   }
-<<<<<<< HEAD
-=======
   export interface ReplenishmentOrder {
     active?: boolean;
     appliedOrderPromotions?: PromotionResult[];
@@ -4423,5 +4418,4 @@
     SATURDAY = 'SATURDAY',
     SUNDAY = 'SUNDAY',
   }
->>>>>>> f483085b
 }