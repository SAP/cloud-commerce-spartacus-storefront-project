--- conflicted
+++ resolved
@@ -240,17 +240,15 @@
    */
   addressVerification?: string;
   /**
-<<<<<<< HEAD
    * Endpoint for create configuration
    *
    * @member {string}
    */
   createConfiguration?: string;
-=======
+  /**
    * Endpoint for consignment tracking
    *
    * @member {string}
    */
   consignmentTracking?: string;
->>>>>>> ad25327e
 }