--- conflicted
+++ resolved
@@ -506,8 +506,6 @@
    */
   costCenters?: string | OccEndpoint;
   /**
-<<<<<<< HEAD
-=======
    * Endpoint to schedule a replenishment order
    *
    * * @member {string}
@@ -537,7 +535,6 @@
    */
   cancelReplenishmentOrder?: string | OccEndpoint;
   /**
->>>>>>> 400240d8
    * Endpoint for all costCenters
    *
    * @member {string}
