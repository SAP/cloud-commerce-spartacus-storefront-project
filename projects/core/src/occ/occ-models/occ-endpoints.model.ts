--- conflicted
+++ resolved
@@ -289,13 +289,12 @@
    */
   cartVoucher?: string;
   /**
-<<<<<<< HEAD
    * Explicitly saves a cart
    *
    * @member {string}
    */
   saveCart?: string;
-=======
+  /**
    * Endpoint for notification preference
    *
    * @member {string}
@@ -313,5 +312,4 @@
    * @member {string}
    */
   getProductInterests?: string;
->>>>>>> 35e678a3
 }