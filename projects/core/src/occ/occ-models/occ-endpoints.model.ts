export interface OccEndpoints {
  /**
   * Client login (get authorization token)
   *
   * @member {string}
   */
  login?: string;
  /**
   * Get product details
   *
   * @member {string}
   */
  product?: string;
  /**
   * Get reviews for a product
   *
   * @member {string}
   */
  productReviews?: string;
  /**
   * Get a list of product references
   *
   * @member {string}
   */
  productReferences?: string;
  /**
   * Get a list of products and additional data
   *
   * @member {string}
   */
  productSearch?: string;
  /**
   * Get a list of available suggestions
   *
   * @member {string}
   */
  productSuggestions?: string;
  /**
   * Get CMS component details
   *
   * @member {string}
   */
  component?: string;
  /**
   * Get a list of CMS component details
   *
   * @member {string}
   */
  components?: string;
  /**
   * Get page data with list of cms content slots
   *
   * @member {string}
   */
  pages?: string;
  /**
   * Get page data with list of cms content slots
   *
   * @member {string}
   */
  page?: string;
  /**
   * Get all carts
   *
   * @member {string} [carts]
   */
  carts?: string;
  /**
   * Get a cart with a given identifier
   *
   * @member {string} [cart]
   */
  cart?: string;
  /**
   * Creates or restore a cart for a user
   *
   * @member {string} [createCart]
   */
  createCart?: string;
  /**
   * Deletes a cart with a given cart id
   *
   * @member {string} [deleteCart]
   */
  deleteCart?: string;
  /**
   * Adds a product to the cart
   *
   * @member {string} [addEntries]
   */
  addEntries?: string;
  /**
   * Update quantity and store the details of a cart entry
   *
   * @member {string} [updateEntries]
   */
  updateEntries?: string;
  /**
   * Deletes cart entry
   *
   * @member {string} [removeEntries]
   */
  removeEntries?: string;
  /**
   * Assign email to cart
   *
   * @member {string} [addEmail]
   */
  addEmail?: string;
  /**
   * Get a store location
   *
   * @member {string} [page]
   */
  store?: string;
  /**
   * Get a list of store locations
   *
   * @member {string} [page]
   */
  stores?: string;
  /**
   * Gets a store location count per country and regions
   *
   * @member {string} [page]
   */
  storescounts?: string;
  /**
   * Get a list of available languages
   *
   * @member {string}
   */
  languages?: string;
  /**
   * Get a list of available currencies
   *
   * @member {string}
   */
  currencies?: string;
  /**
   * Get a list of countries
   *
   * @member {string}
   */
  countries?: string;
  /**
   * Fetch the list of regions for the provided country
   *
   * @member {string}
   */
  regions?: string;
  /**
   * Titles used for user's personal info.
   *
   * @member {string}
   */
  titles?: string;
  /**
   * Get user details
   *
   * @member {string}
   */
  user?: string;
  /**
   * Register a new user.
   *
   * @member {string}
   */
  userRegister?: string;
  /**
   * Request an email to reset the password
   *
   * @member {string}
   */
  userForgotPassword?: string;
  /**
   * Reset the password once the email is recieved.
   *
   * @member {string}
   */
  userResetPassword?: string;
  /**
   * Update the user id with which the user authenticates.
   *
   * @member {string}
   */
  userUpdateLoginId?: string;
  /**
   * Update the user's password
   *
   * @member {string}
   */
  userUpdatePassword?: string;
  /**
   * Payment details root endpoint.
   *
   * @member {string}
   */
  paymentDetailsAll?: string;
  /**
   * Endpoint for a specific payment method.
   *
   * @member {string}
   */
  paymentDetail?: string;
  /**
   * Endpoint for the list of one user's orders
   *
   * @member {string}
   */
  orderHistory?: string;
  /**
   * Endpoint for the details of one user's order
   *
   * @member {string}
   */
  orderDetail?: string;
  /**
   * Endpoint for anonymous consent templates
   *
   * @member {string}
   */
  anonymousConsentTemplates?: string;
  /**
   * Endpoint for consent templates
   *
   * @member {string}
   */
  consentTemplates?: string;
  /**
   * Endpoint for a user's consents
   *
   * @member {string}
   */
  consents?: string;
  /**
   * Endpoint for a user's specific previously given consent.
   *
   * @member {string}
   */
  consentDetail?: string;
  /**
   * Endpoint for a user's addresses
   *
   * @member {string}
   */
  addresses?: string;
  /**
   * Endpoint for a user's specific address
   *
   * @member {string}
   */
  addressDetail?: string;
  /**
   * Endpoint for address verification
   *
   * @member {string}
   */
  addressVerification?: string;
  /**
   * Endpoint for consignment tracking
   *
   * @member {string}
   */
  consignmentTracking?: string;
  /**
   * Endpoint for asm customer search
   *
   * @member {string}
   */
  asmCustomerSearch?: string;
  /**
<<<<<<< HEAD
   * Endpoint for budget
   *
   * @member {string}
   */
  budget?: string;
  /**
   * Endpoint for budgets list
   *
   * @member {string}
   */
  budgets?: string;
=======
   * Endpoint for cart voucher
   *
   * @member {string}
   */
  cartVoucher?: string;
>>>>>>> d308cbc5
}<|MERGE_RESOLUTION|>--- conflicted
+++ resolved
@@ -270,7 +270,12 @@
    */
   asmCustomerSearch?: string;
   /**
-<<<<<<< HEAD
+   * Endpoint for cart voucher
+   *
+   * @member {string}
+   */
+  cartVoucher?: string;
+  /**
    * Endpoint for budget
    *
    * @member {string}
@@ -282,11 +287,4 @@
    * @member {string}
    */
   budgets?: string;
-=======
-   * Endpoint for cart voucher
-   *
-   * @member {string}
-   */
-  cartVoucher?: string;
->>>>>>> d308cbc5
 }