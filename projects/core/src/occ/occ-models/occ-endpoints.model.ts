--- conflicted
+++ resolved
@@ -373,97 +373,6 @@
    * @member {string}
    */
   costCenters?: string | OccEndpoint;
-<<<<<<< HEAD
-  /**
-   * Endpoint for all costCenters
-   *
-   * @member {string}
-   */
-  costCentersAll?: string | OccEndpoint;
-  /**
-   * Endpoint for costCenter
-   *
-   * @member {string}
-   */
-  costCenter?: string | OccEndpoint;
-  /**
-   * Endpoint for budgets assigned to costCenter
-   *
-   * @member {string}
-   */
-  costCenterBudgets?: string | OccEndpoint;
-  /**
-   * Endpoint for budget assigned to costCenter
-   *
-   * @member {string}
-   */
-  costCenterBudget?: string | OccEndpoint;
-  /**
-   * Endpoint for permission list
-   *
-   * @member {string}
-   */
-  permissions?: string | OccEndpoint;
-  /**
-   * Endpoint for permission
-   *
-   * @member {string}
-   */
-  permission?: string | OccEndpoint;
-  /**
-   * Endpoint for order approval permission types
-   *
-   * @member {string}
-   */
-  orderApprovalPermissionTypes?: string | OccEndpoint;
-  /**
-   * Endpoint for organization customers
-   *
-   * @member {string}
-   */
-  b2bUsers?: string | OccEndpoint;
-  /**
-   * Endpoint for organization customer
-   *
-   * @member {string}
-   */
-  b2bUser?: string | OccEndpoint;
-  /**
-   * Endpoint for organization customer approvers
-   *
-   * @member {string}
-   */
-  b2bUserApprovers?: string | OccEndpoint;
-  /**
-   * Endpoint for organization customer approver
-   *
-   * @member {string}
-   */
-  b2bUserApprover?: string | OccEndpoint;
-  /**
-   * Endpoint for organization customer user groups
-   *
-   * @member {string}
-   */
-  b2bUserUserGroups?: string | OccEndpoint;
-  /**
-   * Endpoint for organization customer user group
-   *
-   * @member {string}
-   */
-  b2bUserUserGroup?: string | OccEndpoint;
-  /**
-   * Endpoint for organization customer permissions
-   *
-   * @member {string}
-   */
-  b2bUserPermissions?: string | OccEndpoint;
-  /**
-   * Endpoint for organization customer permission
-   *
-   * @member {string}
-   */
-  b2bUserPermission?: string | OccEndpoint;
   /**
    * Endpoint to schedule a replenishment order
    *
@@ -488,6 +397,4 @@
    * * @member {string}
    */
   cancelReplenishmentOrder?: string | OccEndpoint;
-=======
->>>>>>> 666bc7a1
 }