--- conflicted
+++ resolved
@@ -295,7 +295,6 @@
    */
   cartVoucher?: string;
   /**
-<<<<<<< HEAD
    * Endpoint for coupons
    *
    * @member {string}
@@ -313,8 +312,7 @@
    * @member {string}
    */
   couponNotification?: string;
-  /** Endpoint for notification preference
-=======
+  /**
    * Explicitly saves a cart
    *
    * @member {string}
@@ -322,7 +320,6 @@
   saveCart?: string;
   /**
    * Endpoint for notification preference
->>>>>>> c995c918
    *
    * @member {string}
    */
