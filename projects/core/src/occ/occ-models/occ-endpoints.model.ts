export interface OccEndpoints {
  /**
   * Client login (get authorization token)
   *
   * @member {string}
   */
  login?: string;

  /**
   * Get product details
   *
   * @member string
   */
  product?: string;

  /**
   * Get product details for scope
   *
   * @member Object
   */
  product_scopes?: {
    list?: string;
    details?: string;
    [scope: string]: string;
  };

  /**
   * Get reviews for a product
   *
   * @member {string}
   */
  productReviews?: string;
  /**
   * Get a list of product references
   *
   * @member {string}
   */
  productReferences?: string;
  /**
   * Get a list of products and additional data
   *
   * @member {string}
   */
  productSearch?: string;
  /**
   * Get a list of available suggestions
   *
   * @member {string}
   */
  productSuggestions?: string;
  /**
   * Get CMS component details
   *
   * @member {string}
   */
  component?: string;
  /**
   * Get a list of CMS component details
   *
   * @member {string}
   */
  components?: string;
  /**
   * Get page data with list of cms content slots
   *
   * @member {string}
   */
  pages?: string;
  /**
   * Get page data with list of cms content slots
   *
   * @member {string}
   */
  page?: string;
  /**
   * Get all carts
   *
   * @member {string} [carts]
   */
  carts?: string;
  /**
   * Get a cart with a given identifier
   *
   * @member {string} [cart]
   */
  cart?: string;
  /**
   * Creates or restore a cart for a user
   *
   * @member {string} [createCart]
   */
  createCart?: string;
  /**
   * Deletes a cart with a given cart id
   *
   * @member {string} [deleteCart]
   */
  deleteCart?: string;
  /**
   * Adds a product to the cart
   *
   * @member {string} [addEntries]
   */
  addEntries?: string;
  /**
   * Update quantity and store the details of a cart entry
   *
   * @member {string} [updateEntries]
   */
  updateEntries?: string;
  /**
   * Deletes cart entry
   *
   * @member {string} [removeEntries]
   */
  removeEntries?: string;
  /**
   * Assign email to cart
   *
   * @member {string} [addEmail]
   */
  addEmail?: string;
  /**
   * Get a store location
   *
   * @member {string} [page]
   */
  store?: string;
  /**
   * Get a list of store locations
   *
   * @member {string} [page]
   */
  stores?: string;
  /**
   * Gets a store location count per country and regions
   *
   * @member {string} [page]
   */
  storescounts?: string;
  /**
   * Get a list of available languages
   *
   * @member {string}
   */
  languages?: string;
  /**
   * Get a list of available currencies
   *
   * @member {string}
   */
  currencies?: string;
  /**
   * Get a list of countries
   *
   * @member {string}
   */
  countries?: string;
  /**
   * Fetch the list of regions for the provided country
   *
   * @member {string}
   */
  regions?: string;
  /**
   * Titles used for user's personal info.
   *
   * @member {string}
   */
  titles?: string;
  /**
   * Get user details
   *
   * @member {string}
   */
  user?: string;
  /**
   * Register a new user.
   *
   * @member {string}
   */
  userRegister?: string;
  /**
   * Request an email to reset the password
   *
   * @member {string}
   */
  userForgotPassword?: string;
  /**
   * Reset the password once the email is recieved.
   *
   * @member {string}
   */
  userResetPassword?: string;
  /**
   * Update the user id with which the user authenticates.
   *
   * @member {string}
   */
  userUpdateLoginId?: string;
  /**
   * Update the user's password
   *
   * @member {string}
   */
  userUpdatePassword?: string;
  /**
   * Payment details root endpoint.
   *
   * @member {string}
   */
  paymentDetailsAll?: string;
  /**
   * Endpoint for a specific payment method.
   *
   * @member {string}
   */
  paymentDetail?: string;
  /**
   * Endpoint for the list of one user's orders
   *
   * @member {string}
   */
  orderHistory?: string;
  /**
   * Endpoint for the details of one user's order
   *
   * @member {string}
   */
  orderDetail?: string;
  /**
   * Endpoint for anonymous consent templates
   *
   * @member {string}
   */
  anonymousConsentTemplates?: string;
  /**
   * Endpoint for consent templates
   *
   * @member {string}
   */
  consentTemplates?: string;
  /**
   * Endpoint for a user's consents
   *
   * @member {string}
   */
  consents?: string;
  /**
   * Endpoint for a user's specific previously given consent.
   *
   * @member {string}
   */
  consentDetail?: string;
  /**
   * Endpoint for a user's addresses
   *
   * @member {string}
   */
  addresses?: string;
  /**
   * Endpoint for a user's specific address
   *
   * @member {string}
   */
  addressDetail?: string;
  /**
   * Endpoint for address verification
   *
   * @member {string}
   */
  addressVerification?: string;
  /**
   * Endpoint for consignment tracking
   *
   * @member {string}
   */
  consignmentTracking?: string;
  /**
   * Endpoint for asm customer search
   *
   * @member {string}
   */
  asmCustomerSearch?: string;
  /**
   * Endpoint for cart voucher
   *
   * @member {string}
   */
  cartVoucher?: string;
  /**
<<<<<<< HEAD
   * Endpoint for coupons
   *
   * @member {string}
   */
  customerCoupons?: string;
  /**
   * Endpoint for claiming coupon
   *
   * @member {string}
   */
  claimCoupon?: string;
  /**
   * Endpoint for coupons
   *
   * @member {string}
   */
  couponNotification?: string;
=======
   * Endpoint for notification preference
   *
   * @member {string}
   */
  notificationPreference?: string;
  /**
   * Endpoint for product interests
   *
   * @member {string}
   */
  productInterests?: string;
  /**
   * Endpoint for getting product interests
   *
   * @member {string}
   */
  getProductInterests?: string;
>>>>>>> 6a400dc8
}<|MERGE_RESOLUTION|>--- conflicted
+++ resolved
@@ -289,7 +289,6 @@
    */
   cartVoucher?: string;
   /**
-<<<<<<< HEAD
    * Endpoint for coupons
    *
    * @member {string}
@@ -307,8 +306,7 @@
    * @member {string}
    */
   couponNotification?: string;
-=======
-   * Endpoint for notification preference
+  /** Endpoint for notification preference
    *
    * @member {string}
    */
@@ -325,5 +323,4 @@
    * @member {string}
    */
   getProductInterests?: string;
->>>>>>> 6a400dc8
 }