export const DEFAULT_SCOPE = 'default';

export interface OccEndpoint {
  default?: string;
  [scope: string]: string;
}

export interface ProductOccEndpoint extends OccEndpoint {
  list?: string;
  details?: string;
  attributes?: string;
  variants?: string;
}

export interface OccEndpoints {
  /**
   * Client login (get authorization token)
   *
   * @member {string}
   */
  login?: string | OccEndpoint;

  /**
   * Client logout (revoke authorization token)
   *
   * @member {string}
   */
  revoke?: string | OccEndpoint;

  /**
   * Get product details for scope
   *
   * @member Object
   */
  product?: string | ProductOccEndpoint;
  /**
   * Get reviews for a product
   *
   * @member {string}
   */
  productReviews?: string | OccEndpoint;
  /**
   * Get a list of product references
   *
   * @member {string}
   */
  productReferences?: string | OccEndpoint;
  /**
   * Get a list of products and additional data
   *
   * @member {string}
   */
  productSearch?: string | OccEndpoint;
  /**
   * Get a list of available suggestions
   *
   * @member {string}
   */
  productSuggestions?: string | OccEndpoint;
  /**
   * Get CMS component details
   *
   * @member {string}
   */
  component?: string | OccEndpoint;
  /**
   * Get a list of CMS component details
   *
   * @member {string}
   */
  components?: string | OccEndpoint;
  /**
   * Get page data with list of cms content slots
   *
   * @member {string}
   */
  pages?: string | OccEndpoint;
  /**
   * Get page data with list of cms content slots
   *
   * @member {string}
   */
  page?: string | OccEndpoint;
  /**
   * Get all carts
   *
   * @member {string} [carts]
   */
  carts?: string | OccEndpoint;
  /**
   * Get a cart with a given identifier
   *
   * @member {string} [cart]
   */
  cart?: string | OccEndpoint;
  /**
   * Creates or restore a cart for a user
   *
   * @member {string} [createCart]
   */
  createCart?: string | OccEndpoint;
  /**
   * Deletes a cart with a given cart id
   *
   * @member {string} [deleteCart]
   */
  deleteCart?: string | OccEndpoint;
  /**
   * Adds a product to the cart
   *
   * @member {string} [addEntries]
   */
  addEntries?: string | OccEndpoint;
  /**
   * Update quantity and store the details of a cart entry
   *
   * @member {string} [updateEntries]
   */
  updateEntries?: string | OccEndpoint;
  /**
   * Deletes cart entry
   *
   * @member {string} [removeEntries]
   */
  removeEntries?: string | OccEndpoint;
  /**
   * Assign email to cart
   *
   * @member {string} [addEmail]
   */
  addEmail?: string | OccEndpoint;
  /**
   * Get a store location
   *
   * @member {string} [page]
   */
  store?: string | OccEndpoint;
  /**
   * Get a list of store locations
   *
   * @member {string} [page]
   */
  stores?: string | OccEndpoint;
  /**
   * Gets a store location count per country and regions
   *
   * @member {string} [page]
   */
  storescounts?: string | OccEndpoint;
  /**
   * Get a list of available languages
   *
   * @member {string}
   */
  languages?: string | OccEndpoint;
  /**
   * Get a list of available currencies
   *
   * @member {string}
   */
  currencies?: string | OccEndpoint;
  /**
   * Get a list of countries
   *
   * @member {string}
   */
  countries?: string | OccEndpoint;
  /**
   * Fetch the list of regions for the provided country
   *
   * @member {string}
   */
  regions?: string | OccEndpoint;
  /**
   * Titles used for user's personal info.
   *
   * @member {string}
   */
  titles?: string | OccEndpoint;
  /**
   * Get user details
   *
   * @member {string}
   */
  user?: string | OccEndpoint;
  /**
   * Register a new user.
   *
   * @member {string}
   */
  userRegister?: string | OccEndpoint;
  /**
   * Request an email to reset the password
   *
   * @member {string}
   */
  userForgotPassword?: string | OccEndpoint;
  /**
   * Reset the password once the email is recieved.
   *
   * @member {string}
   */
  userResetPassword?: string | OccEndpoint;
  /**
   * Update the user id with which the user authenticates.
   *
   * @member {string}
   */
  userUpdateLoginId?: string | OccEndpoint;
  /**
   * Update the user's password
   *
   * @member {string}
   */
  userUpdatePassword?: string | OccEndpoint;
  /**
   * Payment details root endpoint.
   *
   * @member {string}
   */
  paymentDetailsAll?: string | OccEndpoint;
  /**
   * Endpoint for a specific payment method.
   *
   * @member {string}
   */
  paymentDetail?: string | OccEndpoint;
  /**
   * Endpoint for the list of one user's orders
   *
   * @member {string}
   */
  orderHistory?: string | OccEndpoint;
  /**
   * Endpoint for the details of one user's order
   *
   * @member {string}
   */
  orderDetail?: string | OccEndpoint;
  /**
   * Endpoint for anonymous consent templates
   *
   * @member {string}
   */
  anonymousConsentTemplates?: string | OccEndpoint;
  /**
   * Endpoint for consent templates
   *
   * @member {string}
   */
  consentTemplates?: string | OccEndpoint;
  /**
   * Endpoint for a user's consents
   *
   * @member {string}
   */
  consents?: string | OccEndpoint;
  /**
   * Endpoint for a user's specific previously given consent.
   *
   * @member {string}
   */
  consentDetail?: string | OccEndpoint;
  /**
   * Endpoint for a user's addresses
   *
   * @member {string}
   */
  addresses?: string | OccEndpoint;
  /**
   * Endpoint for a user's specific address
   *
   * @member {string}
   */
  addressDetail?: string | OccEndpoint;
  /**
   * Endpoint for address verification
   *
   * @member {string}
   */
  addressVerification?: string | OccEndpoint;
  /**
   * Endpoint for consignment tracking
   *
   * @member {string}
   */
  consignmentTracking?: string | OccEndpoint;
  /**
   * Endpoint for asm customer search
   *
   * @member {string}
   */
  asmCustomerSearch?: string | OccEndpoint;
  /**
   * Endpoint for cart voucher
   *
   * @member {string}
   */
  cartVoucher?: string | OccEndpoint;
  /**
   * Endpoint for coupons
   *
   * @member {string}
   */
  customerCoupons?: string | OccEndpoint;
  /**
   * Endpoint for claiming coupon
   *
   * @member {string}
   */
  claimCoupon?: string | OccEndpoint;
  /**
   * Endpoint for coupons
   *
   * @member {string}
   */
  couponNotification?: string | OccEndpoint;
  /**
   * Explicitly saves a cart
   *
   * @member {string}
   */
  saveCart?: string | OccEndpoint;
  /**
   * Endpoint for notification preference
   *
   * @member {string}
   */
  notificationPreference?: string | OccEndpoint;
  /**
   * Endpoint for product interests
   *
   * @member {string}
   */
  productInterests?: string | OccEndpoint;
  /**
   * Endpoint for getting product interests
   *
   * @member {string}
   */
  getProductInterests?: string | OccEndpoint;
  /**
   * Endpoint for cancel an order
   */
  cancelOrder?: string | OccEndpoint;
  /**
   * Endpoint for creating order return request
   */
  returnOrder?: string | OccEndpoint;
  /**
   * Endpoint for user's order return requests
   */
  orderReturns?: string | OccEndpoint;
  /**
   * Endpoint for order return request details
   */
  orderReturnDetail?: string | OccEndpoint;
  /**
   * Endpoint for cancelling return request
   */
  cancelReturn?: string | OccEndpoint;
  /**
   * Endpoint for set delivery address to cart
   */
  setDeliveryAddress?: string | OccEndpoint;
  /**
   * Endpoint for place order
   */
  placeOrder?: string | OccEndpoint;
  /**
   * Endpoint for userGroupOrderApprovalPermission
   *
   * @member {string}
   */
  budget?: string | OccEndpoint;
  /**
   * Endpoint for budgets list
   *
   * @member {string}
   */
  budgets?: string | OccEndpoint;
  /**
   * Endpoint for organizations
   *
   * @member {string}
   */
  orgUnits?: string | OccEndpoint;
  /**
   * Endpoint for organizations list
   *
   * @member {string}
   */
  orgUnitsAvailable?: string | OccEndpoint;
  /**
   * Endpoint for organization units tree
   *
   * @member {string}
   */
  orgUnitsTree?: string | OccEndpoint;
  /**
   * Endpoint for approval processes for organization units
   *
   * @member {string}
   */
  orgUnitsApprovalProcesses?: string | OccEndpoint;
  /**
   * Endpoint for organization
   *
   * @member {string}
   */
  orgUnit?: string | OccEndpoint;
  /**
   * Endpoint for orgUnitUsers:
   *
   * @member {string}
   */
  orgUnitUsers?: string | OccEndpoint;
  /**
   * Endpoint for add orgUnitUserRoles (except approver):
   *
   * @member {string}
   */
  orgUnitUserRoles?: string | OccEndpoint;
  /**
   * Endpoint for remove orgUnitUserRole (except approver):
   *
   * @member {string}
   */
  orgUnitUserRole?: string | OccEndpoint;
  /**
   * Endpoint for add orgUnitApprovers:
   *
   * @member {string}
   */
  orgUnitApprovers?: string | OccEndpoint;
  /**
   * Endpoint for delete orgUnitApprover:
   *
   * @member {string}
   */
  orgUnitApprover?: string | OccEndpoint;
  /**
   * Endpoint for organizational unit addresses
   *
   * @member {string}
   */
  orgUnitsAddresses?: string | OccEndpoint;
  /**
   * Endpoint for organizational unit address
   *
   * @member {string}
   */
  orgUnitsAddress?: string | OccEndpoint;
  /**
   * Endpoint for organizational unit user groups list
   *
   * @member {string}
   */
  userGroups?: string | OccEndpoint;
  /**
   * Endpoint for organizational unit user group
   *
   * @member {string}
   */
  userGroup?: string | OccEndpoint;
  /**
   * Endpoint for costCenter list
   *
   * @member {string}
   */
  userGroupAvailableOrderApprovalPermissions?: string | OccEndpoint;
  /**
   * Endpoint for userGroupAvailableOrderApprovalPermissions list
   *
   * @member {string}
   */
  userGroupAvailableOrgCustomers?: string | OccEndpoint;
  /**
   * Endpoint for userGroupAvailableOrgCustomers list
   *
   * @member {string}
   */
  userGroupMembers?: string | OccEndpoint;
  /**
   * Endpoint for userGroupMembers list
   *
   * @member {string}
   */
  userGroupMember?: string | OccEndpoint;
  /**
   * Endpoint for userGroupMember
   *
   * @member {string}
   */
  userGroupOrderApprovalPermissions?: string | OccEndpoint;
  /**
   * Endpoint for userGroupOrderApprovalPermissions list
   *
   * @member {string}
   */
  userGroupOrderApprovalPermission?: string | OccEndpoint;
  /**
   * Endpoint for userGroupOrderApprovalPermission
   *
   * @member {string}
   */
  costCenters?: string | OccEndpoint;
  /**
   * Endpoint to schedule a replenishment order
   *
   * * @member {string}
   */
  scheduleReplenishmentOrder?: string | OccEndpoint;
  /**
   * * Endpoint for the list of one user's replenishment orders
   *
   * * @member {string}
   */
  replenishmentOrderHistory?: string | OccEndpoint;
  /* Endpoint to get a replenishment order details
   *
   * * @member {string}
   */
  replenishmentOrderDetails?: string | OccEndpoint;
  /**
   * Endpoint to get a replenishment order history for a replenishment
   *
   * * @member {string}
   */
  replenishmentOrderDetailsHistory?: string | OccEndpoint;
  /**
   * Endpoint to get a replenishment order history for a replenishment
   *
   * * @member {string}
   */
  cancelReplenishmentOrder?: string | OccEndpoint;
  /**
   * Endpoint for all costCenters
   *
   * @member {string}
   */
  costCentersAll?: string | OccEndpoint;
  /**
   * Endpoint for costCenter
   *
   * @member {string}
   */
  costCenter?: string | OccEndpoint;
  /**
   * Endpoint for budgets assigned to costCenter
   *
   * @member {string}
   */
  costCenterBudgets?: string | OccEndpoint;
  /**
   * Endpoint for budget assigned to costCenter
   *
   * @member {string}
   */
  costCenterBudget?: string | OccEndpoint;
  /**
   * Endpoint for permission list
   *
   * @member {string}
   */
  permissions?: string | OccEndpoint;
  /**
   * Endpoint for permission
   *
   * @member {string}
   */
  permission?: string | OccEndpoint;
  /**
   * Endpoint for order approval permission types
   *
   * @member {string}
   */
  orderApprovalPermissionTypes?: string | OccEndpoint;
  /**
   * Endpoint for organization customers
   *
   * @member {string}
   */
  b2bUsers?: string | OccEndpoint;
  /**
   * Endpoint for organization customer
   *
   * @member {string}
   */
  b2bUser?: string | OccEndpoint;
  /**
   * Endpoint for organization customer approvers
   *
   * @member {string}
   */
  b2bUserApprovers?: string | OccEndpoint;
  /**
   * Endpoint for organization customer approver
   *
   * @member {string}
   */
  b2bUserApprover?: string | OccEndpoint;
  /**
   * Endpoint for organization customer user groups
   *
   * @member {string}
   */
  b2bUserUserGroups?: string | OccEndpoint;
  /**
   * Endpoint for organization customer user group
   *
   * @member {string}
   */
  b2bUserUserGroup?: string | OccEndpoint;
  /**
   * Endpoint for organization customer permissions
   *
   * @member {string}
   */
  b2bUserPermissions?: string | OccEndpoint;
  /**
   * Endpoint for organization customer permission
   *
   * @member {string}
   */
  b2bUserPermission?: string | OccEndpoint;
  /**
   * Endpoint for order approvals
   *
   * @member {string}
   */
  orderApprovals?: string | OccEndpoint;
  /**
   * Endpoint for order approval
   *
   * @member {string}
   */
  orderApproval?: string | OccEndpoint;
  /**
   * Endpoint for order approval decision
   *
   * @member {string}
   */
  orderApprovalDecision?: string | OccEndpoint;
  /**
<<<<<<< HEAD
   * Endpoint for gettting base sites
   *
   * @member {string}
   */
  baseSites?: string | OccEndpoint;
=======
   * Endpoint to returns active cost centers
   *
   * @member {string}
   */
  getActiveCostCenters?: string | OccEndpoint;
>>>>>>> 5fb02cb7
}<|MERGE_RESOLUTION|>--- conflicted
+++ resolved
@@ -643,17 +643,14 @@
    */
   orderApprovalDecision?: string | OccEndpoint;
   /**
-<<<<<<< HEAD
    * Endpoint for gettting base sites
    *
    * @member {string}
    */
   baseSites?: string | OccEndpoint;
-=======
-   * Endpoint to returns active cost centers
+  /** Endpoint to returns active cost centers
    *
    * @member {string}
    */
   getActiveCostCenters?: string | OccEndpoint;
->>>>>>> 5fb02cb7
 }