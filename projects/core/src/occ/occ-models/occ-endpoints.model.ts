export interface OccEndpoints {
  /**
   * Client login (get authorization token)
   *
   * @member {string}
   */
  login?: string;

  /**
   * Client logout (revoke authorization token)
   *
   * @member {string}
   */
  revoke?: string;
  /**
   * Get product details
   *
   * @member string
   */
  product?: string;

  /**
   * Get product details for scope
   *
   * @member Object
   */
  product_scopes?: {
    list?: string;
    details?: string;
    [scope: string]: string;
  };

  /**
   * Get reviews for a product
   *
   * @member {string}
   */
  productReviews?: string;
  /**
   * Get a list of product references
   *
   * @member {string}
   */
  productReferences?: string;
  /**
   * Get a list of products and additional data
   *
   * @member {string}
   */
  productSearch?: string;
  /**
   * Get a list of available suggestions
   *
   * @member {string}
   */
  productSuggestions?: string;
  /**
   * Get CMS component details
   *
   * @member {string}
   */
  component?: string;
  /**
   * Get a list of CMS component details
   *
   * @member {string}
   */
  components?: string;
  /**
   * Get page data with list of cms content slots
   *
   * @member {string}
   */
  pages?: string;
  /**
   * Get page data with list of cms content slots
   *
   * @member {string}
   */
  page?: string;
  /**
   * Get all carts
   *
   * @member {string} [carts]
   */
  carts?: string;
  /**
   * Get a cart with a given identifier
   *
   * @member {string} [cart]
   */
  cart?: string;
  /**
   * Creates or restore a cart for a user
   *
   * @member {string} [createCart]
   */
  createCart?: string;
  /**
   * Deletes a cart with a given cart id
   *
   * @member {string} [deleteCart]
   */
  deleteCart?: string;
  /**
   * Adds a product to the cart
   *
   * @member {string} [addEntries]
   */
  addEntries?: string;
  /**
   * Update quantity and store the details of a cart entry
   *
   * @member {string} [updateEntries]
   */
  updateEntries?: string;
  /**
   * Deletes cart entry
   *
   * @member {string} [removeEntries]
   */
  removeEntries?: string;
  /**
   * Assign email to cart
   *
   * @member {string} [addEmail]
   */
  addEmail?: string;
  /**
   * Get a store location
   *
   * @member {string} [page]
   */
  store?: string;
  /**
   * Get a list of store locations
   *
   * @member {string} [page]
   */
  stores?: string;
  /**
   * Gets a store location count per country and regions
   *
   * @member {string} [page]
   */
  storescounts?: string;
  /**
   * Get a list of available languages
   *
   * @member {string}
   */
  languages?: string;
  /**
   * Get a list of available currencies
   *
   * @member {string}
   */
  currencies?: string;
  /**
   * Get a list of countries
   *
   * @member {string}
   */
  countries?: string;
  /**
   * Fetch the list of regions for the provided country
   *
   * @member {string}
   */
  regions?: string;
  /**
   * Titles used for user's personal info.
   *
   * @member {string}
   */
  titles?: string;
  /**
   * Get user details
   *
   * @member {string}
   */
  user?: string;
  /**
   * Register a new user.
   *
   * @member {string}
   */
  userRegister?: string;
  /**
   * Request an email to reset the password
   *
   * @member {string}
   */
  userForgotPassword?: string;
  /**
   * Reset the password once the email is recieved.
   *
   * @member {string}
   */
  userResetPassword?: string;
  /**
   * Update the user id with which the user authenticates.
   *
   * @member {string}
   */
  userUpdateLoginId?: string;
  /**
   * Update the user's password
   *
   * @member {string}
   */
  userUpdatePassword?: string;
  /**
   * Payment details root endpoint.
   *
   * @member {string}
   */
  paymentDetailsAll?: string;
  /**
   * Endpoint for a specific payment method.
   *
   * @member {string}
   */
  paymentDetail?: string;
  /**
   * Endpoint for the list of one user's orders
   *
   * @member {string}
   */
  orderHistory?: string;
  /**
   * Endpoint for the details of one user's order
   *
   * @member {string}
   */
  orderDetail?: string;
  /**
   * Endpoint for anonymous consent templates
   *
   * @member {string}
   */
  anonymousConsentTemplates?: string;
  /**
   * Endpoint for consent templates
   *
   * @member {string}
   */
  consentTemplates?: string;
  /**
   * Endpoint for a user's consents
   *
   * @member {string}
   */
  consents?: string;
  /**
   * Endpoint for a user's specific previously given consent.
   *
   * @member {string}
   */
  consentDetail?: string;
  /**
   * Endpoint for a user's addresses
   *
   * @member {string}
   */
  addresses?: string;
  /**
   * Endpoint for a user's specific address
   *
   * @member {string}
   */
  addressDetail?: string;
  /**
   * Endpoint for address verification
   *
   * @member {string}
   */
  addressVerification?: string;
  /**
   * Endpoint for consignment tracking
   *
   * @member {string}
   */
  consignmentTracking?: string;
  /**
   * Endpoint for asm customer search
   *
   * @member {string}
   */
  asmCustomerSearch?: string;
  /**
   * Endpoint for cart voucher
   *
   * @member {string}
   */
  cartVoucher?: string;
  /**
<<<<<<< HEAD
   * Endpoint for budget
   *
   * @member {string}
   */
  budget?: string;
  /**
   * Endpoint for budgets list
   *
   * @member {string}
   */
  budgets?: string;
=======
   * Endpoint for notification preference
   *
   * @member {string}
   */
  notificationPreference?: string;
  /**
   * Endpoint for product interests
   *
   * @member {string}
   */
  productInterests?: string;
  /**
   * Endpoint for getting product interests
   *
   * @member {string}
   */
  getProductInterests?: string;
>>>>>>> c0369c73
}<|MERGE_RESOLUTION|>--- conflicted
+++ resolved
@@ -295,7 +295,24 @@
    */
   cartVoucher?: string;
   /**
-<<<<<<< HEAD
+   * Endpoint for notification preference
+   *
+   * @member {string}
+   */
+  notificationPreference?: string;
+  /**
+   * Endpoint for product interests
+   *
+   * @member {string}
+   */
+  productInterests?: string;
+  /**
+   * Endpoint for getting product interests
+   *
+   * @member {string}
+   */
+  getProductInterests?: string;
+  /**
    * Endpoint for budget
    *
    * @member {string}
@@ -307,23 +324,4 @@
    * @member {string}
    */
   budgets?: string;
-=======
-   * Endpoint for notification preference
-   *
-   * @member {string}
-   */
-  notificationPreference?: string;
-  /**
-   * Endpoint for product interests
-   *
-   * @member {string}
-   */
-  productInterests?: string;
-  /**
-   * Endpoint for getting product interests
-   *
-   * @member {string}
-   */
-  getProductInterests?: string;
->>>>>>> c0369c73
 }