--- conflicted
+++ resolved
@@ -288,7 +288,24 @@
    * @member {string}
    */
   cartVoucher?: string;
-<<<<<<< HEAD
+  /**
+   * Endpoint for notification preference
+   *
+   * @member {string}
+   */
+  notificationPreference?: string;
+  /**
+   * Endpoint for product interests
+   *
+   * @member {string}
+   */
+  productInterests?: string;
+  /**
+   * Endpoint for getting product interests
+   *
+   * @member {string}
+   */
+  getProductInterests?: string;
 
   /**
    * Endpoint for cancel an order
@@ -309,24 +326,4 @@
    * Endpoint for order return request details
    */
   orderReturnDetail?: string;
-=======
-  /**
-   * Endpoint for notification preference
-   *
-   * @member {string}
-   */
-  notificationPreference?: string;
-  /**
-   * Endpoint for product interests
-   *
-   * @member {string}
-   */
-  productInterests?: string;
-  /**
-   * Endpoint for getting product interests
-   *
-   * @member {string}
-   */
-  getProductInterests?: string;
->>>>>>> 35e678a3
 }