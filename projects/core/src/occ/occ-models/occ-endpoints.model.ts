export interface OccEndpoints {
  /**
   * Client login (get authorization token)
   *
   * @member {string}
   */
  login?: string;
  /**
   * Get product details
   *
   * @member {string}
   */
  product?: string;
  /**
   * Get reviews for a product
   *
   * @member {string}
   */
  productReviews?: string;
  /**
   * Get a list of product references
   *
   * @member {string}
   */
  productReferences?: string;
  /**
   * Get a list of products and additional data
   *
   * @member {string}
   */
  productSearch?: string;
  /**
   * Get a list of available suggestions
   *
   * @member {string}
   */
  productSuggestions?: string;
  /**
   * Get CMS component details
   *
   * @member {string}
   */
  component?: string;
  /**
   * Get a list of CMS component details
   *
   * @member {string}
   */
  components?: string;
  /**
   * Get page data with list of cms content slots
   *
   * @member {string}
   */
  pages?: string;
  /**
   * Get page data with list of cms content slots
   *
   * @member {string}
   */
  page?: string;
  /**
   * Get all carts
   *
   * @member {string} [carts]
   */
  carts?: string;
  /**
   * Get a cart with a given identifier
   *
   * @member {string} [cart]
   */
  cart?: string;
  /**
   * Creates or restore a cart for a user
   *
   * @member {string} [createCart]
   */
  createCart?: string;
  /**
   * Deletes a cart with a given cart id
   *
   * @member {string} [deleteCart]
   */
  deleteCart?: string;
  /**
   * Adds a product to the cart
   *
   * @member {string} [addEntries]
   */
  addEntries?: string;
  /**
   * Update quantity and store the details of a cart entry
   *
   * @member {string} [updateEntries]
   */
  updateEntries?: string;
  /**
   * Deletes cart entry
   *
   * @member {string} [removeEntries]
   */
  removeEntries?: string;
  /**
   * Assign email to cart
   *
   * @member {string} [addEmail]
   */
  addEmail?: string;
  /**
   * Get a store location
   *
   * @member {string} [page]
   */
  store?: string;
  /**
   * Get a list of store locations
   *
   * @member {string} [page]
   */
  stores?: string;
  /**
   * Gets a store location count per country and regions
   *
   * @member {string} [page]
   */
  storescounts?: string;
  /**
   * Get a list of available languages
   *
   * @member {string}
   */
  languages?: string;
  /**
   * Get a list of available currencies
   *
   * @member {string}
   */
  currencies?: string;
  /**
   * Get a list of countries
   *
   * @member {string}
   */
  countries?: string;
  /**
   * Fetch the list of regions for the provided country
   *
   * @member {string}
   */
  regions?: string;
  /**
   * Titles used for user's personal info.
   *
   * @member {string}
   */
  titles?: string;
  /**
   * Get user details
   *
   * @member {string}
   */
  user?: string;
  /**
   * Register a new user.
   *
   * @member {string}
   */
  userRegister?: string;
  /**
   * Request an email to reset the password
   *
   * @member {string}
   */
  userForgotPassword?: string;
  /**
   * Reset the password once the email is recieved.
   *
   * @member {string}
   */
  userResetPassword?: string;
  /**
   * Update the user id with which the user authenticates.
   *
   * @member {string}
   */
  userUpdateLoginId?: string;
  /**
   * Update the user's password
   *
   * @member {string}
   */
  userUpdatePassword?: string;
  /**
   * Payment details root endpoint.
   *
   * @member {string}
   */
  paymentDetailsAll?: string;
  /**
   * Endpoint for a specific payment method.
   *
   * @member {string}
   */
  paymentDetail?: string;
  /**
   * Endpoint for the list of one user's orders
   *
   * @member {string}
   */
  orderHistory?: string;
  /**
   * Endpoint for the details of one user's order
   *
   * @member {string}
   */
  orderDetail?: string;
  /**
   * Endpoint for anonymous consent templates
   *
   * @member {string}
   */
  anonymousConsentTemplates?: string;
  /**
   * Endpoint for consent templates
   *
   * @member {string}
   */
  consentTemplates?: string;
  /**
   * Endpoint for a user's consents
   *
   * @member {string}
   */
  consents?: string;
  /**
   * Endpoint for a user's specific previously given consent.
   *
   * @member {string}
   */
  consentDetail?: string;
  /**
   * Endpoint for a user's addresses
   *
   * @member {string}
   */
  addresses?: string;
  /**
   * Endpoint for a user's specific address
   *
   * @member {string}
   */
  addressDetail?: string;
  /**
   * Endpoint for address verification
   *
   * @member {string}
   */
  addressVerification?: string;
  /**
   * Endpoint for create configuration
   *
   * @member {string}
   */
  createConfiguration?: string;

  /**
   * Endpoint for create configuration for the textfield configurator
   *
   * @member {string}
   */
  createConfigurationTextfield?: string;
  /**
   * Endpoint to read configuration
   *
   * @member {string}
   */
  readConfiguration?: string;
  /**
   * Endpoint to update configuration
   *
   * @member {string}
   */
  updateConfiguration?: string;
  /**
<<<<<<< HEAD
   * Endpoint to add configuration to cart
   *
   * @member {string}
   */
  addConfigurationToCart?: string;
=======
   * Endpoint to read configuration price
   *
   * @member {string}
   */
  readConfigurationPrice?: string;
>>>>>>> 2c1b84e3
  /**
   * Endpoint for consignment tracking
   *
   * @member {string}
   */
  consignmentTracking?: string;
  /**
   * Endpoint for asm customer search
   *
   * @member {string}
   */
  asmCustomerSearch?: string;
  /**
   * Endpoint for cart voucher
   *
   * @member {string}
   */
  cartVoucher?: string;
}<|MERGE_RESOLUTION|>--- conflicted
+++ resolved
@@ -283,19 +283,18 @@
    */
   updateConfiguration?: string;
   /**
-<<<<<<< HEAD
    * Endpoint to add configuration to cart
    *
    * @member {string}
    */
   addConfigurationToCart?: string;
-=======
+
    * Endpoint to read configuration price
    *
    * @member {string}
    */
   readConfigurationPrice?: string;
->>>>>>> 2c1b84e3
+
   /**
    * Endpoint for consignment tracking
    *
