--- conflicted
+++ resolved
@@ -54,7 +54,6 @@
    */
   page?: string;
   /**
-<<<<<<< HEAD
    * Get a store location
    *
    * @member {string} [page]
@@ -72,7 +71,7 @@
    * @member {string} [page]
    */
   storescounts?: string;
-=======
+  /**
    * Get a list of available languages
    *
    * @member {string} [languages]
@@ -96,5 +95,4 @@
    * @member {string} [regions]
    */
   regions?: string;
->>>>>>> 38628653
 }