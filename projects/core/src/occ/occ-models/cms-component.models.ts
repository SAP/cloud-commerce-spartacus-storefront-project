--- conflicted
+++ resolved
@@ -33,8 +33,6 @@
   uid?: string;
 }
 
-<<<<<<< HEAD
-=======
 export interface CmsMiniCartComponent extends CmsComponent {
   container?: string;
   modifiedTime?: string;
@@ -48,7 +46,6 @@
   // lightboxBannerComponent?: CmsBannerComponent;
 }
 
->>>>>>> bffb809d
 // TODO: Upgrade model when Breadcrumbs will be finally used in project
 export interface CmsBreadcrumbsComponent extends CmsComponent {
   container?: string;
