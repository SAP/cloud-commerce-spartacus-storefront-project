--- conflicted
+++ resolved
@@ -88,10 +88,8 @@
 // TODO: Upgrade model when Breadcrumbs will be finally used in project
 export interface CmsBreadcrumbsComponent extends CmsComponent {
   container?: string;
-<<<<<<< HEAD
   label?: string;
   url?: string;
-=======
 }
 
 export interface CmsNavigationNode {
@@ -118,5 +116,4 @@
   notice?: string;
   showLanguageCurrency?: string;
   navigationNode?: CmsNavigationNode;
->>>>>>> 83068bfd
 }