/*
 * SPDX-FileCopyrightText: 2022 SAP Spartacus team <spartacus-team@sap.com>
 *
 * SPDX-License-Identifier: Apache-2.0
 */
<<<<<<< HEAD
=======

export const OCC_USER_ID_CURRENT = 'current';
export const OCC_USER_ID_ANONYMOUS = 'anonymous';
export const OCC_USER_ID_GUEST = 'guest';
>>>>>>> 2abeaf78

export const OCC_CART_ID_CURRENT = 'current';

export * from './occ-user-ids';<|MERGE_RESOLUTION|>--- conflicted
+++ resolved
@@ -3,13 +3,10 @@
  *
  * SPDX-License-Identifier: Apache-2.0
  */
-<<<<<<< HEAD
-=======
 
 export const OCC_USER_ID_CURRENT = 'current';
 export const OCC_USER_ID_ANONYMOUS = 'anonymous';
 export const OCC_USER_ID_GUEST = 'guest';
->>>>>>> 2abeaf78
 
 export const OCC_CART_ID_CURRENT = 'current';
 
