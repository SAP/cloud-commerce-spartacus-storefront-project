<<<<<<< HEAD
export const OCC_CART_ID_CURRENT = 'current';
=======
/*
 * SPDX-FileCopyrightText: 2022 SAP Spartacus team <spartacus-team@sap.com>
 *
 * SPDX-License-Identifier: Apache-2.0
 */

export const OCC_USER_ID_CURRENT = 'current';
export const OCC_USER_ID_ANONYMOUS = 'anonymous';
export const OCC_USER_ID_GUEST = 'guest';
>>>>>>> 46ce7a2e

export * from './occ-user-ids';<|MERGE_RESOLUTION|>--- conflicted
+++ resolved
@@ -1,15 +1,9 @@
-<<<<<<< HEAD
-export const OCC_CART_ID_CURRENT = 'current';
-=======
 /*
  * SPDX-FileCopyrightText: 2022 SAP Spartacus team <spartacus-team@sap.com>
  *
  * SPDX-License-Identifier: Apache-2.0
  */
 
-export const OCC_USER_ID_CURRENT = 'current';
-export const OCC_USER_ID_ANONYMOUS = 'anonymous';
-export const OCC_USER_ID_GUEST = 'guest';
->>>>>>> 46ce7a2e
+export const OCC_CART_ID_CURRENT = 'current';
 
 export * from './occ-user-ids';