<<<<<<< HEAD
export const USERID_CURRENT = 'current';
export const USERID_ANONYMOUS = 'anonymous';
=======
export const OCC_USER_ID_CURRENT = 'current';
export const OCC_USER_ID_ANONYMOUS = 'anonymous';
>>>>>>> ad25327e
<|MERGE_RESOLUTION|>--- conflicted
+++ resolved
@@ -1,7 +1,2 @@
-<<<<<<< HEAD
-export const USERID_CURRENT = 'current';
-export const USERID_ANONYMOUS = 'anonymous';
-=======
 export const OCC_USER_ID_CURRENT = 'current';
-export const OCC_USER_ID_ANONYMOUS = 'anonymous';
->>>>>>> ad25327e
+export const OCC_USER_ID_ANONYMOUS = 'anonymous';