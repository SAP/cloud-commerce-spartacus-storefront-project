--- conflicted
+++ resolved
@@ -1,8 +1,3 @@
-<<<<<<< HEAD
-export const USERID_CURRENT = 'current';
-export const USERID_ANONYMOUS = 'anonymous';
-=======
 export const OCC_USER_ID_CURRENT = 'current';
 export const OCC_USER_ID_ANONYMOUS = 'anonymous';
-export const OCC_USER_ID_GUEST = 'guest';
->>>>>>> 26afd68a
+export const OCC_USER_ID_GUEST = 'guest';