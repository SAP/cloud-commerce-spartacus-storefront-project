--- conflicted
+++ resolved
@@ -1,16 +1,13 @@
-<<<<<<< HEAD
+/*
+ * SPDX-FileCopyrightText: 2022 SAP Spartacus team <spartacus-team@sap.com>
+ *
+ * SPDX-License-Identifier: Apache-2.0
+ */
 import { InjectionToken } from '@angular/core';
 
 import * as OCC_USER_IDS from './occ-user-ids';
 
 export { OCC_USER_IDS };
-=======
-/*
- * SPDX-FileCopyrightText: 2022 SAP Spartacus team <spartacus-team@sap.com>
- *
- * SPDX-License-Identifier: Apache-2.0
- */
->>>>>>> 46ce7a2e
 
 export * from './interceptor-util';
 export * from './occ-constants';
