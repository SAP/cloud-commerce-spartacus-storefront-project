import {
  B2BApprovalProcess,
  B2BUnit,
  B2BUnitNode,
  B2BUser,
  Budget,
  CostCenter,
  ListModel,
<<<<<<< HEAD
  OrderApprovalPermissionType,
  OrgUnitUserGroup,
  Permission,
=======
  B2BUnitNode,
  Permission,
  UserGroup,
  B2BUnit,
  B2BApprovalProcess,
  B2BUser,
  B2BAddress,
>>>>>>> 32bb2941
} from '../../model';
import { EntityLoaderState } from '../../state/utils/entity-loader/entity-loader-state';

export const ORGANIZATION_FEATURE = 'organization';

export const BUDGET_FEATURE = 'budget';
export const BUDGET_ENTITIES = 'budget-entities';
export const BUDGET_LIST = 'budget-list';

export const COST_CENTER_FEATURE = 'costCenter';
export const COST_CENTER_ENTITIES = 'costCenter-entities';
export const COST_CENTER_LIST = 'costCenter-list';
export const COST_CENTER_ASSIGNED_BUDGETS = 'costCenter-assigned-budgets';

export const PERMISSION_FEATURE = 'permission';
export const PERMISSION_ENTITIES = 'permission-entities';
export const PERMISSION_LIST = 'permission-list';

export const PERMISSION_TYPES_FEATURE = 'permission-types';
export const PERMISSION_TYPES_ENTITIES = 'permission-types-entities';
export const PERMISSION_TYPES_LIST = 'permission-types-list';

export const ORG_UNIT_FEATURE = 'orgUnit';
export const ORG_UNIT_NODE_ENTITIES = 'orgUnitNode-entities';
export const ORG_UNIT_NODE_LIST = 'orgUnitNode-list';
export const ORG_UNIT_ENTITIES = 'orgUnit-entities';
export const ORG_UNIT_TREE_ENTITY = 'orgUnit-tree';
export const ORG_UNIT_APPROVAL_PROCESSES_ENTITIES =
  'orgUnit-approval-processes';
export const ORG_UNIT_ASSIGNED_USERS = 'orgUnit-assigned-users';

export const ORG_UNIT_TREE = 'tree';
export const ORG_UNIT_APPROVAL_PROCESSES = 'approvalProcesses';
export const ORG_UNIT_NODES = 'availableOrgUnitNodes';

export const B2B_USER_FEATURE = 'b2bUser';
export const B2B_USER_ENTITIES = 'b2bUser-entities';
export const USER_LIST = 'b2bUser-list';
export const B2B_USER_APPROVERS = 'b2bUser-approvers';
export const B2B_USER_PERMISSIONS = 'b2bUser-permissions';
export const B2B_USER_USER_GROUPS = 'b2bUser-user-groups';

export const USER_GROUP_FEATURE = 'userGroup';
export const USER_GROUP_ENTITIES = 'userGroup-entities';
export const USER_GROUP_LIST = 'userGroup-list';
export const USER_GROUP_PERMISSIONS =
  'userGroup-available-order-approval-permissions';
export const USER_GROUP_AVAILABLE_CUSTOMERS =
  'userGroup-available-org-customers';
export const ADDRESS_ENTITIES = 'addresses-entities';
export const ADDRESS_LIST = 'addresses-list';

export interface Management<Type> {
  list: EntityLoaderState<ListModel>;
  entities: EntityLoaderState<Type>;
}

export interface BudgetManagement extends Management<Budget> {}

export interface OrgUnits {
  availableOrgUnitNodes: EntityLoaderState<B2BUnitNode[]>;
  entities: EntityLoaderState<B2BUnit>;
  tree: EntityLoaderState<B2BUnitNode>;
  approvalProcesses: EntityLoaderState<B2BApprovalProcess[]>;
  users: EntityLoaderState<ListModel>;
  addressList: EntityLoaderState<ListModel>;
  addressEntities: EntityLoaderState<B2BAddress>;
}

export interface UserGroupManagement extends Management<UserGroup> {
  permissions: EntityLoaderState<ListModel>;
  customers: EntityLoaderState<ListModel>;
}

export interface PermissionTypesManagement
  extends Management<OrderApprovalPermissionType[]> {}

export interface PermissionManagement extends Management<Permission> {
  permissionTypes: EntityLoaderState<OrderApprovalPermissionType[]>;
}

export interface CostCenterManagement extends Management<CostCenter> {
  budgets: EntityLoaderState<ListModel>;
}

export interface B2BUserManagement extends Management<B2BUser> {
  approvers: EntityLoaderState<ListModel>;
  permissions: EntityLoaderState<ListModel>;
  userGroups: EntityLoaderState<ListModel>;
}

export interface StateWithOrganization {
  [ORGANIZATION_FEATURE]: OrganizationState;
}

export interface OrganizationState {
  [BUDGET_FEATURE]: BudgetManagement;
  [ORG_UNIT_FEATURE]: OrgUnits;
  [USER_GROUP_FEATURE]: UserGroupManagement;
  [PERMISSION_FEATURE]: PermissionManagement;
  [PERMISSION_TYPES_FEATURE]: PermissionTypesManagement;
  [COST_CENTER_FEATURE]: CostCenterManagement;
  [B2B_USER_FEATURE]: B2BUserManagement;
}<|MERGE_RESOLUTION|>--- conflicted
+++ resolved
@@ -1,4 +1,5 @@
 import {
+  B2BAddress,
   B2BApprovalProcess,
   B2BUnit,
   B2BUnitNode,
@@ -6,19 +7,9 @@
   Budget,
   CostCenter,
   ListModel,
-<<<<<<< HEAD
   OrderApprovalPermissionType,
-  OrgUnitUserGroup,
-  Permission,
-=======
-  B2BUnitNode,
   Permission,
   UserGroup,
-  B2BUnit,
-  B2BApprovalProcess,
-  B2BUser,
-  B2BAddress,
->>>>>>> 32bb2941
 } from '../../model';
 import { EntityLoaderState } from '../../state/utils/entity-loader/entity-loader-state';
 
