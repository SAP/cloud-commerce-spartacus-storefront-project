--- conflicted
+++ resolved
@@ -4,14 +4,11 @@
   ListModel,
   B2BUnitNode,
   Permission,
-<<<<<<< HEAD
   OrderApprovalPermissionType,
-=======
   OrgUnitUserGroup,
   B2BUnit,
   B2BApprovalProcess,
   B2BUser,
->>>>>>> 80fff412
 } from '../../model';
 import { EntityLoaderState } from '../../state/utils/entity-loader/entity-loader-state';
 
