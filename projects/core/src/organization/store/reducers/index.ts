import { InjectionToken, Provider } from '@angular/core';
import { ActionReducerMap, combineReducers } from '@ngrx/store';
import {
  Budget,
  B2BUnitNode,
  ListModel,
  Permission,
  CostCenter,
<<<<<<< HEAD
  OrderApprovalPermissionType,
=======
  B2BUnit,
  B2BApprovalProcess,
  OrgUnitUserGroup,
  B2BUser,
>>>>>>> 80fff412
} from '../../../model';
import { entityLoaderReducer } from '../../../state/utils/entity-loader/entity-loader.reducer';
import {
  OrganizationState,
  BUDGET_ENTITIES,
  BUDGET_FEATURE,
  BUDGET_LIST,
  ORG_UNIT_FEATURE,
  ORG_UNIT_NODE_LIST,
  PERMISSION_ENTITIES,
  PERMISSION_FEATURE,
  PERMISSION_LIST,
  PERMISSION_TYPES_ENTITIES,
  PERMISSION_TYPES_FEATURE,
  PERMISSION_TYPES_LIST,
  COST_CENTER_FEATURE,
  COST_CENTER_ENTITIES,
  COST_CENTER_LIST,
  COST_CENTER_ASSIGNED_BUDGETS,
  ORG_UNIT_USER_GROUP_ENTITIES,
  ORG_UNIT_USER_GROUP_FEATURE,
  ORG_UNIT_USER_GROUP_LIST,
  ORG_UNIT_USER_GROUP_AVAILABLE_ORDER_APPROVAL_PERMISSIONS,
  ORG_UNIT_USER_GROUP_AVAILABLE_ORG_CUSTOMERS,
  ORG_UNIT_ENTITIES,
  ORG_UNIT_APPROVAL_PROCESSES_ENTITIES,
  ORG_UNIT_TREE_ENTITY,
  B2B_USER_FEATURE,
  B2B_USER_ENTITIES,
  USER_LIST,
  ORG_UNIT_ASSIGNED_USERS,
} from '../organization-state';
import { budgetsListReducer, budgetsEntitiesReducer } from './budget.reducer';
import { permissionsListReducer } from './permission.reducer';
import { permissionTypeListReducer } from './permission-type.reducer';
import {
  costCentersListReducer,
  costCenterAssignedBudgetsListReducer,
} from './cost-center.reducer';
import { userListReducer, b2bUserEntitiesReducer } from './b2b-user.reducer';
import {
  orgUnitUserGroupAvailableOrderApprovalPermissionsListReducer,
  orgUnitUserGroupAvailablOrgCustomersListReducer,
  orgUnitUserGroupsListReducer,
} from './user-group.reducer';
import { orgUnitUserListReducer } from './org-unit.reducer';

export function getReducers(): ActionReducerMap<OrganizationState> {
  return {
    [BUDGET_FEATURE]: combineReducers({
      entities: entityLoaderReducer<Budget>(
        BUDGET_ENTITIES,
        budgetsEntitiesReducer
      ),
      list: entityLoaderReducer<ListModel>(BUDGET_LIST, budgetsListReducer),
    }),
    [PERMISSION_FEATURE]: combineReducers({
      entities: entityLoaderReducer<Permission>(PERMISSION_ENTITIES),
      list: entityLoaderReducer<ListModel>(
        PERMISSION_LIST,
        permissionsListReducer
      ),
    }),
    [ORG_UNIT_FEATURE]: combineReducers({
      entities: entityLoaderReducer<B2BUnit>(ORG_UNIT_ENTITIES),
      availableOrgUnitNodes: entityLoaderReducer<B2BUnitNode[]>(
        ORG_UNIT_NODE_LIST
      ),
      tree: entityLoaderReducer<B2BUnitNode>(ORG_UNIT_TREE_ENTITY),
      approvalProcesses: entityLoaderReducer<B2BApprovalProcess[]>(
        ORG_UNIT_APPROVAL_PROCESSES_ENTITIES
      ),
      users: entityLoaderReducer<ListModel>(
        ORG_UNIT_ASSIGNED_USERS,
        orgUnitUserListReducer
      ),
    }),
    [ORG_UNIT_USER_GROUP_FEATURE]: combineReducers({
      entities: entityLoaderReducer<OrgUnitUserGroup>(
        ORG_UNIT_USER_GROUP_ENTITIES
      ),
      list: entityLoaderReducer<ListModel>(
        ORG_UNIT_USER_GROUP_LIST,
        orgUnitUserGroupsListReducer
      ),
      permissions: entityLoaderReducer<ListModel>(
        ORG_UNIT_USER_GROUP_AVAILABLE_ORDER_APPROVAL_PERMISSIONS,
        orgUnitUserGroupAvailableOrderApprovalPermissionsListReducer
      ),
      customers: entityLoaderReducer<ListModel>(
        ORG_UNIT_USER_GROUP_AVAILABLE_ORG_CUSTOMERS,
        orgUnitUserGroupAvailablOrgCustomersListReducer
      ),
    }),
    [COST_CENTER_FEATURE]: combineReducers({
      entities: entityLoaderReducer<CostCenter>(COST_CENTER_ENTITIES),
      list: entityLoaderReducer<ListModel>(
        COST_CENTER_LIST,
        costCentersListReducer
      ),
      budgets: entityLoaderReducer<ListModel>(
        COST_CENTER_ASSIGNED_BUDGETS,
        costCenterAssignedBudgetsListReducer
      ),
    }),
<<<<<<< HEAD
    [PERMISSION_TYPES_FEATURE]: combineReducers({
      entities: entityLoaderReducer<OrderApprovalPermissionType>(
        PERMISSION_TYPES_ENTITIES
      ),
      list: entityLoaderReducer<ListModel>(
        PERMISSION_TYPES_LIST,
        permissionTypeListReducer
      ),
=======
    [B2B_USER_FEATURE]: combineReducers({
      entities: entityLoaderReducer<B2BUser>(
        B2B_USER_ENTITIES,
        b2bUserEntitiesReducer
      ),
      list: entityLoaderReducer<ListModel>(USER_LIST, userListReducer),
>>>>>>> 80fff412
    }),
  };
}

export const reducerToken: InjectionToken<ActionReducerMap<
  OrganizationState
>> = new InjectionToken<ActionReducerMap<OrganizationState>>(
  'OrganizationReducers'
);

export const reducerProvider: Provider = {
  provide: reducerToken,
  useFactory: getReducers,
};<|MERGE_RESOLUTION|>--- conflicted
+++ resolved
@@ -6,14 +6,11 @@
   ListModel,
   Permission,
   CostCenter,
-<<<<<<< HEAD
   OrderApprovalPermissionType,
-=======
   B2BUnit,
   B2BApprovalProcess,
   OrgUnitUserGroup,
   B2BUser,
->>>>>>> 80fff412
 } from '../../../model';
 import { entityLoaderReducer } from '../../../state/utils/entity-loader/entity-loader.reducer';
 import {
@@ -119,7 +116,6 @@
         costCenterAssignedBudgetsListReducer
       ),
     }),
-<<<<<<< HEAD
     [PERMISSION_TYPES_FEATURE]: combineReducers({
       entities: entityLoaderReducer<OrderApprovalPermissionType>(
         PERMISSION_TYPES_ENTITIES
@@ -128,21 +124,20 @@
         PERMISSION_TYPES_LIST,
         permissionTypeListReducer
       ),
-=======
+    }),
     [B2B_USER_FEATURE]: combineReducers({
       entities: entityLoaderReducer<B2BUser>(
         B2B_USER_ENTITIES,
         b2bUserEntitiesReducer
       ),
       list: entityLoaderReducer<ListModel>(USER_LIST, userListReducer),
->>>>>>> 80fff412
     }),
   };
 }
 
-export const reducerToken: InjectionToken<ActionReducerMap<
-  OrganizationState
->> = new InjectionToken<ActionReducerMap<OrganizationState>>(
+export const reducerToken: InjectionToken<
+  ActionReducerMap<OrganizationState>
+> = new InjectionToken<ActionReducerMap<OrganizationState>>(
   'OrganizationReducers'
 );
 
