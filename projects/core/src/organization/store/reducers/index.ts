--- conflicted
+++ resolved
@@ -39,14 +39,11 @@
   B2B_USER_ENTITIES,
   USER_LIST,
   ORG_UNIT_ASSIGNED_USERS,
-<<<<<<< HEAD
-  ADDRESS_LIST,
-  ADDRESS_ENTITIES,
-=======
   B2B_USER_APPROVERS,
   B2B_USER_PERMISSIONS,
   B2B_USER_USER_GROUPS,
->>>>>>> 67617929
+  ADDRESS_LIST,
+  ADDRESS_ENTITIES,
 } from '../organization-state';
 import { budgetsListReducer, budgetsEntitiesReducer } from './budget.reducer';
 import { permissionsListReducer } from './permission.reducer';
