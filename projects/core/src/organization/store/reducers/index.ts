--- conflicted
+++ resolved
@@ -1,29 +1,27 @@
 import { InjectionToken, Provider } from '@angular/core';
 import { ActionReducerMap, combineReducers } from '@ngrx/store';
 import {
+  B2BAddress,
   B2BApprovalProcess,
   B2BUnit,
   B2BUnitNode,
   B2BUser,
   Budget,
   CostCenter,
-<<<<<<< HEAD
   ListModel,
   OrderApprovalPermissionType,
-  OrgUnitUserGroup,
   Permission,
-=======
-  B2BUnit,
-  B2BApprovalProcess,
   UserGroup,
-  B2BUser,
-  B2BAddress,
->>>>>>> 32bb2941
 } from '../../../model';
 import { entityLoaderReducer } from '../../../state/utils/entity-loader/entity-loader.reducer';
 import {
+  ADDRESS_ENTITIES,
+  ADDRESS_LIST,
+  B2B_USER_APPROVERS,
   B2B_USER_ENTITIES,
   B2B_USER_FEATURE,
+  B2B_USER_PERMISSIONS,
+  B2B_USER_USER_GROUPS,
   BUDGET_ENTITIES,
   BUDGET_FEATURE,
   BUDGET_LIST,
@@ -31,7 +29,6 @@
   COST_CENTER_ENTITIES,
   COST_CENTER_FEATURE,
   COST_CENTER_LIST,
-<<<<<<< HEAD
   OrganizationState,
   ORG_UNIT_APPROVAL_PROCESSES_ENTITIES,
   ORG_UNIT_ASSIGNED_USERS,
@@ -39,76 +36,45 @@
   ORG_UNIT_FEATURE,
   ORG_UNIT_NODE_LIST,
   ORG_UNIT_TREE_ENTITY,
-  ORG_UNIT_USER_GROUP_AVAILABLE_ORDER_APPROVAL_PERMISSIONS,
-  ORG_UNIT_USER_GROUP_AVAILABLE_ORG_CUSTOMERS,
-  ORG_UNIT_USER_GROUP_ENTITIES,
-  ORG_UNIT_USER_GROUP_FEATURE,
-  ORG_UNIT_USER_GROUP_LIST,
   PERMISSION_ENTITIES,
   PERMISSION_FEATURE,
   PERMISSION_LIST,
   PERMISSION_TYPES_ENTITIES,
   PERMISSION_TYPES_FEATURE,
   PERMISSION_TYPES_LIST,
-  USER_LIST,
-} from '../organization-state';
-import { b2bUserEntitiesReducer, userListReducer } from './b2b-user.reducer';
-import { budgetsEntitiesReducer, budgetsListReducer } from './budget.reducer';
-=======
-  COST_CENTER_ASSIGNED_BUDGETS,
+  USER_GROUP_AVAILABLE_CUSTOMERS,
   USER_GROUP_ENTITIES,
   USER_GROUP_FEATURE,
   USER_GROUP_LIST,
   USER_GROUP_PERMISSIONS,
-  USER_GROUP_AVAILABLE_CUSTOMERS,
-  ORG_UNIT_ENTITIES,
-  ORG_UNIT_APPROVAL_PROCESSES_ENTITIES,
-  ORG_UNIT_TREE_ENTITY,
-  B2B_USER_FEATURE,
-  B2B_USER_ENTITIES,
   USER_LIST,
-  ORG_UNIT_ASSIGNED_USERS,
-  B2B_USER_APPROVERS,
-  B2B_USER_PERMISSIONS,
-  B2B_USER_USER_GROUPS,
-  ADDRESS_LIST,
-  ADDRESS_ENTITIES,
 } from '../organization-state';
-import { budgetsListReducer, budgetsEntitiesReducer } from './budget.reducer';
 import {
-  permissionsListReducer,
-  permissionsEntitiesReducer,
-} from './permission.reducer';
->>>>>>> 32bb2941
+  b2bUserApproverListReducer,
+  b2bUserEntitiesReducer,
+  b2bUserPermissionListReducer,
+  b2bUserUserGroupListReducer,
+  userListReducer,
+} from './b2b-user.reducer';
+import { budgetsEntitiesReducer, budgetsListReducer } from './budget.reducer';
 import {
   costCenterAssignedBudgetsListReducer,
   costCentersListReducer,
 } from './cost-center.reducer';
-<<<<<<< HEAD
-import { orgUnitUserListReducer } from './org-unit.reducer';
+import {
+  orgUnitAddressListReducer,
+  orgUnitUserListReducer,
+} from './org-unit.reducer';
 import { permissionTypeListReducer } from './permission-type.reducer';
-import { permissionsListReducer } from './permission.reducer';
-=======
->>>>>>> 32bb2941
 import {
-  userListReducer,
-  b2bUserEntitiesReducer,
-  b2bUserApproverListReducer,
-  b2bUserPermissionListReducer,
-  b2bUserUserGroupListReducer,
-} from './b2b-user.reducer';
+  permissionsEntitiesReducer,
+  permissionsListReducer,
+} from './permission.reducer';
 import {
   userGroupAvailableOrderApprovalPermissionsListReducer,
   userGroupAvailablOrgCustomersListReducer,
   userGroupsListReducer,
 } from './user-group.reducer';
-<<<<<<< HEAD
-=======
-import {
-  orgUnitUserListReducer,
-  orgUnitAddressListReducer,
-} from './org-unit.reducer';
->>>>>>> 32bb2941
 
 export function getReducers(): ActionReducerMap<OrganizationState> {
   return {
