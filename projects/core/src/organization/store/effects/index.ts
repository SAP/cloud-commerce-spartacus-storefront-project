--- conflicted
+++ resolved
@@ -2,12 +2,9 @@
 import { OrgUnitEffects } from './org-unit.effect';
 import { PermissionEffects } from './permission.effect';
 import { CostCenterEffects } from './cost-center.effect';
-<<<<<<< HEAD
 import { PermissionTypeEffects } from './permission-type.effect';
-=======
 import { B2BUserEffects } from './b2b-user.effect';
 import { OrgUnitUserGroupEffects } from './user-group.effect';
->>>>>>> 80fff412
 
 export const effects: any[] = [
   BudgetEffects,
@@ -23,10 +20,6 @@
 export * from './org-unit.effect';
 export * from './user-group.effect';
 export * from './permission.effect';
-<<<<<<< HEAD
 export * from './permission-type.effect';
 export * from './cost-center.effect';
-=======
-export * from './cost-center.effect';
-export * from './b2b-user.effect';
->>>>>>> 80fff412
+export * from './b2b-user.effect';