--- conflicted
+++ resolved
@@ -2,11 +2,8 @@
 import { OrgUnitEffects } from './org-unit.effect';
 import { PermissionEffects } from './permission.effect';
 import { CostCenterEffects } from './cost-center.effect';
-<<<<<<< HEAD
 import { B2BUserEffects } from './b2b-user.effect';
-=======
 import { OrgUnitUserGroupEffects } from './user-group.effect';
->>>>>>> b7c28e50
 
 export const effects: any[] = [
   BudgetEffects,
