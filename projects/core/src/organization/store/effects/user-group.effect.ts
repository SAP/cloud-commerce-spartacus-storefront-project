--- conflicted
+++ resolved
@@ -187,15 +187,10 @@
       this.userGroupConnector
         .update(payload.userId, payload.userGroupId, payload.userGroup)
         .pipe(
-<<<<<<< HEAD
           // TODO: Workaround for empty PATCH response:
           // map(data => new UserGroupActions.UpdateUserGroupSuccess(data)),
           map(() => new UserGroupActions.LoadUserGroup(payload)),
-          catchError(error =>
-=======
-          map((data) => new UserGroupActions.UpdateUserGroupSuccess(data)),
-          catchError((error) =>
->>>>>>> d1c0510a
+          catchError((error) =>
             of(
               new UserGroupActions.UpdateUserGroupFail({
                 userGroupId: payload.userGroup.uid,
