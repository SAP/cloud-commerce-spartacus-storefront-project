import { Injectable } from '@angular/core';
import { Store } from '@ngrx/store';
import { Observable, queueScheduler } from 'rxjs';
import { filter, map, observeOn, take, tap } from 'rxjs/operators';
import { StateWithProcess } from '../../process/store/process-state';
import { LoaderState } from '../../state/utils/loader/loader-state';
import { AuthService } from '../../auth/facade/auth.service';
import {
  Permission,
  OrderApprovalPermissionType,
} from '../../model/permission.model';
import { EntitiesModel } from '../../model/misc.model';
import { StateWithOrganization } from '../store/organization-state';
import {
  PermissionActions,
  PermissionTypeActions,
} from '../store/actions/index';
import {
  getPermissionState,
  getPermissionList,
} from '../store/selectors/permission.selector';
import { getPermissionTypeList } from '../store/selectors/permission-type.selector';
import { B2BSearchConfig } from '../model/search-config';

@Injectable()
export class PermissionService {
  constructor(
    protected store: Store<StateWithOrganization | StateWithProcess<void>>,
    protected authService: AuthService
  ) {}

  loadPermission(permissionCode: string): void {
    this.withUserId(userId =>
      this.store.dispatch(
        new PermissionActions.LoadPermission({
          userId,
          permissionCode,
        })
      )
    );
  }

  loadPermissions(params?: B2BSearchConfig): void {
    this.withUserId(userId =>
      this.store.dispatch(
        new PermissionActions.LoadPermissions({ userId, params })
      )
    );
  }

<<<<<<< HEAD
  loadPermissionTypes() {
    this.store.dispatch(new PermissionTypeActions.LoadPermissionTypes());
  }

  private getPermissionState(permissionCode: string) {
=======
  private getPermissionState(
    permissionCode: string
  ): Observable<LoaderState<Permission>> {
>>>>>>> 80fff412
    return this.store.select(getPermissionState(permissionCode));
  }

  private getPermissionList(
    params
  ): Observable<LoaderState<EntitiesModel<Permission>>> {
    return this.store.select(getPermissionList(params));
  }

  private getPermissionTypeList(): Observable<
    LoaderState<EntitiesModel<OrderApprovalPermissionType>>
  > {
    return this.store.select(getPermissionTypeList());
  }

  get(permissionCode: string): Observable<Permission> {
    return this.getPermissionState(permissionCode).pipe(
      observeOn(queueScheduler),
      tap(state => {
        if (!(state.loading || state.success || state.error)) {
          this.loadPermission(permissionCode);
        }
      }),
      filter(state => state.success || state.error),
      map(state => state.value)
    );
  }

  getTypes(): Observable<EntitiesModel<OrderApprovalPermissionType>> {
    return this.getPermissionTypeList().pipe(
      observeOn(queueScheduler),
      tap(
        (process: LoaderState<EntitiesModel<OrderApprovalPermissionType>>) => {
          if (!(process.loading || process.success || process.error)) {
            this.loadPermissionTypes();
          }
        }
      ),
      filter(
        (process: LoaderState<EntitiesModel<OrderApprovalPermissionType>>) =>
          process.success || process.error
      ),
      map(result => result.value)
    );
  }

  getList(params: B2BSearchConfig): Observable<EntitiesModel<Permission>> {
    return this.getPermissionList(params).pipe(
      observeOn(queueScheduler),
      tap((process: LoaderState<EntitiesModel<Permission>>) => {
        if (!(process.loading || process.success || process.error)) {
          this.loadPermissions(params);
        }
      }),
      filter(
        (process: LoaderState<EntitiesModel<Permission>>) =>
          process.success || process.error
      ),
      map(result => result.value)
    );
  }

  create(permission: Permission): void {
    this.withUserId(userId =>
      this.store.dispatch(
        new PermissionActions.CreatePermission({ userId, permission })
      )
    );
  }

  update(permissionCode: string, permission: Permission): void {
    this.withUserId(userId =>
      this.store.dispatch(
        new PermissionActions.UpdatePermission({
          userId,
          permissionCode,
          permission,
        })
      )
    );
  }

  private withUserId(callback: (userId: string) => void): void {
    this.authService
      .getOccUserId()
      .pipe(take(1))
      .subscribe(userId => callback(userId));
  }
}<|MERGE_RESOLUTION|>--- conflicted
+++ resolved
@@ -48,17 +48,13 @@
     );
   }
 
-<<<<<<< HEAD
   loadPermissionTypes() {
     this.store.dispatch(new PermissionTypeActions.LoadPermissionTypes());
   }
 
-  private getPermissionState(permissionCode: string) {
-=======
   private getPermissionState(
     permissionCode: string
   ): Observable<LoaderState<Permission>> {
->>>>>>> 80fff412
     return this.store.select(getPermissionState(permissionCode));
   }
 
