import { Injectable } from '@angular/core';
import { Store } from '@ngrx/store';
<<<<<<< HEAD
import { Observable, queueScheduler } from 'rxjs';
import { filter, map, observeOn, switchMap, take, tap } from 'rxjs/operators';

import { getProcessStateFactory } from '../../process/store/selectors/process.selectors';
=======
import { queueScheduler } from 'rxjs';
import { filter, map, observeOn, take, tap } from 'rxjs/operators';
>>>>>>> eb50cd1f
import { StateWithProcess } from '../../process/store/process-state';
import { LoaderState } from '../../state/utils/loader/loader-state';
import { AuthService } from '../../auth/facade/auth.service';
import { Budget } from '../../model/budget.model';
import {
<<<<<<< HEAD
  BudgetsList,
  LOAD_BUDGETS_PROCESS_ID,
=======
>>>>>>> eb50cd1f
  StateWithOrganization,
} from '../store/organization-state';
import { BudgetActions } from '../store/actions/index';
import {
<<<<<<< HEAD
  getBudgetManagementState,
  // getBudgetsState,
=======
>>>>>>> eb50cd1f
  getBudgetState,
  getBudgetList,
} from '../store/selectors/budget.selector';
import { BudgetSearchConfig } from '../model/search-config';

@Injectable()
export class BudgetService {
  private user$ = this.authService.getOccUserId();

  constructor(
    protected store: Store<StateWithOrganization | StateWithProcess<void>>,
    protected authService: AuthService
  ) {}

  private loadBudget(budgetCode: string) {
    this.user$
      .pipe(take(1))
      .subscribe(userId =>
        this.store.dispatch(
          new BudgetActions.LoadBudget({ userId, budgetCode })
        )
      );
  }

  loadBudgets(params?: BudgetSearchConfig) {
    this.user$
      .pipe(take(1))
      .subscribe(userId =>
        this.store.dispatch(new BudgetActions.LoadBudgets({ userId, params }))
      );
  }

  getBudgetsProcess(): Observable<LoaderState<void>> {
    return this.store.select(getProcessStateFactory(LOAD_BUDGETS_PROCESS_ID));
  }

  private getBudgetState(budgetCode: string) {
    return this.store.select(getBudgetState(budgetCode));
  }

<<<<<<< HEAD
  private getBudgets(): Observable<BudgetsList> {
    return this.store.select(getBudgetManagementState);
=======
  private getBudgetList(params) {
    return this.store.select(getBudgetList(params));
>>>>>>> eb50cd1f
  }

  get(budgetCode: string) {
    return this.getBudgetState(budgetCode).pipe(
      observeOn(queueScheduler),
      tap(state => {
        if (!(state.loading || state.success || state.error)) {
          this.loadBudget(budgetCode);
        }
      }),
      filter(state => state.success || state.error),
      map(state => state.value)
    );
  }

<<<<<<< HEAD
  getList(params?: BudgetSearchConfig): Observable<BudgetsList> {
    return this.getBudgetsProcess().pipe(
=======
  getList(params: BudgetSearchConfig) {
    return this.getBudgetList(params).pipe(
>>>>>>> eb50cd1f
      observeOn(queueScheduler),
      tap((process: LoaderState<any>) => {
        if (!(process.loading || process.success || process.error)) {
          this.loadBudgets(params);
        }
      }),
      filter((process: LoaderState<void>) => process.success || process.error),
      map(result => result.value)
    );
  }

  create(budget: Budget) {
    this.user$
      .pipe(take(1))
      .subscribe(userId =>
        this.store.dispatch(new BudgetActions.CreateBudget({ userId, budget }))
      );
  }

  update(budget: Budget) {
    this.user$
      .pipe(take(1))
      .subscribe(userId =>
        this.store.dispatch(new BudgetActions.UpdateBudget({ userId, budget }))
      );
  }
}<|MERGE_RESOLUTION|>--- conflicted
+++ resolved
@@ -1,37 +1,22 @@
 import { Injectable } from '@angular/core';
 import { Store } from '@ngrx/store';
-<<<<<<< HEAD
-import { Observable, queueScheduler } from 'rxjs';
-import { filter, map, observeOn, switchMap, take, tap } from 'rxjs/operators';
-
-import { getProcessStateFactory } from '../../process/store/selectors/process.selectors';
-=======
 import { queueScheduler } from 'rxjs';
 import { filter, map, observeOn, take, tap } from 'rxjs/operators';
->>>>>>> eb50cd1f
 import { StateWithProcess } from '../../process/store/process-state';
 import { LoaderState } from '../../state/utils/loader/loader-state';
 import { AuthService } from '../../auth/facade/auth.service';
 import { Budget } from '../../model/budget.model';
 import {
-<<<<<<< HEAD
-  BudgetsList,
-  LOAD_BUDGETS_PROCESS_ID,
-=======
->>>>>>> eb50cd1f
   StateWithOrganization,
 } from '../store/organization-state';
 import { BudgetActions } from '../store/actions/index';
 import {
-<<<<<<< HEAD
-  getBudgetManagementState,
-  // getBudgetsState,
-=======
->>>>>>> eb50cd1f
   getBudgetState,
   getBudgetList,
 } from '../store/selectors/budget.selector';
 import { BudgetSearchConfig } from '../model/search-config';
+// import { getProcessStateFactory } from '../../process/store/selectors/process.selectors';
+// import { LOAD_BUDGETS_PROCESS_ID } from '../../../../../dist/core/src/organization/store/organization-state';
 
 @Injectable()
 export class BudgetService {
@@ -60,21 +45,16 @@
       );
   }
 
-  getBudgetsProcess(): Observable<LoaderState<void>> {
-    return this.store.select(getProcessStateFactory(LOAD_BUDGETS_PROCESS_ID));
-  }
+ // getBudgetsProcess() {
+ //    return this.store.select(getProcessStateFactory(LOAD_BUDGETS_PROCESS_ID));
+ //  }
 
   private getBudgetState(budgetCode: string) {
     return this.store.select(getBudgetState(budgetCode));
   }
 
-<<<<<<< HEAD
-  private getBudgets(): Observable<BudgetsList> {
-    return this.store.select(getBudgetManagementState);
-=======
   private getBudgetList(params) {
     return this.store.select(getBudgetList(params));
->>>>>>> eb50cd1f
   }
 
   get(budgetCode: string) {
@@ -90,13 +70,8 @@
     );
   }
 
-<<<<<<< HEAD
-  getList(params?: BudgetSearchConfig): Observable<BudgetsList> {
-    return this.getBudgetsProcess().pipe(
-=======
   getList(params: BudgetSearchConfig) {
     return this.getBudgetList(params).pipe(
->>>>>>> eb50cd1f
       observeOn(queueScheduler),
       tap((process: LoaderState<any>) => {
         if (!(process.loading || process.success || process.error)) {
