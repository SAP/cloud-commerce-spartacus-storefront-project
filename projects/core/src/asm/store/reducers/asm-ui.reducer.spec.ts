import { AsmUi } from '../../models/asm.models';
import { AsmActions } from '../actions';
import * as fromReducer from './asm-ui.reducer';

const mockAsmUiUpdated: AsmUi = {
<<<<<<< HEAD
  expanded: true,
=======
  collapsed: false,
>>>>>>> b2e807aa
};

describe('AsmUi reducer', () => {
  it('should return the same state for undefined action', () => {
    const { initialState } = fromReducer;
    const action = {} as AsmActions.AsmUiAction;
    const state = fromReducer.reducer(initialState, action);

    expect(state).toBe(initialState);
  });

  it('should return the initial state for undefined state', () => {
    const { initialState } = fromReducer;
    const action = {} as AsmActions.AsmUiAction;
    const state = fromReducer.reducer(undefined, action);

    expect(state).toBe(initialState);
  });

  it('should update AsmUi', () => {
    const { initialState } = fromReducer;

    expect(initialState).not.toBe(mockAsmUiUpdated);
    const action = new AsmActions.AsmUiUpdate(mockAsmUiUpdated);
    const state = fromReducer.reducer(initialState, action);

    expect(state).toEqual(mockAsmUiUpdated);
  });
});<|MERGE_RESOLUTION|>--- conflicted
+++ resolved
@@ -1,17 +1,13 @@
-import { AsmUi } from '../../models/asm.models';
-import { AsmActions } from '../actions';
-import * as fromReducer from './asm-ui.reducer';
+import { AsmUi } from "../../models/asm.models";
+import { AsmActions } from "../actions";
+import * as fromReducer from "./asm-ui.reducer";
 
 const mockAsmUiUpdated: AsmUi = {
-<<<<<<< HEAD
-  expanded: true,
-=======
-  collapsed: false,
->>>>>>> b2e807aa
+  collapsed: false
 };
 
-describe('AsmUi reducer', () => {
-  it('should return the same state for undefined action', () => {
+describe("AsmUi reducer", () => {
+  it("should return the same state for undefined action", () => {
     const { initialState } = fromReducer;
     const action = {} as AsmActions.AsmUiAction;
     const state = fromReducer.reducer(initialState, action);
@@ -19,7 +15,7 @@
     expect(state).toBe(initialState);
   });
 
-  it('should return the initial state for undefined state', () => {
+  it("should return the initial state for undefined state", () => {
     const { initialState } = fromReducer;
     const action = {} as AsmActions.AsmUiAction;
     const state = fromReducer.reducer(undefined, action);
@@ -27,7 +23,7 @@
     expect(state).toBe(initialState);
   });
 
-  it('should update AsmUi', () => {
+  it("should update AsmUi", () => {
     const { initialState } = fromReducer;
 
     expect(initialState).not.toBe(mockAsmUiUpdated);
