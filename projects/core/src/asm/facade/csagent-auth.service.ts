--- conflicted
+++ resolved
@@ -46,7 +46,6 @@
       .unsubscribe();
 
     this.authStorageService.switchTokenTargetToCSAgent();
-<<<<<<< HEAD
     this.cxOAuthService
       .authorizeWithPasswordFlow(userId, password)
       .then(() => {
@@ -56,10 +55,13 @@
           .get()
           .subscribe((user) => (customerId = user?.customerId))
           .unsubscribe();
+        this.store.dispatch(new AuthActions.Logout());
+
         if (Boolean(customerId)) {
           // OCC specific user id handling. Customize when implementing different backend
           this.userIdService.setUserId(customerId);
           this.authStorageService.setEmulatedUserToken(userToken);
+          this.store.dispatch(new AuthActions.Login());
         } else {
           // When we can't get the customerId just end all current sessions
           this.userIdService.setUserId(OCC_USER_ID_ANONYMOUS);
@@ -69,36 +71,6 @@
       .catch(() => {
         this.authStorageService.switchTokenTargetToUser();
       });
-=======
-    if (userId && password) {
-      this.cxOAuthService
-        .authorizeWithPasswordFlow(userId, password)
-        .then(() => {
-          // Start emulation for currently logged in user
-          let customerId: string;
-          this.userService
-            .get()
-            .subscribe((user) => (customerId = user?.customerId))
-            .unsubscribe();
-          this.store.dispatch(new AuthActions.Logout());
-          if (Boolean(customerId)) {
-            // OCC specific user id handling. Customize when implementing different backend
-            this.userIdService.setUserId(customerId);
-            this.authStorageService.setEmulatedUserToken(userToken);
-            this.store.dispatch(new AuthActions.Login());
-          } else {
-            // When we can't get the customerId just end all current sessions
-            this.userIdService.setUserId(OCC_USER_ID_ANONYMOUS);
-            this.authStorageService.clearEmulatedUserToken();
-          }
-        })
-        .catch(() => {
-          this.authStorageService.switchTokenTargetToUser();
-        });
-    } else {
-      this.authService.loginWithImplicitFlow();
-    }
->>>>>>> 038ad102
   }
 
   /**
