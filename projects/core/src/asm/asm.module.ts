--- conflicted
+++ resolved
@@ -1,20 +1,14 @@
 import { CommonModule } from '@angular/common';
 import { HttpClientModule } from '@angular/common/http';
 import { APP_INITIALIZER, ModuleWithProviders, NgModule } from '@angular/core';
-<<<<<<< HEAD
 import { AuthStorageService } from '../auth/user-auth/facade/auth-storage.service';
 import { AuthService } from '../auth/user-auth/facade/auth.service';
 import { AuthHeaderService } from '../auth/user-auth/services/auth-header/auth-header.service';
 import { provideDefaultConfig } from '../config/config-providers';
 import { defaultAsmConfig } from './config/default-asm-config';
-import { interceptors } from './http-interceptors/index';
 import { AsmAuthStorageService } from './services/asm-auth-storage.service';
 import { AsmAuthHeaderService } from './services/asm-auth.header.service';
 import { AsmAuthService } from './services/asm-auth.service';
-=======
-import { provideDefaultConfig } from '../config/config-providers';
-import { defaultAsmConfig } from './config/default-asm-config';
->>>>>>> 2fc40329
 import { AsmStatePersistenceService } from './services/asm-state-persistence.service';
 import { AsmStoreModule } from './store/asm-store.module';
 
@@ -34,8 +28,6 @@
       ngModule: AsmModule,
       providers: [
         provideDefaultConfig(defaultAsmConfig),
-<<<<<<< HEAD
-        ...interceptors,
         {
           provide: AuthStorageService,
           useExisting: AsmAuthStorageService,
@@ -48,8 +40,6 @@
           provide: AuthHeaderService,
           useExisting: AsmAuthHeaderService,
         },
-=======
->>>>>>> 2fc40329
         {
           provide: APP_INITIALIZER,
           useFactory: asmStatePersistenceFactory,
