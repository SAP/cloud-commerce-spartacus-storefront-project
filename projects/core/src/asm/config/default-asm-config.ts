import { AsmConfig } from './asm-config';

export const defaultAsmConfig: AsmConfig = {
  asm: {
<<<<<<< HEAD
    sessionTimer: {
      startingDelayInSeconds: 600,
=======
    customeSearch: {
      maxResults: 20,
>>>>>>> c948a78b
    },
  },
};<|MERGE_RESOLUTION|>--- conflicted
+++ resolved
@@ -2,13 +2,11 @@
 
 export const defaultAsmConfig: AsmConfig = {
   asm: {
-<<<<<<< HEAD
     sessionTimer: {
       startingDelayInSeconds: 600,
-=======
+    },
     customeSearch: {
-      maxResults: 20,
->>>>>>> c948a78b
+      maxResults: 20
     },
   },
 };