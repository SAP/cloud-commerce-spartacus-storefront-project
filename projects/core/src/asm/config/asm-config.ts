--- conflicted
+++ resolved
@@ -2,13 +2,11 @@
 
 export abstract class AsmConfig extends OccConfig {
   asm?: {
-<<<<<<< HEAD
     sessionTimer?: {
       startingDelayInSeconds?: number;
-=======
+    }
     customeSearch?: {
       maxResults?: number;
->>>>>>> c948a78b
     };
   };
 }