import { Injectable } from '@angular/core';
import { Actions, Effect, ofType } from '@ngrx/effects';
import { select, Store } from '@ngrx/store';
import { Observable, of } from 'rxjs';
<<<<<<< HEAD
import {
  delay,
  filter,
  mergeMap,
  pluck,
  switchMap,
  map,
  withLatestFrom,
} from 'rxjs/operators';

=======
import { delay, filter, pluck, switchMap, concatMap } from 'rxjs/operators';
>>>>>>> 8668bcbe
import { GlobalMessageConfig } from '../../config/global-message-config';
import {
  GlobalMessage,
  GlobalMessageType,
} from '../../models/global-message.model';
import { GlobalMessageActions } from '../actions/index';
import { StateWithGlobalMessage } from '../global-message-state';
import { GlobalMessageSelectors } from '../selectors/index';
import {
  countOfDeepEqualObjects,
  indexOfFirstOccurrence,
} from '../../../util/compare-equal-objects';
import { Translatable } from '../../../i18n/translatable';

@Injectable()
export class GlobalMessageEffect {
  @Effect()
  removeDuplicated$: Observable<
    GlobalMessageActions.RemoveMessage
  > = this.actions$.pipe(
    ofType(GlobalMessageActions.ADD_MESSAGE),
    pluck('payload'),
    switchMap((message: GlobalMessage) =>
      of(message.text).pipe(
        withLatestFrom(
          this.store.pipe(
            select(
              GlobalMessageSelectors.getGlobalMessageEntitiesByType(
                message.type
              )
            )
          )
        ),
        filter(
          ([text, messages]: [Translatable, Translatable[]]) =>
            countOfDeepEqualObjects(text, messages) > 1
        ),
        map(
          ([text, messages]: [Translatable, Translatable[]]) =>
            new GlobalMessageActions.RemoveMessage({
              type: message.type,
              index: indexOfFirstOccurrence(text, messages),
            })
        )
      )
    )
  );

  @Effect()
  hideAfterDelay$: Observable<
    GlobalMessageActions.RemoveMessage
  > = this.actions$.pipe(
    ofType(GlobalMessageActions.ADD_MESSAGE),
    pluck('payload', 'type'),
    concatMap((type: GlobalMessageType) => {
      const config = this.config.globalMessages[type];
      return this.store.pipe(
        select(GlobalMessageSelectors.getGlobalMessageCountByType(type)),
        filter(
          (count: number) =>
            config && config.timeout !== undefined && count && count > 0
        ),
        switchMap(() =>
          of(
            new GlobalMessageActions.RemoveMessage({
              type,
              index: 0,
            })
          ).pipe(delay(config.timeout))
        )
      );
    })
  );

  constructor(
    private actions$: Actions,
    private store: Store<StateWithGlobalMessage>,
    private config: GlobalMessageConfig
  ) {}
}<|MERGE_RESOLUTION|>--- conflicted
+++ resolved
@@ -2,20 +2,16 @@
 import { Actions, Effect, ofType } from '@ngrx/effects';
 import { select, Store } from '@ngrx/store';
 import { Observable, of } from 'rxjs';
-<<<<<<< HEAD
 import {
   delay,
   filter,
-  mergeMap,
   pluck,
+  concatMap,
   switchMap,
   map,
   withLatestFrom,
 } from 'rxjs/operators';
 
-=======
-import { delay, filter, pluck, switchMap, concatMap } from 'rxjs/operators';
->>>>>>> 8668bcbe
 import { GlobalMessageConfig } from '../../config/global-message-config';
 import {
   GlobalMessage,
