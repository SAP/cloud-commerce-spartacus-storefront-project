import { TestBed } from '@angular/core/testing';
import { provideMockActions } from '@ngrx/effects/testing';
import { provideMockStore } from '@ngrx/store/testing';
import { cold, hot } from 'jasmine-marbles';
import { Observable } from 'rxjs';
import * as operators from 'rxjs/operators';
import * as utils from '../../../util/compare-equal-objects';
import { defaultGlobalMessageConfigFactory } from '../../config/default-global-message-config';
import { GlobalMessageConfig } from '../../config/global-message-config';
import {
  GlobalMessage,
  GlobalMessageType,
} from '../../models/global-message.model';
import { GlobalMessageActions } from '../actions/index';
import * as fromEffects from '../effects/global-message.effect';
import {
  GLOBAL_MESSAGE_FEATURE,
  StateWithGlobalMessage,
} from '../global-message-state';

function spyOnOperator(obj: any, prop: string): any {
  const oldProp: Function = obj[prop];
  Object.defineProperty(obj, prop, {
    configurable: true,
    enumerable: true,
    value: oldProp,
    writable: true,
  });
  return spyOn(obj, prop);
}

const message: GlobalMessage = {
  text: { raw: 'Test message' },
  type: GlobalMessageType.MSG_TYPE_CONFIRMATION,
};

const message2: GlobalMessage = {
  text: { key: 'test' },
  type: GlobalMessageType.MSG_TYPE_CONFIRMATION,
};

const errorMessage: GlobalMessage = {
  text: { key: 'error' },
  type: GlobalMessageType.MSG_TYPE_ERROR,
};

const messageWithDuration: GlobalMessage = {
  text: { raw: 'Test message' },
  type: GlobalMessageType.MSG_TYPE_CONFIRMATION,
  timeout: 10000,
};

describe('GlobalMessage Effects', () => {
  let actions$: Observable<GlobalMessageActions.GlobalMessageAction>;
  let effects: fromEffects.GlobalMessageEffect;
  let config: GlobalMessageConfig;

  beforeEach(() => {
    TestBed.configureTestingModule({
      providers: [
        provideMockStore({
          initialState: <StateWithGlobalMessage>{
            [GLOBAL_MESSAGE_FEATURE]: {
              entities: {
                [message.type]: [message2.text],
                [errorMessage.type]: [errorMessage.text],
              },
            },
          },
        }),
        provideMockActions(() => actions$),
        fromEffects.GlobalMessageEffect,
        {
          provide: GlobalMessageConfig,
          useValue: defaultGlobalMessageConfigFactory(),
        },
      ],
    });
    effects = TestBed.inject(fromEffects.GlobalMessageEffect);
    config = TestBed.inject(GlobalMessageConfig);
  });

  describe('hideAfterDelay$', () => {
    it('should hide message after delay', () => {
      spyOnOperator(operators, 'delay').and.returnValue(data => data);

      const action = new GlobalMessageActions.AddMessage(message);
      const completion = new GlobalMessageActions.RemoveMessage({
        type: message.type,
        index: 0,
      });

      actions$ = hot('-a', { a: action });
      const expected = cold('-b', { b: completion });
      expect(effects.hideAfterDelay$).toBeObservable(expected);
      expect(operators.delay).toHaveBeenCalledWith(
        config.globalMessages[message.type].timeout
      );
    });

    it('should hide messages after delay', () => {
      const spyDelay = spyOnOperator(operators, 'delay').and.returnValue(
        data => data
      );
      const action = new GlobalMessageActions.AddMessage(message);
      const action2 = new GlobalMessageActions.AddMessage(errorMessage);
      const completion = new GlobalMessageActions.RemoveMessage({
        type: message.type,
        index: 0,
      });
      const completion2 = new GlobalMessageActions.RemoveMessage({
        type: errorMessage.type,
        index: 0,
      });

      actions$ = hot('-a-b', { a: action, b: action2 });
      const expected = cold('-c-d', { c: completion, d: completion2 });
      expect(effects.hideAfterDelay$).toBeObservable(expected);
      expect(spyDelay.calls.allArgs()).toEqual([
        [config.globalMessages[message.type].timeout],
        [config.globalMessages[errorMessage.type].timeout],
      ]);
    });
  });

<<<<<<< HEAD
  it('should hide message after duration defined in message model', () => {
    spyOnOperator(operators, 'delay').and.returnValue(data => data);

    const action = new GlobalMessageActions.AddMessage(messageWithDuration);
    const completion = new GlobalMessageActions.RemoveMessage({
      type: message.type,
      index: 0,
    });

    actions$ = hot('-a', { a: action });
    const expected = cold('-b', { b: completion });
    expect(effects.hideAfterDelay$).toBeObservable(expected);
    expect(operators.delay).toHaveBeenCalledWith(messageWithDuration.timeout);
  });

=======
>>>>>>> b90ff63e
  describe('removeDuplicated$', () => {
    it('should not remove message if there is only one', () => {
      spyOn(utils, 'countOfDeepEqualObjects').and.returnValue(1);
      spyOn(utils, 'indexOfFirstOccurrence').and.returnValue(0);

      const action = new GlobalMessageActions.AddMessage(message2);

      actions$ = hot('-a', { a: action });
      const expected = cold('--');

      expect(effects.removeDuplicated$).toBeObservable(expected);
      expect(utils.countOfDeepEqualObjects).toHaveBeenCalledWith(
        message2.text,
        [message2.text]
      );
      expect(utils.indexOfFirstOccurrence).not.toHaveBeenCalled();
    });

    it('should remove message if already exist', () => {
      spyOn(utils, 'countOfDeepEqualObjects').and.returnValue(2);
      spyOn(utils, 'indexOfFirstOccurrence').and.returnValue(0);

      const action = new GlobalMessageActions.AddMessage(message2);
      const completion = new GlobalMessageActions.RemoveMessage({
        type: message.type,
        index: 0,
      });

      actions$ = hot('-a', { a: action });
      const expected = cold('-b', { b: completion });

      expect(effects.removeDuplicated$).toBeObservable(expected);
      expect(utils.countOfDeepEqualObjects).toHaveBeenCalledWith(
        message2.text,
        [message2.text]
      );
      expect(utils.indexOfFirstOccurrence).toHaveBeenCalledWith(message2.text, [
        message2.text,
      ]);
    });
  });
});<|MERGE_RESOLUTION|>--- conflicted
+++ resolved
@@ -123,7 +123,6 @@
     });
   });
 
-<<<<<<< HEAD
   it('should hide message after duration defined in message model', () => {
     spyOnOperator(operators, 'delay').and.returnValue(data => data);
 
@@ -139,8 +138,6 @@
     expect(operators.delay).toHaveBeenCalledWith(messageWithDuration.timeout);
   });
 
-=======
->>>>>>> b90ff63e
   describe('removeDuplicated$', () => {
     it('should not remove message if there is only one', () => {
       spyOn(utils, 'countOfDeepEqualObjects').and.returnValue(1);
