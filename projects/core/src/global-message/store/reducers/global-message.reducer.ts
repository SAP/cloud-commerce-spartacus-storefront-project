--- conflicted
+++ resolved
@@ -29,13 +29,8 @@
           },
         };
       } else {
-<<<<<<< HEAD
-        const msgs = state.entities[message.type];
-        if (!msgs.includes(message.text)) {
-=======
         const messages: Translatable[] = state.entities[message.type];
         if (!messages.some(msg => deepEqualObjects(msg, message.text))) {
->>>>>>> 402b049d
           return {
             ...state,
             entities: {
