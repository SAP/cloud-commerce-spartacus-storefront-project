--- conflicted
+++ resolved
@@ -130,14 +130,6 @@
     testHandlers(GatewayTimeoutHandler, HttpResponseStatus.GATEWAY_TIMEOUT);
     testHandlers(NotFoundHandler, HttpResponseStatus.NOT_FOUND);
 
-<<<<<<< HEAD
-  describe('GlobalMessageServices', () => {
-    it(`should display "An unknown error occurred" in global message service`, () => {
-      http
-        .get('/unknown')
-        .pipe(catchError((error: any) => throwError(error)))
-        .subscribe(_result => {}, error => (this.error = error));
-=======
     describe('Bad Request for ValidationError', () => {
       it('Adds correct translation key when error type is ValidationError', () => {
         const globalMessageService = TestBed.get(GlobalMessageService);
@@ -163,7 +155,6 @@
         httpMock
           .expectOne('/validation-error')
           .flush(mockResponseBody, mockResponseOptions);
->>>>>>> a9c59fa1
 
         expect(globalMessageService.add).toHaveBeenCalledWith(
           { key: expectedKey },
