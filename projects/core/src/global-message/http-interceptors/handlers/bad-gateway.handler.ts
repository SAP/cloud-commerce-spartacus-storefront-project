--- conflicted
+++ resolved
@@ -9,18 +9,10 @@
 export class BadGatewayHandler extends HttpErrorHandler {
   responseStatus = HttpResponseStatus.BAD_GATEWAY;
 
-<<<<<<< HEAD
-  handleError(): void {
-    this.globalMessageService.add({
-      type: GlobalMessageType.MSG_TYPE_ERROR,
-      text: 'A server error occurred. Please try again later.',
-    });
-=======
   handleError() {
     this.globalMessageService.add(
       'A server error occurred. Please try again later.',
       GlobalMessageType.MSG_TYPE_ERROR
     );
->>>>>>> 29461ea1
   }
 }