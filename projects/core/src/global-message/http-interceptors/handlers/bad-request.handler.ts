import { HttpErrorResponse, HttpRequest } from '@angular/common/http';
import { Injectable } from '@angular/core';
import { GlobalMessageType } from '../../models/global-message.model';
import { HttpResponseStatus } from '../../models/response-status.model';
import { HttpErrorHandler } from './http-error.handler';

const OAUTH_ENDPOINT = '/authorizationserver/oauth/token';

@Injectable({
  providedIn: 'root',
})
export class BadRequestHandler extends HttpErrorHandler {
  responseStatus = HttpResponseStatus.BAD_REQUEST;

  handleError(request: HttpRequest<any>, response: HttpErrorResponse): void {
    if (
      response.url.includes(OAUTH_ENDPOINT) &&
      response.error.error === 'invalid_grant' &&
      request.body.get('grant_type') === 'password'
    ) {
      this.globalMessageService.add(
        {
          key: 'httpHandlers.badRequestPleaseLoginAgain',
          params: { errorMessage: this.getErrorMessage(response) },
        },
        GlobalMessageType.MSG_TYPE_ERROR
      );
      this.globalMessageService.remove(GlobalMessageType.MSG_TYPE_CONFIRMATION);
    } else if (response.error.errors[0].type === 'PasswordMismatchError') {
      // uses en translation error message instead of backend exception error
      // @todo: this condition could be removed if backend gives better message
      this.globalMessageService.add(
        { key: 'httpHandlers.badRequestOldPasswordIncorrect' },
        GlobalMessageType.MSG_TYPE_ERROR
      );
      // text: customError.customError.passwordMismatch,
<<<<<<< HEAD
    } else if (
      response.error.errors[0].subjectType === 'cart' &&
      response.error.errors[0].reason === 'notFound'
    ) {
      const textObj = { key: 'httpHandlers.cartNotFound' };
      this.globalMessageService.add(textObj, GlobalMessageType.MSG_TYPE_ERROR);
    } else if (!request.url.includes('/cms/components')) {
=======
    } else {
>>>>>>> c589e1b7
      // this is currently showing up in case we have a page not found. It should be a 404.
      // see https://jira.hybris.com/browse/CMSX-8516
      const errorMessage = this.getErrorMessage(response);
      const textObj = errorMessage
        ? { raw: errorMessage }
        : { key: 'httpHandlers.unknownError' };
      this.globalMessageService.add(textObj, GlobalMessageType.MSG_TYPE_ERROR);
    }
  }

  protected getErrorMessage(resp: HttpErrorResponse): string {
    let errMsg = resp.message;
    if (resp.error) {
      if (resp.error.errors && resp.error.errors instanceof Array) {
        errMsg = resp.error.errors[0].message;
      } else if (resp.error.error_description) {
        errMsg = resp.error.error_description;
      }
    }

    return errMsg || '';
  }
}<|MERGE_RESOLUTION|>--- conflicted
+++ resolved
@@ -34,17 +34,13 @@
         GlobalMessageType.MSG_TYPE_ERROR
       );
       // text: customError.customError.passwordMismatch,
-<<<<<<< HEAD
     } else if (
       response.error.errors[0].subjectType === 'cart' &&
       response.error.errors[0].reason === 'notFound'
     ) {
       const textObj = { key: 'httpHandlers.cartNotFound' };
       this.globalMessageService.add(textObj, GlobalMessageType.MSG_TYPE_ERROR);
-    } else if (!request.url.includes('/cms/components')) {
-=======
     } else {
->>>>>>> c589e1b7
       // this is currently showing up in case we have a page not found. It should be a 404.
       // see https://jira.hybris.com/browse/CMSX-8516
       const errorMessage = this.getErrorMessage(response);
