import { HttpErrorResponse, HttpRequest } from '@angular/common/http';
import { Injectable } from '@angular/core';
import { GlobalMessageType } from '../../models/global-message.model';
import { HttpResponseStatus } from '../../models/response-status.model';
import { HttpErrorHandler } from './http-error.handler';
import { ErrorModel } from '../../../model/misc.model';

const OAUTH_ENDPOINT = '/authorizationserver/oauth/token';

@Injectable({
  providedIn: 'root',
})
export class BadRequestHandler extends HttpErrorHandler {
  responseStatus = HttpResponseStatus.BAD_REQUEST;

  handleError(request: HttpRequest<any>, response: HttpErrorResponse): void {
    if (
      response.url.includes(OAUTH_ENDPOINT) &&
      response.error.error === 'invalid_grant' &&
      request.body.get('grant_type') === 'password'
    ) {
<<<<<<< HEAD
      if (request.body.get('grant_type') === 'password') {
        this.globalMessageService.add(
          {
            key: 'httpHandlers.badRequestPleaseLoginAgain',
            params: { errorMessage: this.getErrorMessage(response) },
          },
          GlobalMessageType.MSG_TYPE_ERROR
        );
        this.globalMessageService.remove(
          GlobalMessageType.MSG_TYPE_CONFIRMATION
        );
      }
    } else if (response.error.errors[0].type === 'ValidationError') {
      // build translation key in case of backend field validation error

      const [error]: [ErrorModel] = response.error.errors;
      const translationKey = `httpHandlers.validationErrors.${error.reason}.${error.subject}`;

      this.globalMessageService.add(
        { key: translationKey },
        GlobalMessageType.MSG_TYPE_ERROR
      );
=======
      this.globalMessageService.add(
        {
          key: 'httpHandlers.badRequestPleaseLoginAgain',
          params: { errorMessage: this.getErrorMessage(response) },
        },
        GlobalMessageType.MSG_TYPE_ERROR
      );
      this.globalMessageService.remove(GlobalMessageType.MSG_TYPE_CONFIRMATION);
>>>>>>> 9b7d80af
    } else if (response.error.errors[0].type === 'PasswordMismatchError') {
      // uses en translation error message instead of backend exception error
      // @todo: this condition could be removed if backend gives better message
      this.globalMessageService.add(
        { key: 'httpHandlers.badRequestOldPasswordIncorrect' },
        GlobalMessageType.MSG_TYPE_ERROR
      );
      // text: customError.customError.passwordMismatch,
    } else if (
      response.error.errors[0].subjectType === 'cart' &&
      response.error.errors[0].reason === 'notFound'
    ) {
      const textObj = { key: 'httpHandlers.cartNotFound' };
      this.globalMessageService.add(textObj, GlobalMessageType.MSG_TYPE_ERROR);
    } else {
      // this is currently showing up in case we have a page not found. It should be a 404.
      // see https://jira.hybris.com/browse/CMSX-8516
      const errorMessage = this.getErrorMessage(response);
      if (errorMessage) {
        this.globalMessageService.add(
          { raw: errorMessage },
          GlobalMessageType.MSG_TYPE_ERROR
        );
      }
    }
  }

  protected getErrorMessage(resp: HttpErrorResponse): string {
    let errMsg = resp.message;
    if (resp.error) {
      if (resp.error.errors && resp.error.errors instanceof Array) {
        errMsg = resp.error.errors[0].message;
      } else if (resp.error.error_description) {
        errMsg = resp.error.error_description;
      }
    }

    return errMsg || '';
  }
}<|MERGE_RESOLUTION|>--- conflicted
+++ resolved
@@ -19,7 +19,6 @@
       response.error.error === 'invalid_grant' &&
       request.body.get('grant_type') === 'password'
     ) {
-<<<<<<< HEAD
       if (request.body.get('grant_type') === 'password') {
         this.globalMessageService.add(
           {
@@ -42,7 +41,6 @@
         { key: translationKey },
         GlobalMessageType.MSG_TYPE_ERROR
       );
-=======
       this.globalMessageService.add(
         {
           key: 'httpHandlers.badRequestPleaseLoginAgain',
@@ -51,7 +49,6 @@
         GlobalMessageType.MSG_TYPE_ERROR
       );
       this.globalMessageService.remove(GlobalMessageType.MSG_TYPE_CONFIRMATION);
->>>>>>> 9b7d80af
     } else if (response.error.errors[0].type === 'PasswordMismatchError') {
       // uses en translation error message instead of backend exception error
       // @todo: this condition could be removed if backend gives better message
