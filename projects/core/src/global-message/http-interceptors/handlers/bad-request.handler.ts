import { HttpErrorResponse, HttpRequest } from '@angular/common/http';
import { Injectable } from '@angular/core';
import { GlobalMessageType } from '../../models/global-message.model';
import { HttpResponseStatus } from '../../models/response-status.model';
import { HttpErrorHandler } from './http-error.handler';
import { ErrorModel } from '../../../model/misc.model';
<<<<<<< HEAD
=======
import { Translatable } from '../../../i18n/translatable';
>>>>>>> b6801ecc

const OAUTH_ENDPOINT = '/authorizationserver/oauth/token';

@Injectable({
  providedIn: 'root',
})
export class BadRequestHandler extends HttpErrorHandler {
  responseStatus = HttpResponseStatus.BAD_REQUEST;

  handleError(request: HttpRequest<any>, response: HttpErrorResponse): void {
    if (
      response.url.includes(OAUTH_ENDPOINT) &&
      response.error.error === 'invalid_grant' &&
      request.body.get('grant_type') === 'password'
    ) {
      this.globalMessageService.add(
        {
          key: 'httpHandlers.badRequestPleaseLoginAgain',
          params: {
            errorMessage: this.getErrorMessage(response, 0),
          },
        },
        GlobalMessageType.MSG_TYPE_ERROR
      );
      this.globalMessageService.remove(GlobalMessageType.MSG_TYPE_CONFIRMATION);
<<<<<<< HEAD
    } else if (response.error.errors[0].type === 'ValidationError') {
      // build translation key in case of backend field validation error

      const [error]: [ErrorModel] = response.error.errors;
      const translationKey = `httpHandlers.validationErrors.${error.reason}.${
        error.subject
      }`;

      this.globalMessageService.add(
        { key: translationKey },
        GlobalMessageType.MSG_TYPE_ERROR
      );
    } else if (response.error.errors[0].type === 'PasswordMismatchError') {
      // uses en translation error message instead of backend exception error
      // @todo: this condition could be removed if backend gives better message
      this.globalMessageService.add(
        { key: 'httpHandlers.badRequestOldPasswordIncorrect' },
        GlobalMessageType.MSG_TYPE_ERROR
      );
      // text: customError.customError.passwordMismatch,
    } else if (
      response.error.errors[0].subjectType === 'cart' &&
      response.error.errors[0].reason === 'notFound'
    ) {
      const textObj = { key: 'httpHandlers.cartNotFound' };
      this.globalMessageService.add(textObj, GlobalMessageType.MSG_TYPE_ERROR);
=======
>>>>>>> b6801ecc
    } else {
      response.error.errors.forEach((error: ErrorModel, index: number) => {
        let errorMessage: Translatable;
        if (error.type === 'PasswordMismatchError') {
          // uses en translation error message instead of backend exception error
          // @todo: this condition could be removed if backend gives better message
          errorMessage = { key: 'httpHandlers.badRequestOldPasswordIncorrect' };
        } else if (
          error.subjectType === 'cart' &&
          error.reason === 'notFound'
        ) {
          errorMessage = { key: 'httpHandlers.cartNotFound' };
        } else {
          // this is currently showing up in case we have a page not found. It should be a 404.
          // see https://jira.hybris.com/browse/CMSX-8516
          errorMessage = { raw: this.getErrorMessage(response, index) };
        }
        this.globalMessageService.add(
          errorMessage,
          GlobalMessageType.MSG_TYPE_ERROR
        );
      });
    }
  }

  protected getErrorMessage(resp: HttpErrorResponse, index: number): string {
    let errMsg = resp.message;
    if (resp.error) {
      if (resp.error.errors && resp.error.errors instanceof Array) {
        errMsg = resp.error.errors[index].message;
      } else if (resp.error.error_description) {
        errMsg = resp.error.error_description;
      }
    }

    return errMsg || '';
  }
}<|MERGE_RESOLUTION|>--- conflicted
+++ resolved
@@ -4,10 +4,7 @@
 import { HttpResponseStatus } from '../../models/response-status.model';
 import { HttpErrorHandler } from './http-error.handler';
 import { ErrorModel } from '../../../model/misc.model';
-<<<<<<< HEAD
-=======
 import { Translatable } from '../../../i18n/translatable';
->>>>>>> b6801ecc
 
 const OAUTH_ENDPOINT = '/authorizationserver/oauth/token';
 
@@ -33,35 +30,6 @@
         GlobalMessageType.MSG_TYPE_ERROR
       );
       this.globalMessageService.remove(GlobalMessageType.MSG_TYPE_CONFIRMATION);
-<<<<<<< HEAD
-    } else if (response.error.errors[0].type === 'ValidationError') {
-      // build translation key in case of backend field validation error
-
-      const [error]: [ErrorModel] = response.error.errors;
-      const translationKey = `httpHandlers.validationErrors.${error.reason}.${
-        error.subject
-      }`;
-
-      this.globalMessageService.add(
-        { key: translationKey },
-        GlobalMessageType.MSG_TYPE_ERROR
-      );
-    } else if (response.error.errors[0].type === 'PasswordMismatchError') {
-      // uses en translation error message instead of backend exception error
-      // @todo: this condition could be removed if backend gives better message
-      this.globalMessageService.add(
-        { key: 'httpHandlers.badRequestOldPasswordIncorrect' },
-        GlobalMessageType.MSG_TYPE_ERROR
-      );
-      // text: customError.customError.passwordMismatch,
-    } else if (
-      response.error.errors[0].subjectType === 'cart' &&
-      response.error.errors[0].reason === 'notFound'
-    ) {
-      const textObj = { key: 'httpHandlers.cartNotFound' };
-      this.globalMessageService.add(textObj, GlobalMessageType.MSG_TYPE_ERROR);
-=======
->>>>>>> b6801ecc
     } else {
       response.error.errors.forEach((error: ErrorModel, index: number) => {
         let errorMessage: Translatable;
@@ -74,6 +42,13 @@
           error.reason === 'notFound'
         ) {
           errorMessage = { key: 'httpHandlers.cartNotFound' };
+        } else if (response.error.errors[0].type === 'ValidationError') {
+          // build translation key in case of backend field validation error
+          errorMessage = {
+            key: `httpHandlers.validationErrors.${error.reason}.${
+              error.subject
+            }`,
+          };
         } else {
           // this is currently showing up in case we have a page not found. It should be a 404.
           // see https://jira.hybris.com/browse/CMSX-8516
