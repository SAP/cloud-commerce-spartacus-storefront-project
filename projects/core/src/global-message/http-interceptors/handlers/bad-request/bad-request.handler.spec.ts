import { HttpErrorResponse, HttpRequest } from '@angular/common/http';
import { TestBed } from '@angular/core/testing';
import { GlobalMessageService } from '../../../facade';
import { GlobalMessageType } from '../../../models/global-message.model';
import { HttpResponseStatus } from '../../../models/response-status.model';
import { BadRequestHandler } from './bad-request.handler';

const MockRequest = {} as HttpRequest<any>;

const MockRandomResponse = {} as HttpErrorResponse;

const MockBadPasswordRequest = {
  body: {
    get(_grant_type) {
      return 'password';
    },
  },
} as HttpRequest<any>;

const MockBadPasswordResponse = {
  url: 'https://server.com/authorizationserver/oauth/token',
  error: {
    error: 'invalid_grant',
  },
} as HttpErrorResponse;

const MockJaloErrorResponse = {
  error: {
    errors: [
      {
        type: 'JaloObjectNoLongerValidError',
      },
    ],
  },
} as HttpErrorResponse;

const MockBadLoginResponse = {
  error: {
    errors: [
      {
        type: 'PasswordMismatchError',
      },
    ],
  },
} as HttpErrorResponse;

const MockValidationErrorResponse = {
<<<<<<< HEAD
=======
  error: {
    errors: [
      {
        type: 'ValidationError',
        reason: 'the_reason',
        subject: 'the_subject',
      },
    ],
  },
} as HttpErrorResponse;

const MockVoucherOperationErrorResponse = {
>>>>>>> a32dea3c
  error: {
    errors: [
      {
        type: 'VoucherOperationError',
        message: 'coupon.invalid.code.provided',
      },
    ],
  },
} as HttpErrorResponse;

const MockUnknownIdentifierErrorResponse = {
  error: {
    errors: [
      {
        type: 'UnknownIdentifierError',
        message: 'item not found',
      },
    ],
  },
} as HttpErrorResponse;

class MockGlobalMessageService {
  add() {}
  remove() {}
}

const MockBadGuestDuplicateEmailResponse = {
  error: {
    errors: [
      {
        message: 'test@sap.com',
        type: 'DuplicateUidError',
      },
    ],
  },
} as HttpErrorResponse;

describe('BadRequestHandler', () => {
  let service: BadRequestHandler;
  let globalMessageService: GlobalMessageService;

  beforeEach(() => {
    TestBed.configureTestingModule({
      providers: [
        BadRequestHandler,
        {
          provide: GlobalMessageService,
          useClass: MockGlobalMessageService,
        },
      ],
    });
    service = TestBed.inject(BadRequestHandler);
    globalMessageService = TestBed.inject(GlobalMessageService);

    spyOn(globalMessageService, 'add');
    spyOn(globalMessageService, 'remove');
  });

  it('should be created', () => {
    expect(service).toBeTruthy();
  });

  it('should register 400 responseStatus', () => {
    expect(service.responseStatus).toEqual(HttpResponseStatus.BAD_REQUEST);
  });

  it('should not handle response without errors', () => {
    service.handleError(MockRequest, MockRandomResponse);
    expect(globalMessageService.add).not.toHaveBeenCalled();
  });

  it('should not handle response with Jalo errors', () => {
    service.handleError(MockRequest, MockJaloErrorResponse);
    expect(globalMessageService.add).not.toHaveBeenCalled();
  });

  it('should not show error with error type JaloObjectNoLongerValidError', () => {
    service.handleError(MockRequest, MockRandomResponse);
    expect(globalMessageService.add).not.toHaveBeenCalled();
  });

  it('should handle bad password message', () => {
    service.handleError(MockBadPasswordRequest, MockBadPasswordResponse);
    expect(globalMessageService.add).toHaveBeenCalled();
    expect(globalMessageService.remove).toHaveBeenCalled();
  });

  it('should handle non matching password response', () => {
    service.handleError(MockRequest, MockBadLoginResponse);
    expect(globalMessageService.add).toHaveBeenCalledWith(
      { key: 'httpHandlers.badRequestOldPasswordIncorrect' },
      GlobalMessageType.MSG_TYPE_ERROR
    );
  });

  it('should handle validation error', () => {
    service.handleError(MockRequest, MockValidationErrorResponse);
    expect(globalMessageService.add).toHaveBeenCalledWith(
      {
        key: `httpHandlers.validationErrors.the_reason.the_subject`,
      },
      GlobalMessageType.MSG_TYPE_ERROR
    );
  });

  it('should handle voucher operation error', () => {
    service.handleError(MockRequest, MockVoucherOperationErrorResponse);
    expect(globalMessageService.add).toHaveBeenCalledWith(
      {
        key: `httpHandlers.invalidCodeProvided`,
      },
      GlobalMessageType.MSG_TYPE_ERROR
    );
  });

  it('should handle duplication of a registered email for guest checkout', () => {
    service.handleError(MockRequest, MockBadGuestDuplicateEmailResponse);
    expect(globalMessageService.add).toHaveBeenCalledWith(
      {
        key: 'httpHandlers.badRequestGuestDuplicateEmail',
        params: {
          errorMessage:
            MockBadGuestDuplicateEmailResponse.error.errors[0].message,
        },
      },
      GlobalMessageType.MSG_TYPE_ERROR
    );
  });

  it('should handle unknown identifier error', () => {
    service.handleError(MockRequest, MockUnknownIdentifierErrorResponse);
    expect(globalMessageService.add).toHaveBeenCalledWith(
      'item not found',
      GlobalMessageType.MSG_TYPE_ERROR
    );
  });
});<|MERGE_RESOLUTION|>--- conflicted
+++ resolved
@@ -45,8 +45,6 @@
 } as HttpErrorResponse;
 
 const MockValidationErrorResponse = {
-<<<<<<< HEAD
-=======
   error: {
     errors: [
       {
@@ -59,7 +57,6 @@
 } as HttpErrorResponse;
 
 const MockVoucherOperationErrorResponse = {
->>>>>>> a32dea3c
   error: {
     errors: [
       {
