--- conflicted
+++ resolved
@@ -1,10 +1,6 @@
 import { HttpErrorResponse, HttpRequest } from '@angular/common/http';
 import { Injectable, isDevMode } from '@angular/core';
-<<<<<<< HEAD
 import { AuthConfigService } from 'projects/core/src/auth/user-auth/services/auth-config.service';
-=======
-import { OccEndpointsService } from 'projects/core/src/occ';
->>>>>>> 90cca7f7
 import { Priority } from '../../../../util/applicable';
 import { GlobalMessageService } from '../../../facade/global-message.service';
 import { GlobalMessageType } from '../../../models/global-message.model';
@@ -23,26 +19,16 @@
 
   constructor(
     protected globalMessageService: GlobalMessageService,
-<<<<<<< HEAD
     protected authConfigService: AuthConfigService
-=======
-    protected occEndpoints: OccEndpointsService
->>>>>>> 90cca7f7
   ) {
     super(globalMessageService);
   }
 
   // TODO(#8243): Replace occEndpoints later with auth configuration check
   handleError(_request: HttpRequest<any>, response: HttpErrorResponse): void {
-<<<<<<< HEAD
     const isNotTokenRevokeRequest =
       response.url !== this.authConfigService.getRevokeEndpoint();
     console.log(isNotTokenRevokeRequest);
-=======
-    const isNotTokenRevokeRequest = !response.url.includes(
-      this.occEndpoints.getRawEndpoint('revoke')
-    );
->>>>>>> 90cca7f7
     if (isDevMode() && isNotTokenRevokeRequest) {
       console.warn(
         `There's a problem with the "Oauth client" configuration. You must configure a matching Oauth client in the backend and Spartacus.`
