import { CommonModule } from '@angular/common';
import { NgModule, APP_INITIALIZER } from '@angular/core';
import { ConfigurableRoutesService } from './configurable-routes.service';
import { RoutesConfigLoader } from './routes-config-loader';
import { ConfigModule, Config } from '../config/config.module';
import {
  ConfigurableRoutesModuleConfig,
  defaultConfigurableRoutesModuleConfig
} from './configurable-routes-module.config';
import { PathService } from './path/path.service';
import { DynamicPathService } from './path/dynamic-path.service';

export function loadRoutesConfig(loader: RoutesConfigLoader) {
  const result = () => loader.load(); // workaround for AOT compilation (see https://stackoverflow.com/a/51977115)
  return result;
}

@NgModule({
  imports: [
    CommonModule,
    ConfigModule.withConfig(defaultConfigurableRoutesModuleConfig)
  ],
  declarations: [],
  exports: [],
  providers: [
    ConfigurableRoutesService,
<<<<<<< HEAD
    ConfigurableRoutesLoader,
    PathService,
    DynamicPathService,
=======
    RoutesConfigLoader,
>>>>>>> 14f8116b
    {
      provide: APP_INITIALIZER,
      useFactory: loadRoutesConfig,
      deps: [RoutesConfigLoader],
      multi: true
    },
    { provide: ConfigurableRoutesModuleConfig, useExisting: Config }
  ]
})
export class ConfigurableRoutesModule {}<|MERGE_RESOLUTION|>--- conflicted
+++ resolved
@@ -24,13 +24,9 @@
   exports: [],
   providers: [
     ConfigurableRoutesService,
-<<<<<<< HEAD
-    ConfigurableRoutesLoader,
+    RoutesConfigLoader,
     PathService,
     DynamicPathService,
-=======
-    RoutesConfigLoader,
->>>>>>> 14f8116b
     {
       provide: APP_INITIALIZER,
       useFactory: loadRoutesConfig,
