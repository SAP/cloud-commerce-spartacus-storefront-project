import { Type } from '@angular/core';
import { inject, TestBed } from '@angular/core/testing';
import { Store, StoreModule } from '@ngrx/store';
import { CartDataService } from '../../cart/facade/cart-data.service';
import { Address, AddressValidation } from '../../model/address.model';
import { Cart } from '../../model/cart.model';
import { DeliveryMode } from '../../model/order.model';
import { CheckoutActions } from '../store/actions/index';
import { CheckoutState } from '../store/checkout-state';
import * as fromCheckoutReducers from '../store/reducers/index';
import { CheckoutDeliveryService } from './checkout-delivery.service';
<<<<<<< HEAD
import { PROCESS_FEATURE } from '../../process/index';
import * as fromProcessReducers from '../../process/store/reducers/index';
import { LoaderState } from '../../state';
=======
import { PROCESS_FEATURE } from '@spartacus/core';
import * as fromProcessReducers from '../../process/store/reducers/index';
>>>>>>> 7fb7bea6

describe('CheckoutDeliveryService', () => {
  let service: CheckoutDeliveryService;
  let cartData: CartDataServiceStub;
  let store: Store<CheckoutState>;
  const userId = 'testUserId';
  const cart: Cart = { code: 'testCartId', guid: 'testGuid' };

  class CartDataServiceStub {
    userId;
    cart;
    get cartId() {
      return this.cart.code;
    }
  }

  const address: Address = {
    firstName: 'John',
    lastName: 'Doe',
    titleCode: 'mr',
    line1: 'Toyosaki 2 create on cart',
    town: 'Montreal',
    postalCode: 'L6M1P9',
    country: { isocode: 'CA' },
  };

  beforeEach(() => {
    TestBed.configureTestingModule({
      imports: [
        StoreModule.forRoot({}),
        StoreModule.forFeature('checkout', fromCheckoutReducers.getReducers()),
        StoreModule.forFeature(
          PROCESS_FEATURE,
          fromProcessReducers.getReducers()
        ),
      ],
      providers: [
        CheckoutDeliveryService,
        { provide: CartDataService, useClass: CartDataServiceStub },
      ],
    });

    service = TestBed.get(CheckoutDeliveryService as Type<
      CheckoutDeliveryService
    >);
    cartData = TestBed.get(CartDataService as Type<CartDataService>);
    store = TestBed.get(Store as Type<Store<CheckoutState>>);

    cartData.userId = userId;
    cartData.cart = cart;

    spyOn(store, 'dispatch').and.callThrough();
  });

  it('should CheckoutDeliveryService is injected', inject(
    [CheckoutDeliveryService],
    (checkoutService: CheckoutDeliveryService) => {
      expect(checkoutService).toBeTruthy();
    }
  ));

  it('should be able to get supported delivery modes if data exists', () => {
    store.dispatch(
      new CheckoutActions.LoadSupportedDeliveryModesSuccess([
        { code: 'mode1' },
        { code: 'mode2' },
      ])
    );

    let deliveryModes: DeliveryMode[];
    service
      .getSupportedDeliveryModes()
      .subscribe(data => {
        deliveryModes = data;
      })
      .unsubscribe();
    expect(deliveryModes).toEqual([{ code: 'mode1' }, { code: 'mode2' }]);
  });

  it('should be able to get supported delivery modes after trigger data loading when they do not exist', () => {
    spyOn(service, 'loadSupportedDeliveryModes').and.callThrough();

    let deliveryModes: DeliveryMode[];
    service
      .getSupportedDeliveryModes()
      .subscribe(data => {
        deliveryModes = data;
      })
      .unsubscribe();

    expect(deliveryModes).toEqual([]);
    expect(service.loadSupportedDeliveryModes).toHaveBeenCalled();
  });

  it('should be able to get selected delivery mode if data exist', () => {
    store.dispatch(
      new CheckoutActions.LoadSupportedDeliveryModesSuccess([
        { code: 'mode1' },
        { code: 'mode2' },
      ])
    );
    store.dispatch(new CheckoutActions.SetDeliveryModeSuccess('mode1'));

    let selectedMode: DeliveryMode;
    service.getSelectedDeliveryMode().subscribe(data => {
      selectedMode = data;
    });
    expect(selectedMode).toEqual({ code: 'mode1' });
  });

  it('should be able to get the code of selected delivery mode', () => {
    store.dispatch(
      new CheckoutActions.LoadSupportedDeliveryModesSuccess([
        { code: 'mode1' },
        { code: 'mode2' },
      ])
    );
    store.dispatch(new CheckoutActions.SetDeliveryModeSuccess('mode1'));

    let selectedModeCode: string;
    service.getSelectedDeliveryModeCode().subscribe(data => {
      selectedModeCode = data;
    });
    expect(selectedModeCode).toEqual('mode1');
  });

  it('should be able to get the delivery address', () => {
    store.dispatch(new CheckoutActions.SetDeliveryAddressSuccess(address));

    let deliveryAddress: Address;
    service
      .getDeliveryAddress()
      .subscribe(data => {
        deliveryAddress = data;
      })
      .unsubscribe();
    expect(deliveryAddress).toEqual(address);
  });

  it('should be able to get the set delivery address process', () => {
    let loaderState: LoaderState<any>;
    service
      .getSetDeliveryAddressProcess()
      .subscribe(data => {
        loaderState = data;
      })
      .unsubscribe();
    expect(loaderState).toEqual({
      error: false,
      loading: false,
      success: false,
      value: undefined,
    });
  });

  it('should be able to get the set delivery address process during loading state', () => {
    service.setDeliveryAddress(address);

    let loaderState: LoaderState<any>;
    service
      .getSetDeliveryAddressProcess()
      .subscribe(data => {
        loaderState = data;
      })
      .unsubscribe();
    expect(loaderState).toEqual({
      error: false,
      loading: true,
      success: false,
      value: undefined,
    });
  });

  it('should be able to reset set delivery address process', () => {
    service.resetSetDeliveryAddressProcess();

    expect(store.dispatch).toHaveBeenCalledWith(
      new CheckoutActions.ResetSetDeliveryAddressProcess()
    );
  });

  it('should be able to get the set delivery mode status', () => {
    let loaderState: LoaderState<any>;
    service
      .getSetDeliveryModeResultStatus()
      .subscribe(data => {
        loaderState = data;
      })
      .unsubscribe();
    expect(loaderState).toEqual({
      error: false,
      loading: false,
      success: false,
      value: undefined,
    });
  });

  it('should be able to get the set delivery mode status during loading state', () => {
    const modeId = 'testId';
    service.setDeliveryMode(modeId);

    let loaderState: LoaderState<any>;
    service
      .getSetDeliveryModeResultStatus()
      .subscribe(data => {
        loaderState = data;
      })
      .unsubscribe();
    expect(loaderState).toEqual({
      error: false,
      loading: true,
      success: false,
      value: undefined,
    });
  });

  it('should be able to reset set delivery mode process', () => {
    service.resetSetDeliveryModeProcess();

    expect(store.dispatch).toHaveBeenCalledWith(
      new CheckoutActions.ResetSetDeliveryModeProcess()
    );
  });

  it('should be able to reset load supported delivery modes process', () => {
    service.resetLoadSupportedDeliveryModesProcess();

    expect(store.dispatch).toHaveBeenCalledWith(
      new CheckoutActions.ResetLoadSupportedDeliveryModesProcess()
    );
  });

  it('should be able to get load supported delivery mode status', () => {
    let loaderState: LoaderState<any>;
    service
      .getLoadSupportedDeliveryModeStatus()
      .subscribe(data => {
        loaderState = data;
      })
      .unsubscribe();
    expect(loaderState).toEqual({
      error: false,
      loading: false,
      success: false,
      value: undefined,
    });
  });

  it('should be able to get the load supported delivery mode status during loading state', () => {
    service.loadSupportedDeliveryModes();

    let loaderState: LoaderState<any>;
    service
      .getLoadSupportedDeliveryModeStatus()
      .subscribe(data => {
        loaderState = data;
      })
      .unsubscribe();
    expect(loaderState).toEqual({
      error: false,
      loading: true,
      success: false,
      value: undefined,
    });
  });

  it('should be able to clear checkout delivery modes', () => {
    service.clearCheckoutDeliveryModes();

    expect(store.dispatch).toHaveBeenCalledWith(
      new CheckoutActions.ClearSupportedDeliveryModes()
    );
  });

  it('should be able to get the address verification result', () => {
    store.dispatch(
      new CheckoutActions.VerifyAddressSuccess({ decision: 'DECLINE' })
    );

    let result: AddressValidation | string;
    service
      .getAddressVerificationResults()
      .subscribe(data => {
        result = data;
      })
      .unsubscribe();
    expect(result).toEqual({ decision: 'DECLINE' });
  });

  it('should be able to create and set address to cart', () => {
    service.createAndSetAddress(address);

    expect(store.dispatch).toHaveBeenCalledWith(
      new CheckoutActions.AddDeliveryAddress({
        userId: userId,
        cartId: cart.code,
        address: address,
      })
    );
  });

  it('should be able to load the supported delivery modes', () => {
    service.loadSupportedDeliveryModes();

    expect(store.dispatch).toHaveBeenCalledWith(
      new CheckoutActions.LoadSupportedDeliveryModes({
        userId: userId,
        cartId: cart.code,
      })
    );
  });

  it('should be able to set the delivery mode', () => {
    const modeId = 'testId';
    service.setDeliveryMode(modeId);

    expect(store.dispatch).toHaveBeenCalledWith(
      new CheckoutActions.SetDeliveryMode({
        userId: userId,
        cartId: cart.code,
        selectedModeId: modeId,
      })
    );
  });

  it('should load address verification results', () => {
    service.verifyAddress(address);

    expect(store.dispatch).toHaveBeenCalledWith(
      new CheckoutActions.VerifyAddress({
        userId: userId,
        address,
      })
    );
  });

  it('should set delivery address', () => {
    service.setDeliveryAddress(address);

    expect(store.dispatch).toHaveBeenCalledWith(
      new CheckoutActions.SetDeliveryAddress({
        userId: userId,
        cartId: cartData.cart.code,
        address: address,
      })
    );
  });

  it('should be able to clear address verification result', () => {
    service.clearAddressVerificationResults();
    expect(store.dispatch).toHaveBeenCalledWith(
      new CheckoutActions.ClearAddressVerificationResults()
    );
  });

  it('should be able to clear checkout delivery address', () => {
    service.clearCheckoutDeliveryAddress();
    expect(store.dispatch).toHaveBeenCalledWith(
      new CheckoutActions.ClearCheckoutDeliveryAddress({
        userId: userId,
        cartId: cartData.cart.code,
      })
    );
  });

  it('should be able to clear checkout delivery mode', () => {
    service.clearCheckoutDeliveryMode();
    expect(store.dispatch).toHaveBeenCalledWith(
      new CheckoutActions.ClearCheckoutDeliveryMode({
        userId: userId,
        cartId: cartData.cart.code,
      })
    );
  });

  it('should be able to clear checkout delivery details', () => {
    service.clearCheckoutDeliveryDetails();
    expect(store.dispatch).toHaveBeenCalledWith(
      new CheckoutActions.ClearCheckoutDeliveryAddress({
        userId: userId,
        cartId: cartData.cart.code,
      })
    );
    expect(store.dispatch).toHaveBeenCalledWith(
      new CheckoutActions.ClearCheckoutDeliveryMode({
        userId: userId,
        cartId: cartData.cart.code,
      })
    );
    expect(store.dispatch).toHaveBeenCalledWith(
      new CheckoutActions.ClearSupportedDeliveryModes()
    );
  });
});<|MERGE_RESOLUTION|>--- conflicted
+++ resolved
@@ -9,14 +9,8 @@
 import { CheckoutState } from '../store/checkout-state';
 import * as fromCheckoutReducers from '../store/reducers/index';
 import { CheckoutDeliveryService } from './checkout-delivery.service';
-<<<<<<< HEAD
-import { PROCESS_FEATURE } from '../../process/index';
+import { PROCESS_FEATURE, LoaderState } from '@spartacus/core';
 import * as fromProcessReducers from '../../process/store/reducers/index';
-import { LoaderState } from '../../state';
-=======
-import { PROCESS_FEATURE } from '@spartacus/core';
-import * as fromProcessReducers from '../../process/store/reducers/index';
->>>>>>> 7fb7bea6
 
 describe('CheckoutDeliveryService', () => {
   let service: CheckoutDeliveryService;
