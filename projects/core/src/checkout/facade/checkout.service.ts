import { Injectable } from '@angular/core';
import { select, Store } from '@ngrx/store';
import { Observable } from 'rxjs';
<<<<<<< HEAD
import { UserIdService } from '../../auth/user-auth/facade/user-id.service';
=======
import { take } from 'rxjs/operators';
import { AuthService } from '../../auth/facade/auth.service';
>>>>>>> 45c2f838
import { ActiveCartService } from '../../cart/facade/active-cart.service';
import { Order } from '../../model/order.model';
import {
  ORDER_TYPE,
  ReplenishmentOrder,
  ScheduleReplenishmentForm,
} from '../../model/replenishment-order.model';
import { OCC_USER_ID_ANONYMOUS } from '../../occ/utils/occ-constants';
import { StateWithProcess } from '../../process/store/process-state';
import {
  getProcessErrorFactory,
  getProcessLoadingFactory,
  getProcessSuccessFactory,
} from '../../process/store/selectors/process-group.selectors';
import { CheckoutActions } from '../store/actions/index';
import {
  PLACED_ORDER_PROCESS_ID,
  StateWithCheckout,
} from '../store/checkout-state';
import { CheckoutSelectors } from '../store/selectors/index';

@Injectable({
  providedIn: 'root',
})
export class CheckoutService {
  constructor(
<<<<<<< HEAD
    protected checkoutStore: Store<StateWithCheckout>,
    protected activeCartService: ActiveCartService,
    protected userIdService: UserIdService
=======
    protected checkoutStore: Store<StateWithCheckout | StateWithProcess<void>>,
    protected authService: AuthService,
    protected activeCartService: ActiveCartService
>>>>>>> 45c2f838
  ) {}

  /**
   * Places an order
   */
  placeOrder(termsChecked: boolean): void {
    if (this.actionAllowed()) {
      let userId;
      this.userIdService
        .getUserId()
        .subscribe((occUserId) => (userId = occUserId))
        .unsubscribe();

      let cartId;
      this.activeCartService
        .getActiveCartId()
        .subscribe((activeCartId) => (cartId = activeCartId))
        .unsubscribe();

      if (userId && cartId) {
        this.checkoutStore.dispatch(
          new CheckoutActions.PlaceOrder({
            userId,
            cartId,
            termsChecked,
          })
        );
      }
    }
  }

  /**
   * Schedule a replenishment order
   */
  scheduleReplenishmentOrder(
    scheduleReplenishmentForm: ScheduleReplenishmentForm,
    termsChecked: boolean
  ): void {
    let cartId;

    this.activeCartService
      .getActiveCartId()
      .pipe(take(1))
      .subscribe((activeCartId) => (cartId = activeCartId));

    this.authService.invokeWithUserId((userId) => {
      if (
        Boolean(cartId) &&
        Boolean(userId) &&
        userId !== OCC_USER_ID_ANONYMOUS
      ) {
        this.checkoutStore.dispatch(
          new CheckoutActions.ScheduleReplenishmentOrder({
            cartId,
            scheduleReplenishmentForm,
            termsChecked,
            userId,
          })
        );
      }
    });
  }

  /**
   * Returns the place or schedule replenishment order's loading flag
   */
  getPlaceOrderLoading(): Observable<boolean> {
    return this.checkoutStore.pipe(
      select(getProcessLoadingFactory(PLACED_ORDER_PROCESS_ID))
    );
  }

  /**
   * Returns the place or schedule replenishment order's success flag
   */
  getPlaceOrderSuccess(): Observable<boolean> {
    return this.checkoutStore.pipe(
      select(getProcessSuccessFactory(PLACED_ORDER_PROCESS_ID))
    );
  }

  /**
   * Returns the place or schedule replenishment order's error flag
   */
  getPlaceOrderError(): Observable<boolean> {
    return this.checkoutStore.pipe(
      select(getProcessErrorFactory(PLACED_ORDER_PROCESS_ID))
    );
  }

  /**
   * Resets the place or schedule replenishment order's processing state
   */
  clearPlaceOrderState(): void {
    this.checkoutStore.dispatch(new CheckoutActions.ClearPlaceOrder());
  }

  /**
   * Clear checkout data
   */
  clearCheckoutData(): void {
    this.checkoutStore.dispatch(new CheckoutActions.ClearCheckoutData());
  }

  /**
   * Clear checkout step
   * @param stepNumber : the step number to be cleared
   */
  clearCheckoutStep(stepNumber: number): void {
    this.checkoutStore.dispatch(
      new CheckoutActions.ClearCheckoutStep(stepNumber)
    );
  }

  /**
   * Load checkout details data
   * @param cartId : string Cart ID of loaded cart
   */
  loadCheckoutDetails(cartId: string) {
    let userId;
    this.userIdService
      .getUserId()
      .subscribe((occUserId) => (userId = occUserId))
      .unsubscribe();
    if (userId) {
      this.checkoutStore.dispatch(
        new CheckoutActions.LoadCheckoutDetails({
          userId,
          cartId,
        })
      );
    }
  }

  /**
   * Get status of checkout details loaded
   */
  getCheckoutDetailsLoaded(): Observable<boolean> {
    return this.checkoutStore.pipe(
      select(CheckoutSelectors.getCheckoutDetailsLoaded)
    );
  }

  /**
   * Get order details
   */
  getOrderDetails(): Observable<Order | ReplenishmentOrder> {
    return this.checkoutStore.pipe(
      select(CheckoutSelectors.getCheckoutOrderDetails)
    );
  }

  /**
   * Set checkout order type
   * @param orderType : an enum of types of order we are placing
   */
  setOrderType(orderType: ORDER_TYPE): void {
    this.checkoutStore.dispatch(new CheckoutActions.SetOrderType(orderType));
  }

  /**
   * Get current checkout order type
   */
  getCurrentOrderType(): Observable<ORDER_TYPE> {
    return this.checkoutStore.pipe(
      select(CheckoutSelectors.getSelectedOrderType)
    );
  }

  protected actionAllowed(): boolean {
    let userId;
    this.userIdService
      .getUserId()
      .subscribe((occUserId) => (userId = occUserId))
      .unsubscribe();
    return (
      (userId && userId !== OCC_USER_ID_ANONYMOUS) ||
      this.activeCartService.isGuestCart()
    );
  }
}<|MERGE_RESOLUTION|>--- conflicted
+++ resolved
@@ -1,12 +1,8 @@
 import { Injectable } from '@angular/core';
 import { select, Store } from '@ngrx/store';
 import { Observable } from 'rxjs';
-<<<<<<< HEAD
+import { take } from 'rxjs/operators';
 import { UserIdService } from '../../auth/user-auth/facade/user-id.service';
-=======
-import { take } from 'rxjs/operators';
-import { AuthService } from '../../auth/facade/auth.service';
->>>>>>> 45c2f838
 import { ActiveCartService } from '../../cart/facade/active-cart.service';
 import { Order } from '../../model/order.model';
 import {
@@ -33,15 +29,9 @@
 })
 export class CheckoutService {
   constructor(
-<<<<<<< HEAD
-    protected checkoutStore: Store<StateWithCheckout>,
-    protected activeCartService: ActiveCartService,
-    protected userIdService: UserIdService
-=======
     protected checkoutStore: Store<StateWithCheckout | StateWithProcess<void>>,
-    protected authService: AuthService,
+    protected userIdService: UserIdService,
     protected activeCartService: ActiveCartService
->>>>>>> 45c2f838
   ) {}
 
   /**
@@ -87,7 +77,7 @@
       .pipe(take(1))
       .subscribe((activeCartId) => (cartId = activeCartId));
 
-    this.authService.invokeWithUserId((userId) => {
+    this.userIdService.invokeWithUserId((userId) => {
       if (
         Boolean(cartId) &&
         Boolean(userId) &&
