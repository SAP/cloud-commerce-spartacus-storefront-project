--- conflicted
+++ resolved
@@ -1,15 +1,10 @@
 import { Injectable } from '@angular/core';
 import { select, Store } from '@ngrx/store';
 import { Observable } from 'rxjs';
-<<<<<<< HEAD
-import { ANONYMOUS_USERID, CartDataService } from '../../cart/index';
-=======
 import {
   ANONYMOUS_USERID,
   CartDataService,
 } from '../../cart/facade/cart-data.service';
-import * as fromSelector from '../../checkout/store/selectors/index';
->>>>>>> 5895c92d
 import { Order } from '../../model/order.model';
 import * as fromCheckoutActions from '../store/actions/index';
 import { StateWithCheckout } from '../store/checkout-state';
