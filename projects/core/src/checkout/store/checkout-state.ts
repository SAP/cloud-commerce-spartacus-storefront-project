import { LoaderState } from '../../state/utils/loader/loader-state';
import { CardType, PaymentDetails, PaymentType } from '../../model/cart.model';
import { Address, AddressValidation } from '../../model/address.model';
import { DeliveryMode, Order } from '../../model/order.model';

export const CHECKOUT_FEATURE = 'checkout';
export const CHECKOUT_DETAILS = '[Checkout] Checkout Details';

export const SET_DELIVERY_ADDRESS_PROCESS_ID = 'setDeliveryAddress';
export const SET_DELIVERY_MODE_PROCESS_ID = 'setDeliveryMode';
export const SET_SUPPORTED_DELIVERY_MODE_PROCESS_ID =
  'setSupportedDeliveryMode';
export const SET_PAYMENT_DETAILS_PROCESS_ID = 'setPaymentDetails';
export const GET_PAYMENT_TYPES_PROCESS_ID = 'getPaymentTypes';

export interface StateWithCheckout {
  [CHECKOUT_FEATURE]: CheckoutState;
}

export interface AddressVerificationState {
  results: AddressValidation | string;
}

export interface CardTypesState {
  entities: { [code: string]: CardType };
}

export interface CheckoutStepsState {
  address: Address;
  deliveryMode: {
    supported: { [code: string]: DeliveryMode };
    selected: string;
  };
  paymentDetails: PaymentDetails;
  orderDetails: Order;
}

export interface PaymentTypesState {
  entities: { [code: string]: PaymentType };
<<<<<<< HEAD
  selected: string;
=======
>>>>>>> 2728d1d8
}

export interface CheckoutState {
  steps: LoaderState<CheckoutStepsState>;
  cardTypes: CardTypesState;
  addressVerification: AddressVerificationState;
  paymentTypes: PaymentTypesState;
}<|MERGE_RESOLUTION|>--- conflicted
+++ resolved
@@ -37,10 +37,6 @@
 
 export interface PaymentTypesState {
   entities: { [code: string]: PaymentType };
-<<<<<<< HEAD
-  selected: string;
-=======
->>>>>>> 2728d1d8
 }
 
 export interface CheckoutState {
