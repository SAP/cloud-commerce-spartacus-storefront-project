import { TestBed } from '@angular/core/testing';
import { HttpClientTestingModule } from '@angular/common/http/testing';

import { provideMockActions } from '@ngrx/effects/testing';
import { Action } from '@ngrx/store';

import { Observable, of } from 'rxjs';

import { cold, hot } from 'jasmine-marbles';

import * as fromActions from '../actions/checkout.action';
<<<<<<< HEAD
import * as fromCartActions from './../../../cart/store/actions/index';
import { OccCartService, CartService } from '../../../cart';
=======
import { CartDeliveryConnector, CartPaymentConnector } from '../../../cart';
>>>>>>> f93a4b0f
import { AddMessage, GlobalMessageType } from '../../../global-message';
import {
  Address,
  DeliveryMode,
  OccConfig,
  Order,
  PaymentDetails,
} from '../../../occ';
import { ProductImageNormalizer } from '../../../product';
import {
  LoadUserAddresses,
  LoadUserPaymentMethods,
  OccOrderService,
} from '../../../user';

import * as fromEffects from './checkout.effect';
<<<<<<< HEAD
import { CheckoutDetails } from '../../models/checkout.model';
=======
import createSpy = jasmine.createSpy;
>>>>>>> f93a4b0f

const MockOccModuleConfig: OccConfig = {
  backend: {
    occ: {
      baseUrl: '',
      prefix: '',
    },
  },
};

<<<<<<< HEAD
class MockCartService {
  loadDetails = jasmine.createSpy();
=======
const userId = 'testUserId';
const cartId = 'testCartId';
const address: Address = {
  id: 'testAddressId',
  firstName: 'John',
  lastName: 'Doe',
  titleCode: 'mr',
  line1: 'Toyosaki 2 create on cart',
  town: 'Montreal',
  postalCode: 'L6M1P9',
  country: { isocode: 'CA' },
};
const modes: DeliveryMode[] = [{ code: 'code1' }, { code: 'code2' }];
const orderDetails: Order = { entries: [] };

const paymentDetails: PaymentDetails = {
  accountHolderName: 'test',
  billingAddress: {
    line1: '123 Montreal',
  },
};

class MockCartDeliveryConnector {
  createAddress = createSpy().and.returnValue(of(address));
  setAddress = createSpy().and.returnValue(of({}));
  getSupportedModes = createSpy().and.returnValue(of(modes));
  setMode = createSpy().and.returnValue(of({}));
}

class MockCartPaymentConnector {
  set = createSpy().and.returnValue(of({}));
  create = createSpy().and.returnValue(of(paymentDetails));
>>>>>>> f93a4b0f
}

describe('Checkout effect', () => {
  let orderService: OccOrderService;
  let entryEffects: fromEffects.CheckoutEffects;
  let actions$: Observable<Action>;
<<<<<<< HEAD
  let productImageConverter: ProductImageConverterService;

  const userId = 'testUserId';
  const cartId = 'testCartId';
  const address: Address = {
    id: 'testAddressId',
    firstName: 'John',
    lastName: 'Doe',
    titleCode: 'mr',
    line1: 'Toyosaki 2 create on cart',
    town: 'Montreal',
    postalCode: 'L6M1P9',
    country: { isocode: 'CA' },
  };
  const modes: DeliveryModeList = {
    deliveryModes: [{ code: 'code1' }, { code: 'code2' }],
  };

  const details: CheckoutDetails = {
    deliveryAddress: address,
  };

  const orderDetails: Order = { entries: [] };
=======
>>>>>>> f93a4b0f

  beforeEach(() => {
    TestBed.configureTestingModule({
      imports: [HttpClientTestingModule],
      providers: [
        CartPaymentConnector,
        { provide: CartDeliveryConnector, useClass: MockCartDeliveryConnector },
        { provide: CartPaymentConnector, useClass: MockCartPaymentConnector },
        OccOrderService,
        ProductImageNormalizer,
        fromEffects.CheckoutEffects,
        { provide: OccConfig, useValue: MockOccModuleConfig },
        { provide: CartService, useClass: MockCartService },
        provideMockActions(() => actions$),
      ],
    });

    entryEffects = TestBed.get(fromEffects.CheckoutEffects);
    orderService = TestBed.get(OccOrderService);

    spyOn(orderService, 'placeOrder').and.returnValue(of(orderDetails));
<<<<<<< HEAD
    spyOn(cartService, 'setDeliveryMode').and.returnValue(of({}));
    spyOn(cartService, 'setPaymentDetails').and.returnValue(of({}));
    spyOn(cartService, 'loadCheckoutDetails').and.returnValue(of(details));
=======
>>>>>>> f93a4b0f
  });

  describe('addDeliveryAddress$', () => {
    it('should add delivery address to cart', () => {
      const action = new fromActions.AddDeliveryAddress({
        userId: userId,
        cartId: cartId,
        address: address,
      });

      const completion1 = new LoadUserAddresses(userId);
      const completion2 = new fromActions.SetDeliveryAddress({
        userId: userId,
        cartId: cartId,
        address: address,
      });

      actions$ = hot('-a', { a: action });
      const expected = cold('-(bc)', { b: completion1, c: completion2 });

      expect(entryEffects.addDeliveryAddress$).toBeObservable(expected);
    });
  });

  describe('setDeliveryAddress$', () => {
    it('should set delivery address to cart', () => {
      const action = new fromActions.SetDeliveryAddress({
        userId: userId,
        cartId: cartId,
        address: address,
      });
      const completion = new fromActions.SetDeliveryAddressSuccess(address);
      const completion2 = new fromActions.LoadSupportedDeliveryModes({
        userId,
        cartId,
      });

      actions$ = hot('-a', { a: action });
      const expected = cold('-(bc)', { b: completion, c: completion2 });

      expect(entryEffects.setDeliveryAddress$).toBeObservable(expected);
    });
  });

  describe('loadSupportedDeliveryModes$', () => {
    it('should load all supported delivery modes from cart', () => {
      const action = new fromActions.LoadSupportedDeliveryModes({
        userId: userId,
        cartId: cartId,
      });
      const completion = new fromActions.LoadSupportedDeliveryModesSuccess(
        modes
      );

      actions$ = hot('-a', { a: action });
      const expected = cold('-b', { b: completion });

      expect(entryEffects.loadSupportedDeliveryModes$).toBeObservable(expected);
    });
  });

  describe('setDeliveryMode$', () => {
    it('should set delivery mode for cart', () => {
      const action = new fromActions.SetDeliveryMode({
        userId: userId,
        cartId: cartId,
        selectedModeId: 'testSelectedModeId',
      });
      const setDeliveryModeSuccess = new fromActions.SetDeliveryModeSuccess(
        'testSelectedModeId'
      );
      const loadCart = new fromCartActions.LoadCart({
        userId,
        cartId,
        details: true,
      });

      actions$ = hot('-a', { a: action });
      const expected = cold('-(bc)', {
        b: setDeliveryModeSuccess,
        c: loadCart,
      });

      expect(entryEffects.setDeliveryMode$).toBeObservable(expected);
    });
  });

  describe('createPaymentDetails$', () => {
    it('should create payment details for cart', () => {
      const mockPaymentDetails: PaymentDetails = {
        accountHolderName: 'test test',
        cardNumber: '4111111111111111',
        cardType: {
          code: 'visa',
        },
        expiryMonth: '01',
        expiryYear: '2019',
        cvn: '123',
        billingAddress: {
          firstName: 'test',
          lastName: 'test',
          line1: 'line1',
          line2: 'line2',
          postalCode: '12345',
          town: 'MainCity',
          country: {
            isocode: 'US',
          },
        },
      };

      const action = new fromActions.CreatePaymentDetails({
        userId: userId,
        cartId: cartId,
        paymentDetails: mockPaymentDetails,
      });
      const completion1 = new LoadUserPaymentMethods(userId);
      const completion2 = new fromActions.CreatePaymentDetailsSuccess(
        paymentDetails
      );

      actions$ = hot('-a', { a: action });
      const expected = cold('-(bc)', { b: completion1, c: completion2 });

      expect(entryEffects.createPaymentDetails$).toBeObservable(expected);
    });
  });

  describe('setPaymentDetails$', () => {
    it('should set payment details', () => {
      const action = new fromActions.SetPaymentDetails({
        userId: userId,
        cartId: cartId,
        paymentDetails,
      });
      const completion = new fromActions.SetPaymentDetailsSuccess(
        paymentDetails
      );

      actions$ = hot('-a', { a: action });
      const expected = cold('-b', { b: completion });

      expect(entryEffects.setPaymentDetails$).toBeObservable(expected);
    });
  });

  describe('placeOrder$', () => {
    it('should place order', () => {
      const action = new fromActions.PlaceOrder({
        userId: userId,
        cartId: cartId,
      });
      const completion1 = new fromActions.PlaceOrderSuccess(orderDetails);
      const completion2 = new AddMessage({
        text: 'Order placed successfully',
        type: GlobalMessageType.MSG_TYPE_CONFIRMATION,
      });

      actions$ = hot('-a', { a: action });
      const expected = cold('-(bc)', { b: completion1, c: completion2 });

      expect(entryEffects.placeOrder$).toBeObservable(expected);
    });
  });

  describe('loadCheckoutDetails$', () => {
    it('should load checkout details from cart', () => {
      const action = new fromActions.LoadCheckoutDetails({
        userId: userId,
        cartId: cartId,
      });
      const completion = new fromActions.LoadCheckoutDetailsSuccess(details);

      actions$ = hot('-a', { a: action });
      const expected = cold('-b', { b: completion });

      expect(entryEffects.loadCheckoutDetails$).toBeObservable(expected);
    });
  });
});<|MERGE_RESOLUTION|>--- conflicted
+++ resolved
@@ -9,12 +9,8 @@
 import { cold, hot } from 'jasmine-marbles';
 
 import * as fromActions from '../actions/checkout.action';
-<<<<<<< HEAD
+import { CartDeliveryConnector, CartPaymentConnector } from '../../../cart';
 import * as fromCartActions from './../../../cart/store/actions/index';
-import { OccCartService, CartService } from '../../../cart';
-=======
-import { CartDeliveryConnector, CartPaymentConnector } from '../../../cart';
->>>>>>> f93a4b0f
 import { AddMessage, GlobalMessageType } from '../../../global-message';
 import {
   Address,
@@ -31,11 +27,8 @@
 } from '../../../user';
 
 import * as fromEffects from './checkout.effect';
-<<<<<<< HEAD
+import createSpy = jasmine.createSpy;
 import { CheckoutDetails } from '../../models/checkout.model';
-=======
-import createSpy = jasmine.createSpy;
->>>>>>> f93a4b0f
 
 const MockOccModuleConfig: OccConfig = {
   backend: {
@@ -46,10 +39,6 @@
   },
 };
 
-<<<<<<< HEAD
-class MockCartService {
-  loadDetails = jasmine.createSpy();
-=======
 const userId = 'testUserId';
 const cartId = 'testCartId';
 const address: Address = {
@@ -72,6 +61,10 @@
   },
 };
 
+const details: CheckoutDetails = {
+  deliveryAddress: address,
+};
+
 class MockCartDeliveryConnector {
   createAddress = createSpy().and.returnValue(of(address));
   setAddress = createSpy().and.returnValue(of({}));
@@ -82,39 +75,12 @@
 class MockCartPaymentConnector {
   set = createSpy().and.returnValue(of({}));
   create = createSpy().and.returnValue(of(paymentDetails));
->>>>>>> f93a4b0f
 }
 
 describe('Checkout effect', () => {
   let orderService: OccOrderService;
   let entryEffects: fromEffects.CheckoutEffects;
   let actions$: Observable<Action>;
-<<<<<<< HEAD
-  let productImageConverter: ProductImageConverterService;
-
-  const userId = 'testUserId';
-  const cartId = 'testCartId';
-  const address: Address = {
-    id: 'testAddressId',
-    firstName: 'John',
-    lastName: 'Doe',
-    titleCode: 'mr',
-    line1: 'Toyosaki 2 create on cart',
-    town: 'Montreal',
-    postalCode: 'L6M1P9',
-    country: { isocode: 'CA' },
-  };
-  const modes: DeliveryModeList = {
-    deliveryModes: [{ code: 'code1' }, { code: 'code2' }],
-  };
-
-  const details: CheckoutDetails = {
-    deliveryAddress: address,
-  };
-
-  const orderDetails: Order = { entries: [] };
-=======
->>>>>>> f93a4b0f
 
   beforeEach(() => {
     TestBed.configureTestingModule({
@@ -127,7 +93,6 @@
         ProductImageNormalizer,
         fromEffects.CheckoutEffects,
         { provide: OccConfig, useValue: MockOccModuleConfig },
-        { provide: CartService, useClass: MockCartService },
         provideMockActions(() => actions$),
       ],
     });
@@ -136,12 +101,6 @@
     orderService = TestBed.get(OccOrderService);
 
     spyOn(orderService, 'placeOrder').and.returnValue(of(orderDetails));
-<<<<<<< HEAD
-    spyOn(cartService, 'setDeliveryMode').and.returnValue(of({}));
-    spyOn(cartService, 'setPaymentDetails').and.returnValue(of({}));
-    spyOn(cartService, 'loadCheckoutDetails').and.returnValue(of(details));
-=======
->>>>>>> f93a4b0f
   });
 
   describe('addDeliveryAddress$', () => {
