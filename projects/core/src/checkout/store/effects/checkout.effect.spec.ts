import { HttpClientTestingModule } from '@angular/common/http/testing';
import { TestBed } from '@angular/core/testing';
import { provideMockActions } from '@ngrx/effects/testing';
import { Action } from '@ngrx/store';
import { cold, hot } from 'jasmine-marbles';
<<<<<<< HEAD
import { Observable, of } from 'rxjs';
import * as fromAuthActions from '../../../auth/store/actions/index';
import { CartDataService } from '../../../cart/facade/cart-data.service';
=======
import { CartDataService } from 'projects/core/src/cart';
import { Observable, of } from 'rxjs';
import * as fromAuthActions from '../../../auth/store/actions/index';
>>>>>>> 16e8aa14
import {
  CheckoutDeliveryConnector,
  CheckoutPaymentConnector,
} from '../../../checkout/connectors';
import { Address } from '../../../model/address.model';
import { PaymentDetails } from '../../../model/cart.model';
import { DeliveryMode, Order } from '../../../model/order.model';
import * as fromSiteContextActions from '../../../site-context/store/actions/index';
import { LoadUserAddresses, LoadUserPaymentMethods } from '../../../user';
import { CheckoutConnector } from '../../connectors/checkout';
import { CheckoutDetails } from '../../models/checkout.model';
import * as fromActions from '../actions/checkout.action';
import * as fromIndexActions from '../actions/index';
import * as fromCartActions from './../../../cart/store/actions/index';
import * as fromEffects from './checkout.effect';

import createSpy = jasmine.createSpy;

const userId = 'testUserId';
const cartId = 'testCartId';
const address: Address = {
  id: 'testAddressId',
  firstName: 'John',
  lastName: 'Doe',
  titleCode: 'mr',
  line1: 'Toyosaki 2 create on cart',
  town: 'Montreal',
  postalCode: 'L6M1P9',
  country: { isocode: 'CA' },
};
const modes: DeliveryMode[] = [{ code: 'code1' }, { code: 'code2' }];
const orderDetails: Order = { entries: [] };

const details: CheckoutDetails = {
  deliveryAddress: address,
};

const paymentDetails: PaymentDetails = {
  accountHolderName: 'test',
  defaultPayment: false,
  billingAddress: {
    line1: '123 Montreal',
  },
};

class MockCheckoutDeliveryConnector {
  createAddress = createSpy().and.returnValue(of(address));
  setAddress = createSpy().and.returnValue(of({}));
  getSupportedModes = createSpy().and.returnValue(of(modes));
  setMode = createSpy().and.returnValue(of({}));
}

class MockCartDataService {
  cartId = 'cartId';
  userId = 'userId';
}

class MockCheckoutPaymentConnector {
  set = createSpy().and.returnValue(of({}));
  create = createSpy().and.returnValue(of(paymentDetails));
}

class MockCheckoutConnector {
  loadCheckoutDetails = createSpy().and.returnValue(of(details));
  placeOrder = () => of({});
}

describe('Checkout effect', () => {
  let checkoutConnector: CheckoutConnector;
  let entryEffects: fromEffects.CheckoutEffects;
  let actions$: Observable<Action>;

  beforeEach(() => {
    TestBed.configureTestingModule({
      imports: [HttpClientTestingModule],
      providers: [
        CheckoutPaymentConnector,
        {
          provide: CheckoutDeliveryConnector,
          useClass: MockCheckoutDeliveryConnector,
        },
        {
          provide: CheckoutPaymentConnector,
          useClass: MockCheckoutPaymentConnector,
        },
        { provide: CheckoutConnector, useClass: MockCheckoutConnector },
        { provide: CartDataService, useClass: MockCartDataService },
        fromEffects.CheckoutEffects,
        provideMockActions(() => actions$),
      ],
    });

    entryEffects = TestBed.get(fromEffects.CheckoutEffects);
    checkoutConnector = TestBed.get(CheckoutConnector);

    spyOn(checkoutConnector, 'placeOrder').and.returnValue(of(orderDetails));
  });

  describe('addDeliveryAddress$', () => {
    it('should add delivery address to cart', () => {
      const action = new fromActions.AddDeliveryAddress({
        userId: userId,
        cartId: cartId,
        address: address,
      });

      const completion1 = new LoadUserAddresses(userId);
      const completion2 = new fromActions.SetDeliveryAddress({
        userId: userId,
        cartId: cartId,
        address: address,
      });

      actions$ = hot('-a', { a: action });
      const expected = cold('-(bc)', { b: completion1, c: completion2 });

      expect(entryEffects.addDeliveryAddress$).toBeObservable(expected);
    });
  });

  describe('setDeliveryAddress$', () => {
    it('should set delivery address to cart', () => {
      const action = new fromActions.SetDeliveryAddress({
        userId: userId,
        cartId: cartId,
        address: address,
      });
      const completion = new fromActions.SetDeliveryAddressSuccess(address);
      const completion2 = new fromActions.LoadSupportedDeliveryModes({
        userId,
        cartId,
      });

      actions$ = hot('-a', { a: action });
      const expected = cold('-(bc)', { b: completion, c: completion2 });

      expect(entryEffects.setDeliveryAddress$).toBeObservable(expected);
    });
  });

  describe('loadSupportedDeliveryModes$', () => {
    it('should load all supported delivery modes from cart', () => {
      const action = new fromActions.LoadSupportedDeliveryModes({
        userId: userId,
        cartId: cartId,
      });
      const completion = new fromActions.LoadSupportedDeliveryModesSuccess(
        modes
      );

      actions$ = hot('-a', { a: action });
      const expected = cold('-b', { b: completion });

      expect(entryEffects.loadSupportedDeliveryModes$).toBeObservable(expected);
    });
  });

  describe('clearCheckoutMiscsDataOnLanguageChange$', () => {
    it('should dispatch checkout clear miscs data action on language change', () => {
      const action = new fromSiteContextActions.LanguageChange();
      const completion = new fromIndexActions.CheckoutClearMiscsData();

      actions$ = hot('-a', { a: action });
      const expected = cold('-b', { b: completion });

      expect(
        entryEffects.clearCheckoutMiscsDataOnLanguageChange$
      ).toBeObservable(expected);
    });
  });

  describe('clearDeliveryModesOnCurrencyChange$', () => {
    it('should dispatch clear supported delivery modes action on currency change', () => {
      const action = new fromSiteContextActions.CurrencyChange();
      const completion = new fromIndexActions.ClearSupportedDeliveryModes();

      actions$ = hot('-a', { a: action });
      const expected = cold('-b', { b: completion });

      expect(entryEffects.clearDeliveryModesOnCurrencyChange$).toBeObservable(
        expected
      );
    });
  });

  describe('clearCheckoutDataOnLogout$', () => {
    it('should dispatch clear checkout data action on logout', () => {
      const action = new fromAuthActions.Logout();
      const completion = new fromIndexActions.ClearCheckoutData();

      actions$ = hot('-a', { a: action });
      const expected = cold('-b', { b: completion });

      expect(entryEffects.clearCheckoutDataOnLogout$).toBeObservable(expected);
    });
  });

  describe('setDeliveryMode$', () => {
    it('should set delivery mode for cart', () => {
      const action = new fromActions.SetDeliveryMode({
        userId: userId,
        cartId: cartId,
        selectedModeId: 'testSelectedModeId',
      });
      const setDeliveryModeSuccess = new fromActions.SetDeliveryModeSuccess(
        'testSelectedModeId'
      );
      const loadCart = new fromCartActions.LoadCart({
        userId,
        cartId,
      });

      actions$ = hot('-a', { a: action });
      const expected = cold('-(bc)', {
        b: setDeliveryModeSuccess,
        c: loadCart,
      });

      expect(entryEffects.setDeliveryMode$).toBeObservable(expected);
    });
  });

  describe('createPaymentDetails$', () => {
    it('should create payment details for cart', () => {
      const mockPaymentDetails: PaymentDetails = {
        accountHolderName: 'test test',
        cardNumber: '4111111111111111',
        cardType: {
          code: 'visa',
        },
        defaultPayment: false,
        expiryMonth: '01',
        expiryYear: '2019',
        cvn: '123',
        billingAddress: {
          firstName: 'test',
          lastName: 'test',
          line1: 'line1',
          line2: 'line2',
          postalCode: '12345',
          town: 'MainCity',
          country: {
            isocode: 'US',
          },
        },
      };

      const action = new fromActions.CreatePaymentDetails({
        userId: userId,
        cartId: cartId,
        paymentDetails: mockPaymentDetails,
      });
      const completion1 = new LoadUserPaymentMethods(userId);
      const completion2 = new fromActions.CreatePaymentDetailsSuccess(
        paymentDetails
      );

      actions$ = hot('-a', { a: action });
      const expected = cold('-(bc)', { b: completion1, c: completion2 });

      expect(entryEffects.createPaymentDetails$).toBeObservable(expected);
    });
  });

  describe('setPaymentDetails$', () => {
    it('should set payment details', () => {
      const action = new fromActions.SetPaymentDetails({
        userId: userId,
        cartId: cartId,
        paymentDetails,
      });
      const completion = new fromActions.SetPaymentDetailsSuccess(
        paymentDetails
      );

      actions$ = hot('-a', { a: action });
      const expected = cold('-b', { b: completion });

      expect(entryEffects.setPaymentDetails$).toBeObservable(expected);
    });
  });

  describe('placeOrder$', () => {
    it('should place order', () => {
      const action = new fromActions.PlaceOrder({
        userId: userId,
        cartId: cartId,
      });
      const completion1 = new fromActions.PlaceOrderSuccess(orderDetails);

      actions$ = hot('-a', { a: action });
      const expected = cold('-(b)', { b: completion1 });

      expect(entryEffects.placeOrder$).toBeObservable(expected);
    });
  });

  describe('loadCheckoutDetails$', () => {
    it('should load checkout details from cart', () => {
      const action = new fromActions.LoadCheckoutDetails({
        userId: userId,
        cartId: cartId,
      });
      const completion = new fromActions.LoadCheckoutDetailsSuccess(details);

      actions$ = hot('-a', { a: action });
      const expected = cold('-b', { b: completion });

      expect(entryEffects.loadCheckoutDetails$).toBeObservable(expected);
    });
  });
});<|MERGE_RESOLUTION|>--- conflicted
+++ resolved
@@ -3,15 +3,9 @@
 import { provideMockActions } from '@ngrx/effects/testing';
 import { Action } from '@ngrx/store';
 import { cold, hot } from 'jasmine-marbles';
-<<<<<<< HEAD
 import { Observable, of } from 'rxjs';
 import * as fromAuthActions from '../../../auth/store/actions/index';
 import { CartDataService } from '../../../cart/facade/cart-data.service';
-=======
-import { CartDataService } from 'projects/core/src/cart';
-import { Observable, of } from 'rxjs';
-import * as fromAuthActions from '../../../auth/store/actions/index';
->>>>>>> 16e8aa14
 import {
   CheckoutDeliveryConnector,
   CheckoutPaymentConnector,
