--- conflicted
+++ resolved
@@ -363,11 +363,7 @@
   clearCheckoutDeliveryMode$: Observable<
     | CheckoutActions.ClearCheckoutDeliveryModeFail
     | CheckoutActions.ClearCheckoutDeliveryModeSuccess
-<<<<<<< HEAD
-    | CartActions.CartProcessesDecrementAction
-=======
     | CartActions.CartProcessesDecrement
->>>>>>> a25d7279
     | CartActions.LoadCart
   > = this.actions$.pipe(
     ofType(CheckoutActions.CLEAR_CHECKOUT_DELIVERY_MODE),
@@ -389,11 +385,7 @@
               new CheckoutActions.ClearCheckoutDeliveryModeFail(
                 makeErrorSerializable(error)
               ),
-<<<<<<< HEAD
-              new CartActions.CartProcessesDecrementAction(payload.cartId),
-=======
               new CartActions.CartProcessesDecrement(payload.cartId),
->>>>>>> a25d7279
               new CartActions.LoadCart({
                 cartId: payload.cartId,
                 userId: payload.userId,
