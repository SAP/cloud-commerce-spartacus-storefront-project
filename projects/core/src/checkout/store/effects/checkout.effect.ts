--- conflicted
+++ resolved
@@ -7,15 +7,13 @@
 import { PRODUCT_NORMALIZER } from '../../../product/connectors/product/converters';
 import { OccOrderService } from '../../../user/index';
 import { OrderEntry } from '../../../occ/occ-models/index';
+import { CheckoutDetails } from '../../../checkout/models/checkout.model';
 import * as fromUserActions from '../../../user/store/actions/index';
-<<<<<<< HEAD
 import * as fromCartActions from './../../../cart/store/actions/index';
-import { CheckoutDetails } from '../../models/checkout.model';
-=======
 import { CartDeliveryConnector } from '../../../cart/connectors/delivery/cart-delivery.connector';
 import { CartPaymentConnector } from '../../../cart/connectors/payment/cart-payment.connector';
 import { ConverterService } from '../../../util/converter.service';
->>>>>>> f93a4b0f
+import { CartConnector } from '../../../cart/connectors/cart/cart.connector';
 
 @Injectable()
 export class CheckoutEffects {
@@ -195,7 +193,7 @@
     })
   );
 
-<<<<<<< HEAD
+
   @Effect()
   loadCheckoutDetails$: Observable<
     fromActions.LoadCheckoutDetailsSuccess | fromActions.LoadCheckoutDetailsFail
@@ -203,7 +201,7 @@
     ofType(fromActions.LOAD_CHECKOUT_DETAILS),
     map((action: fromActions.LoadCheckoutDetails) => action.payload),
     mergeMap(payload => {
-      return this.occCartService
+      return this.cartConnector
         .loadCheckoutDetails(payload.userId, payload.cartId)
         .pipe(
           map(
@@ -217,13 +215,11 @@
     })
   );
 
-  private domparser: DOMParser;
-
-=======
->>>>>>> f93a4b0f
+
   constructor(
     private actions$: Actions,
     private cartDeliveryConnector: CartDeliveryConnector,
+    private cartConnector: CartConnector,
     private cartPaymentConnector: CartPaymentConnector,
     private occOrderService: OccOrderService,
     private converter: ConverterService
