--- conflicted
+++ resolved
@@ -7,20 +7,11 @@
 import * as fromUserActions from '../../../user/store/actions/index';
 import * as fromCartActions from './../../../cart/store/actions/index';
 import { AddMessage, GlobalMessageType } from '../../../global-message/index';
-<<<<<<< HEAD
-import { PRODUCT_NORMALIZER } from '../../../product/connectors/product/converters';
-import { OccOrderService } from '../../../user/index';
-=======
->>>>>>> 8caf38f1
 import { CheckoutDetails } from '../../../checkout/models/checkout.model';
 import { CartDeliveryConnector } from '../../../cart/connectors/delivery/cart-delivery.connector';
 import { CartPaymentConnector } from '../../../cart/connectors/payment/cart-payment.connector';
 import { CartConnector } from '../../../cart/connectors/cart/cart.connector';
-<<<<<<< HEAD
-import { OrderEntry } from '../../../model/order.model';
-=======
 import { OrderConnector } from '../../../user/connectors/order.connector';
->>>>>>> 8caf38f1
 
 @Injectable()
 export class CheckoutEffects {
@@ -185,23 +176,9 @@
             },
             type: GlobalMessageType.MSG_TYPE_CONFIRMATION,
           }),
-<<<<<<< HEAD
-          switchMap(data => [
-            new fromActions.PlaceOrderSuccess(data),
-            new AddMessage({
-              text: {
-                key: 'checkoutOrderConfirmation.orderPlacedSuccessfully',
-              },
-              type: GlobalMessageType.MSG_TYPE_CONFIRMATION,
-            }),
-          ]),
-          catchError(error => of(new fromActions.PlaceOrderFail(error)))
-        );
-=======
         ]),
         catchError(error => of(new fromActions.PlaceOrderFail(error)))
       );
->>>>>>> 8caf38f1
     })
   );
 
@@ -244,12 +221,7 @@
     private actions$: Actions,
     private cartDeliveryConnector: CartDeliveryConnector,
     private cartPaymentConnector: CartPaymentConnector,
-<<<<<<< HEAD
     private cartConnector: CartConnector,
-    private occOrderService: OccOrderService,
-    private converter: ConverterService
-=======
     private orderConnector: OrderConnector
->>>>>>> 8caf38f1
   ) {}
 }