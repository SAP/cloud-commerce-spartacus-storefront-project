import { Injectable } from '@angular/core';
import { Actions, Effect, ofType } from '@ngrx/effects';
import { Observable, of } from 'rxjs';
import { catchError, map, mergeMap, switchMap } from 'rxjs/operators';
import { AuthActions } from '../../../auth/store/actions/index';
import { CartActions } from '../../../cart/store/actions/index';
import { CheckoutDetails } from '../../../checkout/models/checkout.model';
import { AddMessage } from '../../../global-message/index';
import * as fromSiteContextActions from '../../../site-context/store/actions/index';
import * as fromUserActions from '../../../user/store/actions/index';
import { makeErrorSerializable } from '../../../util/serialization-utils';
import { CheckoutConnector } from '../../connectors/checkout/checkout.connector';
import { CheckoutDeliveryConnector } from '../../connectors/delivery/checkout-delivery.connector';
import { CheckoutPaymentConnector } from '../../connectors/payment/checkout-payment.connector';
import { CheckoutActions } from '../actions/index';

@Injectable()
export class CheckoutEffects {
  @Effect()
  addDeliveryAddress$: Observable<
    | fromUserActions.LoadUserAddresses
    | CheckoutActions.SetDeliveryAddress
    | CheckoutActions.AddDeliveryAddressFail
  > = this.actions$.pipe(
    ofType(CheckoutActions.ADD_DELIVERY_ADDRESS),
    map((action: CheckoutActions.AddDeliveryAddress) => action.payload),
    mergeMap(payload =>
      this.checkoutDeliveryConnector
        .createAddress(payload.userId, payload.cartId, payload.address)
        .pipe(
          mergeMap(address => {
            address['titleCode'] = payload.address.titleCode;
            return [
              new fromUserActions.LoadUserAddresses(payload.userId),
              new CheckoutActions.SetDeliveryAddress({
                userId: payload.userId,
                cartId: payload.cartId,
                address: address,
              }),
            ];
          }),
          catchError(error =>
<<<<<<< HEAD
            of(new CheckoutActions.AddDeliveryAddressFail(error))
=======
            of(
              new fromActions.AddDeliveryAddressFail(
                makeErrorSerializable(error)
              )
            )
>>>>>>> b6823ff7
          )
        )
    )
  );

  @Effect()
  setDeliveryAddress$: Observable<
    | CheckoutActions.SetDeliveryAddressSuccess
    | CheckoutActions.LoadSupportedDeliveryModes
    | CheckoutActions.SetDeliveryAddressFail
  > = this.actions$.pipe(
    ofType(CheckoutActions.SET_DELIVERY_ADDRESS),
    map((action: any) => action.payload),
    mergeMap(payload => {
      return this.checkoutDeliveryConnector
        .setAddress(payload.userId, payload.cartId, payload.address.id)
        .pipe(
          mergeMap(() => [
            new CheckoutActions.SetDeliveryAddressSuccess(payload.address),
            new CheckoutActions.LoadSupportedDeliveryModes({
              userId: payload.userId,
              cartId: payload.cartId,
            }),
          ]),
          catchError(error =>
<<<<<<< HEAD
            of(new CheckoutActions.SetDeliveryAddressFail(error))
=======
            of(
              new fromActions.SetDeliveryAddressFail(
                makeErrorSerializable(error)
              )
            )
>>>>>>> b6823ff7
          )
        );
    })
  );

  @Effect()
  loadSupportedDeliveryModes$: Observable<
    | CheckoutActions.LoadSupportedDeliveryModesSuccess
    | CheckoutActions.LoadSupportedDeliveryModesFail
  > = this.actions$.pipe(
    ofType(CheckoutActions.LOAD_SUPPORTED_DELIVERY_MODES),
    map((action: any) => action.payload),
    mergeMap(payload => {
      return this.checkoutDeliveryConnector
        .getSupportedModes(payload.userId, payload.cartId)
        .pipe(
          map(data => {
            return new CheckoutActions.LoadSupportedDeliveryModesSuccess(data);
          }),
          catchError(error =>
<<<<<<< HEAD
            of(new CheckoutActions.LoadSupportedDeliveryModesFail(error))
=======
            of(
              new fromActions.LoadSupportedDeliveryModesFail(
                makeErrorSerializable(error)
              )
            )
>>>>>>> b6823ff7
          )
        );
    })
  );

  @Effect()
  clearCheckoutMiscsDataOnLanguageChange$: Observable<
    CheckoutActions.CheckoutClearMiscsData
  > = this.actions$.pipe(
    ofType(fromSiteContextActions.LANGUAGE_CHANGE),
    map(() => new CheckoutActions.CheckoutClearMiscsData())
  );

  @Effect()
  clearDeliveryModesOnCurrencyChange$: Observable<
    CheckoutActions.ClearSupportedDeliveryModes
  > = this.actions$.pipe(
    ofType(fromSiteContextActions.CURRENCY_CHANGE),
    map(() => new CheckoutActions.ClearSupportedDeliveryModes())
  );

  @Effect()
  clearCheckoutDataOnLogout$: Observable<
    CheckoutActions.ClearCheckoutData
  > = this.actions$.pipe(
    ofType(AuthActions.LOGOUT),
    map(() => new CheckoutActions.ClearCheckoutData())
  );

  @Effect()
  setDeliveryMode$: Observable<
    | CheckoutActions.SetDeliveryModeSuccess
    | CheckoutActions.SetDeliveryModeFail
    | CartActions.LoadCart
  > = this.actions$.pipe(
    ofType(CheckoutActions.SET_DELIVERY_MODE),
    map((action: any) => action.payload),
    mergeMap(payload => {
      return this.checkoutDeliveryConnector
        .setMode(payload.userId, payload.cartId, payload.selectedModeId)
        .pipe(
          mergeMap(() => {
            return [
              new CheckoutActions.SetDeliveryModeSuccess(
                payload.selectedModeId
              ),
              new CartActions.LoadCart({
                userId: payload.userId,
                cartId: payload.cartId,
                details: true,
              }),
            ];
          }),
          catchError(error =>
<<<<<<< HEAD
            of(new CheckoutActions.SetDeliveryModeFail(error))
=======
            of(
              new fromActions.SetDeliveryModeFail(makeErrorSerializable(error))
            )
>>>>>>> b6823ff7
          )
        );
    })
  );

  @Effect()
  createPaymentDetails$: Observable<
    | fromUserActions.LoadUserPaymentMethods
    | CheckoutActions.CreatePaymentDetailsSuccess
    | CheckoutActions.CreatePaymentDetailsFail
  > = this.actions$.pipe(
    ofType(CheckoutActions.CREATE_PAYMENT_DETAILS),
    map((action: any) => action.payload),
    mergeMap(payload => {
      // get information for creating a subscription directly with payment provider
      return this.checkoutPaymentConnector
        .create(payload.userId, payload.cartId, payload.paymentDetails)
        .pipe(
          mergeMap(details => [
            new fromUserActions.LoadUserPaymentMethods(payload.userId),
            new CheckoutActions.CreatePaymentDetailsSuccess(details),
          ]),
          catchError(error =>
<<<<<<< HEAD
            of(new CheckoutActions.CreatePaymentDetailsFail(error))
=======
            of(
              new fromActions.CreatePaymentDetailsFail(
                makeErrorSerializable(error)
              )
            )
>>>>>>> b6823ff7
          )
        );
    })
  );

  @Effect()
  setPaymentDetails$: Observable<
    | CheckoutActions.SetPaymentDetailsSuccess
    | CheckoutActions.SetPaymentDetailsFail
  > = this.actions$.pipe(
    ofType(CheckoutActions.SET_PAYMENT_DETAILS),
    map((action: any) => action.payload),
    mergeMap(payload => {
      return this.checkoutPaymentConnector
        .set(payload.userId, payload.cartId, payload.paymentDetails.id)
        .pipe(
          map(
            () =>
              new CheckoutActions.SetPaymentDetailsSuccess(
                payload.paymentDetails
              )
          ),
          catchError(error =>
<<<<<<< HEAD
            of(new CheckoutActions.SetPaymentDetailsFail(error))
=======
            of(
              new fromActions.SetPaymentDetailsFail(
                makeErrorSerializable(error)
              )
            )
>>>>>>> b6823ff7
          )
        );
    })
  );

  @Effect()
  placeOrder$: Observable<
    | CheckoutActions.PlaceOrderSuccess
    | AddMessage
    | CheckoutActions.PlaceOrderFail
  > = this.actions$.pipe(
    ofType(CheckoutActions.PLACE_ORDER),
    map((action: any) => action.payload),
    mergeMap(payload => {
      return this.checkoutConnector
        .placeOrder(payload.userId, payload.cartId)
        .pipe(
<<<<<<< HEAD
          switchMap(data => [new CheckoutActions.PlaceOrderSuccess(data)]),
          catchError(error => of(new CheckoutActions.PlaceOrderFail(error)))
=======
          switchMap(data => [new fromActions.PlaceOrderSuccess(data)]),
          catchError(error =>
            of(new fromActions.PlaceOrderFail(makeErrorSerializable(error)))
          )
>>>>>>> b6823ff7
        );
    })
  );

  @Effect()
  loadCheckoutDetails$: Observable<
    | CheckoutActions.LoadCheckoutDetailsSuccess
    | CheckoutActions.LoadCheckoutDetailsFail
  > = this.actions$.pipe(
    ofType(CheckoutActions.LOAD_CHECKOUT_DETAILS),
    map((action: CheckoutActions.LoadCheckoutDetails) => action.payload),
    mergeMap(payload => {
      return this.checkoutConnector
        .loadCheckoutDetails(payload.userId, payload.cartId)
        .pipe(
          map(
            (data: CheckoutDetails) =>
              new CheckoutActions.LoadCheckoutDetailsSuccess(data)
          ),
          catchError(error =>
<<<<<<< HEAD
            of(new CheckoutActions.LoadCheckoutDetailsFail(error))
=======
            of(
              new fromActions.LoadCheckoutDetailsFail(
                makeErrorSerializable(error)
              )
            )
>>>>>>> b6823ff7
          )
        );
    })
  );

  @Effect()
  reloadDetailsOnMergeCart$: Observable<
    CheckoutActions.LoadCheckoutDetails
  > = this.actions$.pipe(
    ofType(CartActions.MERGE_CART_SUCCESS),
    map((action: CartActions.MergeCartSuccess) => action.payload),
    map(payload => {
      return new CheckoutActions.LoadCheckoutDetails({
        userId: payload.userId,
        cartId: payload.cartId ? payload.cartId : 'current',
      });
    })
  );

  constructor(
    private actions$: Actions,
    private checkoutDeliveryConnector: CheckoutDeliveryConnector,
    private checkoutPaymentConnector: CheckoutPaymentConnector,
    private checkoutConnector: CheckoutConnector
  ) {}
}<|MERGE_RESOLUTION|>--- conflicted
+++ resolved
@@ -40,15 +40,11 @@
             ];
           }),
           catchError(error =>
-<<<<<<< HEAD
-            of(new CheckoutActions.AddDeliveryAddressFail(error))
-=======
-            of(
-              new fromActions.AddDeliveryAddressFail(
-                makeErrorSerializable(error)
-              )
-            )
->>>>>>> b6823ff7
+            of(
+              new CheckoutActions.AddDeliveryAddressFail(
+                makeErrorSerializable(error)
+              )
+            )
           )
         )
     )
@@ -74,15 +70,11 @@
             }),
           ]),
           catchError(error =>
-<<<<<<< HEAD
-            of(new CheckoutActions.SetDeliveryAddressFail(error))
-=======
-            of(
-              new fromActions.SetDeliveryAddressFail(
-                makeErrorSerializable(error)
-              )
-            )
->>>>>>> b6823ff7
+            of(
+              new CheckoutActions.SetDeliveryAddressFail(
+                makeErrorSerializable(error)
+              )
+            )
           )
         );
     })
@@ -103,15 +95,11 @@
             return new CheckoutActions.LoadSupportedDeliveryModesSuccess(data);
           }),
           catchError(error =>
-<<<<<<< HEAD
-            of(new CheckoutActions.LoadSupportedDeliveryModesFail(error))
-=======
-            of(
-              new fromActions.LoadSupportedDeliveryModesFail(
-                makeErrorSerializable(error)
-              )
-            )
->>>>>>> b6823ff7
+            of(
+              new CheckoutActions.LoadSupportedDeliveryModesFail(
+                makeErrorSerializable(error)
+              )
+            )
           )
         );
     })
@@ -166,13 +154,11 @@
             ];
           }),
           catchError(error =>
-<<<<<<< HEAD
-            of(new CheckoutActions.SetDeliveryModeFail(error))
-=======
-            of(
-              new fromActions.SetDeliveryModeFail(makeErrorSerializable(error))
-            )
->>>>>>> b6823ff7
+            of(
+              new CheckoutActions.SetDeliveryModeFail(
+                makeErrorSerializable(error)
+              )
+            )
           )
         );
     })
@@ -196,15 +182,11 @@
             new CheckoutActions.CreatePaymentDetailsSuccess(details),
           ]),
           catchError(error =>
-<<<<<<< HEAD
-            of(new CheckoutActions.CreatePaymentDetailsFail(error))
-=======
-            of(
-              new fromActions.CreatePaymentDetailsFail(
-                makeErrorSerializable(error)
-              )
-            )
->>>>>>> b6823ff7
+            of(
+              new CheckoutActions.CreatePaymentDetailsFail(
+                makeErrorSerializable(error)
+              )
+            )
           )
         );
     })
@@ -228,15 +210,11 @@
               )
           ),
           catchError(error =>
-<<<<<<< HEAD
-            of(new CheckoutActions.SetPaymentDetailsFail(error))
-=======
-            of(
-              new fromActions.SetPaymentDetailsFail(
-                makeErrorSerializable(error)
-              )
-            )
->>>>>>> b6823ff7
+            of(
+              new CheckoutActions.SetPaymentDetailsFail(
+                makeErrorSerializable(error)
+              )
+            )
           )
         );
     })
@@ -254,15 +232,10 @@
       return this.checkoutConnector
         .placeOrder(payload.userId, payload.cartId)
         .pipe(
-<<<<<<< HEAD
           switchMap(data => [new CheckoutActions.PlaceOrderSuccess(data)]),
-          catchError(error => of(new CheckoutActions.PlaceOrderFail(error)))
-=======
-          switchMap(data => [new fromActions.PlaceOrderSuccess(data)]),
-          catchError(error =>
-            of(new fromActions.PlaceOrderFail(makeErrorSerializable(error)))
-          )
->>>>>>> b6823ff7
+          catchError(error =>
+            of(new CheckoutActions.PlaceOrderFail(makeErrorSerializable(error)))
+          )
         );
     })
   );
@@ -283,15 +256,11 @@
               new CheckoutActions.LoadCheckoutDetailsSuccess(data)
           ),
           catchError(error =>
-<<<<<<< HEAD
-            of(new CheckoutActions.LoadCheckoutDetailsFail(error))
-=======
-            of(
-              new fromActions.LoadCheckoutDetailsFail(
-                makeErrorSerializable(error)
-              )
-            )
->>>>>>> b6823ff7
+            of(
+              new CheckoutActions.LoadCheckoutDetailsFail(
+                makeErrorSerializable(error)
+              )
+            )
           )
         );
     })
