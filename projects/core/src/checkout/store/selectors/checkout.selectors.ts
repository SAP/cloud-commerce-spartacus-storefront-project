import {
  createFeatureSelector,
  createSelector,
  MemoizedSelector,
} from '@ngrx/store';
import { Address } from '../../../model/address.model';
import { PaymentDetails } from '../../../model/cart.model';
import { DeliveryMode, Order } from '../../../model/order.model';
import { StateUtils } from '../../../state/utils/index';
import { LoaderState } from '../../../state/utils/loader/loader-state';
import {
  CheckoutState,
  CheckoutStepsState,
  CHECKOUT_FEATURE,
  StateWithCheckout,
} from '../checkout-state';

const getDeliveryAddressSelector = (state: CheckoutStepsState) => state.address;
const getDeliveryModeSelector = (state: CheckoutStepsState) =>
  state.deliveryMode;
const getPaymentDetailsSelector = (state: CheckoutStepsState) =>
  state.paymentDetails;
const getOrderDetailsSelector = (state: CheckoutStepsState) =>
  state.orderDetails;

export const getCheckoutState: MemoizedSelector<
  StateWithCheckout,
  CheckoutState
> = createFeatureSelector<CheckoutState>(CHECKOUT_FEATURE);

export const getCheckoutStepsState: MemoizedSelector<
  StateWithCheckout,
  LoaderState<CheckoutStepsState>
> = createSelector(
  getCheckoutState,
  (checkoutState: CheckoutState) => checkoutState.steps
);

export const getCheckoutSteps: MemoizedSelector<
  StateWithCheckout,
  CheckoutStepsState
> = createSelector(getCheckoutStepsState, (state) =>
  StateUtils.loaderValueSelector(state)
);

export const getDeliveryAddress: MemoizedSelector<
  StateWithCheckout,
  Address
> = createSelector(getCheckoutSteps, getDeliveryAddressSelector);

export const getDeliveryMode: MemoizedSelector<
  StateWithCheckout,
  {
    supported: { [code: string]: DeliveryMode };
    selected: string;
  }
> = createSelector(getCheckoutSteps, getDeliveryModeSelector);

export const getSupportedDeliveryModes: MemoizedSelector<
  StateWithCheckout,
  DeliveryMode[]
> = createSelector(getDeliveryMode, (deliveryMode) => {
  return (
    deliveryMode &&
    Object.keys(deliveryMode.supported).map(
      (code) => deliveryMode.supported[code]
    )
  );
});

export const getSelectedDeliveryModeCode: MemoizedSelector<
  StateWithCheckout,
  string
> = createSelector(getDeliveryMode, (deliveryMode) => {
  return deliveryMode && deliveryMode.selected;
});

export const getSelectedDeliveryMode: MemoizedSelector<
  StateWithCheckout,
  DeliveryMode
> = createSelector(getDeliveryMode, (deliveryMode) => {
  if (deliveryMode.selected !== '') {
    if (Object.keys(deliveryMode.supported).length === 0) {
      return null;
    }
    return deliveryMode.supported[deliveryMode.selected];
  }
});

export const getPaymentDetails: MemoizedSelector<
  StateWithCheckout,
  PaymentDetails
> = createSelector(getCheckoutSteps, getPaymentDetailsSelector);

export const getCheckoutOrderDetails: MemoizedSelector<
  StateWithCheckout,
  Order
> = createSelector(getCheckoutSteps, getOrderDetailsSelector);

export const getCheckoutDetailsLoaded: MemoizedSelector<
  StateWithCheckout,
  boolean
> = createSelector(
  getCheckoutStepsState,
  (state) =>
    StateUtils.loaderSuccessSelector(state) &&
    !StateUtils.loaderLoadingSelector(state)
);

<<<<<<< HEAD
export const getCheckoutDetailsInProgress: MemoizedSelector<
  StateWithCheckout,
  boolean
> = createSelector(
  getCheckoutStepsState,
  (state) => !StateUtils.loaderLoadingSelector(state)
=======
export const getPoNumer: MemoizedSelector<
  StateWithCheckout,
  string
> = createSelector(
  getCheckoutSteps,
  (state: CheckoutStepsState) => state.poNumber.po
);

export const getCostCenter: MemoizedSelector<
  StateWithCheckout,
  string
> = createSelector(
  getCheckoutSteps,
  (state: CheckoutStepsState) => state.poNumber.costCenter
>>>>>>> 656944c6
);<|MERGE_RESOLUTION|>--- conflicted
+++ resolved
@@ -107,14 +107,14 @@
     !StateUtils.loaderLoadingSelector(state)
 );
 
-<<<<<<< HEAD
 export const getCheckoutDetailsInProgress: MemoizedSelector<
   StateWithCheckout,
   boolean
 > = createSelector(
   getCheckoutStepsState,
   (state) => !StateUtils.loaderLoadingSelector(state)
-=======
+);
+
 export const getPoNumer: MemoizedSelector<
   StateWithCheckout,
   string
@@ -129,5 +129,4 @@
 > = createSelector(
   getCheckoutSteps,
   (state: CheckoutStepsState) => state.poNumber.costCenter
->>>>>>> 656944c6
 );