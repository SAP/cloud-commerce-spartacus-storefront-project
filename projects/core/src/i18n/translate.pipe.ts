--- conflicted
+++ resolved
@@ -32,11 +32,7 @@
           `The given input for the cxTranslate pipe (${input}) is invalid and cannot be translated`
         );
       }
-<<<<<<< HEAD
       return '';
-=======
-      return undefined;
->>>>>>> 548f211b
     }
 
     if ((input as Translatable).raw) {
