--- conflicted
+++ resolved
@@ -3,10 +3,7 @@
 import i18next from 'i18next';
 import { first, take } from 'rxjs/operators';
 import { I18nConfig } from '../config/i18n-config';
-<<<<<<< HEAD
 import { TranslationNamespaceService } from '../translation-namespace.service';
-=======
->>>>>>> c824c6dd
 
 const testKey = 'testKey';
 const testOptions = 'testOptions';
@@ -28,19 +25,10 @@
 
     TestBed.configureTestingModule({
       providers: [
-<<<<<<< HEAD
         { provide: I18nConfig, useValue: { production: false } },
         {
           provide: TranslationNamespaceService,
           useValue: mockTranslationNamespace,
-=======
-        {
-          provide: I18nConfig,
-          useValue: {
-            production: false,
-            i18n: { namespaceMapping: mockNamespaceMapping },
-          },
->>>>>>> c824c6dd
         },
         I18nextTranslationService,
       ],
