import { I18nConfig } from './i18n-config';

export const defaultI18nConfig: I18nConfig = {
  i18n: {
    fallbackLang: false,
    debug: false,
    chunks: {
      common: [
        'common',
        'spinner',
        'header',
        'searchBox',
        'sorting',
        'httpHandlers',
      ],
<<<<<<< HEAD
      cart: ['cartDetails', 'cartItems', 'orderCost'],
=======
      cart: ['cartDetails', 'cartItems', 'orderCost', 'miniCart'],
>>>>>>> c78c0a0c
      address: ['addressForm', 'addressBook', 'addressCard'],
      payment: ['paymentForm', 'paymentMethods', 'paymentCard'],
      myAccount: ['orderDetails', 'orderHistory'],
      storeFinder: ['storeFinder'],
      pwa: ['pwa'],
      checkout: [
        'checkout',
        'checkoutAddress',
        'checkoutOrderConfirmation',
        'checkoutReview',
        'checkoutShipping',
      ],
      product: [
        'productDetails',
        'productList',
        'productFacetNavigation',
        'productSummary',
        'productReview',
        'addToCart',
      ],
      user: [
        'forgottenPassword',
        'loginForm',
        'login',
        'register',
        'updateEmailForm',
        'updatePasswordForm',
        'updateProfileForm',
      ],
    },
  },
};<|MERGE_RESOLUTION|>--- conflicted
+++ resolved
@@ -13,11 +13,7 @@
         'sorting',
         'httpHandlers',
       ],
-<<<<<<< HEAD
-      cart: ['cartDetails', 'cartItems', 'orderCost'],
-=======
       cart: ['cartDetails', 'cartItems', 'orderCost', 'miniCart'],
->>>>>>> c78c0a0c
       address: ['addressForm', 'addressBook', 'addressCard'],
       payment: ['paymentForm', 'paymentMethods', 'paymentCard'],
       myAccount: ['orderDetails', 'orderHistory'],
