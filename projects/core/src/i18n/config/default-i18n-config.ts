--- conflicted
+++ resolved
@@ -4,52 +4,5 @@
   i18n: {
     fallbackLang: false,
     debug: false,
-<<<<<<< HEAD
-    chunks: {
-      common: [
-        'common',
-        'spinner',
-        'searchBox',
-        'navigation',
-        'sorting',
-        'httpHandlers',
-        'pageMetaResolver',
-      ],
-      cart: ['cartDetails', 'cartItems', 'orderCost', 'miniCart', 'voucher'],
-      address: ['addressForm', 'addressBook', 'addressCard'],
-      payment: ['paymentForm', 'paymentMethods', 'paymentCard'],
-      myAccount: ['orderDetails', 'orderHistory', 'closeAccount'],
-      storeFinder: ['storeFinder'],
-      pwa: ['pwa'],
-      checkout: [
-        'checkout',
-        'checkoutAddress',
-        'checkoutOrderConfirmation',
-        'checkoutReview',
-        'checkoutShipping',
-        'checkoutProgress',
-      ],
-      product: [
-        'productDetails',
-        'productList',
-        'productFacetNavigation',
-        'productSummary',
-        'productReview',
-        'addToCart',
-        'CMSTabParagraphContainer',
-      ],
-      user: [
-        'forgottenPassword',
-        'loginForm',
-        'login',
-        'register',
-        'updateEmailForm',
-        'updatePasswordForm',
-        'updateProfileForm',
-        'consentManagementForm',
-      ],
-    },
-=======
->>>>>>> 2550d628
   },
 };