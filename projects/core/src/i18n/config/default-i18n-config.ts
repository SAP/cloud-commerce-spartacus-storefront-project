import { I18nConfig } from './i18n-config';

export const defaultI18nConfig: I18nConfig = {
  i18n: {
    fallbackLang: false,
    debug: false,
    chunks: {
      common: [
        'common',
        'spinner',
        'header',
        'searchBox',
        'sorting',
        'httpHandlers',
        'pageMetaResolver',
      ],
      cart: ['cartDetails', 'cartItems', 'orderCost', 'miniCart'],
      address: ['addressForm', 'addressBook', 'addressCard'],
      payment: ['paymentForm', 'paymentMethods', 'paymentCard'],
      myAccount: ['orderDetails', 'orderHistory', 'closeAccount'],
      storeFinder: ['storeFinder'],
      pwa: ['pwa'],
      checkout: [
        'checkout',
        'checkoutAddress',
        'checkoutOrderConfirmation',
        'checkoutReview',
        'checkoutShipping',
        'checkoutProgress',
      ],
      product: [
        'productDetails',
        'productList',
        'productFacetNavigation',
        'productSummary',
        'productReview',
        'addToCart',
<<<<<<< HEAD
        'productTabs',
=======
        'CMSTabParagraphContainer',
>>>>>>> cbc555c9
      ],
      user: [
        'forgottenPassword',
        'loginForm',
        'login',
        'register',
        'updateEmailForm',
        'updatePasswordForm',
        'updateProfileForm',
        'consentManagementForm',
      ],
    },
  },
};<|MERGE_RESOLUTION|>--- conflicted
+++ resolved
@@ -35,11 +35,7 @@
         'productSummary',
         'productReview',
         'addToCart',
-<<<<<<< HEAD
-        'productTabs',
-=======
         'CMSTabParagraphContainer',
->>>>>>> cbc555c9
       ],
       user: [
         'forgottenPassword',
