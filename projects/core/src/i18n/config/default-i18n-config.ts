--- conflicted
+++ resolved
@@ -4,22 +4,7 @@
   i18n: {
     fallbackLang: false,
     debug: false,
-<<<<<<< HEAD
-    namespaceMapping: {
-      addToCart: 'addToCart',
-      address: 'address',
-      addressBook: 'addressBook',
-      cart: 'cart',
-      cartItems: 'cartItems',
-      checkout: 'checkout',
-      checkoutAddress: 'checkoutAddress',
-      checkoutOrderConfirmation: 'checkoutOrderConfirmation',
-      checkoutProgress: 'checkoutProgress',
-      checkoutReview: 'checkoutReview',
-      checkoutShipping: 'checkoutShipping',
-=======
     chunks: {
->>>>>>> 6c908be1
       common: 'common',
       spinner: 'common',
       header: 'common',
@@ -39,6 +24,7 @@
       checkout: 'checkout',
       checkoutAddress: 'checkout',
       checkoutOrderConfirmation: 'checkout',
+      checkoutProgress: 'checkoutProgress',
       checkoutReview: 'checkout',
       checkoutShipping: 'checkout',
 
