--- conflicted
+++ resolved
@@ -5,11 +5,14 @@
     fallbackLang: false,
     debug: false,
     chunks: {
-<<<<<<< HEAD
-      common: ['common', 'spinner', 'header', 'searchBox', 'messages'],
-=======
-      common: ['common', 'spinner', 'header', 'searchBox', 'sorting'],
->>>>>>> 2d0914b9
+      common: [
+        'common',
+        'spinner',
+        'header',
+        'searchBox',
+        'sorting',
+        'messages',
+      ],
       cart: ['cartDetails', 'cartItems', 'orderCost'],
       address: ['addressForm', 'addressBook', 'addressCard'],
       payment: ['paymentForm', 'paymentMethods', 'paymentCard'],
