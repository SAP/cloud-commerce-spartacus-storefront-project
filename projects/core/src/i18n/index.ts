export * from './translation-resources';
export * from './translate.pipe';
export * from './translation.service';
export * from './i18n.module';
export * from './config/i18n-config';
<<<<<<< HEAD

export * from './testing/index';
// DON'T EXPORT './i18next'
=======
export * from './i18next/index';

export * from './testing/index';
>>>>>>> f33b32f0
<|MERGE_RESOLUTION|>--- conflicted
+++ resolved
@@ -3,12 +3,6 @@
 export * from './translation.service';
 export * from './i18n.module';
 export * from './config/i18n-config';
-<<<<<<< HEAD
-
-export * from './testing/index';
-// DON'T EXPORT './i18next'
-=======
 export * from './i18next/index';
 
-export * from './testing/index';
->>>>>>> f33b32f0
+export * from './testing/index';