--- conflicted
+++ resolved
@@ -15,9 +15,5 @@
 }
 
 export function isTranslatable(input: any): input is Translatable {
-<<<<<<< HEAD
-  return typeof input !== 'string' && ('key' in input || 'raw' in input);
-=======
   return typeof input === 'object' && ('key' in input || 'raw' in input);
->>>>>>> e2f79c36
 }