--- conflicted
+++ resolved
@@ -8,11 +8,7 @@
   key: string | string[] | undefined,
   options: any = {}
 ) {
-<<<<<<< HEAD
-  const keyString = Array.isArray(key) ? key[0] : key;
-=======
   const keyString = Array.isArray(key) ? key.join(',') : key;
->>>>>>> e2f79c36
   const optionsString = Object.keys(options)
     .sort()
     .map((optionName) => `${optionName}:${options[optionName]}`)
