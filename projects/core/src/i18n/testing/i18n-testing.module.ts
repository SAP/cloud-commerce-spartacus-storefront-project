import { NgModule } from '@angular/core';
import { MockTranslatePipe } from './mock-translate.pipe';
import { TranslationService } from '../translation.service';
import { MockTranslationService } from './mock-translation.service';
import { MockDatePipe } from './mock-date.pipe';

@NgModule({
<<<<<<< HEAD
  declarations: [MockTranslatePipe, MockDatePipe],
  exports: [MockTranslatePipe, MockDatePipe],
  providers: [{ provide: TranslationService, useClass: MockTranslationService }]
=======
  declarations: [MockTranslatePipe],
  exports: [MockTranslatePipe],
  providers: [
    { provide: TranslationService, useClass: MockTranslationService },
  ],
>>>>>>> 49d4111a
})
export class I18nTestingModule {}<|MERGE_RESOLUTION|>--- conflicted
+++ resolved
@@ -5,16 +5,10 @@
 import { MockDatePipe } from './mock-date.pipe';
 
 @NgModule({
-<<<<<<< HEAD
   declarations: [MockTranslatePipe, MockDatePipe],
   exports: [MockTranslatePipe, MockDatePipe],
-  providers: [{ provide: TranslationService, useClass: MockTranslationService }]
-=======
-  declarations: [MockTranslatePipe],
-  exports: [MockTranslatePipe],
   providers: [
     { provide: TranslationService, useClass: MockTranslationService },
   ],
->>>>>>> 49d4111a
 })
 export class I18nTestingModule {}