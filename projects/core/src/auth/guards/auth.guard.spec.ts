--- conflicted
+++ resolved
@@ -6,22 +6,13 @@
   NavigationExtras
 } from '@angular/router';
 
-<<<<<<< HEAD
-import {
-  AuthService,
-  RoutingService,
-  UserToken,
-  TranslateUrlOptions
-} from '@spartacus/core';
-
-=======
->>>>>>> 43c7196a
 import { of, Observable } from 'rxjs';
 
 import { AuthGuard } from './auth.guard';
 import { UserToken } from '../models/token-types.model';
 import { RoutingService } from '../../routing/facade/routing.service';
 import { AuthService } from '../facade/auth.service';
+import { TranslateUrlOptions } from '../../routing/configurable-routes/url-translation/translate-url-options';
 
 const mockUserToken = {
   access_token: 'Mock Access Token',
