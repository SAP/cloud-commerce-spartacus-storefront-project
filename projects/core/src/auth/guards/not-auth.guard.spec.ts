--- conflicted
+++ resolved
@@ -2,11 +2,7 @@
 import { RouterTestingModule } from '@angular/router/testing';
 import { NavigationExtras } from '@angular/router';
 
-<<<<<<< HEAD
-import { RoutingService, TranslateUrlOptions } from '@spartacus/core';
-=======
 import { RoutingService } from '../../routing/facade/routing.service';
->>>>>>> 43c7196a
 
 import { of, Observable } from 'rxjs';
 
@@ -14,6 +10,7 @@
 import { UserToken } from '../models/token-types.model';
 
 import { NotAuthGuard } from './not-auth.guard';
+import { TranslateUrlOptions } from '../../routing/configurable-routes/url-translation/translate-url-options';
 
 const mockUserToken = {
   access_token: 'Mock Access Token',
@@ -41,7 +38,7 @@
 describe('NotAuthGuard', () => {
   let authGuard: NotAuthGuard;
   let authService: AuthServiceStub;
-  let service: RoutingService;
+  let routing: RoutingService;
 
   beforeEach(() => {
     TestBed.configureTestingModule({
@@ -54,7 +51,7 @@
     });
     authService = TestBed.get(AuthService);
     authGuard = TestBed.get(NotAuthGuard);
-    service = TestBed.get(RoutingService);
+    routing = TestBed.get(RoutingService);
   });
 
   describe(', when user is authorised,', () => {
@@ -73,12 +70,12 @@
     });
 
     it('should redirect to homepage', () => {
-      spyOn(service, 'go');
+      spyOn(routing, 'go');
       authGuard
         .canActivate()
         .subscribe()
         .unsubscribe();
-      expect(service.go).toHaveBeenCalledWith({ route: ['home'] });
+      expect(routing.go).toHaveBeenCalledWith({ route: ['home'] });
     });
   });
 
@@ -100,12 +97,12 @@
     });
 
     it('should not redirect', () => {
-      spyOn(service, 'go');
+      spyOn(routing, 'go');
       authGuard
         .canActivate()
         .subscribe()
         .unsubscribe();
-      expect(service.go).not.toHaveBeenCalled();
+      expect(routing.go).not.toHaveBeenCalled();
     });
   });
 });