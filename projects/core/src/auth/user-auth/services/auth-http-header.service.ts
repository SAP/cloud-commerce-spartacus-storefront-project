import { HttpEvent, HttpHandler, HttpRequest } from '@angular/common/http';
import { Injectable } from '@angular/core';
import {
  combineLatest,
  defer,
  EMPTY,
  merge,
  Observable,
  queueScheduler,
  Subject,
  using,
} from 'rxjs';
import {
  filter,
  map,
  observeOn,
  pairwise,
  shareReplay,
  skipWhile,
  switchMap,
  take,
  tap,
  withLatestFrom,
} from 'rxjs/operators';
import { GlobalMessageService } from '../../../global-message/facade/global-message.service';
import { GlobalMessageType } from '../../../global-message/models/global-message.model';
import { OccEndpointsService } from '../../../occ/services/occ-endpoints.service';
import { RoutingService } from '../../../routing/facade/routing.service';
import { AuthService } from '../facade/auth.service';
import { AuthToken } from '../models/auth-token.model';
import { AuthRedirectService } from './auth-redirect.service';
import { AuthStorageService } from './auth-storage.service';
import { OAuthLibWrapperService } from './oauth-lib-wrapper.service';

/**
 * Extendable service for `AuthInterceptor`.
 */
@Injectable({
  providedIn: 'root',
})
export class AuthHttpHeaderService {
  /**
   * Indicates whether the access token is being refreshed
   */
  // TODO:#13421 - legacy, remove this flag
  protected refreshInProgress = false;

  /**
   * Starts the refresh of the access token
   */
  protected refreshTokenTrigger$ = new Subject<AuthToken>();

  /**
   * Internal token streams which reads the latest from the storage.
   * Emits the token or `undefined`
   */
  protected token$: Observable<
    AuthToken | undefined
  > = this.authStorageService
    .getToken()
    .pipe(map((token) => (token?.access_token ? token : undefined)));

  /**
   * Compares the previous and the new token in order to stop the refresh or logout processes
   */
  protected stopProgress$ = this.token$.pipe(
    // Keeps the previous and the new token
    pairwise(),
    tap(([oldToken, newToken]) => {
      // if we got the new token we know that either the refresh or logout finished
      if (oldToken?.access_token !== newToken?.access_token) {
        this.authService.refreshInProgress$.next(false);
        this.authService.logoutInProgress$.next(false);
      }
    })
  );

  /**
   * Refreshes the token only if currently there's no refresh nor logout in progress.
   * If the refresh token is not present, it triggers the logout process
   */
  protected refreshToken$ = this.refreshTokenTrigger$.pipe(
    withLatestFrom(
      this.authService.refreshInProgress$,
      this.authService.logoutInProgress$
    ),
    filter(
      ([, refreshInProgress, logoutInProgress]) =>
        !refreshInProgress && !logoutInProgress
    ),
    tap(([token]) => {
      if (token?.refresh_token) {
        this.oAuthLibWrapperService.refreshToken();
        this.authService.refreshInProgress$.next(true);
      } else {
        this.handleExpiredRefreshToken();
        this.authService.logoutInProgress$.next(true);
      }
    })
  );

  // TODO: name
  /**
   * Kicks of the process by listening for the new token and refresh token process.
   * It returns the token to the subscribers.
   */
  protected retryToken$ = using(
    () => merge(this.stopProgress$, this.refreshToken$).subscribe(),
    () => this.getToken()
  ).pipe(shareReplay({ refCount: true, bufferSize: 1 }));

  constructor(
    protected authService: AuthService,
    protected authStorageService: AuthStorageService,
    protected oAuthLibWrapperService: OAuthLibWrapperService,
    protected routingService: RoutingService,
    protected occEndpoints: OccEndpointsService,
    protected globalMessageService: GlobalMessageService,
    protected authRedirectService: AuthRedirectService
  ) {}

  /**
   * Checks if request should be handled by this service (if it's OCC call).
   */
  public shouldCatchError(request: HttpRequest<any>): boolean {
    return this.isOccUrl(request.url);
  }

  public shouldAddAuthorizationHeader(request: HttpRequest<any>): boolean {
    const hasAuthorizationHeader = !!this.getAuthorizationHeader(request);
    const isOccUrl = this.isOccUrl(request.url);
    return !hasAuthorizationHeader && isOccUrl;
  }

  /**
   * Adds `Authorization` header for OCC calls.
   */
  public alterRequest(
    request: HttpRequest<any>,
    token?: AuthToken
  ): HttpRequest<any> {
    const hasAuthorizationHeader = !!this.getAuthorizationHeader(request);
    const isOccUrl = this.isOccUrl(request.url);
    if (!hasAuthorizationHeader && isOccUrl) {
      return request.clone({
        setHeaders: {
          ...this.createAuthorizationHeader(token),
        },
      });
    }
    return request;
  }

  protected isOccUrl(url: string): boolean {
    return url.includes(this.occEndpoints.getBaseUrl());
  }

  protected getAuthorizationHeader(request: HttpRequest<any>): string | null {
    const rawValue = request.headers.get('Authorization');
    return rawValue;
  }

  protected createAuthorizationHeader(
    token?: AuthToken
  ): { Authorization: string } | {} {
    if (token?.access_token) {
      return {
        Authorization: `${token.token_type || 'Bearer'} ${token.access_token}`,
      };
    }
    let currentToken: AuthToken | undefined;
    this.authStorageService
      .getToken()
      .subscribe((token) => (currentToken = token))
      .unsubscribe();

    if (currentToken?.access_token) {
      return {
        Authorization: `${currentToken.token_type || 'Bearer'} ${
          currentToken.access_token
        }`,
      };
    }
    return {};
  }

  /**
   * Refreshes access_token and then retries the call with the new token.
   */
  public handleExpiredAccessToken(
    request: HttpRequest<any>,
    next: HttpHandler,
    // TODO:#13421 make required
    initialToken?: AuthToken
  ): Observable<HttpEvent<AuthToken>> {
    // TODO:#13421 remove this if-statement
    if (initialToken) {
      return this.getValidToken(initialToken).pipe(
        switchMap((token) =>
          // we break the stream with EMPTY when we don't have the token. This prevents sending the requests with `Authorization: bearer undefined` header
          token
            ? next.handle(this.createNewRequestWithNewToken(request, token))
            : EMPTY
        )
      );
    }

    // TODO:#13421 legacy - remove in 5.0
    return this.handleExpiredToken().pipe(
      switchMap((token) => {
        return token
          ? next.handle(this.createNewRequestWithNewToken(request, token))
          : EMPTY;
      })
    );
  }

  /**
   * Logout user, redirected to login page and informs about expired session.
   */
  public handleExpiredRefreshToken(): void {
    // There might be 2 cases:
    // 1. when user is already on some page (router is stable) and performs an UI action
    // that triggers http call (i.e. button click to save data in backend)
    // 2. when user is navigating to some page and a route guard triggers the http call
    // (i.e. guard loading cms page data)
    //
    // In the second case, we want to remember the anticipated url before we navigate to
    // the login page, so we can redirect back to that URL after user authenticates.
    this.authService.logoutInProgress$.next(true);
    this.authRedirectService.saveCurrentNavigationUrl();

    // Logout user
    // TODO(#9638): Use logout route when it will support passing redirect url
    this.authService.coreLogout().finally(() => {
      this.routingService.go({ cxRoute: 'login' });

      this.globalMessageService.add(
        {
          key: 'httpHandlers.sessionExpired',
        },
        GlobalMessageType.MSG_TYPE_ERROR
      );
    });
  }

  // TODO:#13421 - remove this method
  /**
   * Attempts to refresh token if possible.
   * If it is not possible calls `handleExpiredRefreshToken`.
   *
   * @return observable which omits new access_token. (Warn: might never emit!).
   */
  protected handleExpiredToken(): Observable<AuthToken | undefined> {
    const stream = this.authStorageService.getToken();
    let oldToken: AuthToken;
    return stream.pipe(
      tap((token) => {
        if (
          token.access_token &&
          token.refresh_token &&
          !oldToken &&
          !this.refreshInProgress
        ) {
          this.refreshInProgress = true;
          this.oAuthLibWrapperService.refreshToken();
        } else if (!token.refresh_token) {
          this.handleExpiredRefreshToken();
        }
        oldToken = oldToken || token;
      }),
      filter((token) => oldToken.access_token !== token.access_token),
      tap(() => {
        this.refreshInProgress = false;
      }),
      map((token) => (token?.access_token ? token : undefined)),
      take(1)
    );
  }

  /**
   * Emits the token or `undefined` only when the refresh or the logout are done
   */
  getToken(): Observable<AuthToken | undefined> {
    return combineLatest([
      this.token$,
      this.authService.refreshInProgress$,
      this.authService.logoutInProgress$,
    ]).pipe(
      observeOn(queueScheduler),
      filter(
        ([_, refreshInProgress, logoutInProgress]) =>
          !refreshInProgress && !logoutInProgress
      ),
      switchMap(() => this.token$)
    );
  }

  // TODO:# naming
  protected getValidToken(
    requestToken: AuthToken
  ): Observable<AuthToken | undefined> {
<<<<<<< HEAD
    return defer(() => {
      // flag to only refresh token only on first emission
      let refreshTriggered = false;
      return this.retryToken$.pipe(
        tap((token) => {
          // we want to refresh token only when it's still old
          if (
            token?.access_token === requestToken?.access_token &&
            !refreshTriggered
          ) {
            this.refreshTokenTrigger$.next(token);
          }
          refreshTriggered = true;
        }),
        skipWhile((token) => token?.access_token === requestToken.access_token),
        take(1)
      );
    });
=======
    // initialize the refresh token stream
    this.retryToken$
      .pipe(take(1))
      .subscribe((token) => this.refreshTokenTrigger$.next(token));

    return this.retryToken$.pipe(
      skipWhile((token) => token?.access_token === requestToken.access_token),
      take(1)
    );
>>>>>>> 2f0133d4
  }

  protected createNewRequestWithNewToken(
    request: HttpRequest<any>,
    token: AuthToken
  ): HttpRequest<any> {
    request = request.clone({
      setHeaders: {
        Authorization: `${token.token_type || 'Bearer'} ${token.access_token}`,
      },
    });
    return request;
  }
}<|MERGE_RESOLUTION|>--- conflicted
+++ resolved
@@ -300,7 +300,6 @@
   protected getValidToken(
     requestToken: AuthToken
   ): Observable<AuthToken | undefined> {
-<<<<<<< HEAD
     return defer(() => {
       // flag to only refresh token only on first emission
       let refreshTriggered = false;
@@ -319,17 +318,6 @@
         take(1)
       );
     });
-=======
-    // initialize the refresh token stream
-    this.retryToken$
-      .pipe(take(1))
-      .subscribe((token) => this.refreshTokenTrigger$.next(token));
-
-    return this.retryToken$.pipe(
-      skipWhile((token) => token?.access_token === requestToken.access_token),
-      take(1)
-    );
->>>>>>> 2f0133d4
   }
 
   protected createNewRequestWithNewToken(
