--- conflicted
+++ resolved
@@ -5,13 +5,10 @@
 } from '@angular/common/http/testing';
 import { Type } from '@angular/core';
 import { TestBed } from '@angular/core/testing';
+import { OccEndpointsService } from '../../../occ/services/occ-endpoints.service';
 import { AuthConfig } from '../../config/auth-config';
 import { ClientToken } from '../../models/token-types.model';
-<<<<<<< HEAD
 import { ClientAuthenticationTokenService } from './client-authentication-token.service';
-=======
-import { OccEndpointsService } from '../../../occ/services/occ-endpoints.service';
->>>>>>> 2f69baba
 
 const token: ClientToken = {
   access_token: 'mockToken',
@@ -64,19 +61,16 @@
       ],
     });
 
-<<<<<<< HEAD
     service = TestBed.get(ClientAuthenticationTokenService as Type<
       ClientAuthenticationTokenService
     >);
     httpMock = TestBed.get(HttpTestingController as Type<
       HttpTestingController
     >);
-=======
-    service = TestBed.get(ClientAuthenticationTokenService);
-    httpMock = TestBed.get(HttpTestingController);
-    occEndpointsService = TestBed.get(OccEndpointsService);
+    occEndpointsService = TestBed.get(OccEndpointsService as Type<
+      OccEndpointsService
+    >);
     spyOn(occEndpointsService, 'getRawEndpoint').and.callThrough();
->>>>>>> 2f69baba
   });
 
   afterEach(() => {
