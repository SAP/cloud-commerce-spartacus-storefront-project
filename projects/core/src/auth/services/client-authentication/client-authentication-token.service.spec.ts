--- conflicted
+++ resolved
@@ -5,10 +5,7 @@
 } from '@angular/common/http/testing';
 import { Type } from '@angular/core';
 import { TestBed } from '@angular/core/testing';
-<<<<<<< HEAD
-=======
 import { OccEndpointsService } from '../../../occ/services/occ-endpoints.service';
->>>>>>> 10b44e13
 import { AuthConfig } from '../../config/auth-config';
 import { ClientToken } from '../../models/token-types.model';
 import { ClientAuthenticationTokenService } from './client-authentication-token.service';
@@ -70,13 +67,10 @@
     httpMock = TestBed.get(HttpTestingController as Type<
       HttpTestingController
     >);
-<<<<<<< HEAD
-=======
     occEndpointsService = TestBed.get(OccEndpointsService as Type<
       OccEndpointsService
     >);
     spyOn(occEndpointsService, 'getRawEndpoint').and.callThrough();
->>>>>>> 10b44e13
   });
 
   afterEach(() => {
