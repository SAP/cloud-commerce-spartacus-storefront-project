import { HttpErrorResponse } from '@angular/common/http';
import {
  HttpClientTestingModule,
  HttpTestingController,
  TestRequest,
} from '@angular/common/http/testing';
import { Type } from '@angular/core';
import { TestBed } from '@angular/core/testing';
<<<<<<< HEAD
=======
import { OccEndpointsService } from '../../../occ/services/occ-endpoints.service';
>>>>>>> d2e1aa05
import { AuthConfig } from '../../config/auth-config';
import { UserToken } from '../../models/token-types.model';
import { UserAuthenticationTokenService } from './user-authentication-token.service';

const username = 'mockUsername';
const password = '1234';
const refreshToken = '5678';
const loginEndpoint = '/authorizationserver/oauth/token';

const token: UserToken = {
  access_token: 'mockToken',
  token_type: 'mock',
  refresh_token: refreshToken,
  expires_in: 12342,
  scope: ['mock', 'scope'],
  userId: 'dsfk32df34',
};

const MockAuthConfig: AuthConfig = {
  authentication: {
    client_id: '',
    client_secret: '',
  },
  backend: {
    occ: {
      baseUrl: '',
      prefix: '',
      endpoints: {
        login: loginEndpoint,
      },
    },
  },
};

class MockOccEndpointsService {
  getRawEndpoint(endpoint: string) {
    return (
      MockAuthConfig.backend.occ.baseUrl +
      MockAuthConfig.backend.occ.endpoints[endpoint]
    );
  }
}

describe('UserAuthenticationTokenService', () => {
  let authTokenService: UserAuthenticationTokenService;
  let httpMock: HttpTestingController;
  let occEndpointsService: OccEndpointsService;

  beforeEach(() => {
    TestBed.configureTestingModule({
      imports: [HttpClientTestingModule],
      providers: [
        UserAuthenticationTokenService,
        { provide: AuthConfig, useValue: MockAuthConfig },
        {
          provide: OccEndpointsService,
          useClass: MockOccEndpointsService,
        },
      ],
    });

<<<<<<< HEAD
    service = TestBed.get(UserAuthenticationTokenService as Type<
=======
    authTokenService = TestBed.get(UserAuthenticationTokenService as Type<
>>>>>>> d2e1aa05
      UserAuthenticationTokenService
    >);
    httpMock = TestBed.get(HttpTestingController as Type<
      HttpTestingController
    >);
<<<<<<< HEAD
=======
    occEndpointsService = TestBed.get(OccEndpointsService as Type<
      OccEndpointsService
    >);
    spyOn(occEndpointsService, 'getRawEndpoint').and.callThrough();
>>>>>>> d2e1aa05
  });

  afterEach(() => {
    httpMock.verify();
  });

  it('should be created', () => {
    expect(authTokenService).toBeTruthy();
  });

  describe('load user token', () => {
    it('should load user token for given username and password', () => {
      authTokenService.loadToken(username, password).subscribe(result => {
        expect(result).toEqual(token);
      });

      const mockReq = httpMock.expectOne(req => {
        return req.method === 'POST' && req.url === loginEndpoint;
      });

      expect(occEndpointsService.getRawEndpoint).toHaveBeenCalledWith('login');
      expect(mockReq.cancelled).toBeFalsy();
      expect(mockReq.request.responseType).toEqual('json');
    });
  });

  describe('refresh user token', () => {
    it('should refresh user token for a given refresh_token', () => {
      authTokenService.refreshToken(refreshToken).subscribe(result => {
        expect(result).toEqual(token);
      });

      const mockReq = httpMock.expectOne(req => {
        return req.method === 'POST' && req.url === loginEndpoint;
      });

      expect(occEndpointsService.getRawEndpoint).toHaveBeenCalledWith('login');
      expect(mockReq.cancelled).toBeFalsy();
      expect(mockReq.request.responseType).toEqual('json');
      mockReq.flush(token);
    });

    it('should catch refresh error', () => {
      authTokenService.refreshToken('invalid token').subscribe(
        _result => {},
        (error: HttpErrorResponse) => {
          expect(error.status).toBe(400);
          expect(error.statusText).toEqual('Error');
        }
      );

      const mockReq: TestRequest = httpMock.expectOne(req => {
        return req.method === 'POST' && req.url === loginEndpoint;
      });

      expect(occEndpointsService.getRawEndpoint).toHaveBeenCalledWith('login');
      expect(mockReq.cancelled).toBeFalsy();
      expect(mockReq.request.responseType).toEqual('json');
      mockReq.flush(
        { error: 'Invalid refresh token' },
        { status: 400, statusText: 'Error' }
      );
    });
  });
});<|MERGE_RESOLUTION|>--- conflicted
+++ resolved
@@ -6,10 +6,7 @@
 } from '@angular/common/http/testing';
 import { Type } from '@angular/core';
 import { TestBed } from '@angular/core/testing';
-<<<<<<< HEAD
-=======
 import { OccEndpointsService } from '../../../occ/services/occ-endpoints.service';
->>>>>>> d2e1aa05
 import { AuthConfig } from '../../config/auth-config';
 import { UserToken } from '../../models/token-types.model';
 import { UserAuthenticationTokenService } from './user-authentication-token.service';
@@ -71,23 +68,16 @@
       ],
     });
 
-<<<<<<< HEAD
-    service = TestBed.get(UserAuthenticationTokenService as Type<
-=======
     authTokenService = TestBed.get(UserAuthenticationTokenService as Type<
->>>>>>> d2e1aa05
       UserAuthenticationTokenService
     >);
     httpMock = TestBed.get(HttpTestingController as Type<
       HttpTestingController
     >);
-<<<<<<< HEAD
-=======
     occEndpointsService = TestBed.get(OccEndpointsService as Type<
       OccEndpointsService
     >);
     spyOn(occEndpointsService, 'getRawEndpoint').and.callThrough();
->>>>>>> d2e1aa05
   });
 
   afterEach(() => {
