import { HttpErrorResponse } from '@angular/common/http';
import {
  HttpClientTestingModule,
  HttpTestingController,
  TestRequest,
} from '@angular/common/http/testing';
import { Type } from '@angular/core';
import { TestBed } from '@angular/core/testing';
<<<<<<< HEAD
=======
import { OccEndpointsService } from '../../../occ/services/occ-endpoints.service';
>>>>>>> 10b44e13
import { AuthConfig } from '../../config/auth-config';
import { UserToken } from '../../models/token-types.model';
import { UserAuthenticationTokenService } from './user-authentication-token.service';

const username = 'mockUsername';
const password = '1234';
const refreshToken = '5678';
const loginEndpoint = '/authorizationserver/oauth/token';

const token: UserToken = {
  access_token: 'mockToken',
  token_type: 'mock',
  refresh_token: refreshToken,
  expires_in: 12342,
  scope: ['mock', 'scope'],
  userId: 'dsfk32df34',
};

const MockAuthConfig: AuthConfig = {
  authentication: {
    client_id: '',
    client_secret: '',
  },
  backend: {
    occ: {
      baseUrl: '',
      prefix: '',
      endpoints: {
        login: loginEndpoint,
      },
    },
  },
};

class MockOccEndpointsService {
  getRawEndpoint(endpoint: string) {
    return (
      MockAuthConfig.backend.occ.baseUrl +
      MockAuthConfig.backend.occ.endpoints[endpoint]
    );
  }
}

describe('UserAuthenticationTokenService', () => {
  let authTokenService: UserAuthenticationTokenService;
  let httpMock: HttpTestingController;
  let occEndpointsService: OccEndpointsService;

  beforeEach(() => {
    TestBed.configureTestingModule({
      imports: [HttpClientTestingModule],
      providers: [
        UserAuthenticationTokenService,
        { provide: AuthConfig, useValue: MockAuthConfig },
        {
          provide: OccEndpointsService,
          useClass: MockOccEndpointsService,
        },
      ],
    });

<<<<<<< HEAD
    service = TestBed.get(UserAuthenticationTokenService as Type<
=======
    authTokenService = TestBed.get(UserAuthenticationTokenService as Type<
>>>>>>> 10b44e13
      UserAuthenticationTokenService
    >);
    httpMock = TestBed.get(HttpTestingController as Type<
      HttpTestingController
    >);
<<<<<<< HEAD
=======
    occEndpointsService = TestBed.get(OccEndpointsService as Type<
      OccEndpointsService
    >);
    spyOn(occEndpointsService, 'getRawEndpoint').and.callThrough();
>>>>>>> 10b44e13
  });

  afterEach(() => {
    httpMock.verify();
  });

  it('should be created', () => {
    expect(authTokenService).toBeTruthy();
  });

  describe('load user token', () => {
    it('should load user token for given username and password', () => {
      authTokenService.loadToken(username, password).subscribe(result => {
        expect(result).toEqual(token);
      });

      const mockReq = httpMock.expectOne(req => {
        return req.method === 'POST' && req.url === loginEndpoint;
      });

      expect(occEndpointsService.getRawEndpoint).toHaveBeenCalledWith('login');
      expect(mockReq.cancelled).toBeFalsy();
      expect(mockReq.request.responseType).toEqual('json');
    });
  });

  describe('refresh user token', () => {
    it('should refresh user token for a given refresh_token', () => {
      authTokenService.refreshToken(refreshToken).subscribe(result => {
        expect(result).toEqual(token);
      });

      const mockReq = httpMock.expectOne(req => {
        return req.method === 'POST' && req.url === loginEndpoint;
      });

      expect(occEndpointsService.getRawEndpoint).toHaveBeenCalledWith('login');
      expect(mockReq.cancelled).toBeFalsy();
      expect(mockReq.request.responseType).toEqual('json');
      mockReq.flush(token);
    });

    it('should catch refresh error', () => {
      authTokenService.refreshToken('invalid token').subscribe(
        _result => {},
        (error: HttpErrorResponse) => {
          expect(error.status).toBe(400);
          expect(error.statusText).toEqual('Error');
        }
      );

      const mockReq: TestRequest = httpMock.expectOne(req => {
        return req.method === 'POST' && req.url === loginEndpoint;
      });

      expect(occEndpointsService.getRawEndpoint).toHaveBeenCalledWith('login');
      expect(mockReq.cancelled).toBeFalsy();
      expect(mockReq.request.responseType).toEqual('json');
      mockReq.flush(
        { error: 'Invalid refresh token' },
        { status: 400, statusText: 'Error' }
      );
    });
  });
});<|MERGE_RESOLUTION|>--- conflicted
+++ resolved
@@ -6,10 +6,7 @@
 } from '@angular/common/http/testing';
 import { Type } from '@angular/core';
 import { TestBed } from '@angular/core/testing';
-<<<<<<< HEAD
-=======
 import { OccEndpointsService } from '../../../occ/services/occ-endpoints.service';
->>>>>>> 10b44e13
 import { AuthConfig } from '../../config/auth-config';
 import { UserToken } from '../../models/token-types.model';
 import { UserAuthenticationTokenService } from './user-authentication-token.service';
@@ -71,23 +68,16 @@
       ],
     });
 
-<<<<<<< HEAD
-    service = TestBed.get(UserAuthenticationTokenService as Type<
-=======
     authTokenService = TestBed.get(UserAuthenticationTokenService as Type<
->>>>>>> 10b44e13
       UserAuthenticationTokenService
     >);
     httpMock = TestBed.get(HttpTestingController as Type<
       HttpTestingController
     >);
-<<<<<<< HEAD
-=======
     occEndpointsService = TestBed.get(OccEndpointsService as Type<
       OccEndpointsService
     >);
     spyOn(occEndpointsService, 'getRawEndpoint').and.callThrough();
->>>>>>> 10b44e13
   });
 
   afterEach(() => {
