--- conflicted
+++ resolved
@@ -6,13 +6,10 @@
 } from '@angular/common/http/testing';
 import { Type } from '@angular/core';
 import { TestBed } from '@angular/core/testing';
+import { OccEndpointsService } from '../../../occ/services/occ-endpoints.service';
 import { AuthConfig } from '../../config/auth-config';
 import { UserToken } from '../../models/token-types.model';
-<<<<<<< HEAD
 import { UserAuthenticationTokenService } from './user-authentication-token.service';
-=======
-import { OccEndpointsService } from '../../../occ/services/occ-endpoints.service';
->>>>>>> 2f69baba
 
 const username = 'mockUsername';
 const password = '1234';
@@ -71,19 +68,16 @@
       ],
     });
 
-<<<<<<< HEAD
-    service = TestBed.get(UserAuthenticationTokenService as Type<
+    authTokenService = TestBed.get(UserAuthenticationTokenService as Type<
       UserAuthenticationTokenService
     >);
     httpMock = TestBed.get(HttpTestingController as Type<
       HttpTestingController
     >);
-=======
-    authTokenService = TestBed.get(UserAuthenticationTokenService);
-    httpMock = TestBed.get(HttpTestingController);
-    occEndpointsService = TestBed.get(OccEndpointsService);
+    occEndpointsService = TestBed.get(OccEndpointsService as Type<
+      OccEndpointsService
+    >);
     spyOn(occEndpointsService, 'getRawEndpoint').and.callThrough();
->>>>>>> 2f69baba
   });
 
   afterEach(() => {
