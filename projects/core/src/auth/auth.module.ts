--- conflicted
+++ resolved
@@ -4,16 +4,7 @@
 import { UserAuthModule } from './user-auth/user-auth.module';
 
 @NgModule({
-<<<<<<< HEAD
-  imports: [
-    CommonModule,
-    HttpClientModule,
-    ClientAuthModule.forRoot(),
-    UserAuthModule.forRoot(),
-  ],
-=======
-  imports: [CommonModule, AuthStoreModule],
->>>>>>> 13fb92af
+  imports: [CommonModule, ClientAuthModule.forRoot(), UserAuthModule.forRoot()],
 })
 export class AuthModule {
   static forRoot(): ModuleWithProviders<AuthModule> {
