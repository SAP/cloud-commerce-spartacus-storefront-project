import { CommonModule } from '@angular/common';
import { HttpClientModule } from '@angular/common/http';
import { NgModule } from '@angular/core';
import { EffectsModule } from '@ngrx/effects';
import { StoreModule } from '@ngrx/store';
import { ConfigModule } from '../../config/config.module';
import { StateConfig, StorageSyncType } from '../../state/config/state-config';
import { StateModule } from '../../state/state.module';
import { AUTH_FEATURE } from './auth-state';
import { effects } from './effects/index';
import { metaReducers, reducerProvider, reducerToken } from './reducers/index';

export function authStoreConfigFactory(): StateConfig {
  // if we want to reuse AUTH_FEATURE const in config, we have to use factory instead of plain object
  const config: StateConfig = {
    state: {
      storageSync: {
        keys: {
<<<<<<< HEAD
          'auth.userToken.token': StorageSyncType.LOCAL_STORAGE,
          'auth.csagentToken.token': StorageSyncType.LOCAL_STORAGE,
        },
        excludeKeys: {
          'auth.userToken.token.refresh_token': StorageSyncType.LOCAL_STORAGE,
=======
          'auth.userToken.token.access_token': StorageSyncType.LOCAL_STORAGE,
          'auth.userToken.token.token_type': StorageSyncType.LOCAL_STORAGE,
          'auth.userToken.token.expires_in': StorageSyncType.LOCAL_STORAGE,
          'auth.userToken.token.expiration_time': StorageSyncType.LOCAL_STORAGE,
          'auth.userToken.token.scope': StorageSyncType.LOCAL_STORAGE,
          'auth.userToken.token.userId': StorageSyncType.LOCAL_STORAGE,
          'auth.csagentToken.token.access_token': StorageSyncType.LOCAL_STORAGE,
          'auth.csagentToken.token.token_type': StorageSyncType.LOCAL_STORAGE,
          'auth.csagentToken.token.expires_in': StorageSyncType.LOCAL_STORAGE,
          'auth.csagentToken.token.expiration_time':
            StorageSyncType.LOCAL_STORAGE,
          'auth.csagentToken.token.scope': StorageSyncType.LOCAL_STORAGE,
          'auth.csagentToken.token.userId': StorageSyncType.LOCAL_STORAGE,
>>>>>>> 30bf9a10
        },
      },
    },
  };
  return config;
}

@NgModule({
  imports: [
    CommonModule,
    HttpClientModule,
    StateModule,
    StoreModule.forFeature(AUTH_FEATURE, reducerToken, { metaReducers }),
    EffectsModule.forFeature(effects),
    ConfigModule.withConfigFactory(authStoreConfigFactory),
  ],
  providers: [reducerProvider],
})
export class AuthStoreModule {}<|MERGE_RESOLUTION|>--- conflicted
+++ resolved
@@ -16,13 +16,6 @@
     state: {
       storageSync: {
         keys: {
-<<<<<<< HEAD
-          'auth.userToken.token': StorageSyncType.LOCAL_STORAGE,
-          'auth.csagentToken.token': StorageSyncType.LOCAL_STORAGE,
-        },
-        excludeKeys: {
-          'auth.userToken.token.refresh_token': StorageSyncType.LOCAL_STORAGE,
-=======
           'auth.userToken.token.access_token': StorageSyncType.LOCAL_STORAGE,
           'auth.userToken.token.token_type': StorageSyncType.LOCAL_STORAGE,
           'auth.userToken.token.expires_in': StorageSyncType.LOCAL_STORAGE,
@@ -36,7 +29,6 @@
             StorageSyncType.LOCAL_STORAGE,
           'auth.csagentToken.token.scope': StorageSyncType.LOCAL_STORAGE,
           'auth.csagentToken.token.userId': StorageSyncType.LOCAL_STORAGE,
->>>>>>> 30bf9a10
         },
       },
     },
