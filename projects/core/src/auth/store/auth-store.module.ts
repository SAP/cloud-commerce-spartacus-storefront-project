import { CommonModule } from '@angular/common';
import { HttpClientModule } from '@angular/common/http';
import { NgModule } from '@angular/core';
import { EffectsModule } from '@ngrx/effects';
import { StoreModule } from '@ngrx/store';
import { ConfigModule } from '../../config/config.module';
import { StateConfig, StorageSyncType } from '../../state/config/state-config';
import { StateModule } from '../../state/state.module';
import { AUTH_FEATURE } from './auth-state';
import { effects } from './effects/index';
import { metaReducers, reducerProvider, reducerToken } from './reducers/index';

export function authStoreConfigFactory(): StateConfig {
  // if we want to reuse AUTH_FEATURE const in config, we have to use factory instead of plain object
  const config: StateConfig = {
    state: {
      storageSync: {
        keys: {
<<<<<<< HEAD
          'auth.userToken.token': StorageSyncType.LOCAL_STORAGE,
          'auth.csagentToken.token': StorageSyncType.LOCAL_STORAGE,
        },
        excludeKeys: {
          'auth.userToken.token.refresh_token': StorageSyncType.LOCAL_STORAGE,
=======
          'auth.userToken.token.access_token': StorageSyncType.LOCAL_STORAGE,
          'auth.userToken.token.token_type': StorageSyncType.LOCAL_STORAGE,
          'auth.userToken.token.expires_in': StorageSyncType.LOCAL_STORAGE,
          'auth.userToken.token.expiration_time': StorageSyncType.LOCAL_STORAGE,
          'auth.userToken.token.scope': StorageSyncType.LOCAL_STORAGE,
          'auth.userToken.token.userId': StorageSyncType.LOCAL_STORAGE,
>>>>>>> 469710aa
        },
      },
    },
  };
  return config;
}

@NgModule({
  imports: [
    CommonModule,
    HttpClientModule,
    StateModule,
    StoreModule.forFeature(AUTH_FEATURE, reducerToken, { metaReducers }),
    EffectsModule.forFeature(effects),
    ConfigModule.withConfigFactory(authStoreConfigFactory),
  ],
  providers: [reducerProvider],
})
export class AuthStoreModule {}<|MERGE_RESOLUTION|>--- conflicted
+++ resolved
@@ -16,20 +16,19 @@
     state: {
       storageSync: {
         keys: {
-<<<<<<< HEAD
-          'auth.userToken.token': StorageSyncType.LOCAL_STORAGE,
-          'auth.csagentToken.token': StorageSyncType.LOCAL_STORAGE,
-        },
-        excludeKeys: {
-          'auth.userToken.token.refresh_token': StorageSyncType.LOCAL_STORAGE,
-=======
           'auth.userToken.token.access_token': StorageSyncType.LOCAL_STORAGE,
           'auth.userToken.token.token_type': StorageSyncType.LOCAL_STORAGE,
           'auth.userToken.token.expires_in': StorageSyncType.LOCAL_STORAGE,
           'auth.userToken.token.expiration_time': StorageSyncType.LOCAL_STORAGE,
           'auth.userToken.token.scope': StorageSyncType.LOCAL_STORAGE,
           'auth.userToken.token.userId': StorageSyncType.LOCAL_STORAGE,
->>>>>>> 469710aa
+          'auth.csagentToken.token.access_token': StorageSyncType.LOCAL_STORAGE,
+          'auth.csagentToken.token.token_type': StorageSyncType.LOCAL_STORAGE,
+          'auth.csagentToken.token.expires_in': StorageSyncType.LOCAL_STORAGE,
+          'auth.csagentToken.token.expiration_time':
+            StorageSyncType.LOCAL_STORAGE,
+          'auth.csagentToken.token.scope': StorageSyncType.LOCAL_STORAGE,
+          'auth.csagentToken.token.userId': StorageSyncType.LOCAL_STORAGE,
         },
       },
     },
