import { Injectable } from '@angular/core';
import { select, Store } from '@ngrx/store';
import { Observable } from 'rxjs';
import { filter, map } from 'rxjs/operators';
import { LoaderState } from '../../state/utils/loader/loader-state';
<<<<<<< HEAD
import {
  ClientToken,
  OpenIdToken,
  UserToken,
} from '../models/token-types.model';
=======
import { ClientToken, UserToken } from '../models/token-types.model';
>>>>>>> e7fada6f
import { LoadClientToken } from '../store/actions/client-token.action';
import { Logout } from '../store/actions/login-logout.action';
import { LoadOpenIdToken } from '../store/actions/open-id-token.action';
import {
  LoadUserToken,
  LoadUserTokenSuccess,
  RefreshUserToken,
} from '../store/actions/user-token.action';
import { StateWithAuth } from '../store/auth-state';
import { getClientTokenState } from '../store/selectors/client-token.selectors';
import { getOpenIdTokenValue } from '../store/selectors/open-id-token.selectors';
import { getUserToken } from '../store/selectors/user-token.selectors';

@Injectable({
  providedIn: 'root',
})
export class AuthService {
  constructor(protected store: Store<StateWithAuth>) {}

  /**
   * Loads a new user token
   * @param userId
   * @param password
   */
  authorize(userId: string, password: string): void {
    this.store.dispatch(
      new LoadUserToken({
        userId: userId,
        password: password,
      })
    );
  }

  /**
   * Returns the user's token
   */
  getUserToken(): Observable<UserToken> {
    return this.store.pipe(select(getUserToken));
  }

  /**
   * Refreshes the user token
   * @param token a user token to refresh
   */
  refreshUserToken(token: UserToken): void {
    this.store.dispatch(
      new RefreshUserToken({
        refreshToken: token.refresh_token,
      })
    );
  }

  /**
   * Store the provided token
   */
  authorizeWithToken(token: UserToken): void {
    this.store.dispatch(new LoadUserTokenSuccess(token));
  }

  /**
   * Logout
   */
  logout(): void {
    this.store.dispatch(new Logout());
  }

  /**
   * Returns a client token.  The client token from the store is returned if there is one.
   * Otherwise, an new token is fetched from the backend and saved in the store.
   */
  getClientToken(): Observable<ClientToken> {
    return this.store.pipe(
      select(getClientTokenState),
      filter((state: LoaderState<ClientToken>) => {
        if (this.isClientTokenLoaded(state)) {
          return true;
        } else {
          if (!state.loading) {
            this.store.dispatch(new LoadClientToken());
          }
          return false;
        }
      }),
      map((state: LoaderState<ClientToken>) => state.value)
    );
  }

  /**
   * Fetches a clientToken from the backend ans saves it in the store where getClientToken can use it.
   * The new clientToken is returned.
   */
  refreshClientToken(): Observable<ClientToken> {
    this.store.dispatch(new LoadClientToken());

    return this.store.pipe(
      select(getClientTokenState),
      filter((state: LoaderState<ClientToken>) =>
        this.isClientTokenLoaded(state)
      ),
      map((state: LoaderState<ClientToken>) => state.value)
    );
  }

  /**
   * Authorizes using the Kyma OAuth client with scope `openid`.
   *
   * @param username a username
   * @param password a password
   */
  authorizeOpenId(username: string, password: string): void {
    this.store.dispatch(new LoadOpenIdToken({ username, password }));
  }

  /**
   * Returns the `OpenIdToken`, which was previously retrieved using `authorizeOpenId` method.
   */
  getOpenIdToken(): Observable<OpenIdToken> {
    return this.store.pipe(select(getOpenIdTokenValue));
  }

  protected isClientTokenLoaded(state: LoaderState<ClientToken>): boolean {
    return (state.success || state.error) && !state.loading;
  }
}<|MERGE_RESOLUTION|>--- conflicted
+++ resolved
@@ -3,15 +3,11 @@
 import { Observable } from 'rxjs';
 import { filter, map } from 'rxjs/operators';
 import { LoaderState } from '../../state/utils/loader/loader-state';
-<<<<<<< HEAD
 import {
   ClientToken,
   OpenIdToken,
   UserToken,
 } from '../models/token-types.model';
-=======
-import { ClientToken, UserToken } from '../models/token-types.model';
->>>>>>> e7fada6f
 import { LoadClientToken } from '../store/actions/client-token.action';
 import { Logout } from '../store/actions/login-logout.action';
 import { LoadOpenIdToken } from '../store/actions/open-id-token.action';
