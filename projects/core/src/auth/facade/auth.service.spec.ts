import { Type } from '@angular/core';
import { TestBed } from '@angular/core/testing';
import { Store, StoreModule } from '@ngrx/store';
<<<<<<< HEAD
import { of } from 'rxjs';
=======
import { OCC_USER_ID_ANONYMOUS } from '../../occ/utils/occ-constants';
>>>>>>> d03eee91
import { ClientToken, UserToken } from '../models/token-types.model';
import { AuthActions } from '../store/actions/index';
import { AuthState, AUTH_FEATURE } from '../store/auth-state';
import * as fromReducers from '../store/reducers/index';
import { AuthService } from './auth.service';

const mockToken = {
  userId: 'user@sap.com',
  refresh_token: 'foo',
  access_token: 'testToken-access-token',
} as UserToken;

const mockClientToken = {
  access_token: 'testToken',
} as ClientToken;

describe('AuthService', () => {
  let service: AuthService;
  let store: Store<AuthState>;

  beforeEach(() => {
    TestBed.configureTestingModule({
      imports: [
        StoreModule.forRoot({}),
        StoreModule.forFeature(AUTH_FEATURE, fromReducers.getReducers()),
      ],
      providers: [AuthService],
    });

    service = TestBed.get(AuthService as Type<AuthService>);
    store = TestBed.get(Store as Type<Store<AuthState>>);
  });

  it('should be created', () => {
    expect(service).toBeTruthy();
  });

  it('should return a user token', () => {
    store.dispatch(new AuthActions.LoadUserTokenSuccess(mockToken));

    let result: UserToken;
    service
      .getUserToken()
      .subscribe(token => (result = token))
      .unsubscribe();
    expect(result).toEqual(mockToken);
  });

  it('should expose userToken state', () => {
    store.dispatch(new AuthActions.LoadUserTokenSuccess(mockToken));

    let result: UserToken;
    const subscription = service.getUserToken().subscribe(token => {
      result = token;
    });
    subscription.unsubscribe();

    expect(result).toEqual(mockToken);
  });

  it('should expose clientToken', () => {
    store.dispatch(new AuthActions.LoadClientTokenSuccess(mockClientToken));

    let result: ClientToken;
    const subscription = service.getClientToken().subscribe(token => {
      result = token;
    });
    subscription.unsubscribe();

    expect(result).toEqual(mockClientToken);
  });

  it('should call loadClientToken() when no token is present', () => {
    spyOn(store, 'dispatch').and.stub();

    const subscription = service.getClientToken().subscribe(_token => {});
    subscription.unsubscribe();

    expect(store.dispatch).toHaveBeenCalledWith(
      new AuthActions.LoadClientToken()
    );
  });

  it('should dispatch proper action for authorize', () => {
    spyOn(store, 'dispatch').and.stub();

    service.authorize('user', 'password');
    expect(store.dispatch).toHaveBeenCalledWith(
      new AuthActions.LoadUserToken({
        userId: 'user',
        password: 'password',
      })
    );
  });

  it('should return a client token', () => {
    store.dispatch(new AuthActions.LoadClientTokenSuccess(mockClientToken));

    let result: ClientToken;

    service
      .getClientToken()
      .subscribe(token => (result = token))
      .unsubscribe();
    expect(result).toEqual(mockClientToken);
  });

  it('should dispatch proper action for refreshUserToken', () => {
    spyOn(store, 'dispatch').and.stub();

    service.refreshUserToken(mockToken);
    expect(store.dispatch).toHaveBeenCalledWith(
      new AuthActions.RefreshUserToken({
        refreshToken: mockToken.refresh_token,
      })
    );
  });

  it('should dispatch proper action for authorizeToken', () => {
    spyOn(store, 'dispatch').and.stub();

    service.authorizeWithToken(mockToken);
    expect(store.dispatch).toHaveBeenCalledWith(
      new AuthActions.LoadUserTokenSuccess(mockToken)
    );
  });

  it('should dispatch proper action for logout', () => {
    spyOn(store, 'dispatch').and.stub();

    service.logout();
    expect(store.dispatch).toHaveBeenCalledWith(new AuthActions.Logout());
  });

  it('should dispatch proper action for refresh the client token', () => {
    store.dispatch(new AuthActions.LoadClientTokenSuccess(mockClientToken));

    spyOn(store, 'dispatch').and.stub();

    const sub = service.refreshClientToken().subscribe();
    sub.unsubscribe();

    expect(store.dispatch).toHaveBeenCalledWith(
      new AuthActions.LoadClientToken()
    );
  });

<<<<<<< HEAD
  describe('isUserLoggedIn', () => {
    it('should return true if the userToken and userToken.access_token are present', () => {
      spyOn(service, 'getUserToken').and.returnValue(
        of({ access_token: 'xxx' } as UserToken)
      );
      let result = false;
      service
        .isUserLoggedIn()
        .subscribe(value => (result = value))
        .unsubscribe();
      expect(result).toEqual(true);
    });
    it('should return false if the userToken is present but userToken.access_token is not', () => {
      spyOn(service, 'getUserToken').and.returnValue(of({} as UserToken));
      let result = true;
      service
        .isUserLoggedIn()
        .subscribe(value => (result = value))
        .unsubscribe();
      expect(result).toEqual(false);
    });
    it('should return false if the userToken is not present', () => {
      spyOn(service, 'getUserToken').and.returnValue(of(null));
      let result = true;
      service
        .isUserLoggedIn()
        .subscribe(value => (result = value))
        .unsubscribe();
      expect(result).toEqual(false);
    });
=======
  it('should return anonymous userid when no user token exists', () => {
    let result: string;
    service
      .getOccUserId()
      .subscribe(token => (result = token))
      .unsubscribe();
    expect(result).toEqual(OCC_USER_ID_ANONYMOUS);
  });

  it('should return the token userid when a user token exists', () => {
    store.dispatch(new AuthActions.LoadUserTokenSuccess(mockToken));

    let result: string;
    service
      .getOccUserId()
      .subscribe(token => (result = token))
      .unsubscribe();
    expect(result).toEqual(mockToken.userId);
>>>>>>> d03eee91
  });
});<|MERGE_RESOLUTION|>--- conflicted
+++ resolved
@@ -1,11 +1,8 @@
 import { Type } from '@angular/core';
 import { TestBed } from '@angular/core/testing';
 import { Store, StoreModule } from '@ngrx/store';
-<<<<<<< HEAD
 import { of } from 'rxjs';
-=======
 import { OCC_USER_ID_ANONYMOUS } from '../../occ/utils/occ-constants';
->>>>>>> d03eee91
 import { ClientToken, UserToken } from '../models/token-types.model';
 import { AuthActions } from '../store/actions/index';
 import { AuthState, AUTH_FEATURE } from '../store/auth-state';
@@ -153,7 +150,6 @@
     );
   });
 
-<<<<<<< HEAD
   describe('isUserLoggedIn', () => {
     it('should return true if the userToken and userToken.access_token are present', () => {
       spyOn(service, 'getUserToken').and.returnValue(
@@ -184,25 +180,24 @@
         .unsubscribe();
       expect(result).toEqual(false);
     });
-=======
-  it('should return anonymous userid when no user token exists', () => {
-    let result: string;
-    service
-      .getOccUserId()
-      .subscribe(token => (result = token))
-      .unsubscribe();
-    expect(result).toEqual(OCC_USER_ID_ANONYMOUS);
-  });
-
-  it('should return the token userid when a user token exists', () => {
-    store.dispatch(new AuthActions.LoadUserTokenSuccess(mockToken));
-
-    let result: string;
-    service
-      .getOccUserId()
-      .subscribe(token => (result = token))
-      .unsubscribe();
-    expect(result).toEqual(mockToken.userId);
->>>>>>> d03eee91
+    it('should return anonymous userid when no user token exists', () => {
+      let result: string;
+      service
+        .getOccUserId()
+        .subscribe(token => (result = token))
+        .unsubscribe();
+      expect(result).toEqual(OCC_USER_ID_ANONYMOUS);
+    });
+
+    it('should return the token userid when a user token exists', () => {
+      store.dispatch(new AuthActions.LoadUserTokenSuccess(mockToken));
+
+      let result: string;
+      service
+        .getOccUserId()
+        .subscribe(token => (result = token))
+        .unsubscribe();
+      expect(result).toEqual(mockToken.userId);
+    });
   });
 });