import { TestBed } from '@angular/core/testing';
<<<<<<< HEAD
import { Store, StoreModule } from '@ngrx/store';
import {
  ClientToken,
  OpenIdToken,
  UserToken,
} from '../models/token-types.model';
import * as fromAuthStore from '../store';
import { AuthState, AUTH_FEATURE } from '../store/auth-state';
=======
import { Store } from '@ngrx/store';
import { ClientToken, UserToken } from '../models/token-types.model';
import { ClientAuthenticationTokenService } from '../services/client-authentication/client-authentication-token.service';
import { UserAuthenticationTokenService } from '../services/user-authentication/user-authentication-token.service';
import * as fromAuthStore from '../store';
import { AuthState } from '../store/auth-state';
import { AuthStoreModule } from '../store/auth-store.module';
>>>>>>> e7fada6f
import { AuthService } from './auth.service';

const mockToken = {
  userId: 'user@sap.com',
  refresh_token: 'foo',
} as UserToken;

const mockClientToken = {
  access_token: 'testToken',
} as ClientToken;

const mockOpenIdToken = {
  access_token: 'testOpenIdToken',
} as OpenIdToken;

describe('AuthService', () => {
  let service: AuthService;
  let store: Store<AuthState>;

  beforeEach(() => {
    TestBed.configureTestingModule({
      imports: [
        StoreModule.forRoot({}),
        StoreModule.forFeature(AUTH_FEATURE, fromAuthStore.getReducers()),
      ],
      providers: [AuthService],
    });

    service = TestBed.get(AuthService);
    store = TestBed.get(Store);
  });

  it('should be created', () => {
    expect(service).toBeTruthy();
  });

  it('should return a user token', () => {
    store.dispatch(new fromAuthStore.LoadUserTokenSuccess(mockToken));

    let result: UserToken;
    service
      .getUserToken()
      .subscribe(token => (result = token))
      .unsubscribe();
    expect(result).toEqual(mockToken);
  });

  it('should expose userToken state', () => {
    store.dispatch(new fromAuthStore.LoadUserTokenSuccess(mockToken));

    let result: UserToken;
    const subscription = service.getUserToken().subscribe(token => {
      result = token;
    });
    subscription.unsubscribe();

    expect(result).toEqual(mockToken);
  });

  it('should expose clientToken', () => {
    store.dispatch(new fromAuthStore.LoadClientTokenSuccess(mockClientToken));

    let result: ClientToken;
    const subscription = service.getClientToken().subscribe(token => {
      result = token;
    });
    subscription.unsubscribe();

    expect(result).toEqual(mockClientToken);
  });

  it('should call loadClientToken() when no token is present', () => {
    spyOn(store, 'dispatch').and.stub();

    const subscription = service.getClientToken().subscribe(_token => {});
    subscription.unsubscribe();

    expect(store.dispatch).toHaveBeenCalledWith(
      new fromAuthStore.LoadClientToken()
    );
  });

  it('should dispatch proper action for authorize', () => {
    spyOn(store, 'dispatch').and.stub();

    service.authorize('user', 'password');
    expect(store.dispatch).toHaveBeenCalledWith(
      new fromAuthStore.LoadUserToken({
        userId: 'user',
        password: 'password',
      })
    );
  });

  it('should return a client token', () => {
    store.dispatch(new fromAuthStore.LoadClientTokenSuccess(mockClientToken));

    let result: ClientToken;

    service
      .getClientToken()
      .subscribe(token => (result = token))
      .unsubscribe();
    expect(result).toEqual(mockClientToken);
  });

  it('should dispatch proper action for refreshUserToken', () => {
    spyOn(store, 'dispatch').and.stub();

    service.refreshUserToken(mockToken);
    expect(store.dispatch).toHaveBeenCalledWith(
      new fromAuthStore.RefreshUserToken({
        refreshToken: mockToken.refresh_token,
      })
    );
  });

  it('should dispatch proper action for authorizeToken', () => {
    spyOn(store, 'dispatch').and.stub();

    service.authorizeWithToken(mockToken);
    expect(store.dispatch).toHaveBeenCalledWith(
      new fromAuthStore.LoadUserTokenSuccess(mockToken)
    );
  });

  it('should dispatch proper action for logout', () => {
    spyOn(store, 'dispatch').and.stub();

    service.logout();
    expect(store.dispatch).toHaveBeenCalledWith(new fromAuthStore.Logout());
  });

  it('should dispatch proper action for refresh the client token', () => {
    store.dispatch(new fromAuthStore.LoadClientTokenSuccess(mockClientToken));

    spyOn(store, 'dispatch').and.stub();

    const sub = service.refreshClientToken().subscribe();
    sub.unsubscribe();

    expect(store.dispatch).toHaveBeenCalledWith(
      new fromAuthStore.LoadClientToken()
    );
  });

  describe('authorizeOpenId', () => {
    it('should dispatch an action', () => {
      spyOn(store, 'dispatch').and.stub();

      const username = 'xxx@xxx.xxx';
      const password = 'pwd';
      service.authorizeOpenId(username, password);
      expect(store.dispatch).toHaveBeenCalledWith(
        new fromAuthStore.LoadOpenIdToken({ username, password })
      );
    });
  });

  describe('getOpenIdToken', () => {
    it('should select the open ID token from the store', () => {
      store.dispatch(new fromAuthStore.LoadOpenIdTokenSuccess(mockOpenIdToken));

      let result: OpenIdToken;
      service
        .getOpenIdToken()
        .subscribe(token => (result = token))
        .unsubscribe();
      expect(result).toEqual(mockOpenIdToken);
    });
  });
});<|MERGE_RESOLUTION|>--- conflicted
+++ resolved
@@ -1,5 +1,4 @@
 import { TestBed } from '@angular/core/testing';
-<<<<<<< HEAD
 import { Store, StoreModule } from '@ngrx/store';
 import {
   ClientToken,
@@ -8,15 +7,6 @@
 } from '../models/token-types.model';
 import * as fromAuthStore from '../store';
 import { AuthState, AUTH_FEATURE } from '../store/auth-state';
-=======
-import { Store } from '@ngrx/store';
-import { ClientToken, UserToken } from '../models/token-types.model';
-import { ClientAuthenticationTokenService } from '../services/client-authentication/client-authentication-token.service';
-import { UserAuthenticationTokenService } from '../services/user-authentication/user-authentication-token.service';
-import * as fromAuthStore from '../store';
-import { AuthState } from '../store/auth-state';
-import { AuthStoreModule } from '../store/auth-store.module';
->>>>>>> e7fada6f
 import { AuthService } from './auth.service';
 
 const mockToken = {
