import { TestBed } from '@angular/core/testing';
import { BehaviorSubject, of, Subject, Subscription } from 'rxjs';
<<<<<<< HEAD
import { FeatureConfigService } from '../features-config/services/feature-config.service';
import { CxEvent } from './cx-event';
=======
import { take } from 'rxjs/operators';
>>>>>>> d6aa4d0b
import { EventService } from './event.service';

class EventA extends CxEvent {
  a: number;
  constructor(a: number) {
    super();
    this.a = a;
  }
}

class EventB extends CxEvent {
  b: number;
  constructor(b: number) {
    super();
    this.b = b;
  }
}

abstract class CartEvent {
  value: number;
}
class AddToCartSuccessEvent extends CartEvent {
  constructor(public value: number) {
    super();
  }
}
class AddToCartFailEvent extends CartEvent {
  constructor(public value: number) {
    super();
  }
}

class MockFeatureConfigService implements Partial<FeatureConfigService> {
  isLevel(_version: string): boolean {
    return true;
  }
}

describe('EventService', () => {
  let service: EventService;
  let sub: Subscription;

  beforeEach(() => {
    TestBed.configureTestingModule({
      providers: [
        {
          provide: FeatureConfigService,
          useClass: MockFeatureConfigService,
        },
      ],
    });
    service = TestBed.inject(EventService);
  });

  afterEach(() => {
    if (sub) {
      sub.unsubscribe();
    }
  });

  it('should register different event sources for different types', () => {
    service.register(EventA, of(new EventA(1), new EventA(2)));
    service.register(EventB, of(new EventB(100)));

    const results = [];
    sub = service.get(EventA).subscribe((e) => results.push(e));
    expect(results).toEqual([new EventA(1), new EventA(2)]);
  });

  it('should register many sources for the same type', () => {
    service.register(EventA, of(new EventA(1), new EventA(2)));
    service.register(EventA, of(new EventA(3)));
    service.register(EventA, of(new EventA(4)));

    const results = [];
    sub = service.get(EventA).subscribe((e) => results.push(e));
    expect(results).toEqual([
      new EventA(1),
      new EventA(2),
      new EventA(3),
      new EventA(4),
    ]);
  });

  it('should allow for dispatch, register, subscribe and dispatch', () => {
    service.dispatch(new EventA(1)); // dispatch before subscription won't be detected
    service.register(EventA, of(new EventA(2)));

    const results = [];
    sub = service.get(EventA).subscribe((e) => results.push(e));
    service.dispatch(new EventA(3));

    expect(results).toEqual([new EventA(2), new EventA(3)]);
  });

  it('should create an event before dispatching', () => {
    let result: EventA;
    sub = service
      .get(EventA)
      .pipe(take(1))
      .subscribe((e) => (result = e));
    service.dispatch({ a: 1 }, EventA);

    expect(result).toEqual(new EventA(1));
  });

  it('should allow for manual unregistering', () => {
    const unregister = service.register(
      EventA,
      of(new EventA(1), new EventA(2))
    );
    service.register(EventA, of(new EventA(3), new EventA(4)));
    unregister();

    const results = [];
    sub = service.get(EventA).subscribe((e) => results.push(e));

    expect(results).toEqual([new EventA(3), new EventA(4)]);
  });

  it('should register BehaviorSubject before other sources', () => {
    const results = [];
    sub = service.get(EventA).subscribe((e) => results.push(e.a));

    const behaviorSubject$ = new BehaviorSubject(new EventA(1));
    const subject$ = new Subject();
    service.register(EventA, behaviorSubject$);
    service.register(EventA, subject$);
    subject$.next(new EventA(2));

    expect(results).toEqual([1, 2]);
  });

  it('should register after the subscription', () => {
    const results = [];
    sub = service.get(EventA).subscribe((e) => results.push(e.a));

    const of1$ = of(new EventA(1));
    const of2$ = of(new EventA(2));
    service.register(EventA, of1$);
    service.register(EventA, of2$);

    expect(results).toEqual([1, 2]);
  });

  it('should register before the subscription', () => {
    const of1$ = of(new EventA(1));
    const of2$ = of(new EventA(2));
    service.register(EventA, of1$);
    service.register(EventA, of2$);

    const results = [];
    sub = service.get(EventA).subscribe((e) => results.push(e.a));

    expect(results).toEqual([1, 2]);
  });

  it('should allow for the re-subscription', () => {
    const of$ = of(new EventA(1));
    service.register(EventA, of$);

    const results = [];
    sub = service.get(EventA).subscribe((e) => results.push(e.a));
    sub.unsubscribe();
    sub = service.get(EventA).subscribe((e) => results.push(e.a));

    expect(results).toEqual([1, 1]);
  });

  it('should register the parent class', () => {
    service.register(AddToCartSuccessEvent, of(new AddToCartSuccessEvent(1)));
    service.register(AddToCartFailEvent, of(new AddToCartFailEvent(2)));

    const results: number[] = [];
    sub = service
      .get(CartEvent)
      .subscribe((result) => results.push(result.value));

    expect(results.length).toEqual(2);
    expect(results[0]).toEqual(1);
    expect(results[1]).toEqual(2);
  });
});<|MERGE_RESOLUTION|>--- conflicted
+++ resolved
@@ -1,11 +1,8 @@
 import { TestBed } from '@angular/core/testing';
 import { BehaviorSubject, of, Subject, Subscription } from 'rxjs';
-<<<<<<< HEAD
+import { take } from 'rxjs/operators';
 import { FeatureConfigService } from '../features-config/services/feature-config.service';
 import { CxEvent } from './cx-event';
-=======
-import { take } from 'rxjs/operators';
->>>>>>> d6aa4d0b
 import { EventService } from './event.service';
 
 class EventA extends CxEvent {
