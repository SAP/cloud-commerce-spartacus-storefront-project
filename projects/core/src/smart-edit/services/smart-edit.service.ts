import { Injectable } from '@angular/core';
import { combineLatest } from 'rxjs';
import { takeWhile } from 'rxjs/operators';

import { RoutingService } from '../../routing/facade/routing.service';
import { CmsService } from '../../cms/facade/cms.service';
import { PageType } from '../../occ/occ-models/index';
import { Page } from '../../cms/model/page.model';
import { WindowRef } from '../../window/window-ref';

@Injectable({
  providedIn: 'root',
})
export class SmartEditService {
  private _cmsTicketId: string;
  private getPreviewPage = false;

  constructor(
    private cmsService: CmsService,
    private routingService: RoutingService,
    winRef: WindowRef
  ) {
    this.getCmsTicket();
    this.addPageContract();

    if (winRef.nativeWindow) {
      const window = winRef.nativeWindow as any;
      // rerender components and slots after editing
      window.smartedit = window.smartedit || {};
      window.smartedit.renderComponent = (
        componentId,
        componentType,
        parentId
      ) => {
        return this.renderComponent(componentId, componentType, parentId);
      };

      // reprocess page
      window.smartedit.reprocessPage = this.reprocessPage;
    }
  }

  get cmsTicketId(): string {
    return this._cmsTicketId;
  }

  protected getCmsTicket() {
    combineLatest(
      this.cmsService.getCurrentPage(),
      this.routingService.getRouterState()
    )
      .pipe(takeWhile(([cmsPage]) => cmsPage === undefined))
      .subscribe(([, routerState]) => {
        if (routerState.state && !this._cmsTicketId) {
          this._cmsTicketId = routerState.state.queryParams['cmsTicketId'];
          if (this._cmsTicketId) {
            this.cmsService.launchInSmartEdit = true;
          }
        }
      });
  }

  protected addPageContract() {
    this.cmsService.getCurrentPage().subscribe(cmsPage => {
      if (cmsPage && this._cmsTicketId) {
<<<<<<< HEAD
        // remove old page contract
=======
        // before adding contract, we need redirect to preview page
        this.goToPreviewPage(cmsPage);

>>>>>>> ba2b29f4
        const previousContract = [];
        Array.from(document.body.classList).forEach(attr =>
          previousContract.push(attr)
        );
        previousContract.forEach(attr => document.body.classList.remove(attr));

        // add new page contract
        if (cmsPage.properties && cmsPage.properties.smartedit) {
          const seClasses = cmsPage.properties.smartedit.classes.split(' ');
          seClasses.forEach(classItem => {
            document.body.classList.add(classItem);
          });
        }
      }
    });
  }

  private goToPreviewPage(cmsPage: Page) {
    // the first page is the smartedit preview page
    if (!this.getPreviewPage) {
      this.getPreviewPage = true;

      if (cmsPage.type === PageType.PRODUCT_PAGE) {
        this.routingService.go({
          route: [{ name: 'product', params: { code: 2053367 } }],
        });
      } else if (cmsPage.type === PageType.CATEGORY_PAGE) {
        this.routingService.go({
          route: [{ name: 'category', params: { code: 575 } }],
        });
      }
    }
  }

  protected renderComponent(
    componentId: string,
    componentType?: string,
    parentId?: string
  ): boolean {
    if (componentId) {
      // without parentId, it is slot
      if (!parentId) {
        this.cmsService.refreshLatestPage();
      } else if (componentType) {
        this.cmsService.refreshComponent(componentId);
      }
    }

    return true;
  }

  protected reprocessPage() {
    // TODO: reprocess page API
  }
}<|MERGE_RESOLUTION|>--- conflicted
+++ resolved
@@ -63,13 +63,10 @@
   protected addPageContract() {
     this.cmsService.getCurrentPage().subscribe(cmsPage => {
       if (cmsPage && this._cmsTicketId) {
-<<<<<<< HEAD
-        // remove old page contract
-=======
         // before adding contract, we need redirect to preview page
         this.goToPreviewPage(cmsPage);
 
->>>>>>> ba2b29f4
+        // remove old page contract
         const previousContract = [];
         Array.from(document.body.classList).forEach(attr =>
           previousContract.push(attr)
