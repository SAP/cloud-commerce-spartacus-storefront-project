--- conflicted
+++ resolved
@@ -1,13 +1,8 @@
-<<<<<<< HEAD
-=======
 /*
  * SPDX-FileCopyrightText: 2024 SAP Spartacus team <spartacus-team@sap.com>
  *
  * SPDX-License-Identifier: Apache-2.0
  */
-
-import { FeatureToggles, PageMetaConfig } from '@spartacus/core';
->>>>>>> 10f38443
 import { inject } from '@angular/core';
 import { PageMetaConfig } from './page-meta.config';
 import { FeatureToggles } from '../../../features-config';
