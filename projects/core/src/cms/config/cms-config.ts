import { Injectable, StaticProvider } from '@angular/core';
import { Routes } from '@angular/router';
<<<<<<< HEAD
import { Config } from '../../config/config.module';
=======
import { AuthConfig } from '../../auth/user-auth/config/auth-config';
import { Config } from '../../config/config-tokens';
import { KymaConfig } from '../../kyma/config/kyma-config';
>>>>>>> b987cf3f
import { OccConfig } from '../../occ/config/occ-config';

export interface StandardCmsComponentConfig {
  CMSSiteContextComponent?: CmsComponentMapping;
  CMSLinkComponent?: CmsComponentMapping;
  SimpleResponsiveBannerComponent?: CmsComponentMapping;
  SimpleBannerComponent?: CmsComponentMapping;
  BannerComponent?: CmsComponentMapping;
  CMSParagraphComponent?: CmsComponentMapping;
  BreadcrumbComponent?: CmsComponentMapping;
  NavigationComponent?: CmsComponentMapping;
  FooterNavigationComponent?: CmsComponentMapping;
  CategoryNavigationComponent?: CmsComponentMapping;
  ProductAddToCartComponent?: CmsComponentMapping;
  MiniCartComponent?: CmsComponentMapping;
  ProductCarouselComponent?: CmsComponentMapping;
  SearchBoxComponent?: CmsComponentMapping;
  ProductReferencesComponent?: CmsComponentMapping;
  CMSTabParagraphComponent?: CmsComponentMapping;
  LoginComponent?: CmsComponentMapping;
}

export interface JspIncludeCmsComponentConfig {
  AccountAddressBookComponent?: CmsComponentMapping;
  ForgotPasswordComponent?: CmsComponentMapping;
  ResetPasswordComponent?: CmsComponentMapping;
  ProductDetailsTabComponent?: CmsComponentMapping;
  ProductSpecsTabComponent?: CmsComponentMapping;
  ProductReviewsTabComponent?: CmsComponentMapping;
}

export const JSP_INCLUDE_CMS_COMPONENT_TYPE = 'JspIncludeComponent';
export const CMS_FLEX_COMPONENT_TYPE = 'CMSFlexComponent';

export interface CmsComponentMapping {
  component?: any;
  providers?: StaticProvider[];
  childRoutes?: Routes;
  disableSSR?: boolean;
  i18nKeys?: string[];
  guards?: any[];

  /**
   * DeferLoading can be specified globally, but also per component.
   * Some components require direct loading while it's not initially
   * in the viewport.
   */
  deferLoading?: DeferLoadingStrategy;
}

/** Strategy to control the loading strategy of DOM elements. */
export enum DeferLoadingStrategy {
  /** Defers loading of DOM elements until element is near/in the users view port */
  DEFER = 'DEFERRED-LOADING',
  /** Renders the DOM instantly without being concerned with the view port */
  INSTANT = 'INSTANT-LOADING',
}

export interface CMSComponentConfig
  extends StandardCmsComponentConfig,
    JspIncludeCmsComponentConfig {
  [componentType: string]: CmsComponentMapping;
}

export interface FeatureModuleConfig {
  /**
   * Lazy resolved feature module
   */
  module?: () => Promise<any>;
  /**
   * Lazy resolved dependency modules
   */
  dependencies?: (() => Promise<any>)[];
  /**
   * Cms components covered by this feature
   */
  cmsComponents?: string[];
}

@Injectable({
  providedIn: 'root',
  useExisting: Config,
})
<<<<<<< HEAD
export abstract class CmsConfig extends OccConfig {
=======
export abstract class CmsConfig
  extends OccConfig
  implements AuthConfig, KymaConfig {
  authentication?: {
    client_id?: string;
    client_secret?: string;
    kyma_client_id?: string;
    kyma_client_secret?: string;
  };
>>>>>>> b987cf3f
  featureModules?: { [featureName: string]: FeatureModuleConfig };
  cmsComponents?: CMSComponentConfig;
}<|MERGE_RESOLUTION|>--- conflicted
+++ resolved
@@ -1,12 +1,6 @@
 import { Injectable, StaticProvider } from '@angular/core';
 import { Routes } from '@angular/router';
-<<<<<<< HEAD
-import { Config } from '../../config/config.module';
-=======
-import { AuthConfig } from '../../auth/user-auth/config/auth-config';
 import { Config } from '../../config/config-tokens';
-import { KymaConfig } from '../../kyma/config/kyma-config';
->>>>>>> b987cf3f
 import { OccConfig } from '../../occ/config/occ-config';
 
 export interface StandardCmsComponentConfig {
@@ -90,19 +84,7 @@
   providedIn: 'root',
   useExisting: Config,
 })
-<<<<<<< HEAD
 export abstract class CmsConfig extends OccConfig {
-=======
-export abstract class CmsConfig
-  extends OccConfig
-  implements AuthConfig, KymaConfig {
-  authentication?: {
-    client_id?: string;
-    client_secret?: string;
-    kyma_client_id?: string;
-    kyma_client_secret?: string;
-  };
->>>>>>> b987cf3f
   featureModules?: { [featureName: string]: FeatureModuleConfig };
   cmsComponents?: CMSComponentConfig;
 }