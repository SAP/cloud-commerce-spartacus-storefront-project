--- conflicted
+++ resolved
@@ -1,13 +1,9 @@
 import { Injectable, StaticProvider } from '@angular/core';
 import { Routes } from '@angular/router';
 import { AuthConfig } from '../../auth/user-auth/config/auth-config';
-import { Config } from '../../config/config.module';
+import { Config } from '../../config/config-tokens';
 import { KymaConfig } from '../../kyma/config/kyma-config';
 import { OccConfig } from '../../occ/config/occ-config';
-<<<<<<< HEAD
-=======
-import { Config } from '../../config/config-tokens';
->>>>>>> 9e9d7b59
 
 export interface StandardCmsComponentConfig {
   CMSSiteContextComponent?: CmsComponentMapping;
