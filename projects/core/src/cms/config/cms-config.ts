--- conflicted
+++ resolved
@@ -4,10 +4,6 @@
 import { Config } from '../../config/config-tokens';
 import { KymaConfig } from '../../kyma/config/kyma-config';
 import { OccConfig } from '../../occ/config/occ-config';
-<<<<<<< HEAD
-import { Config } from '../../config/config-tokens';
-=======
->>>>>>> 400240d8
 
 export interface StandardCmsComponentConfig {
   CMSSiteContextComponent?: CmsComponentMapping;
