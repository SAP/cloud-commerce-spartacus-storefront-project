import { Injectable } from '@angular/core';
import { Observable, of } from 'rxjs';
import { map, switchMap } from 'rxjs/operators';
import {
  CmsPageConfig,
  CmsPageSlotsConfig,
  CmsStructureConfig,
} from '../config/cms-structure.config';
import { ContentSlotComponentData } from '../model/content-slot-component-data.model';
import { CmsStructureModel } from '../model/page.model';

/**
 * Service that provides access to CMS structure from a static
 * configuration or configuration file. This class uses static
 * configuration is designed in async fashion so that configurations
 * can be loaded from a file or stream.
 *
 * The intent of the `CmsStructureConfigService` however is to provide
 * fast loading pages and default cms structure for commodity commerce.
 */
@Injectable({
  providedIn: 'root',
})
export abstract class CmsStructureConfigService {
  constructor(protected cmsDataConfig: CmsStructureConfig) {}

  /**
   * Merge the cms structure to the pageStructure. The page structure
   * can either hold complete page structures or global structures that
   * might apply to all pages (such has header coponents).
   */
  mergePageStructure(
    pageId: string,
    pageStructure: CmsStructureModel
  ): Observable<CmsStructureModel> {
    return this.mergePage(pageId, pageStructure).pipe(
      switchMap((page) => this.mergeSlots(page))
    );
  }

  /**
   *
   * Returns boolean observable to indicate whether the page should not be
   * loaded from the backend. This is useful for pages which are comoditized
   * and follow best practice.
   *
   * By default, configurable pages are driven by static configuration,
   * in order to allow for fast loading pages (preventing network delays).
   */
  shouldIgnoreBackend(pageId: string): Observable<boolean> {
    return this.getPageFromConfig(pageId).pipe(
      map((page) => !!page && !!page.ignoreBackend)
    );
  }

  /**
   * returns an Observable component data from the static configuration.
   */
  getComponentFromConfig(
    componentId: string
  ): Observable<ContentSlotComponentData | any> {
    return of(this.getComponentById(componentId));
  }

  /**
   * returns an Observable components data from the static configuration.
   */
  getComponentsFromConfig(
    ids: string[]
  ): Observable<ContentSlotComponentData[]> {
    return of(ids.map((id) => this.getComponentById(id)));
  }

  /**
   * returns an observable with the `PageConfig`.
   */
  protected getPageFromConfig(
    pageId: string
  ): Observable<CmsPageConfig | undefined> {
    return of(
      this.cmsDataConfig.cmsStructure && this.cmsDataConfig.cmsStructure.pages
        ? this.cmsDataConfig.cmsStructure.pages.find((p) => p.pageId === pageId)
        : undefined
    );
  }

  /**
   * Merge page data from the configuration into the given structure, if any.
   * If the given page structure is empty, a page is created and the page slots are
   * are merged into the page.
   */
  protected mergePage(
    pageId: string,
    pageStructure: CmsStructureModel
  ): Observable<CmsStructureModel> {
    return this.getPageFromConfig(pageId).pipe(
      switchMap((page) => {
        if (page) {
          // serialize page data
          if (!pageStructure.page) {
            pageStructure.page = {
              ...page,
            };
            pageStructure.page.slots = {};
          }
          if (!pageStructure.page.slots) {
            pageStructure.page.slots = {};
          }
          return this.mergeSlots(pageStructure, page.slots);
        } else {
          return of(pageStructure);
        }
      })
    );
  }

  /**
   * Adds any pre-configured slots for pages that do not use them.
   * If pages have a slot for the given position, the configiuration
   * is ingored. Even if the slot does not have inner structure (such as
   * components), so that the cms structure is able to override the (static)
   * configuration.
   */
  protected mergeSlots(
    pageStructure: CmsStructureModel,
    slots?: CmsPageSlotsConfig
  ): Observable<CmsStructureModel> {
    // if no slots have been given, we use the global configured slots
    if (
      !slots &&
      this.cmsDataConfig.cmsStructure &&
      this.cmsDataConfig.cmsStructure.slots
    ) {
      slots = this.cmsDataConfig.cmsStructure.slots;
    }

    if (!slots) {
      return of(pageStructure);
    }

    for (const position of Object.keys(slots)) {
      if (
<<<<<<< HEAD
        pageStructure.page &&
        pageStructure.page.slots &&
=======
        pageStructure.page?.slots &&
>>>>>>> 548f211b
        !Object.keys(pageStructure.page.slots).includes(position)
      ) {
        // the global slot isn't yet part of the page structure
        pageStructure.page.slots[position] = {};

        for (const component of this.getComponentsByPosition(slots, position)) {
          if (!pageStructure.page.slots[position].components) {
            pageStructure.page.slots[position].components = [];
          }
          pageStructure.page.slots[position].components?.push({
            uid: component.uid,
            flexType: component.flexType,
            typeCode: component.typeCode,
          });
          if (!pageStructure.components) {
            pageStructure.components = [];
          }

          pageStructure.components.push(component);
        }
      }
    }

    return of(pageStructure);
  }

  protected getComponentsByPosition(
    slots: CmsPageSlotsConfig,
    position: string
  ): ContentSlotComponentData[] {
    const components = [];
    if (slots[position] && slots[position].componentIds) {
      for (const componentId of slots[position].componentIds ?? []) {
        if (
          this.cmsDataConfig.cmsStructure &&
          this.cmsDataConfig.cmsStructure.components
        ) {
          const component =
            this.cmsDataConfig.cmsStructure.components[componentId];
          if (component) {
            components.push({ uid: componentId, ...component });
          }
        }
      }
    }
    return components;
  }

  protected getComponentById(componentId: string): ContentSlotComponentData {
    return this.cmsDataConfig.cmsStructure &&
      this.cmsDataConfig.cmsStructure.components
      ? this.cmsDataConfig.cmsStructure.components[componentId]
      : undefined;
  }
}<|MERGE_RESOLUTION|>--- conflicted
+++ resolved
@@ -140,12 +140,7 @@
 
     for (const position of Object.keys(slots)) {
       if (
-<<<<<<< HEAD
-        pageStructure.page &&
-        pageStructure.page.slots &&
-=======
         pageStructure.page?.slots &&
->>>>>>> 548f211b
         !Object.keys(pageStructure.page.slots).includes(position)
       ) {
         // the global slot isn't yet part of the page structure
