--- conflicted
+++ resolved
@@ -127,14 +127,6 @@
     ) {
       slots = this.cmsDataConfig.cmsStructure.slots;
     }
-<<<<<<< HEAD
-    if (slots) {
-      for (const position of Object.keys(slots)) {
-        if (Object.keys(pageStructure.page.slots).indexOf(position) === -1) {
-          // add slot
-          pageStructure.page.slots[position] = slots[position];
-=======
->>>>>>> ba2b29f4
 
     if (!slots) {
       return of(pageStructure);
@@ -143,9 +135,7 @@
     for (const position of Object.keys(slots)) {
       if (Object.keys(pageStructure.page.slots).indexOf(position) === -1) {
         // the global slot isn't yet part of the page structure
-        pageStructure.page.slots[position] = {
-          uid: position,
-        };
+        pageStructure.page.slots[position] = {};
 
         for (const component of this.getComponentsByPosition(slots, position)) {
           if (!pageStructure.page.slots[position].components) {
