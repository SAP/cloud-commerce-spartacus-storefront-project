--- conflicted
+++ resolved
@@ -50,19 +50,9 @@
       pageId: 'cartPage',
       slots: {
         EmptyCartMiddleContent: {
-<<<<<<< HEAD
-          componentIds: ['CMSParagraphComponent']
-        }
-      }
-=======
-          components: [
-            {
-              flexType: 'CMSParagraphComponent',
-            },
-          ],
+          componentIds: ['CMSParagraphComponent'],
         },
       },
->>>>>>> f5ecc777
     };
 
     const ingoredPageConfig: CmsPageConfig = {
@@ -84,31 +74,22 @@
         components: {
           ComponentOne: {
             typeCode: 'ComponentOne',
-            flexType: 'ComponentOne'
+            flexType: 'ComponentOne',
           },
           ComponentTwo: {
             typeCode: 'ComponentTwo',
-            flexType: 'ComponentTwo'
+            flexType: 'ComponentTwo',
           },
           ComponentThree: {
             typeCode: 'ComponentThree',
             flexType: 'ComponentThree',
-            anyAttribute: 'whatever'
-          }
+            anyAttribute: 'whatever',
+          },
         },
         slots: {
           GobalSlot: {
-<<<<<<< HEAD
-            componentIds: ['ComponentOne', 'ComponentTwo', 'ComponentThree']
-          }
-=======
-            components: [
-              {
-                typeCode: 'CMSLinkComponent',
-              },
-            ],
-          },
->>>>>>> f5ecc777
+            componentIds: ['ComponentOne', 'ComponentTwo', 'ComponentThree'],
+          },
         },
         pages: [cartPageConfig, ingoredPageConfig, pageWithGobalSlotConfig],
       },
