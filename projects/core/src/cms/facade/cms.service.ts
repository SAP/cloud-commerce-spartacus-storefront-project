--- conflicted
+++ resolved
@@ -75,11 +75,7 @@
         this.routingService.isNavigating(),
         this.store.pipe(select(fromStore.componentStateSelectorFactory(uid)))
       ).pipe(
-<<<<<<< HEAD
-        tap(([isNavigating, componentState]: [boolean, LoaderState<any>]) => {
-=======
         tap(([isNavigating, componentState]) => {
->>>>>>> 9a5b714d
           const attemptedLoad =
             componentState.loading ||
             componentState.success ||
