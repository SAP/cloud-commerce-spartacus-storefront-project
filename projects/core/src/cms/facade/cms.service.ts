--- conflicted
+++ resolved
@@ -200,13 +200,8 @@
         const attemptedLoad = entity.loading || entity.success || entity.error;
         const shouldReload = forceReload && !entity.loading;
         if (!attemptedLoad || shouldReload) {
-<<<<<<< HEAD
           this.store.dispatch(new fromCmsActions.LoadPageData(pageContext));
-          loaded = true;
-=======
-          this.store.dispatch(new fromStore.LoadPageData(pageContext));
           forceReload = false;
->>>>>>> 5ecb4508
         }
       }),
       filter(entity => {
