--- conflicted
+++ resolved
@@ -69,11 +69,6 @@
 
   /**
    * Get CMS component data by uid
-<<<<<<< HEAD
-   * @param uid CMS component uid
-   * @param pageContext if provided, it will be used to lookup (and create, if missing) the component data.
-   * Otherwise, the current page context from the router state will be used instead.
-=======
    *
    * This method can be safely and optimally used to load multiple components data at the same time.
    * Calling getComponentData multiple times for different components will always result in optimized
@@ -84,7 +79,6 @@
    *
    * @param uid CMS component uid
    * @param pageContext if provided, it will be used to lookup the component data.
->>>>>>> f8188c8d
    */
   getComponentData<T extends CmsComponent>(
     uid: string,
@@ -132,10 +126,7 @@
           loadingState.loading || loadingState.success || loadingState.error;
         // if the requested context is the same as the one that's currently being navigated to
         // (as it might already been triggered and might be available shortly from page data)
-<<<<<<< HEAD
-=======
         // TODO(issue:3649), TODO(issue:3668) - this optimization could be removed
->>>>>>> f8188c8d
         const couldBeLoadedWithPageData = nextContext
           ? serializePageContext(nextContext) === context
           : false;
