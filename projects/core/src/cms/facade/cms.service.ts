--- conflicted
+++ resolved
@@ -3,10 +3,7 @@
 import { combineLatest, Observable, of, queueScheduler, using } from 'rxjs';
 import {
   catchError,
-<<<<<<< HEAD
   debounceTime,
-=======
->>>>>>> 4768442b
   filter,
   observeOn,
   pluck,
@@ -72,12 +69,16 @@
   }
 
   /**
-   * Get CMS component data by uid
-<<<<<<< HEAD
-   * @param uids CMS component uids
+   * Get CMS components data by uid.
+   *
+   * This method can be safely and optimally used to load multiple components data at the same time.
+   * Calling `getComponentsData` will always result in optimized back-end request as all components will be loaded in one network call.
+   *
+   * In case the component data is not present, the method will load it.
+   *
+   * @param uid CMS component uid
    * @param pageContext if provided, it will be used to lookup the component data.
-   * In case the component data is not present, the method will load it.
-   * Otherwise, if the page context is not provided, the current page context from the router state will be used instead.
+   * Otherwise the current page context from the router state will be used instead.
    */
   getComponentsData<T extends CmsComponent>(
     uids: string[],
@@ -89,25 +90,18 @@
   }
 
   /**
-   * Get CMS component data by uid
-   * @param uid CMS component uid
-   * @param pageContext if provided, it will be used to lookup the component data.
-   * In case the component data is not present, the method will load it.
-   * Otherwise, if the page context is not provided, the current page context from the router state will be used instead.
-   */
-=======
+   * Get CMS component data by uid.
    *
    * This method can be safely and optimally used to load multiple components data at the same time.
    * Calling getComponentData multiple times for different components will always result in optimized
    * back-end request: all components requested at the same time (in one event loop) will be loaded in one network call.
    *
    * In case the component data is not present, the method will load it.
-   * Otherwise, if the page context is not provided, the current page context from the router state will be used instead.
    *
    * @param uid CMS component uid
    * @param pageContext if provided, it will be used to lookup the component data.
-   */
->>>>>>> 4768442b
+   * Otherwise the current page context from the router state will be used instead.
+   */
   getComponentData<T extends CmsComponent>(
     uid: string,
     pageContext?: PageContext
