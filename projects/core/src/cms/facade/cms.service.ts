--- conflicted
+++ resolved
@@ -2,7 +2,7 @@
 
 import { select, Store } from '@ngrx/store';
 
-import { Observable, of, combineLatest } from 'rxjs';
+import { Observable, of } from 'rxjs';
 import {
   catchError,
   filter,
@@ -11,6 +11,7 @@
   switchMap,
   take,
   tap,
+  withLatestFrom,
 } from 'rxjs/operators';
 
 import * as fromStore from '../store';
@@ -71,19 +72,11 @@
    */
   getComponentData<T extends CmsComponent>(uid: string): Observable<T> {
     if (!this.components[uid]) {
-<<<<<<< HEAD
-      this.components[uid] = combineLatest(
-        this.routingService.isNavigating(),
-        this.store.pipe(select(fromStore.componentStateSelectorFactory(uid)))
-      ).pipe(
-        tap(([isNavigating, componentState]) => {
-=======
       this.components[uid] = this.routingService.isNavigating().pipe(
         withLatestFrom(
           this.store.pipe(select(fromStore.componentStateSelectorFactory(uid)))
         ),
         tap(([isNavigating, componentState]: [boolean, LoaderState<any>]) => {
->>>>>>> cd206d1b
           const attemptedLoad =
             componentState.loading ||
             componentState.success ||
@@ -92,16 +85,9 @@
             this.store.dispatch(new fromStore.LoadComponent(uid));
           }
         }),
-<<<<<<< HEAD
-        filter(([_, componentState]) => {
-          return componentState.success;
-        }),
-        map(([_, componentState]) => componentState.value),
-=======
         pluck(1),
         filter(componentState => componentState.success),
         pluck('value'),
->>>>>>> cd206d1b
         shareReplay({ bufferSize: 1, refCount: true })
       );
     }
