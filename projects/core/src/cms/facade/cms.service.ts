import { Injectable } from '@angular/core';
import { select, Store } from '@ngrx/store';
import { combineLatest, Observable, of, queueScheduler, using } from 'rxjs';
import {
  catchError,
  filter,
  observeOn,
  pluck,
  shareReplay,
  switchMap,
  take,
  tap,
} from 'rxjs/operators';
import { CmsComponent } from '../../model/cms.model';
import { RoutingService } from '../../routing/facade/routing.service';
import { PageContext } from '../../routing/models/page-context.model';
import { LoaderState } from '../../state/utils/loader/loader-state';
import { ContentSlotData } from '../model/content-slot-data.model';
import { NodeItem } from '../model/node-item.model';
import { Page } from '../model/page.model';
import { CmsActions } from '../store/actions/index';
import { StateWithCms } from '../store/cms-state';
import { CmsSelectors } from '../store/selectors/index';
import { serializePageContext } from '../utils/cms-utils';

@Injectable({
  providedIn: 'root',
})
export class CmsService {
  private _launchInSmartEdit = false;

  private components: {
    [uid: string]: {
      [pageContext: string]: Observable<CmsComponent>;
    };
  } = {};

  constructor(
    protected store: Store<StateWithCms>,
    protected routingService: RoutingService
  ) {}

  /**
   * Set _launchInSmartEdit value
   */
  set launchInSmartEdit(value: boolean) {
    this._launchInSmartEdit = value;
  }

  /**
   * Whether the app launched in smart edit
   */
  isLaunchInSmartEdit(): boolean {
    return this._launchInSmartEdit;
  }

  /**
   * Get current CMS page data
   */
  getCurrentPage(): Observable<Page> {
    return this.routingService
      .getPageContext()
      .pipe(
        switchMap((pageContext) =>
          this.store.select(CmsSelectors.getPageData(pageContext))
        )
      );
  }

  /**
   * Get CMS component data by uid
   *
   * This method can be safely and optimally used to load multiple components data at the same time.
   * Calling getComponentData multiple times for different components will always result in optimized
   * back-end request: all components requested at the same time (in one event loop) will be loaded in one network call.
   *
   * In case the component data is not present, the method will load it.
   * Otherwise, if the page context is not provided, the current page context from the router state will be used instead.
   *
   * @param uid CMS component uid
   * @param pageContext if provided, it will be used to lookup the component data.
   */
  getComponentData<T extends CmsComponent | null>(
    uid: string,
    pageContext?: PageContext
  ): Observable<T> {
    const context = serializePageContext(pageContext, true);
    if (!this.components[uid]) {
      // create the component data structure, if it doesn't already exist
      this.components[uid] = {};
    }

    const component = this.components[uid];
    if (!component[context]) {
      // create the component data and assign it to the component's context
      component[context] = this.createComponentData(uid, pageContext);
    }

    return component[context] as Observable<T>;
  }

  private createComponentData<T extends CmsComponent>(
    uid: string,
    pageContext?: PageContext
  ): Observable<T> {
    if (!pageContext) {
      return this.routingService.getPageContext().pipe(
        filter((currentContext) => !!currentContext),
        switchMap((currentContext) =>
          this.getComponentData<T>(uid, currentContext)
        )
      );
    }

    const context = serializePageContext(pageContext, true);

    const loading$ = combineLatest([
      this.routingService.getNextPageContext(),
      this.store.pipe(
        select(CmsSelectors.componentsLoaderStateSelectorFactory(uid, context))
      ),
    ]).pipe(
      observeOn(queueScheduler),
      tap(([nextContext, loadingState]) => {
        const attemptedLoad =
          loadingState.loading || loadingState.success || loadingState.error;
        // if the requested context is the same as the one that's currently being navigated to
        // (as it might already been triggered and might be available shortly from page data)
        // TODO(issue:3649), TODO(issue:3668) - this optimization could be removed
        const couldBeLoadedWithPageData = nextContext
          ? serializePageContext(nextContext, true) === context
          : false;

        if (!attemptedLoad && !couldBeLoadedWithPageData) {
          this.store.dispatch(
            new CmsActions.LoadCmsComponent({ uid, pageContext })
          );
        }
      })
    );

    const component$ = this.store.pipe(
      select(CmsSelectors.componentsSelectorFactory(uid, context)),
<<<<<<< HEAD
      filter(component => component !== undefined)
    ) as Observable<T | null>;
=======
      // TODO(issue:6431) - this `filter` should be removed.
      // The reason for removal: with `filter` in place, when moving to a page that has restrictions, the component data will still emit the previous value.
      // Removing it causes some components to fail, because they are not checking
      // if the data is actually there. I noticed these that this component is failing, but there are possibly more:
      // - `tab-paragraph-container.component.ts` when visiting any PDP page
      filter((component) => !!component)
    ) as Observable<T>;
>>>>>>> b72427b2

    return using(
      () => loading$.subscribe(),
      () => component$
    ).pipe(shareReplay({ bufferSize: 1, refCount: true }));
  }

  /**
   * Given the position, get the content slot data
   * @param position : content slot position
   */
  getContentSlot(position: string): Observable<ContentSlotData> {
    return this.routingService
      .getPageContext()
      .pipe(
        switchMap((pageContext) =>
          this.store.pipe(
            select(
              CmsSelectors.getCurrentSlotSelectorFactory(pageContext, position)
            ),
            filter(Boolean)
          )
        )
      );
  }

  /**
   * Given navigation node uid, get items (with id and type) inside the navigation entries
   * @param navigationNodeUid : uid of the navigation node
   */
  getNavigationEntryItems(navigationNodeUid: string): Observable<NodeItem> {
    return this.store.pipe(
      select(CmsSelectors.getNavigationEntryItems(navigationNodeUid))
    );
  }

  /**
   * Load navigation items data
   * @param rootUid : the uid of the root navigation node
   * @param itemList : list of items (with id and type)
   */
  loadNavigationItems(
    rootUid: string,
    itemList: { id: string; superType: string }[]
  ): void {
    this.store.dispatch(
      new CmsActions.LoadCmsNavigationItems({
        nodeId: rootUid,
        items: itemList,
      })
    );
  }

  /**
   * Refresh the content of the latest cms page
   */
  refreshLatestPage(): void {
    this.routingService
      .getPageContext()
      .pipe(take(1))
      .subscribe((pageContext) =>
        this.store.dispatch(new CmsActions.LoadCmsPageData(pageContext))
      );
  }

  /**
   * Refresh the cms page content by page Id
   * @param pageId
   */
  refreshPageById(pageId: string): void {
    const pageContext: PageContext = { id: pageId };
    this.store.dispatch(new CmsActions.LoadCmsPageData(pageContext));
  }

  /**
   * Refresh cms component's content
   * @param uid component uid
   * @param pageContext an optional parameter that enables the caller to specify for which context the component should be refreshed.
   * If not specified, 'current' page context is used.
   */
  refreshComponent(uid: string, pageContext?: PageContext): void {
    this.store.dispatch(new CmsActions.LoadCmsComponent({ uid, pageContext }));
  }

  /**
   * Given pageContext, return the CMS page data
   * @param pageContext
   */
  getPageState(pageContext: PageContext): Observable<Page> {
    return this.store.pipe(select(CmsSelectors.getPageData(pageContext)));
  }

  /**
   * Given pageContext, return the CMS page data
   * @param pageContext
   */
  getPageComponentTypes(pageContext: PageContext): Observable<string[]> {
    return this.store.pipe(
      select(CmsSelectors.getPageComponentTypes(pageContext))
    );
  }

  /**
   * Given pageContext, return whether the CMS page data exists or not
   * @param pageContext
   */
  hasPage(pageContext: PageContext, forceReload = false): Observable<boolean> {
    return this.store.pipe(
      select(CmsSelectors.getPageStateIndexLoaderState(pageContext)),
      tap((entity: LoaderState<string>) => {
        const attemptedLoad = entity.loading || entity.success || entity.error;
        const shouldReload = forceReload && !entity.loading;
        if (!attemptedLoad || shouldReload) {
          this.store.dispatch(new CmsActions.LoadCmsPageData(pageContext));
          forceReload = false;
        }
      }),
      filter((entity) => {
        if (!entity.hasOwnProperty('value')) {
          // if we have incomplete state from SSR failed load transfer state,
          // we should wait for reload and actual value
          return false;
        }
        return entity.success || (entity.error && !entity.loading);
      }),
      pluck('success'),
      catchError(() => of(false))
    );
  }

  /**
   * Given pageContext, return the CMS page data
   **/
  getPage(pageContext: PageContext, forceReload = false): Observable<Page> {
    return this.hasPage(pageContext, forceReload).pipe(
      switchMap((hasPage) =>
        hasPage ? this.getPageState(pageContext) : of(null)
      )
    );
  }

  getPageIndex(pageContext: PageContext): Observable<string> {
    return this.store.pipe(
      select(CmsSelectors.getPageStateIndexValue(pageContext))
    );
  }

  setPageFailIndex(pageContext: PageContext, value: string): void {
    this.store.dispatch(new CmsActions.CmsSetPageFailIndex(pageContext, value));
  }
}<|MERGE_RESOLUTION|>--- conflicted
+++ resolved
@@ -141,18 +141,8 @@
 
     const component$ = this.store.pipe(
       select(CmsSelectors.componentsSelectorFactory(uid, context)),
-<<<<<<< HEAD
       filter(component => component !== undefined)
     ) as Observable<T | null>;
-=======
-      // TODO(issue:6431) - this `filter` should be removed.
-      // The reason for removal: with `filter` in place, when moving to a page that has restrictions, the component data will still emit the previous value.
-      // Removing it causes some components to fail, because they are not checking
-      // if the data is actually there. I noticed these that this component is failing, but there are possibly more:
-      // - `tab-paragraph-container.component.ts` when visiting any PDP page
-      filter((component) => !!component)
-    ) as Observable<T>;
->>>>>>> b72427b2
 
     return using(
       () => loading$.subscribe(),
