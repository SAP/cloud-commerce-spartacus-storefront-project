import { Injectable } from '@angular/core';
<<<<<<< HEAD
import { Observable, ReplaySubject } from 'rxjs';
import * as fromStore from '../store';
import {
  filter,
  tap,
  map,
  take,
  withLatestFrom,
  multicast,
  refCount
} from 'rxjs/operators';
import { select, Store } from '@ngrx/store';
import { Page } from '../model/page.model';
=======

import { select, Store } from '@ngrx/store';

import { Observable } from 'rxjs';
import {
  filter,
  tap,
  map,
  withLatestFrom,
  switchMap,
  take
} from 'rxjs/operators';

import * as fromStore from '../store';
import { LoaderState } from '../../state';
>>>>>>> 1626c577
import { ContentSlotData } from '../model/content-slot-data.model';
import { NodeItem } from '../model/node-item.model';
import { Page } from '../model/page.model';
import { StateWithCms } from '../store/cms-state';
import { CmsComponent } from '../../occ/occ-models/cms-component.models';
import { RoutingService } from '../../routing/facade/routing.service';
import { PageContext } from '../../routing/models/page-context.model';

@Injectable({
  providedIn: 'root'
})
export class CmsService {
  private _launchInSmartEdit = false;

  private components: {
    [uid: string]: Observable<CmsComponent>;
  } = {};

  constructor(
    private store: Store<StateWithCms>,
    private routingService: RoutingService
  ) {}

  /**
   * Set _launchInSmartEdit value
   */
  set launchInSmartEdit(value: boolean) {
    this._launchInSmartEdit = value;
  }

  /**
   * Whether the app launched in smart edit
   */
  isLaunchInSmartEdit(): boolean {
    return this._launchInSmartEdit;
  }

  /**
   * Get current CMS page data
   */
  getCurrentPage(): Observable<Page> {
    return this.routingService
      .getPageContext()
      .pipe(
        switchMap(pageContext =>
          this.store.select(fromStore.getPageData(pageContext))
        )
      );
  }

  /**
   * Get CMS component data by uid
   * @param uid : CMS componet uid
   */
  getComponentData<T extends CmsComponent>(uid: string): Observable<T> {
    if (!this.components[uid]) {
      this.components[uid] = this.store.pipe(
        select(fromStore.componentStateSelectorFactory(uid)),
        withLatestFrom(this.getCurrentPage()),
        tap(([componentState, currentPage]) => {
          const attemptedLoad =
            componentState.loading ||
            componentState.success ||
            componentState.error;
          if (!attemptedLoad && currentPage) {
            this.store.dispatch(new fromStore.LoadComponent(uid));
          }
        }),
        map(([productState]) => productState.value),
        filter(Boolean),
        // TODO: Replace next two lines with shareReplay(1, undefined, true) when RxJS 6.4 will be in use
        multicast(() => new ReplaySubject(1)),
        refCount()
      );
    }

    return this.components[uid] as Observable<T>;
  }

  /**
   * Given the position, get the content slot data
   * @param position : content slot position
   */
  getContentSlot(position: string): Observable<ContentSlotData> {
    return this.routingService.getPageContext().pipe(
      switchMap(pageContext =>
        this.store.pipe(
          select(fromStore.currentSlotSelectorFactory(pageContext, position)),
          filter(Boolean)
        )
      )
    );
  }

  /**
   * Given navigation node uid, get items (with id and type) inside the navigation entries
   * @param navigationNodeUid : uid of the navigation node
   */
  getNavigationEntryItems(navigationNodeUid: string): Observable<NodeItem> {
    return this.store.pipe(
      select(fromStore.itemsSelectorFactory(navigationNodeUid))
    );
  }

  /**
   * Load navigation items data
   * @param rootUid : the uid of the root navigation node
   * @param itemList : list of items (with id and type)
   */
  loadNavigationItems(
    rootUid: string,
    itemList: { id: string; superType: string }[]
  ): void {
    this.store.dispatch(
      new fromStore.LoadNavigationItems({
        nodeId: rootUid,
        items: itemList
      })
    );
  }

  /**
   * Refresh the content of the latest cms page
   */
  refreshLatestPage(): void {
    this.routingService
      .getPageContext()
      .pipe(take(1))
      .subscribe(pageContext =>
        this.store.dispatch(new fromStore.LoadPageData(pageContext))
      );
  }

  /**
   * Refresh cms component's content
   * @param uid : component uid
   */
  refreshComponent(uid: string): void {
    this.store.dispatch(new fromStore.LoadComponent(uid));
  }

  /**
   * Given pageContext, return whether the CMS page data exists or not
   * @param pageContext
   */
  hasPage(pageContext: PageContext): Observable<boolean> {
    return this.store.pipe(
      select(fromStore.getIndexEntity(pageContext)),
      tap((entity: LoaderState<string>) => {
        const attemptedLoad = entity.loading || entity.success || entity.error;
        if (!attemptedLoad) {
          this.store.dispatch(new fromStore.LoadPageData(pageContext));
        }
      }),
      filter(entity => entity.success || entity.error),
      map(entity => entity.success)
    );
  }
}<|MERGE_RESOLUTION|>--- conflicted
+++ resolved
@@ -1,6 +1,16 @@
 import { Injectable } from '@angular/core';
-<<<<<<< HEAD
+
+import { select, Store } from '@ngrx/store';
+
 import { Observable, ReplaySubject } from 'rxjs';
+import {
+  filter,
+  tap,
+  map,
+  withLatestFrom,
+  switchMap,
+  take
+} from 'rxjs/operators';
 import * as fromStore from '../store';
 import {
   filter,
@@ -12,26 +22,6 @@
   refCount
 } from 'rxjs/operators';
 import { select, Store } from '@ngrx/store';
-import { Page } from '../model/page.model';
-=======
-
-import { select, Store } from '@ngrx/store';
-
-import { Observable } from 'rxjs';
-import {
-  filter,
-  tap,
-  map,
-  withLatestFrom,
-  switchMap,
-  take
-} from 'rxjs/operators';
-
-import * as fromStore from '../store';
-import { LoaderState } from '../../state';
->>>>>>> 1626c577
-import { ContentSlotData } from '../model/content-slot-data.model';
-import { NodeItem } from '../model/node-item.model';
 import { Page } from '../model/page.model';
 import { StateWithCms } from '../store/cms-state';
 import { CmsComponent } from '../../occ/occ-models/cms-component.models';
