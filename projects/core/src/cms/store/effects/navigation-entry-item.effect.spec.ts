--- conflicted
+++ resolved
@@ -13,11 +13,7 @@
 import { provideMockActions } from '@ngrx/effects/testing';
 import { StoreModule } from '@ngrx/store';
 import * as fromCmsReducer from '../../../cms/store/reducers/index';
-<<<<<<< HEAD
-=======
-import { defaultCmsModuleConfig } from '../../config/default-cms-config';
 import { OccConfig } from '@spartacus/core';
->>>>>>> beb4586c
 
 const router = {
   state: {
@@ -77,13 +73,8 @@
         StoreModule.forFeature('cms', fromCmsReducer.getReducers())
       ],
       providers: [
-<<<<<<< HEAD
         { provide: OccCmsPageLoader, useClass: OccCmsPageLoaderMock },
-=======
-        OccCmsService,
-        { provide: CmsConfig, useValue: defaultCmsModuleConfig },
         { provide: OccConfig, useValue: {} },
->>>>>>> beb4586c
         fromEffects.NavigationEntryItemEffects,
         provideMockActions(() => actions$),
         { provide: RoutingService, useClass: MockRoutingService }
