import { TestBed } from '@angular/core/testing';
import { HttpClientTestingModule } from '@angular/common/http/testing';

import { hot, cold } from 'jasmine-marbles';
import { Observable, of } from 'rxjs';

<<<<<<< HEAD
import { PageType } from '../../../occ/occ-models';
=======
import { PageType } from '../../../occ';
>>>>>>> 702cea98
import { RoutingService } from '../../../routing';
import { OccCmsService } from '../../occ';
import { CmsConfig } from '../../config/cms-config';
import * as fromEffects from './navigation-entry-item.effect';
import * as fromActions from '../actions/navigation-entry-item.action';

import { provideMockActions } from '@ngrx/effects/testing';
import { StoreModule } from '@ngrx/store';
import * as fromCmsReducer from '../../../cms/store/reducers';
import { defaultCmsModuleConfig } from '../../config/default-cms-config';

const router = {
  state: {
    url: '/',
    queryParams: {},
    params: {},
    context: { id: '1', type: PageType.PRODUCT_PAGE },
    cmsRequired: false
  }
};
class MockRoutingService {
  getRouterState() {
    return of(router);
  }
}

describe('Navigation Entry Items Effects', () => {
  let actions$: Observable<any>;
  let service: OccCmsService;
  let effects: fromEffects.NavigationEntryItemEffects;

  const listComponents: any = {
    component: [
      {
        uid: 'MockLink001',
        url: '/testLink1',
        linkName: 'test link 1',
        target: false
      },
      {
        uid: 'MockLink002',
        url: '/testLink2',
        linkName: 'test link 2',
        target: true
      }
    ],
    pagination: {
      count: 2,
      page: 0,
      totalCount: 2,
      totalPages: 1
    }
  };

  beforeEach(() => {
    TestBed.configureTestingModule({
      imports: [
        HttpClientTestingModule,
        StoreModule.forRoot({}),
        StoreModule.forFeature('cms', fromCmsReducer.getReducers())
      ],
      providers: [
        OccCmsService,
        { provide: CmsConfig, useValue: defaultCmsModuleConfig },
        fromEffects.NavigationEntryItemEffects,
        provideMockActions(() => actions$),
        { provide: RoutingService, useClass: MockRoutingService }
      ]
    });

    service = TestBed.get(OccCmsService);
    effects = TestBed.get(fromEffects.NavigationEntryItemEffects);

    spyOn(service, 'loadListComponents').and.returnValue(of(listComponents));
  });

  describe('loadNavigationItems$', () => {
    it('should return list of components from LoadNavigationItemsSuccess', () => {
      const action = new fromActions.LoadNavigationItems({
        nodeId: 'MockNavigationNode001',
        items: [
          {
            superType: 'AbstractCMSComponent',
            id: 'MockLink001'
          },
          {
            superType: 'AbstractCMSComponent',
            id: 'MockLink002'
          }
        ]
      });
      const completion = new fromActions.LoadNavigationItemsSuccess({
        nodeId: 'MockNavigationNode001',
        components: listComponents.component
      });

      actions$ = hot('-a', { a: action });
      const expected = cold('-b', { b: completion });

      expect(effects.loadNavigationItems$).toBeObservable(expected);
    });
  });
});<|MERGE_RESOLUTION|>--- conflicted
+++ resolved
@@ -4,11 +4,7 @@
 import { hot, cold } from 'jasmine-marbles';
 import { Observable, of } from 'rxjs';
 
-<<<<<<< HEAD
-import { PageType } from '../../../occ/occ-models';
-=======
 import { PageType } from '../../../occ';
->>>>>>> 702cea98
 import { RoutingService } from '../../../routing';
 import { OccCmsService } from '../../occ';
 import { CmsConfig } from '../../config/cms-config';
