--- conflicted
+++ resolved
@@ -3,7 +3,7 @@
 import { TestBed } from '@angular/core/testing';
 import { provideMockActions } from '@ngrx/effects/testing';
 import { Action, StoreModule } from '@ngrx/store';
-import { LoggerService, normalizeHttpError } from '@spartacus/core';
+import { LoggerService, tryNormalizeHttpError } from '@spartacus/core';
 import { cold, hot } from 'jasmine-marbles';
 import { Observable, of, throwError } from 'rxjs';
 import { AuthActions } from '../../../auth/user-auth/store/actions/index';
@@ -16,11 +16,6 @@
 import { CmsActions } from '../actions/index';
 import { CMS_FEATURE } from '../cms-state';
 import * as fromEffects from './page.effect';
-<<<<<<< HEAD
-import { HttpErrorResponse } from '@angular/common/http';
-import { tryNormalizeHttpError } from '@spartacus/core';
-=======
->>>>>>> 9f00a786
 
 function mockDateNow(): number {
   return 1000000000000;
@@ -158,11 +153,7 @@
 
         const completion = new CmsActions.LoadCmsPageDataFail(
           pageContext,
-<<<<<<< HEAD
-          tryNormalizeHttpError(error)
-=======
-          normalizeHttpError(error, new MockLoggerService())
->>>>>>> 9f00a786
+          tryNormalizeHttpError(error, new MockLoggerService())
         );
 
         actions$ = hot('-a', { a: action });
