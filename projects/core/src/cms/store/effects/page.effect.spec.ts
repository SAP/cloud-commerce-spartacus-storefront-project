--- conflicted
+++ resolved
@@ -48,30 +48,16 @@
         {
           uid: 'comp1',
           typeCode: 'SimpleBannerComponent',
-<<<<<<< HEAD
-          flexType: 'SimpleBannerComponent'
-=======
-          uuid: 'compUuid1',
           flexType: 'SimpleBannerComponent',
->>>>>>> f5ecc777
         },
         {
           uid: 'comp2',
           typeCode: 'CMSFlexComponent',
-<<<<<<< HEAD
-          flexType: 'AccountAddressBookComponent'
-        }
-      ]
-    }
-  }
-=======
-          uuid: 'compUuid2',
           flexType: 'AccountAddressBookComponent',
         },
       ],
     },
   },
->>>>>>> f5ecc777
 };
 
 const componentsMock = [
