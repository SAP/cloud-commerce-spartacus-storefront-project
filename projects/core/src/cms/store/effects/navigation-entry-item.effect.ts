--- conflicted
+++ resolved
@@ -5,11 +5,7 @@
 import { map, catchError, filter, mergeMap, take } from 'rxjs/operators';
 
 import * as navigationItemActions from '../actions/navigation-entry-item.action';
-<<<<<<< HEAD
-import { OccCmsService } from '../../occ/cms.service';
-=======
 import { OccCmsService } from '../../occ';
->>>>>>> 702cea98
 import { IdList } from '../../model/idList.model';
 import { RoutingService } from '../../../routing';
 
