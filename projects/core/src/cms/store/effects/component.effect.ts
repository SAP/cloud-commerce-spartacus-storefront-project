import { Injectable } from '@angular/core';
import { Actions, createEffect, ofType } from '@ngrx/effects';
import { Action } from '@ngrx/store';
import { from, merge, Observable, of } from 'rxjs';
import { catchError, groupBy, map, mergeMap, switchMap } from 'rxjs/operators';
import { AuthActions } from '../../../auth/store/actions/index';
import { FeatureConfigService } from '../../../features-config/services/feature-config.service';
import { CmsComponent } from '../../../model/cms.model';
import { PageContext } from '../../../routing/index';
import { SiteContextActions } from '../../../site-context/store/actions/index';
import { bufferDebounceTime } from '../../../util/buffer-debounce-time';
import {
  makeErrorSerializable,
  serializePageContext,
} from '../../../util/serialization-utils';
import { withdrawOn } from '../../../util/withdraw-on';
import { CmsComponentConnector } from '../../connectors/component/cms-component.connector';
import { CmsActions } from '../actions/index';

@Injectable()
export class ComponentEffects {
  constructor(
    private actions$: Actions,
    private cmsComponentLoader: CmsComponentConnector,
    private featureConfigService: FeatureConfigService
  ) {}

  private contextChange$: Observable<Action> = this.actions$.pipe(
    ofType(
      SiteContextActions.LANGUAGE_CHANGE,
      AuthActions.LOGOUT,
      AuthActions.LOGIN
    )
  );

  loadComponent$ = createEffect(
    () => ({ scheduler, debounce = 0 } = {}): Observable<
      | CmsActions.LoadCmsComponentSuccess<CmsComponent>
      | CmsActions.LoadCmsComponentFail
    > =>
      this.actions$.pipe(
        ofType<CmsActions.LoadCmsComponent>(CmsActions.LOAD_CMS_COMPONENT),
        groupBy(actions => serializePageContext(actions.pageContext)),
        mergeMap(actionGroup =>
          actionGroup.pipe(
            bufferDebounceTime(debounce, scheduler),
<<<<<<< HEAD
            map(actions => this.groupByPageContext(actions)),
            mergeMap(group =>
              this.loadComponentsEffect(group.componentUids, group.pageContext)
=======
            mergeMap(actions =>
              this.loadComponentsEffect(
                actions.map(action => action.payload),
                actions[0].pageContext
              )
>>>>>>> f8188c8d
            )
          )
        ),
        withdrawOn(this.contextChange$)
      )
  );

  private loadComponentsEffect(
    componentUids: string[],
    pageContext: PageContext
  ): Observable<
    | CmsActions.LoadCmsComponentSuccess<CmsComponent>
    | CmsActions.LoadCmsComponentFail
  > {
    // TODO: remove, deprecated behavior since 1.4
    if (!this.featureConfigService.isLevel('1.4')) {
      return merge(
        ...componentUids.map(componentUid =>
          this.cmsComponentLoader.get(componentUid, pageContext).pipe(
            map(
              component =>
                new CmsActions.LoadCmsComponentSuccess(
                  component,
                  component.uid,
                  pageContext
                )
            ),
            catchError(error =>
              of(
                new CmsActions.LoadCmsComponentFail(
                  componentUid,
                  makeErrorSerializable(error),
                  pageContext
                )
              )
            )
          )
        )
      );
    }
    // END OF (TODO: remove, deprecated behavior since 1.4)

    return this.cmsComponentLoader.getList(componentUids, pageContext).pipe(
      switchMap(components =>
        from(
          components.map(
            component =>
              new CmsActions.LoadCmsComponentSuccess(
                component,
                component.uid,
                pageContext
              )
          )
        )
      ),
      catchError(error =>
        from(
          componentUids.map(
            uid =>
              new CmsActions.LoadCmsComponentFail(
                uid,
                makeErrorSerializable(error),
                pageContext
              )
          )
        )
      )
    );
  }

  private groupByPageContext(
    actions: CmsActions.LoadCmsComponent[]
  ): { pageContext: PageContext; componentUids: string[] } {
    return actions.reduce<{
      pageContext: PageContext;
      componentUids: string[];
    }>(
      (acc, currentAction) => {
        const componentUids = acc.componentUids;
        componentUids.push(currentAction.payload);
        return { pageContext: currentAction.pageContext, componentUids };
      },
      { pageContext: undefined, componentUids: [] }
    );
  }
}<|MERGE_RESOLUTION|>--- conflicted
+++ resolved
@@ -44,17 +44,11 @@
         mergeMap(actionGroup =>
           actionGroup.pipe(
             bufferDebounceTime(debounce, scheduler),
-<<<<<<< HEAD
-            map(actions => this.groupByPageContext(actions)),
-            mergeMap(group =>
-              this.loadComponentsEffect(group.componentUids, group.pageContext)
-=======
             mergeMap(actions =>
               this.loadComponentsEffect(
                 actions.map(action => action.payload),
                 actions[0].pageContext
               )
->>>>>>> f8188c8d
             )
           )
         ),
@@ -124,20 +118,4 @@
       )
     );
   }
-
-  private groupByPageContext(
-    actions: CmsActions.LoadCmsComponent[]
-  ): { pageContext: PageContext; componentUids: string[] } {
-    return actions.reduce<{
-      pageContext: PageContext;
-      componentUids: string[];
-    }>(
-      (acc, currentAction) => {
-        const componentUids = acc.componentUids;
-        componentUids.push(currentAction.payload);
-        return { pageContext: currentAction.pageContext, componentUids };
-      },
-      { pageContext: undefined, componentUids: [] }
-    );
-  }
 }