--- conflicted
+++ resolved
@@ -282,8 +282,6 @@
     });
   });
 
-<<<<<<< HEAD
-=======
   describe('componentsDataSelectorFactory', () => {
     it('should return the component', () => {
       const componentUid = 'comp1';
@@ -309,15 +307,10 @@
     });
   });
 
->>>>>>> f8188c8d
   describe('componentsSelectorFactory', () => {
     describe('when the component exists', () => {
       it('should return the component', () => {
         const componentUid = 'comp1';
-<<<<<<< HEAD
-
-=======
->>>>>>> f8188c8d
         const pageContext: PageContext = {
           id: 'xxx',
           type: PageType.CONTENT_PAGE,
