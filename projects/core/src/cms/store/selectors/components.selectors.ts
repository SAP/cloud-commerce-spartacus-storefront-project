--- conflicted
+++ resolved
@@ -46,23 +46,14 @@
 ): MemoizedSelector<StateWithCms, boolean | undefined> => {
   return createSelector(
     componentsLoaderStateSelectorFactory(uid, context),
-<<<<<<< HEAD
-    loaderState => StateLoaderSelectors.loaderValueSelector(loaderState)
-=======
-    (loaderState) => StateUtils.loaderValueSelector(loaderState) || false
->>>>>>> b72427b2
+    (loaderState) => StateUtils.loaderValueSelector(loaderState)
   );
 };
 
 export const componentsDataSelectorFactory = (
   uid: string
-<<<<<<< HEAD
 ): MemoizedSelector<StateWithCms, CmsComponent | undefined> => {
-  return createSelector(componentsContextSelectorFactory(uid), state =>
-=======
-): MemoizedSelector<StateWithCms, CmsComponent> => {
   return createSelector(componentsContextSelectorFactory(uid), (state) =>
->>>>>>> b72427b2
     state ? state.component : undefined
   );
 };
