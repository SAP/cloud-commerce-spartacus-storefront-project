--- conflicted
+++ resolved
@@ -102,18 +102,7 @@
 ): MemoizedSelector<StateWithCms, ComponentsContext> => {
   return createSelector(
     getComponentsState,
-<<<<<<< HEAD
-    componentsState => {
-      // the whole component componentsState are empty
-      if (Object.keys(componentsState.entities).length === 0) {
-        return undefined;
-      } else {
-        return StateEntitySelectors.entitySelector(componentsState, uid);
-      }
-    }
-=======
     componentsState => StateEntitySelectors.entitySelector(componentsState, uid)
->>>>>>> f8188c8d
   );
 };
 
@@ -123,22 +112,11 @@
 ): MemoizedSelector<StateWithCms, LoaderState<boolean>> => {
   return createSelector(
     componentsContextSelectorFactory(uid),
-<<<<<<< HEAD
-    componentsContext => {
-      if (!componentsContext) {
-        return initialLoaderState;
-      }
-
-      const loaderState = componentsContext.pageContext[context];
-      return loaderState ? loaderState : initialLoaderState;
-    }
-=======
     componentsContext =>
       (componentsContext &&
         componentsContext.pageContext &&
         componentsContext.pageContext[context]) ||
       initialLoaderState
->>>>>>> f8188c8d
   );
 };
 
@@ -147,23 +125,6 @@
   context: string
 ): MemoizedSelector<StateWithCms, boolean> => {
   return createSelector(
-<<<<<<< HEAD
-    componentsContextSelectorFactory(uid),
-    state => {
-      if (!state) {
-        return false;
-      }
-
-      const loaderState = state.pageContext[context];
-      if (!loaderState) {
-        return false;
-      }
-
-      const exists = StateLoaderSelectors.loaderValueSelector(loaderState);
-      // 'exists' variable can be undefined, in which case we want to return false
-      return exists ? exists : false;
-    }
-=======
     componentsLoaderStateSelectorFactory(uid, context),
     loaderState =>
       StateLoaderSelectors.loaderValueSelector(loaderState) || false
@@ -176,7 +137,6 @@
   return createSelector(
     componentsContextSelectorFactory(uid),
     state => state.component
->>>>>>> f8188c8d
   );
 };
 
@@ -185,19 +145,11 @@
   context: string
 ): MemoizedSelector<StateWithCms, CmsComponent> => {
   return createSelector(
-<<<<<<< HEAD
-    componentsContextSelectorFactory(uid),
-    componentsContextExistsSelectorFactory(uid, context),
-    (state, exists) => {
-      if (state && exists) {
-        return state.component;
-=======
     componentsDataSelectorFactory(uid),
     componentsContextExistsSelectorFactory(uid, context),
     (componentState, exists) => {
       if (componentState && exists) {
         return componentState;
->>>>>>> f8188c8d
       } else {
         return undefined;
       }
