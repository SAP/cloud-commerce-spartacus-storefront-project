<<<<<<< HEAD
import { CmsComponent } from '../../../model/cms.model';
=======
/*
 * SPDX-FileCopyrightText: 2022 SAP Spartacus team <spartacus-team@sap.com>
 *
 * SPDX-License-Identifier: Apache-2.0
 */

>>>>>>> 2699abb1
import { loaderReducer } from '../../../state/utils/loader/loader.reducer';
import { serializePageContext } from '../../utils/cms-utils';
import { CmsActions } from '../actions/index';
import { ComponentsContext } from '../cms-state';

export const initialState: ComponentsContext = {
  component: undefined,
  pageContext: {},
};

function componentExistsReducer<T extends CmsComponent>(
  state: boolean | undefined,
  action: CmsActions.CmsComponentAction<T>
): boolean | undefined {
  switch (action.type) {
    case CmsActions.LOAD_CMS_COMPONENT_FAIL:
      return false;

    case CmsActions.CMS_GET_COMPONENT_FROM_PAGE:
    case CmsActions.LOAD_CMS_COMPONENT_SUCCESS:
      return true;
  }
  return state;
}

export function reducer<T extends CmsComponent>(
  state = initialState,
  action: CmsActions.CmsComponentAction<T>
): ComponentsContext {
  switch (action.type) {
    case CmsActions.LOAD_CMS_COMPONENT: {
      const pageContextReducer = loaderReducer<boolean, any>(
        action.meta.entityType,
        componentExistsReducer
      );
      const context = serializePageContext(action.payload.pageContext, true);
      return {
        ...state,
        pageContext: {
          ...state.pageContext,
          [context]: pageContextReducer(state.pageContext[context], action),
        },
      };
    }
    case CmsActions.LOAD_CMS_COMPONENT_FAIL: {
      const pageContextReducer = loaderReducer<boolean, any>(
        action.meta.entityType,
        componentExistsReducer
      );
      const context = serializePageContext(action.payload.pageContext, true);
      return {
        ...state,
        pageContext: {
          ...state.pageContext,
          [context]: pageContextReducer(state.pageContext[context], action),
        },
      };
    }
    case CmsActions.LOAD_CMS_COMPONENT_SUCCESS: {
      const pageContextReducer = loaderReducer<boolean, any>(
        action.meta.entityType,
        componentExistsReducer
      );
      const context = serializePageContext(action.payload.pageContext, true);
      return {
        ...state,
        component: action.payload.component as T,
        pageContext: {
          ...state.pageContext,
          [context]: pageContextReducer(state.pageContext[context], action),
        },
      };
    }
    case CmsActions.CMS_GET_COMPONENT_FROM_PAGE: {
      const pageContextReducer = loaderReducer<boolean, any>(
        action.meta.entityType,
        componentExistsReducer
      );
      if (!Array.isArray(action.payload)) {
        const context = serializePageContext(action.payload.pageContext, true);
        return {
          ...state,
          component: action.payload.component as T,
          pageContext: {
            ...state.pageContext,
            [context]: pageContextReducer(state.pageContext[context], action),
          },
        };
      }
    }
  }
  return state;
}<|MERGE_RESOLUTION|>--- conflicted
+++ resolved
@@ -1,13 +1,10 @@
-<<<<<<< HEAD
-import { CmsComponent } from '../../../model/cms.model';
-=======
 /*
  * SPDX-FileCopyrightText: 2022 SAP Spartacus team <spartacus-team@sap.com>
  *
  * SPDX-License-Identifier: Apache-2.0
  */
 
->>>>>>> 2699abb1
+import { CmsComponent } from '../../../model/cms.model';
 import { loaderReducer } from '../../../state/utils/loader/loader.reducer';
 import { serializePageContext } from '../../utils/cms-utils';
 import { CmsActions } from '../actions/index';
