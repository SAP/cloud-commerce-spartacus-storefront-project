/*
 * SPDX-FileCopyrightText: 2024 SAP Spartacus team <spartacus-team@sap.com>
 *
 * SPDX-License-Identifier: Apache-2.0
 */

import { ErrorActionType } from '../../../model/index';
import { PageContext } from '../../../routing/index';
import { StateUtils } from '../../../state/utils/index';
import { Page } from '../../model/page.model';

export const LOAD_CMS_PAGE_DATA = '[Cms] Load Page Data';
export const LOAD_CMS_PAGE_DATA_FAIL = '[Cms] Load Page Data Fail';
export const LOAD_CMS_PAGE_DATA_SUCCESS = '[Cms] Load Page Data Success';
export const CMS_SET_PAGE_SUCCESS_INDEX = '[Cms] Set Page Success Index';
export const CMS_SET_PAGE_FAIL_INDEX = '[Cms] Set Page Fail Index';

export class LoadCmsPageData extends StateUtils.EntityLoadAction {
  readonly type = LOAD_CMS_PAGE_DATA;

  constructor(public payload: PageContext) {
    super(payload.type ?? '', payload.id);
  }
}

export class LoadCmsPageDataFail extends StateUtils.EntityFailAction {
  readonly type = LOAD_CMS_PAGE_DATA_FAIL;

<<<<<<< HEAD
  constructor(pageContext: PageContext, public payload: any) {
    super(pageContext.type ?? '', pageContext.id, payload);
=======
  constructor(
    pageContext: PageContext,
    public error: ErrorActionType
  ) {
    super(pageContext.type ?? '', pageContext.id, error);
>>>>>>> 48f39f04
  }
}

export class LoadCmsPageDataSuccess extends StateUtils.EntitySuccessAction {
  readonly type = LOAD_CMS_PAGE_DATA_SUCCESS;

  constructor(pageContext: PageContext, payload: Page) {
    super(pageContext.type ?? '', pageContext.id, payload);
  }
}

export class CmsSetPageSuccessIndex extends StateUtils.EntitySuccessAction {
  readonly type = CMS_SET_PAGE_SUCCESS_INDEX;

  constructor(pageContext: PageContext, payload: Page) {
    super(pageContext.type ?? '', pageContext.id, payload);
  }
}

export class CmsSetPageFailIndex extends StateUtils.EntityFailAction {
  readonly type = CMS_SET_PAGE_FAIL_INDEX;

  constructor(
    pageContext: PageContext,
    public payload: string
  ) {
    super(
      pageContext.type ?? '',
      pageContext.id,
      new Error('Failed to set cms page index')
    );
  }
}

// action types
export type CmsPageAction =
  | LoadCmsPageData
  | LoadCmsPageDataFail
  | LoadCmsPageDataSuccess
  | CmsSetPageFailIndex;<|MERGE_RESOLUTION|>--- conflicted
+++ resolved
@@ -4,7 +4,6 @@
  * SPDX-License-Identifier: Apache-2.0
  */
 
-import { ErrorActionType } from '../../../model/index';
 import { PageContext } from '../../../routing/index';
 import { StateUtils } from '../../../state/utils/index';
 import { Page } from '../../model/page.model';
@@ -26,16 +25,11 @@
 export class LoadCmsPageDataFail extends StateUtils.EntityFailAction {
   readonly type = LOAD_CMS_PAGE_DATA_FAIL;
 
-<<<<<<< HEAD
-  constructor(pageContext: PageContext, public payload: any) {
-    super(pageContext.type ?? '', pageContext.id, payload);
-=======
   constructor(
     pageContext: PageContext,
-    public error: ErrorActionType
+    public payload: any
   ) {
-    super(pageContext.type ?? '', pageContext.id, error);
->>>>>>> 48f39f04
+    super(pageContext.type ?? '', pageContext.id, payload);
   }
 }
 
