--- conflicted
+++ resolved
@@ -4,10 +4,10 @@
  * SPDX-License-Identifier: Apache-2.0
  */
 
+import { ErrorActionType } from '../../../model/index';
 import { PageContext } from '../../../routing/index';
 import { StateUtils } from '../../../state/utils/index';
 import { Page } from '../../model/page.model';
-import { ErrorActionType } from '../../../model/index';
 
 export const LOAD_CMS_PAGE_DATA = '[Cms] Load Page Data';
 export const LOAD_CMS_PAGE_DATA_FAIL = '[Cms] Load Page Data Fail';
@@ -49,7 +49,6 @@
 
 export class CmsSetPageFailIndex extends StateUtils.EntityFailAction {
   readonly type = CMS_SET_PAGE_FAIL_INDEX;
-<<<<<<< HEAD
 
   constructor(pageContext: PageContext, public payload: string) {
     super(
@@ -57,13 +56,6 @@
       pageContext.id,
       new Error('Failed to set cms page index')
     );
-=======
-  constructor(
-    pageContext: PageContext,
-    public payload: string
-  ) {
-    super(pageContext.type ?? '', pageContext.id);
->>>>>>> a518c257
   }
 }
 
