--- conflicted
+++ resolved
@@ -78,9 +78,5 @@
   page: PageState;
   component: ComponentState;
   components: ComponentsState;
-<<<<<<< HEAD
-  // TODO:#4603 - investigate if this `navigation` could be moved inside of the `componentContext` slice. Investigate the reducer and effect
-=======
->>>>>>> f8188c8d
   navigation: EntityLoaderState<NodeItem>;
 }