import { HttpClient, HttpHeaders, HttpParams } from '@angular/common/http';
import { Injectable } from '@angular/core';
import { Observable, throwError } from 'rxjs';
import { catchError } from 'rxjs/operators';
import {
  CmsComponentList,
  CMSPage,
  PageType,
} from '../../occ/occ-models/index';
import { OccEndpointsService } from '../../occ/services/occ-endpoints.service';
import { PageContext } from '../../routing/index';
import { CmsStructureConfig } from '../config/cms-structure.config';
import { IdList } from '../model/idList.model';
import { CmsPageAdapter } from '../services/cms-page.adapter';
import { CmsPageLoader } from '../services/cms-page.loader';
import { CmsStructureConfigService } from '../services/cms-structure-config.service';

@Injectable()
export class OccCmsPageLoader extends CmsPageLoader<CMSPage> {
  protected headers = new HttpHeaders().set('Content-Type', 'application/json');

  constructor(
    private http: HttpClient,
    protected config: CmsStructureConfig,
    protected cmsStructureConfigService: CmsStructureConfigService,
    protected adapter: CmsPageAdapter<CMSPage>,
    private occEndpoints: OccEndpointsService
  ) {
    super(cmsStructureConfigService, adapter);
  }

  protected getBaseEndPoint(): string {
    return this.occEndpoints.getEndpoint('cms');
  }

  load(pageContext: PageContext, fields?: string): Observable<CMSPage> {
    let httpStringParams = '';

    if (pageContext.id !== 'smartedit-preview') {
      httpStringParams = 'pageType=' + pageContext.type;

      if (pageContext.type === PageType.CONTENT_PAGE) {
        httpStringParams =
          httpStringParams + '&pageLabelOrId=' + pageContext.id;
      } else {
        httpStringParams = httpStringParams + '&code=' + pageContext.id;
      }
    }

    if (fields !== undefined) {
      httpStringParams = httpStringParams + '&fields=' + fields;
    }

    return this.http.get(this.getBaseEndPoint() + `/pages`, {
      headers: this.headers,
      params: new HttpParams({
        fromString: httpStringParams,
      }),
    });
  }

<<<<<<< HEAD
=======
  loadComponent<T extends CmsComponent>(
    id: string,
    pageContext: PageContext,
    fields?: string
  ): Observable<T> {
    return this.http
      .get<T>(this.getBaseEndPoint() + `/components/${id}`, {
        headers: this.headers,
        params: new HttpParams({
          fromString: this.getRequestParams(pageContext, fields),
        }),
      })
      .pipe(catchError((error: any) => throwError(error.json())));
  }

>>>>>>> f5ecc777
  loadListComponents(
    idList: IdList,
    pageContext: PageContext,
    fields?: string,
    currentPage?: number,
    pageSize?: number,
    sort?: string
  ): Observable<CmsComponentList> {
    let requestParams = this.getRequestParams(pageContext, fields);
    if (currentPage !== undefined) {
      requestParams === ''
        ? (requestParams = requestParams + 'currentPage=' + currentPage)
        : (requestParams = requestParams + '&currentPage=' + currentPage);
    }
    if (pageSize !== undefined) {
      requestParams = requestParams + '&pageSize=' + pageSize;
    }
    if (sort !== undefined) {
      requestParams = requestParams + '&sort=' + sort;
    }

    return this.http
      .post<CmsComponentList>(this.getBaseEndPoint() + `/components`, idList, {
        headers: this.headers,
        params: new HttpParams({
          fromString: requestParams,
        }),
      })
      .pipe(catchError((error: any) => throwError(error.json())));
  }

  private getRequestParams(pageContext: PageContext, fields?: string): string {
    let requestParams = '';
    switch (pageContext.type) {
      case PageType.PRODUCT_PAGE: {
        requestParams = 'productCode=' + pageContext.id;
        break;
      }
      case PageType.CATEGORY_PAGE: {
        requestParams = 'categoryCode=' + pageContext.id;
        break;
      }
      case PageType.CATALOG_PAGE: {
        requestParams = 'catalogCode=' + pageContext.id;
        break;
      }
    }

    if (fields !== undefined) {
      requestParams === ''
        ? (requestParams = requestParams + 'fields=' + fields)
        : (requestParams = requestParams + '&fields=' + fields);
    }

    return requestParams;
  }
}<|MERGE_RESOLUTION|>--- conflicted
+++ resolved
@@ -59,24 +59,6 @@
     });
   }
 
-<<<<<<< HEAD
-=======
-  loadComponent<T extends CmsComponent>(
-    id: string,
-    pageContext: PageContext,
-    fields?: string
-  ): Observable<T> {
-    return this.http
-      .get<T>(this.getBaseEndPoint() + `/components/${id}`, {
-        headers: this.headers,
-        params: new HttpParams({
-          fromString: this.getRequestParams(pageContext, fields),
-        }),
-      })
-      .pipe(catchError((error: any) => throwError(error.json())));
-  }
-
->>>>>>> f5ecc777
   loadListComponents(
     idList: IdList,
     pageContext: PageContext,
