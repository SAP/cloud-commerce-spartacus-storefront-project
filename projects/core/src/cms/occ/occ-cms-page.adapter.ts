--- conflicted
+++ resolved
@@ -29,25 +29,15 @@
       pageId: source.uid,
       template: source.template,
       slots: {},
-<<<<<<< HEAD
-      properties: source.properties
-=======
->>>>>>> f5ecc777
+      properties: source.properties,
     };
   }
 
   private serializePageSlotData(source: any, target: CmsStructureModel): void {
     for (const slot of source.contentSlots.contentSlot) {
       target.page.slots[slot.position] = {
-<<<<<<< HEAD
+        components: [],
         properties: slot.properties,
-        components: []
-=======
-        uid: slot.slotId,
-        uuid: slot.slotUuid,
-        catalogUuid: this.getCatalogUuid(slot),
-        components: [],
->>>>>>> f5ecc777
       } as ContentSlotData;
     }
   }
@@ -65,11 +55,7 @@
           const comp: ContentSlotComponentData = {
             uid: component.uid,
             typeCode: component.typeCode,
-<<<<<<< HEAD
-            properties: component.properties
-=======
-            catalogUuid: this.getCatalogUuid(component),
->>>>>>> f5ecc777
+            properties: component.properties,
           };
 
           if (component.typeCode === CMS_FLEX_COMPONENT_TYPE) {
