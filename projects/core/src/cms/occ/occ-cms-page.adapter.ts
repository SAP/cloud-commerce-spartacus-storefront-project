--- conflicted
+++ resolved
@@ -58,10 +58,7 @@
           const comp: ContentSlotComponentData = {
             uid: component.uid,
             typeCode: component.typeCode,
-<<<<<<< HEAD
-=======
-            catalogUuid: this.getCatalogUuid(component)
->>>>>>> dab73b30
+            catalogUuid: this.getCatalogUuid(component),
           };
           if (component.uuid) {
             comp.uuid = component.uuid;
