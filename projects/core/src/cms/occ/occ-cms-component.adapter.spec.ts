--- conflicted
+++ resolved
@@ -123,11 +123,7 @@
     it('should get a list of cms component data without pagination parameters', () => {
       spyOn(endpointsService, 'getUrl').and.returnValue(
         endpoint +
-<<<<<<< HEAD
-          `/components?idList=${ids.toString()}&productCode=${context.id}`
-=======
           `/components?componentIds=${ids.toString()}&productCode=${context.id}`
->>>>>>> 9bd378fb
       );
       service.loadList(ids, context).subscribe(result => {
         expect(result).toEqual(componentList.component);
@@ -138,13 +134,9 @@
           req.method === 'GET' &&
           req.url ===
             endpoint +
-<<<<<<< HEAD
-              `/components?idList=${ids.toString()}&productCode=${context.id}`
-=======
               `/components?componentIds=${ids.toString()}&productCode=${
                 context.id
               }`
->>>>>>> 9bd378fb
         );
       });
 
@@ -152,11 +144,7 @@
         'components',
         { fields: 'DEFAULT' },
         {
-<<<<<<< HEAD
-          idList: ids.toString(),
-=======
           componentIds: ids.toString(),
->>>>>>> 9bd378fb
           productCode: '123',
           currentPage: '0',
           pageSize: '2',
@@ -171,13 +159,9 @@
     it('should use a post request when get fails to get a list of cms component data without pagination parameters', () => {
       spyOn(endpointsService, 'getUrl').and.returnValues(
         endpoint +
-<<<<<<< HEAD
-          `/components?idList=${ids.toString()}&productCode=${context.id}`,
-=======
           `/components?componentIds=${ids.toString()}&productCode=${
             context.id
           }`,
->>>>>>> 9bd378fb
         endpoint + `/components?productCode=${context.id}`
       );
 
@@ -190,13 +174,9 @@
           req.method === 'GET' &&
           req.url ===
             endpoint +
-<<<<<<< HEAD
-              `/components?idList=${ids.toString()}&productCode=${context.id}`
-=======
               `/components?componentIds=${ids.toString()}&productCode=${
                 context.id
               }`
->>>>>>> 9bd378fb
         );
       });
 
@@ -212,11 +192,7 @@
         );
       });
 
-<<<<<<< HEAD
-      expect(testRequestPOST.request.body).toEqual({ idList: ids });
-=======
       expect(testRequestPOST.request.body).toEqual({ componentIds: ids });
->>>>>>> 9bd378fb
       expect(endpointsService.getUrl).toHaveBeenCalledWith(
         'components',
         { fields: 'DEFAULT' },
@@ -235,11 +211,7 @@
     it('should get a list of cms component data with pagination parameters', () => {
       spyOn(endpointsService, 'getUrl').and.returnValue(
         endpoint +
-<<<<<<< HEAD
-          `/components?idList=${ids.toString()}&productCode=${context.id}`
-=======
           `/components?componentIds=${ids.toString()}&productCode=${context.id}`
->>>>>>> 9bd378fb
       );
       service.loadList(ids, context, 'FULL', 0, 5).subscribe(result => {
         expect(result).toEqual(componentList.component);
@@ -250,13 +222,9 @@
           req.method === 'GET' &&
           req.url ===
             endpoint +
-<<<<<<< HEAD
-              `/components?idList=${ids.toString()}&productCode=${context.id}`
-=======
               `/components?componentIds=${ids.toString()}&productCode=${
                 context.id
               }`
->>>>>>> 9bd378fb
         );
       });
 
@@ -264,11 +232,7 @@
         'components',
         { fields: 'FULL' },
         {
-<<<<<<< HEAD
-          idList: ids.toString(),
-=======
           componentIds: ids.toString(),
->>>>>>> 9bd378fb
           productCode: '123',
           currentPage: '0',
           pageSize: '5',
@@ -284,13 +248,9 @@
     it('should use a post request when get fails to get a list of cms component data with pagination parameters', () => {
       spyOn(endpointsService, 'getUrl').and.returnValues(
         endpoint +
-<<<<<<< HEAD
-          `/components?idList=${ids.toString()}&productCode=${context.id}`,
-=======
           `/components?componentIds=${ids.toString()}&productCode=${
             context.id
           }`,
->>>>>>> 9bd378fb
         endpoint + `/components?productCode=${context.id}`
       );
 
@@ -303,13 +263,9 @@
           req.method === 'GET' &&
           req.url ===
             endpoint +
-<<<<<<< HEAD
-              `/components?idList=${ids.toString()}&productCode=${context.id}`
-=======
               `/components?componentIds=${ids.toString()}&productCode=${
                 context.id
               }`
->>>>>>> 9bd378fb
         );
       });
 
@@ -325,11 +281,7 @@
         );
       });
 
-<<<<<<< HEAD
-      expect(testRequestPOST.request.body).toEqual({ idList: ids });
-=======
       expect(testRequestPOST.request.body).toEqual({ componentIds: ids });
->>>>>>> 9bd378fb
       expect(endpointsService.getUrl).toHaveBeenCalledWith(
         'components',
         { fields: 'DEFAULT' },
