--- conflicted
+++ resolved
@@ -14,21 +14,15 @@
 export class WindowRef {
   readonly document: Document;
 
-<<<<<<< HEAD
-  // TODO(#10467): make optional arguments mandatory with next major release
-  constructor(
-    @Inject(DOCUMENT) document,
-    @Inject(SERVER_REQUEST_URL) protected serverRequestUrl?: string,
-    @Inject(SERVER_REQUEST_ORIGIN) protected serverRequestOrigin?: string
-=======
   // TODO(#11133): Make platformId required in 4.0
   /**
    * @deprecated since 3.2. Provide PLATFORM_ID as a second constructor parameter
    */
   constructor(
-    @Inject(DOCUMENT) document,
-    @Inject(PLATFORM_ID) protected platformId?: Object
->>>>>>> 38ede284
+    @Inject(DOCUMENT) document: Document,
+    @Inject(PLATFORM_ID) protected platformId?: Object,
+    @Inject(SERVER_REQUEST_URL) protected serverRequestUrl?: string,
+    @Inject(SERVER_REQUEST_ORIGIN) protected serverRequestOrigin?: string
   ) {
     // it's a workaround to have document property properly typed
     // see: https://github.com/angular/angular/issues/15640
