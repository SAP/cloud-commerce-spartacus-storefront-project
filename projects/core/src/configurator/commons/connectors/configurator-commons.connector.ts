--- conflicted
+++ resolved
@@ -29,7 +29,6 @@
     return this.adapter.updateConfiguration(Configuration);
   }
 
-<<<<<<< HEAD
   addToCart(
     userId: string,
     cartId: string,
@@ -44,11 +43,11 @@
       quantity,
       configId
     );
-=======
+
   readConfigurationPrice(
     configId: string
   ): Observable<Configurator.Configuration> {
     return this.adapter.readConfigurationPrice(configId);
->>>>>>> 2c1b84e3
+
   }
 }