--- conflicted
+++ resolved
@@ -35,7 +35,7 @@
   ): Observable<Configurator.Configuration>;
 
   /**
-<<<<<<< HEAD
+
    * Abstract method to add a configuration to cart.
    *
    * @param userId user id
@@ -51,7 +51,7 @@
     quantity: number,
     configId: string
   ): Observable<CartModification>;
-=======
+
    * Abstract method to read a configuration price
    *
    * @param configId configuration id
@@ -59,5 +59,5 @@
   abstract readConfigurationPrice(
     configId: string
   ): Observable<Configurator.Configuration>;
->>>>>>> 2c1b84e3
+
 }