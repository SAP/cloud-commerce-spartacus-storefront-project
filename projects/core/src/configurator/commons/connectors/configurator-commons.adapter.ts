import { Observable } from 'rxjs';
import { CartModification } from '../../../model/cart.model';
import { Configurator } from '../../../model/configurator.model';

export abstract class ConfiguratorCommonsAdapter {
  /**
   * Abstract method used to create a configuration
   *
   * @param productCode Root product code
   */
  abstract createConfiguration(
    productCode: string
  ): Observable<Configurator.Configuration>;

  /**
   * Abstract method to read a configuration.
   * If groupId is filled only the attributes of the requested group are returned.
   * For other groups the attributes list will be empty.
   *
   * @param configId configuration id
   * @param groupId group id
   */
  abstract readConfiguration(
    configId: string,
    groupId: string
  ): Observable<Configurator.Configuration>;

  /**
   * Abstract method to update a configuration
   *
   * @param configuration updated configuration object
   */
  abstract updateConfiguration(
    configuration: Configurator.Configuration
  ): Observable<Configurator.Configuration>;

  /**
<<<<<<< HEAD

   * Abstract method to add a configuration to cart.
   *
   * @param userId user id
   * @param cartId cart id
   * @param paroductCode product code
   * @param quantity number
   * @param configId configuration id
   */
  abstract addToCart(
    userId: string,
    cartId: string,
    productCode: string,
    quantity: number,
    configId: string
  ): Observable<CartModification>;

  /**
=======
>>>>>>> 0b6049fc
   * Abstract method to read a configuration price
   *
   * @param configId configuration id
   */
<<<<<<< HEAD
  abstract readConfigurationPrice(
=======
  abstract readPriceSummary(
>>>>>>> 0b6049fc
    configId: string
  ): Observable<Configurator.Configuration>;
}<|MERGE_RESOLUTION|>--- conflicted
+++ resolved
@@ -35,7 +35,6 @@
   ): Observable<Configurator.Configuration>;
 
   /**
-<<<<<<< HEAD
 
    * Abstract method to add a configuration to cart.
    *
@@ -54,17 +53,11 @@
   ): Observable<CartModification>;
 
   /**
-=======
->>>>>>> 0b6049fc
    * Abstract method to read a configuration price
    *
    * @param configId configuration id
    */
-<<<<<<< HEAD
-  abstract readConfigurationPrice(
-=======
   abstract readPriceSummary(
->>>>>>> 0b6049fc
     configId: string
   ): Observable<Configurator.Configuration>;
 }