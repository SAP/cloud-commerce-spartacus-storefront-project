import { Injectable } from '@angular/core';
import { Store } from '@ngrx/store';
import { Observable } from 'rxjs';
import { take } from 'rxjs/operators';
import { Configurator, GenericConfigurator } from '../../../model';
import { StateWithConfiguration } from '../store';
import * as ConfiguratorActions from '../store/actions/configurator.action';
import { ConfiguratorSelectors } from '../store/selectors';
import { ConfiguratorGroupUtilsService } from './configurator-group-utils.service';

/**
 * Service for handling group status
 */
@Injectable()
export class ConfiguratorGroupStatusService {
  constructor(
    private store: Store<StateWithConfiguration>,
    private configuratorGroupUtilsService: ConfiguratorGroupUtilsService
  ) {}

  /**
   * Verifies whether the group has been visited.
   *
   * @param owner - Configuration owner
   * @param groupId - Group ID
   */
  public isGroupVisited(
    owner: GenericConfigurator.Owner,
    groupId: string
  ): Observable<Boolean> {
    return this.store.select(
      ConfiguratorSelectors.isGroupVisited(owner.key, groupId)
    );
  }

  /**
   * Returns the group status by the group ID.
   *
   * @param owner - Configuration owner
   * @param groupId - Group ID
   */
  public getGroupStatus(
    owner: GenericConfigurator.Owner,
    groupId: string
  ): Observable<Configurator.GroupStatus> {
    return this.store.select(
      ConfiguratorSelectors.getGroupStatus(owner.key, groupId)
    );
  }

  areGroupsVisited(
    owner: GenericConfigurator.Owner,
    groupIds: string[]
  ): Observable<Boolean> {
    return this.store.select(
      ConfiguratorSelectors.areGroupsVisited(owner.key, groupIds)
    );
  }

  checkIsGroupComplete(group: Configurator.Group): Boolean {
    let isGroupComplete = true;

    //Only required attributes need to be checked
    group.attributes.forEach((attribute) => {
      if (attribute.required && isGroupComplete && attribute.incomplete) {
        isGroupComplete = false;
      }
    });

    return isGroupComplete;
  }

  getParentGroupStatusCompleted(
    configuration: Configurator.Configuration,
    parentGroup: Configurator.Group,
    completedGroupIds: string[],
    uncompletedGroupdIds: string[]
  ) {
    if (parentGroup === null) {
      return;
    }

    let allSubGroupsComplete = true;
    parentGroup.subGroups.forEach((subGroup) => {
      if (!this.checkIsGroupComplete(subGroup)) {
        allSubGroupsComplete = false;
      }
    });

    if (allSubGroupsComplete) {
      completedGroupIds.push(parentGroup.id);
    } else {
      uncompletedGroupdIds.push(parentGroup.id);
    }

    this.getParentGroupStatusCompleted(
      configuration,
      this.configuratorGroupUtilsService.getParentGroup(
        configuration.groups,
        this.configuratorGroupUtilsService.getGroupById(
          configuration.groups,
          parentGroup.id
        ),
        null
      ),
      completedGroupIds,
      uncompletedGroupdIds
    );
  }

  getParentGroupStatusVisited(
    configuration: Configurator.Configuration,
    groupId: string,
    parentGroup: Configurator.Group,
    visitedGroupIds: string[]
  ) {
    if (parentGroup === null) {
      return;
    }

    const subGroups = [];
    parentGroup.subGroups.forEach((subGroup) => {
      //The current group is not set to visited yet, therefor we have to exclude it in the check
      if (subGroup.id === groupId) {
        return;
      }
      subGroups.push(subGroup.id);
    });

    this.areGroupsVisited(configuration.owner, subGroups)
      .pipe(take(1))
      .subscribe((isVisited) => {
        if (isVisited) {
          visitedGroupIds.push(parentGroup.id);

          this.getParentGroupStatusVisited(
            configuration,
            parentGroup.id,
            this.configuratorGroupUtilsService.getParentGroup(
              configuration.groups,
              this.configuratorGroupUtilsService.getGroupById(
                configuration.groups,
                parentGroup.id
              ),
              null
            ),
            visitedGroupIds
          );
        }
      });
  }

  /**
   * Determines the group status by the group ID and the switcher that defines whether the group has been visited or not.
   *
   * @param configuration - Configuration
   * @param groupId - Group ID
   * @param setGroupVisited - Determines whether the group has to be set as visited or not
   */
  public setGroupStatus(
    configuration: Configurator.Configuration,
    groupId: string,
    setGroupVisited: Boolean
  ) {
    const group = this.configuratorGroupUtilsService.getGroupById(
      configuration.groups,
      groupId
    );
    const parentGroup = this.configuratorGroupUtilsService.getParentGroup(
      configuration.groups,
      this.configuratorGroupUtilsService.getGroupById(
        configuration.groups,
        groupId
      ),
      null
    );

    this.setGroupStatusCompletedOrError(configuration, group, parentGroup);

    if (setGroupVisited) {
      this.setGroupStatusVisited(configuration, group, parentGroup);
    }
  }

  setGroupStatusCompletedOrError(
    configuration: Configurator.Configuration,
    group: Configurator.Group,
    parentGroup: Configurator.Group
  ) {
    const completedGroupIds = [];
    const uncompletedOrErrorGroupdIds = [];

    //Currently only check for completness, no validation of input types
    if (this.checkIsGroupComplete(group)) {
      completedGroupIds.push(group.id);
    } else {
      uncompletedOrErrorGroupdIds.push(group.id);
    }

    this.getParentGroupStatusCompleted(
      configuration,
      parentGroup,
      completedGroupIds,
      uncompletedOrErrorGroupdIds
    );

    this.store.dispatch(
<<<<<<< HEAD
      new ConfiguratorActions.SetGroupsCompleted(
        configuration.owner.key,
        completedGroupIds
      )
    );

    this.store.dispatch(
      new ConfiguratorActions.SetGroupsError(
        configuration.owner.key,
        uncompletedOrErrorGroupdIds
      )
=======
      new ConfiguratorActions.SetGroupsCompleted({
        entityKey: configuration.owner.key,
        completedGroups: completedGroupIds,
      })
    );

    this.store.dispatch(
      new ConfiguratorActions.SetGroupsError({
        entityKey: configuration.owner.key,
        errorGroups: uncompletedOrErrorGroupdIds,
      })
>>>>>>> ba3e64f3
    );
  }

  setGroupStatusVisited(
    configuration: Configurator.Configuration,
    group: Configurator.Group,
    parentGroup: Configurator.Group
  ) {
    const visitedGroupIds = [];
    visitedGroupIds.push(group.id);
    this.getParentGroupStatusVisited(
      configuration,
      group.id,
      parentGroup,
      visitedGroupIds
    );

    this.store.dispatch(
<<<<<<< HEAD
      new ConfiguratorActions.SetGroupsVisited(
        configuration.owner.key,
        visitedGroupIds
      )
=======
      new ConfiguratorActions.SetGroupsVisited({
        entityKey: configuration.owner.key,
        visitedGroups: visitedGroupIds,
      })
>>>>>>> ba3e64f3
    );
  }
}<|MERGE_RESOLUTION|>--- conflicted
+++ resolved
@@ -205,19 +205,6 @@
     );
 
     this.store.dispatch(
-<<<<<<< HEAD
-      new ConfiguratorActions.SetGroupsCompleted(
-        configuration.owner.key,
-        completedGroupIds
-      )
-    );
-
-    this.store.dispatch(
-      new ConfiguratorActions.SetGroupsError(
-        configuration.owner.key,
-        uncompletedOrErrorGroupdIds
-      )
-=======
       new ConfiguratorActions.SetGroupsCompleted({
         entityKey: configuration.owner.key,
         completedGroups: completedGroupIds,
@@ -229,7 +216,6 @@
         entityKey: configuration.owner.key,
         errorGroups: uncompletedOrErrorGroupdIds,
       })
->>>>>>> ba3e64f3
     );
   }
 
@@ -248,17 +234,10 @@
     );
 
     this.store.dispatch(
-<<<<<<< HEAD
-      new ConfiguratorActions.SetGroupsVisited(
-        configuration.owner.key,
-        visitedGroupIds
-      )
-=======
       new ConfiguratorActions.SetGroupsVisited({
         entityKey: configuration.owner.key,
         visitedGroups: visitedGroupIds,
       })
->>>>>>> ba3e64f3
     );
   }
 }