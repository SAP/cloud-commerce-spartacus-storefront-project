--- conflicted
+++ resolved
@@ -23,14 +23,6 @@
     protected activeCartService: ActiveCartService
   ) {}
 
-<<<<<<< HEAD
-  hasConfiguration(owner: GenericConfigurator.Owner): Observable<Boolean> {
-    return this.store.pipe(
-      select(ConfiguratorSelectors.getConfigurationFactory(owner.key)),
-      map(configuration => this.isConfigurationCreated(configuration))
-    );
-  }
-
   hasPendingChanges(owner: GenericConfigurator.Owner): Observable<Boolean> {
     return this.store.pipe(
       select(ConfiguratorSelectors.hasPendingChanges(owner.key))
@@ -50,8 +42,6 @@
     );
   }
 
-=======
->>>>>>> 526c2fb0
   getConfiguration(
     owner: GenericConfigurator.Owner
   ): Observable<Configurator.Configuration> {
