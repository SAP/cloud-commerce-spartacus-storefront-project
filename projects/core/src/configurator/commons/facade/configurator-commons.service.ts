import { Injectable } from '@angular/core';
import { select, Store } from '@ngrx/store';
import { Observable } from 'rxjs';
import { filter, map, take, tap } from 'rxjs/operators';
import { ActiveCartService } from '../../../cart/facade/active-cart.service';
import { Configurator } from '../../../model/configurator.model';
import { GenericConfigurator } from '../../../model/generic-configurator.model';
<<<<<<< HEAD
import {
  OCC_USER_ID_ANONYMOUS,
  OCC_USER_ID_CURRENT,
} from '../../../occ/utils/occ-constants';
import { GenericConfigUtilsService } from '../../generic/utils/config-utils.service';
=======
>>>>>>> 80905dac
import * as UiActions from '../store/actions/configurator-ui.action';
import * as ConfiguratorActions from '../store/actions/configurator.action';
import { StateWithConfiguration, UiState } from '../store/configuration-state';
import * as UiSelectors from '../store/selectors/configurator-ui.selector';
import * as ConfiguratorSelectors from '../store/selectors/configurator.selector';
import { GenericConfigUtilsService } from '../../generic/utils/config-utils.service';

@Injectable()
export class ConfiguratorCommonsService {
  constructor(
    protected store: Store<StateWithConfiguration>,
    protected activeCartService: ActiveCartService,
<<<<<<< HEAD
    protected genericConfigUtilsService: GenericConfigUtilsService
=======
    protected configuratorUtils: GenericConfigUtilsService
>>>>>>> 80905dac
  ) {}

  /**
   * Verifies whether there are any pending configuration changes.
   *
   * @param owner - Configuration owner
   *
   * @returns {Observable<Boolean>} Returns true if there are any pending changes, otherwise false
   */
  public hasPendingChanges(
    owner: GenericConfigurator.Owner
  ): Observable<Boolean> {
    return this.store.pipe(
      select(ConfiguratorSelectors.hasPendingChanges(owner.key))
    );
  }

  /**
   * Verifies whether the configuration is loading.
   *
   * @param owner - Configuration owner
   *
   * @returns {Observable<Boolean>} Returns true if the configuration is loading, otherwise false
   */
  public isConfigurationLoading(
    owner: GenericConfigurator.Owner
  ): Observable<Boolean> {
    return this.store.pipe(
      select(
        ConfiguratorSelectors.getConfigurationProcessLoaderStateFactory(
          owner.key
        )
      ),
      map((configurationState) => configurationState.loading)
    );
  }

  /**
   * Returns the configuration.
   *
   * @param owner - Configuration owner
   *
   * @returns {Observable<Configurator.Configuration>}
   */
  public getConfiguration(
    owner: GenericConfigurator.Owner
  ): Observable<Configurator.Configuration> {
    return this.store.pipe(
      select(ConfiguratorSelectors.getConfigurationFactory(owner.key)),
      filter((configuration) => this.isConfigurationCreated(configuration))
    );
  }

  /**
   * Returns a configuration if it exists or creates a new one.
   *
   * @param owner - Configuration owner
   *
   * @returns {Observable<Configurator.Configuration>}
   */
  public getOrCreateConfiguration(
    owner: GenericConfigurator.Owner
  ): Observable<Configurator.Configuration> {
    const localOwner: GenericConfigurator.Owner = {
      hasObsoleteState: owner.hasObsoleteState,
    };

    return this.store.pipe(
      select(
        ConfiguratorSelectors.getConfigurationProcessLoaderStateFactory(
          owner.key
        )
      ),
      tap((configurationState) => {
        if (
          (!this.isConfigurationCreated(configurationState.value) ||
            localOwner.hasObsoleteState === true) &&
          configurationState.loading !== true &&
          configurationState.error !== true
        ) {
          if (owner.type === GenericConfigurator.OwnerType.PRODUCT) {
            this.store.dispatch(
              new ConfiguratorActions.CreateConfiguration(owner)
            );
          } else if (owner.type === GenericConfigurator.OwnerType.CART_ENTRY) {
            localOwner.hasObsoleteState = false;
            this.readConfigurationForCartEntry(owner);
          } else {
            this.readConfigurationForOrderEntry(owner);
          }
        }
      }),
      filter((configurationState) =>
        this.isConfigurationCreated(configurationState.value)
      ),
      map((configurationState) => configurationState.value)
    );
  }

<<<<<<< HEAD
  public readConfigurationForOrderEntry(owner: GenericConfigurator.Owner) {
    const ownerIdParts = this.genericConfigUtilsService.decomposeOwnerId(
      owner.id
    );
    const readFromOrderEntryParameters: GenericConfigurator.ReadConfigurationFromOrderEntryParameters = {
      userId: OCC_USER_ID_CURRENT,
      orderId: ownerIdParts.documentId,
      orderEntryNumber: ownerIdParts.entryNumber,
      owner: owner,
    };
    this.store.dispatch(
      new ConfiguratorActions.ReadOrderEntryConfiguration(
        readFromOrderEntryParameters
      )
    );
  }

=======
  /**
   * Reads the configuration for the cart entry.
   *
   * @param owner - Configuration owner
   */
>>>>>>> 80905dac
  public readConfigurationForCartEntry(owner: GenericConfigurator.Owner) {
    this.activeCartService.requireLoadedCart().subscribe((cartState) => {
      const readFromCartEntryParameters: GenericConfigurator.ReadConfigurationFromCartEntryParameters = {
        userId: this.configuratorUtils.getUserId(cartState.value),
        cartId: this.configuratorUtils.getCartId(cartState.value),
        cartEntryNumber: owner.id,
        owner: owner,
      };
      this.store.dispatch(
        new ConfiguratorActions.ReadCartEntryConfiguration(
          readFromCartEntryParameters
        )
      );
    });
  }

  /**
   * Updates a configuration, specified by the configuration owner key, group ID and a changed attribute.
   *
   * @param ownerKey - Configuration owner key
   * @param groupId - Group ID
   * @param changedAttribute - Changes attribute
   */
  public updateConfiguration(
    ownerKey: string,
    groupId: string,
    changedAttribute: Configurator.Attribute
  ): void {
    this.store
      .pipe(
        select(ConfiguratorSelectors.getConfigurationFactory(ownerKey)),
        take(1)
      )
      .subscribe((configuration) => {
        this.store.dispatch(
          new ConfiguratorActions.UpdateConfiguration(
            this.createConfigurationExtract(
              groupId,
              changedAttribute,
              configuration
            )
          )
        );
      });
  }

  /**
   * Returns a configuration with an overview.
   *
   * @param configuration - Configuration
   */
  public getConfigurationWithOverview(
    configuration: Configurator.Configuration
  ): Observable<Configurator.Configuration> {
    return this.store.pipe(
      select(
        ConfiguratorSelectors.getConfigurationFactory(configuration.owner.key)
      ),
      filter((config) => this.isConfigurationCreated(config)),
      tap((configurationState) => {
        if (!this.hasConfigurationOverview(configurationState)) {
          this.store.dispatch(
            new ConfiguratorActions.GetConfigurationOverview(configuration)
          );
        }
      }),
      filter((config) => this.hasConfigurationOverview(config))
    );
  }

  /**
   * Returns a UI state if it exists or creates a new one.
   *
   * @param owner - Configuration owner
   *
   * @returns {Observable<UiState>}
   */
  public getOrCreateUiState(
    owner: GenericConfigurator.Owner
  ): Observable<UiState> {
    return this.store.pipe(
      select(UiSelectors.getUiStateForOwner(owner.key)),
      tap((uiState) => {
        if (!this.isUiStateCreated(uiState)) {
          this.store.dispatch(new UiActions.CreateUiState(owner.key));
        }
      }),
      filter((uiState) => this.isUiStateCreated(uiState))
    );
  }

  /**
   * Returns a UI state.
   *
   * @param owner - Configuration owner
   *
   * @returns {Observable<UiState>}
   */
  public getUiState(owner: GenericConfigurator.Owner): Observable<UiState> {
    return this.store.pipe(
      select(UiSelectors.getUiStateForOwner(owner.key)),
      filter((uiState) => this.isUiStateCreated(uiState))
    );
  }

  /**
   * Determines a UI state.
   *
   * @param owner - Configuration owner
   * @param state - UI state
   */
  public setUiState(owner: GenericConfigurator.Owner, state: UiState) {
    this.store.dispatch(new UiActions.SetUiState(owner.key, state));
  }

  /**
   * Removes a UI state.
   *
   * @param owner - Configuration owner
   */
  public removeUiState(owner: GenericConfigurator.Owner) {
    this.store.dispatch(new UiActions.RemoveUiState(owner.key));
  }

  /**
   * Removes a configuration.
   *
   * @param owner - Configuration owner
   */
  public removeConfiguration(owner: GenericConfigurator.Owner) {
    this.store.dispatch(
      new ConfiguratorActions.RemoveConfiguration({ ownerKey: owner.key })
    );
  }

  /**
   * Adds a configuration to the cart, specified by the product code, a configuration ID and configuration owner key.
   *
   * @param productCode - Product code
   * @param configId - Configuration ID
   * @param ownerKey Configuration owner key
   */
  public addToCart(productCode: string, configId: string, ownerKey: string) {
    this.activeCartService.requireLoadedCart().subscribe((cartState) => {
      const addToCartParameters: Configurator.AddToCartParameters = {
        userId: this.configuratorUtils.getUserId(cartState.value),
        cartId: this.configuratorUtils.getCartId(cartState.value),
        productCode: productCode,
        quantity: 1,
        configId: configId,
        ownerKey: ownerKey,
      };
      this.store.dispatch(
        new ConfiguratorActions.AddToCart(addToCartParameters)
      );
    });
  }

  /**
   * Updates a cart entry, specified by the configuration.
   *
   * @param configuration - Configuration
   */
  public updateCartEntry(configuration: Configurator.Configuration) {
    this.activeCartService.requireLoadedCart().subscribe((cartState) => {
      const parameters: Configurator.UpdateConfigurationForCartEntryParameters = {
        userId: this.configuratorUtils.getUserId(cartState.value),
        cartId: this.configuratorUtils.getCartId(cartState.value),
        cartEntryNumber: configuration.owner.id,
        configuration: configuration,
      };

      this.store.dispatch(new ConfiguratorActions.UpdateCartEntry(parameters));
      this.checkForUpdateDone(configuration).subscribe((configAfterUpdate) => {
        this.readConfigurationForCartEntry(configAfterUpdate.owner);
      });
    });
  }

  checkForUpdateDone(
    configuration: Configurator.Configuration
  ): Observable<Configurator.Configuration> {
    return this.store.pipe(
      select(
        ConfiguratorSelectors.getConfigurationFactory(configuration.owner.key)
      ),
      filter(
        (configInUpdate) => configInUpdate.isCartEntryUpdatePending === false
      ),
      take(1)
    );
  }

  ////
  // Helper methods
  ////
  isUiStateCreated(uiState: UiState): boolean {
    return uiState !== undefined;
  }

  isConfigurationCreated(configuration: Configurator.Configuration): boolean {
    const configId: String = configuration?.configId;
    return configId !== undefined && configId.length !== 0;
  }

  protected hasConfigurationOverview(
    configuration: Configurator.Configuration
  ): boolean {
    return configuration.overview !== undefined;
  }

  createConfigurationExtract(
    groupId: string,
    changedAttribute: Configurator.Attribute,
    configuration: Configurator.Configuration
  ): Configurator.Configuration {
    const newConfiguration: Configurator.Configuration = {
      configId: configuration.configId,
      groups: [],
      owner: configuration.owner,
      productCode: configuration.productCode,
    };

    const groupPath: Configurator.Group[] = [];
    this.buildGroupPath(groupId, configuration.groups, groupPath);
    const groupPathLength = groupPath.length;
    if (groupPathLength === 0) {
      throw new Error(
        'At this point we expect that group is available in the configuration: ' +
          groupId +
          ', ' +
          JSON.stringify(configuration.groups.map((cGroup) => cGroup.id))
      );
    }
    let currentGroupInExtract: Configurator.Group = this.buildGroupForExtract(
      groupPath[groupPathLength - 1]
    );
    let currentLeafGroupInExtract: Configurator.Group = currentGroupInExtract;
    newConfiguration.groups.push(currentGroupInExtract);

    for (let index = groupPath.length - 1; index > 0; index--) {
      currentLeafGroupInExtract = this.buildGroupForExtract(
        groupPath[index - 1]
      );
      currentGroupInExtract.subGroups = [currentLeafGroupInExtract];
      currentGroupInExtract = currentLeafGroupInExtract;
    }

    currentLeafGroupInExtract.attributes = [changedAttribute];
    return newConfiguration;
  }

  buildGroupForExtract(group: Configurator.Group): Configurator.Group {
    const changedGroup: Configurator.Group = {
      groupType: group.groupType,
      id: group.id,
    };
    return changedGroup;
  }

  buildGroupPath(
    groupId: string,
    groupList: Configurator.Group[],
    groupPath: Configurator.Group[]
  ): boolean {
    let haveFoundGroup = false;
    const group: Configurator.Group = groupList.find(
      (currentGroup) => currentGroup.id === groupId
    );

    if (group) {
      groupPath.push(group);
      haveFoundGroup = true;
    } else {
      groupList
        .filter((currentGroup) => currentGroup.subGroups)
        .forEach((currentGroup) => {
          if (this.buildGroupPath(groupId, currentGroup.subGroups, groupPath)) {
            groupPath.push(currentGroup);
            haveFoundGroup = true;
          }
        });
    }
    return haveFoundGroup;
  }
}<|MERGE_RESOLUTION|>--- conflicted
+++ resolved
@@ -5,31 +5,20 @@
 import { ActiveCartService } from '../../../cart/facade/active-cart.service';
 import { Configurator } from '../../../model/configurator.model';
 import { GenericConfigurator } from '../../../model/generic-configurator.model';
-<<<<<<< HEAD
-import {
-  OCC_USER_ID_ANONYMOUS,
-  OCC_USER_ID_CURRENT,
-} from '../../../occ/utils/occ-constants';
+import { OCC_USER_ID_CURRENT } from '../../../occ/utils/occ-constants';
 import { GenericConfigUtilsService } from '../../generic/utils/config-utils.service';
-=======
->>>>>>> 80905dac
 import * as UiActions from '../store/actions/configurator-ui.action';
 import * as ConfiguratorActions from '../store/actions/configurator.action';
 import { StateWithConfiguration, UiState } from '../store/configuration-state';
 import * as UiSelectors from '../store/selectors/configurator-ui.selector';
 import * as ConfiguratorSelectors from '../store/selectors/configurator.selector';
-import { GenericConfigUtilsService } from '../../generic/utils/config-utils.service';
 
 @Injectable()
 export class ConfiguratorCommonsService {
   constructor(
     protected store: Store<StateWithConfiguration>,
     protected activeCartService: ActiveCartService,
-<<<<<<< HEAD
     protected genericConfigUtilsService: GenericConfigUtilsService
-=======
-    protected configuratorUtils: GenericConfigUtilsService
->>>>>>> 80905dac
   ) {}
 
   /**
@@ -129,7 +118,6 @@
     );
   }
 
-<<<<<<< HEAD
   public readConfigurationForOrderEntry(owner: GenericConfigurator.Owner) {
     const ownerIdParts = this.genericConfigUtilsService.decomposeOwnerId(
       owner.id
@@ -147,18 +135,11 @@
     );
   }
 
-=======
-  /**
-   * Reads the configuration for the cart entry.
-   *
-   * @param owner - Configuration owner
-   */
->>>>>>> 80905dac
   public readConfigurationForCartEntry(owner: GenericConfigurator.Owner) {
     this.activeCartService.requireLoadedCart().subscribe((cartState) => {
       const readFromCartEntryParameters: GenericConfigurator.ReadConfigurationFromCartEntryParameters = {
-        userId: this.configuratorUtils.getUserId(cartState.value),
-        cartId: this.configuratorUtils.getCartId(cartState.value),
+        userId: this.genericConfigUtilsService.getUserId(cartState.value),
+        cartId: this.genericConfigUtilsService.getCartId(cartState.value),
         cartEntryNumber: owner.id,
         owner: owner,
       };
@@ -299,8 +280,8 @@
   public addToCart(productCode: string, configId: string, ownerKey: string) {
     this.activeCartService.requireLoadedCart().subscribe((cartState) => {
       const addToCartParameters: Configurator.AddToCartParameters = {
-        userId: this.configuratorUtils.getUserId(cartState.value),
-        cartId: this.configuratorUtils.getCartId(cartState.value),
+        userId: this.genericConfigUtilsService.getUserId(cartState.value),
+        cartId: this.genericConfigUtilsService.getCartId(cartState.value),
         productCode: productCode,
         quantity: 1,
         configId: configId,
@@ -320,8 +301,8 @@
   public updateCartEntry(configuration: Configurator.Configuration) {
     this.activeCartService.requireLoadedCart().subscribe((cartState) => {
       const parameters: Configurator.UpdateConfigurationForCartEntryParameters = {
-        userId: this.configuratorUtils.getUserId(cartState.value),
-        cartId: this.configuratorUtils.getCartId(cartState.value),
+        userId: this.genericConfigUtilsService.getUserId(cartState.value),
+        cartId: this.genericConfigUtilsService.getCartId(cartState.value),
         cartEntryNumber: configuration.owner.id,
         configuration: configuration,
       };
