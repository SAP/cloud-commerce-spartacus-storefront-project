import { Injectable } from '@angular/core';
import { select, Store } from '@ngrx/store';
import { Observable } from 'rxjs';
import { filter, map, take, tap } from 'rxjs/operators';
import { CartService } from '../../../cart/facade/cart.service';
import { Cart } from '../../../model/cart.model';
import { Configurator } from '../../../model/configurator.model';
import { GenericConfigurator } from '../../../model/generic-configurator.model';
import {
  OCC_USER_ID_ANONYMOUS,
  OCC_USER_ID_CURRENT,
} from '../../../occ/utils/occ-constants';
import * as UiActions from '../store/actions/configurator-ui.action';
import * as ConfiguratorActions from '../store/actions/configurator.action';
import { StateWithConfiguration, UiState } from '../store/configuration-state';
import * as UiSelectors from '../store/selectors/configurator-ui.selector';
import * as ConfiguratorSelectors from '../store/selectors/configurator.selector';

@Injectable()
export class ConfiguratorCommonsService {
  constructor(
    protected store: Store<StateWithConfiguration>,
    protected cartService: CartService
  ) {}

  hasConfiguration(owner: GenericConfigurator.Owner): Observable<Boolean> {
    return this.store.pipe(
      select(ConfiguratorSelectors.getConfigurationFactory(owner.key)),
      map(configuration => this.isConfigurationCreated(configuration))
    );
  }

  getConfiguration(
    owner: GenericConfigurator.Owner
  ): Observable<Configurator.Configuration> {
    return this.store.pipe(
      select(ConfiguratorSelectors.getConfigurationFactory(owner.key)),
      filter(configuration => this.isConfigurationCreated(configuration))
    );
  }

  getOrCreateConfiguration(
    owner: GenericConfigurator.Owner
  ): Observable<Configurator.Configuration> {
    return this.store.pipe(
      select(ConfiguratorSelectors.getConfigurationStateFactory(owner.key)),
      tap(configurationState => {
        if (
          !this.isConfigurationCreated(configurationState.value) &&
          configurationState.loading !== true
        ) {
          if (owner.type === GenericConfigurator.OwnerType.PRODUCT) {
            this.store.dispatch(
              new ConfiguratorActions.CreateConfiguration(owner.key, owner.id)
            );
          } else {
            this.store.dispatch(
              new ConfiguratorActions.LoadCartEntryConfiguration(
                owner.key,
                owner.id
              )
            );
          }
        }
      }),
      filter(configurationState =>
        this.isConfigurationCreated(configurationState.value)
      ),
      map(configurationState => configurationState.value)
    );
  }

  updateConfiguration(
    productCode: string,
    groupId: string,
    changedAttribute: Configurator.Attribute
  ): void {
    this.store
      .pipe(
        select(ConfiguratorSelectors.getConfigurationFactory(productCode)),
        take(1)
      )
      .subscribe(configuration => {
        this.store.dispatch(
          new ConfiguratorActions.UpdateConfiguration(
            this.createConfigurationExtract(
              groupId,
              changedAttribute,
              configuration
            )
          )
        );
      });
  }

  getConfigurationWithOverview(configuration: Configurator.Configuration) {
    this.store.dispatch(
      new ConfiguratorActions.GetConfigurationOverview(configuration)
    );

    return this.store.pipe(
      select(
        ConfiguratorSelectors.getConfigurationFactory(configuration.owner.key)
      )
    );
  }

<<<<<<< HEAD
  getUiState(owner: GenericConfigurator.Owner): Observable<UiState> {
=======
  getOrCreateUiState(owner: Configurator.Owner): Observable<UiState> {
>>>>>>> cb735305
    return this.store.pipe(
      select(UiSelectors.getUiStateForProduct(owner.key)),
      tap(uiState => {
        if (!this.isUiStateCreated(uiState)) {
          this.store.dispatch(new UiActions.CreateUiState(owner.key));
        }
      }),
      filter(uiState => this.isUiStateCreated(uiState))
    );
  }

<<<<<<< HEAD
  setUiState(owner: GenericConfigurator.Owner, state: UiState) {
=======
  getUiState(owner: Configurator.Owner): Observable<UiState> {
    return this.store.pipe(
      select(UiSelectors.getUiStateForProduct(owner.key)),
      filter(uiState => this.isUiStateCreated(uiState))
    );
  }

  setUiState(owner: Configurator.Owner, state: UiState) {
>>>>>>> cb735305
    this.store.dispatch(new UiActions.SetUiState(owner.key, state));
  }

  removeUiState(owner: GenericConfigurator.Owner) {
    this.store.dispatch(new UiActions.RemoveUiState(owner.key));
  }

  removeConfiguration(owner: GenericConfigurator.Owner) {
    this.store.dispatch(new ConfiguratorActions.RemoveConfiguration(owner.key));
  }

  addToCart(productCode: string, configId: string, ownerKey: string) {
    const cart$ = this.cartService.getOrCreateCart();
    cart$.pipe(take(1)).subscribe(cart => {
      const addToCartParameters: Configurator.AddToCartParameters = {
        userId: this.getUserId(cart),
        cartId: this.getCartId(cart),
        productCode: productCode,
        quantity: 1,
        configId: configId,
        ownerKey: ownerKey,
      };

      this.store.dispatch(
        new ConfiguratorActions.AddToCart(addToCartParameters)
      );
    });
  }

  ////
  // Helper methods
  ////
  getCartId(cart: Cart): string {
    return cart.user.uid === OCC_USER_ID_ANONYMOUS ? cart.guid : cart.code;
  }

  getUserId(cart: Cart): string {
    return cart.user.uid === OCC_USER_ID_ANONYMOUS
      ? cart.user.uid
      : OCC_USER_ID_CURRENT;
  }

  isUiStateCreated(uiState: UiState): boolean {
    return uiState !== undefined;
  }

  isConfigurationCreated(configuration: Configurator.Configuration): boolean {
    return (
      configuration !== undefined &&
      configuration.configId !== undefined &&
      configuration.configId.length !== 0
    );
  }

  createConfigurationExtract(
    groupId: string,
    changedAttribute: Configurator.Attribute,
    configuration: Configurator.Configuration
  ): Configurator.Configuration {
    const newConfiguration: Configurator.Configuration = {
      configId: configuration.configId,
      groups: [],
      owner: configuration.owner,
    };

    const group = configuration.groups.find(
      currentGroup => currentGroup.id === groupId
    );
    if (group) {
      const changedGroup: Configurator.Group = {
        groupType: group.groupType,
        id: group.id,
        attributes: [changedAttribute],
      };
      newConfiguration.groups.push(changedGroup);
    }

    return newConfiguration;
  }
}<|MERGE_RESOLUTION|>--- conflicted
+++ resolved
@@ -105,11 +105,7 @@
     );
   }
 
-<<<<<<< HEAD
-  getUiState(owner: GenericConfigurator.Owner): Observable<UiState> {
-=======
-  getOrCreateUiState(owner: Configurator.Owner): Observable<UiState> {
->>>>>>> cb735305
+  getOrCreateUiState(owner: GenericConfigurator.Owner): Observable<UiState> {
     return this.store.pipe(
       select(UiSelectors.getUiStateForProduct(owner.key)),
       tap(uiState => {
@@ -121,18 +117,14 @@
     );
   }
 
-<<<<<<< HEAD
-  setUiState(owner: GenericConfigurator.Owner, state: UiState) {
-=======
-  getUiState(owner: Configurator.Owner): Observable<UiState> {
+  getUiState(owner: GenericConfigurator.Owner): Observable<UiState> {
     return this.store.pipe(
       select(UiSelectors.getUiStateForProduct(owner.key)),
       filter(uiState => this.isUiStateCreated(uiState))
     );
   }
 
-  setUiState(owner: Configurator.Owner, state: UiState) {
->>>>>>> cb735305
+  setUiState(owner: GenericConfigurator.Owner, state: UiState) {
     this.store.dispatch(new UiActions.SetUiState(owner.key, state));
   }
 
