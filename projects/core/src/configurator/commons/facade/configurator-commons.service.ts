--- conflicted
+++ resolved
@@ -3,18 +3,14 @@
 import { Observable } from 'rxjs';
 import { filter, map, take, tap } from 'rxjs/operators';
 import { ActiveCartService } from '../../../cart/facade/active-cart.service';
+import { Cart } from '../../../model/cart.model';
 import { Configurator } from '../../../model/configurator.model';
 import { GenericConfigurator } from '../../../model/generic-configurator.model';
-<<<<<<< HEAD
 import {
   OCC_USER_ID_ANONYMOUS,
   OCC_USER_ID_CURRENT,
 } from '../../../occ/utils/occ-constants';
-=======
-import { OCC_USER_ID_CURRENT } from '../../../occ/utils/occ-constants';
 import { GenericConfigUtilsService } from '../../generic/utils/config-utils.service';
-import * as UiActions from '../store/actions/configurator-ui.action';
->>>>>>> 526dc074
 import * as ConfiguratorActions from '../store/actions/configurator.action';
 import { StateWithConfiguration } from '../store/configuration-state';
 import * as ConfiguratorSelectors from '../store/selectors/configurator.selector';
@@ -219,68 +215,11 @@
     );
   }
 
-<<<<<<< HEAD
-=======
-  /**
-   * Returns a UI state if it exists or creates a new one.
-   *
-   * @param owner - Configuration owner
-   *
-   * @returns {Observable<UiState>}
-   */
-  public getOrCreateUiState(
-    owner: GenericConfigurator.Owner
-  ): Observable<UiState> {
-    return this.store.pipe(
-      select(UiSelectors.getUiStateForOwner(owner.key)),
-      tap((uiState) => {
-        if (!this.isUiStateCreated(uiState)) {
-          this.store.dispatch(new UiActions.CreateUiState(owner.key));
-        }
-      }),
-      filter((uiState) => this.isUiStateCreated(uiState))
-    );
-  }
-
-  /**
-   * Returns a UI state.
-   *
-   * @param owner - Configuration owner
-   *
-   * @returns {Observable<UiState>}
-   */
-  public getUiState(owner: GenericConfigurator.Owner): Observable<UiState> {
-    return this.store.pipe(
-      select(UiSelectors.getUiStateForOwner(owner.key)),
-      filter((uiState) => this.isUiStateCreated(uiState))
-    );
-  }
-
-  /**
-   * Determines a UI state.
-   *
-   * @param owner - Configuration owner
-   * @param state - UI state
-   */
-  public setUiState(owner: GenericConfigurator.Owner, state: UiState) {
-    this.store.dispatch(new UiActions.SetUiState(owner.key, state));
-  }
-
-  /**
-   * Removes a UI state.
-   *
-   * @param owner - Configuration owner
-   */
-  public removeUiState(owner: GenericConfigurator.Owner) {
-    this.store.dispatch(new UiActions.RemoveUiState(owner.key));
-  }
-
   /**
    * Removes a configuration.
    *
    * @param owner - Configuration owner
    */
->>>>>>> 526dc074
   public removeConfiguration(owner: GenericConfigurator.Owner) {
     this.store.dispatch(
       new ConfiguratorActions.RemoveConfiguration({ ownerKey: owner.key })
@@ -348,7 +287,6 @@
   ////
   // Helper methods
   ////
-<<<<<<< HEAD
   getCartId(cart: Cart): string {
     return cart.user.uid === OCC_USER_ID_ANONYMOUS ? cart.guid : cart.code;
   }
@@ -357,10 +295,6 @@
     return cart.user.uid === OCC_USER_ID_ANONYMOUS
       ? cart.user.uid
       : OCC_USER_ID_CURRENT;
-=======
-  isUiStateCreated(uiState: UiState): boolean {
-    return uiState !== undefined;
->>>>>>> 526dc074
   }
 
   isConfigurationCreated(configuration: Configurator.Configuration): boolean {
