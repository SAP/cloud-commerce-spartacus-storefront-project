--- conflicted
+++ resolved
@@ -28,13 +28,7 @@
         if (configuration?.interactionState?.currentGroup) {
           return configuration.interactionState.currentGroup;
         } else {
-<<<<<<< HEAD
-          return configuration &&
-            configuration.groups &&
-            configuration.groups.length > 0
-=======
           return configuration?.groups?.length > 0
->>>>>>> ba3e64f3
             ? configuration.groups[0].id
             : null;
         }
@@ -70,14 +64,10 @@
    */
   public setMenuParentGroup(owner: GenericConfigurator.Owner, groupId: string) {
     this.store.dispatch(
-<<<<<<< HEAD
-      new ConfiguratorActions.SetMenuParentGroup(owner.key, groupId)
-=======
       new ConfiguratorActions.SetMenuParentGroup({
         entityKey: owner.key,
         menuParentGroup: groupId,
       })
->>>>>>> ba3e64f3
     );
   }
 
@@ -183,14 +173,10 @@
    */
   public setCurrentGroup(owner: GenericConfigurator.Owner, groupId: string) {
     this.store.dispatch(
-<<<<<<< HEAD
-      new ConfiguratorActions.SetCurrentGroup(owner.key, groupId)
-=======
       new ConfiguratorActions.SetCurrentGroup({
         entityKey: owner.key,
         currentGroup: groupId,
       })
->>>>>>> ba3e64f3
     );
   }
 
