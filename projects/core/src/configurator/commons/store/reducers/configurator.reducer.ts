import { Configurator } from '../../../../model/configurator.model';
import * as ConfiguratorActions from '../actions/configurator.action';

export const initialState: Configurator.Configuration = { configId: '' };
export const initialStatePendingChanges = 0;

export function reducer(
  state = initialState,
  action: ConfiguratorActions.ConfiguratorAction
): Configurator.Configuration {
  switch (action.type) {
    case ConfiguratorActions.UPDATE_CONFIGURATION_FINALIZE_SUCCESS:
    case ConfiguratorActions.CREATE_CONFIGURATION_SUCCESS:
    case ConfiguratorActions.READ_CONFIGURATION_SUCCESS:
<<<<<<< HEAD
    case ConfiguratorActions.UPDATE_CONFIGURATION_PRICE_SUCCESS: {
=======
    case ConfiguratorActions.UPDATE_PRICE_SUMMARY_SUCCESS: {
>>>>>>> 0b6049fc
      const content = { ...action.payload };

      return {
        ...state,
        ...content,
      };
    }
  }
  return state;
}

export function reducerPendingChanges(
  state = initialStatePendingChanges,
  action: ConfiguratorActions.ConfiguratorAction
): number {
  switch (action.type) {
    case ConfiguratorActions.UPDATE_CONFIGURATION_SUCCESS:
    case ConfiguratorActions.UPDATE_CONFIGURATION_FAIL: {
      return addToPendingChanges(-1, state);
    }
    case ConfiguratorActions.UPDATE_CONFIGURATION: {
      return addToPendingChanges(1, state);
    }
  }
  return state;
}

function addToPendingChanges(increment: number, counter: number): number {
  let content = 0;
  let pendingChanges: number = counter;

  if (!pendingChanges) {
    pendingChanges = 0;
  }
  content = increment + pendingChanges;

  return content;
}<|MERGE_RESOLUTION|>--- conflicted
+++ resolved
@@ -12,11 +12,7 @@
     case ConfiguratorActions.UPDATE_CONFIGURATION_FINALIZE_SUCCESS:
     case ConfiguratorActions.CREATE_CONFIGURATION_SUCCESS:
     case ConfiguratorActions.READ_CONFIGURATION_SUCCESS:
-<<<<<<< HEAD
-    case ConfiguratorActions.UPDATE_CONFIGURATION_PRICE_SUCCESS: {
-=======
     case ConfiguratorActions.UPDATE_PRICE_SUMMARY_SUCCESS: {
->>>>>>> 0b6049fc
       const content = { ...action.payload };
 
       return {
