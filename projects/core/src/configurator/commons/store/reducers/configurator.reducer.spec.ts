import { Configurator } from '../../../../model/configurator.model';
import { GenericConfigurator } from '../../../../model/generic-configurator.model';
import {
  ConfiguratorAction,
  CreateConfigurationSuccess,
  GetConfigurationOverviewSuccess,
  ReadCartEntryConfigurationSuccess,
  ReadConfigurationSuccess,
  ReadOrderEntryConfigurationSuccess,
  RemoveConfiguration,
<<<<<<< HEAD
  SetCurrentGroup,
  SetGroupsCompleted,
  SetGroupsError,
  SetGroupsVisited,
  SetMenuParentGroup,
=======
  SetNextOwnerCartEntry,
>>>>>>> 526dc074
  UpdateCartEntry,
  UpdateCartEntrySuccess,
  UpdateConfiguration,
  UpdateConfigurationFail,
  UpdateConfigurationFinalizeSuccess,
  UpdateConfigurationSuccess,
} from './../actions/configurator.action';
import * as StateReduce from './configurator.reducer';
const productCode = 'CONF_LAPTOP';
const owner: GenericConfigurator.Owner = {
  type: GenericConfigurator.OwnerType.PRODUCT,
  id: productCode,
};
const configuration: Configurator.Configuration = {
  configId: 'ds',
  productCode: productCode,
  owner: owner,
  isCartEntryUpdateRequired: false,
  interactionState: {
    currentGroup: null,
    groupsStatus: {},
    groupsVisited: {},
    menuParentGroup: null,
  },
};
const CURRENT_GROUP = 'currentGroupId';
const PARENT_GROUP = 'parentGroupId';
const PRODUCT_CODE = 'CONF_PRODUCT';

describe('Configurator reducer', () => {
  describe('Undefined action', () => {
    it('should return the default state', () => {
      const { initialState } = StateReduce;
      const action = {} as any;
      const state = StateReduce.reducer(undefined, action);

      expect(state).toEqual(initialState);
    });
  });
  describe('CreateConfigurationSuccess action', () => {
    it('should put configuration into the state', () => {
      const action: ConfiguratorAction = new CreateConfigurationSuccess(
        configuration
      );
      const state = StateReduce.reducer(undefined, action);

      expect(state).toEqual(configuration);
    });
  });
  describe('ReadCartEntryConfigurationSuccess action', () => {
    it('should put configuration into the state', () => {
      const action: ConfiguratorAction = new ReadCartEntryConfigurationSuccess(
        configuration
      );
      const state = StateReduce.reducer(undefined, action);

      expect(state).toEqual(configuration);
    });
  });
  describe('ReadConfigurationSuccess action', () => {
    it('should put configuration into the state', () => {
      const action: ConfiguratorAction = new ReadConfigurationSuccess(
        configuration
      );
      const state = StateReduce.reducer(undefined, action);

      expect(state).toEqual(configuration);
    });
  });
  describe('UpdateConfigurationSuccess action', () => {
    it('should not put configuration into the state because first we need to check for pending changes', () => {
      const { initialState } = StateReduce;
      const action: ConfiguratorAction = new UpdateConfigurationSuccess(
        configuration
      );
      const state = StateReduce.reducer(undefined, action);

      expect(state).toEqual(initialState);
    });
  });
  describe('UpdateConfigurationFail action', () => {
    it('should not put configuration into the state', () => {
      const { initialState } = StateReduce;
      const action: ConfiguratorAction = new UpdateConfigurationFail({
        configuration: configuration,
        error: null,
      });
      const state = StateReduce.reducer(undefined, action);

      expect(state).toEqual(initialState);
    });
  });
  describe('UpdateConfiguration action', () => {
    it('should not put configuration into the state because it is only triggering the update process', () => {
      const { initialState } = StateReduce;
      const action: ConfiguratorAction = new UpdateConfiguration(configuration);
      const state = StateReduce.reducer(undefined, action);

      expect(state).toEqual(initialState);
    });
  });
  describe('UpdateConfigurationFinalizeSuccess action', () => {
    it('should put configuration into the state', () => {
      const action: ConfiguratorAction = new UpdateConfigurationFinalizeSuccess(
        configuration
      );
      const state = StateReduce.reducer(undefined, action);

      expect(state.owner).toEqual(configuration.owner);
      expect(state.configId).toEqual(configuration.configId);
      expect(state.productCode).toEqual(configuration.productCode);
    });

    it('should set attribute that states that a cart update is required', () => {
      const action: ConfiguratorAction = new UpdateConfigurationFinalizeSuccess(
        configuration
      );
      const state = StateReduce.reducer(undefined, action);

      expect(state.isCartEntryUpdateRequired).toEqual(true);
    });

    it('should remove the overview facet in order to trigger a re-read later on', () => {
      const action: ConfiguratorAction = new UpdateConfigurationFinalizeSuccess(
        configuration
      );
      const configurationWithOverview: Configurator.Configuration = {
        configId: 'A',
        overview: {},
      };
      const state = StateReduce.reducer(configurationWithOverview, action);

      expect(state.overview).toBeUndefined();
    });
  });

  describe('UpdateCartEntry action', () => {
    it('should set attribute that states that a cart update is not required anymore but an backend update is pending', () => {
      const params: Configurator.UpdateConfigurationForCartEntryParameters = {
        configuration: configuration,
      };
      const action: ConfiguratorAction = new UpdateCartEntry(params);
      const state = StateReduce.reducer(undefined, action);

      expect(state.isCartEntryUpdateRequired).toEqual(false);
      expect(state.isCartEntryUpdatePending).toEqual(true);
    });
  });

  describe('UpdateCartEntrySuccess action', () => {
    it('should remove attribute that states that an backend update is pending', () => {
      const action: ConfiguratorAction = new UpdateCartEntrySuccess(
        configuration
      );
      const state = StateReduce.reducer(undefined, action);

      expect(state.isCartEntryUpdatePending).toEqual(false);
    });
  });

  describe('RemoveConfiguration action', () => {
    it('should set the initial state', () => {
      const action1: ConfiguratorAction = new ReadConfigurationSuccess(
        configuration
      );
      let state = StateReduce.reducer(undefined, action1);

      expect(state.configId).toEqual('ds');

      const action2: ConfiguratorAction = new RemoveConfiguration({
        ownerKey: configuration.productCode,
      });
      state = StateReduce.reducer(undefined, action2);

      expect(state.configId).toEqual('');
    });
  });

<<<<<<< HEAD
  describe('SetCurrentGroup action', () => {
    it('should change the current group', () => {
      const { initialState } = StateReduce;

      const state = StateReduce.reducer(
        initialState,
        new SetCurrentGroup(PRODUCT_CODE, CURRENT_GROUP)
      );

      expect(state.interactionState.currentGroup).toEqual(CURRENT_GROUP);
    });
  });

  describe('SetMenuParentGroup action', () => {
    it('should change the parentGroup group', () => {
      const { initialState } = StateReduce;

      const state = StateReduce.reducer(
        initialState,
        new SetMenuParentGroup(PRODUCT_CODE, PARENT_GROUP)
      );

      expect(state.interactionState.menuParentGroup).toEqual(PARENT_GROUP);
    });
  });

  describe('Group Status reducers', () => {
    it('should reduce Group Visited with initial state', () => {
      const { initialState } = StateReduce;

      const action = new SetGroupsVisited(PRODUCT_CODE, [
        'group1',
        'group2',
        'group3',
      ]);

      const state = StateReduce.reducer(initialState, action);

      expect(state.interactionState.groupsVisited).toEqual({
        group1: true,
        group2: true,
        group3: true,
      });
    });

    it('should reduce Group Visited with existing state', () => {
      const initialState = {
        ...StateReduce.initialState,
        interactionState: {
          groupsVisited: {
            group1: true,
            group2: true,
            group3: true,
          },
        },
      };

      const action = new SetGroupsVisited(PRODUCT_CODE, ['group4']);

      const state = StateReduce.reducer(initialState, action);

      expect(state.interactionState.groupsVisited).toEqual({
        group1: true,
        group2: true,
        group3: true,
        group4: true,
      });
    });

    it('should reduce Group Complete Reducer with initial state', () => {
      const { initialState } = StateReduce;

      const action = new SetGroupsCompleted(PRODUCT_CODE, [
        'group1',
        'group2',
        'group3',
      ]);

      const state = StateReduce.reducer(initialState, action);

      expect(state.interactionState.groupsStatus).toEqual({
        group1: Configurator.GroupStatus.COMPLETE,
        group2: Configurator.GroupStatus.COMPLETE,
        group3: Configurator.GroupStatus.COMPLETE,
      });
    });

    it('should reduce Group Complete Reducer with existing state', () => {
      const initialState = {
        ...StateReduce.initialState,
        interactionState: {
          groupsStatus: {
            group1: Configurator.GroupStatus.COMPLETE,
            group2: Configurator.GroupStatus.ERROR,
            group3: Configurator.GroupStatus.COMPLETE,
          },
        },
      };

      const action = new SetGroupsCompleted(PRODUCT_CODE, ['group4']);

      const state = StateReduce.reducer(initialState, action);

      expect(state.interactionState.groupsStatus).toEqual({
        group1: Configurator.GroupStatus.COMPLETE,
        group2: Configurator.GroupStatus.ERROR,
        group3: Configurator.GroupStatus.COMPLETE,
        group4: Configurator.GroupStatus.COMPLETE,
      });
    });

    it('should reduce Group Error Reducer with initial state', () => {
      const { initialState } = StateReduce;

      const action = new SetGroupsError(PRODUCT_CODE, [
        'group1',
        'group2',
        'group3',
      ]);

      const state = StateReduce.reducer(initialState, action);

      expect(state.interactionState.groupsStatus).toEqual({
        group1: Configurator.GroupStatus.ERROR,
        group2: Configurator.GroupStatus.ERROR,
        group3: Configurator.GroupStatus.ERROR,
      });
    });

    it('should reduce Group Error Reducer with existing state', () => {
      const initialState = {
        ...StateReduce.initialState,
        interactionState: {
          groupsStatus: {
            group1: Configurator.GroupStatus.ERROR,
            group2: Configurator.GroupStatus.COMPLETE,
            group3: Configurator.GroupStatus.ERROR,
          },
        },
      };

      const action = new SetGroupsError(PRODUCT_CODE, ['group4']);

      const state = StateReduce.reducer(initialState, action);

      expect(state.interactionState.groupsStatus).toEqual({
        group1: Configurator.GroupStatus.ERROR,
        group2: Configurator.GroupStatus.COMPLETE,
        group3: Configurator.GroupStatus.ERROR,
        group4: Configurator.GroupStatus.ERROR,
      });
=======
  describe('GetConfigurationOverviewSuccess action', () => {
    it('should put configuration overview into the state', () => {
      const priceSummary: Configurator.PriceSummary = {};
      const overview: Configurator.Overview = { priceSummary: priceSummary };
      const action: ConfiguratorAction = new GetConfigurationOverviewSuccess({
        ownerKey: configuration.owner.key,
        overview: overview,
      });
      const state = StateReduce.reducer(undefined, action);

      expect(state.overview).toEqual(overview);
      expect(state.priceSummary).toBe(priceSummary);
    });
  });

  describe('GetConfigurationOverviewSuccess action', () => {
    it('should put configuration overview into the state', () => {
      const overview: Configurator.Overview = {};
      const action: ConfiguratorAction = new GetConfigurationOverviewSuccess({
        ownerKey: configuration.owner.key,
        overview: overview,
      });
      const state = StateReduce.reducer(undefined, action);

      expect(state.overview).toEqual(overview);
    });

    it('should copy price summary from OV to configuration', () => {
      const priceSummary: Configurator.PriceSummary = {};
      const overview: Configurator.Overview = { priceSummary: priceSummary };
      const action: ConfiguratorAction = new GetConfigurationOverviewSuccess({
        ownerKey: configuration.owner.key,
        overview: overview,
      });
      const state = StateReduce.reducer(undefined, action);

      expect(state.priceSummary).toBe(priceSummary);
    });
  });

  describe('ReadOrderEntryConfigurationSuccess action', () => {
    it('should put configuration overview into the state', () => {
      const overview: Configurator.Overview = {};
      configuration.overview = overview;
      const action: ConfiguratorAction = new ReadOrderEntryConfigurationSuccess(
        configuration
      );
      const state = StateReduce.reducer(undefined, action);

      expect(state.overview).toEqual(overview);
    });

    it('should copy price summary from OV to configuration', () => {
      const priceSummary: Configurator.PriceSummary = {};
      const overview: Configurator.Overview = { priceSummary: priceSummary };
      configuration.overview = overview;
      const action: ConfiguratorAction = new ReadOrderEntryConfigurationSuccess(
        configuration
      );
      const state = StateReduce.reducer(undefined, action);

      expect(state.priceSummary).toBe(priceSummary);
    });
  });

  describe('SetNextOwnerCartEntry action', () => {
    it('should set next owner', () => {
      const action: ConfiguratorAction = new SetNextOwnerCartEntry({
        configuration: configuration,
        cartEntryNo: '1',
      });
      const state = StateReduce.reducer(undefined, action);

      expect(state.nextOwner).toBeDefined();
      expect(state.nextOwner.type).toBe(
        GenericConfigurator.OwnerType.CART_ENTRY
      );
>>>>>>> 526dc074
    });
  });
});<|MERGE_RESOLUTION|>--- conflicted
+++ resolved
@@ -8,15 +8,12 @@
   ReadConfigurationSuccess,
   ReadOrderEntryConfigurationSuccess,
   RemoveConfiguration,
-<<<<<<< HEAD
   SetCurrentGroup,
   SetGroupsCompleted,
   SetGroupsError,
   SetGroupsVisited,
   SetMenuParentGroup,
-=======
   SetNextOwnerCartEntry,
->>>>>>> 526dc074
   UpdateCartEntry,
   UpdateCartEntrySuccess,
   UpdateConfiguration,
@@ -195,7 +192,6 @@
     });
   });
 
-<<<<<<< HEAD
   describe('SetCurrentGroup action', () => {
     it('should change the current group', () => {
       const { initialState } = StateReduce;
@@ -347,7 +343,9 @@
         group3: Configurator.GroupStatus.ERROR,
         group4: Configurator.GroupStatus.ERROR,
       });
-=======
+    });
+  });
+
   describe('GetConfigurationOverviewSuccess action', () => {
     it('should put configuration overview into the state', () => {
       const priceSummary: Configurator.PriceSummary = {};
@@ -425,7 +423,6 @@
       expect(state.nextOwner.type).toBe(
         GenericConfigurator.OwnerType.CART_ENTRY
       );
->>>>>>> 526dc074
     });
   });
 });