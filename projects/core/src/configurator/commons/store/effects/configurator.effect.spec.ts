import { HttpErrorResponse } from '@angular/common/http';
import { HttpClientTestingModule } from '@angular/common/http/testing';
import { Type } from '@angular/core';
import { TestBed } from '@angular/core/testing';
import { provideMockActions } from '@ngrx/effects/testing';
import { StoreModule } from '@ngrx/store';
import { cold, hot } from 'jasmine-marbles';
import { Observable, of, throwError } from 'rxjs';
import { CartActions } from '../../../../cart/store/actions/';
import { CartModification } from '../../../../model/cart.model';
import { GenericConfigurator } from '../../../../model/generic-configurator.model';
import { makeErrorSerializable } from '../../../../util/serialization-utils';
import { GenericConfigUtilsService } from '../../../generic/utils/config-utils.service';
import * as fromConfigurationReducers from '../../store/reducers/index';
import * as ConfiguratorActions from '../actions/configurator.action';
import { CONFIGURATION_FEATURE } from '../configuration-state';
import { Configurator } from './../../../../model/configurator.model';
import { ConfiguratorCommonsConnector } from './../../connectors/configurator-commons.connector';
import * as fromEffects from './configurator.effect';

const productCode = 'CONF_LAPTOP';
const configId = '1234-56-7890';
const groupId = 'GROUP-1';
const cartId = 'CART-1234';
const userId = 'theUser';
const quantity = 1;
const entryNumber = 47;
const errorResponse: HttpErrorResponse = new HttpErrorResponse({
  error: 'notFound',
  status: 404,
});
let owner: GenericConfigurator.Owner = {};
let productConfiguration: Configurator.Configuration = {
  configId: 'a',
};

let payloadInputUpdateConfiguration: Configurator.UpdateConfigurationForCartEntryParameters = {};
const cartModification: CartModification = {
  quantity: 1,
  quantityAdded: 1,
  deliveryModeChanged: true,
  entry: {
    product: { code: productCode },
    quantity: 1,
    entryNumber: entryNumber,
  },
  statusCode: '',
  statusMessage: '',
};

describe('ConfiguratorEffect', () => {
  let createMock: jasmine.Spy;
  let readMock: jasmine.Spy;
  let addToCartMock: jasmine.Spy;
  let updateCartEntryMock: jasmine.Spy;
  let readConfigurationForCartEntryMock: jasmine.Spy;
  let readConfigurationForOrderEntryMock: jasmine.Spy;
  let configEffects: fromEffects.ConfiguratorEffects;
  let configuratorUtils: GenericConfigUtilsService;

  let actions$: Observable<any>;

  beforeEach(() => {
    createMock = jasmine.createSpy().and.returnValue(of(productConfiguration));
    readMock = jasmine.createSpy().and.returnValue(of(productConfiguration));
    addToCartMock = jasmine.createSpy().and.returnValue(of(cartModification));
    updateCartEntryMock = jasmine
      .createSpy()
      .and.returnValue(of(cartModification));
    readConfigurationForCartEntryMock = jasmine
      .createSpy()
      .and.returnValue(of(productConfiguration));
    readConfigurationForOrderEntryMock = jasmine
      .createSpy()
      .and.returnValue(of(productConfiguration));

    class MockConnector {
      createConfiguration = createMock;

      readConfiguration = readMock;

      addToCart = addToCartMock;

      updateConfigurationForCartEntry = updateCartEntryMock;

      readConfigurationForCartEntry = readConfigurationForCartEntryMock;

      readConfigurationForOrderEntry = readConfigurationForOrderEntryMock;

      updateConfiguration(): Observable<Configurator.Configuration> {
        return of(productConfiguration);
      }

      readPriceSummary(): Observable<Configurator.Configuration> {
        return of(productConfiguration);
      }

      getConfigurationOverview(): Observable<Configurator.Overview> {
        return of(productConfiguration.overview);
      }
    }
    TestBed.configureTestingModule({
      imports: [
        HttpClientTestingModule,
        StoreModule.forRoot({}),
        StoreModule.forFeature(
          CONFIGURATION_FEATURE,
          fromConfigurationReducers.getConfiguratorReducers()
        ),
      ],

      providers: [
        fromEffects.ConfiguratorEffects,
        provideMockActions(() => actions$),
        {
          provide: ConfiguratorCommonsConnector,
          useClass: MockConnector,
        },
      ],
    });

    configEffects = TestBed.inject(
      fromEffects.ConfiguratorEffects as Type<fromEffects.ConfiguratorEffects>
    );
    configuratorUtils = TestBed.inject(
      GenericConfigUtilsService as Type<GenericConfigUtilsService>
    );

    owner = {
      type: GenericConfigurator.OwnerType.PRODUCT,
      id: productCode,
    };

    productConfiguration = {
      configId: 'a',
      productCode: productCode,
      owner: owner,
      complete: true,
      consistent: true,
      overview: {
        groups: [
          {
            id: 'a',
            groupDescription: 'a',
            attributes: [
              {
                attribute: 'a',
                value: 'A',
              },
            ],
          },
        ],
      },
      groups: [
        { id: groupId, attributes: [{ name: 'attrName' }], subGroups: [] },
      ],
    };

    payloadInputUpdateConfiguration = {
      userId: userId,
      cartId: cartId,
      configuration: productConfiguration,
    };
    configuratorUtils.setOwnerKey(owner);
  });

  it('should provide configuration effects', () => {
    expect(configEffects).toBeTruthy();
  });

  it('should emit a success action with content for an action of type createConfiguration', () => {
    const action = new ConfiguratorActions.CreateConfiguration(
      productConfiguration.owner
    );

    const completion = new ConfiguratorActions.CreateConfigurationSuccess(
      productConfiguration
    );
    actions$ = hot('-a', { a: action });
    const expected = cold('-b', { b: completion });

    expect(configEffects.createConfiguration$).toBeObservable(expected);
  });

  it('must not emit anything in case source action is not covered, createConfiguration', () => {
    const action = new ConfiguratorActions.CreateConfigurationSuccess(
      productConfiguration
    );
    actions$ = hot('-a', { a: action });

    configEffects.createConfiguration$.subscribe((emitted) => fail(emitted));
  });

  it('should emit a fail action in case something goes wrong', () => {
    createMock.and.returnValue(throwError(errorResponse));

    const action = new ConfiguratorActions.CreateConfiguration(
      productConfiguration.owner
    );

    const completionFailure = new ConfiguratorActions.CreateConfigurationFail({
      ownerKey: productConfiguration.owner.key,
      error: makeErrorSerializable(errorResponse),
    });
    actions$ = hot('-a', { a: action });
    const expected = cold('-b', { b: completionFailure });

    expect(configEffects.createConfiguration$).toBeObservable(expected);
  });

  it('should emit a success action with content for an action of type readConfiguration', () => {
    const payloadInput: Configurator.Configuration = {
      configId: configId,
      owner: owner,
    };
    const action = new ConfiguratorActions.ReadConfiguration({
      configuration: payloadInput,
      groupId: '',
    });

    const completion = new ConfiguratorActions.ReadConfigurationSuccess(
      productConfiguration
    );
    actions$ = hot('-a', { a: action });
    const expected = cold('-b', { b: completion });

    expect(configEffects.readConfiguration$).toBeObservable(expected);
  });

  it('must not emit anything in case source action is not covered, readConfiguration', () => {
    const payloadInput = { configId: configId, owner: owner };
    const action = new ConfiguratorActions.ReadConfigurationSuccess(
      payloadInput
    );
    actions$ = hot('-a', { a: action });

    configEffects.readConfiguration$.subscribe((emitted) => fail(emitted));
    // just to get rid of the SPEC_HAS_NO_EXPECTATIONS message.
    // The actual test is done in the subscribe part
    expect(true).toBeTruthy();
  });

  it('should emit a success action with content for an action of type getConfigurationOverview', () => {
    const payloadInput: Configurator.Configuration = {
      configId: configId,
      owner: owner,
    };
    const action = new ConfiguratorActions.GetConfigurationOverview(
      payloadInput
    );

    const completion = new ConfiguratorActions.GetConfigurationOverviewSuccess({
      ownerKey: owner.key,
      overview: productConfiguration.overview,
    });
    actions$ = hot('-a', { a: action });
    const expected = cold('-b', { b: completion });

    expect(configEffects.getOverview$).toBeObservable(expected);
  });

  it('must not emit anything in case source action is not covered, getConfigurationOverview', () => {
    const action = new ConfiguratorActions.GetConfigurationOverviewSuccess({
      ownerKey: owner.key,
      overview: {},
    });
    actions$ = hot('-a', { a: action });

    configEffects.getOverview$.subscribe((emitted) => fail(emitted));
    // just to get rid of the SPEC_HAS_NO_EXPECTATIONS message.
    // The actual test is done in the subscribe part
    expect(true).toBeTruthy();
  });

  describe('Effect updateConfiguration', () => {
    it('should emit a success action with content for an action of type updateConfiguration', () => {
      const payloadInput = productConfiguration;
      const action = new ConfiguratorActions.UpdateConfiguration(payloadInput);

      const completion = new ConfiguratorActions.UpdateConfigurationSuccess(
        productConfiguration
      );
      actions$ = hot('-a', { a: action });
      const expected = cold('-b', { b: completion });

      expect(configEffects.updateConfiguration$).toBeObservable(expected);
    });

    it('must not emit anything in case source action is not covered, updateConfiguration', () => {
      const payloadInput = productConfiguration;
      const action = new ConfiguratorActions.UpdateConfigurationSuccess(
        payloadInput
      );
      actions$ = hot('-a', { a: action });

      configEffects.updateConfiguration$.subscribe((emitted) => fail(emitted));
      // just to get rid of the SPEC_HAS_NO_EXPECTATIONS message.
      // The actual test is done in the subscribe part
      expect(true).toBeTruthy();
    });
  });

  describe('Effect readConfigurationForCartEntry', () => {
    it('should emit a success action with content for an action of type readConfigurationForCartEntry', () => {
      const readFromCartEntry: GenericConfigurator.ReadConfigurationFromCartEntryParameters = {
        owner: owner,
      };
      const action = new ConfiguratorActions.ReadCartEntryConfiguration(
        readFromCartEntry
      );

      const readCartEntrySuccessAction = new ConfiguratorActions.ReadCartEntryConfigurationSuccess(
        productConfiguration
      );

      const updatePriceAction = new ConfiguratorActions.UpdatePriceSummary(
        productConfiguration
      );

      actions$ = hot('-a', { a: action });
      const expected = cold('-(bc)', {
        b: readCartEntrySuccessAction,
        c: updatePriceAction,
      });

      expect(configEffects.readConfigurationForCartEntry$).toBeObservable(
        expected
      );
    });

    it('should emit a fail action if something goes wrong', () => {
      readConfigurationForCartEntryMock.and.returnValue(
        throwError(errorResponse)
      );
      const readFromCartEntry: GenericConfigurator.ReadConfigurationFromCartEntryParameters = {
        owner: owner,
      };
      const action = new ConfiguratorActions.ReadCartEntryConfiguration(
        readFromCartEntry
      );

      const completion = new ConfiguratorActions.ReadCartEntryConfigurationFail(
        {
          ownerKey: productConfiguration.owner.key,
          error: makeErrorSerializable(errorResponse),
        }
      );
      actions$ = hot('-a', { a: action });
      const expected = cold('-b', { b: completion });

      expect(configEffects.readConfigurationForCartEntry$).toBeObservable(
        expected
      );
    });
  });

  describe('Effect readConfigurationForOrderEntry', () => {
    it('should emit a success action with content in case call is successful', () => {
      const readFromOrderEntry: GenericConfigurator.ReadConfigurationFromCartEntryParameters = {
        owner: owner,
      };
      const action = new ConfiguratorActions.ReadOrderEntryConfiguration(
        readFromOrderEntry
      );

      const readOrderEntrySuccessAction = new ConfiguratorActions.ReadOrderEntryConfigurationSuccess(
        productConfiguration
      );

      actions$ = hot('-a', { a: action });
      const expected = cold('-b', {
        b: readOrderEntrySuccessAction,
      });

      expect(configEffects.readConfigurationForOrderEntry$).toBeObservable(
        expected
      );
    });

    it('should emit a fail action if something goes wrong', () => {
      readConfigurationForOrderEntryMock.and.returnValue(
        throwError(errorResponse)
      );
      const readFromOrderEntry: GenericConfigurator.ReadConfigurationFromOrderEntryParameters = {
        owner: owner,
      };
      const action = new ConfiguratorActions.ReadOrderEntryConfiguration(
        readFromOrderEntry
      );

      const completion = new ConfiguratorActions.ReadOrderEntryConfigurationFail(
        {
          ownerKey: productConfiguration.owner.key,
          error: makeErrorSerializable(errorResponse),
        }
      );
      actions$ = hot('-a', { a: action });
      const expected = cold('-b', { b: completion });

      expect(configEffects.readConfigurationForOrderEntry$).toBeObservable(
        expected
      );
    });
  });

  describe('Effect updateConfigurationSuccess', () => {
    it('should raise UpdateConfigurationFinalize on UpdateConfigurationSuccess in case no changes are pending', () => {
      const payloadInput = productConfiguration;
      const action = new ConfiguratorActions.UpdateConfigurationSuccess(
        payloadInput
      );
      const finalizeSuccess = new ConfiguratorActions.UpdateConfigurationFinalizeSuccess(
        productConfiguration
      );
      const updatePrices = new ConfiguratorActions.UpdatePriceSummary(
        productConfiguration
      );
<<<<<<< HEAD
      const setCurrentGroup = new ConfiguratorActions.SetCurrentGroup(
        productConfiguration.owner.key,
        groupId
      );
=======
      const setCurrentGroup = new ConfiguratorActions.SetCurrentGroup({
        entityKey: productConfiguration.owner.key,
        currentGroup: groupId,
      });
>>>>>>> ba3e64f3

      actions$ = hot('-a', { a: action });
      const expected = cold('-(bcd)', {
        b: finalizeSuccess,
        c: updatePrices,
        d: setCurrentGroup,
      });
      expect(configEffects.updateConfigurationSuccess$).toBeObservable(
        expected
      );
    });
  });
  describe('Effect updateConfigurationFail', () => {
    it('should raise UpdateConfigurationFinalizeFail on UpdateConfigurationFail in case no changes are pending', () => {
      const payloadInput = productConfiguration;
      const action = new ConfiguratorActions.UpdateConfigurationFail({
        configuration: payloadInput,
        error: undefined,
      });
      const completion = new ConfiguratorActions.UpdateConfigurationFinalizeFail(
        productConfiguration
      );
      actions$ = hot('-a', { a: action });
      const expected = cold('-b', { b: completion });
      expect(configEffects.updateConfigurationFail$).toBeObservable(expected);
    });
    it('must not emit anything in case of UpdateConfigurationSuccess', () => {
      const payloadInput = productConfiguration;
      const action = new ConfiguratorActions.UpdateConfigurationSuccess(
        payloadInput
      );
      actions$ = hot('-a', { a: action });

      configEffects.updateConfigurationFail$.subscribe((emitted) =>
        fail(emitted)
      );
      // just to get rid of the SPEC_HAS_NO_EXPECTATIONS message.
      // The actual test is done in the subscribe part
      expect(true).toBeTruthy();
    });
  });
  describe('Effect handleErrorOnUpdate', () => {
    it('should emit ReadConfiguration on UpdateConfigurationFinalizeFail', () => {
      const payloadInput = productConfiguration;
      const action = new ConfiguratorActions.UpdateConfigurationFinalizeFail(
        payloadInput
      );
      const completion = new ConfiguratorActions.ReadConfiguration({
        configuration: productConfiguration,
        groupId: undefined,
      });
      actions$ = hot('-a', { a: action });
      const expected = cold('-b', { b: completion });
      expect(configEffects.handleErrorOnUpdate$).toBeObservable(expected);
    });
  });
  describe('Effect groupChange', () => {
    it('should emit ReadConfigurationSuccess and SetCurrentGroup/SetParentGroup on ChangeGroup in case no changes are pending', () => {
      const payloadInput: Configurator.Configuration = {
        configId: configId,
        productCode: productCode,
        owner: owner,
      };
      const action = new ConfiguratorActions.ChangeGroup({
        configuration: payloadInput,
        groupId: groupId,
        parentGroupId: null,
      });
      const readConfigurationSuccess = new ConfiguratorActions.ReadConfigurationSuccess(
        productConfiguration
      );
<<<<<<< HEAD
      const setCurrentGroup = new ConfiguratorActions.SetCurrentGroup(
        productConfiguration.owner.key,
        groupId
      );
      const setMenuParentGroup = new ConfiguratorActions.SetMenuParentGroup(
        productConfiguration.owner.key,
        null
      );
=======
      const setCurrentGroup = new ConfiguratorActions.SetCurrentGroup({
        entityKey: productConfiguration.owner.key,
        currentGroup: groupId,
      });
      const setMenuParentGroup = new ConfiguratorActions.SetMenuParentGroup({
        entityKey: productConfiguration.owner.key,
        menuParentGroup: null,
      });
>>>>>>> ba3e64f3

      actions$ = hot('-a', { a: action });

      const expected = cold('-(bcd)', {
        b: setCurrentGroup,
        c: setMenuParentGroup,
        d: readConfigurationSuccess,
      });
      expect(configEffects.groupChange$).toBeObservable(expected);
    });

    it('should emit ReadConfigurationFail in case read call is not successful', () => {
      readMock.and.returnValue(throwError(errorResponse));
      const payloadInput: Configurator.Configuration = {
        configId: configId,
        productCode: productCode,
        owner: owner,
      };
      const action = new ConfiguratorActions.ChangeGroup({
        configuration: payloadInput,
        groupId: groupId,
        parentGroupId: null,
      });
      const readConfigurationFail = new ConfiguratorActions.ReadConfigurationFail(
        {
          ownerKey: productConfiguration.owner.key,
          error: makeErrorSerializable(errorResponse),
        }
      );

      actions$ = hot('-a', { a: action });

      const expected = cold('-b', {
        b: readConfigurationFail,
      });
      expect(configEffects.groupChange$).toBeObservable(expected);
    });
  });

  describe('Effect addToCart', () => {
    it('should emit AddToCartSuccess, AddOwner on addToCart in case no changes are pending', () => {
      const payloadInput: Configurator.AddToCartParameters = {
        userId: userId,
        cartId: cartId,
        productCode: productCode,
        quantity: quantity,
        configId: configId,
        ownerKey: owner.key,
      };
      const action = new ConfiguratorActions.AddToCart(payloadInput);
      const cartAddEntrySuccess = new CartActions.CartAddEntrySuccess({
        ...cartModification,
        userId: userId,
        cartId: cartId,
        productCode: payloadInput.productCode,
        quantity: cartModification.quantity,
        deliveryModeChanged: cartModification.deliveryModeChanged,
        entry: cartModification.entry,
        quantityAdded: cartModification.quantityAdded,
        statusCode: cartModification.statusCode,
        statusMessage: cartModification.statusMessage,
      });

      const addNextOwner = new ConfiguratorActions.AddNextOwner({
        ownerKey: owner.key,
        cartEntryNo: '' + entryNumber,
      });
      actions$ = hot('-a', { a: action });
      const expected = cold('-(cd)', {
        c: addNextOwner,
        d: cartAddEntrySuccess,
      });
      expect(configEffects.addToCart$).toBeObservable(expected);
    });

    it('should emit AddToCartFail in case add to cart call is not successful', () => {
      addToCartMock.and.returnValue(throwError(errorResponse));
      const payloadInput: Configurator.AddToCartParameters = {
        userId: userId,
        cartId: cartId,
        productCode: productCode,
        quantity: quantity,
        configId: configId,
        ownerKey: owner.key,
      };
      const action = new ConfiguratorActions.AddToCart(payloadInput);
      const cartAddEntryFail = new CartActions.CartAddEntryFail(
        makeErrorSerializable(errorResponse)
      );

      actions$ = hot('-a', { a: action });

      const expected = cold('-b', {
        b: cartAddEntryFail,
      });
      expect(configEffects.addToCart$).toBeObservable(expected);
    });
  });

  describe('Effect updateCartEntry', () => {
    it('should emit AddToCartSuccess on updateCartEntry in case no changes are pending', () => {
      const action = new ConfiguratorActions.UpdateCartEntry(
        payloadInputUpdateConfiguration
      );
      const cartAddEntrySuccess = new CartActions.CartUpdateEntrySuccess({
        ...cartModification,
        userId: userId,
        cartId: cartId,
        entryNumber: cartModification.entry.entryNumber.toString(),
        quantity: cartModification.quantity,
      });

      const updateCartEntrySuccess = new ConfiguratorActions.UpdateCartEntrySuccess(
        productConfiguration
      );

      actions$ = hot('-a', { a: action });
      const expected = cold('-(de)', {
        d: cartAddEntrySuccess,
        e: updateCartEntrySuccess,
      });
      expect(configEffects.updateCartEntry$).toBeObservable(expected);
    });

    it('should emit AddToCartFail in case update cart entry call is not successful', () => {
      updateCartEntryMock.and.returnValue(throwError(errorResponse));

      const action = new ConfiguratorActions.UpdateCartEntry(
        payloadInputUpdateConfiguration
      );
      const cartAddEntryFail = new CartActions.CartUpdateEntryFail(
        makeErrorSerializable(errorResponse)
      );

      actions$ = hot('-a', { a: action });

      const expected = cold('-b', {
        b: cartAddEntryFail,
      });
      expect(configEffects.updateCartEntry$).toBeObservable(expected);
    });
  });

  describe('getGroupWithAttributes', () => {
    it('should find group in single level config', () => {
      expect(
        configEffects.getGroupWithAttributes(productConfiguration.groups)
      ).toBe(groupId);
    });

    it('should find group in multi level config', () => {
      const groups: Configurator.Group[] = [
        {
          attributes: [],
          subGroups: [
            {
              attributes: [],
              subGroups: [],
            },
            {
              attributes: [],
              subGroups: [],
            },
          ],
        },
        {
          attributes: [],
          subGroups: productConfiguration.groups,
        },
        {
          attributes: [],
          subGroups: [
            {
              attributes: [],
              subGroups: [],
            },
          ],
        },
      ];
      expect(configEffects.getGroupWithAttributes(groups)).toBe(groupId);
    });

    it('should find no group in multi level config in case no attributes exist at all', () => {
      const groups: Configurator.Group[] = [
        {
          attributes: [],
          subGroups: [
            {
              attributes: [],
              subGroups: [],
            },
            {
              attributes: [],
              subGroups: [],
            },
          ],
        },
        {
          attributes: [],
          subGroups: productConfiguration.groups,
        },
        {
          attributes: [],
          subGroups: [
            {
              attributes: [],
              subGroups: [],
            },
          ],
        },
      ];
      productConfiguration.groups[0].attributes = [];
      expect(configEffects.getGroupWithAttributes(groups)).toBeUndefined();
    });
  });
});<|MERGE_RESOLUTION|>--- conflicted
+++ resolved
@@ -415,17 +415,10 @@
       const updatePrices = new ConfiguratorActions.UpdatePriceSummary(
         productConfiguration
       );
-<<<<<<< HEAD
-      const setCurrentGroup = new ConfiguratorActions.SetCurrentGroup(
-        productConfiguration.owner.key,
-        groupId
-      );
-=======
       const setCurrentGroup = new ConfiguratorActions.SetCurrentGroup({
         entityKey: productConfiguration.owner.key,
         currentGroup: groupId,
       });
->>>>>>> ba3e64f3
 
       actions$ = hot('-a', { a: action });
       const expected = cold('-(bcd)', {
@@ -497,16 +490,6 @@
       const readConfigurationSuccess = new ConfiguratorActions.ReadConfigurationSuccess(
         productConfiguration
       );
-<<<<<<< HEAD
-      const setCurrentGroup = new ConfiguratorActions.SetCurrentGroup(
-        productConfiguration.owner.key,
-        groupId
-      );
-      const setMenuParentGroup = new ConfiguratorActions.SetMenuParentGroup(
-        productConfiguration.owner.key,
-        null
-      );
-=======
       const setCurrentGroup = new ConfiguratorActions.SetCurrentGroup({
         entityKey: productConfiguration.owner.key,
         currentGroup: groupId,
@@ -515,7 +498,6 @@
         entityKey: productConfiguration.owner.key,
         menuParentGroup: null,
       });
->>>>>>> ba3e64f3
 
       actions$ = hot('-a', { a: action });
 
