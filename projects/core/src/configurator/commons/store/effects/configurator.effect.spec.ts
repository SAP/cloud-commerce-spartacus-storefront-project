import { HttpErrorResponse } from '@angular/common/http';
import { HttpClientTestingModule } from '@angular/common/http/testing';
import { Type } from '@angular/core';
import { TestBed } from '@angular/core/testing';
import { provideMockActions } from '@ngrx/effects/testing';
<<<<<<< HEAD
import * as ngrxStore from '@ngrx/store';
import { StoreModule } from '@ngrx/store';
=======
import { Store, StoreModule } from '@ngrx/store';
>>>>>>> 33be5673
import { cold, hot } from 'jasmine-marbles';
import { Observable, of, throwError } from 'rxjs';
import { CartActions } from '../../../../cart/store/actions/';
import { CartModification } from '../../../../model/cart.model';
import { GenericConfigurator } from '../../../../model/generic-configurator.model';
import { GenericConfigUtilsService } from '../../../generic/utils/config-utils.service';
import * as fromConfigurationReducers from '../../store/reducers/index';
import { ConfiguratorActions } from '../actions/index';
import {
  CONFIGURATION_FEATURE,
  StateWithConfiguration,
} from '../configuration-state';
import { Configurator } from './../../../../model/configurator.model';
import { normalizeHttpError } from './../../../../util/normalize-http-error';
import { ConfiguratorCommonsConnector } from './../../connectors/configurator-commons.connector';
import { ConfiguratorTempUtilsService } from './configurator-temp-utils.service';
import * as fromEffects from './configurator.effect';

const productCode = 'CONF_LAPTOP';
const configId = '1234-56-7890';
const groupId = 'GROUP-1';
const cartId = 'CART-1234';
const cartEntryNumber = '1';
const userId = 'theUser';
const quantity = 1;
const entryNumber = 47;
const errorResponse: HttpErrorResponse = new HttpErrorResponse({
  error: 'notFound',
  status: 404,
});
let owner: GenericConfigurator.Owner = {};
let productConfiguration: Configurator.Configuration = {
  configId: 'a',
};

let payloadInputUpdateConfiguration: Configurator.UpdateConfigurationForCartEntryParameters;

const cartModification: CartModification = {
  quantity: 1,
  quantityAdded: 1,
  deliveryModeChanged: true,
  entry: {
    product: { code: productCode },
    quantity: 1,
    entryNumber: entryNumber,
  },
  statusCode: '',
  statusMessage: '',
};

describe('ConfiguratorEffect', () => {
  let createMock: jasmine.Spy;
  let readMock: jasmine.Spy;
  let addToCartMock: jasmine.Spy;
  let updateCartEntryMock: jasmine.Spy;
  let updateConfigurationMock: jasmine.Spy;
  let readPriceSummaryMock: jasmine.Spy;
  let readConfigurationForCartEntryMock: jasmine.Spy;
  let readConfigurationForOrderEntryMock: jasmine.Spy;
  let overviewMock: jasmine.Spy;
  let configEffects: fromEffects.ConfiguratorEffects;
  let configuratorUtils: GenericConfigUtilsService;
  let store: Store<StateWithConfiguration>;

  let actions$: Observable<any>;

  beforeEach(() => {
    createMock = jasmine.createSpy().and.returnValue(of(productConfiguration));
    updateConfigurationMock = jasmine
      .createSpy()
      .and.returnValue(of(productConfiguration));
    readPriceSummaryMock = jasmine
      .createSpy()
      .and.returnValue(of(productConfiguration));
    readMock = jasmine.createSpy().and.returnValue(of(productConfiguration));
    overviewMock = jasmine
      .createSpy()
      .and.returnValue(of(productConfiguration.overview));
    addToCartMock = jasmine.createSpy().and.returnValue(of(cartModification));
    updateCartEntryMock = jasmine
      .createSpy()
      .and.returnValue(of(cartModification));
    readConfigurationForCartEntryMock = jasmine
      .createSpy()
      .and.returnValue(of(productConfiguration));
    readConfigurationForOrderEntryMock = jasmine
      .createSpy()
      .and.returnValue(of(productConfiguration));

    class MockConnector {
      createConfiguration = createMock;
      readConfiguration = readMock;
      addToCart = addToCartMock;
      updateConfigurationForCartEntry = updateCartEntryMock;
      readConfigurationForCartEntry = readConfigurationForCartEntryMock;
      readConfigurationForOrderEntry = readConfigurationForOrderEntryMock;
      updateConfiguration = updateConfigurationMock;
      readPriceSummary = readPriceSummaryMock;
      getConfigurationOverview = overviewMock;
    }
    TestBed.configureTestingModule({
      imports: [
        HttpClientTestingModule,
        StoreModule.forRoot({}),
        StoreModule.forFeature(
          CONFIGURATION_FEATURE,
          fromConfigurationReducers.getConfiguratorReducers()
        ),
      ],

      providers: [
        fromEffects.ConfiguratorEffects,
        provideMockActions(() => actions$),
        {
          provide: ConfiguratorCommonsConnector,
          useClass: MockConnector,
        },
        {
          provide: ConfiguratorTempUtilsService,
          useClass: ConfiguratorTempUtilsService,
        },
      ],
    });

    configEffects = TestBed.inject(
      fromEffects.ConfiguratorEffects as Type<fromEffects.ConfiguratorEffects>
    );
    configuratorUtils = TestBed.inject(
      GenericConfigUtilsService as Type<GenericConfigUtilsService>
    );
    store = TestBed.inject(Store as Type<Store<StateWithConfiguration>>);

    owner = {
      type: GenericConfigurator.OwnerType.PRODUCT,
      id: productCode,
    };

    productConfiguration = {
      configId: 'a',
      productCode: productCode,
      owner: owner,
      complete: true,
      consistent: true,
      overview: {
        groups: [
          {
            id: 'a',
            groupDescription: 'a',
            attributes: [
              {
                attribute: 'a',
                value: 'A',
              },
            ],
          },
        ],
      },
      groups: [
        { id: groupId, attributes: [{ name: 'attrName' }], subGroups: [] },
      ],
    };

    payloadInputUpdateConfiguration = {
      userId: userId,
      cartId: cartId,
      configuration: productConfiguration,
      cartEntryNumber: entryNumber.toString(),
    };
    configuratorUtils.setOwnerKey(owner);
  });

  it('should provide configuration effects', () => {
    expect(configEffects).toBeTruthy();
  });

  it('should emit a success action with content for an action of type createConfiguration', () => {
    const action = new ConfiguratorActions.CreateConfiguration(
      productConfiguration.owner
    );

    const completion = new ConfiguratorActions.CreateConfigurationSuccess(
      productConfiguration
    );
    actions$ = hot('-a', { a: action });
    const expected = cold('-b', { b: completion });

    expect(configEffects.createConfiguration$).toBeObservable(expected);
  });

  it('must not emit anything in case source action is not covered, createConfiguration', () => {
    const actionNotCovered = new ConfiguratorActions.CreateConfigurationSuccess(
      productConfiguration
    );
    actions$ = hot('-a', { a: actionNotCovered });
    const expected = cold('-');

    expect(configEffects.createConfiguration$).toBeObservable(expected);
  });

  it('should emit a fail action in case something goes wrong', () => {
    createMock.and.returnValue(throwError(errorResponse));

    const action = new ConfiguratorActions.CreateConfiguration(
      productConfiguration.owner
    );

    const completionFailure = new ConfiguratorActions.CreateConfigurationFail({
      ownerKey: productConfiguration.owner.key,
      error: normalizeHttpError(errorResponse),
    });
    actions$ = hot('-a', { a: action });
    const expected = cold('-b', { b: completionFailure });

    expect(configEffects.createConfiguration$).toBeObservable(expected);
  });

  describe('Effect readConfiguration', () => {
    it('should emit a success action with content in case connector call goes fine', () => {
      const payloadInput: Configurator.Configuration = {
        configId: configId,
        owner: owner,
      };
      const action = new ConfiguratorActions.ReadConfiguration({
        configuration: payloadInput,
        groupId: '',
      });

      const completion = new ConfiguratorActions.ReadConfigurationSuccess(
        productConfiguration
      );
      actions$ = hot('-a', { a: action });
      const expected = cold('-b', { b: completion });

      expect(configEffects.readConfiguration$).toBeObservable(expected);
    });

    it('should emit a fail action in case connector raises an error', () => {
      readMock.and.returnValue(throwError(errorResponse));
      const action = new ConfiguratorActions.ReadConfiguration({
        configuration: productConfiguration,
        groupId: '',
      });

      const readConfigurationFailAction = new ConfiguratorActions.ReadConfigurationFail(
        {
          ownerKey: productConfiguration.owner.key,
          error: normalizeHttpError(errorResponse),
        }
      );
      actions$ = hot('-a', { a: action });
      const expected = cold('-b', { b: readConfigurationFailAction });

      expect(configEffects.readConfiguration$).toBeObservable(expected);
    });

    it('must not emit anything in case source action is not covered', () => {
      const payloadInput = { configId: configId, owner: owner };
      const action = new ConfiguratorActions.ReadConfigurationSuccess(
        payloadInput
      );
      actions$ = hot('-a', { a: action });
      const expected = cold('-');
      expect(configEffects.readConfiguration$).toBeObservable(expected);
    });
  });

  describe('Effect getOverview', () => {
    it('should emit a success action with content in case connector call goes well', () => {
      const payloadInput: Configurator.Configuration = {
        configId: configId,
        owner: owner,
      };
      const action = new ConfiguratorActions.GetConfigurationOverview(
        payloadInput
      );

      const overviewSuccessAction = new ConfiguratorActions.GetConfigurationOverviewSuccess(
        {
          ownerKey: owner.key,
          overview: productConfiguration.overview,
        }
      );
      actions$ = hot('-a', { a: action });
      const expected = cold('-b', { b: overviewSuccessAction });

      expect(configEffects.getOverview$).toBeObservable(expected);
    });

    it('should emit a fail action in case something goes wrong', () => {
      overviewMock.and.returnValue(throwError(errorResponse));
      const overviewAction = new ConfiguratorActions.GetConfigurationOverview(
        productConfiguration
      );

      const failAction = new ConfiguratorActions.GetConfigurationOverviewFail({
        ownerKey: productConfiguration.owner.key,
        error: normalizeHttpError(errorResponse),
      });
      actions$ = hot('-a', { a: overviewAction });
      const expected = cold('-b', { b: failAction });

      expect(configEffects.getOverview$).toBeObservable(expected);
    });
  });

  describe('Effect addOwner', () => {
    it('should emit 2 result actions', () => {
      spyOnProperty(ngrxStore, 'select').and.returnValue(() => () =>
        of(productConfiguration)
      );
      const addOwnerAction = new ConfiguratorActions.AddNextOwner({
        ownerKey: productConfiguration.owner.key,
        cartEntryNo: cartEntryNumber,
      });

      const setNextOwnerAction = new ConfiguratorActions.SetNextOwnerCartEntry({
        configuration: productConfiguration,
        cartEntryNo: cartEntryNumber,
      });
      const newCartEntryOwner: GenericConfigurator.Owner = {
        type: GenericConfigurator.OwnerType.CART_ENTRY,
        id: cartEntryNumber,
      };
      configuratorUtils.setOwnerKey(newCartEntryOwner);
      const setInteractionStateAction = new ConfiguratorActions.SetInteractionState(
        {
          entityKey: newCartEntryOwner.key,
          interactionState: productConfiguration.interactionState,
        }
      );
      actions$ = hot('-a', { a: addOwnerAction });
      const expected = cold('-(bc)', {
        b: setNextOwnerAction,
        c: setInteractionStateAction,
      });

      expect(configEffects.addOwner$).toBeObservable(expected);
    });
  });

  describe('Effect updateConfiguration', () => {
    it('should emit a success action with content for an action of type updateConfiguration', () => {
      const payloadInput = productConfiguration;
      const action = new ConfiguratorActions.UpdateConfiguration(payloadInput);

      const completion = new ConfiguratorActions.UpdateConfigurationSuccess(
        productConfiguration
      );
      actions$ = hot('-a', { a: action });
      const expected = cold('-b', { b: completion });

      expect(configEffects.updateConfiguration$).toBeObservable(expected);
    });

    it('must not emit anything in case source action is not covered', () => {
      const payloadInput = productConfiguration;
      const actionNotCovered = new ConfiguratorActions.UpdateConfigurationSuccess(
        payloadInput
      );
      actions$ = hot('-a', { a: actionNotCovered });
      const expected = cold('-');
      expect(configEffects.updateConfiguration$).toBeObservable(expected);
    });

    it('should emit a fail action in case something goes wrong', () => {
      updateConfigurationMock.and.returnValue(throwError(errorResponse));
      const payloadInput = productConfiguration;
      const action = new ConfiguratorActions.UpdateConfiguration(payloadInput);

      const failAction = new ConfiguratorActions.UpdateConfigurationFail({
        configuration: productConfiguration,
        error: normalizeHttpError(errorResponse),
      });
      actions$ = hot('-a', { a: action });
      const expected = cold('-b', { b: failAction });

      expect(configEffects.updateConfiguration$).toBeObservable(expected);
    });
  });

  describe('Effect updatePriceSummary', () => {
    it('should emit a price summary success action in case call is successfull', () => {
      const payloadInput = productConfiguration;
      const updatePriceSummaryAction = new ConfiguratorActions.UpdatePriceSummary(
        payloadInput
      );

      const updatePriceSummarySuccessAction = new ConfiguratorActions.UpdatePriceSummarySuccess(
        productConfiguration
      );
      actions$ = hot('-a', { a: updatePriceSummaryAction });
      const expected = cold('-b', { b: updatePriceSummarySuccessAction });

      expect(configEffects.updatePriceSummary$).toBeObservable(expected);
    });

    it('should emit a fail action in case something goes wrong', () => {
      readPriceSummaryMock.and.returnValue(throwError(errorResponse));
      const payloadInput = productConfiguration;
      const updatePriceSummaryAction = new ConfiguratorActions.UpdatePriceSummary(
        payloadInput
      );

      const failAction = new ConfiguratorActions.UpdatePriceSummaryFail({
        ownerKey: productConfiguration.owner.key,
        error: normalizeHttpError(errorResponse),
      });
      actions$ = hot('-a', { a: updatePriceSummaryAction });
      const expected = cold('-b', { b: failAction });

      expect(configEffects.updatePriceSummary$).toBeObservable(expected);
    });
  });

  describe('Effect readConfigurationForCartEntry', () => {
    it('should emit a success action with content for an action of type readConfigurationForCartEntry', () => {
      const readFromCartEntry: GenericConfigurator.ReadConfigurationFromCartEntryParameters = {
        owner: owner,
      };
      const action = new ConfiguratorActions.ReadCartEntryConfiguration(
        readFromCartEntry
      );

      const readCartEntrySuccessAction = new ConfiguratorActions.ReadCartEntryConfigurationSuccess(
        productConfiguration
      );

      const updatePriceAction = new ConfiguratorActions.UpdatePriceSummary(
        productConfiguration
      );

      actions$ = hot('-a', { a: action });
      const expected = cold('-(bc)', {
        b: readCartEntrySuccessAction,
        c: updatePriceAction,
      });

      expect(configEffects.readConfigurationForCartEntry$).toBeObservable(
        expected
      );
    });

    it('should emit a fail action if something goes wrong', () => {
      readConfigurationForCartEntryMock.and.returnValue(
        throwError(errorResponse)
      );
      const readFromCartEntry: GenericConfigurator.ReadConfigurationFromCartEntryParameters = {
        owner: owner,
      };
      const action = new ConfiguratorActions.ReadCartEntryConfiguration(
        readFromCartEntry
      );

      const completion = new ConfiguratorActions.ReadCartEntryConfigurationFail(
        {
          ownerKey: productConfiguration.owner.key,
          error: normalizeHttpError(errorResponse),
        }
      );
      actions$ = hot('-a', { a: action });
      const expected = cold('-b', { b: completion });

      expect(configEffects.readConfigurationForCartEntry$).toBeObservable(
        expected
      );
    });
  });

  describe('Effect readConfigurationForOrderEntry', () => {
    it('should emit a success action with content in case call is successful', () => {
      const readFromOrderEntry: GenericConfigurator.ReadConfigurationFromCartEntryParameters = {
        owner: owner,
      };
      const action = new ConfiguratorActions.ReadOrderEntryConfiguration(
        readFromOrderEntry
      );

      const readOrderEntrySuccessAction = new ConfiguratorActions.ReadOrderEntryConfigurationSuccess(
        productConfiguration
      );

      actions$ = hot('-a', { a: action });
      const expected = cold('-b', {
        b: readOrderEntrySuccessAction,
      });

      expect(configEffects.readConfigurationForOrderEntry$).toBeObservable(
        expected
      );
    });

    it('should emit a fail action if something goes wrong', () => {
      readConfigurationForOrderEntryMock.and.returnValue(
        throwError(errorResponse)
      );
      const readFromOrderEntry: GenericConfigurator.ReadConfigurationFromOrderEntryParameters = {
        owner: owner,
      };
      const action = new ConfiguratorActions.ReadOrderEntryConfiguration(
        readFromOrderEntry
      );

      const completion = new ConfiguratorActions.ReadOrderEntryConfigurationFail(
        {
          ownerKey: productConfiguration.owner.key,
          error: normalizeHttpError(errorResponse),
        }
      );
      actions$ = hot('-a', { a: action });
      const expected = cold('-b', { b: completion });

      expect(configEffects.readConfigurationForOrderEntry$).toBeObservable(
        expected
      );
    });
  });

  describe('Effect updateConfigurationSuccess', () => {
    it('should raise UpdateConfigurationFinalize, UpdatePrices and ChangeGroup in case no changes are pending', () => {
      const payloadInput = productConfiguration;
      const action = new ConfiguratorActions.UpdateConfigurationSuccess(
        payloadInput
      );
      const finalizeSuccess = new ConfiguratorActions.UpdateConfigurationFinalizeSuccess(
        productConfiguration
      );
      const updatePrices = new ConfiguratorActions.UpdatePriceSummary(
        productConfiguration
      );
      const changeGroup = new ConfiguratorActions.ChangeGroup({
        configuration: productConfiguration,
        groupId: groupId,
        parentGroupId: undefined,
      });

      actions$ = hot('-a', { a: action });
      const expected = cold('-(bcd)', {
        b: finalizeSuccess,
        c: updatePrices,
        d: changeGroup,
      });
      expect(configEffects.updateConfigurationSuccess$).toBeObservable(
        expected
      );
    });

    it('should not raise ChangeGroup in case current group does not change', () => {
      store.dispatch(
        new ConfiguratorActions.SetCurrentGroup({
          entityKey: productConfiguration.owner.key,
          currentGroup: productConfiguration.groups[0].id,
        })
      );
      const payloadInput = productConfiguration;
      const action = new ConfiguratorActions.UpdateConfigurationSuccess(
        payloadInput
      );
      const finalizeSuccess = new ConfiguratorActions.UpdateConfigurationFinalizeSuccess(
        productConfiguration
      );
      const updatePrices = new ConfiguratorActions.UpdatePriceSummary(
        productConfiguration
      );

      actions$ = hot('-a', { a: action });
      const expected = cold('-(bc)', {
        b: finalizeSuccess,
        c: updatePrices,
      });
      expect(configEffects.updateConfigurationSuccess$).toBeObservable(
        expected
      );
    });
  });
  describe('Effect updateConfigurationFail', () => {
    it('should raise UpdateConfigurationFinalizeFail on UpdateConfigurationFail in case no changes are pending', () => {
      const payloadInput = productConfiguration;
      const action = new ConfiguratorActions.UpdateConfigurationFail({
        configuration: payloadInput,
        error: undefined,
      });
      const completion = new ConfiguratorActions.UpdateConfigurationFinalizeFail(
        productConfiguration
      );
      actions$ = hot('-a', { a: action });
      const expected = cold('-b', { b: completion });
      expect(configEffects.updateConfigurationFail$).toBeObservable(expected);
    });
    it('must not emit anything in case of UpdateConfigurationSuccess', () => {
      const payloadInput = productConfiguration;
      const action = new ConfiguratorActions.UpdateConfigurationSuccess(
        payloadInput
      );
      actions$ = hot('-a', { a: action });

      configEffects.updateConfigurationFail$.subscribe((emitted) =>
        fail(emitted)
      );
      // just to get rid of the SPEC_HAS_NO_EXPECTATIONS message.
      // The actual test is done in the subscribe part
      expect(true).toBeTruthy();
    });
  });
  describe('Effect handleErrorOnUpdate', () => {
    it('should emit ReadConfiguration on UpdateConfigurationFinalizeFail', () => {
      const payloadInput = productConfiguration;
      const action = new ConfiguratorActions.UpdateConfigurationFinalizeFail(
        payloadInput
      );
      const completion = new ConfiguratorActions.ReadConfiguration({
        configuration: productConfiguration,
        groupId: undefined,
      });
      actions$ = hot('-a', { a: action });
      const expected = cold('-b', { b: completion });
      expect(configEffects.handleErrorOnUpdate$).toBeObservable(expected);
    });
  });
  describe('Effect groupChange', () => {
    it('should emit ReadConfigurationSuccess and SetCurrentGroup/SetParentGroup on ChangeGroup in case no changes are pending', () => {
      const payloadInput: Configurator.Configuration = {
        configId: configId,
        productCode: productCode,
        owner: owner,
      };
      const action = new ConfiguratorActions.ChangeGroup({
        configuration: payloadInput,
        groupId: groupId,
        parentGroupId: null,
      });
      const readConfigurationSuccess = new ConfiguratorActions.ReadConfigurationSuccess(
        productConfiguration
      );
      const setCurrentGroup = new ConfiguratorActions.SetCurrentGroup({
        entityKey: productConfiguration.owner.key,
        currentGroup: groupId,
      });
      const setMenuParentGroup = new ConfiguratorActions.SetMenuParentGroup({
        entityKey: productConfiguration.owner.key,
        menuParentGroup: null,
      });

      actions$ = hot('-a', { a: action });

      const expected = cold('-(bcd)', {
        b: setCurrentGroup,
        c: setMenuParentGroup,
        d: readConfigurationSuccess,
      });
      expect(configEffects.groupChange$).toBeObservable(expected);
    });

    it('should emit ReadConfigurationFail in case read call is not successful', () => {
      readMock.and.returnValue(throwError(errorResponse));
      const payloadInput: Configurator.Configuration = {
        configId: configId,
        productCode: productCode,
        owner: owner,
      };
      const action = new ConfiguratorActions.ChangeGroup({
        configuration: payloadInput,
        groupId: groupId,
        parentGroupId: null,
      });
      const readConfigurationFail = new ConfiguratorActions.ReadConfigurationFail(
        {
          ownerKey: productConfiguration.owner.key,
          error: normalizeHttpError(errorResponse),
        }
      );

      actions$ = hot('-a', { a: action });

      const expected = cold('-b', {
        b: readConfigurationFail,
      });
      expect(configEffects.groupChange$).toBeObservable(expected);
    });
  });

  describe('Effect addToCart', () => {
    it('should emit AddToCartSuccess, AddOwner on addToCart in case no changes are pending', () => {
      const payloadInput: Configurator.AddToCartParameters = {
        userId: userId,
        cartId: cartId,
        productCode: productCode,
        quantity: quantity,
        configId: configId,
        ownerKey: owner.key,
      };
      const action = new ConfiguratorActions.AddToCart(payloadInput);
      const cartAddEntrySuccess = new CartActions.CartAddEntrySuccess({
        ...cartModification,
        userId: userId,
        cartId: cartId,
        productCode: payloadInput.productCode,
        quantity: cartModification.quantity,
        deliveryModeChanged: cartModification.deliveryModeChanged,
        entry: cartModification.entry,
        quantityAdded: cartModification.quantityAdded,
        statusCode: cartModification.statusCode,
        statusMessage: cartModification.statusMessage,
      });

      const addNextOwner = new ConfiguratorActions.AddNextOwner({
        ownerKey: owner.key,
        cartEntryNo: '' + entryNumber,
      });
      actions$ = hot('-a', { a: action });
      const expected = cold('-(cd)', {
        c: addNextOwner,
        d: cartAddEntrySuccess,
      });
      expect(configEffects.addToCart$).toBeObservable(expected);
    });

    it('should emit AddToCartFail in case add to cart call is not successful', () => {
      addToCartMock.and.returnValue(throwError(errorResponse));
      const payloadInput: Configurator.AddToCartParameters = {
        userId: userId,
        cartId: cartId,
        productCode: productCode,
        quantity: quantity,
        configId: configId,
        ownerKey: owner.key,
      };
      const action = new ConfiguratorActions.AddToCart(payloadInput);
      const cartAddEntryFail = new CartActions.CartAddEntryFail({
        userId,
        cartId,
        productCode,
        quantity,
        error: normalizeHttpError(errorResponse),
      });

      actions$ = hot('-a', { a: action });

      const expected = cold('-b', {
        b: cartAddEntryFail,
      });
      expect(configEffects.addToCart$).toBeObservable(expected);
    });
  });

  describe('Effect updateCartEntry', () => {
    it('should emit updateCartEntrySuccess on updateCartEntry in case no changes are pending', () => {
      const action = new ConfiguratorActions.UpdateCartEntry(
        payloadInputUpdateConfiguration
      );
      const cartUpdateEntrySuccess = new CartActions.CartUpdateEntrySuccess({
        ...cartModification,
        userId: userId,
        cartId: cartId,
        entryNumber: cartModification.entry.entryNumber.toString(),
        quantity: cartModification.quantity,
      });

      actions$ = hot('-a', { a: action });
      const expected = cold('-d)', {
        d: cartUpdateEntrySuccess,
      });
      expect(configEffects.updateCartEntry$).toBeObservable(expected);
    });

    it('should emit AddToCartFail in case update cart entry call is not successful', () => {
      updateCartEntryMock.and.returnValue(throwError(errorResponse));

      const action = new ConfiguratorActions.UpdateCartEntry(
        payloadInputUpdateConfiguration
      );
      const cartAddEntryFail = new CartActions.CartUpdateEntryFail({
        userId,
        cartId,
        entryNumber: entryNumber.toString(),
        quantity: 1,
        error: normalizeHttpError(errorResponse),
      });

      actions$ = hot('-a', { a: action });

      const expected = cold('-b', {
        b: cartAddEntryFail,
      });
      expect(configEffects.updateCartEntry$).toBeObservable(expected);
    });
  });

  describe('getGroupWithAttributes', () => {
    it('should find group in single level config', () => {
      expect(
        configEffects.getGroupWithAttributes(productConfiguration.groups)
      ).toBe(groupId);
    });

    it('should find group in multi level config', () => {
      const groups: Configurator.Group[] = [
        {
          attributes: [],
          subGroups: [
            {
              attributes: [],
              subGroups: [],
            },
            {
              attributes: [],
              subGroups: [],
            },
          ],
        },
        {
          attributes: [],
          subGroups: productConfiguration.groups,
        },
        {
          attributes: [],
          subGroups: [
            {
              attributes: [],
              subGroups: [],
            },
          ],
        },
      ];
      expect(configEffects.getGroupWithAttributes(groups)).toBe(groupId);
    });

    it('should find no group in multi level config in case no attributes exist at all', () => {
      const groups: Configurator.Group[] = [
        {
          attributes: [],
          subGroups: [
            {
              attributes: [],
              subGroups: [],
            },
            {
              attributes: [],
              subGroups: [],
            },
          ],
        },
        {
          attributes: [],
          subGroups: productConfiguration.groups,
        },
        {
          attributes: [],
          subGroups: [
            {
              attributes: [],
              subGroups: [],
            },
          ],
        },
      ];
      productConfiguration.groups[0].attributes = [];
      expect(configEffects.getGroupWithAttributes(groups)).toBeUndefined();
    });
  });
});<|MERGE_RESOLUTION|>--- conflicted
+++ resolved
@@ -3,12 +3,8 @@
 import { Type } from '@angular/core';
 import { TestBed } from '@angular/core/testing';
 import { provideMockActions } from '@ngrx/effects/testing';
-<<<<<<< HEAD
 import * as ngrxStore from '@ngrx/store';
-import { StoreModule } from '@ngrx/store';
-=======
 import { Store, StoreModule } from '@ngrx/store';
->>>>>>> 33be5673
 import { cold, hot } from 'jasmine-marbles';
 import { Observable, of, throwError } from 'rxjs';
 import { CartActions } from '../../../../cart/store/actions/';
