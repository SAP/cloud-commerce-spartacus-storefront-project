--- conflicted
+++ resolved
@@ -153,7 +153,9 @@
 
   @Effect()
   updateConfigurationSuccess$: Observable<
-    UpdateConfigurationFinalizeSuccess | ConfiguratorUiActions.SetCurrentGroup
+    | UpdateConfigurationFinalizeSuccess
+    | UpdateConfigurationPrice
+    | ConfiguratorUiActions.SetCurrentGroup
   > = this.actions$.pipe(
     ofType(UPDATE_CONFIGURATION_SUCCESS),
     map((action: UpdateConfigurationSuccess) => action.payload),
@@ -162,16 +164,12 @@
         select(ConfiguratorSelectors.getPendingChanges),
         take(1),
         filter(pendingChanges => pendingChanges === 0),
-<<<<<<< HEAD
-        map(_pendingChanges => {
-          //When no changes are pending update prices
-          this.store.dispatch(new UpdateConfigurationPrice(payload));
-
-          return new UpdateConfigurationFinalizeSuccess(payload);
-        })
-=======
         switchMap(() => [
           new UpdateConfigurationFinalizeSuccess(payload),
+
+          //When no changes are pending update prices
+          new UpdateConfigurationPrice(payload),
+
           //setCurrentGroup because in cases where a queue of updates exists with a group navigation in between,
           //we need to ensure that the last update determines the current group.
           new ConfiguratorUiActions.SetCurrentGroup(
@@ -179,7 +177,6 @@
             payload.groups.filter(group => group.attributes.length > 0)[0].id
           ),
         ])
->>>>>>> b9b7866d
       );
     })
   );
