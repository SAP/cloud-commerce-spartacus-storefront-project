--- conflicted
+++ resolved
@@ -66,11 +66,7 @@
         .createConfiguration(productCode)
         .pipe(
           switchMap((configuration: Configurator.Configuration) => {
-<<<<<<< HEAD
-            this.store.dispatch(new UpdateConfigurationPrice(configuration));
-=======
             this.store.dispatch(new UpdatePriceSummary(configuration));
->>>>>>> 0b6049fc
 
             return [new CreateConfigurationSuccess(configuration)];
           }),
@@ -135,47 +131,26 @@
   );
 
   @Effect()
-<<<<<<< HEAD
-  updateConfigurationPrice$: Observable<
-    UpdateConfigurationPriceSuccess | UpdateConfigurationPriceFail
-  > = this.actions$.pipe(
-    ofType(UPDATE_CONFIGURATION_PRICE),
-=======
   updatePriceSummary$: Observable<
     UpdatePriceSummarySuccess | UpdatePriceSummaryFail
   > = this.actions$.pipe(
     ofType(UPDATE_PRICE_SUMMARY),
->>>>>>> 0b6049fc
     map(
       (action: { type: string; payload?: Configurator.Configuration }) =>
         action.payload
     ),
     mergeMap(payload => {
       return this.configuratorCommonsConnector
-<<<<<<< HEAD
-        .readConfigurationPrice(payload.configId)
-        .pipe(
-          map((configuration: Configurator.Configuration) => {
-            return new UpdateConfigurationPriceSuccess(configuration);
-=======
         .readPriceSummary(payload.configId)
         .pipe(
           map((configuration: Configurator.Configuration) => {
             return new UpdatePriceSummarySuccess(configuration);
->>>>>>> 0b6049fc
           }),
           catchError(error => {
             const errorPayload = makeErrorSerializable(error);
             errorPayload.configId = payload.configId;
             return [
-<<<<<<< HEAD
-              new UpdateConfigurationPriceFail(
-                payload.productCode,
-                errorPayload
-              ),
-=======
               new UpdatePriceSummaryFail(payload.productCode, errorPayload),
->>>>>>> 0b6049fc
             ];
           })
         );
@@ -185,11 +160,7 @@
   @Effect()
   updateConfigurationSuccess$: Observable<
     | UpdateConfigurationFinalizeSuccess
-<<<<<<< HEAD
-    | UpdateConfigurationPrice
-=======
     | UpdatePriceSummary
->>>>>>> 0b6049fc
     | ConfiguratorUiActions.SetCurrentGroup
   > = this.actions$.pipe(
     ofType(UPDATE_CONFIGURATION_SUCCESS),
@@ -203,11 +174,7 @@
           new UpdateConfigurationFinalizeSuccess(payload),
 
           //When no changes are pending update prices
-<<<<<<< HEAD
-          new UpdateConfigurationPrice(payload),
-=======
           new UpdatePriceSummary(payload),
->>>>>>> 0b6049fc
 
           //setCurrentGroup because in cases where a queue of updates exists with a group navigation in between,
           //we need to ensure that the last update determines the current group.
