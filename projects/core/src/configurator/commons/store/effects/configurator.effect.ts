import { Injectable } from '@angular/core';
import { Actions, Effect, ofType } from '@ngrx/effects';
import { select, Store } from '@ngrx/store';
import { Observable, of } from 'rxjs';
import {
  catchError,
  filter,
  map,
  mergeMap,
  switchMap,
  take,
} from 'rxjs/operators';
import { CartActions } from '../../../../cart/store/actions/';
import { CartModification } from '../../../../model/cart.model';
import { Configurator } from '../../../../model/configurator.model';
import { GenericConfigurator } from '../../../../model/generic-configurator.model';
import { makeErrorSerializable } from '../../../../util/serialization-utils';
import { ConfiguratorCommonsConnector } from '../../connectors/configurator-commons.connector';
import * as ConfiguratorSelectors from '../../store/selectors/configurator.selector';
import { ConfiguratorActions } from '../actions';
import {
  AddNextOwner,
  AddToCart,
  ADD_NEXT_OWNER,
  ADD_TO_CART,
  ChangeGroup,
  CHANGE_GROUP,
  CreateConfiguration,
  CreateConfigurationFail,
  CreateConfigurationSuccess,
  CREATE_CONFIGURATION,
  GetConfigurationOverview,
  GetConfigurationOverviewFail,
  GetConfigurationOverviewSuccess,
  GET_CONFIGURATION_OVERVIEW,
  ReadCartEntryConfiguration,
  ReadCartEntryConfigurationFail,
  ReadCartEntryConfigurationSuccess,
  ReadConfiguration,
  ReadConfigurationFail,
  ReadConfigurationSuccess,
  ReadOrderEntryConfiguration,
  ReadOrderEntryConfigurationFail,
  ReadOrderEntryConfigurationSuccess,
  READ_CART_ENTRY_CONFIGURATION,
  READ_CONFIGURATION,
  READ_ORDER_ENTRY_CONFIGURATION,
  UpdateCartEntry,
  UpdateConfiguration,
  UpdateConfigurationFail,
  UpdateConfigurationFinalizeFail,
  UpdateConfigurationFinalizeSuccess,
  UpdateConfigurationSuccess,
  UpdatePriceSummary,
  UpdatePriceSummaryFail,
  UpdatePriceSummarySuccess,
  UPDATE_CART_ENTRY,
  UPDATE_CONFIGURATION,
  UPDATE_CONFIGURATION_FAIL,
  UPDATE_CONFIGURATION_FINALIZE_FAIL,
  UPDATE_CONFIGURATION_SUCCESS,
  UPDATE_PRICE_SUMMARY,
} from '../actions/configurator.action';
import { StateWithConfiguration } from '../configuration-state';

@Injectable()
export class ConfiguratorEffects {
  @Effect()
  createConfiguration$: Observable<
    CreateConfigurationSuccess | CreateConfigurationFail
  > = this.actions$.pipe(
    ofType(CREATE_CONFIGURATION),
    mergeMap((action: CreateConfiguration) => {
      return this.configuratorCommonsConnector
        .createConfiguration(action.payload.id)
        .pipe(
          switchMap((configuration: Configurator.Configuration) => {
            this.store.dispatch(new UpdatePriceSummary(configuration));

            return [new CreateConfigurationSuccess(configuration)];
          }),
          catchError((error) => [
            new CreateConfigurationFail({
              ownerKey: action.payload.key,
              error: makeErrorSerializable(error),
            }),
          ])
        );
    })
  );

  @Effect()
  readConfiguration$: Observable<
    ReadConfigurationSuccess | ReadConfigurationFail
  > = this.actions$.pipe(
    ofType(READ_CONFIGURATION),

    mergeMap((action: ReadConfiguration) => {
      return this.configuratorCommonsConnector
        .readConfiguration(
          action.payload.configuration.configId,
          action.payload.groupId,
          action.payload.configuration.owner
        )
        .pipe(
          switchMap((configuration: Configurator.Configuration) => {
            return [new ReadConfigurationSuccess(configuration)];
          }),
          catchError((error) => [
            new ReadConfigurationFail({
              ownerKey: action.payload.configuration.owner.key,
              error: makeErrorSerializable(error),
            }),
          ])
        );
    })
  );

  @Effect()
  updateConfiguration$: Observable<
    UpdateConfigurationSuccess | UpdateConfigurationFail
  > = this.actions$.pipe(
    ofType(UPDATE_CONFIGURATION),
    map((action: UpdateConfiguration) => action.payload),
    //mergeMap here as we need to process each update
    //(which only sends one changed attribute at a time),
    //so we must not cancel inner emissions
    mergeMap((payload: Configurator.Configuration) => {
      return this.configuratorCommonsConnector
        .updateConfiguration(payload)
        .pipe(
          map((configuration: Configurator.Configuration) => {
            return new UpdateConfigurationSuccess(configuration);
          }),
          catchError((error) => {
            const errorPayload = makeErrorSerializable(error);
            errorPayload.configId = payload.configId;
            return [
              new UpdateConfigurationFail({
                configuration: payload,
                error: errorPayload,
              }),
            ];
          })
        );
    })
  );

  @Effect()
  updatePriceSummary$: Observable<
    UpdatePriceSummarySuccess | UpdatePriceSummaryFail
  > = this.actions$.pipe(
    ofType(UPDATE_PRICE_SUMMARY),
    map(
      (action: { type: string; payload?: Configurator.Configuration }) =>
        action.payload
    ),
    mergeMap((payload) => {
      return this.configuratorCommonsConnector.readPriceSummary(payload).pipe(
        map((configuration: Configurator.Configuration) => {
          return new UpdatePriceSummarySuccess(configuration);
        }),
        catchError((error) => {
          const errorPayload = makeErrorSerializable(error);
          errorPayload.configId = payload.configId;
          return [
            new UpdatePriceSummaryFail({
              ownerKey: payload.owner.key,
              error: errorPayload,
            }),
          ];
        })
      );
    })
  );

  @Effect()
  getOverview$: Observable<
    GetConfigurationOverviewSuccess | GetConfigurationOverviewFail
  > = this.actions$.pipe(
    ofType(GET_CONFIGURATION_OVERVIEW),
    map((action: GetConfigurationOverview) => action.payload),
    mergeMap((payload) => {
      return this.configuratorCommonsConnector
        .getConfigurationOverview(payload.configId)
        .pipe(
          map((overview: Configurator.Overview) => {
            return new GetConfigurationOverviewSuccess({
              ownerKey: payload.owner.key,
              overview: overview,
            });
          }),
          catchError((error) => {
            const errorPayload = makeErrorSerializable(error);
            errorPayload.configId = payload.owner.id;
            return [
              new GetConfigurationOverviewFail({
                ownerKey: payload.owner.key,
                error: errorPayload,
              }),
            ];
          })
        );
    })
  );

  @Effect()
  updateConfigurationSuccess$: Observable<
    | UpdateConfigurationFinalizeSuccess
    | UpdatePriceSummary
    | ConfiguratorActions.SetCurrentGroup
  > = this.actions$.pipe(
    ofType(UPDATE_CONFIGURATION_SUCCESS),
    map((action: UpdateConfigurationSuccess) => action.payload),
    mergeMap((payload: Configurator.Configuration) => {
      return this.store.pipe(
        select(ConfiguratorSelectors.hasPendingChanges(payload.owner.key)),
        take(1),
        filter((hasPendingChanges) => hasPendingChanges === false),
        switchMap(() => [
          new UpdateConfigurationFinalizeSuccess(payload),

          //When no changes are pending update prices
          new UpdatePriceSummary(payload),

          //setCurrentGroup because in cases where a queue of updates exists with a group navigation in between,
          //we need to ensure that the last update determines the current group.
<<<<<<< HEAD
          new ConfiguratorActions.SetCurrentGroup(
            payload.owner.key,
            this.getGroupWithAttributes(payload.groups)
          ),
=======
          new ConfiguratorActions.SetCurrentGroup({
            entityKey: payload.owner.key,
            currentGroup: this.getGroupWithAttributes(payload.groups),
          }),
>>>>>>> ba3e64f3
        ])
      );
    })
  );

  @Effect()
  updateConfigurationFail$: Observable<
    UpdateConfigurationFinalizeFail
  > = this.actions$.pipe(
    ofType(UPDATE_CONFIGURATION_FAIL),
    map((action: UpdateConfigurationFail) => action.payload),
    mergeMap((payload) => {
      return this.store.pipe(
        select(
          ConfiguratorSelectors.hasPendingChanges(
            payload.configuration.owner.key
          )
        ),
        take(1),
        filter((hasPendingChanges) => hasPendingChanges === false),
        map(() => new UpdateConfigurationFinalizeFail(payload.configuration))
      );
    })
  );

  @Effect()
  handleErrorOnUpdate$: Observable<ReadConfiguration> = this.actions$.pipe(
    ofType(UPDATE_CONFIGURATION_FINALIZE_FAIL),
    map((action: UpdateConfigurationFinalizeFail) => action.payload),
    map(
      (payload) =>
        new ReadConfiguration({ configuration: payload, groupId: undefined })
    )
  );

  @Effect()
  groupChange$: Observable<
    | ConfiguratorActions.SetCurrentGroup
    | ConfiguratorActions.SetMenuParentGroup
    | ReadConfigurationFail
    | ReadConfigurationSuccess
  > = this.actions$.pipe(
    ofType(CHANGE_GROUP),
    switchMap((action: ChangeGroup) => {
      return this.store.pipe(
        select(
          ConfiguratorSelectors.hasPendingChanges(
            action.payload.configuration.owner.key
          )
        ),
        take(1),
        filter((hasPendingChanges) => hasPendingChanges === false),
        switchMap(() => {
          return this.configuratorCommonsConnector
            .readConfiguration(
              action.payload.configuration.configId,
              action.payload.groupId,
              action.payload.configuration.owner
            )
            .pipe(
              switchMap((configuration: Configurator.Configuration) => {
                return [
<<<<<<< HEAD
                  new ConfiguratorActions.SetCurrentGroup(
                    action.payload.configuration.owner.key,
                    action.payload.groupId
                  ),
                  new ConfiguratorActions.SetMenuParentGroup(
                    action.payload.configuration.owner.key,
                    action.payload.parentGroupId
                  ),
=======
                  new ConfiguratorActions.SetCurrentGroup({
                    entityKey: action.payload.configuration.owner.key,
                    currentGroup: action.payload.groupId,
                  }),
                  new ConfiguratorActions.SetMenuParentGroup({
                    entityKey: action.payload.configuration.owner.key,
                    menuParentGroup: action.payload.parentGroupId,
                  }),
>>>>>>> ba3e64f3
                  new ReadConfigurationSuccess(configuration),
                ];
              }),
              catchError((error) => [
                new ReadConfigurationFail({
                  ownerKey: action.payload.configuration.owner.key,
                  error: makeErrorSerializable(error),
                }),
              ])
            );
        })
      );
    })
  );

  @Effect()
  addToCart$: Observable<
    | ConfiguratorActions.AddNextOwner
    | CartActions.CartAddEntrySuccess
    | CartActions.CartAddEntryFail
  > = this.actions$.pipe(
    ofType(ADD_TO_CART),
    map((action: AddToCart) => action.payload),
    switchMap((payload: Configurator.AddToCartParameters) => {
      return this.store.pipe(
        select(ConfiguratorSelectors.hasPendingChanges(payload.ownerKey)),
        take(1),
        filter((hasPendingChanges) => hasPendingChanges === false),
        switchMap(() => {
          return this.configuratorCommonsConnector.addToCart(payload).pipe(
            switchMap((entry: CartModification) => {
              return [
                new ConfiguratorActions.AddNextOwner({
                  ownerKey: payload.ownerKey,
                  cartEntryNo: '' + entry.entry.entryNumber,
                }),
                new CartActions.CartAddEntrySuccess({
                  ...entry,
                  userId: payload.userId,
                  cartId: payload.cartId,
                  productCode: payload.productCode,
                  quantity: entry.quantity,
                  deliveryModeChanged: entry.deliveryModeChanged,
                  entry: entry.entry,
                  quantityAdded: entry.quantityAdded,
                  statusCode: entry.statusCode,
                  statusMessage: entry.statusMessage,
                }),
              ];
            }),
            catchError((error) =>
              of(new CartActions.CartAddEntryFail(makeErrorSerializable(error)))
            )
          );
        })
      );
    })
  );

  @Effect()
  updateCartEntry$: Observable<
    | CartActions.CartUpdateEntrySuccess
    | CartActions.CartUpdateEntryFail
    | ConfiguratorActions.UpdateCartEntrySuccess
  > = this.actions$.pipe(
    ofType(UPDATE_CART_ENTRY),
    map((action: UpdateCartEntry) => action.payload),
    switchMap(
      (payload: Configurator.UpdateConfigurationForCartEntryParameters) => {
        return this.store.pipe(
          select(
            ConfiguratorSelectors.hasPendingChanges(
              payload.configuration.owner.key
            )
          ),
          take(1),
          filter((hasPendingChanges) => hasPendingChanges === false),
          switchMap(() => {
            return this.configuratorCommonsConnector
              .updateConfigurationForCartEntry(payload)
              .pipe(
                switchMap((entry: CartModification) => {
                  return [
                    new CartActions.CartUpdateEntrySuccess({
                      ...entry,
                      userId: payload.userId,
                      cartId: payload.cartId,
                      entryNumber: entry.entry.entryNumber.toString(),
                      quantity: entry.quantity,
                    }),
                    new ConfiguratorActions.UpdateCartEntrySuccess(
                      payload.configuration
                    ),
                  ];
                }),
                catchError((error) =>
                  of(
                    new CartActions.CartUpdateEntryFail(
                      makeErrorSerializable(error)
                    )
                  )
                )
              );
          })
        );
      }
    )
  );

  @Effect()
  readConfigurationForCartEntry$: Observable<
    | ReadCartEntryConfigurationSuccess
    | UpdatePriceSummary
    | ReadCartEntryConfigurationFail
  > = this.actions$.pipe(
    ofType(READ_CART_ENTRY_CONFIGURATION),
    switchMap((action: ReadCartEntryConfiguration) => {
      const parameters: GenericConfigurator.ReadConfigurationFromCartEntryParameters =
        action.payload;
      return this.configuratorCommonsConnector
        .readConfigurationForCartEntry(parameters)
        .pipe(
          switchMap((result: Configurator.Configuration) => [
            new ReadCartEntryConfigurationSuccess(result),
            new UpdatePriceSummary(result),
          ]),
          catchError((error) => [
            new ReadCartEntryConfigurationFail({
              ownerKey: action.payload.owner.key,
              error: makeErrorSerializable(error),
            }),
          ])
        );
    })
  );

  @Effect()
  readConfigurationForOrderEntry$: Observable<
    ReadOrderEntryConfigurationSuccess | ReadOrderEntryConfigurationFail
  > = this.actions$.pipe(
    ofType(READ_ORDER_ENTRY_CONFIGURATION),
    switchMap((action: ReadOrderEntryConfiguration) => {
      const parameters: GenericConfigurator.ReadConfigurationFromOrderEntryParameters =
        action.payload;
      return this.configuratorCommonsConnector
        .readConfigurationForOrderEntry(parameters)
        .pipe(
          switchMap((result: Configurator.Configuration) => [
            new ReadOrderEntryConfigurationSuccess(result),
          ]),
          catchError((error) => [
            new ReadOrderEntryConfigurationFail({
              ownerKey: action.payload.owner.key,
              error: makeErrorSerializable(error),
            }),
          ])
        );
    })
  );

  @Effect()
  addOwner$: Observable<
    ConfiguratorActions.SetNextOwnerCartEntry
  > = this.actions$.pipe(
    ofType(ADD_NEXT_OWNER),
    switchMap((action: AddNextOwner) => {
      return this.store.pipe(
        select(
          ConfiguratorSelectors.getConfigurationFactory(action.payload.ownerKey)
        ),
        take(1),

        map(
          (configuration) =>
            new ConfiguratorActions.SetNextOwnerCartEntry({
              configuration: configuration,
              cartEntryNo: action.payload.cartEntryNo,
            })
        )
      );
    })
  );

  getGroupWithAttributes(groups: Configurator.Group[]): string {
    const groupWithAttributes: Configurator.Group = groups
      .filter((currentGroup) => currentGroup.attributes.length > 0)
      .pop();
    let id: string;
    if (groupWithAttributes) {
      id = groupWithAttributes.id;
    } else {
      id = groups
        .filter((currentGroup) => currentGroup.subGroups.length > 0)
        .flatMap((currentGroup) =>
          this.getGroupWithAttributes(currentGroup.subGroups)
        )
        .filter((groupId) => groupId) //Filter undefined strings
        .pop();
    }
    return id;
  }

  constructor(
    private actions$: Actions,
    private configuratorCommonsConnector: ConfiguratorCommonsConnector,
    private store: Store<StateWithConfiguration>
  ) {}
}<|MERGE_RESOLUTION|>--- conflicted
+++ resolved
@@ -225,17 +225,10 @@
 
           //setCurrentGroup because in cases where a queue of updates exists with a group navigation in between,
           //we need to ensure that the last update determines the current group.
-<<<<<<< HEAD
-          new ConfiguratorActions.SetCurrentGroup(
-            payload.owner.key,
-            this.getGroupWithAttributes(payload.groups)
-          ),
-=======
           new ConfiguratorActions.SetCurrentGroup({
             entityKey: payload.owner.key,
             currentGroup: this.getGroupWithAttributes(payload.groups),
           }),
->>>>>>> ba3e64f3
         ])
       );
     })
@@ -298,16 +291,6 @@
             .pipe(
               switchMap((configuration: Configurator.Configuration) => {
                 return [
-<<<<<<< HEAD
-                  new ConfiguratorActions.SetCurrentGroup(
-                    action.payload.configuration.owner.key,
-                    action.payload.groupId
-                  ),
-                  new ConfiguratorActions.SetMenuParentGroup(
-                    action.payload.configuration.owner.key,
-                    action.payload.parentGroupId
-                  ),
-=======
                   new ConfiguratorActions.SetCurrentGroup({
                     entityKey: action.payload.configuration.owner.key,
                     currentGroup: action.payload.groupId,
@@ -316,7 +299,6 @@
                     entityKey: action.payload.configuration.owner.key,
                     menuParentGroup: action.payload.parentGroupId,
                   }),
->>>>>>> ba3e64f3
                   new ReadConfigurationSuccess(configuration),
                 ];
               }),
