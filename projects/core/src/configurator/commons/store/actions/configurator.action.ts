--- conflicted
+++ resolved
@@ -40,7 +40,6 @@
 export const ADD_NEXT_OWNER = '[Configurator] Add next owner';
 export const SET_NEXT_OWNER_CART_ENTRY =
   '[Configurator] Set next owner cart entry';
-<<<<<<< HEAD
 
 export const GET_CONFIGURATION_OVERVIEW =
   '[Configurator] Get Configuration Overview';
@@ -48,8 +47,6 @@
   '[Configurator] Get Configuration Overview fail';
 export const GET_CONFIGURATION_OVERVIEW_SUCCESS =
   '[Configurator] Get Configuration Overview success';
-=======
->>>>>>> 322a95b4
 
 export class CreateConfiguration extends StateEntityLoaderActions.EntityLoadAction {
   readonly type = CREATE_CONFIGURATION;
@@ -179,7 +176,6 @@
   readonly type = ADD_TO_CART;
   constructor(public payload: Configurator.AddToCartParameters) {
     super(CONFIGURATION_DATA, payload.productCode);
-<<<<<<< HEAD
   }
 }
 
@@ -207,14 +203,6 @@
 export class GetConfigurationOverviewSuccess extends StateEntityLoaderActions.EntitySuccessAction {
   readonly type = GET_CONFIGURATION_OVERVIEW_SUCCESS;
   constructor(public ownerKey: string, public payload: Configurator.Overview) {
-=======
-  }
-}
-
-export class RemoveConfiguration extends StateEntityLoaderActions.EntityResetAction {
-  readonly type = REMOVE_CONFIGURATION;
-  constructor(ownerKey: string | string[]) {
->>>>>>> 322a95b4
     super(CONFIGURATION_DATA, ownerKey);
   }
 }
@@ -230,10 +218,6 @@
     public cartEntryNo: string
   ) {}
 }
-<<<<<<< HEAD
-
-=======
->>>>>>> 322a95b4
 export type ConfiguratorAction =
   | CreateConfiguration
   | CreateConfigurationFail
@@ -251,12 +235,9 @@
   | UpdatePriceSummarySuccess
   | ChangeGroup
   | ChangeGroupFinalize
-<<<<<<< HEAD
   | GetConfigurationOverview
   | GetConfigurationOverviewFail
   | GetConfigurationOverviewSuccess
-=======
->>>>>>> 322a95b4
   | AddNextOwner
   | SetNextOwnerCartEntry
   | LoadCartEntryConfiguration
