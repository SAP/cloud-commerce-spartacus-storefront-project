--- conflicted
+++ resolved
@@ -107,9 +107,8 @@
 
 export class ReadCartEntryConfigurationFail extends StateUtils.EntityFailAction {
   readonly type = READ_CART_ENTRY_CONFIGURATION_FAIL;
-<<<<<<< HEAD
-  constructor(ownerkey: string, public payload: any) {
-    super(CONFIGURATION_DATA, ownerkey, payload);
+  constructor(public payload: { ownerkey: string; error: any }) {
+    super(CONFIGURATION_DATA, payload.ownerkey, payload.error);
   }
 }
 
@@ -131,31 +130,8 @@
 
 export class ReadOrderEntryConfigurationFail extends StateUtils.EntityFailAction {
   readonly type = READ_ORDER_ENTRY_CONFIGURATION_FAIL;
-  constructor(ownerkey: string, public payload: any) {
-    super(CONFIGURATION_DATA, ownerkey, payload);
-  }
-}
-
-export class CreateConfigurationFail extends StateUtils.EntityFailAction {
-  readonly type = CREATE_CONFIGURATION_FAIL;
-  constructor(public ownerKey: string, public payload: any) {
-    super(CONFIGURATION_DATA, ownerKey, payload);
-  }
-}
-
-export class CreateConfigurationSuccess extends StateUtils.EntitySuccessAction {
-  readonly type = CREATE_CONFIGURATION_SUCCESS;
-  constructor(public payload: Configurator.Configuration) {
-    super(CONFIGURATION_DATA, payload.owner.key);
-=======
-  constructor(
-    public payload: {
-      ownerKey: string;
-      error: any;
-    }
-  ) {
-    super(CONFIGURATION_DATA, payload.ownerKey, payload.error);
->>>>>>> ef44f622
+  constructor(public payload: { ownerkey: string; error: any }) {
+    super(CONFIGURATION_DATA, payload.ownerkey, payload.error);
   }
 }
 
