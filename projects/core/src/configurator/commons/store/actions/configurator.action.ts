import { Configurator } from '../../../../model/configurator.model';
import { StateEntityLoaderActions } from '../../../../state/utils/index';
import { CONFIGURATION_DATA } from '../configuration-state';

export const CREATE_CONFIGURATION = '[Configurator] Create Configuration';
export const CREATE_CONFIGURATION_FAIL =
  '[Configurator] Create Configuration Fail';
export const CREATE_CONFIGURATION_SUCCESS =
  '[Configurator] Create Configuration Sucess';
export const READ_CONFIGURATION = '[Configurator] Read Configuration';
export const READ_CONFIGURATION_FAIL = '[Configurator] Read Configuration Fail';
export const READ_CONFIGURATION_SUCCESS =
  '[Configurator] Read Configuration Sucess';
export const UPDATE_CONFIGURATION = '[Configurator] Update Configuration';
export const UPDATE_CONFIGURATION_FAIL =
  '[Configurator] Update Configuration Fail';
export const UPDATE_CONFIGURATION_SUCCESS =
  '[Configurator] Update Configuration Success';

export const UPDATE_CONFIGURATION_FINALIZE_SUCCESS =
  '[Configurator] Update Configuration finalize success';
export const UPDATE_CONFIGURATION_FINALIZE_FAIL =
  '[Configurator] Update Configuration finalize fail';
export const CHANGE_GROUP = '[Configurator] Change group';
export const CHANGE_GROUP_FINALIZE = '[Configurator] Change group finalize';

export const UPDATE_CONFIGURATION_PRICE =
  '[Configurator] Update Configuration Price';
export const UPDATE_CONFIGURATION_PRICE_FAIL =
  '[Configurator] Update Configuration Price fail';
export const UPDATE_CONFIGURATION_PRICE_SUCCESS =
  '[Configurator] Update Configuration Price success';

export class CreateConfiguration extends StateEntityLoaderActions.EntityLoadAction {
  readonly type = CREATE_CONFIGURATION;
  constructor(public productCode: string) {
    super(CONFIGURATION_DATA, productCode);
  }
}

export class CreateConfigurationFail extends StateEntityLoaderActions.EntityFailAction {
  readonly type = CREATE_CONFIGURATION_FAIL;
  constructor(productCode: string, public payload: any) {
    super(CONFIGURATION_DATA, productCode, payload);
  }
}

export class CreateConfigurationSuccess extends StateEntityLoaderActions.EntitySuccessAction {
  readonly type = CREATE_CONFIGURATION_SUCCESS;
  constructor(public payload: Configurator.Configuration) {
    super(CONFIGURATION_DATA, payload.productCode);
  }
}

export class ReadConfiguration extends StateEntityLoaderActions.EntityLoadAction {
  readonly type = READ_CONFIGURATION;
  constructor(public payload: any) {
    super(CONFIGURATION_DATA, payload.productCode);
  }
}

export class ReadConfigurationFail extends StateEntityLoaderActions.EntityFailAction {
  readonly type = READ_CONFIGURATION_FAIL;
  constructor(productCode: string, public payload: any) {
    super(CONFIGURATION_DATA, productCode, payload);
  }
}

export class ReadConfigurationSuccess extends StateEntityLoaderActions.EntitySuccessAction {
  readonly type = READ_CONFIGURATION_SUCCESS;
  constructor(public payload: Configurator.Configuration) {
    super(CONFIGURATION_DATA, payload.productCode);
  }
}

export class UpdateConfiguration extends StateEntityLoaderActions.EntityLoadAction {
  readonly type = UPDATE_CONFIGURATION;
  constructor(public payload: Configurator.Configuration) {
    super(CONFIGURATION_DATA, payload.productCode);
  }
}

export class UpdateConfigurationFail extends StateEntityLoaderActions.EntityFailAction {
  readonly type = UPDATE_CONFIGURATION_FAIL;
  constructor(productCode: string, public payload: any) {
    super(CONFIGURATION_DATA, productCode, payload);
  }
}

export class UpdateConfigurationSuccess extends StateEntityLoaderActions.EntitySuccessAction {
  readonly type = UPDATE_CONFIGURATION_SUCCESS;
  constructor(public payload: Configurator.Configuration) {
    super(CONFIGURATION_DATA, payload.productCode);
  }
}

export class UpdateConfigurationFinalizeSuccess extends StateEntityLoaderActions.EntitySuccessAction {
  readonly type = UPDATE_CONFIGURATION_FINALIZE_SUCCESS;
  constructor(public payload: Configurator.Configuration) {
    super(CONFIGURATION_DATA, payload.productCode);
  }
}

export class UpdateConfigurationFinalizeFail extends StateEntityLoaderActions.EntitySuccessAction {
  readonly type = UPDATE_CONFIGURATION_FINALIZE_FAIL;
  constructor(public payload: Configurator.Configuration) {
    super(CONFIGURATION_DATA, payload.productCode);
  }
}

<<<<<<< HEAD
export class UpdateConfigurationPrice extends StateEntityLoaderActions.EntityLoadAction {
  readonly type = UPDATE_CONFIGURATION_PRICE;
  constructor(public payload: Configurator.Configuration) {
=======
export class ChangeGroup extends StateEntityLoaderActions.EntityLoadAction {
  readonly type = CHANGE_GROUP;
  constructor(public payload: any) {
>>>>>>> b9b7866d
    super(CONFIGURATION_DATA, payload.productCode);
  }
}

<<<<<<< HEAD
export class UpdateConfigurationPriceFail extends StateEntityLoaderActions.EntityFailAction {
  readonly type = UPDATE_CONFIGURATION_PRICE_FAIL;
  constructor(productCode: string, public payload: any) {
    super(CONFIGURATION_DATA, productCode, payload);
  }
}

export class UpdateConfigurationPriceSuccess extends StateEntityLoaderActions.EntitySuccessAction {
  readonly type = UPDATE_CONFIGURATION_PRICE_SUCCESS;
  constructor(public payload: Configurator.Configuration) {
=======
export class ChangeGroupFinalize extends StateEntityLoaderActions.EntityLoadAction {
  readonly type = CHANGE_GROUP_FINALIZE;
  constructor(public payload: any) {
>>>>>>> b9b7866d
    super(CONFIGURATION_DATA, payload.productCode);
  }
}

export type ConfiguratorAction =
  | CreateConfiguration
  | CreateConfigurationFail
  | CreateConfigurationSuccess
  | ReadConfiguration
  | ReadConfigurationFail
  | ReadConfigurationSuccess
  | UpdateConfiguration
  | UpdateConfigurationFail
  | UpdateConfigurationSuccess
  | UpdateConfigurationFinalizeFail
  | UpdateConfigurationFinalizeSuccess
<<<<<<< HEAD
  | UpdateConfigurationPrice
  | UpdateConfigurationPriceFail
  | UpdateConfigurationPriceSuccess;
=======
  | ChangeGroup
  | ChangeGroupFinalize;
>>>>>>> b9b7866d
<|MERGE_RESOLUTION|>--- conflicted
+++ resolved
@@ -108,20 +108,12 @@
   }
 }
 
-<<<<<<< HEAD
 export class UpdateConfigurationPrice extends StateEntityLoaderActions.EntityLoadAction {
   readonly type = UPDATE_CONFIGURATION_PRICE;
   constructor(public payload: Configurator.Configuration) {
-=======
-export class ChangeGroup extends StateEntityLoaderActions.EntityLoadAction {
-  readonly type = CHANGE_GROUP;
-  constructor(public payload: any) {
->>>>>>> b9b7866d
     super(CONFIGURATION_DATA, payload.productCode);
   }
 }
-
-<<<<<<< HEAD
 export class UpdateConfigurationPriceFail extends StateEntityLoaderActions.EntityFailAction {
   readonly type = UPDATE_CONFIGURATION_PRICE_FAIL;
   constructor(productCode: string, public payload: any) {
@@ -132,11 +124,20 @@
 export class UpdateConfigurationPriceSuccess extends StateEntityLoaderActions.EntitySuccessAction {
   readonly type = UPDATE_CONFIGURATION_PRICE_SUCCESS;
   constructor(public payload: Configurator.Configuration) {
-=======
+    super(CONFIGURATION_DATA, payload.productCode);
+  }
+}
+
+export class ChangeGroup extends StateEntityLoaderActions.EntityLoadAction {
+  readonly type = CHANGE_GROUP;
+  constructor(public payload: any) {
+    super(CONFIGURATION_DATA, payload.productCode);
+  }
+}
+
 export class ChangeGroupFinalize extends StateEntityLoaderActions.EntityLoadAction {
   readonly type = CHANGE_GROUP_FINALIZE;
   constructor(public payload: any) {
->>>>>>> b9b7866d
     super(CONFIGURATION_DATA, payload.productCode);
   }
 }
@@ -153,11 +154,8 @@
   | UpdateConfigurationSuccess
   | UpdateConfigurationFinalizeFail
   | UpdateConfigurationFinalizeSuccess
-<<<<<<< HEAD
   | UpdateConfigurationPrice
   | UpdateConfigurationPriceFail
-  | UpdateConfigurationPriceSuccess;
-=======
+  | UpdateConfigurationPriceSuccess
   | ChangeGroup
-  | ChangeGroupFinalize;
->>>>>>> b9b7866d
+  | ChangeGroupFinalize;