import { Action } from '@ngrx/store';
import { MULTI_CART_DATA } from '../../../../cart/store/multi-cart-state';
import { Configurator } from '../../../../model/configurator.model';
import { GenericConfigurator } from '../../../../model/generic-configurator.model';
import { StateUtils } from '../../../../state/utils';
import { EntityProcessesIncrementAction } from '../../../../state/utils/entity-processes-loader/entity-processes-loader.action';
import { CONFIGURATION_DATA } from '../configuration-state';

export const CREATE_CONFIGURATION = '[Configurator] Create Configuration';
export const CREATE_CONFIGURATION_FAIL =
  '[Configurator] Create Configuration Fail';
export const CREATE_CONFIGURATION_SUCCESS =
  '[Configurator] Create Configuration Sucess';
export const READ_CONFIGURATION = '[Configurator] Read Configuration';
export const READ_CONFIGURATION_FAIL = '[Configurator] Read Configuration Fail';
export const READ_CONFIGURATION_SUCCESS =
  '[Configurator] Read Configuration Sucess';
export const READ_CART_ENTRY_CONFIGURATION =
  '[Configurator] Read Cart Entry Configuration';
export const READ_CART_ENTRY_CONFIGURATION_SUCCESS =
  '[Configurator] Read Cart Entry Configuration Success';
export const READ_CART_ENTRY_CONFIGURATION_FAIL =
  '[Configurator] Read Cart Entry Configuration Fail';
export const READ_ORDER_ENTRY_CONFIGURATION =
  '[Configurator] Read Order Entry Configuration';
export const READ_ORDER_ENTRY_CONFIGURATION_SUCCESS =
  '[Configurator] Read Order Entry Configuration Success';
export const READ_ORDER_ENTRY_CONFIGURATION_FAIL =
  '[Configurator] Read Order Entry Configuration Fail';
export const UPDATE_CONFIGURATION = '[Configurator] Update Configuration';
export const UPDATE_CONFIGURATION_FAIL =
  '[Configurator] Update Configuration Fail';
export const UPDATE_CONFIGURATION_SUCCESS =
  '[Configurator] Update Configuration Success';

export const UPDATE_CONFIGURATION_FINALIZE_SUCCESS =
  '[Configurator] Update Configuration finalize success';
export const UPDATE_CONFIGURATION_FINALIZE_FAIL =
  '[Configurator] Update Configuration finalize fail';
export const CHANGE_GROUP = '[Configurator] Change group';
export const CHANGE_GROUP_FINALIZE = '[Configurator] Change group finalize';
export const ADD_TO_CART = '[Configurator] Add to cart';
export const UPDATE_CART_ENTRY = '[Configurator] Update cart entry';
export const UPDATE_CART_ENTRY_SUCCESS =
  '[Configurator] Update cart entry success';

export const REMOVE_CONFIGURATION = '[Configurator] Remove configuration';

export const UPDATE_PRICE_SUMMARY =
  '[Configurator] Update Configuration Summary Price';
export const UPDATE_PRICE_SUMMARY_FAIL =
  '[Configurator] Update Configuration Price Summary fail';
export const UPDATE_PRICE_SUMMARY_SUCCESS =
  '[Configurator] Update Configuration Price Summary success';
export const ADD_NEXT_OWNER = '[Configurator] Add next owner';
export const SET_NEXT_OWNER_CART_ENTRY =
  '[Configurator] Set next owner cart entry';

export const GET_CONFIGURATION_OVERVIEW =
  '[Configurator] Get Configuration Overview';
export const GET_CONFIGURATION_OVERVIEW_FAIL =
  '[Configurator] Get Configuration Overview fail';
export const GET_CONFIGURATION_OVERVIEW_SUCCESS =
  '[Configurator] Get Configuration Overview success';

export const SET_CURRENT_GROUP = '[Configurator] Set current group to UI State';
export const SET_MENU_PARENT_GROUP =
  '[Configurator] Set current parent group for menu to UI State';

export const SET_GROUPS_VISITED = '[Configurator] Set groups to visited';
export const SET_GROUPS_COMPLETED = '[Configurator] Set groups complete status';
export const SET_GROUPS_ERROR = '[Configurator] Set groups error status';

export class CreateConfiguration extends StateUtils.EntityLoadAction {
  readonly type = CREATE_CONFIGURATION;
  constructor(public payload: GenericConfigurator.Owner) {
    super(CONFIGURATION_DATA, payload.key);
  }
}

export class CreateConfigurationFail extends StateUtils.EntityFailAction {
  readonly type = CREATE_CONFIGURATION_FAIL;
  constructor(
    public payload: {
      ownerKey: string;
      error: any;
    }
  ) {
    super(CONFIGURATION_DATA, payload.ownerKey, payload.error);
  }
}

export class CreateConfigurationSuccess extends StateUtils.EntitySuccessAction {
  readonly type = CREATE_CONFIGURATION_SUCCESS;
  constructor(public payload: Configurator.Configuration) {
    super(CONFIGURATION_DATA, payload.owner.key);
  }
}

export class ReadCartEntryConfiguration extends StateUtils.EntityLoadAction {
  readonly type = READ_CART_ENTRY_CONFIGURATION;
  constructor(
    public payload: GenericConfigurator.ReadConfigurationFromCartEntryParameters
  ) {
    super(CONFIGURATION_DATA, payload.owner.key);
  }
}

export class ReadCartEntryConfigurationSuccess extends StateUtils.EntitySuccessAction {
  readonly type = READ_CART_ENTRY_CONFIGURATION_SUCCESS;
  constructor(public payload: Configurator.Configuration) {
    super(CONFIGURATION_DATA, payload.owner.key);
  }
}

export class ReadCartEntryConfigurationFail extends StateUtils.EntityFailAction {
  readonly type = READ_CART_ENTRY_CONFIGURATION_FAIL;
  constructor(public payload: { ownerKey: string; error: any }) {
    super(CONFIGURATION_DATA, payload.ownerKey, payload.error);
  }
}

export class ReadOrderEntryConfiguration extends StateUtils.EntityLoadAction {
  readonly type = READ_ORDER_ENTRY_CONFIGURATION;
  constructor(
    public payload: GenericConfigurator.ReadConfigurationFromOrderEntryParameters
  ) {
    super(CONFIGURATION_DATA, payload.owner.key);
  }
}

export class ReadOrderEntryConfigurationSuccess extends StateUtils.EntitySuccessAction {
  readonly type = READ_ORDER_ENTRY_CONFIGURATION_SUCCESS;
  constructor(public payload: Configurator.Configuration) {
    super(CONFIGURATION_DATA, payload.owner.key);
  }
}

export class ReadOrderEntryConfigurationFail extends StateUtils.EntityFailAction {
  readonly type = READ_ORDER_ENTRY_CONFIGURATION_FAIL;
  constructor(public payload: { ownerKey: string; error: any }) {
    super(CONFIGURATION_DATA, payload.ownerKey, payload.error);
  }
}

export class ReadConfiguration extends StateUtils.EntityLoadAction {
  readonly type = READ_CONFIGURATION;
  constructor(
    public payload: {
      configuration: Configurator.Configuration;
      groupId: string;
    }
  ) {
    super(CONFIGURATION_DATA, payload.configuration.owner.key);
  }
}

export class ReadConfigurationFail extends StateUtils.EntityFailAction {
  readonly type = READ_CONFIGURATION_FAIL;
  constructor(public payload: { ownerKey: string; error: any }) {
    super(CONFIGURATION_DATA, payload.ownerKey, payload.error);
  }
}

export class ReadConfigurationSuccess extends StateUtils.EntitySuccessAction {
  readonly type = READ_CONFIGURATION_SUCCESS;
  constructor(public payload: Configurator.Configuration) {
    super(CONFIGURATION_DATA, payload.owner.key);
  }
}

export class UpdateConfiguration extends StateUtils.EntityProcessesIncrementAction {
  readonly type = UPDATE_CONFIGURATION;
  constructor(public payload: Configurator.Configuration) {
    super(CONFIGURATION_DATA, payload.owner.key);
    this.meta.loader = {
      load: true,
    };
  }
}

export class UpdateConfigurationFail extends StateUtils.EntityProcessesDecrementAction {
  readonly type = UPDATE_CONFIGURATION_FAIL;
  constructor(
    public payload: { configuration: Configurator.Configuration; error: any }
  ) {
    super(CONFIGURATION_DATA, payload.configuration.owner.key);
    this.meta.loader = {
      error: payload.error,
    };
  }
}

export class UpdateConfigurationSuccess extends StateUtils.EntityProcessesDecrementAction {
  readonly type = UPDATE_CONFIGURATION_SUCCESS;
  constructor(public payload: Configurator.Configuration) {
    super(CONFIGURATION_DATA, payload.owner.key);
  }
}

export class UpdateConfigurationFinalizeSuccess extends StateUtils.EntitySuccessAction {
  readonly type = UPDATE_CONFIGURATION_FINALIZE_SUCCESS;
  constructor(public payload: Configurator.Configuration) {
    super(CONFIGURATION_DATA, payload.owner.key);
  }
}

export class UpdateConfigurationFinalizeFail extends StateUtils.EntitySuccessAction {
  readonly type = UPDATE_CONFIGURATION_FINALIZE_FAIL;
  constructor(public payload: Configurator.Configuration) {
    super(CONFIGURATION_DATA, payload.owner.key);
  }
}

export class UpdatePriceSummary extends StateUtils.EntityLoadAction {
  readonly type = UPDATE_PRICE_SUMMARY;
  constructor(public payload: Configurator.Configuration) {
    super(CONFIGURATION_DATA, payload.owner.key);
  }
}
export class UpdatePriceSummaryFail extends StateUtils.EntityFailAction {
  readonly type = UPDATE_PRICE_SUMMARY_FAIL;
  constructor(public payload: { ownerKey: string; error: any }) {
    super(CONFIGURATION_DATA, payload.ownerKey, payload.error);
  }
}

export class UpdatePriceSummarySuccess extends StateUtils.EntitySuccessAction {
  readonly type = UPDATE_PRICE_SUMMARY_SUCCESS;
  constructor(public payload: Configurator.Configuration) {
    super(CONFIGURATION_DATA, payload.owner.key);
  }
}

export class ChangeGroup extends StateUtils.EntityLoadAction {
  readonly type = CHANGE_GROUP;
  constructor(
    public payload: {
      configuration: Configurator.Configuration;
      groupId: string;
      parentGroupId: string;
    }
  ) {
    super(CONFIGURATION_DATA, payload.configuration.owner.key);
  }
}

export class ChangeGroupFinalize extends StateUtils.EntityLoadAction {
  readonly type = CHANGE_GROUP_FINALIZE;
  constructor(public payload: Configurator.Configuration) {
    super(CONFIGURATION_DATA, payload.owner.key);
  }
}

export class AddToCart extends EntityProcessesIncrementAction {
  readonly type = ADD_TO_CART;
  constructor(public payload: Configurator.AddToCartParameters) {
    super(MULTI_CART_DATA, payload.cartId);
  }
}

export class UpdateCartEntry extends EntityProcessesIncrementAction {
  readonly type = UPDATE_CART_ENTRY;
  constructor(
    public payload: Configurator.UpdateConfigurationForCartEntryParameters
  ) {
    super(MULTI_CART_DATA, payload.cartId);
  }
}

export class UpdateCartEntrySuccess extends StateUtils.EntitySuccessAction {
  readonly type = UPDATE_CART_ENTRY_SUCCESS;
  constructor(public payload: Configurator.Configuration) {
    super(CONFIGURATION_DATA, payload.owner.key);
  }
}

export class RemoveConfiguration extends StateUtils.EntityLoaderResetAction {
  readonly type = REMOVE_CONFIGURATION;
  constructor(public payload: { ownerKey: string }) {
    super(CONFIGURATION_DATA, payload.ownerKey);
  }
}

export class GetConfigurationOverview extends StateUtils.EntityLoadAction {
  readonly type = GET_CONFIGURATION_OVERVIEW;
  constructor(public payload: Configurator.Configuration) {
    super(CONFIGURATION_DATA, payload.owner.key);
  }
}

export class GetConfigurationOverviewFail extends StateUtils.EntityFailAction {
  readonly type = GET_CONFIGURATION_OVERVIEW_FAIL;
  constructor(public payload: { ownerKey: string; error: any }) {
    super(CONFIGURATION_DATA, payload.ownerKey, payload.error);
  }
}

export class GetConfigurationOverviewSuccess extends StateUtils.EntitySuccessAction {
  readonly type = GET_CONFIGURATION_OVERVIEW_SUCCESS;
  constructor(
    public payload: { ownerKey: string; overview: Configurator.Overview }
  ) {
    super(CONFIGURATION_DATA, payload.ownerKey);
  }
}

export class AddNextOwner implements Action {
  readonly type = ADD_NEXT_OWNER;
  constructor(public payload: { ownerKey: string; cartEntryNo: string }) {}
}

export class SetNextOwnerCartEntry extends StateUtils.EntitySuccessAction {
  readonly type = SET_NEXT_OWNER_CART_ENTRY;

  constructor(
    public payload: {
      configuration: Configurator.Configuration;
      cartEntryNo: string;
    }
  ) {
    super(CONFIGURATION_DATA, payload.configuration.owner.key);
  }
}

export class SetCurrentGroup extends StateUtils.EntitySuccessAction {
  readonly type = SET_CURRENT_GROUP;

<<<<<<< HEAD
  constructor(entityKey: string | string[], public payload: any) {
    super(CONFIGURATION_DATA, entityKey, payload);
=======
  constructor(
    public payload: { entityKey: string | string[]; currentGroup: string }
  ) {
    super(CONFIGURATION_DATA, payload.entityKey, payload.currentGroup);
>>>>>>> ba3e64f3
  }
}

export class SetMenuParentGroup extends StateUtils.EntitySuccessAction {
  readonly type = SET_MENU_PARENT_GROUP;

<<<<<<< HEAD
  constructor(entityKey: string | string[], public payload: any) {
    super(CONFIGURATION_DATA, entityKey, payload);
=======
  constructor(
    public payload: { entityKey: string | string[]; menuParentGroup: string }
  ) {
    super(CONFIGURATION_DATA, payload.entityKey, payload.menuParentGroup);
>>>>>>> ba3e64f3
  }
}

export class SetGroupsVisited extends StateUtils.EntitySuccessAction {
  readonly type = SET_GROUPS_VISITED;
<<<<<<< HEAD
  constructor(entityKey: string, public payload: string[]) {
    super(CONFIGURATION_DATA, entityKey, payload);
=======
  constructor(public payload: { entityKey: string; visitedGroups: string[] }) {
    super(CONFIGURATION_DATA, payload.entityKey, payload.visitedGroups);
>>>>>>> ba3e64f3
  }
}

export class SetGroupsCompleted extends StateUtils.EntitySuccessAction {
  readonly type = SET_GROUPS_COMPLETED;

<<<<<<< HEAD
  constructor(entityKey: string, public completedGroups: string[]) {
    super(CONFIGURATION_DATA, entityKey, completedGroups);
=======
  constructor(
    public payload: { entityKey: string; completedGroups: string[] }
  ) {
    super(CONFIGURATION_DATA, payload.entityKey, payload.completedGroups);
>>>>>>> ba3e64f3
  }
}

//This is still a success action as the group status is succcessfully updated
export class SetGroupsError extends StateUtils.EntitySuccessAction {
  readonly type = SET_GROUPS_ERROR;

<<<<<<< HEAD
  constructor(entityKey: string, public errorGroups: string[]) {
    super(CONFIGURATION_DATA, entityKey, errorGroups);
=======
  constructor(public payload: { entityKey: string; errorGroups: string[] }) {
    super(CONFIGURATION_DATA, payload.entityKey, payload.errorGroups);
>>>>>>> ba3e64f3
  }
}

export type ConfiguratorAction =
  | CreateConfiguration
  | CreateConfigurationFail
  | CreateConfigurationSuccess
  | ReadConfiguration
  | ReadConfigurationFail
  | ReadConfigurationSuccess
  | UpdateConfiguration
  | UpdateConfigurationFail
  | UpdateConfigurationSuccess
  | UpdateConfigurationFinalizeFail
  | UpdateConfigurationFinalizeSuccess
  | UpdatePriceSummary
  | UpdatePriceSummaryFail
  | UpdatePriceSummarySuccess
  | ChangeGroup
  | ChangeGroupFinalize
  | GetConfigurationOverview
  | GetConfigurationOverviewFail
  | GetConfigurationOverviewSuccess
  | AddNextOwner
  | SetNextOwnerCartEntry
  | ReadCartEntryConfiguration
  | ReadCartEntryConfigurationSuccess
  | ReadCartEntryConfigurationFail
  | ReadOrderEntryConfiguration
  | ReadOrderEntryConfigurationSuccess
  | ReadOrderEntryConfigurationFail
  | UpdateCartEntry
  | UpdateCartEntrySuccess
  | RemoveConfiguration
  | SetMenuParentGroup
  | SetCurrentGroup
  | SetGroupsVisited
  | SetGroupsCompleted
  | SetGroupsError;<|MERGE_RESOLUTION|>--- conflicted
+++ resolved
@@ -326,57 +326,37 @@
 export class SetCurrentGroup extends StateUtils.EntitySuccessAction {
   readonly type = SET_CURRENT_GROUP;
 
-<<<<<<< HEAD
-  constructor(entityKey: string | string[], public payload: any) {
-    super(CONFIGURATION_DATA, entityKey, payload);
-=======
   constructor(
     public payload: { entityKey: string | string[]; currentGroup: string }
   ) {
     super(CONFIGURATION_DATA, payload.entityKey, payload.currentGroup);
->>>>>>> ba3e64f3
   }
 }
 
 export class SetMenuParentGroup extends StateUtils.EntitySuccessAction {
   readonly type = SET_MENU_PARENT_GROUP;
 
-<<<<<<< HEAD
-  constructor(entityKey: string | string[], public payload: any) {
-    super(CONFIGURATION_DATA, entityKey, payload);
-=======
   constructor(
     public payload: { entityKey: string | string[]; menuParentGroup: string }
   ) {
     super(CONFIGURATION_DATA, payload.entityKey, payload.menuParentGroup);
->>>>>>> ba3e64f3
   }
 }
 
 export class SetGroupsVisited extends StateUtils.EntitySuccessAction {
   readonly type = SET_GROUPS_VISITED;
-<<<<<<< HEAD
-  constructor(entityKey: string, public payload: string[]) {
-    super(CONFIGURATION_DATA, entityKey, payload);
-=======
   constructor(public payload: { entityKey: string; visitedGroups: string[] }) {
     super(CONFIGURATION_DATA, payload.entityKey, payload.visitedGroups);
->>>>>>> ba3e64f3
   }
 }
 
 export class SetGroupsCompleted extends StateUtils.EntitySuccessAction {
   readonly type = SET_GROUPS_COMPLETED;
 
-<<<<<<< HEAD
-  constructor(entityKey: string, public completedGroups: string[]) {
-    super(CONFIGURATION_DATA, entityKey, completedGroups);
-=======
   constructor(
     public payload: { entityKey: string; completedGroups: string[] }
   ) {
     super(CONFIGURATION_DATA, payload.entityKey, payload.completedGroups);
->>>>>>> ba3e64f3
   }
 }
 
@@ -384,13 +364,8 @@
 export class SetGroupsError extends StateUtils.EntitySuccessAction {
   readonly type = SET_GROUPS_ERROR;
 
-<<<<<<< HEAD
-  constructor(entityKey: string, public errorGroups: string[]) {
-    super(CONFIGURATION_DATA, entityKey, errorGroups);
-=======
   constructor(public payload: { entityKey: string; errorGroups: string[] }) {
     super(CONFIGURATION_DATA, payload.entityKey, payload.errorGroups);
->>>>>>> ba3e64f3
   }
 }
 
