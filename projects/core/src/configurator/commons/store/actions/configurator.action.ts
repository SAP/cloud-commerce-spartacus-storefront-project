--- conflicted
+++ resolved
@@ -186,7 +186,6 @@
   }
 }
 
-<<<<<<< HEAD
 export class GetConfigurationOverview extends StateEntityLoaderActions.EntityLoadAction {
   readonly type = GET_CONFIGURATION_OVERVIEW;
   constructor(public payload: Configurator.Configuration) {
@@ -208,16 +207,9 @@
   }
 }
 
-export class AddOwner extends StateEntityLoaderActions.EntityLoadAction {
-  readonly type = ADD_OWNER;
-  constructor(public ownerKey: string, public cartEntryNo: string) {
-    super(CONFIGURATION_DATA, ownerKey);
-  }
-=======
 export class AddNextOwner implements Action {
   readonly type = ADD_NEXT_OWNER;
   constructor(public ownerKey: string, public cartEntryNo: string) {}
->>>>>>> af6f587f
 }
 export class SetNextOwnerCartEntry implements Action {
   readonly type = SET_NEXT_OWNER_CART_ENTRY;
@@ -244,14 +236,10 @@
   | UpdatePriceSummarySuccess
   | ChangeGroup
   | ChangeGroupFinalize
-<<<<<<< HEAD
   | GetConfigurationOverview
   | GetConfigurationOverviewFail
   | GetConfigurationOverviewSuccess
-  | AddOwner
-=======
   | AddNextOwner
->>>>>>> af6f587f
   | SetNextOwnerCartEntry
   | LoadCartEntryConfiguration
   | RemoveConfiguration;