--- conflicted
+++ resolved
@@ -13,11 +13,7 @@
 export const SET_GROUPS_COMPLETED = '[Configurator] Set groups complete status';
 export const SET_GROUPS_ERROR = '[Configurator] Set groups error status';
 
-<<<<<<< HEAD
-export class SetUiState implements StateEntityActions.EntityAction {
-=======
 export class SetUiState implements StateUtils.EntityAction {
->>>>>>> 3390e4c2
   readonly type = SET_UI_STATE;
   readonly meta: StateUtils.EntityMeta;
   constructor(entityKey: string | string[], public payload: any) {
@@ -56,29 +52,6 @@
   }
 }
 
-<<<<<<< HEAD
-export class SetGroupsVisited implements StateEntityActions.EntityAction {
-  readonly type = SET_GROUPS_VISITED;
-  readonly meta: StateEntityActions.EntityMeta;
-  constructor(entityKey: string, public payload: string[]) {
-    this.meta = StateEntityActions.entityMeta(CONFIGURATION_UI_DATA, entityKey);
-  }
-}
-
-export class SetGroupsCompleted implements StateEntityActions.EntityAction {
-  readonly type = SET_GROUPS_COMPLETED;
-  readonly meta: StateEntityActions.EntityMeta;
-  constructor(entityKey: string, public completedGroups: string[]) {
-    this.meta = StateEntityActions.entityMeta(CONFIGURATION_UI_DATA, entityKey);
-  }
-}
-
-export class SetGroupsError implements StateEntityActions.EntityAction {
-  readonly type = SET_GROUPS_ERROR;
-  readonly meta: StateEntityActions.EntityMeta;
-  constructor(entityKey: string, public errorGroups: string[]) {
-    this.meta = StateEntityActions.entityMeta(CONFIGURATION_UI_DATA, entityKey);
-=======
 export class SetGroupsVisited implements StateUtils.EntityAction {
   readonly type = SET_GROUPS_VISITED;
   readonly meta: StateUtils.EntityMeta;
@@ -100,7 +73,6 @@
   readonly meta: StateUtils.EntityMeta;
   constructor(entityKey: string, public errorGroups: string[]) {
     this.meta = StateUtils.entityMeta(CONFIGURATION_UI_DATA, entityKey);
->>>>>>> 3390e4c2
   }
 }
 
