--- conflicted
+++ resolved
@@ -113,14 +113,10 @@
 
   it('should return current group content selector when action was successful', () => {
     store.dispatch(
-<<<<<<< HEAD
-      new ConfiguratorActions.SetCurrentGroup(configuration.owner.key, GROUP_ID)
-=======
       new ConfiguratorActions.SetCurrentGroup({
         entityKey: configuration.owner.key,
         currentGroup: GROUP_ID,
       })
->>>>>>> ba3e64f3
     );
     store
       .pipe(
@@ -144,16 +140,10 @@
 
   it('should get visited status for group', () => {
     store.dispatch(
-<<<<<<< HEAD
-      new ConfiguratorActions.SetGroupsVisited(configuration.owner.key, [
-        GROUP_ID,
-      ])
-=======
       new ConfiguratorActions.SetGroupsVisited({
         entityKey: configuration.owner.key,
         visitedGroups: [GROUP_ID],
       })
->>>>>>> ba3e64f3
     );
     store
       .pipe(
@@ -169,16 +159,10 @@
 
   it('should get visited status for group many groups, not all visited', () => {
     store.dispatch(
-<<<<<<< HEAD
-      new ConfiguratorActions.SetGroupsVisited(configuration.owner.key, [
-        GROUP_ID,
-      ])
-=======
       new ConfiguratorActions.SetGroupsVisited({
         entityKey: configuration.owner.key,
         visitedGroups: [GROUP_ID],
       })
->>>>>>> ba3e64f3
     );
     store
       .pipe(
@@ -194,17 +178,10 @@
 
   it('should get visited status for group many groups, all visited', () => {
     store.dispatch(
-<<<<<<< HEAD
-      new ConfiguratorActions.SetGroupsVisited(configuration.owner.key, [
-        GROUP_ID,
-        GROUP_ID2,
-      ])
-=======
       new ConfiguratorActions.SetGroupsVisited({
         entityKey: configuration.owner.key,
         visitedGroups: [GROUP_ID, GROUP_ID2],
       })
->>>>>>> ba3e64f3
     );
     store
       .pipe(
@@ -220,16 +197,6 @@
 
   it('should get group status for group', () => {
     store.dispatch(
-<<<<<<< HEAD
-      new ConfiguratorActions.SetGroupsError(configuration.owner.key, [
-        GROUP_ID,
-      ])
-    );
-    store.dispatch(
-      new ConfiguratorActions.SetGroupsCompleted(configuration.owner.key, [
-        GROUP_ID2,
-      ])
-=======
       new ConfiguratorActions.SetGroupsError({
         entityKey: configuration.owner.key,
         errorGroups: [GROUP_ID],
@@ -240,7 +207,6 @@
         entityKey: configuration.owner.key,
         completedGroups: [GROUP_ID2],
       })
->>>>>>> ba3e64f3
     );
 
     store
