import { Injectable } from '@angular/core';
import { GenericConfigurator } from '../../../model/generic-configurator.model';
import { Cart } from '../../../model';
import { OCC_USER_ID_ANONYMOUS, OCC_USER_ID_CURRENT } from '../../../occ';

/**
 * Utilities for generic configuration
 */
@Injectable({ providedIn: 'root' })
export class GenericConfigUtilsService {
  /**
   * Compiles a unique key for a configuration owner and sets it into the 'key'
   * attribute
   * @param owner Specifies the owner of a product configuration
   */
  public setOwnerKey(owner: GenericConfigurator.Owner) {
    if (owner.type === GenericConfigurator.OwnerType.PRODUCT) {
      if (!owner.id) {
        throw new Error('We expect a product code!');
      }
    } else if (owner.type === GenericConfigurator.OwnerType.CART_ENTRY) {
      if (!owner.id) {
        throw new Error('We expect a document entry Id!');
      }
    } else if (owner.type === GenericConfigurator.OwnerType.ORDER_ENTRY) {
      if (!owner.id) {
        throw new Error('We expect a document entry Id!');
      }
    } else {
      throw new Error('We expect an owner type!');
    }
    owner.key = owner.type + '/' + owner.id;
  }

<<<<<<< HEAD
  /**
   * Composes owner ID from document ID and entry number
   * @param documentId ID of document the entry is part of, like the order or quote code
   * @param entryNumber Entry number
   * @returns owner ID
   */
  public getComposedOwnerId(documentId: string, entryNumber: number): string {
    return documentId + '+' + entryNumber;
  }

  /**
   * Decomposes an owner ID into documentId and entryNumber
   * @param ownerId ID of owner
   * @returns object containing documentId and entryNumber
   */
  public decomposeOwnerId(ownerId: string): any {
    const parts: string[] = ownerId.split('+');
    if (parts.length !== 2) {
      throw new Error('We only expect 2 parts in ownerId, separated by +');
    }
    const result = { documentId: parts[0], entryNumber: parts[1] };
    return result;
=======
  getCartId(cart: Cart): string {
    return cart.user.uid === OCC_USER_ID_ANONYMOUS ? cart.guid : cart.code;
  }

  getUserId(cart: Cart): string {
    return cart.user.uid === OCC_USER_ID_ANONYMOUS
      ? cart.user.uid
      : OCC_USER_ID_CURRENT;
>>>>>>> 80905dac
  }
}<|MERGE_RESOLUTION|>--- conflicted
+++ resolved
@@ -1,6 +1,6 @@
 import { Injectable } from '@angular/core';
+import { Cart } from '../../../model';
 import { GenericConfigurator } from '../../../model/generic-configurator.model';
-import { Cart } from '../../../model';
 import { OCC_USER_ID_ANONYMOUS, OCC_USER_ID_CURRENT } from '../../../occ';
 
 /**
@@ -32,7 +32,6 @@
     owner.key = owner.type + '/' + owner.id;
   }
 
-<<<<<<< HEAD
   /**
    * Composes owner ID from document ID and entry number
    * @param documentId ID of document the entry is part of, like the order or quote code
@@ -55,15 +54,23 @@
     }
     const result = { documentId: parts[0], entryNumber: parts[1] };
     return result;
-=======
-  getCartId(cart: Cart): string {
+  }
+  /**
+   * Gets cart ID (which can be either its guid or its code)
+   * @param cart Cart
+   * @returns Cart identifier
+   */
+  public getCartId(cart: Cart): string {
     return cart.user.uid === OCC_USER_ID_ANONYMOUS ? cart.guid : cart.code;
   }
-
-  getUserId(cart: Cart): string {
+  /**
+   * Gets cart user
+   * @param cart Cart
+   * @returns User identifier
+   */
+  public getUserId(cart: Cart): string {
     return cart.user.uid === OCC_USER_ID_ANONYMOUS
       ? cart.user.uid
       : OCC_USER_ID_CURRENT;
->>>>>>> 80905dac
   }
 }