--- conflicted
+++ resolved
@@ -4,22 +4,6 @@
 import { throwError, Observable } from 'rxjs';
 import { catchError } from 'rxjs/operators';
 
-<<<<<<< HEAD
-import { Product, ReviewList, Review } from '../../occ/occ-models/occ.models';
-import { OccEndpointsService } from '../../occ/services/occ-endpoints.service';
-
-const ENDPOINT_PRODUCT = 'products';
-
-@Injectable()
-export class OccProductService {
-  constructor(
-    private http: HttpClient,
-    private occEndpoints: OccEndpointsService
-  ) {}
-
-  protected getProductEndpoint(): string {
-    return this.occEndpoints.getEndpoint(ENDPOINT_PRODUCT);
-=======
 import { Product } from '../../occ/occ-models/occ.models';
 import { OccProductConfig } from '../config/product-config';
 import { DynamicTemplate } from '../../config/utils/dynamic-template';
@@ -29,7 +13,6 @@
 export class ProductLoaderService extends ProductOccService {
   constructor(private http: HttpClient, private config: OccProductConfig) {
     super(config);
->>>>>>> c6a99569
   }
 
   load(productCode: string): Observable<Product> {
