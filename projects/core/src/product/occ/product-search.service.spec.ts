--- conflicted
+++ resolved
@@ -6,11 +6,6 @@
 import { SearchConfig } from '../model/search-config';
 import { OccConfig } from '../../occ/config/occ-config';
 import { OccProductSearchService } from './product-search.service';
-<<<<<<< HEAD
-import { OccConfig } from '../../occ/config/occ-config';
-import { SearchConfig } from '..';
-=======
->>>>>>> 75f9e5c5
 
 const queryText = 'test';
 const searchResults = { products: [{ code: '123' }] };
