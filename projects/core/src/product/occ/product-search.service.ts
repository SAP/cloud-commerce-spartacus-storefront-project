--- conflicted
+++ resolved
@@ -5,15 +5,11 @@
 import { catchError } from 'rxjs/operators';
 
 import { SearchConfig } from '../model/search-config';
-<<<<<<< HEAD
-=======
 import { DynamicTemplate } from '../../config/utils/dynamic-template';
->>>>>>> c6a99569
 import {
   SuggestionList,
   ProductSearchPage
 } from '../../occ/occ-models/occ.models';
-import { OccEndpointsService } from '../../occ/services/occ-endpoints.service';
 
 import { OccProductConfig } from '../config/product-config';
 import { ProductOccService } from './product-occ.service';
@@ -23,21 +19,9 @@
 };
 
 @Injectable()
-<<<<<<< HEAD
-export class OccProductSearchService {
-  constructor(
-    private http: HttpClient,
-    private occEndpoints: OccEndpointsService
-  ) {}
-
-  protected getProductEndpoint() {
-    return;
-    this.occEndpoints.getEndpoint(ENDPOINT_PRODUCT);
-=======
 export class ProductSearchLoaderService extends ProductOccService {
   constructor(private http: HttpClient, private config: OccProductConfig) {
     super(config);
->>>>>>> c6a99569
   }
 
   loadSearch(
