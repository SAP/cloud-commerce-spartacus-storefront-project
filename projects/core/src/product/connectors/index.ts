export * from './product/index';
<<<<<<< HEAD
export * from './references/index';
=======
export * from './search/index';
>>>>>>> 9d7ce6b7
export * from './reviews/index';<|MERGE_RESOLUTION|>--- conflicted
+++ resolved
@@ -1,7 +1,4 @@
 export * from './product/index';
-<<<<<<< HEAD
 export * from './references/index';
-=======
-export * from './search/index';
->>>>>>> 9d7ce6b7
-export * from './reviews/index';+export * from './reviews/index';
+export * from './search/index';