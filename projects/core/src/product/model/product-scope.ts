--- conflicted
+++ resolved
@@ -13,8 +13,5 @@
   /** Fetch the default stock information. */
   STOCK = 'stock',
   PROMOTIONS = 'promotions',
-<<<<<<< HEAD
-=======
   LIST_ITEM = 'list_item',
->>>>>>> 669cdf58
 }