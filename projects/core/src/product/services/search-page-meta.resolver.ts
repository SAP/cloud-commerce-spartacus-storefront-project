import { Injectable } from '@angular/core';
import { combineLatest, Observable } from 'rxjs';
import { filter, map, switchMap } from 'rxjs/operators';
import { PageMeta } from '../../cms/model/page.model';
<<<<<<< HEAD
import { PageMetaResolver } from '../../cms/page/page-meta.resolver';
import { TranslationService } from '../../i18n';
import { PageType } from '../../model/cms.model';
import { RoutingService } from '../../routing/facade/routing.service';
import { ProductSearchService } from '../facade/product-search.service';
=======
import { PageType } from '../../model/cms.model';
import { TranslationService } from '../../i18n/translation.service';
>>>>>>> 8d448bd9

@Injectable({
  providedIn: 'root',
})
export class SearchPageMetaResolver extends PageMetaResolver
  implements PageMetaResolver {
  constructor(
    protected routingService: RoutingService,
    protected productSearchService: ProductSearchService,
    protected translation: TranslationService
  ) {
    super();
    this.pageType = PageType.CONTENT_PAGE;
    this.pageTemplate = 'SearchResultsListPageTemplate';
  }

  resolve(): Observable<PageMeta> {
    const total$: Observable<
      number
    > = this.productSearchService.getResults().pipe(
      filter(data => !!(data && data.pagination)),
      map(results => results.pagination.totalResults)
    );

    const query$: Observable<
      string
    > = this.routingService.getRouterState().pipe(
      map(state => state.state.params['query']),
      filter(Boolean)
    );

    return combineLatest([total$, query$]).pipe(
      switchMap(([total, query]: [number, string]) =>
        this.resolveTitle(total, query)
      ),
      map(title => ({ title }))
    );
  }

  resolveTitle(total: number, query: string): Observable<string> {
    return this.translation.translate('pageMetaResolver.search.title', {
      count: total,
      query: query,
    });
  }
}<|MERGE_RESOLUTION|>--- conflicted
+++ resolved
@@ -2,16 +2,8 @@
 import { combineLatest, Observable } from 'rxjs';
 import { filter, map, switchMap } from 'rxjs/operators';
 import { PageMeta } from '../../cms/model/page.model';
-<<<<<<< HEAD
-import { PageMetaResolver } from '../../cms/page/page-meta.resolver';
-import { TranslationService } from '../../i18n';
-import { PageType } from '../../model/cms.model';
-import { RoutingService } from '../../routing/facade/routing.service';
-import { ProductSearchService } from '../facade/product-search.service';
-=======
 import { PageType } from '../../model/cms.model';
 import { TranslationService } from '../../i18n/translation.service';
->>>>>>> 8d448bd9
 
 @Injectable({
   providedIn: 'root',
