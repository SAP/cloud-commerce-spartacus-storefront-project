import { Injectable } from '@angular/core';
import { combineLatest, Observable, of } from 'rxjs';
import { filter, map, switchMap } from 'rxjs/operators';
import { PageMeta } from '../../cms/model/page.model';
import { PageMetaResolver } from '../../cms/page/page-meta.resolver';
import {
  PageBreadcrumbResolver,
  PageDescriptionResolver,
  PageHeadingResolver,
  PageImageResolver,
  PageTitleResolver,
} from '../../cms/page/page.resolvers';
import { TranslationService } from '../../i18n/translation.service';
import { PageType } from '../../model/cms.model';
import { Product } from '../../model/product.model';
import { RoutingService } from '../../routing/facade/routing.service';
import { ProductService } from '../facade/product.service';

@Injectable({
  providedIn: 'root',
})
export class ProductPageMetaResolver extends PageMetaResolver
  implements
    PageHeadingResolver,
    PageTitleResolver,
    PageDescriptionResolver,
    PageBreadcrumbResolver,
    PageImageResolver {
  constructor(
    protected routingService: RoutingService,
    protected productService: ProductService,
    protected translation: TranslationService
  ) {
    super();
    this.pageType = PageType.PRODUCT_PAGE;
  }

  resolve(): Observable<PageMeta> {
    return this.routingService.getRouterState().pipe(
      map(state => state.state.params['productCode']),
      filter(Boolean),
      switchMap(code => this.productService.get(code)),
      filter(Boolean),
      switchMap((p: Product) =>
        combineLatest([
          this.resolveHeading(p),
          this.resolveTitle(p),
          this.resolveDescription(p),
          this.resolveBreadcrumbLabel().pipe(
            switchMap(label => this.resolveBreadcrumbs(p, label))
          ),
          this.resolveImage(p),
        ])
      ),
      map(([heading, title, description, breadcrumbs, image]) => ({
        heading,
        title,
        description,
        breadcrumbs,
        image,
      }))
    );
  }

  resolveHeading(product: Product): Observable<string> {
    return this.translation.translate('pageMetaResolver.product.heading', {
      heading: product.name,
    });
  }

  resolveTitle(product: Product): Observable<string> {
    let title = product.name;
    title += this.resolveFirstCategory(product);
    title += this.resolveManufacturer(product);

    return this.translation.translate('pageMetaResolver.product.title', {
      title: title,
    });
  }

  resolveDescription(product: Product): Observable<string> {
    return this.translation.translate('pageMetaResolver.product.description', {
      description: product.summary,
    });
  }

  resolveBreadcrumbLabel(): Observable<string> {
    return this.translation.translate('common.home');
  }

  resolveBreadcrumbs(
    product: Product,
    breadcrumbLabel: string
  ): Observable<any[]> {
    const breadcrumbs = [];
    breadcrumbs.push({ label: breadcrumbLabel, link: '/' });
<<<<<<< HEAD
    for (const { name, code, url } of product.categories) {
=======
    for (const c of product.categories) {
>>>>>>> 149cd5ae
      breadcrumbs.push({
        label: name || code,
        link: url,
      });
    }
    return of(breadcrumbs);
  }

  resolveImage(product: any): Observable<string> {
    let result;
    if (
      product.images &&
      product.images.PRIMARY &&
      product.images.PRIMARY.zoom &&
      product.images.PRIMARY.zoom.url
    ) {
      result = product.images.PRIMARY.zoom.url;
    }
    return of(result);
  }

  private resolveFirstCategory(product: Product): string {
    let firstCategory;
    if (product.categories && product.categories.length > 0) {
      firstCategory = product.categories[0];
    }
    return firstCategory
      ? ` | ${firstCategory.name || firstCategory.code}`
      : '';
  }

  private resolveManufacturer(product: Product): string {
    return product.manufacturer ? ` | ${product.manufacturer}` : '';
  }
}<|MERGE_RESOLUTION|>--- conflicted
+++ resolved
@@ -94,11 +94,7 @@
   ): Observable<any[]> {
     const breadcrumbs = [];
     breadcrumbs.push({ label: breadcrumbLabel, link: '/' });
-<<<<<<< HEAD
     for (const { name, code, url } of product.categories) {
-=======
-    for (const c of product.categories) {
->>>>>>> 149cd5ae
       breadcrumbs.push({
         label: name || code,
         link: url,
