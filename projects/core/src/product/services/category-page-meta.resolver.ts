--- conflicted
+++ resolved
@@ -5,16 +5,11 @@
 import { Page, PageMeta } from '../../cms/model/page.model';
 import { PageMetaResolver } from '../../cms/page/page-meta.resolver';
 import { PageTitleResolver } from '../../cms/page/page.resolvers';
+import { TranslationService } from '../../i18n';
 import { PageType } from '../../model/cms.model';
 import { ProductSearchPage } from '../../model/product-search.model';
 import { RoutingService } from '../../routing/facade/routing.service';
 import { ProductSearchService } from '../facade/product-search.service';
-<<<<<<< HEAD
-=======
-import { ProductSearchPage } from '../../model/product-search.model';
-import { PageType } from '../../model/cms.model';
-import { TranslationService } from '../../i18n';
->>>>>>> 9f00f7c2
 
 @Injectable({
   providedIn: 'root',
