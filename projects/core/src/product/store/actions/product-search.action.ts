--- conflicted
+++ resolved
@@ -34,18 +34,14 @@
 
 export class SearchProductsFail implements ErrorAction {
   readonly type = SEARCH_PRODUCTS_FAIL;
-<<<<<<< HEAD
   public error: any;
 
-  constructor(public payload: any, public auxiliary?: boolean) {
+  constructor(
+    public payload: any,
+    public auxiliary?: boolean
+  ) {
     this.error = payload;
   }
-=======
-  constructor(
-    public error: ErrorModel,
-    public auxiliary?: boolean
-  ) {}
->>>>>>> 48f39f04
 }
 
 export class SearchProductsSuccess implements Action {
