/*
 * SPDX-FileCopyrightText: 2023 SAP Spartacus team <spartacus-team@sap.com>
 *
 * SPDX-License-Identifier: Apache-2.0
 */

import { Action } from '@ngrx/store';
import { ErrorModel } from '../../../model/misc.model';
import { ProductReference } from '../../../model/product.model';
import { ErrorAction } from '@spartacus/core';

export const LOAD_PRODUCT_REFERENCES = '[Product] Load Product References Data';
export const LOAD_PRODUCT_REFERENCES_FAIL =
  '[Product] Load Product References Data Fail';
export const LOAD_PRODUCT_REFERENCES_SUCCESS =
  '[Product] Load Product References Data Success';
export const CLEAN_PRODUCT_REFERENCES = '[Product] Clean Product References';

export class LoadProductReferences implements Action {
  readonly type = LOAD_PRODUCT_REFERENCES;
  constructor(
    public payload: {
      productCode: string;
      referenceType?: string;
      pageSize?: number;
    }
  ) {}
}

export class LoadProductReferencesFail implements ErrorAction {
  readonly type = LOAD_PRODUCT_REFERENCES_FAIL;
<<<<<<< HEAD
  constructor(public error: ErrorModel) {}
=======
  constructor(public payload?: ErrorModel) {}
>>>>>>> ae83fd2d
}

export class LoadProductReferencesSuccess implements Action {
  readonly type = LOAD_PRODUCT_REFERENCES_SUCCESS;
  constructor(
    public payload: {
      productCode: string;
      list: ProductReference[];
    }
  ) {}
}

export class CleanProductReferences implements Action {
  readonly type = CLEAN_PRODUCT_REFERENCES;
}

// action types
export type ProductReferencesAction =
  | LoadProductReferences
  | LoadProductReferencesFail
  | LoadProductReferencesSuccess
  | CleanProductReferences;<|MERGE_RESOLUTION|>--- conflicted
+++ resolved
@@ -18,6 +18,7 @@
 
 export class LoadProductReferences implements Action {
   readonly type = LOAD_PRODUCT_REFERENCES;
+
   constructor(
     public payload: {
       productCode: string;
@@ -29,15 +30,13 @@
 
 export class LoadProductReferencesFail implements ErrorAction {
   readonly type = LOAD_PRODUCT_REFERENCES_FAIL;
-<<<<<<< HEAD
+
   constructor(public error: ErrorModel) {}
-=======
-  constructor(public payload?: ErrorModel) {}
->>>>>>> ae83fd2d
 }
 
 export class LoadProductReferencesSuccess implements Action {
   readonly type = LOAD_PRODUCT_REFERENCES_SUCCESS;
+
   constructor(
     public payload: {
       productCode: string;
