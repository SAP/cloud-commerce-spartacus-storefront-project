<<<<<<< HEAD
import { Action } from '@ngrx/store';

=======
>>>>>>> 01a7f497
import { Product } from '../../../occ/occ-models';
import { PRODUCT_DETAIL_ENTITY } from '../product-state';
import {
  EntityFailAction,
  EntityLoadAction,
  EntitySuccessAction
} from '../../../state/utils/entity-loader/entity-loader.action';

export const LOAD_PRODUCT = '[Product] Load Product Data';
export const LOAD_PRODUCT_FAIL = '[Product] Load Product Data Fail';
export const LOAD_PRODUCT_SUCCESS = '[Product] Load Product Data Success';

export class LoadProduct extends EntityLoadAction {
  readonly type = LOAD_PRODUCT;
  constructor(public payload: string) {
    super(PRODUCT_DETAIL_ENTITY, payload);
  }
}

export class LoadProductFail extends EntityFailAction {
  readonly type = LOAD_PRODUCT_FAIL;
  constructor(productCode: string, public payload: any) {
    super(PRODUCT_DETAIL_ENTITY, productCode, payload);
  }
}

export class LoadProductSuccess extends EntitySuccessAction {
  readonly type = LOAD_PRODUCT_SUCCESS;
  constructor(public payload: Product) {
    super(PRODUCT_DETAIL_ENTITY, payload.code);
  }
}

// action types
export type ProductAction = LoadProduct | LoadProductFail | LoadProductSuccess;<|MERGE_RESOLUTION|>--- conflicted
+++ resolved
@@ -1,10 +1,5 @@
-<<<<<<< HEAD
-import { Action } from '@ngrx/store';
-
-=======
->>>>>>> 01a7f497
+import { PRODUCT_DETAIL_ENTITY } from '../product-state';
 import { Product } from '../../../occ/occ-models';
-import { PRODUCT_DETAIL_ENTITY } from '../product-state';
 import {
   EntityFailAction,
   EntityLoadAction,
