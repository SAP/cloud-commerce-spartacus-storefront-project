--- conflicted
+++ resolved
@@ -5,12 +5,12 @@
  */
 
 import { Action } from '@ngrx/store';
+import { ErrorActionType } from '../../../model/index';
 import { Product } from '../../../model/product.model';
 import { EntityLoaderMeta } from '../../../state/utils/entity-loader/entity-loader.action';
 import { EntityScopedLoaderActions } from '../../../state/utils/scoped-loader/entity-scoped-loader.actions';
 import { ProductScope } from '../../model/product-scope';
 import { PRODUCT_DETAIL_ENTITY } from '../product-state';
-import { ErrorActionType } from '../../../model/index';
 
 export const LOAD_PRODUCT = '[Product] Load Product Data';
 export const LOAD_PRODUCT_FAIL = '[Product] Load Product Data Fail';
@@ -28,22 +28,14 @@
 
 export class LoadProduct extends EntityScopedLoaderActions.EntityScopedLoadAction {
   readonly type = LOAD_PRODUCT;
-<<<<<<< HEAD
 
   constructor(public payload: string, scope = '') {
-=======
-  constructor(
-    public payload: string,
-    scope = ''
-  ) {
->>>>>>> a518c257
     super(PRODUCT_DETAIL_ENTITY, payload, scope);
   }
 }
 
 export class LoadProductFail extends EntityScopedLoaderActions.EntityScopedFailAction {
   readonly type = LOAD_PRODUCT_FAIL;
-<<<<<<< HEAD
 
   constructor(
     productCode: string,
@@ -51,28 +43,13 @@
     scope = ''
   ) {
     super(PRODUCT_DETAIL_ENTITY, productCode, payload, scope);
-=======
-  constructor(
-    productCode: string,
-    public payload: any,
-    scope = ''
-  ) {
-    super(PRODUCT_DETAIL_ENTITY, productCode, scope, payload);
->>>>>>> a518c257
   }
 }
 
 export class LoadProductSuccess extends EntityScopedLoaderActions.EntityScopedSuccessAction {
   readonly type = LOAD_PRODUCT_SUCCESS;
-<<<<<<< HEAD
 
   constructor(public payload: Product, scope = '') {
-=======
-  constructor(
-    public payload: Product,
-    scope = ''
-  ) {
->>>>>>> a518c257
     super(PRODUCT_DETAIL_ENTITY, payload.code ?? '', scope);
   }
 }
