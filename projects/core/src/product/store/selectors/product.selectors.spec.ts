import { TestBed } from '@angular/core/testing';

import { StoreModule, Store, select } from '@ngrx/store';

import * as fromActions from '../actions';
import {
  PRODUCT_FEATURE,
  StateWithProduct,
  ProductState
} from '../product-state';
import * as fromReducers from '../reducers';
import { Product } from '../../../occ/occ-models/occ.models';

import * as fromSelectors from './product.selectors';

describe('Cms Component Selectors', () => {
  let store: Store<StateWithProduct>;

  const code = 'testCode';
<<<<<<< HEAD
  const product: Product = {
    code,
    name: 'testProduct'
  };

  const entities: { [code: string]: Product } = {
    testCode: product
=======
  const product = {
    code: code,
    name: 'testProduct'
  };

  const entities = {
    testCode: {
      loading: false,
      error: false,
      success: true,
      value: product
    }
>>>>>>> 01a7f497
  };

  beforeEach(() => {
    TestBed.configureTestingModule({
      imports: [
        StoreModule.forRoot({}),
        StoreModule.forFeature(PRODUCT_FEATURE, fromReducers.getReducers())
      ]
    });
    store = TestBed.get(Store);
    spyOn(store, 'dispatch').and.callThrough();
  });

<<<<<<< HEAD
  describe('getProductEntities', () => {
    it('should return products as entities', () => {
      let result: ProductState;
      store
        .pipe(select(fromSelectors.getProductState))
        .subscribe(value => (result = value));
      expect(result.entities).toEqual({});

      store.dispatch(new fromActions.LoadProductSuccess(product));

      expect(result.entities).toEqual(entities);
    });
  });

=======
>>>>>>> 01a7f497
  describe('getSelectedProductsFactory', () => {
    it('should return product by code', () => {
      let result: Product[];
      store
        .pipe(select(fromSelectors.getSelectedProductsFactory(['testCode'])))
        .subscribe(value => (result = value));

      store.dispatch(new fromActions.LoadProductSuccess(product));

      expect(result).toEqual([entities['testCode'].value]);
    });
  });

  describe('getAllProductCodes', () => {
    it('should return product codes as an array', () => {
      let result: string[];
      store
        .pipe(select(fromSelectors.getAllProductCodes))
        .subscribe(value => (result = value));

      expect(result).toEqual([]);

      store.dispatch(new fromActions.LoadProductSuccess(product));

      expect(result).toEqual(['testCode']);
    });
  });

  describe('getSelectedProductFactory', () => {
    it('should return a single product by productCode', () => {
      let result: Product;
      store
        .pipe(select(fromSelectors.getSelectedProductFactory(code)))
        .subscribe(value => (result = value));

      store.dispatch(new fromActions.LoadProductSuccess(product));
      expect(result).toEqual(product);
    });
  });

  describe('getSelectedProductLoadingFactory', () => {
    it('should return isLoading information', () => {
      let result;

      store
        .pipe(select(fromSelectors.getSelectedProductLoadingFactory(code)))
        .subscribe(value => (result = value));

      store.dispatch(new fromActions.LoadProduct(product.code));
      expect(result).toBeTruthy();

      store.dispatch(new fromActions.LoadProductSuccess(product));
      expect(result).toBeFalsy();
    });
  });

  describe('getSelectedProductSuccessFactory', () => {
    it('should return success information', () => {
      let result;

      store
        .pipe(select(fromSelectors.getSelectedProductSuccessFactory(code)))
        .subscribe(value => (result = value));

      expect(result).toBeFalsy();

      store.dispatch(new fromActions.LoadProductSuccess(product));
      expect(result).toBeTruthy();
    });
  });

  describe('getSelectedProductErrorFactory', () => {
    it('should return error information', () => {
      let result;

      store
        .pipe(select(fromSelectors.getSelectedProductErrorFactory(code)))
        .subscribe(value => (result = value));

      expect(result).toBeFalsy();

      store.dispatch(new fromActions.LoadProductFail(code, undefined));
      expect(result).toBeTruthy();
    });
  });
});<|MERGE_RESOLUTION|>--- conflicted
+++ resolved
@@ -3,11 +3,7 @@
 import { StoreModule, Store, select } from '@ngrx/store';
 
 import * as fromActions from '../actions';
-import {
-  PRODUCT_FEATURE,
-  StateWithProduct,
-  ProductState
-} from '../product-state';
+import { PRODUCT_FEATURE, StateWithProduct } from '../product-state';
 import * as fromReducers from '../reducers';
 import { Product } from '../../../occ/occ-models/occ.models';
 
@@ -17,20 +13,10 @@
   let store: Store<StateWithProduct>;
 
   const code = 'testCode';
-<<<<<<< HEAD
   const product: Product = {
     code,
     name: 'testProduct'
   };
-
-  const entities: { [code: string]: Product } = {
-    testCode: product
-=======
-  const product = {
-    code: code,
-    name: 'testProduct'
-  };
-
   const entities = {
     testCode: {
       loading: false,
@@ -38,7 +24,6 @@
       success: true,
       value: product
     }
->>>>>>> 01a7f497
   };
 
   beforeEach(() => {
@@ -52,23 +37,6 @@
     spyOn(store, 'dispatch').and.callThrough();
   });
 
-<<<<<<< HEAD
-  describe('getProductEntities', () => {
-    it('should return products as entities', () => {
-      let result: ProductState;
-      store
-        .pipe(select(fromSelectors.getProductState))
-        .subscribe(value => (result = value));
-      expect(result.entities).toEqual({});
-
-      store.dispatch(new fromActions.LoadProductSuccess(product));
-
-      expect(result.entities).toEqual(entities);
-    });
-  });
-
-=======
->>>>>>> 01a7f497
   describe('getSelectedProductsFactory', () => {
     it('should return product by code', () => {
       let result: Product[];
@@ -111,7 +79,7 @@
 
   describe('getSelectedProductLoadingFactory', () => {
     it('should return isLoading information', () => {
-      let result;
+      let result: boolean;
 
       store
         .pipe(select(fromSelectors.getSelectedProductLoadingFactory(code)))
@@ -127,7 +95,7 @@
 
   describe('getSelectedProductSuccessFactory', () => {
     it('should return success information', () => {
-      let result;
+      let result: boolean;
 
       store
         .pipe(select(fromSelectors.getSelectedProductSuccessFactory(code)))
@@ -142,7 +110,7 @@
 
   describe('getSelectedProductErrorFactory', () => {
     it('should return error information', () => {
-      let result;
+      let result: boolean;
 
       store
         .pipe(select(fromSelectors.getSelectedProductErrorFactory(code)))
