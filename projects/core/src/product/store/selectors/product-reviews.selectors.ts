--- conflicted
+++ resolved
@@ -18,13 +18,8 @@
 );
 
 export const getSelectedProductReviewsFactory = (
-<<<<<<< HEAD
-  productCode: string
-): MemoizedSelector<any, Review[]> => {
-=======
   productCode
 ): MemoizedSelector<StateWithProduct, Review[]> => {
->>>>>>> 01a7f497
   return createSelector(
     getProductReviewsState,
     reviewData => {
