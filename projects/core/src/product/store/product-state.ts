export const PRODUCT_FEATURE = 'product';
<<<<<<< HEAD
import {
  Review,
  Suggestion,
  ProductSearchPage,
  Product
} from '../../occ-models/occ.models';
=======
import { Review, Suggestion, ProductSearchPage } from '../../occ/occ-models';
>>>>>>> a731d090

export interface StateWithProduct {
  [PRODUCT_FEATURE]: ProductState;
}

export interface ProductEntity {
  error: boolean;
  loading: boolean;
  value?: Product;
}

export interface ProductState {
  [productCode: string]: ProductEntity;
}

export interface ProductsState {
  details: ProductState;
  search: ProductsSearchState;
  reviews: ProductReviewsState;
}

export interface ProductsSearchState {
  results: ProductSearchPage;
  suggestions: Suggestion[];
  auxResults: ProductSearchPage;
  loading: boolean;
}

export interface ProductReviewsState {
  productCode: string;
  list: Review[];
}<|MERGE_RESOLUTION|>--- conflicted
+++ resolved
@@ -1,14 +1,11 @@
 export const PRODUCT_FEATURE = 'product';
-<<<<<<< HEAD
+
 import {
+  Product,
   Review,
   Suggestion,
-  ProductSearchPage,
-  Product
-} from '../../occ-models/occ.models';
-=======
-import { Review, Suggestion, ProductSearchPage } from '../../occ/occ-models';
->>>>>>> a731d090
+  ProductSearchPage
+} from '../../occ/occ-models';
 
 export interface StateWithProduct {
   [PRODUCT_FEATURE]: ProductState;
