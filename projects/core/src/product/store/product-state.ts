--- conflicted
+++ resolved
@@ -7,13 +7,7 @@
 import { EntityLoaderState } from '../../state/utils/entity-loader/entity-loader-state';
 
 export const PRODUCT_FEATURE = 'product';
-<<<<<<< HEAD
-import {
-  Review,
-  Suggestion,
-  ProductSearchPage,
-  Product
-} from '../../occ/occ-models';
+export const PRODUCT_DETAIL_ENTITY = '[Product] Detail Entity';
 
 export interface StateWithProduct {
   [PRODUCT_FEATURE]: ProductState;
@@ -21,12 +15,6 @@
 
 export interface ProductState {
   entities: { [productCode: string]: Product };
-=======
-export const PRODUCT_DETAIL_ENTITY = '[Product] Detail Entity';
-
-export interface StateWithProduct {
-  [PRODUCT_FEATURE]: ProductsState;
->>>>>>> 01a7f497
 }
 
 export interface ProductsState {
