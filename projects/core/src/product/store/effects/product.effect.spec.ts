--- conflicted
+++ resolved
@@ -14,14 +14,9 @@
 import * as fromActions from '../actions/product.action';
 import { StoreModule } from '@ngrx/store';
 import { RoutingService } from '../../../routing/facade/routing.service';
-<<<<<<< HEAD
 import { Product } from '../../../occ-models';
-import { OccConfig } from '../../../occ/index';
-import { LanguageChange } from '@spartacus/core';
-=======
 import { LanguageChange } from '../../../site-context/store/actions/languages.action';
 import { OccConfig } from '../../../occ/config/occ-config';
->>>>>>> 37601333
 
 const MockOccModuleConfig: OccConfig = {
   server: {
