import { TestBed } from '@angular/core/testing';
import { HttpClientTestingModule } from '@angular/common/http/testing';
import { provideMockActions } from '@ngrx/effects/testing';

import { hot, cold } from 'jasmine-marbles';
import { Observable, of } from 'rxjs';

import { OccProductService } from '../../occ/product.service';
import { PageType } from '../../../occ-models/occ.models';
import { ProductImageConverterService } from '../converters/product-image-converter.service';
import { ProductReferenceConverterService } from '../converters/product-reference-converter.service';

import * as fromEffects from './product.effect';
import * as fromActions from '../actions/product.action';
import { StoreModule } from '@ngrx/store';
import { RoutingService } from '../../../routing/facade/routing.service';
<<<<<<< HEAD
import { OccConfig } from '@spartacus/core';
=======
import { LanguageChange } from '../../../site-context/store/actions/languages.action';
import { OccConfig } from '../../../occ/config/occ-config';
>>>>>>> 37a5c010

const MockOccModuleConfig: OccConfig = {
  server: {
    baseUrl: '',
    occPrefix: ''
  }
};

const router = {
  state: {
    url: '/',
    queryParams: {},
    params: {},
    context: { id: '1', type: PageType.PRODUCT_PAGE },
    cmsRequired: false
  }
};
const mockRoutingService = {
  routerState$: of(router)
};

xdescribe('Product Effects', () => {
  let actions$: Observable<any>;
  let service: OccProductService;
  let effects: fromEffects.ProductEffects;

  const productCode = 'testCode';
  const product = {
    code: 'testCode',
    name: 'testProduct'
  };

  beforeEach(() => {
    TestBed.configureTestingModule({
      imports: [HttpClientTestingModule, StoreModule.forRoot({})],
      providers: [
        OccProductService,
        ProductImageConverterService,
        ProductReferenceConverterService,
        { provide: OccConfig, useValue: MockOccModuleConfig },
        fromEffects.ProductEffects,
        provideMockActions(() => actions$),
        { provide: RoutingService, useValue: mockRoutingService }
      ]
    });
    service = TestBed.get(OccProductService);
    effects = TestBed.get(fromEffects.ProductEffects);

    spyOn(service, 'loadProduct').and.returnValue(of(product));
  });

  describe('loadProduct$', () => {
    it('should return searchResult from SearchProductsSuccess', () => {
      const action = new fromActions.LoadProduct(productCode);
      const completion = new fromActions.LoadProductSuccess(product);

      actions$ = hot('-a', { a: action });
      const expected = cold('-b', { b: completion });
      console.log('expected', expected);
      effects.loadProduct$.subscribe(p => console.log('p', p));
      expect(effects.loadProduct$).toBeObservable(expected);
    });
  });
});<|MERGE_RESOLUTION|>--- conflicted
+++ resolved
@@ -14,12 +14,8 @@
 import * as fromActions from '../actions/product.action';
 import { StoreModule } from '@ngrx/store';
 import { RoutingService } from '../../../routing/facade/routing.service';
-<<<<<<< HEAD
-import { OccConfig } from '@spartacus/core';
-=======
-import { LanguageChange } from '../../../site-context/store/actions/languages.action';
+
 import { OccConfig } from '../../../occ/config/occ-config';
->>>>>>> 37a5c010
 
 const MockOccModuleConfig: OccConfig = {
   server: {
