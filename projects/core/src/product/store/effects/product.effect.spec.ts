import { TestBed } from '@angular/core/testing';
import { HttpClientTestingModule } from '@angular/common/http/testing';
import { provideMockActions } from '@ngrx/effects/testing';

import { hot, cold } from 'jasmine-marbles';
import { Observable, of } from 'rxjs';

import { OccProductService } from '../../occ/product.service';
import { PageType } from '../../../occ/occ-models/occ.models';
import { ProductImageConverterService } from '../converters/product-image-converter.service';
import { ProductReferenceConverterService } from '../converters/product-reference-converter.service';

import * as fromEffects from './product.effect';
import * as fromActions from '../actions/product.action';
import { StoreModule } from '@ngrx/store';
import { RoutingService } from '../../../routing/facade/routing.service';
<<<<<<< HEAD

import { Product } from '../../../occ-models';
=======
import { Product } from '../../../occ/occ-models';
import { LanguageChange } from '../../../site-context/store/actions/languages.action';
>>>>>>> a731d090
import { OccConfig } from '../../../occ/config/occ-config';

const MockOccModuleConfig: OccConfig = {
  server: {
    baseUrl: '',
    occPrefix: ''
  }
};

const router = {
  state: {
    url: '/',
    queryParams: {},
    params: {},
    context: { id: '1', type: PageType.PRODUCT_PAGE },
    cmsRequired: false
  }
};
class MockRoutingService {
  getRouterState() {
    return of(router);
  }
}

describe('Product Effects', () => {
  let actions$: Observable<any>;
  let service: OccProductService;
  let effects: fromEffects.ProductEffects;

  const productCode = 'testCode';
  const product: Product = {
    code: 'testCode',
    name: 'testProduct'
  };

  const mockProductState = {
    details: {
      entities: {
        testLoadedCode: { loading: false, value: 'loaded product' },
        testLoadingCode: { loading: true, value: null }
      }
    }
  };

  beforeEach(() => {
    TestBed.configureTestingModule({
      imports: [
        HttpClientTestingModule,
        StoreModule.forRoot({ product: () => mockProductState })
      ],
      providers: [
        OccProductService,
        ProductImageConverterService,
        ProductReferenceConverterService,
        { provide: OccConfig, useValue: MockOccModuleConfig },
        fromEffects.ProductEffects,
        provideMockActions(() => actions$),
        { provide: RoutingService, useClass: MockRoutingService }
      ]
    });
    service = TestBed.get(OccProductService);
    effects = TestBed.get(fromEffects.ProductEffects);

    spyOn(service, 'loadProduct').and.returnValue(of(product));
  });

  describe('loadProduct$', () => {
    it('should return loadProductStart action if product not loaded', () => {
      const action = new fromActions.LoadProduct(productCode);
      const completion = new fromActions.LoadProductSuccess(product);

      actions$ = hot('-a', { a: action });
      const expected = cold('-b', { b: completion });
      expect(effects.loadProduct$).toBeObservable(expected);
    });
  });
});<|MERGE_RESOLUTION|>--- conflicted
+++ resolved
@@ -14,13 +14,7 @@
 import * as fromActions from '../actions/product.action';
 import { StoreModule } from '@ngrx/store';
 import { RoutingService } from '../../../routing/facade/routing.service';
-<<<<<<< HEAD
-
-import { Product } from '../../../occ-models';
-=======
 import { Product } from '../../../occ/occ-models';
-import { LanguageChange } from '../../../site-context/store/actions/languages.action';
->>>>>>> a731d090
 import { OccConfig } from '../../../occ/config/occ-config';
 
 const MockOccModuleConfig: OccConfig = {
