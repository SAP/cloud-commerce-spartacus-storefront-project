import { OccProductService } from '../../occ/product.service';
import { HttpClientTestingModule } from '@angular/common/http/testing';
import { TestBed } from '@angular/core/testing';

import { hot, cold } from 'jasmine-marbles';
import { Observable, of } from 'rxjs';
<<<<<<< HEAD
import { ReviewList } from '../../../occ-models';
import { OccConfig } from '../../../occ/index';
=======
import { OccConfig } from '../../../occ/config/occ-config';

>>>>>>> 37601333
import * as fromEffects from '../effects/product-reviews.effect';
import * as fromActions from '../actions/product-reviews.action';
import { provideMockActions } from '@ngrx/effects/testing';

const reviewData: ReviewList = {
  reviews: [
    {
      id: '1',
      rating: 3
    },
    {
      id: '2',
      rating: 5
    }
  ]
};

const MockOccModuleConfig: OccConfig = {
  server: {
    baseUrl: '',
    occPrefix: ''
  }
};

describe('Product reviews effect', () => {
  let actions$: Observable<any>;
  let service: OccProductService;
  let effects: fromEffects.ProductReviewsEffects;

  beforeEach(() => {
    TestBed.configureTestingModule({
      imports: [HttpClientTestingModule],
      providers: [
        OccProductService,
        { provide: OccConfig, useValue: MockOccModuleConfig },
        fromEffects.ProductReviewsEffects,
        provideMockActions(() => actions$)
      ]
    });

    service = TestBed.get(OccProductService);
    effects = TestBed.get(fromEffects.ProductReviewsEffects);

    spyOn(service, 'loadProductReviews').and.returnValue(of(reviewData));
  });

  describe('loadProductReveiws$', () => {
    it('should return specified product reviews', () => {
      const productCode = '12345';
      const action = new fromActions.LoadProductReviews(productCode);
      const completion = new fromActions.LoadProductReviewsSuccess({
        productCode,
        list: reviewData.reviews
      });

      actions$ = hot('-a', { a: action });
      const expected = cold('-b', { b: completion });

      expect(effects.loadProductReviews$).toBeObservable(expected);
    });
  });
});<|MERGE_RESOLUTION|>--- conflicted
+++ resolved
@@ -4,13 +4,8 @@
 
 import { hot, cold } from 'jasmine-marbles';
 import { Observable, of } from 'rxjs';
-<<<<<<< HEAD
 import { ReviewList } from '../../../occ-models';
-import { OccConfig } from '../../../occ/index';
-=======
 import { OccConfig } from '../../../occ/config/occ-config';
-
->>>>>>> 37601333
 import * as fromEffects from '../effects/product-reviews.effect';
 import * as fromActions from '../actions/product-reviews.action';
 import { provideMockActions } from '@ngrx/effects/testing';
