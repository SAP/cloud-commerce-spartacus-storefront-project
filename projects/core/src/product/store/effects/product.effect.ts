import { Injectable } from '@angular/core';
import { Actions, Effect, ofType } from '@ngrx/effects';
import { Observable, of } from 'rxjs';
import { catchError, groupBy, map, mergeMap, switchMap } from 'rxjs/operators';
<<<<<<< HEAD
import { makeHttpErrorSerializable } from '../../../util/serialization-utils';
=======
import { makeErrorSerializable } from '../../../util/serialization-utils';
>>>>>>> 45aaa8cb
import { ProductConnector } from '../../connectors/product/product.connector';
import * as actions from '../actions/index';

@Injectable()
export class ProductEffects {
  @Effect()
  loadProduct$: Observable<
    actions.LoadProductSuccess | actions.LoadProductFail
  > = this.actions$.pipe(
    ofType(actions.LOAD_PRODUCT),
    map((action: actions.LoadProduct) => action.payload),
    groupBy(productCode => productCode),
    mergeMap(group =>
      group.pipe(
        switchMap(productCode => {
          return this.productConnector.get(productCode).pipe(
            map(product => {
              return new actions.LoadProductSuccess(product);
            }),
            catchError(error =>
              of(
                new actions.LoadProductFail(
                  productCode,
<<<<<<< HEAD
                  makeHttpErrorSerializable(error)
=======
                  makeErrorSerializable(error)
>>>>>>> 45aaa8cb
                )
              )
            )
          );
        })
      )
    )
  );

  constructor(
    private actions$: Actions,
    private productConnector: ProductConnector
  ) {}
}<|MERGE_RESOLUTION|>--- conflicted
+++ resolved
@@ -2,11 +2,7 @@
 import { Actions, Effect, ofType } from '@ngrx/effects';
 import { Observable, of } from 'rxjs';
 import { catchError, groupBy, map, mergeMap, switchMap } from 'rxjs/operators';
-<<<<<<< HEAD
-import { makeHttpErrorSerializable } from '../../../util/serialization-utils';
-=======
 import { makeErrorSerializable } from '../../../util/serialization-utils';
->>>>>>> 45aaa8cb
 import { ProductConnector } from '../../connectors/product/product.connector';
 import * as actions from '../actions/index';
 
@@ -30,11 +26,7 @@
               of(
                 new actions.LoadProductFail(
                   productCode,
-<<<<<<< HEAD
-                  makeHttpErrorSerializable(error)
-=======
                   makeErrorSerializable(error)
->>>>>>> 45aaa8cb
                 )
               )
             )
