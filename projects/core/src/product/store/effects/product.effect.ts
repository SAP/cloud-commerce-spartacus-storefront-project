import { Injectable } from '@angular/core';

import { Effect, Actions, ofType } from '@ngrx/effects';
<<<<<<< HEAD
=======

>>>>>>> 0e0f65a3
import { of, Observable } from 'rxjs';
import { map, catchError, mergeMap, switchMap, groupBy } from 'rxjs/operators';

import * as actions from '../actions/index';
import * as converters from '../converters/index';
import { OccProductService } from '../../occ/product.service';

@Injectable()
export class ProductEffects {
  @Effect()
  loadProduct$: Observable<
    actions.LoadProductSuccess | actions.LoadProductFail
  > = this.actions$.pipe(
    ofType(actions.LOAD_PRODUCT),
    map((action: actions.LoadProduct) => action.payload),
    groupBy(productCode => productCode),
    mergeMap(group =>
      group.pipe(
        switchMap(productCode => {
          return this.occProductService.loadProduct(productCode).pipe(
            map(product => {
              this.productImageConverter.convertProduct(product);
              this.productReferenceConverterService.convertProduct(product);
              return new actions.LoadProductSuccess(product);
            }),
            catchError(error =>
              of(new actions.LoadProductFail(productCode, error))
            )
          );
        })
      )
    )
  );

  constructor(
    private actions$: Actions,
    private occProductService: OccProductService,
    private productImageConverter: converters.ProductImageConverterService,
    private productReferenceConverterService: converters.ProductReferenceConverterService
  ) {}
}<|MERGE_RESOLUTION|>--- conflicted
+++ resolved
@@ -1,10 +1,6 @@
 import { Injectable } from '@angular/core';
 
 import { Effect, Actions, ofType } from '@ngrx/effects';
-<<<<<<< HEAD
-=======
-
->>>>>>> 0e0f65a3
 import { of, Observable } from 'rxjs';
 import { map, catchError, mergeMap, switchMap, groupBy } from 'rxjs/operators';
 
