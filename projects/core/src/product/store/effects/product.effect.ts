--- conflicted
+++ resolved
@@ -1,66 +1,20 @@
 import { Injectable } from '@angular/core';
 
 import { Effect, Actions, ofType } from '@ngrx/effects';
-<<<<<<< HEAD
 
-import { Observable, of } from 'rxjs';
-import {
-  map,
-  filter,
-  catchError,
-  mergeMap,
-  switchMap,
-  take
-} from 'rxjs/operators';
-
-import * as productActions from '../actions/product.action';
-import { ProductImageConverterService } from '../converters/product-image-converter.service';
-import { ProductReferenceConverterService } from '../converters/product-reference-converter.service';
-import { OccProductService } from '../../occ/product.service';
-import { RoutingService } from '../../../routing/index';
-import { PageType, Product } from '../../../occ/occ-models/occ.models';
-=======
-import { of } from 'rxjs';
+import { of, Observable } from 'rxjs';
 import { map, catchError, mergeMap, switchMap, groupBy } from 'rxjs/operators';
 
 import * as actions from '../actions/index';
 import * as converters from '../converters/index';
-
 import { OccProductService } from '../../occ/product.service';
->>>>>>> 01a7f497
 
 @Injectable()
 export class ProductEffects {
   @Effect()
-<<<<<<< HEAD
-  loadProduct$: Observable<{ payload: Product }> = this.actions$.pipe(
-    ofType(productActions.LOAD_PRODUCT),
-    map((action: productActions.LoadProduct) => action.payload),
-    mergeMap(productCode => {
-      return this.occProductService.loadProduct(productCode).pipe(
-        map(product => {
-          this.productImageConverter.convertProduct(product);
-          this.productReferenceConverterService.convertProduct(product);
-          return new productActions.LoadProductSuccess(product);
-        }),
-        catchError(error => of(new productActions.LoadProductFail(error)))
-      );
-    })
-  );
-
-  @Effect()
-  refreshProduct$ = this.actions$.pipe(
-    ofType('[Site-context] Language Change', '[Site-context] Currency Change'),
-    switchMap(() =>
-      this.routingService.getRouterState().pipe(
-        filter(routerState => routerState !== undefined),
-        map(routerState => routerState.state.context),
-        take(1),
-        filter(pageContext => pageContext.type === PageType.PRODUCT_PAGE),
-        mergeMap(pageContext => {
-          return this.occProductService.loadProduct(pageContext.id).pipe(
-=======
-  loadProduct$ = this.actions$.pipe(
+  loadProduct$: Observable<
+    actions.LoadProductSuccess | actions.LoadProductFail
+  > = this.actions$.pipe(
     ofType(actions.LOAD_PRODUCT),
     map((action: actions.LoadProduct) => action.payload),
     groupBy(productCode => productCode),
@@ -68,7 +22,6 @@
       group.pipe(
         switchMap(productCode => {
           return this.occProductService.loadProduct(productCode).pipe(
->>>>>>> 01a7f497
             map(product => {
               this.productImageConverter.convertProduct(product);
               this.productReferenceConverterService.convertProduct(product);
