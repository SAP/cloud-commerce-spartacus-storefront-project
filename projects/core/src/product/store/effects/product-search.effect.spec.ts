--- conflicted
+++ resolved
@@ -6,11 +6,7 @@
 import { Observable, of } from 'rxjs';
 
 import { OccProductSearchService } from '../../occ/product-search.service';
-<<<<<<< HEAD
-import { OccConfig } from '../../../occ/index';
-=======
 import { OccConfig } from '../../../occ/config/occ-config';
->>>>>>> 37601333
 import { SearchConfig } from '../../model/search-config';
 import { ProductImageConverterService } from '../converters/product-image-converter.service';
 import * as fromEffects from './product-search.effect';
