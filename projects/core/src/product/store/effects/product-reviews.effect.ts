--- conflicted
+++ resolved
@@ -16,6 +16,7 @@
 } from '../../../global-message/index';
 import { normalizeHttpError } from '../../../util/normalize-http-error';
 import { LoggerService } from '../../../logger';
+import { tryNormalizeHttpError } from '@spartacus/core';
 
 @Injectable()
 export class ProductReviewsEffects {
@@ -63,19 +64,11 @@
                 reviewResponse
               );
             }),
-<<<<<<< HEAD
-            catchError((_error) =>
-              of(
-                new ProductActions.PostProductReviewFail({
-                  message: payload.productCode,
-                } as ErrorModel)
-=======
             catchError((error) =>
               of(
                 new ProductActions.PostProductReviewFail(
-                  normalizeHttpError(error, this.logger)
+                  tryNormalizeHttpError(error, this.logger)
                 )
->>>>>>> ae83fd2d
               )
             )
           );
