import { Injectable } from '@angular/core';
import { select, Store } from '@ngrx/store';
import { Observable } from 'rxjs';
import { filter } from 'rxjs/operators';
import { Router } from '@angular/router';

import * as fromStore from '../store/index';
import { SearchConfig } from '../model/search-config';
import { ProductSearchPage, Suggestion } from '../../occ-models';

@Injectable()
export class ProductSearchService {
<<<<<<< HEAD
=======
  readonly searchResults$: Observable<ProductSearchPage> = this.store.pipe(
    select(fromStore.getSearchResults),
    filter(results => Object.keys(results).length > 0)
  );

  readonly auxSearchResults$: Observable<ProductSearchPage> = this.store.pipe(
    select(fromStore.getAuxSearchResults),
    filter(results => Object.keys(results).length > 0)
  );

  readonly searchSuggestions$: Observable<Suggestion[]> = this.store.pipe(
    select(fromStore.getProductSuggestions)
  );

>>>>>>> 9cc849f6
  constructor(
    private store: Store<fromStore.ProductsState>,
    private router: Router
  ) {}

  search(query: string, searchConfig?: SearchConfig) {
    const urlTree = this.router.createUrlTree([], {
      queryParams: { ...searchConfig, query },
      preserveFragment: false
    });

    this.router.navigateByUrl(urlTree);
    this.store.dispatch(
      new fromStore.SearchProducts({
        queryText: query,
        searchConfig: searchConfig
      })
    );
  }

  getSearchResults(): Observable<any> {
    return this.store.pipe(
      select(fromStore.getSearchResults),
      filter(results => Object.keys(results).length > 0)
    );
  }

  getAuxSearchResults(): Observable<any> {
    return this.store.pipe(select(fromStore.getProductSuggestions));
  }

  getSearchSuggestions(): Observable<any> {
    return this.store.pipe(select(fromStore.getProductSuggestions));
  }

  searchAuxiliary(query: string, searchConfig?: SearchConfig) {
    this.store.dispatch(
      new fromStore.SearchProducts(
        {
          queryText: query,
          searchConfig: searchConfig
        },
        true
      )
    );
  }

  getSuggestions(query: string, searchConfig?: SearchConfig) {
    this.store.dispatch(
      new fromStore.GetProductSuggestions({
        term: query,
        searchConfig: searchConfig
      })
    );
  }
}<|MERGE_RESOLUTION|>--- conflicted
+++ resolved
@@ -10,8 +10,6 @@
 
 @Injectable()
 export class ProductSearchService {
-<<<<<<< HEAD
-=======
   readonly searchResults$: Observable<ProductSearchPage> = this.store.pipe(
     select(fromStore.getSearchResults),
     filter(results => Object.keys(results).length > 0)
@@ -26,7 +24,6 @@
     select(fromStore.getProductSuggestions)
   );
 
->>>>>>> 9cc849f6
   constructor(
     private store: Store<fromStore.ProductsState>,
     private router: Router
@@ -47,18 +44,18 @@
     );
   }
 
-  getSearchResults(): Observable<any> {
+  getSearchResults(): Observable<ProductSearchPage> {
     return this.store.pipe(
       select(fromStore.getSearchResults),
       filter(results => Object.keys(results).length > 0)
     );
   }
 
-  getAuxSearchResults(): Observable<any> {
+  getAuxSearchResults(): Observable<ProductSearchPage> {
     return this.store.pipe(select(fromStore.getProductSuggestions));
   }
 
-  getSearchSuggestions(): Observable<any> {
+  getSearchSuggestions(): Observable<Suggestion[]> {
     return this.store.pipe(select(fromStore.getProductSuggestions));
   }
 
