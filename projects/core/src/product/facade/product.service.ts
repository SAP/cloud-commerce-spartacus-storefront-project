--- conflicted
+++ resolved
@@ -2,26 +2,15 @@
 
 import { Store, select } from '@ngrx/store';
 
-<<<<<<< HEAD
 import { Observable } from 'rxjs';
-import { map, tap, filter, take } from 'rxjs/operators';
+import { map, tap } from 'rxjs/operators';
 
 import * as fromStore from '../store/index';
-import { StateWithProduct } from '../store/index';
-import { Product } from '../../occ/occ-models';
-
-@Injectable()
-export class ProductService {
-  constructor(private store: Store<StateWithProduct>) {}
-=======
-import * as fromStore from '../store/index';
 import { Product } from '../../occ/occ-models/occ.models';
-import { map, tap } from 'rxjs/operators';
 
 @Injectable()
 export class ProductService {
   constructor(private store: Store<fromStore.StateWithProduct>) {}
->>>>>>> 01a7f497
 
   /**
    * Returns the product observable. The product will be loaded
