import { Injectable } from '@angular/core';
import { Store, select } from '@ngrx/store';
import { Observable } from 'rxjs';

import * as fromStore from '../store/index';

@Injectable()
export class ProductService {
  protected products = {};

  constructor(private store: Store<fromStore.ProductsState>) {}

  /**
   * Returns the product observable. If the product hasn't selected
   * before it will load the product as well.
   */
  get(productCode: string): Observable<any> {
<<<<<<< HEAD
=======
    this.store.dispatch(new fromStore.LoadProduct(productCode));
>>>>>>> 28471b6d
    if (!this.products[productCode]) {
      this.products[productCode] = this.store.pipe(
        select(fromStore.getSelectedProductFactory(productCode))
      );
    }
    return this.products[productCode];
  }

  /**
   * (re)loads the product. The product is loaded implicetly
   * whenever selected by the `get`, but in some cases an
   * explicit reload might be needed.
   */
  reload(productCode: string) {
    this.store.dispatch(new fromStore.LoadProduct(productCode, true));
  }

  /**
   * Loads the product. This is implicetly done whenever
   * the product is selected.
   */
  protected load(productCode: string) {
    this.store.dispatch(new fromStore.LoadProduct(productCode));
  }
}<|MERGE_RESOLUTION|>--- conflicted
+++ resolved
@@ -15,10 +15,7 @@
    * before it will load the product as well.
    */
   get(productCode: string): Observable<any> {
-<<<<<<< HEAD
-=======
     this.store.dispatch(new fromStore.LoadProduct(productCode));
->>>>>>> 28471b6d
     if (!this.products[productCode]) {
       this.products[productCode] = this.store.pipe(
         select(fromStore.getSelectedProductFactory(productCode))
