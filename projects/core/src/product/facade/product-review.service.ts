--- conflicted
+++ resolved
@@ -21,11 +21,7 @@
     );
   }
 
-<<<<<<< HEAD
-  add(productCode: string, review: any): void {
-=======
-  add(productCode: string, review: Review) {
->>>>>>> 9cc849f6
+  add(productCode: string, review: Review): void {
     this.store.dispatch(
       new fromStore.PostProductReview({
         productCode: productCode,
