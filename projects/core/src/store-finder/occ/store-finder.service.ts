--- conflicted
+++ resolved
@@ -81,11 +81,7 @@
     );
   }
 
-<<<<<<< HEAD
-  protected getStoresEndpoint(url?: string) {
-=======
   protected getStoresEndpoint(url?: string): string {
->>>>>>> beb4586c
     const baseUrl = this.occEndpoints.getEndpoint(STORES_ENDPOINT);
 
     return url ? baseUrl + '/' + url : baseUrl;
