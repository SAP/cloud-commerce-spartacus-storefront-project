import { Address } from './address.model';
import {
  DeliveryOrderEntryGroup,
  PaymentDetails,
  Principal,
  PromotionResult,
  Voucher,
} from './cart.model';
import { PaginationModel, SortModel } from './misc.model';
<<<<<<< HEAD
=======
import { B2BUser, CostCenter } from './org-unit.model';
>>>>>>> 14199727
import { PointOfService } from './point-of-service.model';
import { Price, Product } from './product.model';

export interface DeliveryMode {
  code?: string;
  deliveryCost?: Price;
  description?: string;
  name?: string;
}

export interface OrderEntry {
  orderCode?: string;
  basePrice?: Price;
  deliveryMode?: DeliveryMode;
  deliveryPointOfService?: PointOfService;
  entryNumber?: number;
  product?: Product;
  quantity?: number;
  totalPrice?: Price;
  updateable?: boolean;
  returnedItemsPrice?: Price;
  returnableQuantity?: number;
  cancelledItemsPrice?: Price;
  cancellableQuantity?: number;
  statusSummaryList?: StatusSummary[];
  configurationInfos?: ConfigurationInfo[];
}
export enum OrderEntryStatus {
  Success = 'SUCCESS',
  Info = 'INFO',
  Warning = 'WARNING',
  Error = 'ERROR',
}
export interface StatusSummary {
  numberOfIssues?: number;
  status?: OrderEntryStatus;
}

export interface ConfigurationInfo {
  configurationLabel?: string;
  configurationValue?: string;
  configuratorType?: string;
  status?: string;
}

export interface CancelOrReturnRequestEntryInput {
  orderEntryNumber?: number;
  quantity?: number;
}

export interface ReturnRequestEntryInputList {
  orderCode?: string;
  returnRequestEntryInputs?: CancelOrReturnRequestEntryInput[];
}

export interface CancellationRequestEntryInputList {
  cancellationRequestEntryInputs?: CancelOrReturnRequestEntryInput[];
}

export interface ReturnRequestEntry {
  orderEntry?: OrderEntry;
  expectedQuantity?: number;
  refundAmount?: Price;
}

export interface ReturnRequest {
  cancellable?: boolean;
  code?: string;
  creationTime?: Date;
  deliveryCost?: Price;
  order?: Order;
  refundDeliveryCost?: boolean;
  returnEntries?: ReturnRequestEntry[];
  returnLabelDownloadUrl?: string;
  rma?: string;
  status?: string;
  subTotal?: Price;
  totalPrice?: Price;
}

export interface ReturnRequestList {
  returnRequests?: ReturnRequest[];
  pagination?: PaginationModel;
  sorts?: SortModel[];
}

export interface ReturnRequestModification {
  status?: string;
}

export interface PickupOrderEntryGroup {
  deliveryPointOfService?: PointOfService;
  distance?: number;
  entries?: OrderEntry[];
  quantity?: number;
  totalPriceWithTax?: Price;
}

export interface PromotionOrderEntryConsumed {
  adjustedUnitPrice?: number;
  code?: string;
  orderEntryNumber?: number;
  quantity?: number;
}

export interface ConsignmentEntry {
  orderEntry?: OrderEntry;
  quantity?: number;
  shippedQuantity?: number;
}

export interface Consignment {
  code?: string;
  deliveryPointOfService?: PointOfService;
  entries?: ConsignmentEntry[];
  shippingAddress?: Address;
  status?: string;
  statusDate?: Date;
  trackingID?: string;
}

export interface OrderHistory {
  code?: string;
  guid?: string;
  placed?: Date;
  status?: string;
  statusDisplay?: string;
  total?: Price;
}

export interface OrderHistoryList {
  orders?: OrderHistory[];
  pagination?: PaginationModel;
  sorts?: SortModel[];
}

export interface Order {
  appliedOrderPromotions?: PromotionResult[];
  appliedProductPromotions?: PromotionResult[];
  appliedVouchers?: Voucher[];
  calculated?: boolean;
  code?: string;
  consignments?: Consignment[];
  costCenter?: CostCenter;
  created?: Date;
  deliveryAddress?: Address;
  deliveryCost?: Price;
  deliveryItemsQuantity?: number;
  deliveryMode?: DeliveryMode;
  deliveryOrderGroups?: DeliveryOrderEntryGroup[];
  deliveryStatus?: string;
  deliveryStatusDisplay?: string;
  entries?: OrderEntry[];
  guestCustomer?: boolean;
  guid?: string;
  net?: boolean;
  orderDiscounts?: Price;
  orgCustomer?: B2BUser;
  paymentInfo?: PaymentDetails;
  pickupItemsQuantity?: number;
  pickupOrderGroups?: PickupOrderEntryGroup[];
  productDiscounts?: Price;
  purchaseOrderNumber?: string;
  site?: string;
  status?: string;
  statusDisplay?: string;
  store?: string;
  subTotal?: Price;
  totalDiscounts?: Price;
  totalItems?: number;
  totalPrice?: Price;
  totalPriceWithTax?: Price;
  totalTax?: Price;
  unconsignedEntries?: OrderEntry[];
  user?: Principal;
  returnable?: boolean;
  cancellable?: boolean;
}<|MERGE_RESOLUTION|>--- conflicted
+++ resolved
@@ -7,10 +7,7 @@
   Voucher,
 } from './cart.model';
 import { PaginationModel, SortModel } from './misc.model';
-<<<<<<< HEAD
-=======
 import { B2BUser, CostCenter } from './org-unit.model';
->>>>>>> 14199727
 import { PointOfService } from './point-of-service.model';
 import { Price, Product } from './product.model';
 
