--- conflicted
+++ resolved
@@ -7,10 +7,6 @@
   Voucher,
 } from './cart.model';
 import { PaginationModel, SortModel } from './misc.model';
-<<<<<<< HEAD
-import { OrderApprovalPermissionResult } from './order-approval.model';
-=======
->>>>>>> 400240d8
 import { B2BUser, CostCenter } from './org-unit.model';
 import { PointOfService } from './point-of-service.model';
 import { Price, Product } from './product.model';
@@ -151,11 +147,7 @@
   orderDiscounts?: Price;
   orgCustomer?: B2BUser;
   paymentInfo?: PaymentDetails;
-<<<<<<< HEAD
-  permissionResults?: OrderApprovalPermissionResult[];
-=======
   permissionResults?: any[]; //OrderApprovalPermissionResult[];
->>>>>>> 400240d8
   pickupItemsQuantity?: number;
   pickupOrderGroups?: PickupOrderEntryGroup[];
   productDiscounts?: Price;
