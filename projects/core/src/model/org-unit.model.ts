import { Address } from './address.model';
import { User } from './misc.model';

// TODO(#8876): Should we simplify the models only for the fields required by the B2B checkout?
export interface CostCenter {
  active?: boolean;
  code?: string;
  name?: string;
  unit?: B2BUnit;
}

export enum B2BUserGroup {
  B2B_ADMIN_GROUP = 'b2badmingroup',
  B2B_CUSTOMER_GROUP = 'b2bcustomergroup',
  B2B_MANAGER_GROUP = 'b2bmanagergroup',
  B2B_APPROVER_GROUP = 'b2bapprovergroup',
}

export interface B2BUnit {
  active?: boolean;
  addresses?: Address[];
  uid?: string;
  name?: string;
}

export interface B2BUser extends User {
  active?: boolean;
<<<<<<< HEAD
=======
  approvers?: [];
  orgUnit?: B2BUnit;
  roles?: string[];
  selected?: boolean;
  isAssignedToApprovers?: boolean;
  email?: string;
}

export interface B2BApprovalProcess {
  code?: string;
  name?: string;
}

export interface OrderApprovalPermissionType {
  code?: string;
  name?: string;
>>>>>>> 4493765e
}<|MERGE_RESOLUTION|>--- conflicted
+++ resolved
@@ -25,14 +25,6 @@
 
 export interface B2BUser extends User {
   active?: boolean;
-<<<<<<< HEAD
-=======
-  approvers?: [];
-  orgUnit?: B2BUnit;
-  roles?: string[];
-  selected?: boolean;
-  isAssignedToApprovers?: boolean;
-  email?: string;
 }
 
 export interface B2BApprovalProcess {
@@ -43,5 +35,4 @@
 export interface OrderApprovalPermissionType {
   code?: string;
   name?: string;
->>>>>>> 4493765e
 }