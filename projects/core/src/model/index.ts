--- conflicted
+++ resolved
@@ -7,14 +7,10 @@
 export * from './image.model';
 export * from './misc.model';
 export * from './notification-preference.model';
+export * from './order-approval.model';
 export * from './order.model';
 export * from './org-unit.model';
-<<<<<<< HEAD
-export * from './org-unit.model';
 export * from './permission.model';
-export * from './order-approval.model';
-=======
->>>>>>> ed97b9a2
 export * from './point-of-service.model';
 export * from './product-interest.model';
 export * from './product-search.model';
