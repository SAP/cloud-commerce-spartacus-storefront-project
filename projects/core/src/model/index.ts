export * from './address.model';
export * from './cart.model';
export * from './cms.model';
export * from './configurator-textfield.model';
export * from './configurator.model';
export * from './consent.model';
export * from './consignment-tracking.model';
export * from './generic-configurator.model';
export * from './image.model';
export * from './misc.model';
export * from './notification-preference.model';
export * from './order.model';
export * from './point-of-service.model';
export * from './product-interest.model';
export * from './product-search.model';
export * from './product.model';
<<<<<<< HEAD
=======
export * from './shared.model';
export * from './store-finder.model';
export * from './customer-coupon.model';
>>>>>>> e343ffc1
export * from './scoped-data';
export * from './shared.model';
export * from './store-finder.model';<|MERGE_RESOLUTION|>--- conflicted
+++ resolved
@@ -5,6 +5,7 @@
 export * from './configurator.model';
 export * from './consent.model';
 export * from './consignment-tracking.model';
+export * from './customer-coupon.model';
 export * from './generic-configurator.model';
 export * from './image.model';
 export * from './misc.model';
@@ -14,12 +15,6 @@
 export * from './product-interest.model';
 export * from './product-search.model';
 export * from './product.model';
-<<<<<<< HEAD
-=======
-export * from './shared.model';
-export * from './store-finder.model';
-export * from './customer-coupon.model';
->>>>>>> e343ffc1
 export * from './scoped-data';
 export * from './shared.model';
 export * from './store-finder.model';