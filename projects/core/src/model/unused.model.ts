<<<<<<< HEAD
import { Product } from './product.model';
=======
/*
 * SPDX-FileCopyrightText: 2022 SAP Spartacus team <spartacus-team@sap.com>
 *
 * SPDX-License-Identifier: Apache-2.0
 */

import { Address } from './address.model';
import { Image } from './image.model';
import { GeoPoint, PaginationModel, SortModel } from './misc.model';
import { OpeningSchedule } from './point-of-service.model';
import { Product, Stock } from './product.model';
>>>>>>> 8292715b

export interface CategoryHierarchy {
  id?: string;
  lastModified?: Date;
  name?: string;
  subcategories?: CategoryHierarchy[];
  url?: string;
}

export interface CatalogVersion {
  categories?: CategoryHierarchy[];
  id?: string;
  lastModified?: Date;
  name?: string;
  url?: string;
}

export interface Catalog {
  catalogVersions?: CatalogVersion[];
  id?: string;
  lastModified?: Date;
  name?: string;
  url?: string;
}

export interface Pagination {
  count?: number;
  page?: number;
  totalCount?: number;
  totalPages?: number;
}

export interface Sort {
  asc?: boolean;
  code?: string;
}

export interface ListAdaptedComponents {
  components?: any[];
  pagination?: Pagination;
  sorts?: Sort[];
}

export interface OrderStatusUpdateElement {
  baseSiteId?: string;
  code?: string;
  status?: string;
}

export interface ProductExpressUpdateElement {
  catalogId?: string;
  catalogVersion?: string;
  code?: string;
}

export interface ProductList {
  catalog?: string;
  currentPage?: number;
  products?: Product[];
  totalPageCount?: number;
  totalProductCount?: number;
  version?: string;
}<|MERGE_RESOLUTION|>--- conflicted
+++ resolved
@@ -1,18 +1,10 @@
-<<<<<<< HEAD
-import { Product } from './product.model';
-=======
 /*
  * SPDX-FileCopyrightText: 2022 SAP Spartacus team <spartacus-team@sap.com>
  *
  * SPDX-License-Identifier: Apache-2.0
  */
 
-import { Address } from './address.model';
-import { Image } from './image.model';
-import { GeoPoint, PaginationModel, SortModel } from './misc.model';
-import { OpeningSchedule } from './point-of-service.model';
-import { Product, Stock } from './product.model';
->>>>>>> 8292715b
+import { Product } from './product.model';
 
 export interface CategoryHierarchy {
   id?: string;
