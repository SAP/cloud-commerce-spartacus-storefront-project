<<<<<<< HEAD
import { Address } from './address.model';
=======
/*
 * SPDX-FileCopyrightText: 2022 SAP Spartacus team <spartacus-team@sap.com>
 *
 * SPDX-License-Identifier: Apache-2.0
 */

>>>>>>> 8292715b
import { Image, Images } from './image.model';
import { GeoPoint, User, PaginationModel, SortModel } from './misc.model';
import { OpeningSchedule } from './point-of-service.model';

export interface VariantOptionQualifier {
  image?: Image;
  name?: string;
  qualifier?: VariantQualifier;
  value?: string;
}

export interface PromotionRestriction {
  description?: string;
  restrictionType?: string;
}

export interface FeatureUnit {
  name?: string;
  symbol?: string;
  unitType?: string;
}

export interface FeatureValue {
  value?: string;
}

export interface Feature {
  code?: string;
  comparable?: boolean;
  description?: string;
  featureUnit?: FeatureUnit;
  featureValues?: FeatureValue[];
  name?: string;
  range?: boolean;
  type?: string;
}

export interface VariantCategory {
  hasImage?: boolean;
  name?: string;
  priority?: number;
}

export interface VariantValueCategory {
  name?: string;
  sequence?: number;
  superCategories?: VariantCategory[];
}

export enum VariantType {
  SIZE = 'ApparelSizeVariantProduct',
  STYLE = 'ApparelStyleVariantProduct',
  COLOR = 'ElectronicsColorVariantProduct',
}

export enum PriceType {
  BUY = 'BUY',
  FROM = 'FROM',
}

export interface Price {
  currencyIso?: string;
  formattedValue?: string;
  maxQuantity?: number;
  minQuantity?: number;
  priceType?: PriceType;
  value?: number;
}

export interface Stock {
  isValueRounded?: boolean;
  stockLevel?: number;
  stockLevelStatus?: string;
}

export interface VariantOption {
  code?: string;
  priceData?: Price;
  stock?: Stock;
  url?: string;
  variantOptionQualifiers?: VariantOptionQualifier[];
}

export interface Promotion {
  code?: string;
  couldFireMessages?: string[];
  description?: string;
  enabled?: boolean;
  endDate?: Date;
  firedMessages?: string[];
  priority?: number;
  productBanner?: Image;
  promotionGroup?: string;
  promotionType?: string;
  restrictions?: PromotionRestriction[];
  startDate?: Date;
  title?: string;
}

export interface Category {
  code?: string;
  name?: string;
  image?: Image;
  url?: string;
}

export interface Classification {
  code?: string;
  features?: Feature[];
  name?: string;
}

export interface FutureStock {
  date?: Date;
  formattedDate?: string;
  stock?: Stock;
}

export interface PriceRange {
  maxPrice?: Price;
  minPrice?: Price;
}

export interface ProductReference {
  description?: string;
  preselected?: boolean;
  quantity?: number;
  referenceType?: string;
  target?: Product;
}

export interface Review {
  alias?: string;
  comment?: string;
  date?: Date;
  headline?: string;
  id?: string;
  principal?: User;
  rating?: number;
}

export interface VariantMatrixElement {
  elements?: VariantMatrixElement[];
  isLeaf?: boolean;
  parentVariantCategory?: VariantCategory;
  variantOption?: VariantOption;
  variantValueCategory?: VariantValueCategory;
}

export interface ProductReferences {
  [referenceType: string]: ProductReference[];
}

export interface BaseOption {
  options?: VariantOption[];
  selected?: VariantOption;
  variantType?: VariantType;
}

export interface Product {
  availableForPickup?: boolean;
  averageRating?: number;
  baseOptions?: BaseOption[];
  baseProduct?: string;
  categories?: Category[];
  classifications?: Classification[];
  code?: string;
  description?: string;
  futureStocks?: FutureStock[];
  images?: Images;
  manufacturer?: string;
  multidimensional?: boolean;
  name?: string;
  /**
   * The product slug is used to create pretty URL for links to product detail pages.
   *
   * The slug typically avoid spaces (`%20`) or other characters that are encoded in the URL.
   */
  slug?: string;
  nameHtml?: string;

  numberOfReviews?: number;
  potentialPromotions?: Promotion[];
  price?: Price;
  priceRange?: PriceRange;
  productReferences?: ProductReferences;
  purchasable?: boolean;
  reviews?: Review[];
  stock?: Stock;
  summary?: string;
  url?: string;
  variantMatrix?: VariantMatrixElement[];
  variantOptions?: VariantOption[];
  variantType?: VariantType;
  volumePrices?: Price[];
  volumePricesFlag?: boolean;
}

export enum VariantQualifier {
  SIZE = 'size',
  STYLE = 'style',
  COLOR = 'color',
  THUMBNAIL = 'thumbnail',
  PRODUCT = 'product',
  ROLLUP_PROPERTY = 'rollupProperty',
}

export interface PointOfServiceStock {
  address?: Address;
  description?: string;
  displayName?: string;
  distanceKm?: number;
  features?: { [propertyName: string]: string };
  formattedDistance?: string;
  geoPoint?: GeoPoint;
  mapIcon?: Image;
  name?: string;
  openingHours?: OpeningSchedule;
  stockInfo?: Stock;
  storeContent?: string;
  storeImages?: Image[];
  url?: string;
}

export interface StoreFinderStockSearchPage {
  boundEastLongitude?: number;
  boundSouthLatitude?: number;
  boundWestLongitude?: number;
  locationText?: string;
  pagination?: PaginationModel;
  product?: Product;
  sorts?: SortModel[];
  sourceLatitude?: number;
  sourceLongitude?: number;
  stores?: PointOfServiceStock[];
}<|MERGE_RESOLUTION|>--- conflicted
+++ resolved
@@ -1,13 +1,10 @@
-<<<<<<< HEAD
-import { Address } from './address.model';
-=======
 /*
  * SPDX-FileCopyrightText: 2022 SAP Spartacus team <spartacus-team@sap.com>
  *
  * SPDX-License-Identifier: Apache-2.0
  */
 
->>>>>>> 8292715b
+import { Address } from './address.model';
 import { Image, Images } from './image.model';
 import { GeoPoint, User, PaginationModel, SortModel } from './misc.model';
 import { OpeningSchedule } from './point-of-service.model';
