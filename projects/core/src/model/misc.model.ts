/*
 * SPDX-FileCopyrightText: 2024 SAP Spartacus team <spartacus-team@sap.com>
 *
 * SPDX-License-Identifier: Apache-2.0
 */

import { Address } from './address.model';
import { B2BUnit } from '.';

export interface Currency {
  active?: boolean;
  isocode?: string;
  name?: string;
  symbol?: string;
}

export interface Time {
  formattedHour?: string;
  hour?: number;
  minute?: number;
}

export interface GeoPoint {
  latitude?: number;
  longitude?: number;
}

export interface Language {
  active?: boolean;
  isocode?: string;
  name?: string;
  nativeName?: string;
}

export interface Principal {
  name?: string;
  uid?: string;
}

export interface User {
  currency?: Currency;
  customerId?: string;
  deactivationDate?: Date;
  defaultAddress?: Address;
  defaultPointOfServiceName?: string;
  displayUid?: string;
  firstName?: string;
  language?: Language;
  lastName?: string;
  name?: string;
  title?: string;
  titleCode?: string;
  uid?: string;
  roles?: string[];
  orgUnit?: B2BUnit;
  lastCartId?: string;
  hasOrder?: boolean;
}

export interface ListModel {
  ids: string[];
  pagination?: PaginationModel;
  sorts?: SortModel[];
}

// TODO(#8875): Do we need it here?
export interface EntitiesModel<T> {
  values: T[];
  pagination?: PaginationModel;
  sorts?: SortModel[];
}

export interface PaginationModel {
  currentPage?: number;
  pageSize?: number;
  sort?: string;
  totalPages?: number;
  totalResults?: number;
}

export interface SortModel {
  code?: string;
  name?: string;
  selected?: boolean;
}

export interface Title {
  code?: string;
  name?: string;
}

export interface ErrorModel {
  message?: string;
  reason?: string;
  subject?: string;
  subjectType?: string;
  type?: string;
}

export class HttpErrorModel {
  message?: string;
  status?: number;
  statusText?: string;
  url?: string | null;
  details?: ErrorModel[];
}

export interface BaseStore {
  currencies?: Currency[];
  defaultCurrency?: Currency;
  languages?: Language[];
  defaultLanguage?: Language;
}

export interface BaseSite {
  channel?: string;
  defaultLanguage?: Language;
  defaultPreviewCatalogId?: string;
  defaultPreviewCategoryCode?: string;
  defaultPreviewProductCode?: string;
  locale?: string;
  name?: string;
  theme?: string;
  uid?: string;
  stores?: BaseStore[];
  urlPatterns?: string[];
  urlEncodingAttributes?: string[];
  baseStore?: BaseStore;
  requiresAuthentication?: boolean;
  isolated?: boolean;
<<<<<<< HEAD
}

export interface SiteTheme {
  i18nNameKey?: string;
  className?: string;
  default?: boolean;
=======
  captchaConfig?: CaptchaConfig;
}

export interface CaptchaConfig {
  enabled: boolean;
  publicKey?: string;
>>>>>>> 58262427
}<|MERGE_RESOLUTION|>--- conflicted
+++ resolved
@@ -128,19 +128,16 @@
   baseStore?: BaseStore;
   requiresAuthentication?: boolean;
   isolated?: boolean;
-<<<<<<< HEAD
+  captchaConfig?: CaptchaConfig;
+}
+
+export interface CaptchaConfig {
+  enabled: boolean;
+  publicKey?: string;
 }
 
 export interface SiteTheme {
   i18nNameKey?: string;
   className?: string;
   default?: boolean;
-=======
-  captchaConfig?: CaptchaConfig;
-}
-
-export interface CaptchaConfig {
-  enabled: boolean;
-  publicKey?: string;
->>>>>>> 58262427
 }