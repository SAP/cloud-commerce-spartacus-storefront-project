import { Address } from './address.model';

export interface Currency {
  active?: boolean;
  isocode?: string;
  name?: string;
  symbol?: string;
}

export interface Time {
  formattedHour?: string;
  hour?: number;
  minute?: number;
}

export interface GeoPoint {
  latitude?: number;
  longitude?: number;
}

export interface Language {
  active?: boolean;
  isocode?: string;
  name?: string;
  nativeName?: string;
}

export interface User {
  currency?: Currency;
  customerId?: string;
  deactivationDate?: Date;
  defaultAddress?: Address;
  displayUid?: string;
  firstName?: string;
  language?: Language;
  lastName?: string;
  name?: string;
  title?: string;
  titleCode?: string;
  uid?: string;
}

export interface PaginationModel {
  currentPage?: number;
  pageSize?: number;
  sort?: string;
  totalPages?: number;
  totalResults?: number;
}

export interface SortModel {
  code?: string;
  name?: string;
  selected?: boolean;
}

export interface Title {
  code?: string;
  name?: string;
}

export interface ErrorModel {
  message?: string;
  reason?: string;
  subject?: string;
  subjectType?: string;
  type?: string;
}

<<<<<<< HEAD
export interface BaseSite {
  channel?: string;
  defaultLanguage?: Language;
  defaultPreviewCatalogId?: string;
  defaultPreviewCategoryCode?: string;
  defaultPreviewProductCode?: string;
  locale?: string;
  name?: string;
  theme?: string;
=======
export interface UserSignUp {
  firstName?: string;
  lastName?: string;
  password?: string;
  titleCode?: string;
>>>>>>> 22f321a3
  uid?: string;
}<|MERGE_RESOLUTION|>--- conflicted
+++ resolved
@@ -67,7 +67,6 @@
   type?: string;
 }
 
-<<<<<<< HEAD
 export interface BaseSite {
   channel?: string;
   defaultLanguage?: Language;
@@ -77,12 +76,13 @@
   locale?: string;
   name?: string;
   theme?: string;
-=======
+  uid?: string;
+}
+
 export interface UserSignUp {
   firstName?: string;
   lastName?: string;
   password?: string;
   titleCode?: string;
->>>>>>> 22f321a3
   uid?: string;
 }