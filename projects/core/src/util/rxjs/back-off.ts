--- conflicted
+++ resolved
@@ -4,13 +4,8 @@
  * SPDX-License-Identifier: Apache-2.0
  */
 
-<<<<<<< HEAD
-import { Observable, of, OperatorFunction, range, timer, zip } from 'rxjs';
-import { map, mergeMap, retryWhen } from 'rxjs/operators';
-=======
 import { OperatorFunction, timer } from 'rxjs';
 import { retry } from 'rxjs/operators';
->>>>>>> f2f9366a
 import { HttpErrorModel } from '../../model/misc.model';
 
 /**
@@ -49,17 +44,6 @@
   return (source$) =>
     source$.pipe(
       // retries the source stream in case of an error.
-<<<<<<< HEAD
-      retryWhen<T>((attempts$: Observable<HttpErrorModel | Error>) =>
-        // emits only when both emit at the same time. In practice, this means: emit when error happens again and retried
-        zip(attempts$, retry$).pipe(
-          mergeMap(([attemptError, currentRetry]) => {
-            // if we've re-tried more than the maxTries, OR
-            // if the source error is not the one we want to exponentially retry
-            if (currentRetry > maxTries || !shouldRetry(attemptError)) {
-              throw attemptError;
-            }
-=======
       retry({
         delay: (attemptError: HttpErrorModel | Error, currentRetry) => {
           // if we've re-tried more than the maxTries, OR
@@ -67,7 +51,6 @@
           if (currentRetry > maxTries || !shouldRetry(attemptError)) {
             throw attemptError;
           }
->>>>>>> f2f9366a
 
           // exponential
           const exponent = currentRetry * currentRetry;
