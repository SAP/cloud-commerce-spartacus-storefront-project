--- conflicted
+++ resolved
@@ -5,14 +5,4 @@
 export * from './http-params-uri.encoder';
 export * from './normalize-http-error';
 export * from './regex-pattern';
-<<<<<<< HEAD
-export * from './withdraw-on';
-export * from './applicable';
-export * from './normalize-http-error';
-export {
-  diff as θdiff,
-  shallowEqualObjects as θshallowEqualObjects,
-} from './compare-equal-objects';
-=======
-export * from './withdraw-on';
->>>>>>> 400240d8
+export * from './withdraw-on';