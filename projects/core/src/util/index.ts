--- conflicted
+++ resolved
@@ -1,15 +1,12 @@
-export * from './converter.service';
-export * from './create-from';
-export * from './glob.service';
-export * from './regex-pattern';
-export * from './withdraw-on';
 export * from './applicable';
-export * from './normalize-http-error';
-<<<<<<< HEAD
 export {
   diff as θdiff,
   shallowEqualObjects as θshallowEqualObjects,
 } from './compare-equal-objects';
-=======
+export * from './converter.service';
+export * from './create-from';
+export * from './glob.service';
 export * from './http-params-uri.encoder';
->>>>>>> 3cf0d650
+export * from './normalize-http-error';
+export * from './regex-pattern';
+export * from './withdraw-on';