--- conflicted
+++ resolved
@@ -3,11 +3,8 @@
 export * from './glob.service';
 export * from './regex-pattern';
 export * from './withdraw-on';
-<<<<<<< HEAD
+export * from './handler';
 export {
   diff as θdiff,
   shallowEqualObjects as θshallowEqualObjects,
-} from './compare-equal-objects';
-=======
-export * from './handler';
->>>>>>> 518b6894
+} from './compare-equal-objects';