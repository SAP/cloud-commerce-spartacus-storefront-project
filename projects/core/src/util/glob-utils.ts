--- conflicted
+++ resolved
@@ -1,9 +1,5 @@
 /*
  * Copyright (c) 2010-2019 Google LLC. http://angular.io/license
-<<<<<<< HEAD
- * SPDX-FileCopyrightText: 2022 SAP Spartacus team <spartacus-team@sap.com>
-=======
->>>>>>> 232d90bb
  * SPDX-FileCopyrightText: 2023 SAP Spartacus team <spartacus-team@sap.com>
  *
  * SPDX-License-Identifier: Apache-2.0
