export * from './user/index';
export * from './address/index';
export * from './consent/index';
export * from './payment/index';
export * from './order/index';
<<<<<<< HEAD
export * from './customer-coupon/index';
=======
export * from './interests/index';
>>>>>>> 6a400dc8
<|MERGE_RESOLUTION|>--- conflicted
+++ resolved
@@ -3,8 +3,5 @@
 export * from './consent/index';
 export * from './payment/index';
 export * from './order/index';
-<<<<<<< HEAD
 export * from './customer-coupon/index';
-=======
-export * from './interests/index';
->>>>>>> 6a400dc8
+export * from './interests/index';