--- conflicted
+++ resolved
@@ -1,27 +1,15 @@
+
 import { Injectable } from '@angular/core';
 import { Observable } from 'rxjs';
-<<<<<<< HEAD
-import { ReplenishmentOrderList } from '../../../model/replenishment-order.model';
-=======
-import { OrderHistoryList, ReplenishmentOrder } from '../../../model/index';
->>>>>>> 4d3b6759
+import { OrderHistoryList, ReplenishmentOrder, ReplenishmentOrderList } from '../../../model/index';
 import { UserReplenishmentOrderAdapter } from './user-replenishment-order.adapter';
 
 @Injectable({
   providedIn: 'root',
 })
 export class UserReplenishmentOrderConnector {
-  constructor(protected adapter: UserReplenishmentOrderAdapter) {}
+  constructor(protected adapter: UserReplenishmentOrderAdapter) { }
 
-<<<<<<< HEAD
-  public getHistory(
-    userId: string,
-    pageSize?: number,
-    currentPage?: number,
-    sort?: string
-  ): Observable<ReplenishmentOrderList> {
-    return this.adapter.loadHistory(userId, pageSize, currentPage, sort);
-=======
   public load(
     userId: string,
     replenishmentOrderCode: string
@@ -53,6 +41,14 @@
       userId,
       replenishmentOrderCode
     );
->>>>>>> 4d3b6759
+  }
+
+  public getHistory(
+    userId: string,
+    pageSize?: number,
+    currentPage?: number,
+    sort?: string
+  ): Observable<ReplenishmentOrderList> {
+    return this.adapter.loadHistory(userId, pageSize, currentPage, sort);
   }
 }