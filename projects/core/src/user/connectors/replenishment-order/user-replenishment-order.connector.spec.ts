--- conflicted
+++ resolved
@@ -27,13 +27,11 @@
 
 class MockUserReplenishmentOrderAdapter
   implements UserReplenishmentOrderAdapter {
-<<<<<<< HEAD
+
   loadHistory = createSpy(
     'UserReplenishmentOrderAdapter.loadHistory'
   ).and.callFake((userId) => of(`orderHistory-${userId}`));
 
-  load(
-=======
   load(
     _userId: string,
     _replenishmentOrderCode: string
@@ -52,31 +50,20 @@
   }
 
   cancelReplenishmentOrder(
->>>>>>> 49ace603
     _userId: string,
     _replenishmentOrderCode: string
   ): Observable<ReplenishmentOrder> {
     return of({});
   }
-
-  // loadHistory(
-  //   _userId: string,
-  //   _pageSize: number,
-  //   _currentPage: number,
-  //   _sort: string,
-  // ): Observable<ReplenishmentOrderList> {
-  //   return of({});
-  // }
 }
 
 describe('UserReplenishmentOrderConnector', () => {
   let adapter: UserReplenishmentOrderAdapter;
   let connector: UserReplenishmentOrderConnector;
 
-  beforeEach(() => {
+  beforeEach(async() => {
     TestBed.configureTestingModule({
       providers: [
-        UserReplenishmentOrderConnector,
         UserReplenishmentOrderConnector,
         {
           provide: UserReplenishmentOrderAdapter,
@@ -84,11 +71,9 @@
         },
       ],
     });
+  });
 
-<<<<<<< HEAD
   beforeEach(() => {
-=======
->>>>>>> 49ace603
     adapter = TestBed.inject(UserReplenishmentOrderAdapter);
     connector = TestBed.inject(UserReplenishmentOrderConnector);
   });
@@ -97,15 +82,6 @@
     expect(connector).toBeTruthy();
   });
 
-<<<<<<< HEAD
-  it('getHistory should call adapter', () => {
-    let result;
-    connector.getHistory('user3').subscribe((res) => (result = res));
-    console.log(result);
-    expect(result).toBe('orderHistory-user3');
-    expect(adapter.loadHistory).toHaveBeenCalledWith(
-      'user3',
-=======
   it('load should call adapter', () => {
     spyOn(adapter, 'load').and.returnValue(of(mockReplenishmentOrder));
 
@@ -136,14 +112,11 @@
     expect(adapter.loadReplenishmentDetailsHistory).toHaveBeenCalledWith(
       userId,
       replenishmentCode,
->>>>>>> 49ace603
       undefined,
       undefined,
       undefined
     );
   });
-<<<<<<< HEAD
-=======
 
   it('cancelReplenishmentOrder should call adapter', () => {
     spyOn(adapter, 'cancelReplenishmentOrder').and.returnValue(
@@ -163,5 +136,17 @@
       replenishmentCode
     );
   });
->>>>>>> 49ace603
+
+  it('getHistory should call adapter', () => {
+    let result;
+    connector.getHistory('user3').subscribe((res) => (result = res));
+    console.log(result);
+    expect(result).toBe('orderHistory-user3');
+    expect(adapter.loadHistory).toHaveBeenCalledWith(
+      'user3',
+      undefined,
+      undefined,
+      undefined
+    );
+  });
 });