import { TestBed } from '@angular/core/testing';
import { Observable, of } from 'rxjs';
import { OrderHistoryList, ReplenishmentOrder } from '../../../model/index';
import { UserReplenishmentOrderAdapter } from './user-replenishment-order.adapter';
import { UserReplenishmentOrderConnector } from './user-replenishment-order.connector';
import createSpy = jasmine.createSpy;

const userId = 'test-user-id';
const replenishmentCode = 'test-order-id';

const mockReplenishmentOrder: ReplenishmentOrder = {
  active: true,
  purchaseOrderNumber: 'test-po',
  replenishmentOrderCode: 'test-repl-order',
  entries: [{ entryNumber: 0, product: { name: 'test-product' } }],
};

const mockOrderHistoryList: OrderHistoryList = {
  orders: [
    {
      code: 'test-order-code',
    },
  ],
  pagination: {},
  sorts: [],
};

class MockUserReplenishmentOrderAdapter
  implements UserReplenishmentOrderAdapter {
<<<<<<< HEAD
  loadHistory = createSpy(
    'UserReplenishmentOrderAdapter.loadHistory'
  ).and.callFake((userId) => of(`orderHistory-${userId}`));

  load(
=======
  load(
    _userId: string,
    _replenishmentOrderCode: string
  ): Observable<ReplenishmentOrder> {
    return of({});
  }

  loadReplenishmentDetailsHistory(
    _userId: string,
    _replenishmentOrderCode: string,
    _pageSize?: number,
    _currentPage?: number,
    _sort?: string
  ): Observable<OrderHistoryList> {
    return of({});
  }

  cancelReplenishmentOrder(
>>>>>>> 4d3b6759
    _userId: string,
    _replenishmentOrderCode: string
  ): Observable<ReplenishmentOrder> {
    return of({});
  }

  // loadHistory(
  //   _userId: string,
  //   _pageSize: number,
  //   _currentPage: number,
  //   _sort: string,
  // ): Observable<ReplenishmentOrderList> {
  //   return of({});
  // }
}

describe('UserReplenishmentOrderConnector', () => {
  let adapter: UserReplenishmentOrderAdapter;
  let connector: UserReplenishmentOrderConnector;

  beforeEach(() => {
    TestBed.configureTestingModule({
      providers: [
        UserReplenishmentOrderConnector,
        UserReplenishmentOrderConnector,
        {
          provide: UserReplenishmentOrderAdapter,
          useClass: MockUserReplenishmentOrderAdapter,
        },
      ],
    });

<<<<<<< HEAD
  beforeEach(() => {
=======
>>>>>>> 4d3b6759
    adapter = TestBed.inject(UserReplenishmentOrderAdapter);
    connector = TestBed.inject(UserReplenishmentOrderConnector);
  });

  it('should create', () => {
    expect(connector).toBeTruthy();
  });

<<<<<<< HEAD
  it('getHistory should call adapter', () => {
    let result;
    connector.getHistory('user3').subscribe((res) => (result = res));
    console.log(result);
    expect(result).toBe('orderHistory-user3');
    expect(adapter.loadHistory).toHaveBeenCalledWith(
      'user3',
=======
  it('load should call adapter', () => {
    spyOn(adapter, 'load').and.returnValue(of(mockReplenishmentOrder));

    let result: ReplenishmentOrder;

    connector
      .load(userId, replenishmentCode)
      .subscribe((res) => (result = res))
      .unsubscribe();

    expect(result).toBe(mockReplenishmentOrder);
    expect(adapter.load).toHaveBeenCalledWith(userId, replenishmentCode);
  });

  it('loadReplenishmentDetailsHistory should call adapter', () => {
    spyOn(adapter, 'loadReplenishmentDetailsHistory').and.returnValue(
      of(mockOrderHistoryList)
    );

    let result: OrderHistoryList;

    connector
      .loadReplenishmentDetailsHistory(userId, replenishmentCode)
      .subscribe((res) => (result = res))
      .unsubscribe();

    expect(result).toBe(mockOrderHistoryList);
    expect(adapter.loadReplenishmentDetailsHistory).toHaveBeenCalledWith(
      userId,
      replenishmentCode,
>>>>>>> 4d3b6759
      undefined,
      undefined,
      undefined
    );
  });
<<<<<<< HEAD
=======

  it('cancelReplenishmentOrder should call adapter', () => {
    spyOn(adapter, 'cancelReplenishmentOrder').and.returnValue(
      of(mockReplenishmentOrder)
    );

    let result: ReplenishmentOrder;

    connector
      .cancelReplenishmentOrder(userId, replenishmentCode)
      .subscribe((res) => (result = res))
      .unsubscribe();

    expect(result).toBe(mockReplenishmentOrder);
    expect(adapter.cancelReplenishmentOrder).toHaveBeenCalledWith(
      userId,
      replenishmentCode
    );
  });
>>>>>>> 4d3b6759
});<|MERGE_RESOLUTION|>--- conflicted
+++ resolved
@@ -1,4 +1,4 @@
-import { TestBed } from '@angular/core/testing';
+import { async, TestBed } from '@angular/core/testing';
 import { Observable, of } from 'rxjs';
 import { OrderHistoryList, ReplenishmentOrder } from '../../../model/index';
 import { UserReplenishmentOrderAdapter } from './user-replenishment-order.adapter';
@@ -27,13 +27,11 @@
 
 class MockUserReplenishmentOrderAdapter
   implements UserReplenishmentOrderAdapter {
-<<<<<<< HEAD
+
   loadHistory = createSpy(
     'UserReplenishmentOrderAdapter.loadHistory'
   ).and.callFake((userId) => of(`orderHistory-${userId}`));
 
-  load(
-=======
   load(
     _userId: string,
     _replenishmentOrderCode: string
@@ -52,21 +50,11 @@
   }
 
   cancelReplenishmentOrder(
->>>>>>> 4d3b6759
     _userId: string,
     _replenishmentOrderCode: string
   ): Observable<ReplenishmentOrder> {
     return of({});
   }
-
-  // loadHistory(
-  //   _userId: string,
-  //   _pageSize: number,
-  //   _currentPage: number,
-  //   _sort: string,
-  // ): Observable<ReplenishmentOrderList> {
-  //   return of({});
-  // }
 }
 
 describe('UserReplenishmentOrderConnector', () => {
@@ -77,7 +65,6 @@
     TestBed.configureTestingModule({
       providers: [
         UserReplenishmentOrderConnector,
-        UserReplenishmentOrderConnector,
         {
           provide: UserReplenishmentOrderAdapter,
           useClass: MockUserReplenishmentOrderAdapter,
@@ -85,10 +72,6 @@
       ],
     });
 
-<<<<<<< HEAD
-  beforeEach(() => {
-=======
->>>>>>> 4d3b6759
     adapter = TestBed.inject(UserReplenishmentOrderAdapter);
     connector = TestBed.inject(UserReplenishmentOrderConnector);
   });
@@ -97,15 +80,6 @@
     expect(connector).toBeTruthy();
   });
 
-<<<<<<< HEAD
-  it('getHistory should call adapter', () => {
-    let result;
-    connector.getHistory('user3').subscribe((res) => (result = res));
-    console.log(result);
-    expect(result).toBe('orderHistory-user3');
-    expect(adapter.loadHistory).toHaveBeenCalledWith(
-      'user3',
-=======
   it('load should call adapter', () => {
     spyOn(adapter, 'load').and.returnValue(of(mockReplenishmentOrder));
 
@@ -136,14 +110,11 @@
     expect(adapter.loadReplenishmentDetailsHistory).toHaveBeenCalledWith(
       userId,
       replenishmentCode,
->>>>>>> 4d3b6759
       undefined,
       undefined,
       undefined
     );
   });
-<<<<<<< HEAD
-=======
 
   it('cancelReplenishmentOrder should call adapter', () => {
     spyOn(adapter, 'cancelReplenishmentOrder').and.returnValue(
@@ -163,5 +134,43 @@
       replenishmentCode
     );
   });
->>>>>>> 4d3b6759
+
+});
+
+describe('UserReplenishmentOrderConnector', () => {
+  let adapter: UserReplenishmentOrderAdapter;
+  let connector: UserReplenishmentOrderConnector;
+
+  beforeEach(async(() => {
+    TestBed.configureTestingModule({
+      providers: [
+        UserReplenishmentOrderConnector,
+        UserReplenishmentOrderConnector,
+        {
+          provide: UserReplenishmentOrderAdapter,
+          useClass: MockUserReplenishmentOrderAdapter,
+        },
+      ],
+    });
+    adapter = TestBed.inject(UserReplenishmentOrderAdapter);
+    connector = TestBed.inject(UserReplenishmentOrderConnector);
+
+  }));
+
+  it('should create', () => {
+    expect(connector).toBeTruthy();
+  });
+
+  it('getHistory should call adapter', () => {
+    let result;
+    connector.getHistory('user3').subscribe((res) => (result = res));
+    console.log(result);
+    expect(result).toBe('orderHistory-user3');
+    expect(adapter.loadHistory).toHaveBeenCalledWith(
+      'user3',
+      undefined,
+      undefined,
+      undefined
+    );
+  });
 });