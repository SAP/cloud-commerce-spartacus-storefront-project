import { Observable } from 'rxjs';
import { ConsignmentTracking } from '../../../model/consignment-tracking.model';
import {
  Order,
  OrderHistoryList,
  ReturnRequest,
  ReturnRequestEntryInputList,
<<<<<<< HEAD
  ReturnRequestList,
=======
>>>>>>> 8d1ce2c4
} from '../../../model/order.model';

export abstract class UserOrderAdapter {
  /**
   * Abstract method used to load order data.
   *
   * @param userId The `userId` for given user
   * @param orderCode The `orderCode` for given order
   */
  abstract load(userId: string, orderCode: string): Observable<Order>;

  /**
   * Abstract method used to load order history for an user.
   *
   * @param userId The `userId` for given user
   * @param pageSize
   * @param currentPage
   * @param sort Sorting method
   */
  abstract loadHistory(
    userId: string,
    pageSize: number,
    currentPage: number,
    sort: string
  ): Observable<OrderHistoryList>;

  /**
   * Abstract method used to get consignment tracking details
   * @param orderCode an order code
   * @param consignmentCode a consignment code
   */
  abstract getConsignmentTracking(
    orderCode: string,
    consignmentCode: string
  ): Observable<ConsignmentTracking>;

  /**
   * Abstract method used to create return request
   * @param userId The `userId` for given user
<<<<<<< HEAD
   * @param orderCode The `orderCode` for given order
=======
>>>>>>> 8d1ce2c4
   * @param returnRequestInput Return request entry input list
   */
  abstract createReturnRequest(
    userId: string,
<<<<<<< HEAD
    orderCode: string,
    returnRequestInput: ReturnRequestEntryInputList
  ): Observable<ReturnRequest>;

  /**
   * Abstract method used to load order return request list for an user.
   * @param userId
   * @param pageSize
   * @param currentPage
   * @param sort
   */
  abstract loadReturnRequestList(
    userId: string,
    pageSize: number,
    currentPage: number,
    sort: string
  ): Observable<ReturnRequestList>;
=======
    returnRequestInput: ReturnRequestEntryInputList
  ): Observable<ReturnRequest>;
>>>>>>> 8d1ce2c4
}<|MERGE_RESOLUTION|>--- conflicted
+++ resolved
@@ -5,10 +5,7 @@
   OrderHistoryList,
   ReturnRequest,
   ReturnRequestEntryInputList,
-<<<<<<< HEAD
   ReturnRequestList,
-=======
->>>>>>> 8d1ce2c4
 } from '../../../model/order.model';
 
 export abstract class UserOrderAdapter {
@@ -48,16 +45,10 @@
   /**
    * Abstract method used to create return request
    * @param userId The `userId` for given user
-<<<<<<< HEAD
-   * @param orderCode The `orderCode` for given order
-=======
->>>>>>> 8d1ce2c4
    * @param returnRequestInput Return request entry input list
    */
   abstract createReturnRequest(
     userId: string,
-<<<<<<< HEAD
-    orderCode: string,
     returnRequestInput: ReturnRequestEntryInputList
   ): Observable<ReturnRequest>;
 
@@ -74,8 +65,4 @@
     currentPage: number,
     sort: string
   ): Observable<ReturnRequestList>;
-=======
-    returnRequestInput: ReturnRequestEntryInputList
-  ): Observable<ReturnRequest>;
->>>>>>> 8d1ce2c4
 }