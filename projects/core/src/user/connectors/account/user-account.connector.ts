--- conflicted
+++ resolved
@@ -1,15 +1,12 @@
 import { Injectable } from '@angular/core';
 import { Observable } from 'rxjs';
-<<<<<<< HEAD
 import { Title, User } from '../../../model/misc.model';
 import { UserRegisterFormData } from '../../../user/model/user.model';
-=======
 import { Title, User, UserSignUp } from '../../../model/misc.model';
 import {
   ConsentTemplate,
   ConsentTemplateList,
 } from '../../../occ/occ-models/additional-occ.models';
->>>>>>> 22f321a3
 import { UserAccountAdapter } from './user-account.adapter';
 
 @Injectable({
