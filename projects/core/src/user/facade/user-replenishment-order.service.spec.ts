--- conflicted
+++ resolved
@@ -255,11 +255,7 @@
     });
   });
 
-<<<<<<< HEAD
-  describe('Replenishment order list', () => {
-=======
   describe('Replenishment Order List', () => {
->>>>>>> afb48750
     it('should be able to get replenishment order history list', () => {
       store.dispatch(
         new UserActions.LoadUserReplenishmentOrdersSuccess({
@@ -269,16 +265,6 @@
         })
       );
 
-<<<<<<< HEAD
-      let orderList: ReplenishmentOrderList;
-      userReplenishmentOrderService
-        .getReplenishmentOrderHistoryList(1)
-        .subscribe((data) => {
-          orderList = data;
-        })
-        .unsubscribe();
-      expect(orderList).toEqual({
-=======
       let result: ReplenishmentOrderList;
       userReplenishmentOrderService
         .getReplenishmentOrderHistoryList(1)
@@ -287,34 +273,19 @@
         })
         .unsubscribe();
       expect(result).toEqual({
->>>>>>> afb48750
         replenishmentOrders: [],
         pagination: {},
         sorts: [],
       });
     });
 
-<<<<<<< HEAD
-    it('should be able to get replenishment order list loaded success flag', () => {
-=======
     it('should return the loading flag', () => {
->>>>>>> afb48750
       store.dispatch(
         new UserActions.LoadUserReplenishmentOrdersSuccess(
           mockReplenishmentOrderList
         )
       );
 
-<<<<<<< HEAD
-      let orderListLoaded: boolean;
-      userReplenishmentOrderService
-        .getReplenishmentOrderHistoryListSuccess()
-        .subscribe((data) => {
-          orderListLoaded = data;
-        })
-        .unsubscribe();
-      expect(orderListLoaded).toEqual(true);
-=======
       let result: boolean;
 
       userReplenishmentOrderService
@@ -355,7 +326,6 @@
         .unsubscribe();
 
       expect(result).toBe(true);
->>>>>>> afb48750
     });
 
     it('should be able to load replenishment order list data', () => {
