--- conflicted
+++ resolved
@@ -3,10 +3,6 @@
 export * from './user-consent.service';
 export * from './user-order.service';
 export * from './user-payment.service';
-<<<<<<< HEAD
-export * from './user-order.service';
+export * from './user.service';
 export * from './user-notification-preference.service';
-export * from './user-interests.service';
-=======
-export * from './user.service';
->>>>>>> 375da37c
+export * from './user-interests.service';