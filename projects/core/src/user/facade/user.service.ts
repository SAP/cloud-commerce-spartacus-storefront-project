--- conflicted
+++ resolved
@@ -332,7 +332,6 @@
   }
 
   /**
-<<<<<<< HEAD
    * Updates the user's details
    * @param userDetails to be updated
    */
@@ -368,7 +367,9 @@
    */
   getUpdatePersonalDetailsResultSuccess(): Observable<boolean> {
     return this.store.pipe(select(fromStore.getUpdateDetailsSuccess));
-=======
+  }
+
+  /**
    * Reset new password
    * @param token
    * @param password
@@ -391,6 +392,5 @@
    */
   isPasswordReset(): Observable<boolean> {
     return this.store.pipe(select(fromStore.getResetPassword));
->>>>>>> fa788b6e
   }
 }