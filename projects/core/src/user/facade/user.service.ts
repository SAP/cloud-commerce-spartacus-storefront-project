--- conflicted
+++ resolved
@@ -2,20 +2,11 @@
 import { select, Store } from '@ngrx/store';
 import { Observable } from 'rxjs';
 import { map, tap } from 'rxjs/operators';
-<<<<<<< HEAD
+import { Address, Country, Region } from '../../model/address.model';
+import { PaymentDetails } from '../../model/cart.model';
+import { Title, User } from '../../model/misc.model';
+import { Order, OrderHistoryList } from '../../model/order.model';
 import { ConsentTemplateList } from '../../occ/occ-models/additional-occ.models';
-import {
-  Address,
-  Country,
-  Order,
-  OrderHistoryList,
-  PaymentDetails,
-  Region,
-  Title,
-  User,
-} from '../../occ/occ-models/index';
-=======
->>>>>>> c697fc46
 import * as fromProcessStore from '../../process/store/process-state';
 import {
   getProcessErrorFactory,
@@ -30,10 +21,6 @@
   UPDATE_USER_DETAILS_PROCESS_ID,
   WITHDRAW_CONSENT_PROCESS_ID,
 } from '../store/user-state';
-import { Title, User } from '../../model/misc.model';
-import { Order, OrderHistoryList } from '../../model/order.model';
-import { PaymentDetails } from '../../model/cart.model';
-import { Address, Country, Region } from '../../model/address.model';
 
 @Injectable()
 export class UserService {
