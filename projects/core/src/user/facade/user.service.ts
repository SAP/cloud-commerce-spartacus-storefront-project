import { Injectable } from '@angular/core';
import { select, Store } from '@ngrx/store';
import { Observable } from 'rxjs';
import { map, tap } from 'rxjs/operators';
import {
  Address,
  Country,
  Order,
  OrderHistoryList,
  PaymentDetails,
  Region,
  Title,
  User,
} from '../../occ/occ-models/index';
import * as fromProcessStore from '../../process/store/process-state';
import {
  getProcessErrorFactory,
  getProcessLoadingFactory,
  getProcessSuccessFactory,
} from '../../process/store/selectors/process.selectors';
import { UserRegisterFormData } from '../model/user.model';
import * as fromStore from '../store/index';
<<<<<<< HEAD
import { UPDATE_EMAIL_PROCESS_ID } from '../store/user-state';
=======
import {
  UPDATE_EMAIL_PROCESS_ID,
  UPDATE_USER_DETAILS_PROCESS_ID,
} from '../store/user-state';
>>>>>>> 78af8c0b

@Injectable()
export class UserService {
  constructor(
    private store: Store<
      fromStore.StateWithUser | fromProcessStore.StateWithProcess<void>
    >
  ) {}

  /**
   * Returns a user
   */
  get(): Observable<User> {
    return this.store.pipe(select(fromStore.getDetails));
  }

  /**
   * Loads the user's details
   */
  load(userId: string): void {
    this.store.dispatch(new fromStore.LoadUserDetails(userId));
  }

  /**
   * Register a new user
   *
   * @param submitFormData as UserRegisterFormData
   */
  register(userRegisterFormData: UserRegisterFormData): void {
    this.store.dispatch(new fromStore.RegisterUser(userRegisterFormData));
  }

  /**
   * Returns an order's detail
   */
  getOrderDetails(): Observable<Order> {
    return this.store.pipe(select(fromStore.getOrderDetails));
  }

  /**
   * Retrieves order's details
   *
   * @param userId a user's ID
   * @param orderCode an order code
   */
  loadOrderDetails(userId: string, orderCode: string): void {
    this.store.dispatch(
      new fromStore.LoadOrderDetails({
        userId: userId,
        orderCode: orderCode,
      })
    );
  }

  /**
   * Clears order's details
   */
  clearOrderDetails(): void {
    this.store.dispatch(new fromStore.ClearOrderDetails());
  }

  /**
   * Returns order history list
   */
  getOrderHistoryList(
    userId: string,
    pageSize: number
  ): Observable<OrderHistoryList> {
    return this.store.pipe(
      select(fromStore.getOrdersState),
      tap(orderListState => {
        const attemptedLoad =
          orderListState.loading ||
          orderListState.success ||
          orderListState.error;
        if (!attemptedLoad && !!userId) {
          this.loadOrderList(userId, pageSize);
        }
      }),
      map(orderListState => orderListState.value)
    );
  }

  /**
   * Returns a loaded flag for order history list
   */
  getOrderHistoryListLoaded(): Observable<boolean> {
    return this.store.pipe(select(fromStore.getOrdersLoaded));
  }

  /**
   * Loads all user's payment methods.
   * @param userId a user ID
   */
  loadPaymentMethods(userId: string): void {
    this.store.dispatch(new fromStore.LoadUserPaymentMethods(userId));
  }

  /**
   * Returns all user's payment methods
   */
  getPaymentMethods(): Observable<PaymentDetails[]> {
    return this.store.pipe(select(fromStore.getPaymentMethods));
  }

  /**
   * Returns a loading flag for payment methods
   */
  getPaymentMethodsLoading(): Observable<boolean> {
    return this.store.pipe(select(fromStore.getPaymentMethodsLoading));
  }

  /**
   * Sets the payment as a default one
   * @param userId a user ID
   * @param paymentMethodId a payment method ID
   */
  setPaymentMethodAsDefault(userId: string, paymentMethodId: string): void {
    this.store.dispatch(
      new fromStore.SetDefaultUserPaymentMethod({
        userId: userId,
        paymentMethodId,
      })
    );
  }

  /**
   * Deletes the payment method
   *
   * @param userId a user ID
   * @param paymentMethodId a payment method ID
   */
  deletePaymentMethod(userId: string, paymentMethodId: string): void {
    this.store.dispatch(
      new fromStore.DeleteUserPaymentMethod({
        userId: userId,
        paymentMethodId,
      })
    );
  }

  /**
   * Retrieves an order list
   * @param userId a user ID
   * @param pageSize page size
   * @param currentPage current page
   * @param sort sort
   */
  loadOrderList(
    userId: string,
    pageSize: number,
    currentPage?: number,
    sort?: string
  ): void {
    this.store.dispatch(
      new fromStore.LoadUserOrders({
        userId: userId,
        pageSize: pageSize,
        currentPage: currentPage,
        sort: sort,
      })
    );
  }

  /**
   * Retrieves user's addresses
   * @param userId a user ID
   */
  loadAddresses(userId: string): void {
    this.store.dispatch(new fromStore.LoadUserAddresses(userId));
  }

  /**
   * Adds user address
   * @param userId a user ID
   * @param address a user address
   */
  addUserAddress(userId: string, address: Address): void {
    this.store.dispatch(
      new fromStore.AddUserAddress({
        userId: userId,
        address: address,
      })
    );
  }

  /**
   * Sets user address as default
   * @param userId a user ID
   * @param addressId a user address ID
   */
  setAddressAsDefault(userId: string, addressId: string): void {
    this.store.dispatch(
      new fromStore.UpdateUserAddress({
        userId: userId,
        addressId: addressId,
        address: { defaultAddress: true },
      })
    );
  }

  /**
   * Updates existing user address
   * @param userId a user ID
   * @param addressId a user address ID
   * @param address a user address
   */
  updateUserAddress(userId: string, addressId: string, address: Address): void {
    this.store.dispatch(
      new fromStore.UpdateUserAddress({
        userId: userId,
        addressId: addressId,
        address: address,
      })
    );
  }

  /**
   * Deletes existing user address
   * @param userId a user ID
   * @param addressId a user address ID
   */
  deleteUserAddress(userId: string, addressId: string): void {
    this.store.dispatch(
      new fromStore.DeleteUserAddress({
        userId: userId,
        addressId: addressId,
      })
    );
  }

  /**
   * Returns addresses
   */
  getAddresses(): Observable<Address[]> {
    return this.store.pipe(select(fromStore.getAddresses));
  }

  /**
   * Returns a loading flag for addresses
   */
  getAddressesLoading(): Observable<boolean> {
    return this.store.pipe(select(fromStore.getAddressesLoading));
  }

  /**
   * Returns titles
   */
  getTitles(): Observable<Title[]> {
    return this.store.pipe(select(fromStore.getAllTitles));
  }

  /**
   * Retrieves titles
   */
  loadTitles(): void {
    this.store.dispatch(new fromStore.LoadTitles());
  }

  /**
   * Retrieves delivery countries
   */
  loadDeliveryCountries(): void {
    this.store.dispatch(new fromStore.LoadDeliveryCountries());
  }

  /**
   * Returns all delivery countries
   */
  getDeliveryCountries(): Observable<Country[]> {
    return this.store.pipe(select(fromStore.getAllDeliveryCountries));
  }

  /**
   * Returns a country based on the provided `isocode`
   * @param isocode an isocode for a country
   */
  getCountry(isocode: string): Observable<Country> {
    return this.store.pipe(select(fromStore.countrySelectorFactory(isocode)));
  }

  /**
   * Retrieves regions for specified country by `countryIsoCode`
   * @param countryIsoCode
   */
  loadRegions(countryIsoCode: string): void {
    this.store.dispatch(new fromStore.LoadRegions(countryIsoCode));
  }

  /**
   * Returns all regions
   */
  getRegions(): Observable<Region[]> {
    return this.store.pipe(select(fromStore.getAllRegions));
  }

  /**
   * Returns all billing countries
   */
  getAllBillingCountries(): Observable<Country[]> {
    return this.store.pipe(select(fromStore.getAllBillingCountries));
  }

  /**
   * Retrieves billing countries
   */
  loadBillingCountries(): void {
    this.store.dispatch(new fromStore.LoadBillingCountries());
  }

  /**
   * Cleaning order list
   */
  clearOrderList(): void {
    this.store.dispatch(new fromStore.ClearUserOrders());
  }

  /**
   * Return whether user's password is successfully reset
   */
  isPasswordReset(): Observable<boolean> {
    return this.store.pipe(select(fromStore.getResetPassword));
  }

  /**
   * Updates the user's details
   * @param userDetails to be updated
   */
  updatePersonalDetails(username: string, userDetails: User): void {
    this.store.dispatch(
      new fromStore.UpdateUserDetails({ username, userDetails })
    );
  }

  /**
   * Returns the update user's personal details loading flag
   */
  getUpdatePersonalDetailsResultLoading(): Observable<boolean> {
    return this.store.pipe(
      select(getProcessLoadingFactory(UPDATE_USER_DETAILS_PROCESS_ID))
    );
  }

  /**
   * Returns the update user's personal details error flag
   */
  getUpdatePersonalDetailsResultError(): Observable<boolean> {
    return this.store.pipe(
      select(getProcessErrorFactory(UPDATE_USER_DETAILS_PROCESS_ID))
    );
  }

  /**
   * Returns the update user's personal details success flag
   */
  getUpdatePersonalDetailsResultSuccess(): Observable<boolean> {
    return this.store.pipe(
      select(getProcessSuccessFactory(UPDATE_USER_DETAILS_PROCESS_ID))
    );
  }

  /**
   * Resets the update user details processing state
   */
  resetUpdatePersonalDetailsProcessingState(): void {
    this.store.dispatch(new fromStore.ResetUpdateUserDetails());
  }

  /**
   * Reset new password
   * @param token
   * @param password
   */
  resetPassword(token: string, password: string): void {
    this.store.dispatch(new fromStore.ResetPassword({ token, password }));
  }

  /*
   * Request an email to reset a forgotten password.
   */
  requestForgotPasswordEmail(userEmailAddress: string): void {
    this.store.dispatch(
      new fromStore.ForgotPasswordEmailRequest(userEmailAddress)
    );
  }

  /**
   * Updates the user's email
   * @param uid to be updated
   */
  updateEmail(uid: string, password: string, newUid: string): void {
    this.store.dispatch(
      new fromStore.UpdateEmailAction({ uid, password, newUid })
    );
  }

  /**
   * Returns the update user's email success flag
   */
  getUpdateEmailResultSuccess(): Observable<boolean> {
    return this.store.pipe(
      select(getProcessSuccessFactory(UPDATE_EMAIL_PROCESS_ID))
    );
  }

  /**
   * Returns the update user's email error flag
   */
  getUpdateEmailResultError(): Observable<boolean> {
    return this.store.pipe(
      select(getProcessErrorFactory(UPDATE_EMAIL_PROCESS_ID))
    );
  }

  /**
   * Returns the update user's email loading flag
   */
  getUpdateEmailResultLoading(): Observable<boolean> {
    return this.store.pipe(
      select(getProcessLoadingFactory(UPDATE_EMAIL_PROCESS_ID))
    );
  }

  /**
   * Resets the update user's email processing state
   */
  resetUpdateEmailResultState(): void {
    this.store.dispatch(new fromStore.ResetUpdateEmailAction());
  }

  /**
   * Updates the user's email
   * @param uid to be updated
   */
  updateEmail(uid: string, password: string, newUid: string): void {
    this.store.dispatch(
      new fromStore.UpdateEmailAction({ uid, password, newUid })
    );
  }

  /**
   * Returns the update user's email success flag
   */
  getUpdateEmailResultSuccess(): Observable<boolean> {
    return this.store.pipe(
      select(getProcessSuccessFactory(UPDATE_EMAIL_PROCESS_ID))
    );
  }

  /**
   * Returns the update user's email error flag
   */
  getUpdateEmailResultError(): Observable<boolean> {
    return this.store.pipe(
      select(getProcessErrorFactory(UPDATE_EMAIL_PROCESS_ID))
    );
  }

  /**
   * Returns the update user's email loading flag
   */
  getUpdateEmailResultLoading(): Observable<boolean> {
    return this.store.pipe(
      select(getProcessLoadingFactory(UPDATE_EMAIL_PROCESS_ID))
    );
  }

  /**
   * Resets the update user's email processing state
   */
  resetUpdateEmailResultState(): void {
    this.store.dispatch(new fromStore.ResetUpdateEmailAction());
  }
}<|MERGE_RESOLUTION|>--- conflicted
+++ resolved
@@ -20,14 +20,10 @@
 } from '../../process/store/selectors/process.selectors';
 import { UserRegisterFormData } from '../model/user.model';
 import * as fromStore from '../store/index';
-<<<<<<< HEAD
-import { UPDATE_EMAIL_PROCESS_ID } from '../store/user-state';
-=======
 import {
   UPDATE_EMAIL_PROCESS_ID,
   UPDATE_USER_DETAILS_PROCESS_ID,
 } from '../store/user-state';
->>>>>>> 78af8c0b
 
 @Injectable()
 export class UserService {
@@ -457,48 +453,4 @@
   resetUpdateEmailResultState(): void {
     this.store.dispatch(new fromStore.ResetUpdateEmailAction());
   }
-
-  /**
-   * Updates the user's email
-   * @param uid to be updated
-   */
-  updateEmail(uid: string, password: string, newUid: string): void {
-    this.store.dispatch(
-      new fromStore.UpdateEmailAction({ uid, password, newUid })
-    );
-  }
-
-  /**
-   * Returns the update user's email success flag
-   */
-  getUpdateEmailResultSuccess(): Observable<boolean> {
-    return this.store.pipe(
-      select(getProcessSuccessFactory(UPDATE_EMAIL_PROCESS_ID))
-    );
-  }
-
-  /**
-   * Returns the update user's email error flag
-   */
-  getUpdateEmailResultError(): Observable<boolean> {
-    return this.store.pipe(
-      select(getProcessErrorFactory(UPDATE_EMAIL_PROCESS_ID))
-    );
-  }
-
-  /**
-   * Returns the update user's email loading flag
-   */
-  getUpdateEmailResultLoading(): Observable<boolean> {
-    return this.store.pipe(
-      select(getProcessLoadingFactory(UPDATE_EMAIL_PROCESS_ID))
-    );
-  }
-
-  /**
-   * Resets the update user's email processing state
-   */
-  resetUpdateEmailResultState(): void {
-    this.store.dispatch(new fromStore.ResetUpdateEmailAction());
-  }
 }