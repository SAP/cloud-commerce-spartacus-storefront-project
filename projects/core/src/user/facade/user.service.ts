import { Injectable } from '@angular/core';
import { select, Store } from '@ngrx/store';
import { Observable } from 'rxjs';
import { take, tap } from 'rxjs/operators';
import { AuthService } from '../../auth/facade/auth.service';
import { Title, User, UserSignUp } from '../../model/misc.model';
import { StateWithProcess } from '../../process/store/process-state';
import {
  getProcessErrorFactory,
  getProcessLoadingFactory,
  getProcessSuccessFactory,
} from '../../process/store/selectors/process.selectors';
import { UserActions } from '../store/actions/index';
import { UsersSelectors } from '../store/selectors/index';
import {
  REMOVE_USER_PROCESS_ID,
  StateWithUser,
  UPDATE_EMAIL_PROCESS_ID,
  UPDATE_PASSWORD_PROCESS_ID,
  UPDATE_USER_DETAILS_PROCESS_ID,
} from '../store/user-state';

@Injectable()
export class UserService {
<<<<<<< HEAD
=======
  constructor(
    store: Store<StateWithUser | StateWithProcess<void>>,
    // tslint:disable-next-line:unified-signatures
    authService: AuthService
  );
>>>>>>> 30bf9a10
  /**
   * @deprecated since version 1.x
   *  Use constructor(store: Store<StateWithUser | StateWithProcess<void>>,
   *  authService: AuthService) instead
   */
  constructor(store: Store<StateWithUser | StateWithProcess<void>>);
  constructor(
    protected store: Store<StateWithUser | StateWithProcess<void>>,
    protected authService?: AuthService
  ) {}

  /**
   * Returns a user
   */
  get(): Observable<User> {
    return this.store.pipe(
      select(UsersSelectors.getDetails),
      tap(details => {
        if (Object.keys(details).length === 0) {
          this.load();
        }
      })
    );
  }

  /**
   * Loads the user's details
   */
  load(): void {
    this.authService
      .getOccUserId()
      .pipe(take(1))
      .subscribe(occUserId =>
        this.store.dispatch(new UserActions.LoadUserDetails(occUserId))
      )
      .unsubscribe();
  }

  /**
   * Register a new user
   *
   * @param submitFormData as UserRegisterFormData
   */
  register(userRegisterFormData: UserSignUp): void {
    this.store.dispatch(new UserActions.RegisterUser(userRegisterFormData));
  }

  /**
   * Remove user account, that's also called close user's account
   */
  remove(): void {
    this.authService
      .getOccUserId()
      .pipe(take(1))
      .subscribe(occUserId =>
        this.store.dispatch(new UserActions.RemoveUser(occUserId))
      )
      .unsubscribe();
  }

  /**
   * Returns the remove user loading flag
   */
  getRemoveUserResultLoading(): Observable<boolean> {
    return this.store.pipe(
      select(getProcessLoadingFactory(REMOVE_USER_PROCESS_ID))
    );
  }

  /**
   * Returns the remove user failure outcome.
   */
  getRemoveUserResultError(): Observable<boolean> {
    return this.store.pipe(
      select(getProcessErrorFactory(REMOVE_USER_PROCESS_ID))
    );
  }

  /**
   * Returns the remove user process success outcome.
   */
  getRemoveUserResultSuccess(): Observable<boolean> {
    return this.store.pipe(
      select(getProcessSuccessFactory(REMOVE_USER_PROCESS_ID))
    );
  }

  /**
   * Resets the remove user process state. The state needs to be reset after the process
   * concludes, regardless if it's a success or an error
   */
  resetRemoveUserProcessState(): void {
    this.store.dispatch(new UserActions.RemoveUserReset());
  }

  /**
   * Returns titles
   */
  getTitles(): Observable<Title[]> {
    return this.store.pipe(select(UsersSelectors.getAllTitles));
  }

  /**
   * Retrieves titles
   */
  loadTitles(): void {
    this.store.dispatch(new UserActions.LoadTitles());
  }

  /**
   * Return whether user's password is successfully reset
   */
  isPasswordReset(): Observable<boolean> {
    return this.store.pipe(select(UsersSelectors.getResetPassword));
  }

  /**
   * Updates the user's details
   * @param userDetails to be updated
   */
  updatePersonalDetails(userDetails: User): void {
    this.authService
      .getOccUserId()
      .pipe(take(1))
      .subscribe(occUserId =>
        this.store.dispatch(
          new UserActions.UpdateUserDetails({
            username: occUserId,
            userDetails,
          })
        )
      )
      .unsubscribe();
  }

  /**
   * Returns the update user's personal details loading flag
   */
  getUpdatePersonalDetailsResultLoading(): Observable<boolean> {
    return this.store.pipe(
      select(getProcessLoadingFactory(UPDATE_USER_DETAILS_PROCESS_ID))
    );
  }

  /**
   * Returns the update user's personal details error flag
   */
  getUpdatePersonalDetailsResultError(): Observable<boolean> {
    return this.store.pipe(
      select(getProcessErrorFactory(UPDATE_USER_DETAILS_PROCESS_ID))
    );
  }

  /**
   * Returns the update user's personal details success flag
   */
  getUpdatePersonalDetailsResultSuccess(): Observable<boolean> {
    return this.store.pipe(
      select(getProcessSuccessFactory(UPDATE_USER_DETAILS_PROCESS_ID))
    );
  }

  /**
   * Resets the update user details processing state
   */
  resetUpdatePersonalDetailsProcessingState(): void {
    this.store.dispatch(new UserActions.ResetUpdateUserDetails());
  }

  /**
   * Reset new password.  Part of the forgot password flow.
   * @param token
   * @param password
   */
  resetPassword(token: string, password: string): void {
    this.store.dispatch(new UserActions.ResetPassword({ token, password }));
  }

  /*
   * Request an email to reset a forgotten password.
   */
  requestForgotPasswordEmail(userEmailAddress: string): void {
    this.store.dispatch(
      new UserActions.ForgotPasswordEmailRequest(userEmailAddress)
    );
  }

  /**
   * Updates the user's email
   */
  updateEmail(password: string, newUid: string): void {
    this.authService
      .getOccUserId()
      .pipe(take(1))
      .subscribe(occUserId =>
        this.store.dispatch(
          new UserActions.UpdateEmailAction({
            uid: occUserId,
            password,
            newUid,
          })
        )
      )
      .unsubscribe();
  }

  /**
   * Returns the update user's email success flag
   */
  getUpdateEmailResultSuccess(): Observable<boolean> {
    return this.store.pipe(
      select(getProcessSuccessFactory(UPDATE_EMAIL_PROCESS_ID))
    );
  }

  /**
   * Returns the update user's email error flag
   */
  getUpdateEmailResultError(): Observable<boolean> {
    return this.store.pipe(
      select(getProcessErrorFactory(UPDATE_EMAIL_PROCESS_ID))
    );
  }

  /**
   * Returns the update user's email loading flag
   */
  getUpdateEmailResultLoading(): Observable<boolean> {
    return this.store.pipe(
      select(getProcessLoadingFactory(UPDATE_EMAIL_PROCESS_ID))
    );
  }

  /**
   * Resets the update user's email processing state
   */
  resetUpdateEmailResultState(): void {
    this.store.dispatch(new UserActions.ResetUpdateEmailAction());
  }

  /**
   * Updates the password for the user
   * @param oldPassword the current password that will be changed
   * @param newPassword the new password
   */
  updatePassword(oldPassword: string, newPassword: string): void {
    this.authService
      .getOccUserId()
      .pipe(take(1))
      .subscribe(occUserId =>
        this.store.dispatch(
          new UserActions.UpdatePassword({
            userId: occUserId,
            oldPassword,
            newPassword,
          })
        )
      )
      .unsubscribe();
  }

  /**
   * Returns the update password loading flag
   */
  getUpdatePasswordResultLoading(): Observable<boolean> {
    return this.store.pipe(
      select(getProcessLoadingFactory(UPDATE_PASSWORD_PROCESS_ID))
    );
  }

  /**
   * Returns the update password failure outcome.
   */
  getUpdatePasswordResultError(): Observable<boolean> {
    return this.store.pipe(
      select(getProcessErrorFactory(UPDATE_PASSWORD_PROCESS_ID))
    );
  }

  /**
   * Returns the update password process success outcome.
   */
  getUpdatePasswordResultSuccess(): Observable<boolean> {
    return this.store.pipe(
      select(getProcessSuccessFactory(UPDATE_PASSWORD_PROCESS_ID))
    );
  }

  /**
   * Resets the update password process state. The state needs to be reset after the process
   * concludes, regardless if it's a success or an error
   */
  resetUpdatePasswordProcessState(): void {
    this.store.dispatch(new UserActions.UpdatePasswordReset());
  }
}<|MERGE_RESOLUTION|>--- conflicted
+++ resolved
@@ -22,14 +22,11 @@
 
 @Injectable()
 export class UserService {
-<<<<<<< HEAD
-=======
   constructor(
     store: Store<StateWithUser | StateWithProcess<void>>,
     // tslint:disable-next-line:unified-signatures
     authService: AuthService
   );
->>>>>>> 30bf9a10
   /**
    * @deprecated since version 1.x
    *  Use constructor(store: Store<StateWithUser | StateWithProcess<void>>,
