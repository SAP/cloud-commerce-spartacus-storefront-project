--- conflicted
+++ resolved
@@ -5,7 +5,6 @@
 import { Observable } from 'rxjs';
 
 import * as fromStore from '../store/index';
-import { UserAddressesState } from '../store/index';
 import {
   Order,
   User,
@@ -19,53 +18,6 @@
 
 @Injectable()
 export class UserService {
-<<<<<<< HEAD
-  readonly user$: Observable<User> = this.store.pipe(
-    select(fromStore.getDetails)
-  );
-
-  readonly orderDetails$: Observable<Order> = this.store.pipe(
-    select(fromStore.getOrderDetails)
-  );
-
-  readonly orderList$: Observable<any> = this.store.pipe(
-    select(fromStore.getOrders)
-  );
-  readonly orderListLoaded$: Observable<boolean> = this.store.pipe(
-    select(fromStore.getOrdersLoaded)
-  );
-
-  readonly paymentMethods$: Observable<PaymentDetails[]> = this.store.pipe(
-    select(fromStore.getPaymentMethods)
-  );
-  readonly paymentMethodsLoading$: Observable<boolean> = this.store.pipe(
-    select(fromStore.getPaymentMethodsLoading)
-  );
-
-  readonly addresses$: Observable<Address[]> = this.store.pipe(
-    select(fromStore.getAddresses)
-  );
-  readonly addressesLoading$: Observable<boolean> = this.store.pipe(
-    select(fromStore.getAddressesLoading)
-  );
-  readonly addressesState$: Observable<UserAddressesState> = this.store.pipe(
-    select(fromStore.getAddressesState)
-  );
-
-  readonly titles$: Observable<Title[]> = this.store.pipe(
-    select(fromStore.getAllTitles)
-  );
-
-  readonly allDeliveryCountries$: Observable<Country[]> = this.store.pipe(
-    select(fromStore.getAllDeliveryCountries)
-  );
-
-  readonly allRegions$: Observable<Region[]> = this.store.pipe(
-    select(fromStore.getAllRegions)
-  );
-
-=======
->>>>>>> ddc38ba8
   constructor(private store: Store<fromStore.UserState>) {}
 
   /**
