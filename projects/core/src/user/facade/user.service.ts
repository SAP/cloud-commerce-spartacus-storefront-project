import { Injectable } from '@angular/core';
import { select, Store } from '@ngrx/store';
import { Observable } from 'rxjs';
import { take, tap } from 'rxjs/operators';
import { AuthService } from '../../auth/facade/auth.service';
import { Title, User, UserSignUp } from '../../model/misc.model';
<<<<<<< HEAD
=======
import { OCC_USER_ID_CURRENT } from '../../occ/utils/occ-constants';
>>>>>>> 26afd68a
import { StateWithProcess } from '../../process/store/process-state';
import {
  getProcessErrorFactory,
  getProcessLoadingFactory,
  getProcessSuccessFactory,
} from '../../process/store/selectors/process.selectors';
import { UserActions } from '../store/actions/index';
import { UsersSelectors } from '../store/selectors/index';
import {
  REGISTER_USER_PROCESS_ID,
  REMOVE_USER_PROCESS_ID,
  StateWithUser,
  UPDATE_EMAIL_PROCESS_ID,
  UPDATE_PASSWORD_PROCESS_ID,
  UPDATE_USER_DETAILS_PROCESS_ID,
} from '../store/user-state';

@Injectable()
export class UserService {
  constructor(
    store: Store<StateWithUser | StateWithProcess<void>>,
    // tslint:disable-next-line:unified-signatures
    authService: AuthService
  );
  /**
   * @deprecated since version 1.x
   *  Use constructor(store: Store<StateWithUser | StateWithProcess<void>>,
   *  authService: AuthService) instead
   */
  constructor(store: Store<StateWithUser | StateWithProcess<void>>);
  constructor(
    protected store: Store<StateWithUser | StateWithProcess<void>>,
    protected authService?: AuthService
  ) {}

  /**
   * Returns a user
   */
  get(): Observable<User> {
    return this.store.pipe(
      select(UsersSelectors.getDetails),
      tap(details => {
        if (Object.keys(details).length === 0) {
          this.load();
        }
      })
    );
  }

  /**
   * Loads the user's details
   */
  load(): void {
<<<<<<< HEAD
    this.authService
      .getOccUserId()
      .pipe(take(1))
      .subscribe(occUserId =>
        this.store.dispatch(new UserActions.LoadUserDetails(occUserId))
      )
      .unsubscribe();
=======
    this.store.dispatch(new UserActions.LoadUserDetails(OCC_USER_ID_CURRENT));
>>>>>>> 26afd68a
  }

  /**
   * Register a new user
   *
   * @param submitFormData as UserRegisterFormData
   */
  register(userRegisterFormData: UserSignUp): void {
    this.store.dispatch(new UserActions.RegisterUser(userRegisterFormData));
  }

  /**
   * Register a new user from guest
   *
   * @param guid
   * @param password
   */
  registerGuest(guid: string, password: string): void {
    this.store.dispatch(new UserActions.RegisterGuest({ guid, password }));
  }

  /**
   * Returns the register user process loading flag
   */
  getRegisterUserResultLoading(): Observable<boolean> {
    return this.store.pipe(
      select(getProcessLoadingFactory(REGISTER_USER_PROCESS_ID))
    );
  }

  /**
   * Returns the register user process success flag
   */
  getRegisterUserResultSuccess(): Observable<boolean> {
    return this.store.pipe(
      select(getProcessSuccessFactory(REGISTER_USER_PROCESS_ID))
    );
  }

  /**
   * Returns the register user process error flag
   */
  getRegisterUserResultError(): Observable<boolean> {
    return this.store.pipe(
      select(getProcessErrorFactory(REGISTER_USER_PROCESS_ID))
    );
  }

  /**
   * Resets the register user process flags
   */
  resetRegisterUserProcessState(): void {
    return this.store.dispatch(new UserActions.ResetRegisterUserProcess());
  }

  /**
   * Remove user account, that's also called close user's account
   */
  remove(): void {
<<<<<<< HEAD
    this.authService
      .getOccUserId()
      .pipe(take(1))
      .subscribe(occUserId =>
        this.store.dispatch(new UserActions.RemoveUser(occUserId))
      )
      .unsubscribe();
=======
    this.store.dispatch(new UserActions.RemoveUser(OCC_USER_ID_CURRENT));
>>>>>>> 26afd68a
  }

  /**
   * Returns the remove user loading flag
   */
  getRemoveUserResultLoading(): Observable<boolean> {
    return this.store.pipe(
      select(getProcessLoadingFactory(REMOVE_USER_PROCESS_ID))
    );
  }

  /**
   * Returns the remove user failure outcome.
   */
  getRemoveUserResultError(): Observable<boolean> {
    return this.store.pipe(
      select(getProcessErrorFactory(REMOVE_USER_PROCESS_ID))
    );
  }

  /**
   * Returns the remove user process success outcome.
   */
  getRemoveUserResultSuccess(): Observable<boolean> {
    return this.store.pipe(
      select(getProcessSuccessFactory(REMOVE_USER_PROCESS_ID))
    );
  }

  /**
   * Resets the remove user process state. The state needs to be reset after the process
   * concludes, regardless if it's a success or an error
   */
  resetRemoveUserProcessState(): void {
    this.store.dispatch(new UserActions.RemoveUserReset());
  }

  /**
   * Returns titles
   */
  getTitles(): Observable<Title[]> {
    return this.store.pipe(select(UsersSelectors.getAllTitles));
  }

  /**
   * Retrieves titles
   */
  loadTitles(): void {
    this.store.dispatch(new UserActions.LoadTitles());
  }

  /**
   * Return whether user's password is successfully reset
   */
  isPasswordReset(): Observable<boolean> {
    return this.store.pipe(select(UsersSelectors.getResetPassword));
  }

  /**
   * Updates the user's details
   * @param userDetails to be updated
   */
  updatePersonalDetails(userDetails: User): void {
<<<<<<< HEAD
    this.authService
      .getOccUserId()
      .pipe(take(1))
      .subscribe(occUserId =>
        this.store.dispatch(
          new UserActions.UpdateUserDetails({
            username: occUserId,
            userDetails,
          })
        )
      )
      .unsubscribe();
=======
    this.store.dispatch(
      new UserActions.UpdateUserDetails({
        username: OCC_USER_ID_CURRENT,
        userDetails,
      })
    );
>>>>>>> 26afd68a
  }

  /**
   * Returns the update user's personal details loading flag
   */
  getUpdatePersonalDetailsResultLoading(): Observable<boolean> {
    return this.store.pipe(
      select(getProcessLoadingFactory(UPDATE_USER_DETAILS_PROCESS_ID))
    );
  }

  /**
   * Returns the update user's personal details error flag
   */
  getUpdatePersonalDetailsResultError(): Observable<boolean> {
    return this.store.pipe(
      select(getProcessErrorFactory(UPDATE_USER_DETAILS_PROCESS_ID))
    );
  }

  /**
   * Returns the update user's personal details success flag
   */
  getUpdatePersonalDetailsResultSuccess(): Observable<boolean> {
    return this.store.pipe(
      select(getProcessSuccessFactory(UPDATE_USER_DETAILS_PROCESS_ID))
    );
  }

  /**
   * Resets the update user details processing state
   */
  resetUpdatePersonalDetailsProcessingState(): void {
    this.store.dispatch(new UserActions.ResetUpdateUserDetails());
  }

  /**
   * Reset new password.  Part of the forgot password flow.
   * @param token
   * @param password
   */
  resetPassword(token: string, password: string): void {
    this.store.dispatch(new UserActions.ResetPassword({ token, password }));
  }

  /*
   * Request an email to reset a forgotten password.
   */
  requestForgotPasswordEmail(userEmailAddress: string): void {
    this.store.dispatch(
      new UserActions.ForgotPasswordEmailRequest(userEmailAddress)
    );
  }

  /**
   * Updates the user's email
   */
  updateEmail(password: string, newUid: string): void {
<<<<<<< HEAD
    this.authService
      .getOccUserId()
      .pipe(take(1))
      .subscribe(occUserId =>
        this.store.dispatch(
          new UserActions.UpdateEmailAction({
            uid: occUserId,
            password,
            newUid,
          })
        )
      )
      .unsubscribe();
=======
    this.store.dispatch(
      new UserActions.UpdateEmailAction({
        uid: OCC_USER_ID_CURRENT,
        password,
        newUid,
      })
    );
>>>>>>> 26afd68a
  }

  /**
   * Returns the update user's email success flag
   */
  getUpdateEmailResultSuccess(): Observable<boolean> {
    return this.store.pipe(
      select(getProcessSuccessFactory(UPDATE_EMAIL_PROCESS_ID))
    );
  }

  /**
   * Returns the update user's email error flag
   */
  getUpdateEmailResultError(): Observable<boolean> {
    return this.store.pipe(
      select(getProcessErrorFactory(UPDATE_EMAIL_PROCESS_ID))
    );
  }

  /**
   * Returns the update user's email loading flag
   */
  getUpdateEmailResultLoading(): Observable<boolean> {
    return this.store.pipe(
      select(getProcessLoadingFactory(UPDATE_EMAIL_PROCESS_ID))
    );
  }

  /**
   * Resets the update user's email processing state
   */
  resetUpdateEmailResultState(): void {
    this.store.dispatch(new UserActions.ResetUpdateEmailAction());
  }

  /**
   * Updates the password for the user
   * @param oldPassword the current password that will be changed
   * @param newPassword the new password
   */
  updatePassword(oldPassword: string, newPassword: string): void {
<<<<<<< HEAD
    this.authService
      .getOccUserId()
      .pipe(take(1))
      .subscribe(occUserId =>
        this.store.dispatch(
          new UserActions.UpdatePassword({
            userId: occUserId,
            oldPassword,
            newPassword,
          })
        )
      )
      .unsubscribe();
=======
    this.store.dispatch(
      new UserActions.UpdatePassword({
        userId: OCC_USER_ID_CURRENT,
        oldPassword,
        newPassword,
      })
    );
>>>>>>> 26afd68a
  }

  /**
   * Returns the update password loading flag
   */
  getUpdatePasswordResultLoading(): Observable<boolean> {
    return this.store.pipe(
      select(getProcessLoadingFactory(UPDATE_PASSWORD_PROCESS_ID))
    );
  }

  /**
   * Returns the update password failure outcome.
   */
  getUpdatePasswordResultError(): Observable<boolean> {
    return this.store.pipe(
      select(getProcessErrorFactory(UPDATE_PASSWORD_PROCESS_ID))
    );
  }

  /**
   * Returns the update password process success outcome.
   */
  getUpdatePasswordResultSuccess(): Observable<boolean> {
    return this.store.pipe(
      select(getProcessSuccessFactory(UPDATE_PASSWORD_PROCESS_ID))
    );
  }

  /**
   * Resets the update password process state. The state needs to be reset after the process
   * concludes, regardless if it's a success or an error
   */
  resetUpdatePasswordProcessState(): void {
    this.store.dispatch(new UserActions.UpdatePasswordReset());
  }
}<|MERGE_RESOLUTION|>--- conflicted
+++ resolved
@@ -4,10 +4,6 @@
 import { take, tap } from 'rxjs/operators';
 import { AuthService } from '../../auth/facade/auth.service';
 import { Title, User, UserSignUp } from '../../model/misc.model';
-<<<<<<< HEAD
-=======
-import { OCC_USER_ID_CURRENT } from '../../occ/utils/occ-constants';
->>>>>>> 26afd68a
 import { StateWithProcess } from '../../process/store/process-state';
 import {
   getProcessErrorFactory,
@@ -61,7 +57,6 @@
    * Loads the user's details
    */
   load(): void {
-<<<<<<< HEAD
     this.authService
       .getOccUserId()
       .pipe(take(1))
@@ -69,9 +64,6 @@
         this.store.dispatch(new UserActions.LoadUserDetails(occUserId))
       )
       .unsubscribe();
-=======
-    this.store.dispatch(new UserActions.LoadUserDetails(OCC_USER_ID_CURRENT));
->>>>>>> 26afd68a
   }
 
   /**
@@ -131,7 +123,6 @@
    * Remove user account, that's also called close user's account
    */
   remove(): void {
-<<<<<<< HEAD
     this.authService
       .getOccUserId()
       .pipe(take(1))
@@ -139,9 +130,6 @@
         this.store.dispatch(new UserActions.RemoveUser(occUserId))
       )
       .unsubscribe();
-=======
-    this.store.dispatch(new UserActions.RemoveUser(OCC_USER_ID_CURRENT));
->>>>>>> 26afd68a
   }
 
   /**
@@ -205,7 +193,6 @@
    * @param userDetails to be updated
    */
   updatePersonalDetails(userDetails: User): void {
-<<<<<<< HEAD
     this.authService
       .getOccUserId()
       .pipe(take(1))
@@ -218,14 +205,6 @@
         )
       )
       .unsubscribe();
-=======
-    this.store.dispatch(
-      new UserActions.UpdateUserDetails({
-        username: OCC_USER_ID_CURRENT,
-        userDetails,
-      })
-    );
->>>>>>> 26afd68a
   }
 
   /**
@@ -284,7 +263,6 @@
    * Updates the user's email
    */
   updateEmail(password: string, newUid: string): void {
-<<<<<<< HEAD
     this.authService
       .getOccUserId()
       .pipe(take(1))
@@ -298,15 +276,6 @@
         )
       )
       .unsubscribe();
-=======
-    this.store.dispatch(
-      new UserActions.UpdateEmailAction({
-        uid: OCC_USER_ID_CURRENT,
-        password,
-        newUid,
-      })
-    );
->>>>>>> 26afd68a
   }
 
   /**
@@ -349,7 +318,6 @@
    * @param newPassword the new password
    */
   updatePassword(oldPassword: string, newPassword: string): void {
-<<<<<<< HEAD
     this.authService
       .getOccUserId()
       .pipe(take(1))
@@ -363,15 +331,6 @@
         )
       )
       .unsubscribe();
-=======
-    this.store.dispatch(
-      new UserActions.UpdatePassword({
-        userId: OCC_USER_ID_CURRENT,
-        oldPassword,
-        newPassword,
-      })
-    );
->>>>>>> 26afd68a
   }
 
   /**
