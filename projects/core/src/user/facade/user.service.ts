--- conflicted
+++ resolved
@@ -1,20 +1,13 @@
 import { Injectable } from '@angular/core';
 import { select, Store } from '@ngrx/store';
 import { Observable } from 'rxjs';
-<<<<<<< HEAD
 import { map, take, tap } from 'rxjs/operators';
-=======
-import { map, tap } from 'rxjs/operators';
->>>>>>> 50bdcd37
 import { Address, Country, Region } from '../../model/address.model';
 import { PaymentDetails } from '../../model/cart.model';
 import { Title, User } from '../../model/misc.model';
 import { Order, OrderHistoryList } from '../../model/order.model';
-<<<<<<< HEAD
 import { OccConfig } from '../../occ/config/occ-config';
-=======
 import { ConsentTemplateList } from '../../occ/occ-models/additional-occ.models';
->>>>>>> 50bdcd37
 import * as fromProcessStore from '../../process/store/process-state';
 import {
   getProcessErrorFactory,
