--- conflicted
+++ resolved
@@ -2,11 +2,7 @@
 import { Store } from '@ngrx/store';
 import { Observable } from 'rxjs';
 import { UserIdService } from '../../auth/user-auth/facade/user-id.service';
-<<<<<<< HEAD
-import { Title, User, UserSignUp } from '../../model/misc.model';
-=======
 import { Title, User } from '../../model/misc.model';
->>>>>>> 22477db2
 import { StateWithProcess } from '../../process/store/process-state';
 import { StateWithUser } from '../store/user-state';
 import {
@@ -35,130 +31,8 @@
     if (this.userAccountFacade) {
       return this.userAccountFacade.get();
     }
-<<<<<<< HEAD
-    return this.store.pipe(
-      // workaround for using lazy loaded user/account library
-      filter((state) => state[USER_FEATURE]),
-      select(UsersSelectors.getDetails),
-      tap((details) => {
-        if (Object.keys(details).length === 0) {
-          this.load();
-        }
-      })
-    );
-  }
-
-  /**
-   * Loads the user's details.
-   *
-   * @deprecated since 3.2, use `UserAccountFacade.get()` from `@spartacus/user` package.
-   */
-  load(): void {
-    this.userIdService.takeUserId(true).subscribe(
-      (userId) => {
-        this.store.dispatch(new UserActions.LoadUserDetails(userId));
-      },
-      () => {
-        // TODO: for future releases, refactor this part to thrown errors
-      }
-    );
-  }
-
-  /**
-   * Register a new user.
-   *
-   * @param submitFormData as UserRegisterFormData
-   *
-   * @deprecated since 3.2, use `UserRegisterFacade.register()` from `@spartacus/user` package.
-   */
-  register(userRegisterFormData: UserSignUp): void {
-    this.store.dispatch(new UserActions.RegisterUser(userRegisterFormData));
-  }
-
-  /**
-   * Register a new user from guest.
-   *
-   * @param guid
-   * @param password
-   */
-  registerGuest(guid: string, password: string): void {
-    if (this.userRegisterFacade) {
-      this.userRegisterFacade.registerGuest(guid, password);
-    } else {
-      this.store.dispatch(new UserActions.RegisterGuest({ guid, password }));
-    }
-  }
-
-  /**
-   * Returns the register user process loading flag.
-   *
-   * @deprecated since 3.2, subscribe to `UserRegisterFacade.register()` from `@spartacus/user` package
-   * to get the loading state.
-   */
-  getRegisterUserResultLoading(): Observable<boolean> {
-    return this.store.pipe(
-      select(getProcessLoadingFactory(REGISTER_USER_PROCESS_ID))
-    );
-  }
-
-  /**
-   * Returns the register user process success flag.
-   *
-   * @deprecated since 3.2, subscribe to `UserRegisterFacade.register()` from `@spartacus/user` package
-   * to get the success state.
-   */
-  getRegisterUserResultSuccess(): Observable<boolean> {
-    return this.store.pipe(
-      select(getProcessSuccessFactory(REGISTER_USER_PROCESS_ID))
-    );
-  }
-
-  /**
-   * Returns the register user process error flag
-   *
-   * @deprecated since 3.2, subscribe to `UserRegisterFacade.register()` from `@spartacus/user` package
-   * to get the error state.
-   */
-  getRegisterUserResultError(): Observable<boolean> {
-    return this.store.pipe(
-      select(getProcessErrorFactory(REGISTER_USER_PROCESS_ID))
-    );
-  }
-
-  /**
-   * Resets the register user process flags
-   *
-   * @deprecated since 3.2, no longer needed when you use `UserRegisterFacade.register()`
-   * from `@spartacus/user` package.
-   */
-  resetRegisterUserProcessState(): void {
-    return this.store.dispatch(new UserActions.ResetRegisterUserProcess());
-  }
-
-  /**
-   * Remove user account, that's also called close user's account.
-   *
-   * @deprecated since 3.2, use `UserProfileFacade.close()` from `@spartacus/user` package.
-   */
-  remove(): void {
-    this.userIdService.takeUserId().subscribe((userId) => {
-      this.store.dispatch(new UserActions.RemoveUser(userId));
-    });
-  }
-
-  /**
-   * Returns the remove user loading flag.
-   *
-   * @deprecated since 3.2, subscribe to `UserProfileFacade.close()` from `@spartacus/user` package
-   * to get the loading state.
-   */
-  getRemoveUserResultLoading(): Observable<boolean> {
-    return this.store.pipe(
-      select(getProcessLoadingFactory(REMOVE_USER_PROCESS_ID))
-=======
     throw Error(
       'Cannot get a user. Install `@spartacus/user` library which provides required services.'
->>>>>>> 22477db2
     );
   }
 
@@ -171,264 +45,8 @@
     if (this.userProfileFacade) {
       return this.userProfileFacade.getTitles();
     }
-<<<<<<< HEAD
-    return this.store.pipe(
-      // workaround for using lazy loaded user/account library
-      filter((state) => state[USER_FEATURE]),
-      select(UsersSelectors.getAllTitles),
-      tap((titles: Title[]) => {
-        if (Object.keys(titles).length === 0) {
-          this.loadTitles();
-        }
-      })
-    );
-  }
-
-  /**
-   * Retrieves titles.
-   *
-   * @deprecated since 3.2, use `UserProfileFacade.getTitles()` from `@spartacus/user` package.
-   */
-  loadTitles(): void {
-    this.store.dispatch(new UserActions.LoadTitles());
-  }
-
-  /**
-   * Return whether user's password is successfully reset.
-   *
-   * @deprecated since 3.2, subscribe to `UserPasswordFacade.reset()` from `@spartacus/user` package
-   * to get the success state.
-   *
-   */
-  isPasswordReset(): Observable<boolean> {
-    return this.store.pipe(
-      // workaround for using lazy loaded user/account library
-      filter((state) => state[USER_FEATURE]),
-      select(UsersSelectors.getResetPassword)
-    );
-  }
-
-  /**
-   * Updates the user's details.
-   *
-   * @param userDetails to be updated
-   *
-   * @deprecated since 3.2, use `UserProfileFacade.update()` from `@spartacus/user` package.
-   */
-  updatePersonalDetails(userDetails: User): void {
-    this.userIdService.takeUserId().subscribe((userId) => {
-      this.store.dispatch(
-        new UserActions.UpdateUserDetails({
-          username: userId,
-          userDetails,
-        })
-      );
-    });
-  }
-
-  /**
-   * Returns the update user's personal details loading flag.
-   *
-   * @deprecated since 3.2, subscribe to `UserProfileFacade.update()` from `@spartacus/user` package
-   * to get the loading state.
-   */
-  getUpdatePersonalDetailsResultLoading(): Observable<boolean> {
-    return this.store.pipe(
-      select(getProcessLoadingFactory(UPDATE_USER_DETAILS_PROCESS_ID))
-    );
-  }
-
-  /**
-   * Returns the update user's personal details error flag.
-   *
-   * @deprecated since 3.2, subscribe to `UserProfileFacade.update()` from `@spartacus/user` package
-   * to get the error state.
-   */
-  getUpdatePersonalDetailsResultError(): Observable<boolean> {
-    return this.store.pipe(
-      select(getProcessErrorFactory(UPDATE_USER_DETAILS_PROCESS_ID))
-    );
-  }
-
-  /**
-   * Returns the update user's personal details success flag.
-   *
-   * @deprecated since 3.2, subscribe to `UserProfileFacade.update()` from `@spartacus/user` package
-   * to get the success state.
-   */
-  getUpdatePersonalDetailsResultSuccess(): Observable<boolean> {
-    return this.store.pipe(
-      select(getProcessSuccessFactory(UPDATE_USER_DETAILS_PROCESS_ID))
-    );
-  }
-
-  /**
-   * Resets the update user details processing state.
-   *
-   * @deprecated since 3.2, no longer needed when you use `UserProfileFacade.update()`
-   * from `@spartacus/user` package.
-   */
-  resetUpdatePersonalDetailsProcessingState(): void {
-    this.store.dispatch(new UserActions.ResetUpdateUserDetails());
-  }
-
-  /**
-   * Reset new password.  Part of the forgot password flow.
-   *
-   * @param token
-   * @param password
-   *
-   * @deprecated since 3.2, use `UserPasswordFacade.reset()` from `@spartacus/user` package.
-   */
-  resetPassword(token: string, password: string): void {
-    this.store.dispatch(new UserActions.ResetPassword({ token, password }));
-  }
-
-  /**
-   * Request an email to reset a forgotten password.
-   *
-   * @deprecated since 3.2, use `UserPasswordFacade.requestForgotPasswordEmail()`
-   * from `@spartacus/user` package.
-   */
-  requestForgotPasswordEmail(userEmailAddress: string): void {
-    this.store.dispatch(
-      new UserActions.ForgotPasswordEmailRequest(userEmailAddress)
-    );
-  }
-
-  /**
-   * Updates the user's email.
-   *
-   * @deprecated since 3.2, use `UserEmailFacade.update()` from `@spartacus/user` package.
-   */
-  updateEmail(password: string, newUid: string): void {
-    this.userIdService.takeUserId().subscribe((userId) => {
-      this.store.dispatch(
-        new UserActions.UpdateEmailAction({
-          uid: userId,
-          password,
-          newUid,
-        })
-      );
-    });
-  }
-
-  /**
-   * Returns the update user's email success flag.
-   *
-   * @deprecated since 3.2, subscribe to `UserEmailFacade.update()` from `@spartacus/user` package
-   * to get the success state.
-   */
-  getUpdateEmailResultSuccess(): Observable<boolean> {
-    return this.store.pipe(
-      select(getProcessSuccessFactory(UPDATE_EMAIL_PROCESS_ID))
-    );
-  }
-
-  /**
-   * Returns the update user's email error flag.
-   *
-   * @deprecated since 3.2, subscribe to `UserEmailFacade.update()` from `@spartacus/user` package
-   * to get the error state.
-   */
-  getUpdateEmailResultError(): Observable<boolean> {
-    return this.store.pipe(
-      select(getProcessErrorFactory(UPDATE_EMAIL_PROCESS_ID))
-    );
-  }
-
-  /**
-   * Returns the update user's email loading flag.
-   *
-   * @deprecated since 3.2, subscribe to `UserEmailFacade.update()` from `@spartacus/user` package
-   * to get the loading state.
-   */
-  getUpdateEmailResultLoading(): Observable<boolean> {
-    return this.store.pipe(
-      select(getProcessLoadingFactory(UPDATE_EMAIL_PROCESS_ID))
-    );
-  }
-
-  /**
-   * Resets the update user's email processing state.
-   *
-   * @deprecated since 3.2, no longer needed when you use `UserEmailFacade.update()`
-   * from `@spartacus/user` package.
-   */
-  resetUpdateEmailResultState(): void {
-    this.store.dispatch(new UserActions.ResetUpdateEmailAction());
-  }
-
-  /**
-   * Updates the password for the user.
-   *
-   * @param oldPassword the current password that will be changed
-   * @param newPassword the new password
-   *
-   * @deprecated since 3.2, use `UserPasswordFacade.update()` from `@spartacus/user` package.
-   */
-  updatePassword(oldPassword: string, newPassword: string): void {
-    this.userIdService.takeUserId().subscribe((userId) => {
-      this.store.dispatch(
-        new UserActions.UpdatePassword({
-          userId,
-          oldPassword,
-          newPassword,
-        })
-      );
-    });
-  }
-
-  /**
-   * Returns the update password loading flag.
-   *
-   * @deprecated since 3.2, subscribe to `UserPasswordFacade.update()` from `@spartacus/user` package
-   * to get the loading state.
-   */
-  getUpdatePasswordResultLoading(): Observable<boolean> {
-    return this.store.pipe(
-      select(getProcessLoadingFactory(UPDATE_PASSWORD_PROCESS_ID))
-    );
-  }
-
-  /**
-   * Returns the update password failure outcome.
-   *
-   * @deprecated since 3.2, subscribe to `UserPasswordFacade.update()` from `@spartacus/user` package
-   * to get the error state.
-   */
-  getUpdatePasswordResultError(): Observable<boolean> {
-    return this.store.pipe(
-      select(getProcessErrorFactory(UPDATE_PASSWORD_PROCESS_ID))
-    );
-  }
-
-  /**
-   * Returns the update password process success outcome.
-   *
-   * @deprecated since 3.2, subscribe to `UserPasswordFacade.update()` from `@spartacus/user` package
-   * to get the success state.
-   */
-  getUpdatePasswordResultSuccess(): Observable<boolean> {
-    return this.store.pipe(
-      select(getProcessSuccessFactory(UPDATE_PASSWORD_PROCESS_ID))
-    );
-  }
-
-  /**
-   * Resets the update password process state. The state needs to be reset after the process
-   * concludes, regardless if it's a success or an error
-   *
-   * @deprecated since 3.2, no longer needed when you use `UserPasswordFacade.update()`
-   * from `@spartacus/user` package.
-   */
-  resetUpdatePasswordProcessState(): void {
-    this.store.dispatch(new UserActions.UpdatePasswordReset());
-  }
-=======
     throw Error(
       'Cannot get a titles. Install `@spartacus/user` library which provides required services.'
     );
   }
->>>>>>> 22477db2
 }