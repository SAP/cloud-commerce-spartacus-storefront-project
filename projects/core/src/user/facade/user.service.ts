import { Injectable } from '@angular/core';
import { select, Store } from '@ngrx/store';
import { Observable } from 'rxjs';
import { take, tap } from 'rxjs/operators';
import { AuthService } from '../../auth/facade/auth.service';
import { Title, User, UserSignUp } from '../../model/misc.model';
import { OCC_USER_ID_CURRENT } from '../../occ/index';
import { StateWithProcess } from '../../process/store/process-state';
import {
  getProcessErrorFactory,
  getProcessLoadingFactory,
  getProcessSuccessFactory,
} from '../../process/store/selectors/process.selectors';
import { UserActions } from '../store/actions/index';
import { UsersSelectors } from '../store/selectors/index';
import {
  REGISTER_USER_PROCESS_ID,
  REMOVE_USER_PROCESS_ID,
  StateWithUser,
  UPDATE_EMAIL_PROCESS_ID,
  UPDATE_PASSWORD_PROCESS_ID,
  UPDATE_USER_DETAILS_PROCESS_ID,
} from '../store/user-state';

@Injectable()
export class UserService {
  constructor(
    store: Store<StateWithUser | StateWithProcess<void>>,
    // tslint:disable-next-line:unified-signatures
    authService: AuthService
  );
  /**
   * @deprecated since version 1.3
   *  Use constructor(store: Store<StateWithUser | StateWithProcess<void>>,
   *  authService: AuthService) instead
   *
   *  TODO(issue:#5628) Deprecated since 1.3.0
   */
  constructor(store: Store<StateWithUser | StateWithProcess<void>>);
  constructor(
    protected store: Store<StateWithUser | StateWithProcess<void>>,
    protected authService?: AuthService
  ) {}

  /**
   * Returns a user
   */
  get(): Observable<User> {
    return this.store.pipe(
      select(UsersSelectors.getDetails),
      tap(details => {
        if (Object.keys(details).length === 0) {
          this.load();
        }
      })
    );
  }

  /**
   * Loads the user's details
   */
  load(): void {
    this.withUserId(userId =>
      this.store.dispatch(new UserActions.LoadUserDetails(userId))
    );
  }

  /**
   * Register a new user
   *
   * @param submitFormData as UserRegisterFormData
   */
  register(userRegisterFormData: UserSignUp): void {
    this.store.dispatch(new UserActions.RegisterUser(userRegisterFormData));
  }

  /**
   * Register a new user from guest
   *
   * @param guid
   * @param password
   */
  registerGuest(guid: string, password: string): void {
    this.store.dispatch(new UserActions.RegisterGuest({ guid, password }));
  }

  /**
   * Returns the register user process loading flag
   */
  getRegisterUserResultLoading(): Observable<boolean> {
    return this.store.pipe(
      select(getProcessLoadingFactory(REGISTER_USER_PROCESS_ID))
    );
  }

  /**
   * Returns the register user process success flag
   */
  getRegisterUserResultSuccess(): Observable<boolean> {
    return this.store.pipe(
      select(getProcessSuccessFactory(REGISTER_USER_PROCESS_ID))
    );
  }

  /**
   * Returns the register user process error flag
   */
  getRegisterUserResultError(): Observable<boolean> {
    return this.store.pipe(
      select(getProcessErrorFactory(REGISTER_USER_PROCESS_ID))
    );
  }

  /**
   * Resets the register user process flags
   */
  resetRegisterUserProcessState(): void {
    return this.store.dispatch(new UserActions.ResetRegisterUserProcess());
  }

  /**
   * Remove user account, that's also called close user's account
   */
  remove(): void {
    this.withUserId(userId =>
      this.store.dispatch(new UserActions.RemoveUser(userId))
    );
  }

  /**
   * Returns the remove user loading flag
   */
  getRemoveUserResultLoading(): Observable<boolean> {
    return this.store.pipe(
      select(getProcessLoadingFactory(REMOVE_USER_PROCESS_ID))
    );
  }

  /**
   * Returns the remove user failure outcome.
   */
  getRemoveUserResultError(): Observable<boolean> {
    return this.store.pipe(
      select(getProcessErrorFactory(REMOVE_USER_PROCESS_ID))
    );
  }

  /**
   * Returns the remove user process success outcome.
   */
  getRemoveUserResultSuccess(): Observable<boolean> {
    return this.store.pipe(
      select(getProcessSuccessFactory(REMOVE_USER_PROCESS_ID))
    );
  }

  /**
   * Resets the remove user process state. The state needs to be reset after the process
   * concludes, regardless if it's a success or an error
   */
  resetRemoveUserProcessState(): void {
    this.store.dispatch(new UserActions.RemoveUserReset());
  }

  /**
   * Returns titles
   */
  getTitles(): Observable<Title[]> {
    return this.store.pipe(select(UsersSelectors.getAllTitles));
  }

  /**
   * Retrieves titles
   */
  loadTitles(): void {
    this.store.dispatch(new UserActions.LoadTitles());
  }

  /**
   * Return whether user's password is successfully reset
   */
  isPasswordReset(): Observable<boolean> {
    return this.store.pipe(select(UsersSelectors.getResetPassword));
  }

  /**
   * Updates the user's details
   * @param userDetails to be updated
   */
  updatePersonalDetails(userDetails: User): void {
    this.withUserId(userId =>
      this.store.dispatch(
        new UserActions.UpdateUserDetails({
          username: userId,
          userDetails,
        })
      )
    );
  }

  /**
   * Returns the update user's personal details loading flag
   */
  getUpdatePersonalDetailsResultLoading(): Observable<boolean> {
    return this.store.pipe(
      select(getProcessLoadingFactory(UPDATE_USER_DETAILS_PROCESS_ID))
    );
  }

  /**
   * Returns the update user's personal details error flag
   */
  getUpdatePersonalDetailsResultError(): Observable<boolean> {
    return this.store.pipe(
      select(getProcessErrorFactory(UPDATE_USER_DETAILS_PROCESS_ID))
    );
  }

  /**
   * Returns the update user's personal details success flag
   */
  getUpdatePersonalDetailsResultSuccess(): Observable<boolean> {
    return this.store.pipe(
      select(getProcessSuccessFactory(UPDATE_USER_DETAILS_PROCESS_ID))
    );
  }

  /**
   * Resets the update user details processing state
   */
  resetUpdatePersonalDetailsProcessingState(): void {
    this.store.dispatch(new UserActions.ResetUpdateUserDetails());
  }

  /**
   * Reset new password.  Part of the forgot password flow.
   * @param token
   * @param password
   */
  resetPassword(token: string, password: string): void {
    this.store.dispatch(new UserActions.ResetPassword({ token, password }));
  }

  /*
   * Request an email to reset a forgotten password.
   */
  requestForgotPasswordEmail(userEmailAddress: string): void {
    this.store.dispatch(
      new UserActions.ForgotPasswordEmailRequest(userEmailAddress)
    );
  }

  /**
   * Updates the user's email
   */
  updateEmail(password: string, newUid: string): void {
    this.withUserId(userId =>
      this.store.dispatch(
        new UserActions.UpdateEmailAction({
          uid: userId,
          password,
          newUid,
        })
      )
    );
  }

  /**
   * Returns the update user's email success flag
   */
  getUpdateEmailResultSuccess(): Observable<boolean> {
    return this.store.pipe(
      select(getProcessSuccessFactory(UPDATE_EMAIL_PROCESS_ID))
    );
  }

  /**
   * Returns the update user's email error flag
   */
  getUpdateEmailResultError(): Observable<boolean> {
    return this.store.pipe(
      select(getProcessErrorFactory(UPDATE_EMAIL_PROCESS_ID))
    );
  }

  /**
   * Returns the update user's email loading flag
   */
  getUpdateEmailResultLoading(): Observable<boolean> {
    return this.store.pipe(
      select(getProcessLoadingFactory(UPDATE_EMAIL_PROCESS_ID))
    );
  }

  /**
   * Resets the update user's email processing state
   */
  resetUpdateEmailResultState(): void {
    this.store.dispatch(new UserActions.ResetUpdateEmailAction());
  }

  /**
   * Updates the password for the user
   * @param oldPassword the current password that will be changed
   * @param newPassword the new password
   */
  updatePassword(oldPassword: string, newPassword: string): void {
<<<<<<< HEAD
    this.authService
      .getOccUserId()
      .pipe(take(1))
      .subscribe(occUserId =>
        this.store.dispatch(
          new UserActions.UpdatePassword({
            userId: occUserId,
            oldPassword,
            newPassword,
          })
        )
      );
=======
    this.withUserId(userId =>
      this.store.dispatch(
        new UserActions.UpdatePassword({
          userId,
          oldPassword,
          newPassword,
        })
      )
    );
>>>>>>> c0369c73
  }

  /**
   * Returns the update password loading flag
   */
  getUpdatePasswordResultLoading(): Observable<boolean> {
    return this.store.pipe(
      select(getProcessLoadingFactory(UPDATE_PASSWORD_PROCESS_ID))
    );
  }

  /**
   * Returns the update password failure outcome.
   */
  getUpdatePasswordResultError(): Observable<boolean> {
    return this.store.pipe(
      select(getProcessErrorFactory(UPDATE_PASSWORD_PROCESS_ID))
    );
  }

  /**
   * Returns the update password process success outcome.
   */
  getUpdatePasswordResultSuccess(): Observable<boolean> {
    return this.store.pipe(
      select(getProcessSuccessFactory(UPDATE_PASSWORD_PROCESS_ID))
    );
  }

  /**
   * Resets the update password process state. The state needs to be reset after the process
   * concludes, regardless if it's a success or an error
   */
  resetUpdatePasswordProcessState(): void {
    this.store.dispatch(new UserActions.UpdatePasswordReset());
  }

  /**
   * Utility method to distinquish pre / post 1.3.0 in a convenient way.
   *
   */
  private withUserId(callback: (userId: string) => void): void {
    if (this.authService) {
      this.authService
        .getOccUserId()
        .pipe(take(1))
        .subscribe(userId => callback(userId));
    } else {
      // TODO(issue:#5628) Deprecated since 1.3.0
      callback(OCC_USER_ID_CURRENT);
    }
  }
}<|MERGE_RESOLUTION|>--- conflicted
+++ resolved
@@ -305,20 +305,6 @@
    * @param newPassword the new password
    */
   updatePassword(oldPassword: string, newPassword: string): void {
-<<<<<<< HEAD
-    this.authService
-      .getOccUserId()
-      .pipe(take(1))
-      .subscribe(occUserId =>
-        this.store.dispatch(
-          new UserActions.UpdatePassword({
-            userId: occUserId,
-            oldPassword,
-            newPassword,
-          })
-        )
-      );
-=======
     this.withUserId(userId =>
       this.store.dispatch(
         new UserActions.UpdatePassword({
@@ -328,7 +314,6 @@
         })
       )
     );
->>>>>>> c0369c73
   }
 
   /**
