--- conflicted
+++ resolved
@@ -17,8 +17,6 @@
   Region,
   OrderHistoryList
 } from '../../occ/occ-models/index';
-<<<<<<< HEAD
-=======
 import {
   getProcessLoadingFactory,
   getSelectedProductSuccessFactory,
@@ -26,7 +24,6 @@
 } from '../../process/store/selectors/process.selectors';
 import { USER_UPDATE_PROCESS } from '../store/user-state';
 import * as fromProcessStore from '../../process/store/process-state';
->>>>>>> 8562e891
 
 @Injectable()
 export class UserService {
@@ -358,39 +355,27 @@
    * Returns the update user's personal details loading flag
    */
   getUpdatePersonalDetailsResultLoading(): Observable<boolean> {
-<<<<<<< HEAD
-    return this.store.pipe(select(fromStore.getUpdateDetailsLoading));
-=======
     return this.store.pipe(
       select(getProcessLoadingFactory(USER_UPDATE_PROCESS))
     );
->>>>>>> 8562e891
   }
 
   /**
    * Returns the update user's personal details error flag
    */
   getUpdatePersonalDetailsResultError(): Observable<boolean> {
-<<<<<<< HEAD
-    return this.store.pipe(select(fromStore.getUpdateDetailsError));
-=======
     return this.store.pipe(
       select(getSelectedProductErrorFactory(USER_UPDATE_PROCESS))
     );
->>>>>>> 8562e891
   }
 
   /**
    * Returns the update user's personal details success flag
    */
   getUpdatePersonalDetailsResultSuccess(): Observable<boolean> {
-<<<<<<< HEAD
-    return this.store.pipe(select(fromStore.getUpdateDetailsSuccess));
-=======
     return this.store.pipe(
       select(getSelectedProductSuccessFactory(USER_UPDATE_PROCESS))
     );
->>>>>>> 8562e891
   }
 
   /**
