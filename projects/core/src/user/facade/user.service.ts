--- conflicted
+++ resolved
@@ -12,25 +12,15 @@
   Title,
   User,
 } from '../../occ/occ-models/index';
-<<<<<<< HEAD
-=======
 import * as fromProcessStore from '../../process/store/process-state';
->>>>>>> fdaf551e
 import {
   getProcessErrorFactory,
   getProcessLoadingFactory,
   getProcessSuccessFactory,
-<<<<<<< HEAD
-} from '../../process';
-import * as fromProcessStore from '../../process/store/process-state';
-import { UserRegisterFormData } from '../model/user.model';
-import * as fromStore from '../store/index';
-=======
 } from '../../process/store/selectors/process.selectors';
 import { UserRegisterFormData } from '../model/user.model';
 import * as fromStore from '../store/index';
 import { UPDATE_USER_DETAILS_PROCESS_ID } from '../store/user-state';
->>>>>>> fdaf551e
 
 @Injectable()
 export class UserService {
@@ -349,9 +339,6 @@
   }
 
   /**
-<<<<<<< HEAD
-   * Reset new password.  Part of the forgot password flow.
-=======
    * Updates the user's details
    * @param userDetails to be updated
    */
@@ -396,8 +383,7 @@
   }
 
   /**
-   * Reset new password
->>>>>>> fdaf551e
+   * Reset new password.  Part of the forgot password flow.
    * @param token
    * @param password
    */
