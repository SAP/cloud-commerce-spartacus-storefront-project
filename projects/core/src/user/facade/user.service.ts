import { Injectable } from '@angular/core';
import { select, Store } from '@ngrx/store';
import { Observable } from 'rxjs';
import { map, tap } from 'rxjs/operators';
<<<<<<< HEAD
import { BasicNotificationPreferenceList } from '../model/user.model';
=======
import { Address, Country, Region } from '../../model/address.model';
import { PaymentDetails } from '../../model/cart.model';
import { ConsentTemplate } from '../../model/consent.model';
import { Title, User, UserSignUp } from '../../model/misc.model';
import { Order, OrderHistoryList } from '../../model/order.model';
import { USERID_CURRENT } from '../../occ/utils/occ-constants';
>>>>>>> c39789f9
import * as fromProcessStore from '../../process/store/process-state';
import {
  getProcessErrorFactory,
  getProcessLoadingFactory,
  getProcessSuccessFactory,
} from '../../process/store/selectors/process.selectors';
import * as fromStore from '../store/index';
import {
  GIVE_CONSENT_PROCESS_ID,
  UPDATE_EMAIL_PROCESS_ID,
  UPDATE_USER_DETAILS_PROCESS_ID,
  WITHDRAW_CONSENT_PROCESS_ID,
} from '../store/user-state';

@Injectable()
export class UserService {
  constructor(
    protected store: Store<
      fromStore.StateWithUser | fromProcessStore.StateWithProcess<void>
    >
  ) {}

  /**
   * Returns a user
   */
  get(): Observable<User> {
    return this.store.pipe(select(fromStore.getDetails));
  }

  /**
   * Loads the user's details
   */
  load(userId: string): void {
    this.store.dispatch(new fromStore.LoadUserDetails(userId));
  }

  /**
   * Register a new user
   *
   * @param submitFormData as UserRegisterFormData
   */
  register(userRegisterFormData: UserSignUp): void {
    this.store.dispatch(new fromStore.RegisterUser(userRegisterFormData));
  }

  /**
   * Remove user account, that's also called close user's account
   */
  remove(): void {
    this.store.dispatch(new fromStore.RemoveUser(USERID_CURRENT));
  }

  /**
   * Returns the remove user loading flag
   */
  getRemoveUserResultLoading(): Observable<boolean> {
    return this.store.pipe(
      select(getProcessLoadingFactory(fromStore.REMOVE_USER_PROCESS_ID))
    );
  }

  /**
   * Returns the remove user failure outcome.
   */
  getRemoveUserResultError(): Observable<boolean> {
    return this.store.pipe(
      select(getProcessErrorFactory(fromStore.REMOVE_USER_PROCESS_ID))
    );
  }

  /**
   * Returns the remove user process success outcome.
   */
  getRemoveUserResultSuccess(): Observable<boolean> {
    return this.store.pipe(
      select(getProcessSuccessFactory(fromStore.REMOVE_USER_PROCESS_ID))
    );
  }

  /**
   * Resets the remove user process state. The state needs to be reset after the process
   * concludes, regardless if it's a success or an error
   */
  resetRemoveUserProcessState(): void {
    this.store.dispatch(new fromStore.RemoveUserReset());
  }

  /**
   * Returns an order's detail
   */
  getOrderDetails(): Observable<Order> {
    return this.store.pipe(select(fromStore.getOrderDetails));
  }

  /**
   * Retrieves order's details
   *
   * @param userId a user's ID
   * @param orderCode an order code
   */
  loadOrderDetails(userId: string, orderCode: string): void {
    this.store.dispatch(
      new fromStore.LoadOrderDetails({
        userId: userId,
        orderCode: orderCode,
      })
    );
  }

  /**
   * Clears order's details
   */
  clearOrderDetails(): void {
    this.store.dispatch(new fromStore.ClearOrderDetails());
  }

  /**
   * Returns order history list
   */
  getOrderHistoryList(
    userId: string,
    pageSize: number
  ): Observable<OrderHistoryList> {
    return this.store.pipe(
      select(fromStore.getOrdersState),
      tap(orderListState => {
        const attemptedLoad =
          orderListState.loading ||
          orderListState.success ||
          orderListState.error;
        if (!attemptedLoad && !!userId) {
          this.loadOrderList(userId, pageSize);
        }
      }),
      map(orderListState => orderListState.value)
    );
  }

  /**
   * Returns a loaded flag for order history list
   */
  getOrderHistoryListLoaded(): Observable<boolean> {
    return this.store.pipe(select(fromStore.getOrdersLoaded));
  }

  /**
   * Loads all user's payment methods.
   * @param userId a user ID
   */
  loadPaymentMethods(userId: string): void {
    this.store.dispatch(new fromStore.LoadUserPaymentMethods(userId));
  }

  /**
   * Returns all user's payment methods
   */
  getPaymentMethods(): Observable<PaymentDetails[]> {
    return this.store.pipe(select(fromStore.getPaymentMethods));
  }

  /**
   * Returns a loading flag for payment methods
   */
  getPaymentMethodsLoading(): Observable<boolean> {
    return this.store.pipe(select(fromStore.getPaymentMethodsLoading));
  }

  /**
   * Sets the payment as a default one
   * @param userId a user ID
   * @param paymentMethodId a payment method ID
   */
  setPaymentMethodAsDefault(userId: string, paymentMethodId: string): void {
    this.store.dispatch(
      new fromStore.SetDefaultUserPaymentMethod({
        userId: userId,
        paymentMethodId,
      })
    );
  }

  /**
   * Deletes the payment method
   *
   * @param userId a user ID
   * @param paymentMethodId a payment method ID
   */
  deletePaymentMethod(userId: string, paymentMethodId: string): void {
    this.store.dispatch(
      new fromStore.DeleteUserPaymentMethod({
        userId: userId,
        paymentMethodId,
      })
    );
  }

  /**
   * Retrieves an order list
   * @param userId a user ID
   * @param pageSize page size
   * @param currentPage current page
   * @param sort sort
   */
  loadOrderList(
    userId: string,
    pageSize: number,
    currentPage?: number,
    sort?: string
  ): void {
    this.store.dispatch(
      new fromStore.LoadUserOrders({
        userId: userId,
        pageSize: pageSize,
        currentPage: currentPage,
        sort: sort,
      })
    );
  }

  /**
   * Retrieves user's addresses
   * @param userId a user ID
   */
  loadAddresses(userId: string): void {
    this.store.dispatch(new fromStore.LoadUserAddresses(userId));
  }

  /**
   * Adds user address
   * @param userId a user ID
   * @param address a user address
   */
  addUserAddress(userId: string, address: Address): void {
    this.store.dispatch(
      new fromStore.AddUserAddress({
        userId: userId,
        address: address,
      })
    );
  }

  /**
   * Sets user address as default
   * @param userId a user ID
   * @param addressId a user address ID
   */
  setAddressAsDefault(userId: string, addressId: string): void {
    this.store.dispatch(
      new fromStore.UpdateUserAddress({
        userId: userId,
        addressId: addressId,
        address: { defaultAddress: true },
      })
    );
  }

  /**
   * Updates existing user address
   * @param userId a user ID
   * @param addressId a user address ID
   * @param address a user address
   */
  updateUserAddress(userId: string, addressId: string, address: Address): void {
    this.store.dispatch(
      new fromStore.UpdateUserAddress({
        userId: userId,
        addressId: addressId,
        address: address,
      })
    );
  }

  /**
   * Deletes existing user address
   * @param userId a user ID
   * @param addressId a user address ID
   */
  deleteUserAddress(userId: string, addressId: string): void {
    this.store.dispatch(
      new fromStore.DeleteUserAddress({
        userId: userId,
        addressId: addressId,
      })
    );
  }

  /**
   * Returns addresses
   */
  getAddresses(): Observable<Address[]> {
    return this.store.pipe(select(fromStore.getAddresses));
  }

  /**
   * Returns a loading flag for addresses
   */
  getAddressesLoading(): Observable<boolean> {
    return this.store.pipe(select(fromStore.getAddressesLoading));
  }

  /**
   * Returns titles
   */
  getTitles(): Observable<Title[]> {
    return this.store.pipe(select(fromStore.getAllTitles));
  }

  /**
   * Retrieves titles
   */
  loadTitles(): void {
    this.store.dispatch(new fromStore.LoadTitles());
  }

  /**
   * Retrieves delivery countries
   */
  loadDeliveryCountries(): void {
    this.store.dispatch(new fromStore.LoadDeliveryCountries());
  }

  /**
   * Returns all delivery countries
   */
  getDeliveryCountries(): Observable<Country[]> {
    return this.store.pipe(select(fromStore.getAllDeliveryCountries));
  }

  /**
   * Returns a country based on the provided `isocode`
   * @param isocode an isocode for a country
   */
  getCountry(isocode: string): Observable<Country> {
    return this.store.pipe(select(fromStore.countrySelectorFactory(isocode)));
  }

  /**
   * Retrieves regions for specified country by `countryIsoCode`
   * @param countryIsoCode
   */
  loadRegions(countryIsoCode: string): void {
    this.store.dispatch(new fromStore.LoadRegions(countryIsoCode));
  }

  /**
   * Returns all regions
   */
  getRegions(): Observable<Region[]> {
    return this.store.pipe(select(fromStore.getAllRegions));
  }

  /**
   * Returns all billing countries
   */
  getAllBillingCountries(): Observable<Country[]> {
    return this.store.pipe(select(fromStore.getAllBillingCountries));
  }

  /**
   * Retrieves billing countries
   */
  loadBillingCountries(): void {
    this.store.dispatch(new fromStore.LoadBillingCountries());
  }

  /**
   * Cleaning order list
   */
  clearOrderList(): void {
    this.store.dispatch(new fromStore.ClearUserOrders());
  }

  /**
   * Return whether user's password is successfully reset
   */
  isPasswordReset(): Observable<boolean> {
    return this.store.pipe(select(fromStore.getResetPassword));
  }

  /**
   * Updates the user's details
   * @param userDetails to be updated
   */
  updatePersonalDetails(userDetails: User): void {
    this.store.dispatch(
      new fromStore.UpdateUserDetails({ username: USERID_CURRENT, userDetails })
    );
  }

  /**
   * Returns the update user's personal details loading flag
   */
  getUpdatePersonalDetailsResultLoading(): Observable<boolean> {
    return this.store.pipe(
      select(getProcessLoadingFactory(UPDATE_USER_DETAILS_PROCESS_ID))
    );
  }

  /**
   * Returns the update user's personal details error flag
   */
  getUpdatePersonalDetailsResultError(): Observable<boolean> {
    return this.store.pipe(
      select(getProcessErrorFactory(UPDATE_USER_DETAILS_PROCESS_ID))
    );
  }

  /**
   * Returns the update user's personal details success flag
   */
  getUpdatePersonalDetailsResultSuccess(): Observable<boolean> {
    return this.store.pipe(
      select(getProcessSuccessFactory(UPDATE_USER_DETAILS_PROCESS_ID))
    );
  }

  /**
   * Resets the update user details processing state
   */
  resetUpdatePersonalDetailsProcessingState(): void {
    this.store.dispatch(new fromStore.ResetUpdateUserDetails());
  }

  /**
   * Reset new password.  Part of the forgot password flow.
   * @param token
   * @param password
   */
  resetPassword(token: string, password: string): void {
    this.store.dispatch(new fromStore.ResetPassword({ token, password }));
  }

  /*
   * Request an email to reset a forgotten password.
   */
  requestForgotPasswordEmail(userEmailAddress: string): void {
    this.store.dispatch(
      new fromStore.ForgotPasswordEmailRequest(userEmailAddress)
    );
  }

  /**
   * Updates the user's email
   * @param uid to be updated
   */
  updateEmail(uid: string, password: string, newUid: string): void {
    this.store.dispatch(
      new fromStore.UpdateEmailAction({ uid, password, newUid })
    );
  }

  /**
   * Returns the update user's email success flag
   */
  getUpdateEmailResultSuccess(): Observable<boolean> {
    return this.store.pipe(
      select(getProcessSuccessFactory(UPDATE_EMAIL_PROCESS_ID))
    );
  }

  /**
   * Returns the update user's email error flag
   */
  getUpdateEmailResultError(): Observable<boolean> {
    return this.store.pipe(
      select(getProcessErrorFactory(UPDATE_EMAIL_PROCESS_ID))
    );
  }

  /**
   * Returns the update user's email loading flag
   */
  getUpdateEmailResultLoading(): Observable<boolean> {
    return this.store.pipe(
      select(getProcessLoadingFactory(UPDATE_EMAIL_PROCESS_ID))
    );
  }

  /**
   * Resets the update user's email processing state
   */
  resetUpdateEmailResultState(): void {
    this.store.dispatch(new fromStore.ResetUpdateEmailAction());
  }

  /**
   * Updates the password for an authenticated user
   * @param userId the user id for which the password will be updated
   * @param oldPassword the current password that will be changed
   * @param newPassword the new password
   */
  updatePassword(oldPassword: string, newPassword: string): void {
    this.store.dispatch(
      new fromStore.UpdatePassword({
        userId: USERID_CURRENT,
        oldPassword,
        newPassword,
      })
    );
  }

  /**
   * Returns the update password loading flag
   */
  getUpdatePasswordResultLoading(): Observable<boolean> {
    return this.store.pipe(
      select(getProcessLoadingFactory(fromStore.UPDATE_PASSWORD_PROCESS_ID))
    );
  }

  /**
   * Returns the update password failure outcome.
   */
  getUpdatePasswordResultError(): Observable<boolean> {
    return this.store.pipe(
      select(getProcessErrorFactory(fromStore.UPDATE_PASSWORD_PROCESS_ID))
    );
  }

  /**
   * Returns the update password process success outcome.
   */
  getUpdatePasswordResultSuccess(): Observable<boolean> {
    return this.store.pipe(
      select(getProcessSuccessFactory(fromStore.UPDATE_PASSWORD_PROCESS_ID))
    );
  }

  /**
   * Resets the update password process state. The state needs to be reset after the process
   * concludes, regardless if it's a success or an error
   */
  resetUpdatePasswordProcessState(): void {
    this.store.dispatch(new fromStore.UpdatePasswordReset());
  }

  /**
<<<<<<< HEAD
   *  Returns the user's notification preferences
   */
  getNotificationPreferences(): Observable<BasicNotificationPreferenceList> {
    return this.store.pipe(select(fromStore.getNotificationPreferenceList));
  }

  /**
   * Retrieves the user's notification preferences
   *
   * @param userId a user ID
   */
  loadNotificationPreferences(userId: string) {
    this.store.dispatch(new fromStore.LoadNotificationPreferences(userId));
  }
  /**
   * Updates notification preference
   */
  updateNotificationPreferences(
    userId: string,
    basicNotificationPreferenceList: BasicNotificationPreferenceList
  ) {
    this.store.dispatch(
      new fromStore.UpdateNotificationPreferences({
        userId,
        basicNotificationPreferenceList,
      })
    );
  }
=======
   * Retrieves all consents
   * @param userId user ID for which to retrieve consents
   */
  loadConsents(userId: string): void {
    this.store.dispatch(new fromStore.LoadUserConsents(userId));
  }

  /**
   * Returns all consents
   */
  getConsents(): Observable<ConsentTemplate[]> {
    return this.store.pipe(select(fromStore.getConsentsValue));
  }

  /**
   * Returns the consents loading flag
   */
  getConsentsResultLoading(): Observable<boolean> {
    return this.store.pipe(select(fromStore.getConsentsLoading));
  }

  /**
   * Returns the consents success flag
   */
  getConsentsResultSuccess(): Observable<boolean> {
    return this.store.pipe(select(fromStore.getConsentsSuccess));
  }

  /**
   * Returns the consents error flag
   */
  getConsentsResultError(): Observable<boolean> {
    return this.store.pipe(select(fromStore.getConsentsError));
  }

  /**
   * Resets the processing state for consent retrieval
   */
  resetConsentsProcessState(): void {
    this.store.dispatch(new fromStore.ResetLoadUserConsents());
  }

  /**
   * Give consent for specified consent template ID and version.
   * @param userId and ID of a user giving the consent
   * @param consentTemplateId a template ID for which to give a consent
   * @param consentTemplateVersion a template version for which to give a consent
   */
  giveConsent(
    userId: string,
    consentTemplateId: string,
    consentTemplateVersion: number
  ): void {
    this.store.dispatch(
      new fromStore.GiveUserConsent({
        userId,
        consentTemplateId,
        consentTemplateVersion,
      })
    );
  }

  /**
   * Returns the give consent process loading flag
   */
  getGiveConsentResultLoading(): Observable<boolean> {
    return this.store.pipe(
      select(getProcessLoadingFactory(GIVE_CONSENT_PROCESS_ID))
    );
  }

  /**
   * Returns the give consent process success flag
   */
  getGiveConsentResultSuccess(): Observable<boolean> {
    return this.store.pipe(
      select(getProcessSuccessFactory(GIVE_CONSENT_PROCESS_ID))
    );
  }

  /**
   * Returns the give consent process error flag
   */
  getGiveConsentResultError(): Observable<boolean> {
    return this.store.pipe(
      select(getProcessErrorFactory(GIVE_CONSENT_PROCESS_ID))
    );
  }

  /**
   * Resents the give consent process flags
   */
  resetGiveConsentProcessState(): void {
    return this.store.dispatch(new fromStore.ResetGiveUserConsentProcess());
  }

  /**
   * Withdraw consent for the given `consentCode`
   * @param userId a user ID for which to withdraw the consent
   * @param consentCode for which to withdraw the consent
   */
  withdrawConsent(userId: string, consentCode: string): void {
    this.store.dispatch(
      new fromStore.WithdrawUserConsent({ userId, consentCode })
    );
  }

  /**
   * Returns the withdraw consent process loading flag
   */
  getWithdrawConsentResultLoading(): Observable<boolean> {
    return this.store.pipe(
      select(getProcessLoadingFactory(WITHDRAW_CONSENT_PROCESS_ID))
    );
  }

  /**
   * Returns the withdraw consent process success flag
   */
  getWithdrawConsentResultSuccess(): Observable<boolean> {
    return this.store.pipe(
      select(getProcessSuccessFactory(WITHDRAW_CONSENT_PROCESS_ID))
    );
  }

  /**
   * Returns the withdraw consent process error flag
   */
  getWithdrawConsentResultError(): Observable<boolean> {
    return this.store.pipe(
      select(getProcessErrorFactory(WITHDRAW_CONSENT_PROCESS_ID))
    );
  }

  /**
   * Resets the process flags for withdraw consent
   */
  resetWithdrawConsentProcessState(): void {
    return this.store.dispatch(new fromStore.ResetWithdrawUserConsentProcess());
  }
>>>>>>> c39789f9
}<|MERGE_RESOLUTION|>--- conflicted
+++ resolved
@@ -2,16 +2,13 @@
 import { select, Store } from '@ngrx/store';
 import { Observable } from 'rxjs';
 import { map, tap } from 'rxjs/operators';
-<<<<<<< HEAD
-import { BasicNotificationPreferenceList } from '../model/user.model';
-=======
 import { Address, Country, Region } from '../../model/address.model';
 import { PaymentDetails } from '../../model/cart.model';
 import { ConsentTemplate } from '../../model/consent.model';
 import { Title, User, UserSignUp } from '../../model/misc.model';
 import { Order, OrderHistoryList } from '../../model/order.model';
+import { BasicNotificationPreferenceList } from '../../model/notification-preference.model';
 import { USERID_CURRENT } from '../../occ/utils/occ-constants';
->>>>>>> c39789f9
 import * as fromProcessStore from '../../process/store/process-state';
 import {
   getProcessErrorFactory,
@@ -549,36 +546,6 @@
   }
 
   /**
-<<<<<<< HEAD
-   *  Returns the user's notification preferences
-   */
-  getNotificationPreferences(): Observable<BasicNotificationPreferenceList> {
-    return this.store.pipe(select(fromStore.getNotificationPreferenceList));
-  }
-
-  /**
-   * Retrieves the user's notification preferences
-   *
-   * @param userId a user ID
-   */
-  loadNotificationPreferences(userId: string) {
-    this.store.dispatch(new fromStore.LoadNotificationPreferences(userId));
-  }
-  /**
-   * Updates notification preference
-   */
-  updateNotificationPreferences(
-    userId: string,
-    basicNotificationPreferenceList: BasicNotificationPreferenceList
-  ) {
-    this.store.dispatch(
-      new fromStore.UpdateNotificationPreferences({
-        userId,
-        basicNotificationPreferenceList,
-      })
-    );
-  }
-=======
    * Retrieves all consents
    * @param userId user ID for which to retrieve consents
    */
@@ -719,5 +686,34 @@
   resetWithdrawConsentProcessState(): void {
     return this.store.dispatch(new fromStore.ResetWithdrawUserConsentProcess());
   }
->>>>>>> c39789f9
+
+  /**
+   *  Returns the user's notification preferences
+   */
+  getNotificationPreferences(): Observable<BasicNotificationPreferenceList> {
+    return this.store.pipe(select(fromStore.getNotificationPreferenceList));
+  }
+
+  /**
+   * Retrieves the user's notification preferences
+   *
+   * @param userId a user ID
+   */
+  loadNotificationPreferences(userId: string) {
+    this.store.dispatch(new fromStore.LoadNotificationPreferences(userId));
+  }
+  /**
+   * Updates notification preference
+   */
+  updateNotificationPreferences(
+    userId: string,
+    basicNotificationPreferenceList: BasicNotificationPreferenceList
+  ) {
+    this.store.dispatch(
+      new fromStore.UpdateNotificationPreferences({
+        userId,
+        basicNotificationPreferenceList,
+      })
+    );
+  }
 }