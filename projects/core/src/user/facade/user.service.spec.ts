--- conflicted
+++ resolved
@@ -401,7 +401,6 @@
     );
   });
 
-<<<<<<< HEAD
   describe('update personal details', () => {
     const username = 'xxx';
     const userDetails: User = {
@@ -467,7 +466,8 @@
 
       expect(result).toEqual(true);
     });
-=======
+  });
+
   it('should be able to reset password', () => {
     service.resetPassword('test token', 'test password');
     expect(store.dispatch).toHaveBeenCalledWith(
@@ -496,6 +496,5 @@
       })
       .unsubscribe();
     expect(isResst).toBeTruthy();
->>>>>>> fa788b6e
   });
 });