import { inject, TestBed } from '@angular/core/testing';
import { Store, StoreModule } from '@ngrx/store';
import {
  Address,
  Country,
  Order,
  OrderHistoryList,
  PaymentDetails,
  PaymentDetailsList,
  Region,
  Title,
  User,
} from '../../occ/occ-models/index';
<<<<<<< HEAD
import { PROCESS_FEATURE } from '../../process';
import * as fromProcessStore from '../../process/store/reducers';
=======
import { PROCESS_FEATURE } from '../../process/store/process-state';
import * as fromProcessReducers from '../../process/store/reducers';
>>>>>>> fdaf551e
import { UserRegisterFormData } from '../model/user.model';
import * as fromStore from '../store/index';
import { USER_FEATURE } from '../store/user-state';
import { UserService } from './user.service';

describe('UserService', () => {
  let service: UserService;
  let store: Store<fromStore.UserState>;

  beforeEach(() => {
    TestBed.configureTestingModule({
      imports: [
        StoreModule.forRoot({}),
        StoreModule.forFeature(USER_FEATURE, fromStore.getReducers()),
<<<<<<< HEAD
        StoreModule.forFeature(PROCESS_FEATURE, fromProcessStore.getReducers()),
=======
        StoreModule.forFeature(
          PROCESS_FEATURE,
          fromProcessReducers.getReducers()
        ),
>>>>>>> fdaf551e
      ],
      providers: [UserService],
    });

    store = TestBed.get(Store);
    spyOn(store, 'dispatch').and.callThrough();
    service = TestBed.get(UserService);
  });

  it('should UserService is injected', inject(
    [UserService],
    (userService: UserService) => {
      expect(userService).toBeTruthy();
    }
  ));

  it('should be able to get user details', () => {
    store.dispatch(
      new fromStore.LoadUserDetailsSuccess({ uid: 'testUser' } as User)
    );

    let userDetails: User;
    service
      .get()
      .subscribe(data => {
        userDetails = data;
      })
      .unsubscribe();
    expect(userDetails).toEqual({ uid: 'testUser' });
  });

  it('should be able to load user details', () => {
    service.load('testUserId');
    expect(store.dispatch).toHaveBeenCalledWith(
      new fromStore.LoadUserDetails('testUserId')
    );
  });

  it('should be able to register user', () => {
    const userRegisterFormData: UserRegisterFormData = {
      titleCode: 'Mr.',
      firstName: 'firstName',
      lastName: 'lastName',
      uid: 'uid',
      password: 'password',
    };
    service.register(userRegisterFormData);
    expect(store.dispatch).toHaveBeenCalledWith(
      new fromStore.RegisterUser(userRegisterFormData)
    );
  });

  it('should be able to get order details', () => {
    store.dispatch(
      new fromStore.LoadOrderDetailsSuccess({ code: 'testOrder' })
    );

    let order: Order;
    service
      .getOrderDetails()
      .subscribe(data => {
        order = data;
      })
      .unsubscribe();
    expect(order).toEqual({ code: 'testOrder' });
  });

  it('should be able to load order details', () => {
    service.loadOrderDetails('userId', 'orderCode');
    expect(store.dispatch).toHaveBeenCalledWith(
      new fromStore.LoadOrderDetails({
        userId: 'userId',
        orderCode: 'orderCode',
      })
    );
  });

  it('should be able to clear order details', () => {
    service.clearOrderDetails();
    expect(store.dispatch).toHaveBeenCalledWith(
      new fromStore.ClearOrderDetails()
    );
  });

  it('should be able to get order history list', () => {
    store.dispatch(
      new fromStore.LoadUserOrdersSuccess({
        orders: [],
        pagination: {},
        sorts: [],
      })
    );

    let orderList: OrderHistoryList;
    service
      .getOrderHistoryList('', 1)
      .subscribe(data => {
        orderList = data;
      })
      .unsubscribe();
    expect(orderList).toEqual({
      orders: [],
      pagination: {},
      sorts: [],
    });
  });

  it('should be able to get order list loaded flag', () => {
    store.dispatch(new fromStore.LoadUserOrdersSuccess({}));

    let orderListLoaded: boolean;
    service
      .getOrderHistoryListLoaded()
      .subscribe(data => {
        orderListLoaded = data;
      })
      .unsubscribe();
    expect(orderListLoaded).toEqual(true);
  });

  it('should be able to load user payment methods', () => {
    service.loadPaymentMethods('testUserId');
    expect(store.dispatch).toHaveBeenCalledWith(
      new fromStore.LoadUserPaymentMethods('testUserId')
    );
  });

  it('should be able to get user payment methods', () => {
    const paymentsList: PaymentDetailsList = {
      payments: [{ id: 'method1' }, { id: 'method2' }],
    };
    store.dispatch(
      new fromStore.LoadUserPaymentMethodsSuccess(paymentsList.payments)
    );

    let paymentMethods: PaymentDetails[];
    service
      .getPaymentMethods()
      .subscribe(data => {
        paymentMethods = data;
      })
      .unsubscribe();
    expect(paymentMethods).toEqual([{ id: 'method1' }, { id: 'method2' }]);
  });

  it('should be able to get user payment methods loading flag', () => {
    store.dispatch(new fromStore.LoadUserPaymentMethods('testUserId'));

    let flag: boolean;
    service
      .getPaymentMethodsLoading()
      .subscribe(data => {
        flag = data;
      })
      .unsubscribe();
    expect(flag).toEqual(true);
  });

  it('should dispatch proper action for setPaymentMethodAsDefault', () => {
    service.setPaymentMethodAsDefault('userId', 'paymentMethodId');
    expect(store.dispatch).toHaveBeenCalledWith(
      new fromStore.SetDefaultUserPaymentMethod({
        userId: 'userId',
        paymentMethodId: 'paymentMethodId',
      })
    );
  });

  it('should dispatch proper action for deleteUserPaymentMethod', () => {
    service.deletePaymentMethod('userId', 'paymentMethodId');
    expect(store.dispatch).toHaveBeenCalledWith(
      new fromStore.DeleteUserPaymentMethod({
        userId: 'userId',
        paymentMethodId: 'paymentMethodId',
      })
    );
  });

  it('should be able to load order list data', () => {
    service.loadOrderList('userId', 10, 1, 'byDate');
    expect(store.dispatch).toHaveBeenCalledWith(
      new fromStore.LoadUserOrders({
        userId: 'userId',
        pageSize: 10,
        currentPage: 1,
        sort: 'byDate',
      })
    );
  });

  it('should be able to load user addresses', () => {
    service.loadAddresses('testUserId');
    expect(store.dispatch).toHaveBeenCalledWith(
      new fromStore.LoadUserAddresses('testUserId')
    );
  });

  it('should be able to get user addresses', () => {
    const mockUserAddresses: Address[] = [
      { id: 'address1' },
      { id: 'address2' },
    ];
    store.dispatch(new fromStore.LoadUserAddressesSuccess(mockUserAddresses));

    let addresses: Address[];
    service
      .getAddresses()
      .subscribe(data => {
        addresses = data;
      })
      .unsubscribe();
    expect(addresses).toEqual([{ id: 'address1' }, { id: 'address2' }]);
  });

  it('should be able to get titles data', () => {
    store.dispatch(
      new fromStore.LoadTitlesSuccess([
        { code: 't1', name: 't1' },
        { code: 't2', name: 't2' },
      ])
    );
    let titles: Title[];
    service
      .getTitles()
      .subscribe(data => {
        titles = data;
      })
      .unsubscribe();
    expect(titles).toEqual([
      { code: 't1', name: 't1' },
      { code: 't2', name: 't2' },
    ]);
  });

  it('should be able to load titles', () => {
    service.loadTitles();
    expect(store.dispatch).toHaveBeenCalledWith(new fromStore.LoadTitles());
  });

  it('should be able to load delivery countries', () => {
    service.loadDeliveryCountries();
    expect(store.dispatch).toHaveBeenCalledWith(
      new fromStore.LoadDeliveryCountries()
    );
  });

  it('should be able to get all delivery countries', () => {
    store.dispatch(
      new fromStore.LoadDeliveryCountriesSuccess([
        { isocode: 'c1', name: 'n1' },
        { isocode: 'c2', name: 'n2' },
      ])
    );
    let countries: Country[];
    service
      .getDeliveryCountries()
      .subscribe(data => {
        countries = data;
      })
      .unsubscribe();
    expect(countries).toEqual([
      { isocode: 'c1', name: 'n1' },
      { isocode: 'c2', name: 'n2' },
    ]);
  });

  it('should be able to get country by isocode', () => {
    store.dispatch(
      new fromStore.LoadDeliveryCountriesSuccess([
        { isocode: 'c1', name: 'n1' },
        { isocode: 'c2', name: 'n2' },
      ])
    );

    let country: Country;
    service
      .getCountry('c1')
      .subscribe(data => {
        country = data;
      })
      .unsubscribe();
    expect(country).toEqual({ isocode: 'c1', name: 'n1' });
  });

  it('should be able to load regions based on country isocode', () => {
    service.loadRegions('ca');
    expect(store.dispatch).toHaveBeenCalledWith(
      new fromStore.LoadRegions('ca')
    );
  });

  it('should be able to add user address', () => {
    const mockAddress: Address = {
      firstName: 'John',
      lastName: 'Doe',
      titleCode: 'mr',
      line1: 'Toyosaki 2 create on cart',
      line2: 'line2',
      town: 'town',
      region: { isocode: 'JP-27' },
      postalCode: 'zip',
      country: { isocode: 'JP' },
    };

    service.addUserAddress('testUserId', mockAddress);
    expect(store.dispatch).toHaveBeenCalledWith(
      new fromStore.AddUserAddress({
        userId: 'testUserId',
        address: mockAddress,
      })
    );
  });

  it('should be able to update user address', () => {
    const mockAddressUpdate = {
      town: 'Test Town',
    };

    service.updateUserAddress('testUserId', '123', mockAddressUpdate);
    expect(store.dispatch).toHaveBeenCalledWith(
      new fromStore.UpdateUserAddress({
        userId: 'testUserId',
        addressId: '123',
        address: mockAddressUpdate,
      })
    );
  });

  it('should be able to delete user address', () => {
    service.deleteUserAddress('testUserId', '123');
    expect(store.dispatch).toHaveBeenCalledWith(
      new fromStore.DeleteUserAddress({
        userId: 'testUserId',
        addressId: '123',
      })
    );
  });

  it('should be able to set address as default address', () => {
    service.setAddressAsDefault('testUserId', '123');
    expect(store.dispatch).toHaveBeenCalledWith(
      new fromStore.UpdateUserAddress({
        userId: 'testUserId',
        addressId: '123',
        address: {
          defaultAddress: true,
        },
      })
    );
  });

  it('should be able to get all regions', () => {
    const regionsList: Region[] = [{ name: 'r1' }, { name: 'r2' }];
    store.dispatch(new fromStore.LoadRegionsSuccess(regionsList));

    let regions: Region[];
    service
      .getRegions()
      .subscribe(data => {
        regions = data;
      })
      .unsubscribe();
    expect(regions).toEqual([{ name: 'r1' }, { name: 'r2' }]);
  });

  it('should be able to clear order list', () => {
    service.clearOrderList();
    expect(store.dispatch).toHaveBeenCalledWith(
      new fromStore.ClearUserOrders()
    );
  });

  describe('update personal details', () => {
    const username = 'xxx';
    const userDetails: User = {
      uid: username,
    };

    it('should dispatch UpdateUserDetails action', () => {
      service.updatePersonalDetails(username, userDetails);
      expect(store.dispatch).toHaveBeenCalledWith(
        new fromStore.UpdateUserDetails({ username, userDetails })
      );
    });

    it('should return the loading flag', () => {
      store.dispatch(new fromStore.UpdateUserDetailsSuccess(userDetails));

      let result: boolean;
      service
        .getUpdatePersonalDetailsResultLoading()
        .subscribe(loading => (result = loading))
        .unsubscribe();

      expect(result).toEqual(false);
    });

    it('should return the error flag', () => {
      store.dispatch(new fromStore.UpdateUserDetailsFail('error'));

      let result: boolean;
      service
        .getUpdatePersonalDetailsResultError()
        .subscribe(loading => (result = loading))
        .unsubscribe();

      expect(result).toEqual(true);
    });

    it('should return the success flag', () => {
      store.dispatch(new fromStore.UpdateUserDetailsSuccess(userDetails));

      let result: boolean;
      service
        .getUpdatePersonalDetailsResultSuccess()
        .subscribe(loading => (result = loading))
        .unsubscribe();

      expect(result).toEqual(true);
    });

    it('should dispatch a reset action', () => {
      service.resetUpdatePersonalDetailsProcessingState();
      expect(store.dispatch).toHaveBeenCalledWith(
        new fromStore.ResetUpdateUserDetails()
      );
    });
  });

  it('should be able to reset password', () => {
    service.resetPassword('test token', 'test password');
    expect(store.dispatch).toHaveBeenCalledWith(
      new fromStore.ResetPassword({
        token: 'test token',
        password: 'test password',
      })
    );
  });

  it('should be able to request a forgot password email', () => {
    service.requestForgotPasswordEmail('test@test.com');
    expect(store.dispatch).toHaveBeenCalledWith(
      new fromStore.ForgotPasswordEmailRequest('test@test.com')
    );
  });

  it('should be able to return whether user password is succesfully reset', () => {
    store.dispatch(new fromStore.ResetPasswordSuccess());

    let isResst: boolean;
    service
      .isPasswordReset()
      .subscribe(data => {
        isResst = data;
      })
      .unsubscribe();
    expect(isResst).toBeTruthy();
  });

  describe('Update Email ', () => {
    const uid = 'test@test.com';
    const password = 'Qwe123!';
    const newUid = 'tester@sap.com';

    it('should dispatch UpdateEmail action', () => {
      service.updateEmail(uid, password, newUid);
      expect(store.dispatch).toHaveBeenCalledWith(
        new fromStore.UpdateEmailAction({ uid, password, newUid })
      );
    });

    it('should return the success flag', () => {
      store.dispatch(new fromStore.UpdateEmailSuccessAction(newUid));

      let result: boolean;
      service
        .getUpdateEmailResultSuccess()
        .subscribe(success => (result = success))
        .unsubscribe();

      expect(result).toEqual(true);
    });

    it('should return the error flag', () => {
      store.dispatch(new fromStore.UpdateEmailErrorAction('error'));

      let result: boolean;
      service
        .getUpdateEmailResultError()
        .subscribe(error => (result = error))
        .unsubscribe();

      expect(result).toEqual(true);
    });

    it('should return the loading flag', () => {
      store.dispatch(new fromStore.UpdateEmailSuccessAction(newUid));

      let result: boolean;
      service
        .getUpdateEmailResultLoading()
        .subscribe(loading => (result = loading))
        .unsubscribe();

      expect(result).toEqual(false);
    });

    it('should dispatch a ResetUpdateEmail action', () => {
      service.resetUpdateEmailResultState();
      expect(store.dispatch).toHaveBeenCalledWith(
        new fromStore.ResetUpdateEmailAction()
      );
    });
  });
});<|MERGE_RESOLUTION|>--- conflicted
+++ resolved
@@ -11,13 +11,8 @@
   Title,
   User,
 } from '../../occ/occ-models/index';
-<<<<<<< HEAD
-import { PROCESS_FEATURE } from '../../process';
-import * as fromProcessStore from '../../process/store/reducers';
-=======
 import { PROCESS_FEATURE } from '../../process/store/process-state';
 import * as fromProcessReducers from '../../process/store/reducers';
->>>>>>> fdaf551e
 import { UserRegisterFormData } from '../model/user.model';
 import * as fromStore from '../store/index';
 import { USER_FEATURE } from '../store/user-state';
@@ -32,14 +27,10 @@
       imports: [
         StoreModule.forRoot({}),
         StoreModule.forFeature(USER_FEATURE, fromStore.getReducers()),
-<<<<<<< HEAD
-        StoreModule.forFeature(PROCESS_FEATURE, fromProcessStore.getReducers()),
-=======
         StoreModule.forFeature(
           PROCESS_FEATURE,
           fromProcessReducers.getReducers()
         ),
->>>>>>> fdaf551e
       ],
       providers: [UserService],
     });
