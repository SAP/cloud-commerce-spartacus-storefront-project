import { inject, TestBed } from '@angular/core/testing';
import { Store, StoreModule } from '@ngrx/store';
import { BasicNotificationPreferenceList } from '../model/user.model';
import { PROCESS_FEATURE } from '../../process/store/process-state';
import * as fromProcessReducers from '../../process/store/reducers';
import { UserRegisterFormData } from '../model/user.model';
import * as fromStore from '../store/index';
import { USER_FEATURE } from '../store/user-state';
import { UserService } from './user.service';
<<<<<<< HEAD
import { ProductInterestList } from '../model/product-interest.model';
=======
import { Title, User } from '../../model/misc.model';
import { Address, Country, Region } from '../../model/address.model';
import { Order, OrderHistoryList } from '../../model/order.model';
import { PaymentDetails } from '../../model/cart.model';
import { Occ } from '../../occ/occ-models/occ.models';
>>>>>>> fa17d8df

describe('UserService', () => {
  let service: UserService;
  let store: Store<fromStore.UserState>;

  beforeEach(() => {
    TestBed.configureTestingModule({
      imports: [
        StoreModule.forRoot({}),
        StoreModule.forFeature(USER_FEATURE, fromStore.getReducers()),
        StoreModule.forFeature(
          PROCESS_FEATURE,
          fromProcessReducers.getReducers()
        ),
      ],
      providers: [UserService],
    });

    store = TestBed.get(Store);
    spyOn(store, 'dispatch').and.callThrough();
    service = TestBed.get(UserService);
  });

  it('should UserService is injected', inject(
    [UserService],
    (userService: UserService) => {
      expect(userService).toBeTruthy();
    }
  ));

  it('should be able to get user details', () => {
    store.dispatch(
      new fromStore.LoadUserDetailsSuccess({ uid: 'testUser' } as User)
    );

    let userDetails: User;
    service
      .get()
      .subscribe(data => {
        userDetails = data;
      })
      .unsubscribe();
    expect(userDetails).toEqual({ uid: 'testUser' });
  });

  it('should be able to load user details', () => {
    service.load('testUserId');
    expect(store.dispatch).toHaveBeenCalledWith(
      new fromStore.LoadUserDetails('testUserId')
    );
  });

  it('should be able to register user', () => {
    const userRegisterFormData: UserRegisterFormData = {
      titleCode: 'Mr.',
      firstName: 'firstName',
      lastName: 'lastName',
      uid: 'uid',
      password: 'password',
    };
    service.register(userRegisterFormData);
    expect(store.dispatch).toHaveBeenCalledWith(
      new fromStore.RegisterUser(userRegisterFormData)
    );
  });

  describe('Remove User Account', () => {
    it('should be able to remove user account', () => {
      service.remove('testUserId');
      expect(store.dispatch).toHaveBeenCalledWith(
        new fromStore.RemoveUser('testUserId')
      );
    });

    it('should getRemoveUserResultLoading() return loading flag', () => {
      store.dispatch(new fromStore.RemoveUser('testUserId'));

      let result = false;
      service
        .getRemoveUserResultLoading()
        .subscribe(loading => (result = loading))
        .unsubscribe();

      expect(result).toEqual(true);
    });

    it('should getRemoveUserResultError() return the error flag', () => {
      store.dispatch(new fromStore.RemoveUserFail('error'));

      let result = false;
      service
        .getRemoveUserResultError()
        .subscribe(loading => (result = loading))
        .unsubscribe();

      expect(result).toEqual(true);
    });

    it('should getRemoveUserResultSuccess() return the success flag', () => {
      store.dispatch(new fromStore.RemoveUserSuccess());

      let result = false;
      service
        .getRemoveUserResultSuccess()
        .subscribe(loading => (result = loading))
        .unsubscribe();

      expect(result).toEqual(true);
    });

    it('should resetUpdatePasswordProcessState() dispatch an UpdatePasswordReset action', () => {
      service.resetUpdatePasswordProcessState();
      expect(store.dispatch).toHaveBeenCalledWith(
        new fromStore.UpdatePasswordReset()
      );
    });
  });

  it('should be able to get order details', () => {
    store.dispatch(
      new fromStore.LoadOrderDetailsSuccess({ code: 'testOrder' })
    );

    let order: Order;
    service
      .getOrderDetails()
      .subscribe(data => {
        order = data;
      })
      .unsubscribe();
    expect(order).toEqual({ code: 'testOrder' });
  });

  it('should be able to load order details', () => {
    service.loadOrderDetails('userId', 'orderCode');
    expect(store.dispatch).toHaveBeenCalledWith(
      new fromStore.LoadOrderDetails({
        userId: 'userId',
        orderCode: 'orderCode',
      })
    );
  });

  it('should be able to clear order details', () => {
    service.clearOrderDetails();
    expect(store.dispatch).toHaveBeenCalledWith(
      new fromStore.ClearOrderDetails()
    );
  });

  it('should be able to get order history list', () => {
    store.dispatch(
      new fromStore.LoadUserOrdersSuccess({
        orders: [],
        pagination: {},
        sorts: [],
      })
    );

    let orderList: OrderHistoryList;
    service
      .getOrderHistoryList('', 1)
      .subscribe(data => {
        orderList = data;
      })
      .unsubscribe();
    expect(orderList).toEqual({
      orders: [],
      pagination: {},
      sorts: [],
    });
  });

  it('should be able to get order list loaded flag', () => {
    store.dispatch(new fromStore.LoadUserOrdersSuccess({}));

    let orderListLoaded: boolean;
    service
      .getOrderHistoryListLoaded()
      .subscribe(data => {
        orderListLoaded = data;
      })
      .unsubscribe();
    expect(orderListLoaded).toEqual(true);
  });

  it('should be able to load user payment methods', () => {
    service.loadPaymentMethods('testUserId');
    expect(store.dispatch).toHaveBeenCalledWith(
      new fromStore.LoadUserPaymentMethods('testUserId')
    );
  });

  it('should be able to get user payment methods', () => {
    const paymentsList: Occ.PaymentDetailsList = {
      payments: [{ id: 'method1' }, { id: 'method2' }],
    };
    store.dispatch(
      new fromStore.LoadUserPaymentMethodsSuccess(paymentsList.payments)
    );

    let paymentMethods: PaymentDetails[];
    service
      .getPaymentMethods()
      .subscribe(data => {
        paymentMethods = data;
      })
      .unsubscribe();
    expect(paymentMethods).toEqual([{ id: 'method1' }, { id: 'method2' }]);
  });

  it('should be able to get user payment methods loading flag', () => {
    store.dispatch(new fromStore.LoadUserPaymentMethods('testUserId'));

    let flag: boolean;
    service
      .getPaymentMethodsLoading()
      .subscribe(data => {
        flag = data;
      })
      .unsubscribe();
    expect(flag).toEqual(true);
  });

  it('should dispatch proper action for setPaymentMethodAsDefault', () => {
    service.setPaymentMethodAsDefault('userId', 'paymentMethodId');
    expect(store.dispatch).toHaveBeenCalledWith(
      new fromStore.SetDefaultUserPaymentMethod({
        userId: 'userId',
        paymentMethodId: 'paymentMethodId',
      })
    );
  });

  it('should dispatch proper action for deleteUserPaymentMethod', () => {
    service.deletePaymentMethod('userId', 'paymentMethodId');
    expect(store.dispatch).toHaveBeenCalledWith(
      new fromStore.DeleteUserPaymentMethod({
        userId: 'userId',
        paymentMethodId: 'paymentMethodId',
      })
    );
  });

  it('should be able to load order list data', () => {
    service.loadOrderList('userId', 10, 1, 'byDate');
    expect(store.dispatch).toHaveBeenCalledWith(
      new fromStore.LoadUserOrders({
        userId: 'userId',
        pageSize: 10,
        currentPage: 1,
        sort: 'byDate',
      })
    );
  });

  it('should be able to load user addresses', () => {
    service.loadAddresses('testUserId');
    expect(store.dispatch).toHaveBeenCalledWith(
      new fromStore.LoadUserAddresses('testUserId')
    );
  });

  it('should be able to get user addresses', () => {
    const mockUserAddresses: Address[] = [
      { id: 'address1' },
      { id: 'address2' },
    ];
    store.dispatch(new fromStore.LoadUserAddressesSuccess(mockUserAddresses));

    let addresses: Address[];
    service
      .getAddresses()
      .subscribe(data => {
        addresses = data;
      })
      .unsubscribe();
    expect(addresses).toEqual([{ id: 'address1' }, { id: 'address2' }]);
  });

  it('should be able to get titles data', () => {
    store.dispatch(
      new fromStore.LoadTitlesSuccess([
        { code: 't1', name: 't1' },
        { code: 't2', name: 't2' },
      ])
    );
    let titles: Title[];
    service
      .getTitles()
      .subscribe(data => {
        titles = data;
      })
      .unsubscribe();
    expect(titles).toEqual([
      { code: 't1', name: 't1' },
      { code: 't2', name: 't2' },
    ]);
  });

  it('should be able to load titles', () => {
    service.loadTitles();
    expect(store.dispatch).toHaveBeenCalledWith(new fromStore.LoadTitles());
  });

  it('should be able to load delivery countries', () => {
    service.loadDeliveryCountries();
    expect(store.dispatch).toHaveBeenCalledWith(
      new fromStore.LoadDeliveryCountries()
    );
  });

  it('should be able to get all delivery countries', () => {
    store.dispatch(
      new fromStore.LoadDeliveryCountriesSuccess([
        { isocode: 'c1', name: 'n1' },
        { isocode: 'c2', name: 'n2' },
      ])
    );
    let countries: Country[];
    service
      .getDeliveryCountries()
      .subscribe(data => {
        countries = data;
      })
      .unsubscribe();
    expect(countries).toEqual([
      { isocode: 'c1', name: 'n1' },
      { isocode: 'c2', name: 'n2' },
    ]);
  });

  it('should be able to get country by isocode', () => {
    store.dispatch(
      new fromStore.LoadDeliveryCountriesSuccess([
        { isocode: 'c1', name: 'n1' },
        { isocode: 'c2', name: 'n2' },
      ])
    );

    let country: Country;
    service
      .getCountry('c1')
      .subscribe(data => {
        country = data;
      })
      .unsubscribe();
    expect(country).toEqual({ isocode: 'c1', name: 'n1' });
  });

  it('should be able to load regions based on country isocode', () => {
    service.loadRegions('ca');
    expect(store.dispatch).toHaveBeenCalledWith(
      new fromStore.LoadRegions('ca')
    );
  });

  it('should be able to add user address', () => {
    const mockAddress: Address = {
      firstName: 'John',
      lastName: 'Doe',
      titleCode: 'mr',
      line1: 'Toyosaki 2 create on cart',
      line2: 'line2',
      town: 'town',
      region: { isocode: 'JP-27' },
      postalCode: 'zip',
      country: { isocode: 'JP' },
    };

    service.addUserAddress('testUserId', mockAddress);
    expect(store.dispatch).toHaveBeenCalledWith(
      new fromStore.AddUserAddress({
        userId: 'testUserId',
        address: mockAddress,
      })
    );
  });

  it('should be able to update user address', () => {
    const mockAddressUpdate = {
      town: 'Test Town',
    };

    service.updateUserAddress('testUserId', '123', mockAddressUpdate);
    expect(store.dispatch).toHaveBeenCalledWith(
      new fromStore.UpdateUserAddress({
        userId: 'testUserId',
        addressId: '123',
        address: mockAddressUpdate,
      })
    );
  });

  it('should be able to delete user address', () => {
    service.deleteUserAddress('testUserId', '123');
    expect(store.dispatch).toHaveBeenCalledWith(
      new fromStore.DeleteUserAddress({
        userId: 'testUserId',
        addressId: '123',
      })
    );
  });

  it('should be able to set address as default address', () => {
    service.setAddressAsDefault('testUserId', '123');
    expect(store.dispatch).toHaveBeenCalledWith(
      new fromStore.UpdateUserAddress({
        userId: 'testUserId',
        addressId: '123',
        address: {
          defaultAddress: true,
        },
      })
    );
  });

  it('should be able to get all regions', () => {
    const regionsList: Region[] = [{ name: 'r1' }, { name: 'r2' }];
    store.dispatch(new fromStore.LoadRegionsSuccess(regionsList));

    let regions: Region[];
    service
      .getRegions()
      .subscribe(data => {
        regions = data;
      })
      .unsubscribe();
    expect(regions).toEqual([{ name: 'r1' }, { name: 'r2' }]);
  });

  it('should be able to clear order list', () => {
    service.clearOrderList();
    expect(store.dispatch).toHaveBeenCalledWith(
      new fromStore.ClearUserOrders()
    );
  });

  describe('update personal details', () => {
    const username = 'xxx';
    const userDetails: User = {
      uid: username,
    };

    it('should dispatch UpdateUserDetails action', () => {
      service.updatePersonalDetails(username, userDetails);
      expect(store.dispatch).toHaveBeenCalledWith(
        new fromStore.UpdateUserDetails({ username, userDetails })
      );
    });

    it('should return the loading flag', () => {
      store.dispatch(new fromStore.UpdateUserDetailsSuccess(userDetails));

      let result: boolean;
      service
        .getUpdatePersonalDetailsResultLoading()
        .subscribe(loading => (result = loading))
        .unsubscribe();

      expect(result).toEqual(false);
    });

    it('should return the error flag', () => {
      store.dispatch(new fromStore.UpdateUserDetailsFail('error'));

      let result: boolean;
      service
        .getUpdatePersonalDetailsResultError()
        .subscribe(loading => (result = loading))
        .unsubscribe();

      expect(result).toEqual(true);
    });

    it('should return the success flag', () => {
      store.dispatch(new fromStore.UpdateUserDetailsSuccess(userDetails));

      let result: boolean;
      service
        .getUpdatePersonalDetailsResultSuccess()
        .subscribe(loading => (result = loading))
        .unsubscribe();

      expect(result).toEqual(true);
    });

    it('should dispatch a reset action', () => {
      service.resetUpdatePersonalDetailsProcessingState();
      expect(store.dispatch).toHaveBeenCalledWith(
        new fromStore.ResetUpdateUserDetails()
      );
    });
  });

  it('should be able to reset password', () => {
    service.resetPassword('test token', 'test password');
    expect(store.dispatch).toHaveBeenCalledWith(
      new fromStore.ResetPassword({
        token: 'test token',
        password: 'test password',
      })
    );
  });

  it('should be able to request a forgot password email', () => {
    service.requestForgotPasswordEmail('test@test.com');
    expect(store.dispatch).toHaveBeenCalledWith(
      new fromStore.ForgotPasswordEmailRequest('test@test.com')
    );
  });

  it('should be able to return whether user password is succesfully reset', () => {
    store.dispatch(new fromStore.ResetPasswordSuccess());

    let isResst: boolean;
    service
      .isPasswordReset()
      .subscribe(data => {
        isResst = data;
      })
      .unsubscribe();
    expect(isResst).toBeTruthy();
  });

  describe('Update Email ', () => {
    const uid = 'test@test.com';
    const password = 'Qwe123!';
    const newUid = 'tester@sap.com';

    it('should dispatch UpdateEmail action', () => {
      service.updateEmail(uid, password, newUid);
      expect(store.dispatch).toHaveBeenCalledWith(
        new fromStore.UpdateEmailAction({ uid, password, newUid })
      );
    });

    it('should return the success flag', () => {
      store.dispatch(new fromStore.UpdateEmailSuccessAction(newUid));

      let result: boolean;
      service
        .getUpdateEmailResultSuccess()
        .subscribe(success => (result = success))
        .unsubscribe();

      expect(result).toEqual(true);
    });

    it('should return the error flag', () => {
      store.dispatch(new fromStore.UpdateEmailErrorAction('error'));

      let result: boolean;
      service
        .getUpdateEmailResultError()
        .subscribe(error => (result = error))
        .unsubscribe();

      expect(result).toEqual(true);
    });

    it('should return the loading flag', () => {
      store.dispatch(new fromStore.UpdateEmailSuccessAction(newUid));

      let result: boolean;
      service
        .getUpdateEmailResultLoading()
        .subscribe(loading => (result = loading))
        .unsubscribe();

      expect(result).toEqual(false);
    });

    it('should dispatch a ResetUpdateEmail action', () => {
      service.resetUpdateEmailResultState();
      expect(store.dispatch).toHaveBeenCalledWith(
        new fromStore.ResetUpdateEmailAction()
      );
    });
  });

  describe('update password', () => {
    const userId = 'email@test.com';
    const oldPassword = 'oldPass123';
    const newPassword = 'newPass456';

    it('should updatePassword() dispatch UpdatePassword action', () => {
      service.updatePassword(userId, oldPassword, newPassword);

      expect(store.dispatch).toHaveBeenCalledWith(
        new fromStore.UpdatePassword({ userId, oldPassword, newPassword })
      );
    });

    it('should getUpdatePasswordResultLoading() return loading flag', () => {
      store.dispatch(
        new fromStore.UpdatePassword({ userId, oldPassword, newPassword })
      );

      let result = false;
      service
        .getUpdatePasswordResultLoading()
        .subscribe(loading => (result = loading))
        .unsubscribe();

      expect(result).toEqual(true);
    });

    it('should getUpdatePasswordResultError() return the error flag', () => {
      store.dispatch(new fromStore.UpdatePasswordFail('error'));

      let result = false;
      service
        .getUpdatePasswordResultError()
        .subscribe(loading => (result = loading))
        .unsubscribe();

      expect(result).toEqual(true);
    });

    it('should getUpdatePasswordResultSuccess() return the success flag', () => {
      store.dispatch(new fromStore.UpdatePasswordSuccess());

      let result = false;
      service
        .getUpdatePasswordResultSuccess()
        .subscribe(loading => (result = loading))
        .unsubscribe();

      expect(result).toEqual(true);
    });

    it('should resetUpdatePasswordProcessState() dispatch an UpdatePasswordReset action', () => {
      service.resetUpdatePasswordProcessState();
      expect(store.dispatch).toHaveBeenCalledWith(
        new fromStore.UpdatePasswordReset()
      );
    });
  });

<<<<<<< HEAD
  it('should be able to load product interests', () => {
    service.loadProductInterests('userId', 5, 0, 'name:asc');
    expect(store.dispatch).toHaveBeenCalledWith(
      new fromStore.LoadProductInterests({
        userId: 'userId',
        pageSize: 5,
        currentPage: 1,
        sort: 'name:asc',
      })
    );
  });
  it('should be able to get product interests', () => {
    store.dispatch(
      new fromStore.LoadProductInterestsSuccess({
        results: [],
        sorts: [],
        pagination: {},
      })
    );

    service
      .getProdutInterests('', 1)
      .subscribe(data =>
        expect(data).toEqual({
          orders: [],
          pagination: {},
          sorts: [],
        })
      )
      .unsubscribe();
  });
  it('should be able to get product interests loaded flag', () => {
    store.dispatch(new fromStore.LoadProductInterestsSuccess({}));
    service
      .getProdutInterestsLoaded()
      .subscribe(data => expect(data).toEqual(true))
      .unsubscribe();
  });
  it('should be able to delete product interests', () => {
    service.deleteProdutInterest('userId', {});
    expect(store.dispatch).toHaveBeenCalledWith(
      new fromStore.DeleteProductInterests({
        userId: 'userId',
        item: {},
      })
    );
  });
  it('should be able to clear product interests', () => {
    service.clearProductInterests();
    expect(store.dispatch).toHaveBeenCalledWith(
      new fromStore.ClearProductInterests()
    );
=======
  describe('notification preference:', () => {
    const userId = 'testUserId';
    const mockBasicNotificationPreferenceList: BasicNotificationPreferenceList = {
      preferences: [
        {
          channel: 'EMAIL',
          value: 'test@sap.com',
          enabled: false,
          visible: true,
        },
      ],
    };
    it('should be able to load notification preferences', () => {
      service.loadNotificationPreferences(userId);
      expect(store.dispatch).toHaveBeenCalledWith(
        new fromStore.LoadNotificationPreferences(userId)
      );
    });

    it('should be able to get notification preferences', () => {
      store.dispatch(
        new fromStore.LoadNotificationPreferencesSuccess(
          mockBasicNotificationPreferenceList
        )
      );

      let basicNotificationPreferenceList: BasicNotificationPreferenceList;
      service
        .getNotificationPreferences()
        .subscribe(data => {
          basicNotificationPreferenceList = data;
        })
        .unsubscribe();
      expect(basicNotificationPreferenceList).toEqual(
        mockBasicNotificationPreferenceList
      );
    });

    it('should be able to update notification preferences', () => {
      service.updateNotificationPreferences(
        userId,
        mockBasicNotificationPreferenceList
      );
      expect(store.dispatch).toHaveBeenCalledWith(
        new fromStore.UpdateNotificationPreferences({
          userId: userId,
          basicNotificationPreferenceList: mockBasicNotificationPreferenceList,
        })
      );
    });
>>>>>>> fa17d8df
  });
});<|MERGE_RESOLUTION|>--- conflicted
+++ resolved
@@ -7,15 +7,12 @@
 import * as fromStore from '../store/index';
 import { USER_FEATURE } from '../store/user-state';
 import { UserService } from './user.service';
-<<<<<<< HEAD
-import { ProductInterestList } from '../model/product-interest.model';
-=======
 import { Title, User } from '../../model/misc.model';
 import { Address, Country, Region } from '../../model/address.model';
 import { Order, OrderHistoryList } from '../../model/order.model';
 import { PaymentDetails } from '../../model/cart.model';
 import { Occ } from '../../occ/occ-models/occ.models';
->>>>>>> fa17d8df
+import { ProductInterestList } from '../model/product-interest.model';
 
 describe('UserService', () => {
   let service: UserService;
@@ -656,7 +653,6 @@
     });
   });
 
-<<<<<<< HEAD
   it('should be able to load product interests', () => {
     service.loadProductInterests('userId', 5, 0, 'name:asc');
     expect(store.dispatch).toHaveBeenCalledWith(
@@ -709,7 +705,8 @@
     expect(store.dispatch).toHaveBeenCalledWith(
       new fromStore.ClearProductInterests()
     );
-=======
+  });
+
   describe('notification preference:', () => {
     const userId = 'testUserId';
     const mockBasicNotificationPreferenceList: BasicNotificationPreferenceList = {
@@ -760,6 +757,5 @@
         })
       );
     });
->>>>>>> fa17d8df
   });
 });