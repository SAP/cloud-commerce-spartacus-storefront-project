import { TestBed, inject } from '@angular/core/testing';

import { StoreModule, Store } from '@ngrx/store';

import { of } from 'rxjs';

import { UserRegisterFormData } from '../model/user.model';
import * as fromStore from '../store/index';
import { USER_FEATURE } from '../store/user-state';
import {
  Address,
  Order,
  User,
  PaymentDetailsList,
  Region,
  OrderHistoryList,
  PaymentDetails,
  Title,
  Country,
} from '../../occ/occ-models/index';
import { PROCESS_FEATURE } from '../../process/store/process-state';
import * as fromProcessReducers from '../../process/store/reducers';

import { UserService } from './user.service';

describe('UserService', () => {
  let service: UserService;
  let store: Store<fromStore.UserState>;

  beforeEach(() => {
    TestBed.configureTestingModule({
      imports: [
        StoreModule.forRoot({}),
        StoreModule.forFeature(USER_FEATURE, fromStore.getReducers()),
<<<<<<< HEAD
        StoreModule.forFeature(
          PROCESS_FEATURE,
          fromProcessReducers.getReducers()
        )
=======
>>>>>>> f5ecc777
      ],
      providers: [UserService],
    });

    store = TestBed.get(Store);
    spyOn(store, 'dispatch').and.callThrough();
    service = TestBed.get(UserService);
  });

  it('should UserService is injected', inject(
    [UserService],
    (userService: UserService) => {
      expect(userService).toBeTruthy();
    }
  ));

  it('should be able to get user details', () => {
    store.dispatch(
      new fromStore.LoadUserDetailsSuccess({ uid: 'testUser' } as User)
    );

    let userDetails: User;
    service
      .get()
      .subscribe(data => {
        userDetails = data;
      })
      .unsubscribe();
    expect(userDetails).toEqual({ uid: 'testUser' });
  });

  it('should be able to load user details', () => {
    service.load('testUserId');
    expect(store.dispatch).toHaveBeenCalledWith(
      new fromStore.LoadUserDetails('testUserId')
    );
  });

  it('should be able to register user', () => {
    const userRegisterFormData: UserRegisterFormData = {
      titleCode: 'Mr.',
      firstName: 'firstName',
      lastName: 'lastName',
      uid: 'uid',
      password: 'password',
    };
    service.register(userRegisterFormData);
    expect(store.dispatch).toHaveBeenCalledWith(
      new fromStore.RegisterUser(userRegisterFormData)
    );
  });

  it('should be able to get order details', () => {
    store.dispatch(
      new fromStore.LoadOrderDetailsSuccess({ code: 'testOrder' })
    );

    let order: Order;
    service
      .getOrderDetails()
      .subscribe(data => {
        order = data;
      })
      .unsubscribe();
    expect(order).toEqual({ code: 'testOrder' });
  });

  it('should be able to load order details', () => {
    service.loadOrderDetails('userId', 'orderCode');
    expect(store.dispatch).toHaveBeenCalledWith(
      new fromStore.LoadOrderDetails({
        userId: 'userId',
        orderCode: 'orderCode',
      })
    );
  });

  it('should be able to clear order details', () => {
    service.clearOrderDetails();
    expect(store.dispatch).toHaveBeenCalledWith(
      new fromStore.ClearOrderDetails()
    );
  });

  it('should be able to get order history list', () => {
    store.dispatch(
      new fromStore.LoadUserOrdersSuccess({
        orders: [],
        pagination: {},
        sorts: [],
      })
    );

    let orderList: OrderHistoryList;
    service
      .getOrderHistoryList('', 1)
      .subscribe(data => {
        orderList = data;
      })
      .unsubscribe();
    expect(orderList).toEqual({
      orders: [],
      pagination: {},
      sorts: [],
    });
  });

  it('should be able to get order list loaded flag', () => {
    store.dispatch(new fromStore.LoadUserOrdersSuccess({}));

    let orderListLoaded: boolean;
    service
      .getOrderHistoryListLoaded()
      .subscribe(data => {
        orderListLoaded = data;
      })
      .unsubscribe();
    expect(orderListLoaded).toEqual(true);
  });

  it('should be able to load user payment methods', () => {
    service.loadPaymentMethods('testUserId');
    expect(store.dispatch).toHaveBeenCalledWith(
      new fromStore.LoadUserPaymentMethods('testUserId')
    );
  });

  it('should be able to get user payment methods', () => {
    const paymentsList: PaymentDetailsList = {
      payments: [{ id: 'method1' }, { id: 'method2' }],
    };
    store.dispatch(
      new fromStore.LoadUserPaymentMethodsSuccess(paymentsList.payments)
    );

    let paymentMethods: PaymentDetails[];
    service
      .getPaymentMethods()
      .subscribe(data => {
        paymentMethods = data;
      })
      .unsubscribe();
    expect(paymentMethods).toEqual([{ id: 'method1' }, { id: 'method2' }]);
  });

  it('should be able to get user payment methods loading flag', () => {
    store.dispatch(new fromStore.LoadUserPaymentMethods('testUserId'));

    let flag: boolean;
    service
      .getPaymentMethodsLoading()
      .subscribe(data => {
        flag = data;
      })
      .unsubscribe();
    expect(flag).toEqual(true);
  });

  it('should dispatch proper action for setPaymentMethodAsDefault', () => {
    service.setPaymentMethodAsDefault('userId', 'paymentMethodId');
    expect(store.dispatch).toHaveBeenCalledWith(
      new fromStore.SetDefaultUserPaymentMethod({
        userId: 'userId',
        paymentMethodId: 'paymentMethodId',
      })
    );
  });

  it('should dispatch proper action for deleteUserPaymentMethod', () => {
    service.deletePaymentMethod('userId', 'paymentMethodId');
    expect(store.dispatch).toHaveBeenCalledWith(
      new fromStore.DeleteUserPaymentMethod({
        userId: 'userId',
        paymentMethodId: 'paymentMethodId',
      })
    );
  });

  it('should be able to load order list data', () => {
    service.loadOrderList('userId', 10, 1, 'byDate');
    expect(store.dispatch).toHaveBeenCalledWith(
      new fromStore.LoadUserOrders({
        userId: 'userId',
        pageSize: 10,
        currentPage: 1,
        sort: 'byDate',
      })
    );
  });

  it('should be able to load user addresses', () => {
    service.loadAddresses('testUserId');
    expect(store.dispatch).toHaveBeenCalledWith(
      new fromStore.LoadUserAddresses('testUserId')
    );
  });

  it('should be able to get user addresses', () => {
    const mockUserAddresses: Address[] = [
      { id: 'address1' },
      { id: 'address2' },
    ];
    store.dispatch(new fromStore.LoadUserAddressesSuccess(mockUserAddresses));

    let addresses: Address[];
    service
      .getAddresses()
      .subscribe(data => {
        addresses = data;
      })
      .unsubscribe();
    expect(addresses).toEqual([{ id: 'address1' }, { id: 'address2' }]);
  });

  it('should be able to get titles data', () => {
    store.dispatch(
      new fromStore.LoadTitlesSuccess([
        { code: 't1', name: 't1' },
        { code: 't2', name: 't2' },
      ])
    );
    let titles: Title[];
    service
      .getTitles()
      .subscribe(data => {
        titles = data;
      })
      .unsubscribe();
    expect(titles).toEqual([
      { code: 't1', name: 't1' },
      { code: 't2', name: 't2' },
    ]);
  });

  it('should be able to load titles', () => {
    service.loadTitles();
    expect(store.dispatch).toHaveBeenCalledWith(new fromStore.LoadTitles());
  });

  it('should be able to load delivery countries', () => {
    service.loadDeliveryCountries();
    expect(store.dispatch).toHaveBeenCalledWith(
      new fromStore.LoadDeliveryCountries()
    );
  });

  it('should be able to get all delivery countries', () => {
    store.dispatch(
      new fromStore.LoadDeliveryCountriesSuccess([
        { isocode: 'c1', name: 'n1' },
        { isocode: 'c2', name: 'n2' },
      ])
    );
    let countries: Country[];
    service
      .getDeliveryCountries()
      .subscribe(data => {
        countries = data;
      })
      .unsubscribe();
    expect(countries).toEqual([
      { isocode: 'c1', name: 'n1' },
      { isocode: 'c2', name: 'n2' },
    ]);
  });

  it('should be able to get country by isocode', () => {
    store.dispatch(
      new fromStore.LoadDeliveryCountriesSuccess([
        { isocode: 'c1', name: 'n1' },
        { isocode: 'c2', name: 'n2' },
      ])
    );

    let country: Country;
    service
      .getCountry('c1')
      .subscribe(data => {
        country = data;
      })
      .unsubscribe();
    expect(country).toEqual({ isocode: 'c1', name: 'n1' });
  });

  it('should be able to load regions based on country isocode', () => {
    service.loadRegions('ca');
    expect(store.dispatch).toHaveBeenCalledWith(
      new fromStore.LoadRegions('ca')
    );
  });

  it('should be able to add user address', () => {
    const mockAddress: Address = {
      firstName: 'John',
      lastName: 'Doe',
      titleCode: 'mr',
      line1: 'Toyosaki 2 create on cart',
      line2: 'line2',
      town: 'town',
      region: { isocode: 'JP-27' },
      postalCode: 'zip',
      country: { isocode: 'JP' },
    };

    service.addUserAddress('testUserId', mockAddress);
    expect(store.dispatch).toHaveBeenCalledWith(
      new fromStore.AddUserAddress({
        userId: 'testUserId',
        address: mockAddress,
      })
    );
  });

  it('should be able to update user address', () => {
    const mockAddressUpdate = {
      town: 'Test Town',
    };

    service.updateUserAddress('testUserId', '123', mockAddressUpdate);
    expect(store.dispatch).toHaveBeenCalledWith(
      new fromStore.UpdateUserAddress({
        userId: 'testUserId',
        addressId: '123',
        address: mockAddressUpdate,
      })
    );
  });

  it('should be able to delete user address', () => {
    service.deleteUserAddress('testUserId', '123');
    expect(store.dispatch).toHaveBeenCalledWith(
      new fromStore.DeleteUserAddress({
        userId: 'testUserId',
        addressId: '123',
      })
    );
  });

  it('should be able to set address as default address', () => {
    service.setAddressAsDefault('testUserId', '123');
    expect(store.dispatch).toHaveBeenCalledWith(
      new fromStore.UpdateUserAddress({
        userId: 'testUserId',
        addressId: '123',
        address: {
          defaultAddress: true,
        },
      })
    );
  });

  it('should be able to get all regions', () => {
    const regionsList: Region[] = [{ name: 'r1' }, { name: 'r2' }];
    store.dispatch(new fromStore.LoadRegionsSuccess(regionsList));

    let regions: Region[];
    service
      .getRegions()
      .subscribe(data => {
        regions = data;
      })
      .unsubscribe();
    expect(regions).toEqual([{ name: 'r1' }, { name: 'r2' }]);
  });

  it('should be able to clear order list', () => {
    service.clearOrderList();
    expect(store.dispatch).toHaveBeenCalledWith(
      new fromStore.ClearUserOrders()
    );
  });

  describe('update personal details', () => {
    const username = 'xxx';
    const userDetails: User = {
      uid: username
    };

    it('should dispatch UpdateUserDetails action', () => {
      service.updatePersonalDetails(username, userDetails);
      expect(store.dispatch).toHaveBeenCalledWith(
        new fromStore.UpdateUserDetails({ username, userDetails })
      );
    });

    it('should return the loading flag', () => {
      spyOn(service, 'getUpdatePersonalDetailsResultLoading').and.returnValue(
        of(true)
      );

      let result: boolean;
      service
        .getUpdatePersonalDetailsResultLoading()
        .subscribe(loading => (result = loading))
        .unsubscribe();

      expect(result).toEqual(true);
    });

    it('should return the error flag', () => {
      spyOn(service, 'getUpdatePersonalDetailsResultError').and.returnValue(
        of(true)
      );

      let result: boolean;
      service
        .getUpdatePersonalDetailsResultError()
        .subscribe(loading => (result = loading))
        .unsubscribe();

      expect(result).toEqual(true);
    });

    it('should return the success flag', () => {
      store.dispatch(new fromStore.UpdateUserDetailsSuccess(userDetails));

      let result: boolean;
      service
        .getUpdatePersonalDetailsResultSuccess()
        .subscribe(loading => (result = loading))
        .unsubscribe();

      expect(result).toEqual(true);
    });
  });

  it('should be able to reset password', () => {
    service.resetPassword('test token', 'test password');
    expect(store.dispatch).toHaveBeenCalledWith(
      new fromStore.ResetPassword({
        token: 'test token',
        password: 'test password',
      })
    );
  });

  it('should be able to request a forgot password email', () => {
    service.requestForgotPasswordEmail('test@test.com');
    expect(store.dispatch).toHaveBeenCalledWith(
      new fromStore.ForgotPasswordEmailRequest('test@test.com')
    );
  });

  it('should be able to return whether user password is succesfully reset', () => {
    store.dispatch(new fromStore.ResetPasswordSuccess());

    let isResst: boolean;
    service
      .isPasswordReset()
      .subscribe(data => {
        isResst = data;
      })
      .unsubscribe();
    expect(isResst).toBeTruthy();
  });
});<|MERGE_RESOLUTION|>--- conflicted
+++ resolved
@@ -1,26 +1,22 @@
-import { TestBed, inject } from '@angular/core/testing';
-
-import { StoreModule, Store } from '@ngrx/store';
-
+import { inject, TestBed } from '@angular/core/testing';
+import { Store, StoreModule } from '@ngrx/store';
 import { of } from 'rxjs';
-
+import {
+  Address,
+  Country,
+  Order,
+  OrderHistoryList,
+  PaymentDetails,
+  PaymentDetailsList,
+  Region,
+  Title,
+  User,
+} from '../../occ/occ-models/index';
+import { PROCESS_FEATURE } from '../../process/store/process-state';
+import * as fromProcessReducers from '../../process/store/reducers';
 import { UserRegisterFormData } from '../model/user.model';
 import * as fromStore from '../store/index';
 import { USER_FEATURE } from '../store/user-state';
-import {
-  Address,
-  Order,
-  User,
-  PaymentDetailsList,
-  Region,
-  OrderHistoryList,
-  PaymentDetails,
-  Title,
-  Country,
-} from '../../occ/occ-models/index';
-import { PROCESS_FEATURE } from '../../process/store/process-state';
-import * as fromProcessReducers from '../../process/store/reducers';
-
 import { UserService } from './user.service';
 
 describe('UserService', () => {
@@ -32,13 +28,10 @@
       imports: [
         StoreModule.forRoot({}),
         StoreModule.forFeature(USER_FEATURE, fromStore.getReducers()),
-<<<<<<< HEAD
         StoreModule.forFeature(
           PROCESS_FEATURE,
           fromProcessReducers.getReducers()
-        )
-=======
->>>>>>> f5ecc777
+        ),
       ],
       providers: [UserService],
     });
@@ -414,7 +407,7 @@
   describe('update personal details', () => {
     const username = 'xxx';
     const userDetails: User = {
-      uid: username
+      uid: username,
     };
 
     it('should dispatch UpdateUserDetails action', () => {
