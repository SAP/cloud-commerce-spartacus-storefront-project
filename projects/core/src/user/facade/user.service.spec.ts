import { inject, TestBed } from '@angular/core/testing';
import { Store, StoreModule } from '@ngrx/store';
import { Address, Country, Region } from '../../model/address.model';
import { PaymentDetails } from '../../model/cart.model';
import { ConsentTemplate } from '../../model/consent.model';
import { Title, User, UserSignUp } from '../../model/misc.model';
import { Order, OrderHistoryList } from '../../model/order.model';
import { Occ } from '../../occ/occ-models/occ.models';
import { USERID_CURRENT } from '../../occ/utils/occ-constants';
import { PROCESS_FEATURE } from '../../process/store/process-state';
import * as fromProcessReducers from '../../process/store/reducers';
import * as fromStore from '../store/index';
import { USER_FEATURE } from '../store/user-state';
import { UserService } from './user.service';

describe('UserService', () => {
  let service: UserService;
  let store: Store<fromStore.UserState>;

  beforeEach(() => {
    TestBed.configureTestingModule({
      imports: [
        StoreModule.forRoot({}),
        StoreModule.forFeature(USER_FEATURE, fromStore.getReducers()),
        StoreModule.forFeature(
          PROCESS_FEATURE,
          fromProcessReducers.getReducers()
        ),
      ],
      providers: [UserService],
    });

    store = TestBed.get(Store);
    spyOn(store, 'dispatch').and.callThrough();
    service = TestBed.get(UserService);
  });

  it('should UserService is injected', inject(
    [UserService],
    (userService: UserService) => {
      expect(userService).toBeTruthy();
    }
  ));

  it('should be able to get user details', () => {
    store.dispatch(
      new fromStore.LoadUserDetailsSuccess({ uid: 'testUser' } as User)
    );

    let userDetails: User;
    service
      .get()
      .subscribe(data => {
        userDetails = data;
      })
      .unsubscribe();
    expect(userDetails).toEqual({ uid: 'testUser' });
  });

  it('should be able to load user details', () => {
    service.load('testUserId');
    expect(store.dispatch).toHaveBeenCalledWith(
      new fromStore.LoadUserDetails('testUserId')
    );
  });

  it('should be able to register user', () => {
    const userRegisterFormData: UserSignUp = {
      titleCode: 'Mr.',
      firstName: 'firstName',
      lastName: 'lastName',
      uid: 'uid',
      password: 'password',
    };
    service.register(userRegisterFormData);
    expect(store.dispatch).toHaveBeenCalledWith(
      new fromStore.RegisterUser(userRegisterFormData)
    );
  });

  describe('Remove User Account', () => {
    it('should be able to remove user account', () => {
      service.remove();
      expect(store.dispatch).toHaveBeenCalledWith(
        new fromStore.RemoveUser(USERID_CURRENT)
      );
    });

    it('should getRemoveUserResultLoading() return loading flag', () => {
      store.dispatch(new fromStore.RemoveUser('testUserId'));

      let result = false;
      service
        .getRemoveUserResultLoading()
        .subscribe(loading => (result = loading))
        .unsubscribe();

      expect(result).toEqual(true);
    });

    it('should getRemoveUserResultError() return the error flag', () => {
      store.dispatch(new fromStore.RemoveUserFail('error'));

      let result = false;
      service
        .getRemoveUserResultError()
        .subscribe(loading => (result = loading))
        .unsubscribe();

      expect(result).toEqual(true);
    });

    it('should getRemoveUserResultSuccess() return the success flag', () => {
      store.dispatch(new fromStore.RemoveUserSuccess());

      let result = false;
      service
        .getRemoveUserResultSuccess()
        .subscribe(loading => (result = loading))
        .unsubscribe();

      expect(result).toEqual(true);
    });

    it('should resetUpdatePasswordProcessState() dispatch an UpdatePasswordReset action', () => {
      service.resetUpdatePasswordProcessState();
      expect(store.dispatch).toHaveBeenCalledWith(
        new fromStore.UpdatePasswordReset()
      );
    });
  });

  it('should be able to get order details', () => {
    store.dispatch(
      new fromStore.LoadOrderDetailsSuccess({ code: 'testOrder' })
    );

    let order: Order;
    service
      .getOrderDetails()
      .subscribe(data => {
        order = data;
      })
      .unsubscribe();
    expect(order).toEqual({ code: 'testOrder' });
  });

  it('should be able to load order details', () => {
    service.loadOrderDetails('orderCode');
    expect(store.dispatch).toHaveBeenCalledWith(
      new fromStore.LoadOrderDetails({
        userId: USERID_CURRENT,
        orderCode: 'orderCode',
      })
    );
  });

  it('should be able to clear order details', () => {
    service.clearOrderDetails();
    expect(store.dispatch).toHaveBeenCalledWith(
      new fromStore.ClearOrderDetails()
    );
  });

  it('should be able to get order history list', () => {
    store.dispatch(
      new fromStore.LoadUserOrdersSuccess({
        orders: [],
        pagination: {},
        sorts: [],
      })
    );

    let orderList: OrderHistoryList;
    service
      .getOrderHistoryList(1)
      .subscribe(data => {
        orderList = data;
      })
      .unsubscribe();
    expect(orderList).toEqual({
      orders: [],
      pagination: {},
      sorts: [],
    });
  });

  it('should be able to get order list loaded flag', () => {
    store.dispatch(new fromStore.LoadUserOrdersSuccess({}));

    let orderListLoaded: boolean;
    service
      .getOrderHistoryListLoaded()
      .subscribe(data => {
        orderListLoaded = data;
      })
      .unsubscribe();
    expect(orderListLoaded).toEqual(true);
  });

  it('should be able to load user payment methods', () => {
    service.loadPaymentMethods('testUserId');
    expect(store.dispatch).toHaveBeenCalledWith(
      new fromStore.LoadUserPaymentMethods('testUserId')
    );
  });

  it('should be able to get user payment methods', () => {
    const paymentsList: Occ.PaymentDetailsList = {
      payments: [{ id: 'method1' }, { id: 'method2' }],
    };
    store.dispatch(
      new fromStore.LoadUserPaymentMethodsSuccess(paymentsList.payments)
    );

    let paymentMethods: PaymentDetails[];
    service
      .getPaymentMethods()
      .subscribe(data => {
        paymentMethods = data;
      })
      .unsubscribe();
    expect(paymentMethods).toEqual([{ id: 'method1' }, { id: 'method2' }]);
  });

  it('should be able to get user payment methods loading flag', () => {
    store.dispatch(new fromStore.LoadUserPaymentMethods('testUserId'));

    let flag: boolean;
    service
      .getPaymentMethodsLoading()
      .subscribe(data => {
        flag = data;
      })
      .unsubscribe();
    expect(flag).toEqual(true);
  });

  it('should dispatch proper action for setPaymentMethodAsDefault', () => {
    service.setPaymentMethodAsDefault('userId', 'paymentMethodId');
    expect(store.dispatch).toHaveBeenCalledWith(
      new fromStore.SetDefaultUserPaymentMethod({
        userId: 'userId',
        paymentMethodId: 'paymentMethodId',
      })
    );
  });

  it('should dispatch proper action for deleteUserPaymentMethod', () => {
    service.deletePaymentMethod('userId', 'paymentMethodId');
    expect(store.dispatch).toHaveBeenCalledWith(
      new fromStore.DeleteUserPaymentMethod({
        userId: 'userId',
        paymentMethodId: 'paymentMethodId',
      })
    );
  });

  it('should be able to load order list data', () => {
    service.loadOrderList(10, 1, 'byDate');
    expect(store.dispatch).toHaveBeenCalledWith(
      new fromStore.LoadUserOrders({
        userId: USERID_CURRENT,
        pageSize: 10,
        currentPage: 1,
        sort: 'byDate',
      })
    );
  });

  it('should be able to load user addresses', () => {
    service.loadAddresses();
    expect(store.dispatch).toHaveBeenCalledWith(
      new fromStore.LoadUserAddresses(USERID_CURRENT)
    );
  });

  it('should be able to get user addresses', () => {
    const mockUserAddresses: Address[] = [
      { id: 'address1' },
      { id: 'address2' },
    ];
    store.dispatch(new fromStore.LoadUserAddressesSuccess(mockUserAddresses));

    let addresses: Address[];
    service
      .getAddresses()
      .subscribe(data => {
        addresses = data;
      })
      .unsubscribe();
    expect(addresses).toEqual([{ id: 'address1' }, { id: 'address2' }]);
  });

  it('should be able to get titles data', () => {
    store.dispatch(
      new fromStore.LoadTitlesSuccess([
        { code: 't1', name: 't1' },
        { code: 't2', name: 't2' },
      ])
    );
    let titles: Title[];
    service
      .getTitles()
      .subscribe(data => {
        titles = data;
      })
      .unsubscribe();
    expect(titles).toEqual([
      { code: 't1', name: 't1' },
      { code: 't2', name: 't2' },
    ]);
  });

  it('should be able to load titles', () => {
    service.loadTitles();
    expect(store.dispatch).toHaveBeenCalledWith(new fromStore.LoadTitles());
  });

  it('should be able to load delivery countries', () => {
    service.loadDeliveryCountries();
    expect(store.dispatch).toHaveBeenCalledWith(
      new fromStore.LoadDeliveryCountries()
    );
  });

  it('should be able to get all delivery countries', () => {
    store.dispatch(
      new fromStore.LoadDeliveryCountriesSuccess([
        { isocode: 'c1', name: 'n1' },
        { isocode: 'c2', name: 'n2' },
      ])
    );
    let countries: Country[];
    service
      .getDeliveryCountries()
      .subscribe(data => {
        countries = data;
      })
      .unsubscribe();
    expect(countries).toEqual([
      { isocode: 'c1', name: 'n1' },
      { isocode: 'c2', name: 'n2' },
    ]);
  });

  it('should be able to get country by isocode', () => {
    store.dispatch(
      new fromStore.LoadDeliveryCountriesSuccess([
        { isocode: 'c1', name: 'n1' },
        { isocode: 'c2', name: 'n2' },
      ])
    );

    let country: Country;
    service
      .getCountry('c1')
      .subscribe(data => {
        country = data;
      })
      .unsubscribe();
    expect(country).toEqual({ isocode: 'c1', name: 'n1' });
  });

  it('should be able to load regions based on country isocode', () => {
    service.loadRegions('ca');
    expect(store.dispatch).toHaveBeenCalledWith(
      new fromStore.LoadRegions('ca')
    );
  });

  it('should be able to add user address', () => {
    const mockAddress: Address = {
      firstName: 'John',
      lastName: 'Doe',
      titleCode: 'mr',
      line1: 'Toyosaki 2 create on cart',
      line2: 'line2',
      town: 'town',
      region: { isocode: 'JP-27' },
      postalCode: 'zip',
      country: { isocode: 'JP' },
    };

    service.addUserAddress(mockAddress);
    expect(store.dispatch).toHaveBeenCalledWith(
      new fromStore.AddUserAddress({
        userId: USERID_CURRENT,
        address: mockAddress,
      })
    );
  });

  it('should be able to update user address', () => {
    const mockAddressUpdate = {
      town: 'Test Town',
    };

    service.updateUserAddress('123', mockAddressUpdate);
    expect(store.dispatch).toHaveBeenCalledWith(
      new fromStore.UpdateUserAddress({
        userId: USERID_CURRENT,
        addressId: '123',
        address: mockAddressUpdate,
      })
    );
  });

  it('should be able to delete user address', () => {
    service.deleteUserAddress('123');
    expect(store.dispatch).toHaveBeenCalledWith(
      new fromStore.DeleteUserAddress({
        userId: USERID_CURRENT,
        addressId: '123',
      })
    );
  });

  it('should be able to set address as default address', () => {
    service.setAddressAsDefault('123');
    expect(store.dispatch).toHaveBeenCalledWith(
      new fromStore.UpdateUserAddress({
        userId: USERID_CURRENT,
        addressId: '123',
        address: {
          defaultAddress: true,
        },
      })
    );
  });

  it('should be able to get all regions', () => {
    const regionsList: Region[] = [{ name: 'r1' }, { name: 'r2' }];
    store.dispatch(new fromStore.LoadRegionsSuccess(regionsList));

    let regions: Region[];
    service
      .getRegions()
      .subscribe(data => {
        regions = data;
      })
      .unsubscribe();
    expect(regions).toEqual([{ name: 'r1' }, { name: 'r2' }]);
  });

  it('should be able to clear order list', () => {
    service.clearOrderList();
    expect(store.dispatch).toHaveBeenCalledWith(
      new fromStore.ClearUserOrders()
    );
  });

  describe('update personal details', () => {
    const username = 'xxx';
    const userDetails: User = {
      uid: username,
    };

    it('should dispatch UpdateUserDetails action', () => {
      service.updatePersonalDetails(userDetails);
      expect(store.dispatch).toHaveBeenCalledWith(
        new fromStore.UpdateUserDetails({
          username: USERID_CURRENT,
          userDetails,
        })
      );
    });

    it('should return the loading flag', () => {
      store.dispatch(new fromStore.UpdateUserDetailsSuccess(userDetails));

      let result: boolean;
      service
        .getUpdatePersonalDetailsResultLoading()
        .subscribe(loading => (result = loading))
        .unsubscribe();

      expect(result).toEqual(false);
    });

    it('should return the error flag', () => {
      store.dispatch(new fromStore.UpdateUserDetailsFail('error'));

      let result: boolean;
      service
        .getUpdatePersonalDetailsResultError()
        .subscribe(loading => (result = loading))
        .unsubscribe();

      expect(result).toEqual(true);
    });

    it('should return the success flag', () => {
      store.dispatch(new fromStore.UpdateUserDetailsSuccess(userDetails));

      let result: boolean;
      service
        .getUpdatePersonalDetailsResultSuccess()
        .subscribe(loading => (result = loading))
        .unsubscribe();

      expect(result).toEqual(true);
    });

    it('should dispatch a reset action', () => {
      service.resetUpdatePersonalDetailsProcessingState();
      expect(store.dispatch).toHaveBeenCalledWith(
        new fromStore.ResetUpdateUserDetails()
      );
    });
  });

  it('should be able to reset password', () => {
    service.resetPassword('test token', 'test password');
    expect(store.dispatch).toHaveBeenCalledWith(
      new fromStore.ResetPassword({
        token: 'test token',
        password: 'test password',
      })
    );
  });

  it('should be able to request a forgot password email', () => {
    service.requestForgotPasswordEmail('test@test.com');
    expect(store.dispatch).toHaveBeenCalledWith(
      new fromStore.ForgotPasswordEmailRequest('test@test.com')
    );
  });

  it('should be able to return whether user password is succesfully reset', () => {
    store.dispatch(new fromStore.ResetPasswordSuccess());

    let isResst: boolean;
    service
      .isPasswordReset()
      .subscribe(data => {
        isResst = data;
      })
      .unsubscribe();
    expect(isResst).toBeTruthy();
  });

  describe('Update Email ', () => {
    const password = 'Qwe123!';
    const newUid = 'tester@sap.com';

    it('should dispatch UpdateEmail action', () => {
      service.updateEmail(password, newUid);
      expect(store.dispatch).toHaveBeenCalledWith(
        new fromStore.UpdateEmailAction({
          uid: USERID_CURRENT,
          password,
          newUid,
        })
      );
    });

    it('should return the success flag', () => {
      store.dispatch(new fromStore.UpdateEmailSuccessAction(newUid));

      let result: boolean;
      service
        .getUpdateEmailResultSuccess()
        .subscribe(success => (result = success))
        .unsubscribe();

      expect(result).toEqual(true);
    });

    it('should return the error flag', () => {
      store.dispatch(new fromStore.UpdateEmailErrorAction('error'));

      let result: boolean;
      service
        .getUpdateEmailResultError()
        .subscribe(error => (result = error))
        .unsubscribe();

      expect(result).toEqual(true);
    });

    it('should return the loading flag', () => {
      store.dispatch(new fromStore.UpdateEmailSuccessAction(newUid));

      let result: boolean;
      service
        .getUpdateEmailResultLoading()
        .subscribe(loading => (result = loading))
        .unsubscribe();

      expect(result).toEqual(false);
    });

    it('should dispatch a ResetUpdateEmail action', () => {
      service.resetUpdateEmailResultState();
      expect(store.dispatch).toHaveBeenCalledWith(
        new fromStore.ResetUpdateEmailAction()
      );
    });
  });

  describe('update password', () => {
    const userId = 'email@test.com';
    const oldPassword = 'oldPass123';
    const newPassword = 'newPass456';

    it('should updatePassword() dispatch UpdatePassword action', () => {
      service.updatePassword(oldPassword, newPassword);

      expect(store.dispatch).toHaveBeenCalledWith(
        new fromStore.UpdatePassword({
          userId: USERID_CURRENT,
          oldPassword,
          newPassword,
        })
      );
    });

    it('should getUpdatePasswordResultLoading() return loading flag', () => {
      store.dispatch(
        new fromStore.UpdatePassword({ userId, oldPassword, newPassword })
      );

      let result = false;
      service
        .getUpdatePasswordResultLoading()
        .subscribe(loading => (result = loading))
        .unsubscribe();

      expect(result).toEqual(true);
    });

    it('should getUpdatePasswordResultError() return the error flag', () => {
      store.dispatch(new fromStore.UpdatePasswordFail('error'));

      let result = false;
      service
        .getUpdatePasswordResultError()
        .subscribe(loading => (result = loading))
        .unsubscribe();

      expect(result).toEqual(true);
    });

    it('should getUpdatePasswordResultSuccess() return the success flag', () => {
      store.dispatch(new fromStore.UpdatePasswordSuccess());

      let result = false;
      service
        .getUpdatePasswordResultSuccess()
        .subscribe(loading => (result = loading))
        .unsubscribe();

      expect(result).toEqual(true);
    });

    it('should resetUpdatePasswordProcessState() dispatch an UpdatePasswordReset action', () => {
      service.resetUpdatePasswordProcessState();
      expect(store.dispatch).toHaveBeenCalledWith(
        new fromStore.UpdatePasswordReset()
      );
    });
  });

  describe('consent management', () => {
<<<<<<< HEAD
    const userId = USERID_CURRENT;
    const consentTemplateListMock: ConsentTemplateList = {
      consentTemplates: [{ id: 'xxx' }],
    };
=======
    const userId = 'xxx@xxx.xxx';
    const consentTemplateListMock: ConsentTemplate[] = [{ id: 'xxx' }];
>>>>>>> 9b95c937

    describe('load consents', () => {
      describe('loadConsents', () => {
        it('should dispatch an action', () => {
          service.loadConsents();
          expect(store.dispatch).toHaveBeenCalledWith(
            new fromStore.LoadUserConsents(userId)
          );
        });
      });
      describe('getConsents', () => {
        it('should return the consent template list', () => {
          store.dispatch(
            new fromStore.LoadUserConsentsSuccess(consentTemplateListMock)
          );

          let result: ConsentTemplate[];
          service
            .getConsents()
            .subscribe(consents => (result = consents))
            .unsubscribe();
          expect(result).toEqual(consentTemplateListMock);
        });
      });
      describe('getConsentsResultLoading', () => {
        it('should return the loading flag', () => {
          store.dispatch(new fromStore.LoadUserConsents(userId));

          let result = false;
          service
            .getConsentsResultLoading()
            .subscribe(loading => (result = loading))
            .unsubscribe();

          expect(result).toEqual(true);
        });
      });
      describe('getConsentsResultSuccess', () => {
        it('should return the success flag', () => {
          store.dispatch(
            new fromStore.LoadUserConsentsSuccess(consentTemplateListMock)
          );

          let result = false;
          service
            .getConsentsResultSuccess()
            .subscribe(loading => (result = loading))
            .unsubscribe();

          expect(result).toEqual(true);
        });
      });
      describe('getConsentsResultError', () => {
        it('should return the error flag', () => {
          store.dispatch(new fromStore.LoadUserConsentsFail('an error'));

          let result = false;
          service
            .getConsentsResultError()
            .subscribe(loading => (result = loading))
            .unsubscribe();

          expect(result).toEqual(true);
        });
      });
      describe('resetConsentsProcessState', () => {
        it('should dispatch the reset action', () => {
          service.resetConsentsProcessState();
          expect(store.dispatch).toHaveBeenCalledWith(
            new fromStore.ResetLoadUserConsents()
          );
        });
      });
    });

    describe('give consent', () => {
      const consentTemplateId = 'templateId';
      const consentTemplateVersion = 0;

      describe('giveConsent', () => {
        it('should dispatch an action', () => {
          service.giveConsent(consentTemplateId, consentTemplateVersion);
          expect(store.dispatch).toHaveBeenCalledWith(
            new fromStore.GiveUserConsent({
              userId,
              consentTemplateId,
              consentTemplateVersion,
            })
          );
        });
      });
      describe('getGiveConsentResultLoading', () => {
        it('should return the loading flag', () => {
          store.dispatch(
            new fromStore.GiveUserConsent({
              userId,
              consentTemplateId,
              consentTemplateVersion,
            })
          );

          let result = false;
          service
            .getGiveConsentResultLoading()
            .subscribe(loading => (result = loading))
            .unsubscribe();

          expect(result).toEqual(true);
        });
      });
      describe('getGiveConsentResultSuccess', () => {
        it('should return the success flag', () => {
          store.dispatch(new fromStore.GiveUserConsentSuccess({}));

          let result = false;
          service
            .getGiveConsentResultSuccess()
            .subscribe(loading => (result = loading))
            .unsubscribe();

          expect(result).toEqual(true);
        });
      });
      describe('getGiveConsentResultError', () => {
        it('should return the error flag', () => {
          store.dispatch(new fromStore.GiveUserConsentFail('an error'));

          let result = false;
          service
            .getGiveConsentResultError()
            .subscribe(loading => (result = loading))
            .unsubscribe();

          expect(result).toEqual(true);
        });
      });
      describe('resetGiveConsentProcessState', () => {
        it('should dispatch the reset action', () => {
          service.resetGiveConsentProcessState();
          expect(store.dispatch).toHaveBeenCalledWith(
            new fromStore.ResetGiveUserConsentProcess()
          );
        });
      });
    });

    describe('withdraw consent', () => {
      describe('withdrawConsent', () => {
        it('should dispatch an action', () => {
          const consentCode = 'xxx';
          service.withdrawConsent(consentCode);
          expect(store.dispatch).toHaveBeenCalledWith(
            new fromStore.WithdrawUserConsent({
              userId,
              consentCode,
            })
          );
        });
      });
      describe('getWithdrawConsentResultLoading', () => {
        it('should return the loading flag', () => {
          store.dispatch(
            new fromStore.WithdrawUserConsent({ userId, consentCode: 'xxx' })
          );

          let result = false;
          service
            .getWithdrawConsentResultLoading()
            .subscribe(loading => (result = loading))
            .unsubscribe();

          expect(result).toEqual(true);
        });
      });
      describe('getWithdrawConsentResultSuccess', () => {
        it('should return the success flag', () => {
          store.dispatch(new fromStore.WithdrawUserConsentSuccess());

          let result = false;
          service
            .getWithdrawConsentResultSuccess()
            .subscribe(loading => (result = loading))
            .unsubscribe();

          expect(result).toEqual(true);
        });
      });
      describe('getWithdrawConsentResultError', () => {
        it('should return the error flag', () => {
          store.dispatch(new fromStore.WithdrawUserConsentFail('an error'));

          let result = false;
          service
            .getWithdrawConsentResultError()
            .subscribe(loading => (result = loading))
            .unsubscribe();

          expect(result).toEqual(true);
        });
      });
      describe('resetWithdrawConsentProcessState', () => {
        it('should dispatch the reset action', () => {
          service.resetWithdrawConsentProcessState();
          expect(store.dispatch).toHaveBeenCalledWith(
            new fromStore.ResetWithdrawUserConsentProcess()
          );
        });
      });
    });
  });
});<|MERGE_RESOLUTION|>--- conflicted
+++ resolved
@@ -663,15 +663,8 @@
   });
 
   describe('consent management', () => {
-<<<<<<< HEAD
     const userId = USERID_CURRENT;
-    const consentTemplateListMock: ConsentTemplateList = {
-      consentTemplates: [{ id: 'xxx' }],
-    };
-=======
-    const userId = 'xxx@xxx.xxx';
     const consentTemplateListMock: ConsentTemplate[] = [{ id: 'xxx' }];
->>>>>>> 9b95c937
 
     describe('load consents', () => {
       describe('loadConsents', () => {
