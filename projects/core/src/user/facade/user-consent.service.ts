--- conflicted
+++ resolved
@@ -214,17 +214,7 @@
 
     const updatedTemplateList: ConsentTemplate[] = [];
     for (const template of templateList) {
-<<<<<<< HEAD
-      let show = true;
-      for (const templateIdToHide of hideTemplateIds) {
-        if (template.id === templateIdToHide) {
-          show = false;
-          break;
-        }
-      }
-=======
       const show = !hideTemplateIds.includes(template.id);
->>>>>>> c516f593
       if (show) {
         updatedTemplateList.push(template);
       }
