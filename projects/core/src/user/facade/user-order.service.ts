--- conflicted
+++ resolved
@@ -9,6 +9,7 @@
   Order,
   OrderHistoryList,
 } from '../../model/order.model';
+import { OCC_USER_ID_ANONYMOUS } from '../../occ/utils/occ-constants';
 import { StateWithProcess } from '../../process/store/process-state';
 import {
   getProcessLoadingFactory,
@@ -97,17 +98,6 @@
     replenishmentOrderCode?: string
   ): void {
     this.authService.invokeWithUserId((userId) => {
-<<<<<<< HEAD
-      this.store.dispatch(
-        new UserActions.LoadUserOrders({
-          userId,
-          pageSize,
-          currentPage,
-          sort,
-          replenishmentOrderCode,
-        })
-      );
-=======
       if (userId !== OCC_USER_ID_ANONYMOUS) {
         this.store.dispatch(
           new UserActions.LoadUserOrders({
@@ -119,7 +109,6 @@
           })
         );
       }
->>>>>>> 90773efa
     });
   }
 
