--- conflicted
+++ resolved
@@ -1,13 +1,9 @@
 import { Injectable } from '@angular/core';
 import { select, Store } from '@ngrx/store';
 import { Observable } from 'rxjs';
-<<<<<<< HEAD
 import { map, take, tap } from 'rxjs/operators';
 import { AuthService } from '../../auth/facade/auth.service';
-=======
-import { map, tap } from 'rxjs/operators';
 import { ConsignmentTracking } from '../../model/consignment-tracking.model';
->>>>>>> f3765d51
 import { Order, OrderHistoryList } from '../../model/order.model';
 import { StateWithProcess } from '../../process/store/process-state';
 import { UserActions } from '../store/actions/index';
