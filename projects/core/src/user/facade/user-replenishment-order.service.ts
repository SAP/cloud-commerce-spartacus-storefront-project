--- conflicted
+++ resolved
@@ -1,15 +1,6 @@
 import { Injectable } from '@angular/core';
-<<<<<<< HEAD
-import { Observable } from 'rxjs';
-import { select, Store } from '@ngrx/store';
 import { map, tap } from 'rxjs/operators';
-import { StateWithProcess } from '../../process/store/process-state';
 import { ReplenishmentOrderList } from '../../model/replenishment-order.model';
-import { AuthService } from '../../auth/facade/auth.service';
-import { StateWithUser } from '../store/user-state';
-import { UserActions } from '../store/actions/index';
-import { UsersSelectors } from '../store/selectors/index';
-=======
 import { select, Store } from '@ngrx/store';
 import { Observable } from 'rxjs';
 import { AuthService } from '../../auth/facade/auth.service';
@@ -27,7 +18,6 @@
   CANCEL_REPLENISHMENT_ORDER_PROCESS_ID,
   StateWithUser,
 } from '../store/user-state';
->>>>>>> 49ace603
 
 @Injectable({
   providedIn: 'root',
@@ -36,12 +26,124 @@
   constructor(
     protected store: Store<StateWithUser | StateWithProcess<void>>,
     protected authService: AuthService
-  ) {}
-
-  /**
-<<<<<<< HEAD
-   * Returns replenishment order history list
-   */
+  ) { }
+
+  /**
+   * Returns replenishment order details for a given 'current' user
+   *
+   * @param replenishmentOrderCode a replenishment order code
+   */
+  loadReplenishmentOrderDetails(replenishmentOrderCode: string): void {
+    this.authService.invokeWithUserId((userId) => {
+      if (userId !== OCC_USER_ID_ANONYMOUS) {
+        this.store.dispatch(
+          new UserActions.LoadReplenishmentOrderDetails({
+            userId,
+            replenishmentOrderCode,
+          })
+        );
+      }
+    });
+  }
+
+  /**
+   * Returns a replenishment order details
+   */
+  getReplenishmentOrderDetails(): Observable<ReplenishmentOrder> {
+    return this.store.pipe(
+      select(UsersSelectors.getReplenishmentOrderDetailsValue)
+    );
+  }
+
+  /**
+   * Returns a replenishment order details loading flag
+   */
+  getReplenishmentOrderDetailsLoading(): Observable<boolean> {
+    return this.store.pipe(
+      select(UsersSelectors.getReplenishmentOrderDetailsLoading)
+    );
+  }
+
+  /**
+   * Returns a replenishment order details success flag
+   */
+  getReplenishmentOrderDetailsSuccess(): Observable<boolean> {
+    return this.store.pipe(
+      select(UsersSelectors.getReplenishmentOrderDetailsSuccess)
+    );
+  }
+
+  /**
+   * Returns a replenishment order details error flag
+   */
+  getReplenishmentOrderDetailsError(): Observable<boolean> {
+    return this.store.pipe(
+      select(UsersSelectors.getReplenishmentOrderDetailsError)
+    );
+  }
+
+  /**
+   * Clears the replenishment orders details state
+   */
+  clearReplenishmentOrderDetails(): void {
+    this.store.dispatch(new UserActions.ClearReplenishmentOrderDetails());
+  }
+
+  /**
+   * Cancels a specific replenishment order for a given 'current' user
+   *
+   * @param replenishmentOrderCode a replenishment order code
+   */
+  cancelReplenishmentOrder(replenishmentOrderCode: string): void {
+    this.authService.invokeWithUserId((userId) => {
+      if (userId !== OCC_USER_ID_ANONYMOUS) {
+        this.store.dispatch(
+          new UserActions.CancelReplenishmentOrder({
+            userId,
+            replenishmentOrderCode,
+          })
+        );
+      }
+    });
+  }
+
+  /**
+   * Returns the cancel replenishment order loading flag
+   */
+  getCancelReplenishmentOrderLoading(): Observable<boolean> {
+    return this.store.pipe(
+      select(getProcessLoadingFactory(CANCEL_REPLENISHMENT_ORDER_PROCESS_ID))
+    );
+  }
+
+  /**
+   * Returns the cancel replenishment order success flag
+   */
+  getCancelReplenishmentOrderSuccess(): Observable<boolean> {
+    return this.store.pipe(
+      select(getProcessSuccessFactory(CANCEL_REPLENISHMENT_ORDER_PROCESS_ID))
+    );
+  }
+
+  /**
+   * Returns the cancel replenishment order error flag
+   */
+  getCancelReplenishmentOrderError(): Observable<boolean> {
+    return this.store.pipe(
+      select(getProcessErrorFactory(CANCEL_REPLENISHMENT_ORDER_PROCESS_ID))
+    );
+  }
+
+  /**
+   * Clears the cancel replenishment order processing state
+   */
+  clearReplenishmentOrderProcessState(): void {
+    this.store.dispatch(new UserActions.ClearReplenishmentOrder());
+  }
+
+  /**
+ * Returns replenishment order history list
+ */
   getReplenishmentOrderHistoryList(
     pageSize: number
   ): Observable<ReplenishmentOrderList> {
@@ -95,121 +197,10 @@
   }
 
   /**
-   * Cleaning order list
-   */
+  * Clear the replenishment order list
+  */
   clearReplenishmentOrderList(): void {
     this.store.dispatch(new UserActions.ClearUserReplenishmentOrders());
-=======
-   * Returns replenishment order details for a given 'current' user
-   *
-   * @param replenishmentOrderCode a replenishment order code
-   */
-  loadReplenishmentOrderDetails(replenishmentOrderCode: string): void {
-    this.authService.invokeWithUserId((userId) => {
-      if (userId !== OCC_USER_ID_ANONYMOUS) {
-        this.store.dispatch(
-          new UserActions.LoadReplenishmentOrderDetails({
-            userId,
-            replenishmentOrderCode,
-          })
-        );
-      }
-    });
-  }
-
-  /**
-   * Returns a replenishment order details
-   */
-  getReplenishmentOrderDetails(): Observable<ReplenishmentOrder> {
-    return this.store.pipe(
-      select(UsersSelectors.getReplenishmentOrderDetailsValue)
-    );
-  }
-
-  /**
-   * Returns a replenishment order details loading flag
-   */
-  getReplenishmentOrderDetailsLoading(): Observable<boolean> {
-    return this.store.pipe(
-      select(UsersSelectors.getReplenishmentOrderDetailsLoading)
-    );
-  }
-
-  /**
-   * Returns a replenishment order details success flag
-   */
-  getReplenishmentOrderDetailsSuccess(): Observable<boolean> {
-    return this.store.pipe(
-      select(UsersSelectors.getReplenishmentOrderDetailsSuccess)
-    );
-  }
-
-  /**
-   * Returns a replenishment order details error flag
-   */
-  getReplenishmentOrderDetailsError(): Observable<boolean> {
-    return this.store.pipe(
-      select(UsersSelectors.getReplenishmentOrderDetailsError)
-    );
-  }
-
-  /**
-   * Clears the replenishment orders details state
-   */
-  clearReplenishmentOrderDetails(): void {
-    this.store.dispatch(new UserActions.ClearReplenishmentOrderDetails());
-  }
-
-  /**
-   * Cancels a specific replenishment order for a given 'current' user
-   *
-   * @param replenishmentOrderCode a replenishment order code
-   */
-  cancelReplenishmentOrder(replenishmentOrderCode: string): void {
-    this.authService.invokeWithUserId((userId) => {
-      if (userId !== OCC_USER_ID_ANONYMOUS) {
-        this.store.dispatch(
-          new UserActions.CancelReplenishmentOrder({
-            userId,
-            replenishmentOrderCode,
-          })
-        );
-      }
-    });
-  }
-
-  /**
-   * Returns the cancel replenishment order loading flag
-   */
-  getCancelReplenishmentOrderLoading(): Observable<boolean> {
-    return this.store.pipe(
-      select(getProcessLoadingFactory(CANCEL_REPLENISHMENT_ORDER_PROCESS_ID))
-    );
-  }
-
-  /**
-   * Returns the cancel replenishment order success flag
-   */
-  getCancelReplenishmentOrderSuccess(): Observable<boolean> {
-    return this.store.pipe(
-      select(getProcessSuccessFactory(CANCEL_REPLENISHMENT_ORDER_PROCESS_ID))
-    );
-  }
-
-  /**
-   * Returns the cancel replenishment order error flag
-   */
-  getCancelReplenishmentOrderError(): Observable<boolean> {
-    return this.store.pipe(
-      select(getProcessErrorFactory(CANCEL_REPLENISHMENT_ORDER_PROCESS_ID))
-    );
-  }
-
-  /**
-   * Clears the cancel replenishment order processing state
-   */
-  clearReplenishmentOrderProcessState(): void {
-    this.store.dispatch(new UserActions.ClearReplenishmentOrder());
->>>>>>> 49ace603
-  }
+  }
+
 }