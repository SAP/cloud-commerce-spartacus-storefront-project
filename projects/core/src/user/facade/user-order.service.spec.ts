--- conflicted
+++ resolved
@@ -123,11 +123,7 @@
   });
 
   it('should be able to load order list data', () => {
-<<<<<<< HEAD
-    service.loadOrderList(10, 1, 'byDate', 'test-repl-code');
-=======
-    userOrderService.loadOrderList(10, 1, 'byDate');
->>>>>>> 16dae953
+    userOrderService.loadOrderList(10, 1, 'byDate', 'test-repl-code');
     expect(store.dispatch).toHaveBeenCalledWith(
       new UserActions.LoadUserOrders({
         userId: OCC_USER_ID_CURRENT,
