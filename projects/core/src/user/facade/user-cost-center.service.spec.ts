--- conflicted
+++ resolved
@@ -1,13 +1,8 @@
 import { inject, TestBed } from '@angular/core/testing';
 import { Store, StoreModule } from '@ngrx/store';
-<<<<<<< HEAD
 import { UserIdService } from '../../auth/user-auth/facade/user-id.service';
-import { B2BAddress, CostCenter } from '../../model/org-unit.model';
-=======
-import { AuthService } from '../../auth/facade/auth.service';
 import { Address } from '../../model/address.model';
 import { CostCenter } from '../../model/org-unit.model';
->>>>>>> 45c2f838
 import { PROCESS_FEATURE } from '../../process/store/process-state';
 import * as fromProcessReducers from '../../process/store/reducers';
 import { UserActions } from '../store/actions/index';
