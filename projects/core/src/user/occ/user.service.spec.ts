import {
  HttpClientTestingModule,
  HttpTestingController,
} from '@angular/common/http/testing';
import { TestBed } from '@angular/core/testing';
import { OccConfig } from '../../occ/config/occ-config';
import {
  Address,
  AddressList,
  AddressValidation,
  PaymentDetails,
  PaymentDetailsList,
  User,
} from '../../occ/occ-models/index';
import { OccUserService } from './user.service';

const username = 'mockUsername';
const password = '1234';

const user: User = {
  customerId: username,
  displayUid: password,
};
const endpoint = '/users';
const addressVerificationEndpoint = '/addresses/verification';
const addressesEndpoint = '/addresses';
const paymentDetailsEndpoint = '/paymentdetails';
const forgotPasswordEndpoint = '/forgottenpasswordtokens';
const resetPasswordEndpoint = '/resetpassword';
const updateEmailEndpoint = '/login';
const updatePasswordEndpoint = '/password';

const MockOccModuleConfig: OccConfig = {
  backend: {
    occ: {
      baseUrl: '',
      prefix: '',
    },
  },

  site: {
    baseSite: '',
  },
};

describe('OccUserService', () => {
  let service: OccUserService;
  let httpMock: HttpTestingController;

  beforeEach(() => {
    TestBed.configureTestingModule({
      imports: [HttpClientTestingModule],
      providers: [
        OccUserService,
        { provide: OccConfig, useValue: MockOccModuleConfig },
      ],
    });

    service = TestBed.get(OccUserService);
    httpMock = TestBed.get(HttpTestingController);
  });

  afterEach(() => {
    httpMock.verify();
  });

  describe('load user details', () => {
    it('should load user details for given username and access token', () => {
      service.loadUser(username).subscribe(result => {
        expect(result).toEqual(user);
      });

      const mockReq = httpMock.expectOne(req => {
        return req.method === 'GET' && req.url === endpoint + `/${username}`;
      });

      expect(mockReq.cancelled).toBeFalsy();
      expect(mockReq.request.responseType).toEqual('json');
      mockReq.flush(user);
    });
  });

  describe('update user details', () => {
    it('should update user details for the given username', () => {
      const userUpdates: User = {
        title: 'mr',
      };
      service.updateUserDetails(username, userUpdates).subscribe(_ => _);

      const mockReq = httpMock.expectOne(req => {
        return req.method === 'PATCH' && req.url === endpoint + `/${username}`;
      });

      expect(mockReq.cancelled).toBeFalsy();
      expect(mockReq.request.responseType).toEqual('json');
      expect(mockReq.request.body).toEqual(userUpdates);
      mockReq.flush(userUpdates);
    });
  });

  describe('load address verification results', () => {
    it('should load address verification results for given user id and address', () => {
      const address: Address = {
        companyName: 'ACME',
        defaultAddress: true,
      };
      const suggestedAddresses: AddressValidation = {
        suggestedAddresses: [address],
      };

      service.verifyAddress(username, address).subscribe(result => {
        expect(result).toEqual(suggestedAddresses);
      });

      const mockReq = httpMock.expectOne(req => {
        return (
          req.method === 'POST' &&
          req.url === endpoint + `/${username}` + addressVerificationEndpoint
        );
      });

      expect(mockReq.cancelled).toBeFalsy();
      expect(mockReq.request.responseType).toEqual('json');
      mockReq.flush(suggestedAddresses);
    });
  });

  describe('load user addresses', () => {
    it('should load user addresses for a given user id', () => {
      const mockAddress1: Address = {
        companyName: 'mockCompany1',
      };
      const mockAddress2: Address = {
        companyName: 'mockCompany2',
      };
      const mockUserAddresses: AddressList = {
        addresses: [mockAddress1, mockAddress2],
      };

      service.loadUserAddresses(username).subscribe(result => {
        expect(result).toEqual(mockUserAddresses);
      });

      const mockReq = httpMock.expectOne(req => {
        return (
          req.method === 'GET' &&
          req.url === endpoint + `/${username}` + addressesEndpoint
        );
      });

      expect(mockReq.cancelled).toBeFalsy();
      expect(mockReq.request.responseType).toEqual('json');
      mockReq.flush(mockUserAddresses);
    });
  });

  describe('load user payment methods', () => {
    it('should load user payment methods for a given user id', () => {
      const mockPayment1: PaymentDetails = {
        accountHolderName: 'mockAccountHolderName1',
      };
      const mockPayment2: PaymentDetails = {
        accountHolderName: 'mockAccountHolderName2',
      };
      const mockUserPaymentMethods: PaymentDetailsList = {
        payments: [mockPayment1, mockPayment2],
      };

      service.loadUserPaymentMethods(username).subscribe(result => {
        expect(result).toEqual(mockUserPaymentMethods);
      });

      const mockReq = httpMock.expectOne(req => {
        return (
          req.method === 'GET' &&
          req.url ===
            `${endpoint}/${username}${paymentDetailsEndpoint}?saved=true`
        );
      });

      expect(mockReq.cancelled).toBeFalsy();
      expect(mockReq.request.responseType).toEqual('json');
      mockReq.flush(mockUserPaymentMethods);
    });
  });

  describe('set default user payment method', () => {
    it('should set default payment method for given user', () => {
      const mockPayment: PaymentDetails = {
        defaultPayment: true,
        id: '123',
      };

      service
        .setDefaultUserPaymentMethod(username, mockPayment.id)
        .subscribe(result => {
          expect(result).toEqual('');
        });

      const mockReq = httpMock.expectOne(req => {
        return (
          req.method === 'PATCH' &&
          req.body.defaultPayment === true &&
          req.url ===
            `${endpoint}/${username}${paymentDetailsEndpoint}/${mockPayment.id}`
        );
      });

      expect(mockReq.cancelled).toBeFalsy();
      expect(mockReq.request.responseType).toEqual('json');
      mockReq.flush('');
    });
  });

  describe('delete user payment method', () => {
    it('should delete payment method for given user', () => {
      const mockPayment: PaymentDetails = {
        id: '123',
      };

      service
        .deleteUserPaymentMethod(username, mockPayment.id)
        .subscribe(result => expect(result).toEqual(''));

      const mockReq = httpMock.expectOne(req => {
        return (
          req.method === 'DELETE' &&
          req.url ===
            `${endpoint}/${username}${paymentDetailsEndpoint}/${mockPayment.id}`
        );
      });

      expect(mockReq.cancelled).toBeFalsy();
      expect(mockReq.request.responseType).toEqual('json');
      mockReq.flush('');
    });
  });

  describe('forgot password: ', () => {
    it('should request a forgot password email for userId', () => {
      const testUserId = 'test@test.com';
      service
        .requestForgotPasswordEmail(testUserId)
        .subscribe(result => expect(result).toEqual(''));

      const mockReq = httpMock.expectOne(req => {
        return (
          req.method === 'POST' &&
          req.url === `${forgotPasswordEndpoint}` &&
          req.serializeBody() === `userId=${testUserId}`
        );
      });
      expect(mockReq.cancelled).toBeFalsy();
      mockReq.flush('');
    });
  });

  describe('reset password: ', () => {
    it('should be able to reset a new password', () => {
      const token = 'test token';
      const newPassword = 'new password';

      service
        .resetPassword(token, newPassword)
        .subscribe(result => expect(result).toEqual(''));

      const mockReq = httpMock.expectOne(req => {
        return req.method === 'POST' && req.url === `${resetPasswordEndpoint}`;
      });

      expect(mockReq.request.headers.get('cx-use-client-token')).toBeTruthy();
      expect(mockReq.request.body).toEqual({
        token: 'test token',
        newPassword: 'new password',
      });
      expect(mockReq.cancelled).toBeFalsy();
      expect(mockReq.request.responseType).toEqual('json');
      mockReq.flush('');
    });
  });

<<<<<<< HEAD
  describe('remove user account: ', () => {
    it('should be able to close user account', () => {
      service
        .removeUser('testUserId')
        .subscribe(result => expect(result).toEqual(''));

      const mockReq = httpMock.expectOne(req => {
        return req.method === 'DELETE' && req.url === `${endpoint}/testUserId`;
      });

      expect(mockReq.cancelled).toBeFalsy();
      mockReq.flush('');
=======
  describe('update email: ', () => {
    it('should be able to update the email address', () => {
      const userId = 'test@test.com';
      const currentPassword = 'Qwe123!';
      const newUserId = 'tester@sap.com';

      let result: Object;

      service
        .updateEmail(userId, currentPassword, newUserId)
        .subscribe(value => (result = value));

      const mockReq = httpMock.expectOne(req => {
        return (
          req.method === 'PUT' &&
          req.url === `${endpoint}/${userId}${updateEmailEndpoint}` &&
          req.serializeBody() ===
            `password=${currentPassword}&newLogin=${newUserId}`
        );
      });

      expect(mockReq.cancelled).toBeFalsy();

      mockReq.flush('');
      expect(result).toEqual('');
>>>>>>> 0da1e798
    });
  });

  describe('update password: ', () => {
    it('should update the password for userId', () => {
      const userId = 'test@test.com';
      const oldPassword = 'OldPass123!';
      const newPassword = 'NewPass456!';

      let result: Object;

      service
        .updatePassword(userId, oldPassword, newPassword)
        .subscribe(value => (result = value));

      const mockReq = httpMock.expectOne(req => {
        return (
          req.method === 'PUT' &&
          req.url === `${endpoint}/${userId}${updatePasswordEndpoint}` &&
          req.serializeBody() === `old=${oldPassword}&new=${newPassword}`
        );
      });
      expect(mockReq.cancelled).toBeFalsy();
      mockReq.flush('');
      expect(result).toEqual('');
    });
  });
});<|MERGE_RESOLUTION|>--- conflicted
+++ resolved
@@ -279,7 +279,6 @@
     });
   });
 
-<<<<<<< HEAD
   describe('remove user account: ', () => {
     it('should be able to close user account', () => {
       service
@@ -292,7 +291,9 @@
 
       expect(mockReq.cancelled).toBeFalsy();
       mockReq.flush('');
-=======
+    });
+  });
+
   describe('update email: ', () => {
     it('should be able to update the email address', () => {
       const userId = 'test@test.com';
@@ -318,7 +319,6 @@
 
       mockReq.flush('');
       expect(result).toEqual('');
->>>>>>> 0da1e798
     });
   });
 
