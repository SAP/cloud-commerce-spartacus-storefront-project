import {
  HttpClientTestingModule,
  HttpTestingController,
} from '@angular/common/http/testing';
import { TestBed } from '@angular/core/testing';
import { OccConfig } from '../../occ/config/occ-config';
<<<<<<< HEAD
import {
  Address,
  AddressList,
  AddressValidation,
  ConsentTemplate,
  ConsentTemplateList,
  PaymentDetails,
  PaymentDetailsList,
  User,
} from '../../occ/occ-models/index';
=======
>>>>>>> c697fc46
import { OccUserService } from './user.service';
import { User } from '../../model/misc.model';
import { Address, AddressValidation } from '../../model/address.model';
import { PaymentDetails } from '../../model/cart.model';
import { Occ } from '../../occ/occ-models/occ.models';

const username = 'mockUsername';
const password = '1234';

const user: User = {
  customerId: username,
  displayUid: password,
};
const endpoint = '/users';
const addressVerificationEndpoint = '/addresses/verification';
const addressesEndpoint = '/addresses';
const paymentDetailsEndpoint = '/paymentdetails';
const forgotPasswordEndpoint = '/forgottenpasswordtokens';
const resetPasswordEndpoint = '/resetpassword';
const updateEmailEndpoint = '/login';
const updatePasswordEndpoint = '/password';
const CONSENTS_TEMPLATES_ENDPOINT = '/consenttemplates';
const CONSENTS_ENDPOINT = '/consents';

const MockOccModuleConfig: OccConfig = {
  backend: {
    occ: {
      baseUrl: '',
      prefix: '',
    },
  },

  site: {
    baseSite: '',
  },
};

describe('OccUserService', () => {
  let service: OccUserService;
  let httpMock: HttpTestingController;

  beforeEach(() => {
    TestBed.configureTestingModule({
      imports: [HttpClientTestingModule],
      providers: [
        OccUserService,
        { provide: OccConfig, useValue: MockOccModuleConfig },
      ],
    });

    service = TestBed.get(OccUserService);
    httpMock = TestBed.get(HttpTestingController);
  });

  afterEach(() => {
    httpMock.verify();
  });

  describe('load user details', () => {
    it('should load user details for given username and access token', () => {
      service.loadUser(username).subscribe(result => {
        expect(result).toEqual(user);
      });

      const mockReq = httpMock.expectOne(req => {
        return req.method === 'GET' && req.url === endpoint + `/${username}`;
      });

      expect(mockReq.cancelled).toBeFalsy();
      expect(mockReq.request.responseType).toEqual('json');
      mockReq.flush(user);
    });
  });

  describe('update user details', () => {
    it('should update user details for the given username', () => {
      const userUpdates: User = {
        title: 'mr',
      };
      service.updateUserDetails(username, userUpdates).subscribe(_ => _);

      const mockReq = httpMock.expectOne(req => {
        return req.method === 'PATCH' && req.url === endpoint + `/${username}`;
      });

      expect(mockReq.cancelled).toBeFalsy();
      expect(mockReq.request.responseType).toEqual('json');
      expect(mockReq.request.body).toEqual(userUpdates);
      mockReq.flush(userUpdates);
    });
  });

  describe('load address verification results', () => {
    it('should load address verification results for given user id and address', () => {
      const address: Address = {
        companyName: 'ACME',
        defaultAddress: true,
      };
      const suggestedAddresses: AddressValidation = {
        suggestedAddresses: [address],
      };

      service.verifyAddress(username, address).subscribe(result => {
        expect(result).toEqual(suggestedAddresses);
      });

      const mockReq = httpMock.expectOne(req => {
        return (
          req.method === 'POST' &&
          req.url === endpoint + `/${username}` + addressVerificationEndpoint
        );
      });

      expect(mockReq.cancelled).toBeFalsy();
      expect(mockReq.request.responseType).toEqual('json');
      mockReq.flush(suggestedAddresses);
    });
  });

  describe('load user addresses', () => {
    it('should load user addresses for a given user id', () => {
      const mockAddress1: Address = {
        companyName: 'mockCompany1',
      };
      const mockAddress2: Address = {
        companyName: 'mockCompany2',
      };
      const mockUserAddresses: Occ.AddressList = {
        addresses: [mockAddress1, mockAddress2],
      };

      service.loadUserAddresses(username).subscribe(result => {
        expect(result).toEqual(mockUserAddresses);
      });

      const mockReq = httpMock.expectOne(req => {
        return (
          req.method === 'GET' &&
          req.url === endpoint + `/${username}` + addressesEndpoint
        );
      });

      expect(mockReq.cancelled).toBeFalsy();
      expect(mockReq.request.responseType).toEqual('json');
      mockReq.flush(mockUserAddresses);
    });
  });

  describe('load user payment methods', () => {
    it('should load user payment methods for a given user id', () => {
      const mockPayment1: PaymentDetails = {
        accountHolderName: 'mockAccountHolderName1',
      };
      const mockPayment2: PaymentDetails = {
        accountHolderName: 'mockAccountHolderName2',
      };
      const mockUserPaymentMethods: Occ.PaymentDetailsList = {
        payments: [mockPayment1, mockPayment2],
      };

      service.loadUserPaymentMethods(username).subscribe(result => {
        expect(result).toEqual(mockUserPaymentMethods);
      });

      const mockReq = httpMock.expectOne(req => {
        return (
          req.method === 'GET' &&
          req.url ===
            `${endpoint}/${username}${paymentDetailsEndpoint}?saved=true`
        );
      });

      expect(mockReq.cancelled).toBeFalsy();
      expect(mockReq.request.responseType).toEqual('json');
      mockReq.flush(mockUserPaymentMethods);
    });
  });

  describe('set default user payment method', () => {
    it('should set default payment method for given user', () => {
      const mockPayment: PaymentDetails = {
        defaultPayment: true,
        id: '123',
      };

      service
        .setDefaultUserPaymentMethod(username, mockPayment.id)
        .subscribe(result => {
          expect(result).toEqual('');
        });

      const mockReq = httpMock.expectOne(req => {
        return (
          req.method === 'PATCH' &&
          req.body.defaultPayment === true &&
          req.url ===
            `${endpoint}/${username}${paymentDetailsEndpoint}/${mockPayment.id}`
        );
      });

      expect(mockReq.cancelled).toBeFalsy();
      expect(mockReq.request.responseType).toEqual('json');
      mockReq.flush('');
    });
  });

  describe('delete user payment method', () => {
    it('should delete payment method for given user', () => {
      const mockPayment: PaymentDetails = {
        id: '123',
      };

      service
        .deleteUserPaymentMethod(username, mockPayment.id)
        .subscribe(result => expect(result).toEqual(''));

      const mockReq = httpMock.expectOne(req => {
        return (
          req.method === 'DELETE' &&
          req.url ===
            `${endpoint}/${username}${paymentDetailsEndpoint}/${mockPayment.id}`
        );
      });

      expect(mockReq.cancelled).toBeFalsy();
      expect(mockReq.request.responseType).toEqual('json');
      mockReq.flush('');
    });
  });

  describe('forgot password: ', () => {
    it('should request a forgot password email for userId', () => {
      const testUserId = 'test@test.com';
      service
        .requestForgotPasswordEmail(testUserId)
        .subscribe(result => expect(result).toEqual(''));

      const mockReq = httpMock.expectOne(req => {
        return (
          req.method === 'POST' &&
          req.url === `${forgotPasswordEndpoint}` &&
          req.serializeBody() === `userId=${testUserId}`
        );
      });
      expect(mockReq.cancelled).toBeFalsy();
      mockReq.flush('');
    });
  });

  describe('reset password: ', () => {
    it('should be able to reset a new password', () => {
      const token = 'test token';
      const newPassword = 'new password';

      service
        .resetPassword(token, newPassword)
        .subscribe(result => expect(result).toEqual(''));

      const mockReq = httpMock.expectOne(req => {
        return req.method === 'POST' && req.url === `${resetPasswordEndpoint}`;
      });

      expect(mockReq.request.headers.get('cx-use-client-token')).toBeTruthy();
      expect(mockReq.request.body).toEqual({
        token: 'test token',
        newPassword: 'new password',
      });
      expect(mockReq.cancelled).toBeFalsy();
      expect(mockReq.request.responseType).toEqual('json');
      mockReq.flush('');
    });
  });

  describe('remove user account: ', () => {
    it('should be able to close user account', () => {
      service
        .removeUser('testUserId')
        .subscribe(result => expect(result).toEqual(''));

      const mockReq = httpMock.expectOne(req => {
        return req.method === 'DELETE' && req.url === `${endpoint}/testUserId`;
      });

      expect(mockReq.cancelled).toBeFalsy();
      mockReq.flush('');
    });
  });

  describe('update email: ', () => {
    it('should be able to update the email address', () => {
      const userId = 'test@test.com';
      const currentPassword = 'Qwe123!';
      const newUserId = 'tester@sap.com';

      let result: Object;

      service
        .updateEmail(userId, currentPassword, newUserId)
        .subscribe(value => (result = value));

      const mockReq = httpMock.expectOne(req => {
        return (
          req.method === 'PUT' &&
          req.url === `${endpoint}/${userId}${updateEmailEndpoint}` &&
          req.serializeBody() ===
            `password=${currentPassword}&newLogin=${newUserId}`
        );
      });

      expect(mockReq.cancelled).toBeFalsy();

      mockReq.flush('');
      expect(result).toEqual('');
    });
  });

  describe('update password: ', () => {
    it('should update the password for userId', () => {
      const userId = 'test@test.com';
      const oldPassword = 'OldPass123!';
      const newPassword = 'NewPass456!';

      let result: Object;

      service
        .updatePassword(userId, oldPassword, newPassword)
        .subscribe(value => (result = value));

      const mockReq = httpMock.expectOne(req => {
        return (
          req.method === 'PUT' &&
          req.url === `${endpoint}/${userId}${updatePasswordEndpoint}` &&
          req.serializeBody() === `old=${oldPassword}&new=${newPassword}`
        );
      });
      expect(mockReq.cancelled).toBeFalsy();
      mockReq.flush('');
      expect(result).toEqual('');
    });
  });

  describe('loadConsents', () => {
    it('should retrive user consents for the given user id', () => {
      const userId = 'xxx@xxx.xxx';
      const mockConsentTemplateList: ConsentTemplateList = {
        consentTemplates: [{ id: 'xxx' }],
      };

      service.loadConsents(userId).subscribe(result => {
        expect(result).toEqual(mockConsentTemplateList);
      });

      const mockReq = httpMock.expectOne(req => {
        return (
          req.method === 'GET' &&
          req.url === endpoint + `/${userId}${CONSENTS_TEMPLATES_ENDPOINT}`
        );
      });

      expect(mockReq.cancelled).toBeFalsy();
      expect(mockReq.request.responseType).toEqual('json');
      mockReq.flush(mockConsentTemplateList);
    });
  });

  describe('giveConsent', () => {
    it('should give the user consent', () => {
      const consentTemplateId = 'xxx';
      const consentTemplateVersion = 1;
      const userId = 'xxx@xxx.xxx';

      const expectedConsentTemplate: ConsentTemplate = {
        id: consentTemplateId,
        version: consentTemplateVersion,
        currentConsent: {
          consentGivenDate: new Date(),
        },
      };
      service
        .giveConsent(userId, consentTemplateId, consentTemplateVersion)
        .subscribe(result => expect(result).toEqual(expectedConsentTemplate));

      const mockReq = httpMock.expectOne(
        req =>
          req.method === 'POST' &&
          req.url === `${endpoint}/${userId}${CONSENTS_ENDPOINT}` &&
          req.serializeBody() ===
            `consentTemplateId=${consentTemplateId}&consentTemplateVersion=${consentTemplateVersion}`
      );
      expect(mockReq.cancelled).toBeFalsy();
      expect(mockReq.request.headers.get('Content-Type')).toEqual(
        'application/x-www-form-urlencoded'
      );
      mockReq.flush(expectedConsentTemplate);
    });
  });

  describe('withdrawConsent', () => {
    it('should withdraw the user consent', () => {
      service
        .withdrawConsent('xxx@xxx.xxx', 'xxx')
        .subscribe(result => expect(result).toEqual(''));

      const mockReq = httpMock.expectOne(req => {
        return (
          req.method === 'DELETE' &&
          req.url === `${endpoint}/xxx@xxx.xxx${CONSENTS_ENDPOINT}/xxx`
        );
      });

      expect(mockReq.cancelled).toBeFalsy();
      mockReq.flush('');
    });
  });
});<|MERGE_RESOLUTION|>--- conflicted
+++ resolved
@@ -3,25 +3,16 @@
   HttpTestingController,
 } from '@angular/common/http/testing';
 import { TestBed } from '@angular/core/testing';
+import { Address, AddressValidation } from '../../model/address.model';
+import { PaymentDetails } from '../../model/cart.model';
+import { User } from '../../model/misc.model';
 import { OccConfig } from '../../occ/config/occ-config';
-<<<<<<< HEAD
 import {
-  Address,
-  AddressList,
-  AddressValidation,
   ConsentTemplate,
   ConsentTemplateList,
-  PaymentDetails,
-  PaymentDetailsList,
-  User,
-} from '../../occ/occ-models/index';
-=======
->>>>>>> c697fc46
+} from '../../occ/occ-models/additional-occ.models';
+import { Occ } from '../../occ/occ-models/occ.models';
 import { OccUserService } from './user.service';
-import { User } from '../../model/misc.model';
-import { Address, AddressValidation } from '../../model/address.model';
-import { PaymentDetails } from '../../model/cart.model';
-import { Occ } from '../../occ/occ-models/occ.models';
 
 const username = 'mockUsername';
 const password = '1234';
