import { Injectable } from '@angular/core';
import { HttpClient, HttpHeaders, HttpParams } from '@angular/common/http';

import { throwError, Observable } from 'rxjs';
import { catchError } from 'rxjs/operators';

import { UserRegisterFormData } from '../model/user.model';

import {
  InterceptorUtil,
  USE_CLIENT_TOKEN
} from '../../occ/utils/interceptor-util';
import {
  User,
  Address,
  AddressValidation,
  AddressList,
  PaymentDetailsList
} from '../../occ/occ-models/index';
import { OccEndpointsService } from '../../occ/services/occ-endpoints.service';

const USER_ENDPOINT = 'users/';
const ADDRESSES_VERIFICATION_ENDPOINT = '/addresses/verification';
const ADDRESSES_ENDPOINT = '/addresses';
const PAYMENT_DETAILS_ENDPOINT = '/paymentdetails';
const FORGOT_PASSWORD_ENDPOINT = '/forgottenpasswordtokens';
const RESET_PASSWORD_ENDPOINT = '/resetpassword';

@Injectable()
export class OccUserService {
  // some extending from baseservice is not working here...
  constructor(
    protected http: HttpClient,
    private occEndpoints: OccEndpointsService
  ) {}

  public loadUser(userId: string): Observable<User> {
    const url = this.getUserEndpoint() + userId;
    return this.http
      .get<User>(url)
      .pipe(catchError((error: any) => throwError(error)));
  }

  verifyAddress(
    userId: string,
    address: Address
  ): Observable<AddressValidation> {
    const url =
      this.getUserEndpoint() + userId + ADDRESSES_VERIFICATION_ENDPOINT;
    const headers = new HttpHeaders({
      'Content-Type': 'application/json'
    });

    return this.http
      .post<AddressValidation>(url, address, { headers })
      .pipe(catchError((error: any) => throwError(error)));
  }

  loadUserAddresses(userId: string): Observable<AddressList> {
    const url = this.getUserEndpoint() + userId + ADDRESSES_ENDPOINT;
    const headers = new HttpHeaders({
      'Content-Type': 'application/json'
    });

    return this.http
      .get<AddressList>(url, { headers })
      .pipe(catchError((error: any) => throwError(error)));
  }

  addUserAddress(userId: string, address: Address): Observable<{}> {
    const url = this.getUserEndpoint() + userId + ADDRESSES_ENDPOINT;
    const headers = new HttpHeaders({
      'Content-Type': 'application/json'
    });

    return this.http
      .post(url, address, { headers })
      .pipe(catchError((error: any) => throwError(error)));
  }

  updateUserAddress(
    userId: string,
    addressId: string,
    address: Address
  ): Observable<{}> {
    const url =
      this.getUserEndpoint() + userId + ADDRESSES_ENDPOINT + '/' + addressId;
    const headers = new HttpHeaders({
      'Content-Type': 'application/json'
    });

    return this.http
      .patch(url, address, { headers })
      .pipe(catchError((error: any) => throwError(error)));
  }

  deleteUserAddress(userId: string, addressId: string): Observable<{}> {
    const url =
      this.getUserEndpoint() + userId + ADDRESSES_ENDPOINT + '/' + addressId;
    const headers = new HttpHeaders({
      'Content-Type': 'application/json'
    });

    return this.http
      .delete(url, { headers })
      .pipe(catchError((error: any) => throwError(error)));
  }

  loadUserPaymentMethods(userId: string): Observable<PaymentDetailsList> {
    const url = `${this.getUserEndpoint()}${userId}${PAYMENT_DETAILS_ENDPOINT}?saved=true`;
    const headers = new HttpHeaders({
      'Content-Type': 'application/json'
    });

    return this.http
      .get<PaymentDetailsList>(url, { headers })
      .pipe(catchError((error: any) => throwError(error)));
  }

  deleteUserPaymentMethod(
    userId: string,
    paymentMethodID: string
  ): Observable<{}> {
    const url = `${this.getUserEndpoint()}${userId}${PAYMENT_DETAILS_ENDPOINT}/${paymentMethodID}`;
    const headers = new HttpHeaders({
      'Content-Type': 'application/json'
    });

    return this.http
      .delete(url, { headers })
      .pipe(catchError((error: any) => throwError(error)));
  }

  setDefaultUserPaymentMethod(
    userId: string,
    paymentMethodID: string
  ): Observable<{}> {
    const url = `${this.getUserEndpoint()}${userId}${PAYMENT_DETAILS_ENDPOINT}/${paymentMethodID}`;
    const headers = new HttpHeaders({
      'Content-Type': 'application/json'
    });

    return this.http
      .patch(
        url,
        // TODO: Remove billingAddress property
        { billingAddress: { titleCode: 'mr' }, defaultPayment: true },
        { headers }
      )
      .pipe(catchError((error: any) => throwError(error)));
  }

  registerUser(user: UserRegisterFormData): Observable<User> {
    const url: string = this.getUserEndpoint();
    let headers = new HttpHeaders({
      'Content-Type': 'application/json'
    });
    headers = InterceptorUtil.createHeader(USE_CLIENT_TOKEN, true, headers);

    return this.http
      .post<User>(url, user, { headers })
      .pipe(catchError((error: any) => throwError(error)));
  }

  requestForgotPasswordEmail(userEmailAddress: string): Observable<{}> {
    const url = this.occEndpoints.getEndpoint(FORGOT_PASSWORD_ENDPOINT);
    const httpParams: HttpParams = new HttpParams().set(
      'userId',
      userEmailAddress
    );
    let headers = new HttpHeaders({
      'Content-Type': 'application/x-www-form-urlencoded'
    });
    headers = InterceptorUtil.createHeader(USE_CLIENT_TOKEN, true, headers);
    return this.http
      .post(url, httpParams, { headers })
      .pipe(catchError((error: any) => throwError(error)));
  }

  resetPassword(token: string, newPassword: string): Observable<{}> {
    const url = this.occEndpoints.getEndpoint(RESET_PASSWORD_ENDPOINT);
    let headers = new HttpHeaders({
      'Content-Type': 'application/json'
    });
    headers = InterceptorUtil.createHeader(USE_CLIENT_TOKEN, true, headers);

    return this.http
      .post(url, { token, newPassword }, { headers })
      .pipe(catchError((error: any) => throwError(error)));
  }

<<<<<<< HEAD
  protected getUserEndpoint() {
=======
  protected getUserEndpoint(): string {
>>>>>>> beb4586c
    return this.occEndpoints.getEndpoint(USER_ENDPOINT);
  }
}<|MERGE_RESOLUTION|>--- conflicted
+++ resolved
@@ -189,11 +189,7 @@
       .pipe(catchError((error: any) => throwError(error)));
   }
 
-<<<<<<< HEAD
-  protected getUserEndpoint() {
-=======
   protected getUserEndpoint(): string {
->>>>>>> beb4586c
     return this.occEndpoints.getEndpoint(USER_ENDPOINT);
   }
 }