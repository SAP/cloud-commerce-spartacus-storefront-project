import { Injectable } from '@angular/core';
import { HttpClient, HttpHeaders, HttpParams } from '@angular/common/http';

import { throwError, Observable } from 'rxjs';
import { catchError } from 'rxjs/operators';

import { UserRegisterFormData } from '../model/user.model';

import {
  InterceptorUtil,
  USE_CLIENT_TOKEN
} from '../../occ/utils/interceptor-util';
import {
  User,
  Address,
  AddressValidation,
  AddressList,
  PaymentDetailsList
} from '../../occ/occ-models/index';
import { OccEndpointsService } from '../../occ/services/occ-endpoints.service';

const USER_ENDPOINT = 'users/';
const ADDRESSES_VERIFICATION_ENDPOINT = '/addresses/verification';
const ADDRESSES_ENDPOINT = '/addresses';
const PAYMENT_DETAILS_ENDPOINT = '/paymentdetails';
const FORGOT_PASSWORD_ENDPOINT = '/forgottenpasswordtokens';
const RESET_PASSWORD_ENDPOINT = '/resetpassword';

@Injectable()
export class OccUserService {
<<<<<<< HEAD
  constructor(protected http: HttpClient, protected config: OccConfig) {}
=======
  // some extending from baseservice is not working here...
  constructor(
    protected http: HttpClient,
    private occEndpoints: OccEndpointsService
  ) {}
>>>>>>> e3825392

  loadUser(userId: string): Observable<User> {
    const url = this.getUserEndpoint() + userId;
    return this.http
      .get<User>(url)
      .pipe(catchError((error: any) => throwError(error)));
  }

  updateUserDetails(username: string, user: User): Observable<{}> {
    const url = this.getUserEndpoint() + username;
    return this.http
      .patch(url, user)
      .pipe(catchError(error => throwError(error)));
  }

  verifyAddress(
    userId: string,
    address: Address
  ): Observable<AddressValidation> {
    const url =
      this.getUserEndpoint() + userId + ADDRESSES_VERIFICATION_ENDPOINT;
    const headers = new HttpHeaders({
      'Content-Type': 'application/json'
    });

    return this.http
      .post<AddressValidation>(url, address, { headers })
      .pipe(catchError((error: any) => throwError(error)));
  }

  loadUserAddresses(userId: string): Observable<AddressList> {
    const url = this.getUserEndpoint() + userId + ADDRESSES_ENDPOINT;
    const headers = new HttpHeaders({
      'Content-Type': 'application/json'
    });

    return this.http
      .get<AddressList>(url, { headers })
      .pipe(catchError((error: any) => throwError(error)));
  }

  addUserAddress(userId: string, address: Address): Observable<{}> {
    const url = this.getUserEndpoint() + userId + ADDRESSES_ENDPOINT;
    const headers = new HttpHeaders({
      'Content-Type': 'application/json'
    });

    return this.http
      .post(url, address, { headers })
      .pipe(catchError((error: any) => throwError(error)));
  }

  updateUserAddress(
    userId: string,
    addressId: string,
    address: Address
  ): Observable<{}> {
    const url =
      this.getUserEndpoint() + userId + ADDRESSES_ENDPOINT + '/' + addressId;
    const headers = new HttpHeaders({
      'Content-Type': 'application/json'
    });

    return this.http
      .patch(url, address, { headers })
      .pipe(catchError((error: any) => throwError(error)));
  }

  deleteUserAddress(userId: string, addressId: string): Observable<{}> {
    const url =
      this.getUserEndpoint() + userId + ADDRESSES_ENDPOINT + '/' + addressId;
    const headers = new HttpHeaders({
      'Content-Type': 'application/json'
    });

    return this.http
      .delete(url, { headers })
      .pipe(catchError((error: any) => throwError(error)));
  }

  loadUserPaymentMethods(userId: string): Observable<PaymentDetailsList> {
    const url = `${this.getUserEndpoint()}${userId}${PAYMENT_DETAILS_ENDPOINT}?saved=true`;
    const headers = new HttpHeaders({
      'Content-Type': 'application/json'
    });

    return this.http
      .get<PaymentDetailsList>(url, { headers })
      .pipe(catchError((error: any) => throwError(error)));
  }

  deleteUserPaymentMethod(
    userId: string,
    paymentMethodID: string
  ): Observable<{}> {
    const url = `${this.getUserEndpoint()}${userId}${PAYMENT_DETAILS_ENDPOINT}/${paymentMethodID}`;
    const headers = new HttpHeaders({
      'Content-Type': 'application/json'
    });

    return this.http
      .delete(url, { headers })
      .pipe(catchError((error: any) => throwError(error)));
  }

  setDefaultUserPaymentMethod(
    userId: string,
    paymentMethodID: string
  ): Observable<{}> {
    const url = `${this.getUserEndpoint()}${userId}${PAYMENT_DETAILS_ENDPOINT}/${paymentMethodID}`;
    const headers = new HttpHeaders({
      'Content-Type': 'application/json'
    });

    return this.http
      .patch(
        url,
        // TODO: Remove billingAddress property
        { billingAddress: { titleCode: 'mr' }, defaultPayment: true },
        { headers }
      )
      .pipe(catchError((error: any) => throwError(error)));
  }

  registerUser(user: UserRegisterFormData): Observable<User> {
    const url: string = this.getUserEndpoint();
    let headers = new HttpHeaders({
      'Content-Type': 'application/json'
    });
    headers = InterceptorUtil.createHeader(USE_CLIENT_TOKEN, true, headers);

    return this.http
      .post<User>(url, user, { headers })
      .pipe(catchError((error: any) => throwError(error)));
  }

  requestForgotPasswordEmail(userEmailAddress: string): Observable<{}> {
    const url = this.occEndpoints.getEndpoint(FORGOT_PASSWORD_ENDPOINT);
    const httpParams: HttpParams = new HttpParams().set(
      'userId',
      userEmailAddress
    );
    let headers = new HttpHeaders({
      'Content-Type': 'application/x-www-form-urlencoded'
    });
    headers = InterceptorUtil.createHeader(USE_CLIENT_TOKEN, true, headers);
    return this.http
      .post(url, httpParams, { headers })
      .pipe(catchError((error: any) => throwError(error)));
  }

  resetPassword(token: string, newPassword: string): Observable<{}> {
    const url = this.occEndpoints.getEndpoint(RESET_PASSWORD_ENDPOINT);
    let headers = new HttpHeaders({
      'Content-Type': 'application/json'
    });
    headers = InterceptorUtil.createHeader(USE_CLIENT_TOKEN, true, headers);

    return this.http
      .post(url, { token, newPassword }, { headers })
      .pipe(catchError((error: any) => throwError(error)));
  }

  protected getUserEndpoint(): string {
    return this.occEndpoints.getEndpoint(USER_ENDPOINT);
  }
}<|MERGE_RESOLUTION|>--- conflicted
+++ resolved
@@ -5,11 +5,6 @@
 import { catchError } from 'rxjs/operators';
 
 import { UserRegisterFormData } from '../model/user.model';
-
-import {
-  InterceptorUtil,
-  USE_CLIENT_TOKEN
-} from '../../occ/utils/interceptor-util';
 import {
   User,
   Address,
@@ -18,6 +13,10 @@
   PaymentDetailsList
 } from '../../occ/occ-models/index';
 import { OccEndpointsService } from '../../occ/services/occ-endpoints.service';
+import {
+  InterceptorUtil,
+  USE_CLIENT_TOKEN
+} from '../../occ/utils/interceptor-util';
 
 const USER_ENDPOINT = 'users/';
 const ADDRESSES_VERIFICATION_ENDPOINT = '/addresses/verification';
@@ -28,15 +27,11 @@
 
 @Injectable()
 export class OccUserService {
-<<<<<<< HEAD
-  constructor(protected http: HttpClient, protected config: OccConfig) {}
-=======
   // some extending from baseservice is not working here...
   constructor(
     protected http: HttpClient,
     private occEndpoints: OccEndpointsService
   ) {}
->>>>>>> e3825392
 
   loadUser(userId: string): Observable<User> {
     const url = this.getUserEndpoint() + userId;
