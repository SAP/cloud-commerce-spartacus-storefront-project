import { Injectable } from '@angular/core';
import { HttpClient, HttpHeaders, HttpParams } from '@angular/common/http';

import { throwError, Observable } from 'rxjs';
import { catchError } from 'rxjs/operators';

import { UserRegisterFormData } from '../model/user.model';
<<<<<<< HEAD
=======

import {
  InterceptorUtil,
  USE_CLIENT_TOKEN,
} from '../../occ/utils/interceptor-util';
>>>>>>> f5ecc777
import {
  User,
  Address,
  AddressValidation,
  AddressList,
  PaymentDetailsList,
} from '../../occ/occ-models/index';
import { OccEndpointsService } from '../../occ/services/occ-endpoints.service';
import {
  InterceptorUtil,
  USE_CLIENT_TOKEN
} from '../../occ/utils/interceptor-util';

const USER_ENDPOINT = 'users/';
const ADDRESSES_VERIFICATION_ENDPOINT = '/addresses/verification';
const ADDRESSES_ENDPOINT = '/addresses';
const PAYMENT_DETAILS_ENDPOINT = '/paymentdetails';
const FORGOT_PASSWORD_ENDPOINT = '/forgottenpasswordtokens';
const RESET_PASSWORD_ENDPOINT = '/resetpassword';

@Injectable()
export class OccUserService {
  // some extending from baseservice is not working here...
  constructor(
    protected http: HttpClient,
    private occEndpoints: OccEndpointsService
  ) {}

  loadUser(userId: string): Observable<User> {
    const url = this.getUserEndpoint() + userId;
    return this.http
      .get<User>(url)
      .pipe(catchError((error: any) => throwError(error)));
  }

  updateUserDetails(username: string, user: User): Observable<{}> {
    const url = this.getUserEndpoint() + username;
    return this.http
      .patch(url, user)
      .pipe(catchError(error => throwError(error)));
  }

  verifyAddress(
    userId: string,
    address: Address
  ): Observable<AddressValidation> {
    const url =
      this.getUserEndpoint() + userId + ADDRESSES_VERIFICATION_ENDPOINT;
    const headers = new HttpHeaders({
      'Content-Type': 'application/json',
    });

    return this.http
      .post<AddressValidation>(url, address, { headers })
      .pipe(catchError((error: any) => throwError(error)));
  }

  loadUserAddresses(userId: string): Observable<AddressList> {
    const url = this.getUserEndpoint() + userId + ADDRESSES_ENDPOINT;
    const headers = new HttpHeaders({
      'Content-Type': 'application/json',
    });

    return this.http
      .get<AddressList>(url, { headers })
      .pipe(catchError((error: any) => throwError(error)));
  }

  addUserAddress(userId: string, address: Address): Observable<{}> {
    const url = this.getUserEndpoint() + userId + ADDRESSES_ENDPOINT;
    const headers = new HttpHeaders({
      'Content-Type': 'application/json',
    });

    return this.http
      .post(url, address, { headers })
      .pipe(catchError((error: any) => throwError(error)));
  }

  updateUserAddress(
    userId: string,
    addressId: string,
    address: Address
  ): Observable<{}> {
    const url =
      this.getUserEndpoint() + userId + ADDRESSES_ENDPOINT + '/' + addressId;
    const headers = new HttpHeaders({
      'Content-Type': 'application/json',
    });

    return this.http
      .patch(url, address, { headers })
      .pipe(catchError((error: any) => throwError(error)));
  }

  deleteUserAddress(userId: string, addressId: string): Observable<{}> {
    const url =
      this.getUserEndpoint() + userId + ADDRESSES_ENDPOINT + '/' + addressId;
    const headers = new HttpHeaders({
      'Content-Type': 'application/json',
    });

    return this.http
      .delete(url, { headers })
      .pipe(catchError((error: any) => throwError(error)));
  }

  loadUserPaymentMethods(userId: string): Observable<PaymentDetailsList> {
    const url = `${this.getUserEndpoint()}${userId}${PAYMENT_DETAILS_ENDPOINT}?saved=true`;
    const headers = new HttpHeaders({
      'Content-Type': 'application/json',
    });

    return this.http
      .get<PaymentDetailsList>(url, { headers })
      .pipe(catchError((error: any) => throwError(error)));
  }

  deleteUserPaymentMethod(
    userId: string,
    paymentMethodID: string
  ): Observable<{}> {
    const url = `${this.getUserEndpoint()}${userId}${PAYMENT_DETAILS_ENDPOINT}/${paymentMethodID}`;
    const headers = new HttpHeaders({
      'Content-Type': 'application/json',
    });

    return this.http
      .delete(url, { headers })
      .pipe(catchError((error: any) => throwError(error)));
  }

  setDefaultUserPaymentMethod(
    userId: string,
    paymentMethodID: string
  ): Observable<{}> {
    const url = `${this.getUserEndpoint()}${userId}${PAYMENT_DETAILS_ENDPOINT}/${paymentMethodID}`;
    const headers = new HttpHeaders({
      'Content-Type': 'application/json',
    });

    return this.http
      .patch(
        url,
        // TODO: Remove billingAddress property
        { billingAddress: { titleCode: 'mr' }, defaultPayment: true },
        { headers }
      )
      .pipe(catchError((error: any) => throwError(error)));
  }

  registerUser(user: UserRegisterFormData): Observable<User> {
    const url: string = this.getUserEndpoint();
    let headers = new HttpHeaders({
      'Content-Type': 'application/json',
    });
    headers = InterceptorUtil.createHeader(USE_CLIENT_TOKEN, true, headers);

    return this.http
      .post<User>(url, user, { headers })
      .pipe(catchError((error: any) => throwError(error)));
  }

  requestForgotPasswordEmail(userEmailAddress: string): Observable<{}> {
    const url = this.occEndpoints.getEndpoint(FORGOT_PASSWORD_ENDPOINT);
    const httpParams: HttpParams = new HttpParams().set(
      'userId',
      userEmailAddress
    );
    let headers = new HttpHeaders({
      'Content-Type': 'application/x-www-form-urlencoded',
    });
    headers = InterceptorUtil.createHeader(USE_CLIENT_TOKEN, true, headers);
    return this.http
      .post(url, httpParams, { headers })
      .pipe(catchError((error: any) => throwError(error)));
  }

  resetPassword(token: string, newPassword: string): Observable<{}> {
    const url = this.occEndpoints.getEndpoint(RESET_PASSWORD_ENDPOINT);
    let headers = new HttpHeaders({
      'Content-Type': 'application/json',
    });
    headers = InterceptorUtil.createHeader(USE_CLIENT_TOKEN, true, headers);

    return this.http
      .post(url, { token, newPassword }, { headers })
      .pipe(catchError((error: any) => throwError(error)));
  }

  protected getUserEndpoint(): string {
    return this.occEndpoints.getEndpoint(USER_ENDPOINT);
  }
}<|MERGE_RESOLUTION|>--- conflicted
+++ resolved
@@ -1,30 +1,20 @@
+import { HttpClient, HttpHeaders, HttpParams } from '@angular/common/http';
 import { Injectable } from '@angular/core';
-import { HttpClient, HttpHeaders, HttpParams } from '@angular/common/http';
-
-import { throwError, Observable } from 'rxjs';
+import { Observable, throwError } from 'rxjs';
 import { catchError } from 'rxjs/operators';
-
-import { UserRegisterFormData } from '../model/user.model';
-<<<<<<< HEAD
-=======
-
+import {
+  Address,
+  AddressList,
+  AddressValidation,
+  PaymentDetailsList,
+  User,
+} from '../../occ/occ-models/index';
+import { OccEndpointsService } from '../../occ/services/occ-endpoints.service';
 import {
   InterceptorUtil,
   USE_CLIENT_TOKEN,
 } from '../../occ/utils/interceptor-util';
->>>>>>> f5ecc777
-import {
-  User,
-  Address,
-  AddressValidation,
-  AddressList,
-  PaymentDetailsList,
-} from '../../occ/occ-models/index';
-import { OccEndpointsService } from '../../occ/services/occ-endpoints.service';
-import {
-  InterceptorUtil,
-  USE_CLIENT_TOKEN
-} from '../../occ/utils/interceptor-util';
+import { UserRegisterFormData } from '../model/user.model';
 
 const USER_ENDPOINT = 'users/';
 const ADDRESSES_VERIFICATION_ENDPOINT = '/addresses/verification';
