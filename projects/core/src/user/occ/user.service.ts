import { HttpClient, HttpHeaders, HttpParams } from '@angular/common/http';
import { Injectable } from '@angular/core';
import { Observable, throwError } from 'rxjs';
import { catchError } from 'rxjs/operators';
import { Address, AddressValidation } from '../../model/address.model';
import { User } from '../../model/misc.model';
import {
<<<<<<< HEAD
  Address,
  AddressList,
  AddressValidation,
  ConsentTemplate,
  ConsentTemplateList,
  PaymentDetailsList,
  User,
} from '../../occ/occ-models/index';
=======
  ConsentTemplate,
  ConsentTemplateList,
} from '../../occ/occ-models/additional-occ.models';
import { Occ } from '../../occ/occ-models/occ.models';
>>>>>>> 53c75323
import { OccEndpointsService } from '../../occ/services/occ-endpoints.service';
import {
  InterceptorUtil,
  USE_CLIENT_TOKEN,
} from '../../occ/utils/interceptor-util';
import { UserRegisterFormData } from '../model/user.model';

const USER_ENDPOINT = 'users/';
const ADDRESSES_VERIFICATION_ENDPOINT = '/addresses/verification';
const ADDRESSES_ENDPOINT = '/addresses';
const PAYMENT_DETAILS_ENDPOINT = '/paymentdetails';
const FORGOT_PASSWORD_ENDPOINT = '/forgottenpasswordtokens';
const RESET_PASSWORD_ENDPOINT = '/resetpassword';
const UPDATE_EMAIL_ENDPOINT = '/login';
const UPDATE_PASSWORD_ENDPOINT = '/password';
const CONSENTS_TEMPLATES_ENDPOINT = '/consenttemplates';
const CONSENTS_ENDPOINT = '/consents';

@Injectable()
export class OccUserService {
  // some extending from baseservice is not working here...
  constructor(
    protected http: HttpClient,
    private occEndpoints: OccEndpointsService
  ) {}

  loadUser(userId: string): Observable<User> {
    const url = this.getUserEndpoint() + userId;
    return this.http
      .get<User>(url)
      .pipe(catchError((error: any) => throwError(error)));
  }

  updateUserDetails(username: string, user: User): Observable<{}> {
    const url = this.getUserEndpoint() + username;
    return this.http
      .patch(url, user)
      .pipe(catchError(error => throwError(error)));
  }

  verifyAddress(
    userId: string,
    address: Address
  ): Observable<AddressValidation> {
    const url =
      this.getUserEndpoint() + userId + ADDRESSES_VERIFICATION_ENDPOINT;
    const headers = new HttpHeaders({
      'Content-Type': 'application/json',
    });

    return this.http
      .post<AddressValidation>(url, address, { headers })
      .pipe(catchError((error: any) => throwError(error)));
  }

  loadUserAddresses(userId: string): Observable<Occ.AddressList> {
    const url = this.getUserEndpoint() + userId + ADDRESSES_ENDPOINT;
    const headers = new HttpHeaders({
      'Content-Type': 'application/json',
    });

    return this.http
      .get<Occ.AddressList>(url, { headers })
      .pipe(catchError((error: any) => throwError(error)));
  }

  addUserAddress(userId: string, address: Address): Observable<{}> {
    const url = this.getUserEndpoint() + userId + ADDRESSES_ENDPOINT;
    const headers = new HttpHeaders({
      'Content-Type': 'application/json',
    });

    return this.http
      .post(url, address, { headers })
      .pipe(catchError((error: any) => throwError(error)));
  }

  updateUserAddress(
    userId: string,
    addressId: string,
    address: Address
  ): Observable<{}> {
    const url =
      this.getUserEndpoint() + userId + ADDRESSES_ENDPOINT + '/' + addressId;
    const headers = new HttpHeaders({
      'Content-Type': 'application/json',
    });

    return this.http
      .patch(url, address, { headers })
      .pipe(catchError((error: any) => throwError(error)));
  }

  deleteUserAddress(userId: string, addressId: string): Observable<{}> {
    const url =
      this.getUserEndpoint() + userId + ADDRESSES_ENDPOINT + '/' + addressId;
    const headers = new HttpHeaders({
      'Content-Type': 'application/json',
    });

    return this.http
      .delete(url, { headers })
      .pipe(catchError((error: any) => throwError(error)));
  }

  loadUserPaymentMethods(userId: string): Observable<Occ.PaymentDetailsList> {
    const url = `${this.getUserEndpoint()}${userId}${PAYMENT_DETAILS_ENDPOINT}?saved=true`;
    const headers = new HttpHeaders({
      'Content-Type': 'application/json',
    });

    return this.http
      .get<Occ.PaymentDetailsList>(url, { headers })
      .pipe(catchError((error: any) => throwError(error)));
  }

  deleteUserPaymentMethod(
    userId: string,
    paymentMethodID: string
  ): Observable<{}> {
    const url = `${this.getUserEndpoint()}${userId}${PAYMENT_DETAILS_ENDPOINT}/${paymentMethodID}`;
    const headers = new HttpHeaders({
      'Content-Type': 'application/json',
    });

    return this.http
      .delete(url, { headers })
      .pipe(catchError((error: any) => throwError(error)));
  }

  setDefaultUserPaymentMethod(
    userId: string,
    paymentMethodID: string
  ): Observable<{}> {
    const url = `${this.getUserEndpoint()}${userId}${PAYMENT_DETAILS_ENDPOINT}/${paymentMethodID}`;
    const headers = new HttpHeaders({
      'Content-Type': 'application/json',
    });

    return this.http
      .patch(
        url,
        // TODO: Remove billingAddress property
        { billingAddress: { titleCode: 'mr' }, defaultPayment: true },
        { headers }
      )
      .pipe(catchError((error: any) => throwError(error)));
  }

  registerUser(user: UserRegisterFormData): Observable<User> {
    const url: string = this.getUserEndpoint();
    let headers = new HttpHeaders({
      'Content-Type': 'application/json',
    });
    headers = InterceptorUtil.createHeader(USE_CLIENT_TOKEN, true, headers);

    return this.http
      .post<User>(url, user, { headers })
      .pipe(catchError((error: any) => throwError(error)));
  }

  requestForgotPasswordEmail(userEmailAddress: string): Observable<{}> {
    const url = this.occEndpoints.getEndpoint(FORGOT_PASSWORD_ENDPOINT);
    const httpParams: HttpParams = new HttpParams().set(
      'userId',
      userEmailAddress
    );
    let headers = new HttpHeaders({
      'Content-Type': 'application/x-www-form-urlencoded',
    });
    headers = InterceptorUtil.createHeader(USE_CLIENT_TOKEN, true, headers);
    return this.http
      .post(url, httpParams, { headers })
      .pipe(catchError((error: any) => throwError(error)));
  }

  resetPassword(token: string, newPassword: string): Observable<{}> {
    const url = this.occEndpoints.getEndpoint(RESET_PASSWORD_ENDPOINT);
    let headers = new HttpHeaders({
      'Content-Type': 'application/json',
    });
    headers = InterceptorUtil.createHeader(USE_CLIENT_TOKEN, true, headers);

    return this.http
      .post(url, { token, newPassword }, { headers })
      .pipe(catchError((error: any) => throwError(error)));
  }

  removeUser(userId: string): Observable<{}> {
    const url = this.getUserEndpoint() + userId;
    return this.http
      .delete<User>(url)
      .pipe(catchError((error: any) => throwError(error)));
  }

  updateEmail(
    userId: string,
    currentPassword: string,
    newUserId: string
  ): Observable<{}> {
    const url = this.getUserEndpoint() + userId + UPDATE_EMAIL_ENDPOINT;
    const httpParams: HttpParams = new HttpParams()
      .set('password', currentPassword)
      .set('newLogin', newUserId);
    const headers = new HttpHeaders({
      'Content-Type': 'application/x-www-form-urlencoded',
    });
    return this.http
      .put(url, httpParams, { headers })
      .pipe(catchError((error: any) => throwError(error)));
  }

  protected getUserEndpoint(): string {
    return this.occEndpoints.getEndpoint(USER_ENDPOINT);
  }

  updatePassword(
    userId: string,
    oldPassword: string,
    newPassword: string
  ): Observable<{}> {
    const url = this.getUserEndpoint() + userId + UPDATE_PASSWORD_ENDPOINT;
    const httpParams: HttpParams = new HttpParams()
      .set('old', oldPassword)
      .set('new', newPassword);
    const headers = new HttpHeaders({
      'Content-Type': 'application/x-www-form-urlencoded',
    });
    return this.http
      .put(url, httpParams, { headers })
      .pipe(catchError((error: any) => throwError(error)));
  }

  loadConsents(userId: string): Observable<ConsentTemplateList> {
    const url = this.getUserEndpoint() + userId + CONSENTS_TEMPLATES_ENDPOINT;
    return this.http
      .get<ConsentTemplateList>(url)
      .pipe(catchError((error: any) => throwError(error)));
  }

  giveConsent(
    userId: string,
    consentTemplateId: string,
    consentTemplateVersion: number
  ): Observable<ConsentTemplate> {
    const url = this.getUserEndpoint() + userId + CONSENTS_ENDPOINT;
    const httpParams = new HttpParams()
      .set('consentTemplateId', consentTemplateId)
      .set('consentTemplateVersion', consentTemplateVersion.toString());
    const headers = new HttpHeaders({
      'Content-Type': 'application/x-www-form-urlencoded',
    });
    return this.http
      .post<ConsentTemplate>(url, httpParams, { headers })
      .pipe(catchError(error => throwError(error)));
  }

  withdrawConsent(userId: string, consentCode: string): Observable<{}> {
    const url =
      this.getUserEndpoint() + userId + CONSENTS_ENDPOINT + '/' + consentCode;
    return this.http.delete(url);
  }
}<|MERGE_RESOLUTION|>--- conflicted
+++ resolved
@@ -5,21 +5,10 @@
 import { Address, AddressValidation } from '../../model/address.model';
 import { User } from '../../model/misc.model';
 import {
-<<<<<<< HEAD
-  Address,
-  AddressList,
-  AddressValidation,
-  ConsentTemplate,
-  ConsentTemplateList,
-  PaymentDetailsList,
-  User,
-} from '../../occ/occ-models/index';
-=======
   ConsentTemplate,
   ConsentTemplateList,
 } from '../../occ/occ-models/additional-occ.models';
 import { Occ } from '../../occ/occ-models/occ.models';
->>>>>>> 53c75323
 import { OccEndpointsService } from '../../occ/services/occ-endpoints.service';
 import {
   InterceptorUtil,
