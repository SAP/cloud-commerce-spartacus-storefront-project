import { Injectable } from '@angular/core';
import { HttpClient, HttpHeaders, HttpParams } from '@angular/common/http';

import { throwError, Observable } from 'rxjs';
import { catchError } from 'rxjs/operators';

import { UserRegisterFormData } from '../model/user.model';
<<<<<<< HEAD

import {
  InterceptorUtil,
  USE_CLIENT_TOKEN
} from '../../occ/utils/interceptor-util';
=======
import { OccConfig } from '../../occ/config/occ-config';
>>>>>>> 08112f11
import {
  User,
  Address,
  AddressValidation,
  AddressList,
  PaymentDetailsList
} from '../../occ/occ-models/index';
<<<<<<< HEAD
import { OccEndpointsService } from '../../occ/services/occ-endpoints.service';
=======
import {
  InterceptorUtil,
  USE_CLIENT_TOKEN
} from '../../occ/utils/interceptor-util';
>>>>>>> 08112f11

const USER_ENDPOINT = 'users/';
const ADDRESSES_VERIFICATION_ENDPOINT = '/addresses/verification';
const ADDRESSES_ENDPOINT = '/addresses';
const PAYMENT_DETAILS_ENDPOINT = '/paymentdetails';
const FORGOT_PASSWORD_ENDPOINT = '/forgottenpasswordtokens';
const RESET_PASSWORD_ENDPOINT = '/resetpassword';

@Injectable()
export class OccUserService {
  // some extending from baseservice is not working here...
  constructor(
    protected http: HttpClient,
    private occEndpoints: OccEndpointsService
  ) {}

  public loadUser(userId: string): Observable<User> {
    const url = this.getUserEndpoint() + userId;
    return this.http
      .get<User>(url)
      .pipe(catchError((error: any) => throwError(error)));
  }

  verifyAddress(
    userId: string,
    address: Address
  ): Observable<AddressValidation> {
    const url =
      this.getUserEndpoint() + userId + ADDRESSES_VERIFICATION_ENDPOINT;
    const headers = new HttpHeaders({
      'Content-Type': 'application/json'
    });

    return this.http
      .post<AddressValidation>(url, address, { headers })
      .pipe(catchError((error: any) => throwError(error)));
  }

  loadUserAddresses(userId: string): Observable<AddressList> {
    const url = this.getUserEndpoint() + userId + ADDRESSES_ENDPOINT;
    const headers = new HttpHeaders({
      'Content-Type': 'application/json'
    });

    return this.http
      .get<AddressList>(url, { headers })
      .pipe(catchError((error: any) => throwError(error)));
  }

  addUserAddress(userId: string, address: Address): Observable<{}> {
    const url = this.getUserEndpoint() + userId + ADDRESSES_ENDPOINT;
    const headers = new HttpHeaders({
      'Content-Type': 'application/json'
    });

    return this.http
      .post(url, address, { headers })
      .pipe(catchError((error: any) => throwError(error)));
  }

  updateUserAddress(
    userId: string,
    addressId: string,
    address: Address
  ): Observable<{}> {
    const url =
      this.getUserEndpoint() + userId + ADDRESSES_ENDPOINT + '/' + addressId;
    const headers = new HttpHeaders({
      'Content-Type': 'application/json'
    });

    return this.http
      .patch(url, address, { headers })
      .pipe(catchError((error: any) => throwError(error)));
  }

  deleteUserAddress(userId: string, addressId: string): Observable<{}> {
    const url =
      this.getUserEndpoint() + userId + ADDRESSES_ENDPOINT + '/' + addressId;
    const headers = new HttpHeaders({
      'Content-Type': 'application/json'
    });

    return this.http
      .delete(url, { headers })
      .pipe(catchError((error: any) => throwError(error)));
  }

  loadUserPaymentMethods(userId: string): Observable<PaymentDetailsList> {
    const url = `${this.getUserEndpoint()}${userId}${PAYMENT_DETAILS_ENDPOINT}?saved=true`;
    const headers = new HttpHeaders({
      'Content-Type': 'application/json'
    });

    return this.http
      .get<PaymentDetailsList>(url, { headers })
      .pipe(catchError((error: any) => throwError(error)));
  }

  deleteUserPaymentMethod(
    userId: string,
    paymentMethodID: string
  ): Observable<{}> {
    const url = `${this.getUserEndpoint()}${userId}${PAYMENT_DETAILS_ENDPOINT}/${paymentMethodID}`;
    const headers = new HttpHeaders({
      'Content-Type': 'application/json'
    });

    return this.http
      .delete(url, { headers })
      .pipe(catchError((error: any) => throwError(error)));
  }

  setDefaultUserPaymentMethod(
    userId: string,
    paymentMethodID: string
  ): Observable<{}> {
    const url = `${this.getUserEndpoint()}${userId}${PAYMENT_DETAILS_ENDPOINT}/${paymentMethodID}`;
    const headers = new HttpHeaders({
      'Content-Type': 'application/json'
    });

    return this.http
      .patch(
        url,
        // TODO: Remove billingAddress property
        { billingAddress: { titleCode: 'mr' }, defaultPayment: true },
        { headers }
      )
      .pipe(catchError((error: any) => throwError(error)));
  }

  registerUser(user: UserRegisterFormData): Observable<User> {
    const url: string = this.getUserEndpoint();
    let headers = new HttpHeaders({
      'Content-Type': 'application/json'
    });
    headers = InterceptorUtil.createHeader(USE_CLIENT_TOKEN, true, headers);

    return this.http
      .post<User>(url, user, { headers })
      .pipe(catchError((error: any) => throwError(error)));
  }

  requestForgotPasswordEmail(userEmailAddress: string): Observable<{}> {
    const url = this.getBaseEndPoint() + FORGOT_PASSWORD_ENDPOINT;
    const httpParams: HttpParams = new HttpParams().set(
      'userId',
      userEmailAddress
    );
    let headers = new HttpHeaders({
      'Content-Type': 'application/x-www-form-urlencoded'
    });
    headers = InterceptorUtil.createHeader(USE_CLIENT_TOKEN, true, headers);
    return this.http
      .post(url, httpParams, { headers })
      .pipe(catchError((error: any) => throwError(error)));
  }

  resetPassword(token: string, newPassword: string): Observable<{}> {
    const url = this.getBaseEndPoint() + RESET_PASSWORD_ENDPOINT;
    let headers = new HttpHeaders({
      'Content-Type': 'application/json'
    });
    headers = InterceptorUtil.createHeader(USE_CLIENT_TOKEN, true, headers);

    return this.http
      .post(url, { token, newPassword }, { headers })
      .pipe(catchError((error: any) => throwError(error)));
  }

  protected getUserEndpoint() {
    return this.occEndpoints.getEndpoint(USER_ENDPOINT);
  }

  protected getBaseEndPoint(): string {
    if (!this.config || !this.config.server) {
      return '';
    }
    return (
      (this.config.server.baseUrl || '') +
      this.config.server.occPrefix +
      this.config.site.baseSite
    );
  }
}<|MERGE_RESOLUTION|>--- conflicted
+++ resolved
@@ -5,15 +5,11 @@
 import { catchError } from 'rxjs/operators';
 
 import { UserRegisterFormData } from '../model/user.model';
-<<<<<<< HEAD
 
 import {
   InterceptorUtil,
   USE_CLIENT_TOKEN
 } from '../../occ/utils/interceptor-util';
-=======
-import { OccConfig } from '../../occ/config/occ-config';
->>>>>>> 08112f11
 import {
   User,
   Address,
@@ -21,14 +17,7 @@
   AddressList,
   PaymentDetailsList
 } from '../../occ/occ-models/index';
-<<<<<<< HEAD
 import { OccEndpointsService } from '../../occ/services/occ-endpoints.service';
-=======
-import {
-  InterceptorUtil,
-  USE_CLIENT_TOKEN
-} from '../../occ/utils/interceptor-util';
->>>>>>> 08112f11
 
 const USER_ENDPOINT = 'users/';
 const ADDRESSES_VERIFICATION_ENDPOINT = '/addresses/verification';
@@ -203,15 +192,4 @@
   protected getUserEndpoint() {
     return this.occEndpoints.getEndpoint(USER_ENDPOINT);
   }
-
-  protected getBaseEndPoint(): string {
-    if (!this.config || !this.config.server) {
-      return '';
-    }
-    return (
-      (this.config.server.baseUrl || '') +
-      this.config.server.occPrefix +
-      this.config.site.baseSite
-    );
-  }
 }