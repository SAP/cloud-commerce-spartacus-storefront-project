import { HttpClient, HttpHeaders, HttpParams } from '@angular/common/http';
import { Injectable } from '@angular/core';
import { Observable, throwError } from 'rxjs';
import { catchError } from 'rxjs/operators';
<<<<<<< HEAD
import {
  Address,
  AddressList,
  AddressValidation,
  PaymentDetailsList,
  User,
} from '../../occ/occ-models/index';
import {
  BasicNotificationPreferenceList,
  NotificationPreferenceList,
} from '../model/user.model';
=======
>>>>>>> 293252f1
import { OccEndpointsService } from '../../occ/services/occ-endpoints.service';
import {
  InterceptorUtil,
  USE_CLIENT_TOKEN,
} from '../../occ/utils/interceptor-util';
import { UserRegisterFormData } from '../model/user.model';
import { User } from '../../model/misc.model';
import { Address, AddressValidation } from '../../model/address.model';
import { Occ } from '../../occ/occ-models/occ.models';

const USER_ENDPOINT = 'users/';
const ADDRESSES_VERIFICATION_ENDPOINT = '/addresses/verification';
const ADDRESSES_ENDPOINT = '/addresses';
const PAYMENT_DETAILS_ENDPOINT = '/paymentdetails';
const FORGOT_PASSWORD_ENDPOINT = '/forgottenpasswordtokens';
const RESET_PASSWORD_ENDPOINT = '/resetpassword';
const UPDATE_EMAIL_ENDPOINT = '/login';
const UPDATE_PASSWORD_ENDPOINT = '/password';
const NOTIFICATION_PREFERENCE_ENDPOINT = '/notificationpreferences';

@Injectable()
export class OccUserService {
  // some extending from baseservice is not working here...
  constructor(
    protected http: HttpClient,
    private occEndpoints: OccEndpointsService
  ) {}

  loadUser(userId: string): Observable<User> {
    const url = this.getUserEndpoint() + userId;
    return this.http
      .get<User>(url)
      .pipe(catchError((error: any) => throwError(error)));
  }

  updateUserDetails(username: string, user: User): Observable<{}> {
    const url = this.getUserEndpoint() + username;
    return this.http
      .patch(url, user)
      .pipe(catchError(error => throwError(error)));
  }

  verifyAddress(
    userId: string,
    address: Address
  ): Observable<AddressValidation> {
    const url =
      this.getUserEndpoint() + userId + ADDRESSES_VERIFICATION_ENDPOINT;
    const headers = new HttpHeaders({
      'Content-Type': 'application/json',
    });

    return this.http
      .post<AddressValidation>(url, address, { headers })
      .pipe(catchError((error: any) => throwError(error)));
  }

  loadUserAddresses(userId: string): Observable<Occ.AddressList> {
    const url = this.getUserEndpoint() + userId + ADDRESSES_ENDPOINT;
    const headers = new HttpHeaders({
      'Content-Type': 'application/json',
    });

    return this.http
      .get<Occ.AddressList>(url, { headers })
      .pipe(catchError((error: any) => throwError(error)));
  }

  addUserAddress(userId: string, address: Address): Observable<{}> {
    const url = this.getUserEndpoint() + userId + ADDRESSES_ENDPOINT;
    const headers = new HttpHeaders({
      'Content-Type': 'application/json',
    });

    return this.http
      .post(url, address, { headers })
      .pipe(catchError((error: any) => throwError(error)));
  }

  updateUserAddress(
    userId: string,
    addressId: string,
    address: Address
  ): Observable<{}> {
    const url =
      this.getUserEndpoint() + userId + ADDRESSES_ENDPOINT + '/' + addressId;
    const headers = new HttpHeaders({
      'Content-Type': 'application/json',
    });

    return this.http
      .patch(url, address, { headers })
      .pipe(catchError((error: any) => throwError(error)));
  }

  deleteUserAddress(userId: string, addressId: string): Observable<{}> {
    const url =
      this.getUserEndpoint() + userId + ADDRESSES_ENDPOINT + '/' + addressId;
    const headers = new HttpHeaders({
      'Content-Type': 'application/json',
    });

    return this.http
      .delete(url, { headers })
      .pipe(catchError((error: any) => throwError(error)));
  }

  loadUserPaymentMethods(userId: string): Observable<Occ.PaymentDetailsList> {
    const url = `${this.getUserEndpoint()}${userId}${PAYMENT_DETAILS_ENDPOINT}?saved=true`;
    const headers = new HttpHeaders({
      'Content-Type': 'application/json',
    });

    return this.http
      .get<Occ.PaymentDetailsList>(url, { headers })
      .pipe(catchError((error: any) => throwError(error)));
  }

  deleteUserPaymentMethod(
    userId: string,
    paymentMethodID: string
  ): Observable<{}> {
    const url = `${this.getUserEndpoint()}${userId}${PAYMENT_DETAILS_ENDPOINT}/${paymentMethodID}`;
    const headers = new HttpHeaders({
      'Content-Type': 'application/json',
    });

    return this.http
      .delete(url, { headers })
      .pipe(catchError((error: any) => throwError(error)));
  }

  setDefaultUserPaymentMethod(
    userId: string,
    paymentMethodID: string
  ): Observable<{}> {
    const url = `${this.getUserEndpoint()}${userId}${PAYMENT_DETAILS_ENDPOINT}/${paymentMethodID}`;
    const headers = new HttpHeaders({
      'Content-Type': 'application/json',
    });

    return this.http
      .patch(
        url,
        // TODO: Remove billingAddress property
        { billingAddress: { titleCode: 'mr' }, defaultPayment: true },
        { headers }
      )
      .pipe(catchError((error: any) => throwError(error)));
  }

  registerUser(user: UserRegisterFormData): Observable<User> {
    const url: string = this.getUserEndpoint();
    let headers = new HttpHeaders({
      'Content-Type': 'application/json',
    });
    headers = InterceptorUtil.createHeader(USE_CLIENT_TOKEN, true, headers);

    return this.http
      .post<User>(url, user, { headers })
      .pipe(catchError((error: any) => throwError(error)));
  }

  requestForgotPasswordEmail(userEmailAddress: string): Observable<{}> {
    const url = this.occEndpoints.getEndpoint(FORGOT_PASSWORD_ENDPOINT);
    const httpParams: HttpParams = new HttpParams().set(
      'userId',
      userEmailAddress
    );
    let headers = new HttpHeaders({
      'Content-Type': 'application/x-www-form-urlencoded',
    });
    headers = InterceptorUtil.createHeader(USE_CLIENT_TOKEN, true, headers);
    return this.http
      .post(url, httpParams, { headers })
      .pipe(catchError((error: any) => throwError(error)));
  }

  resetPassword(token: string, newPassword: string): Observable<{}> {
    const url = this.occEndpoints.getEndpoint(RESET_PASSWORD_ENDPOINT);
    let headers = new HttpHeaders({
      'Content-Type': 'application/json',
    });
    headers = InterceptorUtil.createHeader(USE_CLIENT_TOKEN, true, headers);

    return this.http
      .post(url, { token, newPassword }, { headers })
      .pipe(catchError((error: any) => throwError(error)));
  }

  removeUser(userId: string): Observable<{}> {
    const url = this.getUserEndpoint() + userId;
    return this.http
      .delete<User>(url)
      .pipe(catchError((error: any) => throwError(error)));
  }

  updateEmail(
    userId: string,
    currentPassword: string,
    newUserId: string
  ): Observable<{}> {
    const url = this.getUserEndpoint() + userId + UPDATE_EMAIL_ENDPOINT;
    const httpParams: HttpParams = new HttpParams()
      .set('password', currentPassword)
      .set('newLogin', newUserId);
    const headers = new HttpHeaders({
      'Content-Type': 'application/x-www-form-urlencoded',
    });
    return this.http
      .put(url, httpParams, { headers })
      .pipe(catchError((error: any) => throwError(error)));
  }

  protected getUserEndpoint(): string {
    return this.occEndpoints.getEndpoint(USER_ENDPOINT);
  }

  updatePassword(
    userId: string,
    oldPassword: string,
    newPassword: string
  ): Observable<{}> {
    const url = this.getUserEndpoint() + userId + UPDATE_PASSWORD_ENDPOINT;
    const httpParams: HttpParams = new HttpParams()
      .set('old', oldPassword)
      .set('new', newPassword);
    const headers = new HttpHeaders({
      'Content-Type': 'application/x-www-form-urlencoded',
    });
    return this.http
      .put(url, httpParams, { headers })
      .pipe(catchError((error: any) => throwError(error)));
  }

  getNotificationPreference(
    userId: string
  ): Observable<BasicNotificationPreferenceList> {
    const headers = new HttpHeaders({
      'Content-Type': 'application/json',
    });
    return this.http
      .get<BasicNotificationPreferenceList>(
        this.getUserEndpoint() + userId + NOTIFICATION_PREFERENCE_ENDPOINT,
        { headers }
      )
      .pipe(catchError((error: any) => throwError(error)));
  }

  updateNotificationPreference(
    userId: string,
    notificationPreferenceList: NotificationPreferenceList
  ) {
    const headers = new HttpHeaders({
      'Content-Type': 'application/json',
    });
    return this.http
      .patch(
        this.getUserEndpoint() + userId + NOTIFICATION_PREFERENCE_ENDPOINT,
        JSON.stringify(notificationPreferenceList),
        {
          headers,
        }
      )
      .pipe(catchError((error: any) => throwError(error)));
  }
}<|MERGE_RESOLUTION|>--- conflicted
+++ resolved
@@ -2,20 +2,10 @@
 import { Injectable } from '@angular/core';
 import { Observable, throwError } from 'rxjs';
 import { catchError } from 'rxjs/operators';
-<<<<<<< HEAD
-import {
-  Address,
-  AddressList,
-  AddressValidation,
-  PaymentDetailsList,
-  User,
-} from '../../occ/occ-models/index';
 import {
   BasicNotificationPreferenceList,
   NotificationPreferenceList,
 } from '../model/user.model';
-=======
->>>>>>> 293252f1
 import { OccEndpointsService } from '../../occ/services/occ-endpoints.service';
 import {
   InterceptorUtil,
