import { Address, Country, Region } from '../../model/address.model';
import { PaymentDetails } from '../../model/cart.model';
import { ConsentTemplate } from '../../model/consent.model';
import { ConsignmentTracking } from '../../model/consignment-tracking.model';
import { CustomerCouponSearchResult } from '../../model/customer-coupon.model';
import { Title, User } from '../../model/misc.model';
import { NotificationPreference } from '../../model/notification-preference.model';
import {
  Order,
  OrderHistoryList,
  ReturnRequest,
  ReturnRequestList,
} from '../../model/order.model';
import { CostCenter } from '../../model/org-unit.model';
<<<<<<< HEAD
import { StateUtils } from '../../state';
import { CustomerCouponSearchResult } from '../../model/customer-coupon.model';
import { NotificationPreference } from '../../model';
=======
>>>>>>> f483085b
import { ProductInterestSearchResult } from '../../model/product-interest.model';
import { ReplenishmentOrder } from '../../model/replenishment-order.model';
import { StateUtils } from '../../state/utils/index';

export const USER_FEATURE = 'user';
export const UPDATE_EMAIL_PROCESS_ID = 'updateEmail';
export const UPDATE_PASSWORD_PROCESS_ID = 'updatePassword';
export const UPDATE_USER_DETAILS_PROCESS_ID = 'updateUserDetails';
export const REGISTER_USER_PROCESS_ID = 'registerUser';
export const REMOVE_USER_PROCESS_ID = 'removeUser';
export const GIVE_CONSENT_PROCESS_ID = 'giveConsent';
export const WITHDRAW_CONSENT_PROCESS_ID = 'withdrawConsent';
export const UPDATE_NOTIFICATION_PREFERENCES_PROCESS_ID =
  'updateNotificationPreferences';
export const ADD_PRODUCT_INTEREST_PROCESS_ID = 'addProductInterests';
export const REMOVE_PRODUCT_INTERESTS_PROCESS_ID = 'removeProductInterests';
export const CANCEL_ORDER_PROCESS_ID = 'cancelOrder';
export const CANCEL_RETURN_PROCESS_ID = 'cancelReturn';
export const CANCEL_REPLENISHMENT_ORDER_PROCESS_ID = 'cancelReplenishmentOrder';

export const USER_CONSENTS = '[User] User Consents';
export const USER_PAYMENT_METHODS = '[User] User Payment Methods';
export const USER_ORDERS = '[User] User Orders';
export const USER_ADDRESSES = '[User] User Addresses';
export const USER_RETURN_REQUESTS = '[User] Order Return Requests';
export const USER_RETURN_REQUEST_DETAILS = '[User] Return Request Details';
export const USER_ORDER_DETAILS = '[User] User Order Details';
export const USER_COST_CENTERS = '[User] User Cost Centers';
<<<<<<< HEAD
=======
export const USER_REPLENISHMENT_ORDERS = '[User] User Replenishment Orders';
export const USER_REPLENISHMENT_ORDER_DETAILS =
  '[User] User Replenishment Order Details';
>>>>>>> f483085b
export const REGIONS = '[User] Regions';

export const CUSTOMER_COUPONS = '[User] Customer Coupons';
export const SUBSCRIBE_CUSTOMER_COUPON_PROCESS_ID = 'subscribeCustomerCoupon';
export const UNSUBSCRIBE_CUSTOMER_COUPON_PROCESS_ID =
  'unsubscribeCustomerCoupon';
export const CLAIM_CUSTOMER_COUPON_PROCESS_ID = 'claimCustomerCoupon';
export const NOTIFICATION_PREFERENCES = '[User] Notification Preferences';
export const PRODUCT_INTERESTS = '[User] Product Interests';

export interface StateWithUser {
  [USER_FEATURE]: UserState;
}

export interface UserState {
  account: UserDetailsState;
  addresses: StateUtils.LoaderState<Address[]>;
  consents: StateUtils.LoaderState<ConsentTemplate[]>;
  billingCountries: BillingCountriesState;
  countries: DeliveryCountriesState;
  payments: StateUtils.LoaderState<PaymentDetails[]>;
  orders: StateUtils.LoaderState<OrderHistoryList>;
  order: StateUtils.LoaderState<Order>;
  orderReturn: StateUtils.LoaderState<ReturnRequest>;
  orderReturnList: StateUtils.LoaderState<ReturnRequestList>;
  titles: TitlesState;
  regions: StateUtils.LoaderState<RegionsState>;
  resetPassword: boolean;
  consignmentTracking: ConsignmentTrackingState;
  customerCoupons: StateUtils.LoaderState<CustomerCouponSearchResult>;
  notificationPreferences: StateUtils.LoaderState<NotificationPreference[]>;
  productInterests: StateUtils.LoaderState<ProductInterestSearchResult>;
  costCenters: StateUtils.LoaderState<CostCenter[]>;
<<<<<<< HEAD
=======
  replenishmentOrder: StateUtils.LoaderState<ReplenishmentOrder>;
>>>>>>> f483085b
}

export interface RegionsState {
  entities: Region[];
  country: string;
}

export interface BillingCountryEntities {
  [key: string]: Country;
}

export interface BillingCountriesState {
  entities: BillingCountryEntities;
}

export interface DeliveryCountryEntities {
  [key: string]: Country;
}

export interface DeliveryCountriesState {
  entities: DeliveryCountryEntities;
}

export interface TitleEntities {
  [key: string]: Title;
}

export interface TitlesState {
  entities: TitleEntities;
}

export interface UserDetailsState {
  details: User;
}

export interface ConsignmentTrackingState {
  tracking?: ConsignmentTracking;
}<|MERGE_RESOLUTION|>--- conflicted
+++ resolved
@@ -12,12 +12,6 @@
   ReturnRequestList,
 } from '../../model/order.model';
 import { CostCenter } from '../../model/org-unit.model';
-<<<<<<< HEAD
-import { StateUtils } from '../../state';
-import { CustomerCouponSearchResult } from '../../model/customer-coupon.model';
-import { NotificationPreference } from '../../model';
-=======
->>>>>>> f483085b
 import { ProductInterestSearchResult } from '../../model/product-interest.model';
 import { ReplenishmentOrder } from '../../model/replenishment-order.model';
 import { StateUtils } from '../../state/utils/index';
@@ -46,12 +40,9 @@
 export const USER_RETURN_REQUEST_DETAILS = '[User] Return Request Details';
 export const USER_ORDER_DETAILS = '[User] User Order Details';
 export const USER_COST_CENTERS = '[User] User Cost Centers';
-<<<<<<< HEAD
-=======
 export const USER_REPLENISHMENT_ORDERS = '[User] User Replenishment Orders';
 export const USER_REPLENISHMENT_ORDER_DETAILS =
   '[User] User Replenishment Order Details';
->>>>>>> f483085b
 export const REGIONS = '[User] Regions';
 
 export const CUSTOMER_COUPONS = '[User] Customer Coupons';
@@ -85,10 +76,7 @@
   notificationPreferences: StateUtils.LoaderState<NotificationPreference[]>;
   productInterests: StateUtils.LoaderState<ProductInterestSearchResult>;
   costCenters: StateUtils.LoaderState<CostCenter[]>;
-<<<<<<< HEAD
-=======
   replenishmentOrder: StateUtils.LoaderState<ReplenishmentOrder>;
->>>>>>> f483085b
 }
 
 export interface RegionsState {
