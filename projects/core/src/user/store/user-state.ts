<<<<<<< HEAD
import { Address } from '../../occ/occ-models/occ.models';
=======
import {
  Address,
  PaymentDetails,
  OrderHistoryList,
  User,
  Region,
  Order
} from '../../occ/occ-models';
>>>>>>> ace07599

export const USER_FEATURE = 'user';

export interface StateWithUser {
  [USER_FEATURE]: UserState;
}

export interface DeliveryCountriesState {
  entities: { [isocode: string]: any };
}

export interface UserState {
  account: UserDetailsState;
  addresses: UserAddressesState;
  countries: DeliveryCountriesState;
  payments: UserPaymentMethodsState;
  orders: UserOrdersState;
  order: OrderDetailsState;
  titles: TitlesState;
  regions: RegionsState;
}

export interface OrderDetailsState {
  order: Order;
}

export interface UserPaymentMethodsState {
  list: PaymentDetails[];
  isLoading: boolean;
}

export interface RegionsState {
  entities: Region[];
}

export interface TitlesState {
  entities: { [code: string]: any };
}

export interface UserAddressesState {
  list: Address[];
  isLoading: boolean;
  isActionProcessing: boolean;
}

export interface UserDetailsState {
  details: User;
}

export interface UserOrdersState {
  orders: OrderHistoryList;
  loading: boolean;
  loaded: boolean;
}<|MERGE_RESOLUTION|>--- conflicted
+++ resolved
@@ -1,6 +1,3 @@
-<<<<<<< HEAD
-import { Address } from '../../occ/occ-models/occ.models';
-=======
 import {
   Address,
   PaymentDetails,
@@ -8,8 +5,7 @@
   User,
   Region,
   Order
-} from '../../occ/occ-models';
->>>>>>> ace07599
+} from '../../occ/occ-models/occ.models';
 
 export const USER_FEATURE = 'user';
 
