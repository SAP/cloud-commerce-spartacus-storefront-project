import {
  Address,
  Country,
  Order,
  OrderHistoryList,
  PaymentDetails,
  Region,
  Title,
  User,
} from '../../occ/occ-models/index';
import { LoaderState } from '../../state';

export const USER_FEATURE = 'user';
export const UPDATE_EMAIL_PROCESS_ID = 'updateEmail';
<<<<<<< HEAD
=======
export const UPDATE_USER_DETAILS_PROCESS_ID = 'updateUserDetails';

>>>>>>> 78af8c0b
export const USER_PAYMENT_METHODS = '[User] User Payment Methods';
export const USER_ORDERS = '[User] User Orders';
export const USER_ADDRESSES = '[User] User Addresses';

export interface StateWithUser {
  [USER_FEATURE]: UserState;
}

export interface UserState {
  account: UserDetailsState;
  addresses: LoaderState<Address[]>;
  billingCountries: BillingCountriesState;
  countries: DeliveryCountriesState;
  payments: LoaderState<PaymentDetails[]>;
  orders: LoaderState<OrderHistoryList>;
  order: OrderDetailsState;
  titles: TitlesState;
  regions: RegionsState;
  resetPassword: boolean;
}

export interface OrderDetailsState {
  order: Order;
}

export interface RegionsState {
  entities: Region[];
}

export interface BillingCountryEntities {
  [key: string]: Country;
}

export interface BillingCountriesState {
  entities: BillingCountryEntities;
}

export interface DeliveryCountryEntities {
  [key: string]: Country;
}

export interface DeliveryCountriesState {
  entities: DeliveryCountryEntities;
}

export interface TitleEntities {
  [key: string]: Title;
}

export interface TitlesState {
  entities: TitleEntities;
}

export interface UserDetailsState {
  details: User;
}<|MERGE_RESOLUTION|>--- conflicted
+++ resolved
@@ -12,11 +12,8 @@
 
 export const USER_FEATURE = 'user';
 export const UPDATE_EMAIL_PROCESS_ID = 'updateEmail';
-<<<<<<< HEAD
-=======
 export const UPDATE_USER_DETAILS_PROCESS_ID = 'updateUserDetails';
 
->>>>>>> 78af8c0b
 export const USER_PAYMENT_METHODS = '[User] User Payment Methods';
 export const USER_ORDERS = '[User] User Orders';
 export const USER_ADDRESSES = '[User] User Addresses';
