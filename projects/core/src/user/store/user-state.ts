import { Address, Country, Region } from '../../model/address.model';
import { PaymentDetails } from '../../model/cart.model';
import { ConsentTemplate } from '../../model/consent.model';
<<<<<<< HEAD
import { ConsignmentTracking } from '../../model/consignment-tracking.model';
=======
>>>>>>> c46021c7
import { Title, User } from '../../model/misc.model';
import { Order, OrderHistoryList } from '../../model/order.model';
import { LoaderState } from '../../state';

export const USER_FEATURE = 'user';
export const UPDATE_EMAIL_PROCESS_ID = 'updateEmail';
export const UPDATE_PASSWORD_PROCESS_ID = 'updatePassword';
export const UPDATE_USER_DETAILS_PROCESS_ID = 'updateUserDetails';
export const REGISTER_USER_PROCESS_ID = 'registerUser';
export const REMOVE_USER_PROCESS_ID = 'removeUser';
export const GIVE_CONSENT_PROCESS_ID = 'giveConsent';
export const WITHDRAW_CONSENT_PROCESS_ID = 'withdrawConsent';

export const USER_CONSENTS = '[User] User Consents';
export const USER_PAYMENT_METHODS = '[User] User Payment Methods';
export const USER_ORDERS = '[User] User Orders';
export const USER_ADDRESSES = '[User] User Addresses';
export const REGIONS = '[User] Regions';

export interface StateWithUser {
  [USER_FEATURE]: UserState;
}

export interface UserState {
  account: UserDetailsState;
  addresses: LoaderState<Address[]>;
  consents: LoaderState<ConsentTemplate[]>;
  billingCountries: BillingCountriesState;
  countries: DeliveryCountriesState;
  payments: LoaderState<PaymentDetails[]>;
  orders: LoaderState<OrderHistoryList>;
  order: OrderDetailsState;
  titles: TitlesState;
  regions: LoaderState<RegionsState>;
  resetPassword: boolean;
  consignmentTracking: ConsignmentTrackingState;
}

export interface OrderDetailsState {
  order: Order;
}

export interface RegionsState {
  entities: Region[];
  country: string;
}

export interface BillingCountryEntities {
  [key: string]: Country;
}

export interface BillingCountriesState {
  entities: BillingCountryEntities;
}

export interface DeliveryCountryEntities {
  [key: string]: Country;
}

export interface DeliveryCountriesState {
  entities: DeliveryCountryEntities;
}

export interface TitleEntities {
  [key: string]: Title;
}

export interface TitlesState {
  entities: TitleEntities;
}

export interface UserDetailsState {
  details: User;
}

export interface ConsignmentTrackingState {
  tracking?: ConsignmentTracking;
}<|MERGE_RESOLUTION|>--- conflicted
+++ resolved
@@ -1,10 +1,7 @@
 import { Address, Country, Region } from '../../model/address.model';
 import { PaymentDetails } from '../../model/cart.model';
 import { ConsentTemplate } from '../../model/consent.model';
-<<<<<<< HEAD
 import { ConsignmentTracking } from '../../model/consignment-tracking.model';
-=======
->>>>>>> c46021c7
 import { Title, User } from '../../model/misc.model';
 import { Order, OrderHistoryList } from '../../model/order.model';
 import { LoaderState } from '../../state';
