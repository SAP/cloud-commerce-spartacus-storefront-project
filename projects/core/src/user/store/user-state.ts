--- conflicted
+++ resolved
@@ -11,12 +11,9 @@
 import { LoaderState } from '../../state';
 
 export const USER_FEATURE = 'user';
-<<<<<<< HEAD
 export const UPDATE_EMAIL_PROCESS_ID = 'updateEmail';
-=======
 export const UPDATE_USER_DETAILS_PROCESS_ID = 'updateUserDetails';
 
->>>>>>> fdaf551e
 export const USER_PAYMENT_METHODS = '[User] User Payment Methods';
 export const USER_ORDERS = '[User] User Orders';
 export const USER_ADDRESSES = '[User] User Addresses';
