--- conflicted
+++ resolved
@@ -11,11 +11,8 @@
 import { LoaderState } from '../../state';
 
 export const USER_FEATURE = 'user';
-<<<<<<< HEAD
 export const UPDATE_PASSWORD_PROCESS_ID = 'updatePassword';
-=======
 export const UPDATE_USER_DETAILS_PROCESS_ID = 'updateUserDetails';
->>>>>>> fdaf551e
 
 export const USER_PAYMENT_METHODS = '[User] User Payment Methods';
 export const USER_ORDERS = '[User] User Orders';
