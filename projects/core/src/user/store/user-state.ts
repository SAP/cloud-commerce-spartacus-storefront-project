import { Address, Country, Region } from '../../model/address.model';
import { PaymentDetails } from '../../model/cart.model';
import { ConsentTemplate } from '../../model/consent.model';
import { ConsignmentTracking } from '../../model/consignment-tracking.model';
import { Title, User } from '../../model/misc.model';
import { Order, OrderHistoryList } from '../../model/order.model';
import { LoaderState } from '../../state';
<<<<<<< HEAD
import { CustomerCouponSearchResult } from '../../model/customer-coupon.model';
=======
import { NotificationPreference } from '../../model';
import { ProductInterestSearchResult } from '../../model/product-interest.model';
>>>>>>> 6a400dc8

export const USER_FEATURE = 'user';
export const UPDATE_EMAIL_PROCESS_ID = 'updateEmail';
export const UPDATE_PASSWORD_PROCESS_ID = 'updatePassword';
export const UPDATE_USER_DETAILS_PROCESS_ID = 'updateUserDetails';
export const REGISTER_USER_PROCESS_ID = 'registerUser';
export const REMOVE_USER_PROCESS_ID = 'removeUser';
export const GIVE_CONSENT_PROCESS_ID = 'giveConsent';
export const WITHDRAW_CONSENT_PROCESS_ID = 'withdrawConsent';
export const UPDATE_NOTIFICATION_PREFERENCES_PROCESS_ID =
  'updateNotificationPreferences';
export const ADD_PRODUCT_INTEREST_PROCESS_ID = 'addProductInterests';
export const REMOVE_PRODUCT_INTERESTS_PROCESS_ID = 'removeProductInterests';

export const USER_CONSENTS = '[User] User Consents';
export const USER_PAYMENT_METHODS = '[User] User Payment Methods';
export const USER_ORDERS = '[User] User Orders';
export const USER_ADDRESSES = '[User] User Addresses';
export const REGIONS = '[User] Regions';

<<<<<<< HEAD
export const CUSTOMER_COUPONS = '[User] Customer Coupons';
export const SUBSCRIBE_CUSTOMER_COUPON_PROCESS_ID = 'subscribeCustomerCoupon';
export const UNSUBSCRIBE_CUSTOMER_COUPON_PROCESS_ID =
  'unsubscribeCustomerCoupon';
export const CLAIM_CUSTOMER_COUPON_PROCESS_ID = 'claimCustomerCoupon';
=======
export const NOTIFICATION_PREFERENCES = '[User] Notification Preferences';
export const PRODUCT_INTERESTS = '[User] Product Interests';
>>>>>>> 6a400dc8

export interface StateWithUser {
  [USER_FEATURE]: UserState;
}

export interface UserState {
  account: UserDetailsState;
  addresses: LoaderState<Address[]>;
  consents: LoaderState<ConsentTemplate[]>;
  billingCountries: BillingCountriesState;
  countries: DeliveryCountriesState;
  payments: LoaderState<PaymentDetails[]>;
  orders: LoaderState<OrderHistoryList>;
  order: OrderDetailsState;
  titles: TitlesState;
  regions: LoaderState<RegionsState>;
  resetPassword: boolean;
  consignmentTracking: ConsignmentTrackingState;
<<<<<<< HEAD
  customerCoupons: LoaderState<CustomerCouponSearchResult>;
=======
  notificationPreferences: LoaderState<NotificationPreference[]>;
  productInterests: LoaderState<ProductInterestSearchResult>;
>>>>>>> 6a400dc8
}

export interface OrderDetailsState {
  order: Order;
}

export interface RegionsState {
  entities: Region[];
  country: string;
}

export interface BillingCountryEntities {
  [key: string]: Country;
}

export interface BillingCountriesState {
  entities: BillingCountryEntities;
}

export interface DeliveryCountryEntities {
  [key: string]: Country;
}

export interface DeliveryCountriesState {
  entities: DeliveryCountryEntities;
}

export interface TitleEntities {
  [key: string]: Title;
}

export interface TitlesState {
  entities: TitleEntities;
}

export interface UserDetailsState {
  details: User;
}

export interface ConsignmentTrackingState {
  tracking?: ConsignmentTracking;
}<|MERGE_RESOLUTION|>--- conflicted
+++ resolved
@@ -5,12 +5,9 @@
 import { Title, User } from '../../model/misc.model';
 import { Order, OrderHistoryList } from '../../model/order.model';
 import { LoaderState } from '../../state';
-<<<<<<< HEAD
 import { CustomerCouponSearchResult } from '../../model/customer-coupon.model';
-=======
 import { NotificationPreference } from '../../model';
 import { ProductInterestSearchResult } from '../../model/product-interest.model';
->>>>>>> 6a400dc8
 
 export const USER_FEATURE = 'user';
 export const UPDATE_EMAIL_PROCESS_ID = 'updateEmail';
@@ -31,16 +28,13 @@
 export const USER_ADDRESSES = '[User] User Addresses';
 export const REGIONS = '[User] Regions';
 
-<<<<<<< HEAD
 export const CUSTOMER_COUPONS = '[User] Customer Coupons';
 export const SUBSCRIBE_CUSTOMER_COUPON_PROCESS_ID = 'subscribeCustomerCoupon';
 export const UNSUBSCRIBE_CUSTOMER_COUPON_PROCESS_ID =
   'unsubscribeCustomerCoupon';
 export const CLAIM_CUSTOMER_COUPON_PROCESS_ID = 'claimCustomerCoupon';
-=======
 export const NOTIFICATION_PREFERENCES = '[User] Notification Preferences';
 export const PRODUCT_INTERESTS = '[User] Product Interests';
->>>>>>> 6a400dc8
 
 export interface StateWithUser {
   [USER_FEATURE]: UserState;
@@ -59,12 +53,9 @@
   regions: LoaderState<RegionsState>;
   resetPassword: boolean;
   consignmentTracking: ConsignmentTrackingState;
-<<<<<<< HEAD
   customerCoupons: LoaderState<CustomerCouponSearchResult>;
-=======
   notificationPreferences: LoaderState<NotificationPreference[]>;
   productInterests: LoaderState<ProductInterestSearchResult>;
->>>>>>> 6a400dc8
 }
 
 export interface OrderDetailsState {
