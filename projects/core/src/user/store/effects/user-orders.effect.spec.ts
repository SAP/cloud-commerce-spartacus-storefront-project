import { HttpClientTestingModule } from '@angular/common/http/testing';
import { TestBed } from '@angular/core/testing';
import { Actions } from '@ngrx/effects';
import { provideMockActions } from '@ngrx/effects/testing';
import { Action } from '@ngrx/store';
import { cold, hot } from 'jasmine-marbles';
import { Observable, of, throwError } from 'rxjs';
import { OrderHistoryList } from '../../../model/order.model';
<<<<<<< HEAD
import { LoaderResetAction } from '../../../state';
import { UserOrderAdapter } from '../../connectors/order/user-order.adapter';
import { UserOrderConnector } from '../../connectors/order/user-order.connector';
import { UserActions } from '../actions/index';
=======
import { StateLoaderActions } from '../../../state/index';
import { UserOrderAdapter } from '../../connectors/order/user-order.adapter';
import { UserOrderConnector } from '../../connectors/order/user-order.connector';
import { CLEAR_MISCS_DATA } from '../actions';
import * as fromUserOrdersAction from '../actions/user-orders.action';
>>>>>>> af669bc8
import { USER_ORDERS } from '../user-state';
import * as fromUserOrdersEffect from './user-orders.effect';

const mockUserOrders: OrderHistoryList = {
  orders: [],
  pagination: {},
  sorts: [],
};

describe('User Orders effect', () => {
  let userOrdersEffect: fromUserOrdersEffect.UserOrdersEffect;
  let orderConnector: UserOrderConnector;
  let actions$: Observable<any>;

  beforeEach(() => {
    TestBed.configureTestingModule({
      imports: [HttpClientTestingModule],
      providers: [
        fromUserOrdersEffect.UserOrdersEffect,
        { provide: UserOrderAdapter, useValue: {} },
        provideMockActions(() => actions$),
      ],
    });

    actions$ = TestBed.get(Actions);
    userOrdersEffect = TestBed.get(fromUserOrdersEffect.UserOrdersEffect);
    orderConnector = TestBed.get(UserOrderConnector);
  });

  describe('loadUserOrders$', () => {
    it('should load user Orders', () => {
      spyOn(orderConnector, 'getHistory').and.returnValue(of(mockUserOrders));
      const action = new UserActions.LoadUserOrders({
        userId: 'test@sap.com',
        pageSize: 5,
      });

      const completion = new UserActions.LoadUserOrdersSuccess(mockUserOrders);

      actions$ = hot('-a', { a: action });
      const expected = cold('-b', { b: completion });

      expect(userOrdersEffect.loadUserOrders$).toBeObservable(expected);
    });

    it('should handle failures for load user Orders', () => {
      spyOn(orderConnector, 'getHistory').and.returnValue(throwError('Error'));

      const action = new UserActions.LoadUserOrders({
        userId: 'test@sap.com',
        pageSize: 5,
      });

      const completion = new UserActions.LoadUserOrdersFail('Error');

      actions$ = hot('-a', { a: action });
      const expected = cold('-b', { b: completion });

      expect(userOrdersEffect.loadUserOrders$).toBeObservable(expected);
    });
  });

  describe('resetUserOrders$', () => {
    it('should return a reset action', () => {
      const action: Action = {
        type: UserActions.CLEAR_USER_MISCS_DATA,
      };

      const completion = new StateLoaderActions.LoaderResetAction(USER_ORDERS);

      actions$ = hot('-a', { a: action });
      const expected = cold('-b', { b: completion });

      expect(userOrdersEffect.resetUserOrders$).toBeObservable(expected);
    });
  });
});<|MERGE_RESOLUTION|>--- conflicted
+++ resolved
@@ -6,18 +6,10 @@
 import { cold, hot } from 'jasmine-marbles';
 import { Observable, of, throwError } from 'rxjs';
 import { OrderHistoryList } from '../../../model/order.model';
-<<<<<<< HEAD
-import { LoaderResetAction } from '../../../state';
+import { StateLoaderActions } from '../../../state/index';
 import { UserOrderAdapter } from '../../connectors/order/user-order.adapter';
 import { UserOrderConnector } from '../../connectors/order/user-order.connector';
 import { UserActions } from '../actions/index';
-=======
-import { StateLoaderActions } from '../../../state/index';
-import { UserOrderAdapter } from '../../connectors/order/user-order.adapter';
-import { UserOrderConnector } from '../../connectors/order/user-order.connector';
-import { CLEAR_MISCS_DATA } from '../actions';
-import * as fromUserOrdersAction from '../actions/user-orders.action';
->>>>>>> af669bc8
 import { USER_ORDERS } from '../user-state';
 import * as fromUserOrdersEffect from './user-orders.effect';
 
