--- conflicted
+++ resolved
@@ -3,28 +3,12 @@
 import { Action } from '@ngrx/store';
 import { cold, hot } from 'jasmine-marbles';
 import { Observable, of, throwError } from 'rxjs';
-<<<<<<< HEAD
 import { Login } from '../../../auth/store/actions/login-logout.action';
 import { User } from '../../../model/misc.model';
-import { OccUserService } from '../../occ/index';
+import { UserDetailsAdapter } from '../../connectors/details/user-details.adapter';
+import { UserDetailsConnector } from '../../connectors/details/user-details.connector';
 import * as fromUserDetailsAction from '../actions/user-details.action';
 import * as fromUserDetailsEffect from './user-details.effect';
-
-class MockOccUserService {
-  loadUser(_username: string): Observable<User> {
-    return of();
-  }
-  updateUserDetails(_username: string, _user: User): Observable<{}> {
-    return of();
-  }
-}
-=======
-import * as fromUserDetailsAction from '../actions/user-details.action';
-import * as fromUserDetailsEffect from './user-details.effect';
-import { User } from '../../../model/misc.model';
-import { UserDetailsConnector } from '../../connectors/details/user-details.connector';
-import { UserDetailsAdapter } from '../../connectors/details/user-details.adapter';
->>>>>>> 75a30ff7
 
 const mockUserDetails: User = {
   displayUid: 'Display Uid',
