import { Injectable } from '@angular/core';
import { Actions, Effect, ofType } from '@ngrx/effects';
import { Observable, of } from 'rxjs';
import { catchError, map, mergeMap, switchMap } from 'rxjs/operators';
<<<<<<< HEAD

import * as fromActions from '../actions/user-register.action';
import { LoadUserToken, Logout } from '../../../auth/index';
import { UserConnector } from '../../connectors/user/user.connector';
=======
import { LoadOpenIdToken, LoadUserToken, Logout } from '../../../auth/index';
>>>>>>> 70ac93cf
import { UserSignUp } from '../../../model/misc.model';
import { UserAccountConnector } from '../../connectors/account/user-account.connector';
import * as fromActions from '../actions/user-register.action';

@Injectable()
export class UserRegisterEffects {
  @Effect()
  registerUser$: Observable<
    fromActions.UserRegisterOrRemoveAction | LoadUserToken | LoadOpenIdToken
  > = this.actions$.pipe(
    ofType(fromActions.REGISTER_USER),
    map((action: fromActions.RegisterUser) => action.payload),
    mergeMap((user: UserSignUp) => {
      return this.userAccountConnector.register(user).pipe(
        switchMap(_result => [
          new LoadUserToken({
            userId: user.uid,
            password: user.password,
          }),
          new LoadOpenIdToken({
            username: user.uid,
            password: user.password,
          }),
          new fromActions.RegisterUserSuccess(),
        ]),
        catchError(error => of(new fromActions.RegisterUserFail(error)))
      );
    })
  );

  @Effect()
  removeUser$: Observable<
    fromActions.UserRegisterOrRemoveAction | Logout
  > = this.actions$.pipe(
    ofType(fromActions.REMOVE_USER),
    map((action: fromActions.RemoveUser) => action.payload),
    mergeMap((userId: string) => {
      return this.userAccountConnector.remove(userId).pipe(
        switchMap(_result => [
          new fromActions.RemoveUserSuccess(),
          new Logout(),
        ]),
        catchError(error => of(new fromActions.RemoveUserFail(error)))
      );
    })
  );

  constructor(
    private actions$: Actions,
    private userAccountConnector: UserConnector
  ) {}
}<|MERGE_RESOLUTION|>--- conflicted
+++ resolved
@@ -2,14 +2,11 @@
 import { Actions, Effect, ofType } from '@ngrx/effects';
 import { Observable, of } from 'rxjs';
 import { catchError, map, mergeMap, switchMap } from 'rxjs/operators';
-<<<<<<< HEAD
+import { LoadOpenIdToken, LoadUserToken, Logout } from '../../../auth/index';
 
 import * as fromActions from '../actions/user-register.action';
 import { LoadUserToken, Logout } from '../../../auth/index';
 import { UserConnector } from '../../connectors/user/user.connector';
-=======
-import { LoadOpenIdToken, LoadUserToken, Logout } from '../../../auth/index';
->>>>>>> 70ac93cf
 import { UserSignUp } from '../../../model/misc.model';
 import { UserAccountConnector } from '../../connectors/account/user-account.connector';
 import * as fromActions from '../actions/user-register.action';
