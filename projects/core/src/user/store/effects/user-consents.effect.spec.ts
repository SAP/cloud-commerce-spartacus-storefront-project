import { TestBed } from '@angular/core/testing';
import { provideMockActions } from '@ngrx/effects/testing';
import { Action } from '@ngrx/store';
import { LoggerService } from '@spartacus/core';
import { cold, hot } from 'jasmine-marbles';
import { EMPTY, Observable, of, throwError } from 'rxjs';
import { GlobalMessageType } from '../../../global-message/models/global-message.model';
import { GlobalMessageActions } from '../../../global-message/store/actions';
import { ConsentTemplate } from '../../../model/consent.model';
import { SiteContextActions } from '../../../site-context/store/actions/index';
import { tryNormalizeHttpError } from '../../../util/try-normalize-http-error';
import { UserConsentAdapter } from '../../connectors/index';
import { UserActions } from '../actions/index';
import * as fromEffect from './user-consents.effect';

class MockOccUserAdapter {
  loadConsents(_userId: string): Observable<ConsentTemplate[]> {
    return EMPTY;
  }
  giveConsent(
    _userId: string,
    _consentTemplateId: string,
    _consentTemplateVersion: number
  ): Observable<ConsentTemplate> {
    return EMPTY;
  }
  withdrawConsent(_userId: string, _consentCode: string): Observable<{}> {
    return EMPTY;
  }
}

class MockLoggerService {
  log(): void {}
  warn(): void {}
  error(): void {}
  info(): void {}
  debug(): void {}
}

describe('User Consents effect', () => {
  let userConsentEffect: fromEffect.UserConsentsEffect;
  let userConsentAdapter: UserConsentAdapter;
  let actions$: Observable<Action>;

  beforeEach(() => {
    TestBed.configureTestingModule({
      providers: [
        fromEffect.UserConsentsEffect,
        { provide: UserConsentAdapter, useClass: MockOccUserAdapter },
        { provide: LoggerService, useClass: MockLoggerService },
        provideMockActions(() => actions$),
      ],
    });

    userConsentEffect = TestBed.inject(fromEffect.UserConsentsEffect);
    userConsentAdapter = TestBed.inject(UserConsentAdapter);
  });

  describe('getConsents$', () => {
    const userId = 'xxx@xxx.xxx';
    const templateList: ConsentTemplate[] = [
      {
        id: 'xxx',
      },
    ];
    it('should return LoadUserConsentsSuccess', () => {
      spyOn(userConsentAdapter, 'loadConsents').and.returnValue(
        of(templateList)
      );

      const action = new UserActions.LoadUserConsents(userId);
      const completion = new UserActions.LoadUserConsentsSuccess(templateList);

      actions$ = hot('-a', { a: action });
      const expected = cold('-b', { b: completion });

      expect(userConsentEffect.getConsents$).toBeObservable(expected);
    });
  });

  describe('giveConsent$', () => {
    const userId = 'xxx@xxx.xxx';
    const consentTemplateId = 'xxx';
    const consentTemplateVersion = 0;
    const consentTemplate: ConsentTemplate = {
      id: consentTemplateId,
      version: consentTemplateVersion,
    };
    it('should return GiveUserConsentSuccess', () => {
      spyOn(userConsentAdapter, 'giveConsent').and.returnValue(
        of(consentTemplate)
      );

      const action = new UserActions.GiveUserConsent({
        userId,
        consentTemplateId,
        consentTemplateVersion,
      });
      const completion = new UserActions.GiveUserConsentSuccess(
        consentTemplate
      );

      actions$ = hot('-a', { a: action });
      const expected = cold('-b', { b: completion });

      expect(userConsentEffect.giveConsent$).toBeObservable(expected);
    });

    it('should close error message on 409 for TRANSFER_ANONYMOUS_CONSENT action', () => {
      const mockError = {
        status: 409,
        msg: 'Mock error',
      };
      spyOn(userConsentAdapter, 'giveConsent').and.returnValue(
        throwError(() => mockError)
      );

      const action = new UserActions.TransferAnonymousConsent({
        userId,
        consentTemplateId,
        consentTemplateVersion,
      });
      const completion = new UserActions.GiveUserConsentFail(
<<<<<<< HEAD
        tryNormalizeHttpError(mockError)
=======
        normalizeHttpError(mockError, new MockLoggerService())
>>>>>>> 9f00a786
      );
      const closeMessage = new GlobalMessageActions.RemoveMessagesByType(
        GlobalMessageType.MSG_TYPE_ERROR
      );

      actions$ = hot('-a', { a: action });
      const expected = cold('-(bc)', { b: completion, c: closeMessage });

      expect(userConsentEffect.giveConsent$).toBeObservable(expected);
    });

    it('should not close error message for GIVE_USER_CONSENT action', () => {
      const mockError = {
        status: 409,
        msg: 'Mock error',
      };
      spyOn(userConsentAdapter, 'giveConsent').and.returnValue(
        throwError(() => mockError)
      );

      const action = new UserActions.GiveUserConsent({
        userId,
        consentTemplateId,
        consentTemplateVersion,
      });
      const completion = new UserActions.GiveUserConsentFail(
<<<<<<< HEAD
        tryNormalizeHttpError(mockError)
=======
        normalizeHttpError(mockError, new MockLoggerService())
>>>>>>> 9f00a786
      );

      actions$ = hot('-a', { a: action });
      const expected = cold('-b', { b: completion });

      expect(userConsentEffect.giveConsent$).toBeObservable(expected);
    });
  });

  describe('withdrawConsent$', () => {
    it('should return WithdrawUserConsentSuccess', () => {
      spyOn(userConsentAdapter, 'withdrawConsent').and.returnValue(of({}));

      const action = new UserActions.WithdrawUserConsent({
        userId: 'xxx@xxx.xxx',
        consentCode: 'xxx',
      });
      const completion = new UserActions.WithdrawUserConsentSuccess();

      actions$ = hot('-a', { a: action });
      const expected = cold('-b', { b: completion });

      expect(userConsentEffect.withdrawConsent$).toBeObservable(expected);
    });
  });

  describe('resetConsents$', () => {
    it('should return ResetLoadUserConsents', () => {
      const action = new SiteContextActions.LanguageChange({
        previous: 'previous',
        current: 'current',
      });
      const completion = new UserActions.ResetLoadUserConsents();

      actions$ = hot('-a', { a: action });
      const expected = cold('-b', { b: completion });

      expect(userConsentEffect.resetConsents$).toBeObservable(expected);
    });
  });
});<|MERGE_RESOLUTION|>--- conflicted
+++ resolved
@@ -121,11 +121,7 @@
         consentTemplateVersion,
       });
       const completion = new UserActions.GiveUserConsentFail(
-<<<<<<< HEAD
-        tryNormalizeHttpError(mockError)
-=======
-        normalizeHttpError(mockError, new MockLoggerService())
->>>>>>> 9f00a786
+        tryNormalizeHttpError(mockError, new MockLoggerService())
       );
       const closeMessage = new GlobalMessageActions.RemoveMessagesByType(
         GlobalMessageType.MSG_TYPE_ERROR
@@ -152,11 +148,7 @@
         consentTemplateVersion,
       });
       const completion = new UserActions.GiveUserConsentFail(
-<<<<<<< HEAD
-        tryNormalizeHttpError(mockError)
-=======
-        normalizeHttpError(mockError, new MockLoggerService())
->>>>>>> 9f00a786
+        tryNormalizeHttpError(mockError, new MockLoggerService())
       );
 
       actions$ = hot('-a', { a: action });
