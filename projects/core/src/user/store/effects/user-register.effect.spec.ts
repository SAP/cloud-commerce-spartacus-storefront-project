--- conflicted
+++ resolved
@@ -5,16 +5,14 @@
 import { Observable, of } from 'rxjs';
 import { LoadOpenIdToken, LoadUserToken, Logout } from '../../../auth/index';
 import { UserSignUp } from '../../../model/misc.model';
-<<<<<<< HEAD
-import { LoadUserToken, Logout } from '../../../auth/index';
-import { UserConnector } from '../../connectors/user/user.connector';
-import { UserAdapter } from '../../connectors/user/user.adapter';
-=======
 import { UserAccountAdapter } from '../../connectors/account/user-account.adapter';
 import { UserAccountConnector } from '../../connectors/account/user-account.connector';
 import * as fromStore from '../index';
 import { UserRegisterEffects } from './user-register.effect';
->>>>>>> 70ac93cf
+import { UserSignUp } from '../../../model/misc.model';
+import { LoadUserToken, Logout } from '../../../auth/index';
+import { UserConnector } from '../../connectors/user/user.connector';
+import { UserAdapter } from '../../connectors/user/user.adapter';
 
 const user: UserSignUp = {
   firstName: '',
