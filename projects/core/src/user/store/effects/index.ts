--- conflicted
+++ resolved
@@ -21,13 +21,7 @@
 import { UserDetailsEffects } from './user-details.effect';
 import { UserOrdersEffect } from './user-orders.effect';
 import { UserRegisterEffects } from './user-register.effect';
-<<<<<<< HEAD
-import { CustomerCouponEffects } from './customer-coupon.effect';
-import { ProductInterestsEffect } from './product-interests.effect';
-import { UserCostCenterEffects } from './user-cost-center.effect';
-=======
 import { UserReplenishmentOrdersEffect } from './user-replenishment-orders.effect';
->>>>>>> 400240d8
 
 export const effects: any[] = [
   ClearMiscsDataEffect,
@@ -52,11 +46,8 @@
   ProductInterestsEffect,
   OrderReturnRequestEffect,
   UserCostCenterEffects,
-<<<<<<< HEAD
-=======
   ReplenishmentOrderDetailsEffect,
   UserReplenishmentOrdersEffect,
->>>>>>> 400240d8
 ];
 
 export * from './billing-countries.effect';
@@ -78,10 +69,4 @@
 export * from './user-details.effect';
 export * from './user-orders.effect';
 export * from './user-register.effect';
-<<<<<<< HEAD
-export * from './customer-coupon.effect';
-export * from './product-interests.effect';
-export * from './user-consents.effect';
-=======
-export * from './user-replenishment-orders.effect';
->>>>>>> 400240d8
+export * from './user-replenishment-orders.effect';