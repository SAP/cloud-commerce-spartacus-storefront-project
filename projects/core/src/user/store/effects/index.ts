import { BillingCountriesEffect } from './billing-countries.effect';
import { DeliveryCountriesEffects } from './delivery-countries.effect';
import { ForgotPasswordEffects } from './forgot-password.effect';
import { OrderDetailsEffect } from './order-details.effect';
import { UserPaymentMethodsEffects } from './payment-methods.effect';
import { RegionsEffects } from './regions.effect';
import { ResetPasswordEffects } from './reset-password.effect';
import { TitlesEffects } from './titles.effect';
import { UpdateEmailEffects } from './update-email.effect';
import { UpdatePasswordEffects } from './update-password.effect';
import { UserAddressesEffects } from './user-addresses.effect';
import { UserConsentsEffect } from './user-consents.effect';
import { UserDetailsEffects } from './user-details.effect';
import { UserOrdersEffect } from './user-orders.effect';
import { UserRegisterEffects } from './user-register.effect';
import { NotificationPreferenceEffects } from './notification-preference.effect';
export const effects: any[] = [
  DeliveryCountriesEffects,
  RegionsEffects,
  TitlesEffects,
  UserDetailsEffects,
  UserAddressesEffects,
  UserPaymentMethodsEffects,
  UserRegisterEffects,
  UserOrdersEffect,
  OrderDetailsEffect,
  BillingCountriesEffect,
  ResetPasswordEffects,
  ForgotPasswordEffects,
  UpdateEmailEffects,
  UpdatePasswordEffects,
<<<<<<< HEAD
  NotificationPreferenceEffects,
=======
  UserConsentsEffect,
>>>>>>> c39789f9
];

export * from './billing-countries.effect';
export * from './delivery-countries.effect';
export * from './order-details.effect';
export * from './payment-methods.effect';
export * from './regions.effect';
export * from './reset-password.effect';
export * from './titles.effect';
export * from './user-addresses.effect';
export * from './user-consents.effect';
export * from './user-details.effect';
export * from './user-orders.effect';
export * from './user-register.effect';
export * from './notification-preference.effect';<|MERGE_RESOLUTION|>--- conflicted
+++ resolved
@@ -29,11 +29,8 @@
   ForgotPasswordEffects,
   UpdateEmailEffects,
   UpdatePasswordEffects,
-<<<<<<< HEAD
+  UserConsentsEffect,
   NotificationPreferenceEffects,
-=======
-  UserConsentsEffect,
->>>>>>> c39789f9
 ];
 
 export * from './billing-countries.effect';
