import { BillingCountriesEffect } from './billing-countries.effect';
import { ClearMiscsDataEffect } from './clear-miscs-data.effect';
import { ConsignmentTrackingEffects } from './consignment-tracking.effect';
import { DeliveryCountriesEffects } from './delivery-countries.effect';
import { ForgotPasswordEffects } from './forgot-password.effect';
import { NotificationPreferenceEffects } from './notification-preference.effect';
import { OrderDetailsEffect } from './order-details.effect';
import { OrderReturnRequestEffect } from './order-return-request.effect';
import { UserPaymentMethodsEffects } from './payment-methods.effect';
import { RegionsEffects } from './regions.effect';
import { ResetPasswordEffects } from './reset-password.effect';
import { TitlesEffects } from './titles.effect';
import { UpdateEmailEffects } from './update-email.effect';
import { UpdatePasswordEffects } from './update-password.effect';
import { UserAddressesEffects } from './user-addresses.effect';
import { UserConsentsEffect } from './user-consents.effect';
import { UserDetailsEffects } from './user-details.effect';
import { UserOrdersEffect } from './user-orders.effect';
import { UserRegisterEffects } from './user-register.effect';
import { ProductInterestsEffect } from './product-interests.effect';

export const effects: any[] = [
  ClearMiscsDataEffect,
  DeliveryCountriesEffects,
  RegionsEffects,
  TitlesEffects,
  UserDetailsEffects,
  UserAddressesEffects,
  UserPaymentMethodsEffects,
  UserRegisterEffects,
  UserOrdersEffect,
  OrderDetailsEffect,
  BillingCountriesEffect,
  ResetPasswordEffects,
  ForgotPasswordEffects,
  UpdateEmailEffects,
  UpdatePasswordEffects,
  UserConsentsEffect,
  ConsignmentTrackingEffects,
<<<<<<< HEAD
  OrderReturnRequestEffect,
=======
  NotificationPreferenceEffects,
  ProductInterestsEffect,
>>>>>>> 35e678a3
];

export * from './billing-countries.effect';
export * from './clear-miscs-data.effect';
export * from './consignment-tracking.effect';
export * from './delivery-countries.effect';
export * from './notification-preference.effect';
export * from './order-details.effect';
export * from './order-return-request.effect';
export * from './payment-methods.effect';
export * from './regions.effect';
export * from './reset-password.effect';
export * from './titles.effect';
export * from './user-addresses.effect';
export * from './user-consents.effect';
export * from './user-details.effect';
export * from './user-orders.effect';
export * from './user-register.effect';
export * from './product-interests.effect';<|MERGE_RESOLUTION|>--- conflicted
+++ resolved
@@ -37,12 +37,9 @@
   UpdatePasswordEffects,
   UserConsentsEffect,
   ConsignmentTrackingEffects,
-<<<<<<< HEAD
-  OrderReturnRequestEffect,
-=======
   NotificationPreferenceEffects,
   ProductInterestsEffect,
->>>>>>> 35e678a3
+  OrderReturnRequestEffect,
 ];
 
 export * from './billing-countries.effect';
