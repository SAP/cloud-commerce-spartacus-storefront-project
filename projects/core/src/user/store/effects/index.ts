--- conflicted
+++ resolved
@@ -6,11 +6,8 @@
 import { RegionsEffects } from './regions.effect';
 import { ResetPasswordEffects } from './reset-password.effect';
 import { TitlesEffects } from './titles.effect';
-<<<<<<< HEAD
 import { UpdateEmailEffects } from './update-email.effect';
-=======
 import { UpdatePasswordEffects } from './update-password.effect';
->>>>>>> 42a6bd31
 import { UserAddressesEffects } from './user-addresses.effect';
 import { UserDetailsEffects } from './user-details.effect';
 import { UserOrdersEffect } from './user-orders.effect';
@@ -29,11 +26,8 @@
   BillingCountriesEffect,
   ResetPasswordEffects,
   ForgotPasswordEffects,
-<<<<<<< HEAD
   UpdateEmailEffects,
-=======
   UpdatePasswordEffects,
->>>>>>> 42a6bd31
 ];
 
 export * from './billing-countries.effect';
