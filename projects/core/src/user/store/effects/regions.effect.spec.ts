import { TestBed } from '@angular/core/testing';
import { provideMockActions } from '@ngrx/effects/testing';
import { Action } from '@ngrx/store';
<<<<<<< HEAD
import { LoaderResetAction, Region } from '@spartacus/core';
import { cold, hot } from 'jasmine-marbles';
import { Observable, of } from 'rxjs';
import { SiteAdapter } from '../../../site-context/connectors/site.adapter';
import { SiteConnector } from '../../../site-context/connectors/site.connector';
import { UserActions } from '../actions/index';
=======
import { cold, hot } from 'jasmine-marbles';
import { Observable, of } from 'rxjs';
import { Region } from '../../../model/index';
import { SiteAdapter } from '../../../site-context/connectors/site.adapter';
import { SiteConnector } from '../../../site-context/connectors/site.connector';
import { StateLoaderActions } from '../../../state/index';
import * as fromActions from '../actions/index';
>>>>>>> af669bc8
import { REGIONS } from '../user-state';
import { RegionsEffects } from './regions.effect';

const mockRegions: Region[] = [
  {
    isocode: 'CA-ON',
    name: 'Ontarion',
  },
  {
    isocode: 'CA-QC',
    name: 'Quebec',
  },
];

const country = 'CA';

describe('', () => {
  let service: SiteConnector;
  let effect: RegionsEffects;
  let actions$: Observable<any>;

  beforeEach(() => {
    TestBed.configureTestingModule({
      providers: [
        RegionsEffects,
        { provide: SiteAdapter, useValue: {} },
        provideMockActions(() => actions$),
      ],
    });

    effect = TestBed.get(RegionsEffects);
    service = TestBed.get(SiteConnector);

    spyOn(service, 'getRegions').and.returnValue(of(mockRegions));
  });

  describe('loadRegions$', () => {
    it('should load regions', () => {
      const action = new UserActions.LoadRegions('CA');
      const completion = new UserActions.LoadRegionsSuccess({
        entities: mockRegions,
        country,
      });

      actions$ = hot('-a', { a: action });
      const expected = cold('-b', { b: completion });

      expect(effect.loadRegions$).toBeObservable(expected);
    });
  });

  describe('resetRegions$', () => {
    it('should return a reset action', () => {
      const action: Action = {
<<<<<<< HEAD
        type: UserActions.CLEAR_USER_MISCS_DATA,
=======
        type: fromActions.CLEAR_MISCS_DATA,
>>>>>>> af669bc8
      };

      const completion = new StateLoaderActions.LoaderResetAction(REGIONS);

      actions$ = hot('-a', { a: action });
      const expected = cold('-b', { b: completion });

      expect(effect.resetRegions$).toBeObservable(expected);
    });
  });
});<|MERGE_RESOLUTION|>--- conflicted
+++ resolved
@@ -1,22 +1,13 @@
 import { TestBed } from '@angular/core/testing';
 import { provideMockActions } from '@ngrx/effects/testing';
 import { Action } from '@ngrx/store';
-<<<<<<< HEAD
-import { LoaderResetAction, Region } from '@spartacus/core';
-import { cold, hot } from 'jasmine-marbles';
-import { Observable, of } from 'rxjs';
-import { SiteAdapter } from '../../../site-context/connectors/site.adapter';
-import { SiteConnector } from '../../../site-context/connectors/site.connector';
-import { UserActions } from '../actions/index';
-=======
 import { cold, hot } from 'jasmine-marbles';
 import { Observable, of } from 'rxjs';
 import { Region } from '../../../model/index';
 import { SiteAdapter } from '../../../site-context/connectors/site.adapter';
 import { SiteConnector } from '../../../site-context/connectors/site.connector';
 import { StateLoaderActions } from '../../../state/index';
-import * as fromActions from '../actions/index';
->>>>>>> af669bc8
+import { UserActions } from '../actions/index';
 import { REGIONS } from '../user-state';
 import { RegionsEffects } from './regions.effect';
 
@@ -71,11 +62,7 @@
   describe('resetRegions$', () => {
     it('should return a reset action', () => {
       const action: Action = {
-<<<<<<< HEAD
         type: UserActions.CLEAR_USER_MISCS_DATA,
-=======
-        type: fromActions.CLEAR_MISCS_DATA,
->>>>>>> af669bc8
       };
 
       const completion = new StateLoaderActions.LoaderResetAction(REGIONS);
