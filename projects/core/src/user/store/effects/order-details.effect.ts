--- conflicted
+++ resolved
@@ -3,15 +3,8 @@
 import { Observable, of } from 'rxjs';
 import { catchError, map, switchMap } from 'rxjs/operators';
 import * as fromOrderDetailsAction from '../actions/order-details.action';
-<<<<<<< HEAD
-import { OccOrderService } from '../../occ/index';
-import { ConverterService } from '../../../util/converter.service';
-import { PRODUCT_NORMALIZER } from '../../../product/connectors/product/converters';
-import { Order } from '../../../model/order.model';
-=======
 import { Order } from '../../../model/order.model';
 import { OrderConnector } from '../../connectors/order.connector';
->>>>>>> 8caf38f1
 
 @Injectable()
 export class OrderDetailsEffect {
