--- conflicted
+++ resolved
@@ -5,18 +5,10 @@
 import * as fromOrderDetailsEffect from './order-details.effect';
 import * as fromOrderDetailsAction from '../actions/order-details.action';
 import { Observable, of, throwError } from 'rxjs';
-<<<<<<< HEAD
-import { hot, cold } from 'jasmine-marbles';
-import { ProductImageNormalizer } from '../../../product/occ/converters/index';
-import { OccOrderService } from '../../occ/index';
-import { OccConfig } from '../../../occ/config/occ-config';
-import { Order } from '../../../model/order.model';
-=======
 import { cold, hot } from 'jasmine-marbles';
 import { Order } from '../../../model/order.model';
 import { OrderConnector } from '../../connectors/order.connector';
 import { OrderAdapter } from '../../connectors/order.adapter';
->>>>>>> 8caf38f1
 
 const mockOrderDetails: Order = {};
 
