import { Injectable } from '@angular/core';

import { Actions, Effect, ofType } from '@ngrx/effects';

import { Observable, of } from 'rxjs';
import { catchError, map, mergeMap, tap, take } from 'rxjs/operators';

import * as fromUserAddressesAction from '../actions/user-addresses.action';
<<<<<<< HEAD
import { AddressList, User } from '../../../occ/occ-models/index';
import {
  GlobalMessageService,
  GlobalMessageType
} from '../../../global-message/index';
import { UserService } from '../../facade/index';
=======
import { OccUserService } from '../../occ/index';
import { AddressList } from '../../../occ/occ-models/index';
>>>>>>> 73e0c78f

@Injectable()
export class UserAddressesEffects {
  @Effect()
  loadUserAddresses$: Observable<
    fromUserAddressesAction.UserAddressesAction
  > = this.actions$.pipe(
    ofType(fromUserAddressesAction.LOAD_USER_ADDRESSES),
    map((action: fromUserAddressesAction.LoadUserAddresses) => action.payload),
    mergeMap(payload => {
      return this.occUserService.loadUserAddresses(payload).pipe(
        map((addressesList: AddressList) => {
          return new fromUserAddressesAction.LoadUserAddressesSuccess(
            addressesList.addresses
          );
        }),
        catchError(error =>
          of(new fromUserAddressesAction.LoadUserAddressesFail(error))
        )
      );
    })
  );

  @Effect()
  addUserAddress$: Observable<
    fromUserAddressesAction.UserAddressesAction
  > = this.actions$.pipe(
    ofType(fromUserAddressesAction.ADD_USER_ADDRESS),
    map((action: fromUserAddressesAction.AddUserAddress) => action.payload),
    mergeMap(payload => {
      return this.occUserService
        .addUserAddress(payload.userId, payload.address)
        .pipe(
          map((data: any) => {
            this.notifyAboutAddSuccess();

            return new fromUserAddressesAction.AddUserAddressSuccess(data);
          }),
          catchError(error =>
            of(new fromUserAddressesAction.AddUserAddressFail(error))
          )
        );
    })
  );

  @Effect()
  updateUserAddress$: Observable<
    fromUserAddressesAction.UserAddressesAction
  > = this.actions$.pipe(
    ofType(fromUserAddressesAction.UPDATE_USER_ADDRESS),
    map((action: fromUserAddressesAction.UpdateUserAddress) => action.payload),
    mergeMap(payload => {
      return this.occUserService
        .updateUserAddress(payload.userId, payload.addressId, payload.address)
        .pipe(
          map((data: any) => {
            this.notifyAboutUpdateSuccess();

            return new fromUserAddressesAction.UpdateUserAddressSuccess(data);
          }),
          catchError(error =>
            of(new fromUserAddressesAction.UpdateUserAddressFail(error))
          )
        );
    })
  );

  @Effect()
  deleteUserAddress$: Observable<
    fromUserAddressesAction.UserAddressesAction
  > = this.actions$.pipe(
    ofType(fromUserAddressesAction.DELETE_USER_ADDRESS),
    map((action: fromUserAddressesAction.DeleteUserAddress) => action.payload),
    mergeMap(payload => {
      return this.occUserService
        .deleteUserAddress(payload.userId, payload.addressId)
        .pipe(
          map((data: any) => {
            this.notifyAboutDeleteSuccess();

            return new fromUserAddressesAction.DeleteUserAddressSuccess(data);
          }),
          catchError(error =>
            of(new fromUserAddressesAction.DeleteUserAddressFail(error))
          )
        );
    })
  );

  /**
   *  Reload addresses on success actions (add, update and delete user address)
   */
  @Effect({ dispatch: false })
  reloadAddressesOnActionsSuccess$ = this.actions$.pipe(
    ofType(
      fromUserAddressesAction.ADD_USER_ADDRESS_SUCCESS,
      fromUserAddressesAction.UPDATE_USER_ADDRESS_SUCCESS,
      fromUserAddressesAction.DELETE_USER_ADDRESS_SUCCESS
    ),
    tap(() => {
      this.userService
        .get()
        .pipe(take(1))
        .subscribe(({ uid }: User) => {
          this.userService.loadAddresses(uid);
        });
    })
  );

  constructor(
    private actions$: Actions,
    private occUserService: OccUserService,
    private userService: UserService,
    private messageService: GlobalMessageService
  ) {}

  /**
   * Show global confirmation message with provided text
   */
  private showGlobalMessage(text: string) {
    // ----------
    // todo: handle automatic removal of outdated messages
    this.messageService.remove(GlobalMessageType.MSG_TYPE_ERROR);
    this.messageService.remove(GlobalMessageType.MSG_TYPE_CONFIRMATION);
    // ----------

    this.messageService.add({
      type: GlobalMessageType.MSG_TYPE_CONFIRMATION,
      text
    });
  }

  private notifyAboutAddSuccess() {
    this.showGlobalMessage('New address was added successfully!');
  }

  private notifyAboutUpdateSuccess() {
    this.showGlobalMessage('Address updated successfully!');
  }

  private notifyAboutDeleteSuccess() {
    this.showGlobalMessage('Address deleted successfully!');
  }
}<|MERGE_RESOLUTION|>--- conflicted
+++ resolved
@@ -6,17 +6,13 @@
 import { catchError, map, mergeMap, tap, take } from 'rxjs/operators';
 
 import * as fromUserAddressesAction from '../actions/user-addresses.action';
-<<<<<<< HEAD
 import { AddressList, User } from '../../../occ/occ-models/index';
 import {
   GlobalMessageService,
   GlobalMessageType
 } from '../../../global-message/index';
 import { UserService } from '../../facade/index';
-=======
 import { OccUserService } from '../../occ/index';
-import { AddressList } from '../../../occ/occ-models/index';
->>>>>>> 73e0c78f
 
 @Injectable()
 export class UserAddressesEffects {
