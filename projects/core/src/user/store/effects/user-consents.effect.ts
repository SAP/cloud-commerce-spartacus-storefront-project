--- conflicted
+++ resolved
@@ -2,35 +2,25 @@
 import { Actions, Effect, ofType } from '@ngrx/effects';
 import { Observable, of } from 'rxjs';
 import { catchError, map, switchMap } from 'rxjs/operators';
+import { SiteContextActions } from '../../../site-context/store/actions/index';
 import { makeErrorSerializable } from '../../../util/serialization-utils';
 import { UserConsentConnector } from '../../connectors/consent/user-consent.connector';
-<<<<<<< HEAD
 import { UserActions } from '../actions/index';
-=======
-import * as fromActions from '../actions/user-consents.action';
-import * as fromSiteContextActions from '../../../site-context/store/actions/index';
->>>>>>> 217893eb
 
 @Injectable()
 export class UserConsentsEffect {
   @Effect()
-<<<<<<< HEAD
+  resetConsents$: Observable<
+    UserActions.ResetLoadUserConsents
+  > = this.actions$.pipe(
+    ofType(SiteContextActions.LANGUAGE_CHANGE),
+    map(() => new UserActions.ResetLoadUserConsents())
+  );
+
+  @Effect()
   getConsents$: Observable<UserActions.UserConsentsAction> = this.actions$.pipe(
     ofType(UserActions.LOAD_USER_CONSENTS),
     map((action: UserActions.LoadUserConsents) => action.payload),
-=======
-  resetConsents$: Observable<
-    fromActions.ResetLoadUserConsents
-  > = this.actions$.pipe(
-    ofType(fromSiteContextActions.LANGUAGE_CHANGE),
-    map(() => new fromActions.ResetLoadUserConsents())
-  );
-
-  @Effect()
-  getConsents$: Observable<fromActions.UserConsentsAction> = this.actions$.pipe(
-    ofType(fromActions.LOAD_USER_CONSENTS),
-    map((action: fromActions.LoadUserConsents) => action.payload),
->>>>>>> 217893eb
     switchMap(userId =>
       this.userConsentConnector.loadConsents(userId).pipe(
         map(consents => new UserActions.LoadUserConsentsSuccess(consents)),
@@ -67,11 +57,7 @@
     map((action: UserActions.WithdrawUserConsent) => action.payload),
     switchMap(({ userId, consentCode }) =>
       this.userConsentConnector.withdrawConsent(userId, consentCode).pipe(
-<<<<<<< HEAD
-        map(_ => new UserActions.WithdrawUserConsentSuccess()),
-=======
-        map(() => new fromActions.WithdrawUserConsentSuccess()),
->>>>>>> 217893eb
+        map(() => new UserActions.WithdrawUserConsentSuccess()),
         catchError(error =>
           of(
             new UserActions.WithdrawUserConsentFail(
