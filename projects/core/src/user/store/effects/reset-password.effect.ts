--- conflicted
+++ resolved
@@ -1,9 +1,5 @@
 import { Injectable } from '@angular/core';
 import { Actions, Effect, ofType } from '@ngrx/effects';
-<<<<<<< HEAD
-import { Action } from '@ngrx/store';
-=======
->>>>>>> e4faa331
 import { Observable, of } from 'rxjs';
 import { catchError, map, switchMap } from 'rxjs/operators';
 import { AddMessage, GlobalMessageType } from '../../../global-message/index';
@@ -14,7 +10,11 @@
 @Injectable()
 export class ResetPasswordEffects {
   @Effect()
-  resetPassword$: Observable<Action> = this.actions$.pipe(
+  resetPassword$: Observable<
+    | fromActions.ResetPasswordSuccess
+    | AddMessage
+    | fromActions.ResetPasswordFail
+  > = this.actions$.pipe(
     ofType(fromActions.RESET_PASSWORD),
     map((action: fromActions.ResetPassword) => action.payload),
     switchMap(({ token, password }) => {
