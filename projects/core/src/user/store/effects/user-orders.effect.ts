--- conflicted
+++ resolved
@@ -12,7 +12,6 @@
 import { LoaderResetAction } from '../../../state';
 import { OccOrderService } from '../../occ/index';
 import { OrderHistoryList } from '../../../occ/occ-models/index';
-import { CURRENCY_CHANGE, LANGUAGE_CHANGE } from '../../../site-context/index';
 
 @Injectable()
 export class UserOrdersEffect {
@@ -48,15 +47,7 @@
 
   @Effect()
   resetUserOrders$: Observable<Action> = this.actions$.pipe(
-<<<<<<< HEAD
-    ofType(CLEAR_MISCS_DATA),
-=======
-    ofType(
-      LANGUAGE_CHANGE,
-      CURRENCY_CHANGE,
-      fromUserOrdersAction.CLEAR_USER_ORDERS
-    ),
->>>>>>> 1d5ab349
+    ofType(CLEAR_MISCS_DATA, fromUserOrdersAction.CLEAR_USER_ORDERS),
     map(() => {
       return new LoaderResetAction(USER_ORDERS);
     })
