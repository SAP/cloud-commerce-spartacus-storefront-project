import { PROCESS_FEATURE } from '../../../process/store/process-state';
import { StateEntityLoaderActions } from '../../../state/index';
import { UPDATE_PASSWORD_PROCESS_ID } from '../user-state';
import { UserActions } from './index';

describe('Update Password Actions', () => {
  describe('UpdatePassword Action', () => {
    it('should create the action', () => {
      const userId = 'user@email.com';
      const oldPassword = 'oldPass123';
      const newPassword = 'newPass456';
      const action = new UserActions.UpdatePassword({
        userId,
        oldPassword,
        newPassword,
      });

      expect({ ...action }).toEqual({
        type: UserActions.UPDATE_PASSWORD,
        payload: { userId, oldPassword, newPassword },
        meta: StateEntityLoaderActions.entityLoadMeta(
          PROCESS_FEATURE,
          UPDATE_PASSWORD_PROCESS_ID
        ),
      });
    });
  });

  describe('UpdatePasswordFail Action', () => {
    it('should create the action', () => {
      const error = 'error';
      const action = new UserActions.UpdatePasswordFail(error);

      expect({ ...action }).toEqual({
        type: UserActions.UPDATE_PASSWORD_FAIL,
        payload: error,
        meta: StateEntityLoaderActions.entityFailMeta(
          PROCESS_FEATURE,
          UPDATE_PASSWORD_PROCESS_ID,
          error
        ),
      });
    });
  });

  describe('UpdatePasswordSuccess Action', () => {
    it('should create the action', () => {
      const action = new UserActions.UpdatePasswordSuccess();

      expect({ ...action }).toEqual({
<<<<<<< HEAD
        type: UserActions.UPDATE_PASSWORD_SUCCESS,
        meta: entitySuccessMeta(PROCESS_FEATURE, UPDATE_PASSWORD_PROCESS_ID),
=======
        type: fromActions.UPDATE_PASSWORD_SUCCESS,
        meta: StateEntityLoaderActions.entitySuccessMeta(
          PROCESS_FEATURE,
          UPDATE_PASSWORD_PROCESS_ID
        ),
>>>>>>> af669bc8
        payload: undefined,
      });
    });
  });

  describe('UpdatePasswordReset Action', () => {
    it('should create the action', () => {
      const action = new UserActions.UpdatePasswordReset();

      expect({ ...action }).toEqual({
<<<<<<< HEAD
        type: UserActions.UPDATE_PASSWORD_RESET,
        meta: entityResetMeta(PROCESS_FEATURE, UPDATE_PASSWORD_PROCESS_ID),
=======
        type: fromActions.UPDATE_PASSWORD_RESET,
        meta: StateEntityLoaderActions.entityResetMeta(
          PROCESS_FEATURE,
          UPDATE_PASSWORD_PROCESS_ID
        ),
>>>>>>> af669bc8
      });
    });
  });
});<|MERGE_RESOLUTION|>--- conflicted
+++ resolved
@@ -48,16 +48,11 @@
       const action = new UserActions.UpdatePasswordSuccess();
 
       expect({ ...action }).toEqual({
-<<<<<<< HEAD
         type: UserActions.UPDATE_PASSWORD_SUCCESS,
-        meta: entitySuccessMeta(PROCESS_FEATURE, UPDATE_PASSWORD_PROCESS_ID),
-=======
-        type: fromActions.UPDATE_PASSWORD_SUCCESS,
         meta: StateEntityLoaderActions.entitySuccessMeta(
           PROCESS_FEATURE,
           UPDATE_PASSWORD_PROCESS_ID
         ),
->>>>>>> af669bc8
         payload: undefined,
       });
     });
@@ -68,16 +63,11 @@
       const action = new UserActions.UpdatePasswordReset();
 
       expect({ ...action }).toEqual({
-<<<<<<< HEAD
         type: UserActions.UPDATE_PASSWORD_RESET,
-        meta: entityResetMeta(PROCESS_FEATURE, UPDATE_PASSWORD_PROCESS_ID),
-=======
-        type: fromActions.UPDATE_PASSWORD_RESET,
         meta: StateEntityLoaderActions.entityResetMeta(
           PROCESS_FEATURE,
           UPDATE_PASSWORD_PROCESS_ID
         ),
->>>>>>> af669bc8
       });
     });
   });
