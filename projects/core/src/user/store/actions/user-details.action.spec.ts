import { User } from '../../../model/misc.model';
import { PROCESS_FEATURE } from '../../../process/store/process-state';
import { StateEntityLoaderActions } from '../../../state/index';
import { UPDATE_USER_DETAILS_PROCESS_ID } from '../user-state';
<<<<<<< HEAD
import { UserActions } from './index';
=======
import * as fromUserDetailsAction from './user-details.action';
>>>>>>> af669bc8

const mockUserDetails: User = {
  displayUid: 'Display Uid',
  firstName: 'First',
  lastName: 'Last',
  name: 'First Last',
  uid: 'UID',
};

describe('User Details Actions', () => {
  describe('LoadUserDetails Actions', () => {
    it('should create the action', () => {
      const action = new UserActions.LoadUserDetails(mockUserDetails.name);

      expect({ ...action }).toEqual({
        type: UserActions.LOAD_USER_DETAILS,
        payload: mockUserDetails.name,
      });
    });
  });

  describe('LoadUserDetailsFail Action', () => {
    it('should create the action', () => {
      const error = 'mockError';
      const action = new UserActions.LoadUserDetailsFail(error);

      expect({ ...action }).toEqual({
        type: UserActions.LOAD_USER_DETAILS_FAIL,
        payload: error,
      });
    });
  });

  describe('LoadUserDetailsSuccess Action', () => {
    it('should create the action', () => {
      const action = new UserActions.LoadUserDetailsSuccess(mockUserDetails);

      expect({ ...action }).toEqual({
        type: UserActions.LOAD_USER_DETAILS_SUCCESS,
        payload: mockUserDetails,
      });
    });
  });

  describe('UpdateUserDetails Action', () => {
    it('should create the action', () => {
      const username = 'xxx';
      const userDetails: User = {
        title: 'mr',
      };
      const action = new UserActions.UpdateUserDetails({
        username,
        userDetails,
      });

      expect({ ...action }).toEqual({
        type: UserActions.UPDATE_USER_DETAILS,
        payload: { username, userDetails },
        meta: StateEntityLoaderActions.entityLoadMeta(
          PROCESS_FEATURE,
          UPDATE_USER_DETAILS_PROCESS_ID
        ),
      });
    });
  });

  describe('UpdateUserDetailsFail Action', () => {
    it('should create the action', () => {
      const error = 'error';
      const action = new UserActions.UpdateUserDetailsFail(error);

      expect({ ...action }).toEqual({
        type: UserActions.UPDATE_USER_DETAILS_FAIL,
        payload: error,
        meta: StateEntityLoaderActions.entityFailMeta(
          PROCESS_FEATURE,
          UPDATE_USER_DETAILS_PROCESS_ID,
          error
        ),
      });
    });
  });

  describe('UpdateUserDetailsSuccess Action', () => {
    it('should create the action', () => {
      const userUpdates: User = {
        title: 'mr',
      };
      const action = new UserActions.UpdateUserDetailsSuccess(userUpdates);

      expect({ ...action }).toEqual({
        type: UserActions.UPDATE_USER_DETAILS_SUCCESS,
        userUpdates,
        meta: StateEntityLoaderActions.entitySuccessMeta(
          PROCESS_FEATURE,
          UPDATE_USER_DETAILS_PROCESS_ID
        ),
        payload: undefined,
      });
    });
  });

  describe('ResetUpdateUserDetails Action', () => {
    it('should create the action', () => {
      const action = new UserActions.ResetUpdateUserDetails();

      expect({ ...action }).toEqual({
<<<<<<< HEAD
        type: UserActions.RESET_USER_DETAILS,
        meta: entityResetMeta(PROCESS_FEATURE, UPDATE_USER_DETAILS_PROCESS_ID),
=======
        type: fromUserDetailsAction.RESET_USER_DETAILS,
        meta: StateEntityLoaderActions.entityResetMeta(
          PROCESS_FEATURE,
          UPDATE_USER_DETAILS_PROCESS_ID
        ),
>>>>>>> af669bc8
      });
    });
  });
});<|MERGE_RESOLUTION|>--- conflicted
+++ resolved
@@ -2,11 +2,7 @@
 import { PROCESS_FEATURE } from '../../../process/store/process-state';
 import { StateEntityLoaderActions } from '../../../state/index';
 import { UPDATE_USER_DETAILS_PROCESS_ID } from '../user-state';
-<<<<<<< HEAD
 import { UserActions } from './index';
-=======
-import * as fromUserDetailsAction from './user-details.action';
->>>>>>> af669bc8
 
 const mockUserDetails: User = {
   displayUid: 'Display Uid',
@@ -114,16 +110,11 @@
       const action = new UserActions.ResetUpdateUserDetails();
 
       expect({ ...action }).toEqual({
-<<<<<<< HEAD
         type: UserActions.RESET_USER_DETAILS,
-        meta: entityResetMeta(PROCESS_FEATURE, UPDATE_USER_DETAILS_PROCESS_ID),
-=======
-        type: fromUserDetailsAction.RESET_USER_DETAILS,
         meta: StateEntityLoaderActions.entityResetMeta(
           PROCESS_FEATURE,
           UPDATE_USER_DETAILS_PROCESS_ID
         ),
->>>>>>> af669bc8
       });
     });
   });
