--- conflicted
+++ resolved
@@ -67,16 +67,11 @@
       const action = new UserActions.ResetUpdateEmailAction();
 
       expect({ ...action }).toEqual({
-<<<<<<< HEAD
         type: UserActions.RESET_EMAIL,
-        meta: entityResetMeta(PROCESS_FEATURE, UPDATE_EMAIL_PROCESS_ID),
-=======
-        type: fromAction.RESET_EMAIL,
         meta: StateEntityLoaderActions.entityResetMeta(
           PROCESS_FEATURE,
           UPDATE_EMAIL_PROCESS_ID
         ),
->>>>>>> af669bc8
       });
     });
   });
