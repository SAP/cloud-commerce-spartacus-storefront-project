--- conflicted
+++ resolved
@@ -1,3 +1,4 @@
+import { Action } from '@ngrx/store';
 import { UserSignUp } from '../../../model/misc.model';
 import { PROCESS_FEATURE } from '../../../process/store/process-state';
 import { StateEntityLoaderActions } from '../../../state/utils/index';
@@ -36,7 +37,16 @@
 
 export class RegisterUserSuccess extends StateEntityLoaderActions.EntitySuccessAction {
   readonly type = REGISTER_USER_SUCCESS;
-<<<<<<< HEAD
+  constructor() {
+    super(PROCESS_FEATURE, REGISTER_USER_PROCESS_ID);
+  }
+}
+
+export class ResetRegisterUserProcess extends StateEntityLoaderActions.EntityResetAction {
+  readonly type = RESET_REGISTER_USER_PROCESS;
+  constructor() {
+    super(PROCESS_FEATURE, REGISTER_USER_PROCESS_ID);
+  }
 }
 
 export class RegisterGuest implements Action {
@@ -51,18 +61,6 @@
 
 export class RegisterGuestSuccess implements Action {
   readonly type = REGISTER_GUEST_SUCCESS;
-=======
-  constructor() {
-    super(PROCESS_FEATURE, REGISTER_USER_PROCESS_ID);
-  }
-}
-
-export class ResetRegisterUserProcess extends StateEntityLoaderActions.EntityResetAction {
-  readonly type = RESET_REGISTER_USER_PROCESS;
-  constructor() {
-    super(PROCESS_FEATURE, REGISTER_USER_PROCESS_ID);
-  }
->>>>>>> 2903c3f4
 }
 
 export class RemoveUser extends StateEntityLoaderActions.EntityLoadAction {
@@ -98,13 +96,10 @@
   | RegisterUser
   | RegisterUserFail
   | RegisterUserSuccess
-<<<<<<< HEAD
+  | ResetRegisterUserProcess
   | RegisterGuest
   | RegisterGuestFail
   | RegisterGuestSuccess
-=======
-  | ResetRegisterUserProcess
->>>>>>> 2903c3f4
   | RemoveUser
   | RemoveUserFail
   | RemoveUserSuccess
