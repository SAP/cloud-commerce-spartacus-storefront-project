import { Address } from '../../../model/address.model';
<<<<<<< HEAD
import {
  failMeta,
  loadMeta,
  successMeta,
} from '../../../state/utils/loader/loader.action';
import { USER_ADDRESSES } from '../user-state';
import { UserActions } from './index';
=======
import { StateLoaderActions } from '../../../state/index';
import { USER_ADDRESSES } from '../user-state';
import * as fromUserAddressesAction from './user-addresses.action';
>>>>>>> af669bc8

const userId = '123';
const address: Address = {
  companyName: 'sap',
};

describe('User Addresses Actions', () => {
  describe('LoadUserAddresses Actions', () => {
    it('should create the action', () => {
      const action = new UserActions.LoadUserAddresses(userId);

      expect({ ...action }).toEqual({
        type: UserActions.LOAD_USER_ADDRESSES,
        payload: userId,
        meta: StateLoaderActions.loadMeta(USER_ADDRESSES),
      });
    });
  });

  describe('LoadUserAddressesFail Action', () => {
    it('should create the action', () => {
      const error = 'mockError';
      const action = new UserActions.LoadUserAddressesFail(error);

      expect({ ...action }).toEqual({
        type: UserActions.LOAD_USER_ADDRESSES_FAIL,
        payload: error,
        meta: StateLoaderActions.failMeta(USER_ADDRESSES, error),
      });
    });
  });

  describe('LoadUserAddressesSuccess Action', () => {
    const mockUserAddresses: Address[] = [
      { id: 'address1' },
      { id: 'address2' },
    ];

    it('should create the action', () => {
      const action = new UserActions.LoadUserAddressesSuccess(
        mockUserAddresses
      );

      expect({ ...action }).toEqual({
        type: UserActions.LOAD_USER_ADDRESSES_SUCCESS,
        payload: mockUserAddresses,
        meta: StateLoaderActions.successMeta(USER_ADDRESSES),
      });
    });
  });

  describe('AddUserAddress Actions', () => {
    it('should create the action', () => {
      const action = new UserActions.AddUserAddress({
        userId,
        address,
      });

      expect({ ...action }).toEqual({
        type: UserActions.ADD_USER_ADDRESS,
        payload: { userId, address },
        meta: StateLoaderActions.loadMeta(USER_ADDRESSES),
      });
    });
  });

  describe('AddUserAddressFail Action', () => {
    it('should create the action', () => {
      const error = 'mockError';
      const action = new UserActions.AddUserAddressFail(error);

      expect({ ...action }).toEqual({
        type: UserActions.ADD_USER_ADDRESS_FAIL,
        payload: error,
        meta: StateLoaderActions.failMeta(USER_ADDRESSES, error),
      });
    });
  });

  describe('AddUserAddressSuccess Action', () => {
    const payload = 'success';

    it('should create the action', () => {
      const action = new UserActions.AddUserAddressSuccess(payload);

      expect({ ...action }).toEqual({
        type: UserActions.ADD_USER_ADDRESS_SUCCESS,
        payload: payload,
        meta: StateLoaderActions.successMeta(USER_ADDRESSES),
      });
    });
  });

  describe('UpdateUserAddress Actions', () => {
    it('should create the action', () => {
      const action = new UserActions.UpdateUserAddress({
        userId,
        addressId: '1',
        address,
      });

      expect({ ...action }).toEqual({
        type: UserActions.UPDATE_USER_ADDRESS,
        payload: {
          userId,
          addressId: '1',
          address,
        },
        meta: StateLoaderActions.loadMeta(USER_ADDRESSES),
      });
    });
  });

  describe('UpdateUserAddressFail Action', () => {
    it('should create the action', () => {
      const error = 'mockError';
      const action = new UserActions.UpdateUserAddressFail(error);

      expect({ ...action }).toEqual({
        type: UserActions.UPDATE_USER_ADDRESS_FAIL,
        payload: error,
        meta: StateLoaderActions.failMeta(USER_ADDRESSES, error),
      });
    });
  });

  describe('UpdateUserAddressSuccess Action', () => {
    const payload = 'success';

    it('should create the action', () => {
      const action = new UserActions.UpdateUserAddressSuccess(payload);

      expect({ ...action }).toEqual({
        type: UserActions.UPDATE_USER_ADDRESS_SUCCESS,
        payload: payload,
        meta: StateLoaderActions.successMeta(USER_ADDRESSES),
      });
    });
  });
});<|MERGE_RESOLUTION|>--- conflicted
+++ resolved
@@ -1,17 +1,7 @@
 import { Address } from '../../../model/address.model';
-<<<<<<< HEAD
-import {
-  failMeta,
-  loadMeta,
-  successMeta,
-} from '../../../state/utils/loader/loader.action';
+import { StateLoaderActions } from '../../../state/index';
 import { USER_ADDRESSES } from '../user-state';
 import { UserActions } from './index';
-=======
-import { StateLoaderActions } from '../../../state/index';
-import { USER_ADDRESSES } from '../user-state';
-import * as fromUserAddressesAction from './user-addresses.action';
->>>>>>> af669bc8
 
 const userId = '123';
 const address: Address = {
