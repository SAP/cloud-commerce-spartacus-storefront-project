--- conflicted
+++ resolved
@@ -1,8 +1,4 @@
-<<<<<<< HEAD
-import { OrderHistoryList } from '../../../occ/occ-models/index';
-=======
 import { OrderHistoryList } from '../../../model/order.model';
->>>>>>> 53c75323
 import {
   failMeta,
   loadMeta,
