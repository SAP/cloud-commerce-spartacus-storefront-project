import { OrderHistoryList } from '../../../model/order.model';
<<<<<<< HEAD
import {
  LoaderFailAction,
  LoaderLoadAction,
  LoaderSuccessAction,
} from '../../../state/utils/loader/loader.action';
=======
import { StateLoaderActions } from '../../../state/index';
>>>>>>> af669bc8
import { USER_ORDERS } from '../user-state';

export const LOAD_USER_ORDERS = '[User] Load User Orders';
export const LOAD_USER_ORDERS_FAIL = '[User] Load User Orders Fail';
export const LOAD_USER_ORDERS_SUCCESS = '[User] Load User Orders Success';
export const CLEAR_USER_ORDERS = '[User] Clear User Orders';

export class LoadUserOrders extends StateLoaderActions.LoaderLoadAction {
  readonly type = LOAD_USER_ORDERS;
  constructor(
    public payload: {
      userId: string;
      pageSize: number;
      currentPage?: number;
      sort?: string;
    }
  ) {
    super(USER_ORDERS);
  }
}

export class LoadUserOrdersFail extends StateLoaderActions.LoaderFailAction {
  readonly type = LOAD_USER_ORDERS_FAIL;
  constructor(public payload: any) {
    super(USER_ORDERS, payload);
  }
}

export class LoadUserOrdersSuccess extends StateLoaderActions.LoaderSuccessAction {
  readonly type = LOAD_USER_ORDERS_SUCCESS;
  constructor(public payload: OrderHistoryList) {
    super(USER_ORDERS);
  }
}

export class ClearUserOrders {
  readonly type = CLEAR_USER_ORDERS;
  constructor() {}
}

export type UserOrdersAction =
  | LoadUserOrders
  | LoadUserOrdersFail
  | LoadUserOrdersSuccess
  | ClearUserOrders;<|MERGE_RESOLUTION|>--- conflicted
+++ resolved
@@ -1,13 +1,5 @@
 import { OrderHistoryList } from '../../../model/order.model';
-<<<<<<< HEAD
-import {
-  LoaderFailAction,
-  LoaderLoadAction,
-  LoaderSuccessAction,
-} from '../../../state/utils/loader/loader.action';
-=======
 import { StateLoaderActions } from '../../../state/index';
->>>>>>> af669bc8
 import { USER_ORDERS } from '../user-state';
 
 export const LOAD_USER_ORDERS = '[User] Load User Orders';
