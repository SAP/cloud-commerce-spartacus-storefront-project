--- conflicted
+++ resolved
@@ -14,11 +14,8 @@
 export * from './regions.action';
 export * from './reset-password.action';
 export * from './titles.action';
-<<<<<<< HEAD
 export * from './update-email.action';
-=======
 export * from './update-password.action';
->>>>>>> 42a6bd31
 export * from './user-addresses.action';
 export * from './user-details.action';
 export * from './user-orders.action';
