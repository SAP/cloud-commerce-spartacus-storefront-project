<<<<<<< HEAD
import { Action } from '@ngrx/store';

export const CLEAR_MISCS_DATA = '[User] Clear User Misc Data';

export class ClearMiscsData implements Action {
  readonly type = CLEAR_MISCS_DATA;
}

export * from './billing-countries.action';
export * from './consignment-tracking.action';
export * from './delivery-countries.action';
export * from './forgot-password.action';
export * from './order-details.action';
export * from './payment-methods.action';
export * from './regions.action';
export * from './reset-password.action';
export * from './titles.action';
export * from './update-email.action';
export * from './update-password.action';
export * from './user-addresses.action';
export * from './user-consents.action';
export * from './user-details.action';
export * from './user-orders.action';
export * from './user-register.action';
=======
import * as UserActions from './user-group.actions';
export { UserActions };
>>>>>>> d15e792e
<|MERGE_RESOLUTION|>--- conflicted
+++ resolved
@@ -1,29 +1,2 @@
-<<<<<<< HEAD
-import { Action } from '@ngrx/store';
-
-export const CLEAR_MISCS_DATA = '[User] Clear User Misc Data';
-
-export class ClearMiscsData implements Action {
-  readonly type = CLEAR_MISCS_DATA;
-}
-
-export * from './billing-countries.action';
-export * from './consignment-tracking.action';
-export * from './delivery-countries.action';
-export * from './forgot-password.action';
-export * from './order-details.action';
-export * from './payment-methods.action';
-export * from './regions.action';
-export * from './reset-password.action';
-export * from './titles.action';
-export * from './update-email.action';
-export * from './update-password.action';
-export * from './user-addresses.action';
-export * from './user-consents.action';
-export * from './user-details.action';
-export * from './user-orders.action';
-export * from './user-register.action';
-=======
 import * as UserActions from './user-group.actions';
-export { UserActions };
->>>>>>> d15e792e
+export { UserActions };