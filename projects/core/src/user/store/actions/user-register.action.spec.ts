--- conflicted
+++ resolved
@@ -2,11 +2,7 @@
 import { PROCESS_FEATURE } from '../../../process/store/process-state';
 import { StateEntityLoaderActions } from '../../../state/index';
 import { REMOVE_USER_PROCESS_ID } from '../user-state';
-<<<<<<< HEAD
 import { UserActions } from './index';
-=======
-import * as fromUserRegister from './user-register.action';
->>>>>>> af669bc8
 
 describe('User Register Actions', () => {
   describe('RegisterUser Action', () => {
@@ -87,16 +83,11 @@
       const action = new UserActions.RemoveUserSuccess();
 
       expect({ ...action }).toEqual({
-<<<<<<< HEAD
         type: UserActions.REMOVE_USER_SUCCESS,
-        meta: entitySuccessMeta(PROCESS_FEATURE, REMOVE_USER_PROCESS_ID),
-=======
-        type: fromUserRegister.REMOVE_USER_SUCCESS,
         meta: StateEntityLoaderActions.entitySuccessMeta(
           PROCESS_FEATURE,
           REMOVE_USER_PROCESS_ID
         ),
->>>>>>> af669bc8
         payload: undefined,
       });
     });
@@ -107,16 +98,11 @@
       const action = new UserActions.RemoveUserReset();
 
       expect({ ...action }).toEqual({
-<<<<<<< HEAD
         type: UserActions.REMOVE_USER_RESET,
-        meta: entityResetMeta(PROCESS_FEATURE, REMOVE_USER_PROCESS_ID),
-=======
-        type: fromUserRegister.REMOVE_USER_RESET,
         meta: StateEntityLoaderActions.entityResetMeta(
           PROCESS_FEATURE,
           REMOVE_USER_PROCESS_ID
         ),
->>>>>>> af669bc8
       });
     });
   });
