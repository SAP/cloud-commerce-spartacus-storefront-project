--- conflicted
+++ resolved
@@ -1,13 +1,7 @@
+import { User } from '../../../occ/occ-models/index';
 import * as fromUserDetailsAction from '../actions/user-details.action';
-import { User } from '../../../occ/occ-models/index';
 
-<<<<<<< HEAD
 export const initialState: User = <User>{};
-=======
-export const initialState: UserDetailsState = {
-  details: <User>{},
-};
->>>>>>> f5ecc777
 
 export function reducer(
   state = initialState,
@@ -21,15 +15,11 @@
     case fromUserDetailsAction.UPDATE_USER_DETAILS_SUCCESS: {
       const updatedDetails: User = {
         ...state,
-<<<<<<< HEAD
-        ...action.userUpdates
+        ...action.userUpdates,
       };
       return {
         ...updatedDetails,
-        name: `${updatedDetails.firstName} ${updatedDetails.lastName}`
-=======
-        details,
->>>>>>> f5ecc777
+        name: `${updatedDetails.firstName} ${updatedDetails.lastName}`,
       };
     }
   }
