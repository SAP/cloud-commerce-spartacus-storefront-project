--- conflicted
+++ resolved
@@ -1,27 +1,31 @@
 import { User } from '../../../occ/occ-models/index';
-<<<<<<< HEAD
 import * as fromUpdateEmailAction from '../actions/update-email.action';
-=======
->>>>>>> fdaf551e
 import * as fromUserDetailsAction from '../actions/user-details.action';
 
 export const initialState: User = <User>{};
 
 export function reducer(
   state = initialState,
-<<<<<<< HEAD
   action:
     | fromUserDetailsAction.UserDetailsAction
     | fromUpdateEmailAction.EmailActions
-=======
-  action: fromUserDetailsAction.UserDetailsAction
->>>>>>> fdaf551e
 ): User {
   switch (action.type) {
     case fromUserDetailsAction.LOAD_USER_DETAILS_SUCCESS: {
       return action.payload;
     }
-<<<<<<< HEAD
+
+    case fromUserDetailsAction.UPDATE_USER_DETAILS_SUCCESS: {
+      const updatedDetails: User = {
+        ...state,
+        ...action.userUpdates,
+      };
+      return {
+        ...updatedDetails,
+        name: `${updatedDetails.firstName} ${updatedDetails.lastName}`,
+      };
+    }
+
     case fromUpdateEmailAction.UPDATE_EMAIL_SUCCESS: {
       const updatedUser: User = {
         ...state,
@@ -33,17 +37,6 @@
         ...updatedUser,
         uid: updatedUser.uid,
         displayUid: updatedUser.displayUid,
-=======
-
-    case fromUserDetailsAction.UPDATE_USER_DETAILS_SUCCESS: {
-      const updatedDetails: User = {
-        ...state,
-        ...action.userUpdates,
-      };
-      return {
-        ...updatedDetails,
-        name: `${updatedDetails.firstName} ${updatedDetails.lastName}`,
->>>>>>> fdaf551e
       };
     }
   }
