--- conflicted
+++ resolved
@@ -6,19 +6,10 @@
   MetaReducer,
 } from '@ngrx/store';
 import { LOGOUT } from '../../../auth/index';
-<<<<<<< HEAD
-import { ConsentTemplateList } from '../../../occ/occ-models/additional-occ.models';
-import {
-  Address,
-  OrderHistoryList,
-  PaymentDetails,
-} from '../../../occ/occ-models/occ.models';
-=======
 import { Address } from '../../../model/address.model';
 import { PaymentDetails } from '../../../model/cart.model';
 import { OrderHistoryList } from '../../../model/order.model';
 import { ConsentTemplateList } from '../../../occ/occ-models/additional-occ.models';
->>>>>>> 53c75323
 import { loaderReducer } from '../../../state/utils/loader/loader.reducer';
 import {
   UserState,
