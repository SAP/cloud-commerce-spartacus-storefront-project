--- conflicted
+++ resolved
@@ -17,11 +17,8 @@
   ReturnRequest,
   ReturnRequestList,
 } from '../../../model/order.model';
-<<<<<<< HEAD
+import { CostCenter } from '../../../model/org-unit.model';
 import { ProductInterestSearchResult } from '../../../model/product-interest.model';
-=======
-import { CostCenter } from '../../../model/org-unit.model';
->>>>>>> 9ab2f385
 import { loaderReducer } from '../../../state/utils/loader/loader.reducer';
 import {
   CUSTOMER_COUPONS,
@@ -32,12 +29,12 @@
   UserState,
   USER_ADDRESSES,
   USER_CONSENTS,
+  USER_COST_CENTERS,
   USER_ORDERS,
   USER_ORDER_DETAILS,
   USER_PAYMENT_METHODS,
   USER_RETURN_REQUESTS,
   USER_RETURN_REQUEST_DETAILS,
-  USER_COST_CENTERS,
 } from '../user-state';
 import * as fromBillingCountriesReducer from './billing-countries.reducer';
 import * as fromConsignmentTrackingReducer from './consignment-tracking.reducer';
@@ -53,15 +50,9 @@
 import * as fromTitlesReducer from './titles.reducer';
 import * as fromAddressesReducer from './user-addresses.reducer';
 import * as fromUserConsentsReducer from './user-consents.reducer';
+import * as fromCostCenterReducer from './user-cost-center.reducer';
 import * as fromUserDetailsReducer from './user-details.reducer';
 import * as fromUserOrdersReducer from './user-orders.reducer';
-<<<<<<< HEAD
-=======
-import * as fromCustomerCouponReducer from './customer-coupon.reducer';
-import * as fromInterestsReducer from './product-interests.reducer';
-import * as fromOrderReturnRequestReducer from './order-return-request.reducer';
-import * as fromCostCenterReducer from './user-cost-center.reducer';
->>>>>>> 9ab2f385
 
 export function getReducers(): ActionReducerMap<UserState> {
   return {
