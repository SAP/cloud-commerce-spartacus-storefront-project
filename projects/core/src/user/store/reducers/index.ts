import { InjectionToken, Provider } from '@angular/core';
import {
  ActionReducer,
  ActionReducerMap,
  combineReducers,
  MetaReducer,
} from '@ngrx/store';
import { AuthActions } from '../../../auth/store/actions/index';
import { Address } from '../../../model/address.model';
import { PaymentDetails } from '../../../model/cart.model';
import { ConsentTemplate } from '../../../model/consent.model';
import { CustomerCouponSearchResult } from '../../../model/customer-coupon.model';
import { NotificationPreference } from '../../../model/notification-preference.model';
import {
  Order,
  OrderHistoryList,
  ReturnRequest,
  ReturnRequestList,
} from '../../../model/order.model';
import { ReplenishmentOrderList } from '../../../model/replenishment-order.model';
import { CostCenter } from '../../../model/org-unit.model';
import { ProductInterestSearchResult } from '../../../model/product-interest.model';
import { ReplenishmentOrder } from '../../../model/replenishment-order.model';
import { loaderReducer } from '../../../state/utils/loader/loader.reducer';
import {
  CUSTOMER_COUPONS,
  NOTIFICATION_PREFERENCES,
  PRODUCT_INTERESTS,
  REGIONS,
  RegionsState,
  UserState,
  USER_ADDRESSES,
  USER_CONSENTS,
  USER_COST_CENTERS,
  USER_ORDERS,
  USER_ORDER_DETAILS,
  USER_PAYMENT_METHODS,
  USER_REPLENISHMENT_ORDER_DETAILS,
  USER_RETURN_REQUESTS,
  USER_RETURN_REQUEST_DETAILS,
  USER_REPLENISHMENT_ORDERS,
} from '../user-state';
import * as fromBillingCountriesReducer from './billing-countries.reducer';
import * as fromConsignmentTrackingReducer from './consignment-tracking.reducer';
import * as fromCustomerCouponReducer from './customer-coupon.reducer';
import * as fromDeliveryCountries from './delivery-countries.reducer';
import * as fromNotificationPreferenceReducer from './notification-preference.reducer';
import * as fromOrderDetailsReducer from './order-details.reducer';
import * as fromOrderReturnRequestReducer from './order-return-request.reducer';
import * as fromPaymentReducer from './payment-methods.reducer';
import * as fromInterestsReducer from './product-interests.reducer';
import * as fromRegionsReducer from './regions.reducer';
import * as fromReplenishmentOrderDetailsReducer from './replenishment-order-details.reducer';
import * as fromResetPasswordReducer from './reset-password.reducer';
import * as fromTitlesReducer from './titles.reducer';
import * as fromAddressesReducer from './user-addresses.reducer';
import * as fromUserConsentsReducer from './user-consents.reducer';
import * as fromCostCenterReducer from './user-cost-center.reducer';
import * as fromUserDetailsReducer from './user-details.reducer';
import * as fromUserOrdersReducer from './user-orders.reducer';
import * as fromUserReplenishmentOrdersReducer from './user-replenishment-orders.reducer';

export function getReducers(): ActionReducerMap<UserState> {
  return {
    account: combineReducers({
      details: fromUserDetailsReducer.reducer,
    }),
    addresses: loaderReducer<Address[]>(
      USER_ADDRESSES,
      fromAddressesReducer.reducer
    ),
    billingCountries: fromBillingCountriesReducer.reducer,
    consents: loaderReducer<ConsentTemplate[]>(
      USER_CONSENTS,
      fromUserConsentsReducer.reducer
    ),
    payments: loaderReducer<PaymentDetails[]>(
      USER_PAYMENT_METHODS,
      fromPaymentReducer.reducer
    ),
    orders: loaderReducer<OrderHistoryList>(
      USER_ORDERS,
      fromUserOrdersReducer.reducer
    ),
    order: loaderReducer<Order>(
      USER_ORDER_DETAILS,
      fromOrderDetailsReducer.reducer
    ),
    replenishmentOrders: loaderReducer<ReplenishmentOrderList>(
      USER_REPLENISHMENT_ORDERS,
      fromUserReplenishmentOrdersReducer.reducer
    ),
<<<<<<< HEAD

=======
>>>>>>> afb48750
    orderReturn: loaderReducer<ReturnRequest>(USER_RETURN_REQUEST_DETAILS),
    orderReturnList: loaderReducer<ReturnRequestList>(
      USER_RETURN_REQUESTS,
      fromOrderReturnRequestReducer.reducer
    ),
    countries: fromDeliveryCountries.reducer,
    titles: fromTitlesReducer.reducer,
    regions: loaderReducer<RegionsState>(REGIONS, fromRegionsReducer.reducer),
    resetPassword: fromResetPasswordReducer.reducer,
    consignmentTracking: fromConsignmentTrackingReducer.reducer,
    customerCoupons: loaderReducer<CustomerCouponSearchResult>(
      CUSTOMER_COUPONS,
      fromCustomerCouponReducer.reducer
    ),
    notificationPreferences: loaderReducer<NotificationPreference[]>(
      NOTIFICATION_PREFERENCES,
      fromNotificationPreferenceReducer.reducer
    ),
    productInterests: loaderReducer<ProductInterestSearchResult>(
      PRODUCT_INTERESTS,
      fromInterestsReducer.reducer
    ),
    costCenters: loaderReducer<CostCenter[]>(
      USER_COST_CENTERS,
      fromCostCenterReducer.reducer
    ),
    replenishmentOrder: loaderReducer<ReplenishmentOrder>(
      USER_REPLENISHMENT_ORDER_DETAILS,
      fromReplenishmentOrderDetailsReducer.reducer
    ),
  };
}

export const reducerToken: InjectionToken<ActionReducerMap<
  UserState
>> = new InjectionToken<ActionReducerMap<UserState>>('UserReducers');

export const reducerProvider: Provider = {
  provide: reducerToken,
  useFactory: getReducers,
};

export function clearUserState(
  reducer: ActionReducer<any>
): ActionReducer<any> {
  return function (state, action) {
    if (action.type === AuthActions.LOGOUT) {
      state = undefined;
    }

    return reducer(state, action);
  };
}

export const metaReducers: MetaReducer<any>[] = [clearUserState];<|MERGE_RESOLUTION|>--- conflicted
+++ resolved
@@ -90,10 +90,6 @@
       USER_REPLENISHMENT_ORDERS,
       fromUserReplenishmentOrdersReducer.reducer
     ),
-<<<<<<< HEAD
-
-=======
->>>>>>> afb48750
     orderReturn: loaderReducer<ReturnRequest>(USER_RETURN_REQUEST_DETAILS),
     orderReturnList: loaderReducer<ReturnRequestList>(
       USER_RETURN_REQUESTS,
