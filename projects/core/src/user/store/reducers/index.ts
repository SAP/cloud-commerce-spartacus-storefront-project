import { InjectionToken, Provider } from '@angular/core';

import {
  ActionReducerMap,
  MetaReducer,
  ActionReducer,
  combineReducers
} from '@ngrx/store';

import {
  UserState,
  USER_ORDERS,
  USER_PAYMENT_METHODS,
  USER_ADDRESSES,
<<<<<<< HEAD
  USER_UPDATE_DETAILS
=======
>>>>>>> f5ecc777
} from '../user-state';
import { LOGOUT } from '../../../auth/index';
import {
  PaymentDetails,
  OrderHistoryList,
  Address,
} from '../../../occ/occ-models/occ.models';
import { loaderReducer } from '../../../state/utils/loader/loader.reducer';

import * as fromBillingCountriesReducer from './billing-countries.reducer';
import * as fromDeliveryCountries from './delivery-countries.reducer';
import * as fromOrderDetailsReducer from './order-details.reducer';
import * as fromPaymentReducer from './payment-methods.reducer';
import * as fromRegionsReducer from './regions.reducer';
import * as fromTitlesReducer from './titles.reducer';
import * as fromAddressesReducer from './user-addresses.reducer';
import * as fromUserDetailsReducer from './user-details.reducer';
import * as fromUserOrdersReducer from './user-orders.reducer';
import * as fromResetPasswordReducer from './reset-password.reducer';

export function getReducers(): ActionReducerMap<UserState> {
  return {
    account: combineReducers({
      details: fromUserDetailsReducer.reducer,
      update: combineReducers({
        details: loaderReducer<void>(USER_UPDATE_DETAILS)
      })
    }),
    addresses: loaderReducer<Address[]>(
      USER_ADDRESSES,
      fromAddressesReducer.reducer
    ),
    billingCountries: fromBillingCountriesReducer.reducer,
    payments: loaderReducer<PaymentDetails[]>(
      USER_PAYMENT_METHODS,
      fromPaymentReducer.reducer
    ),
    orders: loaderReducer<OrderHistoryList>(
      USER_ORDERS,
      fromUserOrdersReducer.reducer
    ),
    order: fromOrderDetailsReducer.reducer,
    countries: fromDeliveryCountries.reducer,
    titles: fromTitlesReducer.reducer,
    regions: fromRegionsReducer.reducer,
    resetPassword: fromResetPasswordReducer.reducer,
  };
}

export const reducerToken: InjectionToken<
  ActionReducerMap<UserState>
> = new InjectionToken<ActionReducerMap<UserState>>('UserReducers');

export const reducerProvider: Provider = {
  provide: reducerToken,
  useFactory: getReducers,
};

export function clearUserState(
  reducer: ActionReducer<any>
): ActionReducer<any> {
  return function(state, action) {
    if (action.type === LOGOUT) {
      state = undefined;
    }

    return reducer(state, action);
  };
}

export const metaReducers: MetaReducer<any>[] = [clearUserState];<|MERGE_RESOLUTION|>--- conflicted
+++ resolved
@@ -1,48 +1,42 @@
 import { InjectionToken, Provider } from '@angular/core';
-
 import {
+  ActionReducer,
   ActionReducerMap,
+  combineReducers,
   MetaReducer,
-  ActionReducer,
-  combineReducers
 } from '@ngrx/store';
-
+import { LOGOUT } from '../../../auth/index';
+import {
+  Address,
+  OrderHistoryList,
+  PaymentDetails,
+} from '../../../occ/occ-models/occ.models';
+import { loaderReducer } from '../../../state/utils/loader/loader.reducer';
 import {
   UserState,
+  USER_ADDRESSES,
   USER_ORDERS,
   USER_PAYMENT_METHODS,
-  USER_ADDRESSES,
-<<<<<<< HEAD
-  USER_UPDATE_DETAILS
-=======
->>>>>>> f5ecc777
+  USER_UPDATE_DETAILS,
 } from '../user-state';
-import { LOGOUT } from '../../../auth/index';
-import {
-  PaymentDetails,
-  OrderHistoryList,
-  Address,
-} from '../../../occ/occ-models/occ.models';
-import { loaderReducer } from '../../../state/utils/loader/loader.reducer';
-
 import * as fromBillingCountriesReducer from './billing-countries.reducer';
 import * as fromDeliveryCountries from './delivery-countries.reducer';
 import * as fromOrderDetailsReducer from './order-details.reducer';
 import * as fromPaymentReducer from './payment-methods.reducer';
 import * as fromRegionsReducer from './regions.reducer';
+import * as fromResetPasswordReducer from './reset-password.reducer';
 import * as fromTitlesReducer from './titles.reducer';
 import * as fromAddressesReducer from './user-addresses.reducer';
 import * as fromUserDetailsReducer from './user-details.reducer';
 import * as fromUserOrdersReducer from './user-orders.reducer';
-import * as fromResetPasswordReducer from './reset-password.reducer';
 
 export function getReducers(): ActionReducerMap<UserState> {
   return {
     account: combineReducers({
       details: fromUserDetailsReducer.reducer,
       update: combineReducers({
-        details: loaderReducer<void>(USER_UPDATE_DETAILS)
-      })
+        details: loaderReducer<void>(USER_UPDATE_DETAILS),
+      }),
     }),
     addresses: loaderReducer<Address[]>(
       USER_ADDRESSES,
