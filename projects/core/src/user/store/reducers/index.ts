--- conflicted
+++ resolved
@@ -63,14 +63,11 @@
     titles: fromTitlesReducer.reducer,
     regions: loaderReducer<RegionsState>(REGIONS, fromRegionsReducer.reducer),
     resetPassword: fromResetPasswordReducer.reducer,
-<<<<<<< HEAD
+    consignmentTracking: fromConsignmentTrackingReducer.reducer,
     notificationPreferences: loaderReducer<NotificationPreference[]>(
       NOTIFICATION_PREFERENCES,
       fromNotificationPreferenceReducer.reducer
     ),
-=======
-    consignmentTracking: fromConsignmentTrackingReducer.reducer,
->>>>>>> 96d9c40c
   };
 }
 
