import { InjectionToken, Provider } from '@angular/core';

import {
  ActionReducerMap,
  MemoizedSelector,
  MetaReducer,
  ActionReducer,
  createFeatureSelector
} from '@ngrx/store';

<<<<<<< HEAD
import * as fromUserDetailsReducer from './user-details.reducer';
import * as fromUserAddresses from './user-addresses.reducer';
import * as fromPaymentMethods from './payment-methods.reducer';
import * as fromUserOrders from './user-orders.reducer';
import * as fromTitlesReducer from './titles.reducer';
import * as fromDeliveryCountries from './delivery-countries.reducer';
import * as fromRegionsReducer from './regions.reducer';
import * as fromOrderDetailsReducer from './order-details.reducer';
import * as fromBillingCountriesReducer from './billing-countries.reducer';

import * as fromAction from '../actions/index';

=======
>>>>>>> cbf66b51
import { UserState, USER_FEATURE } from '../user-state';
import * as fromAction from '../actions/index';
import { LOGOUT } from '../../../auth/index';

import * as fromDeliveryCountries from './delivery-countries.reducer';
import * as fromOrderDetailsReducer from './order-details.reducer';
import * as fromPaymentMethods from './payment-methods.reducer';
import * as fromRegionsReducer from './regions.reducer';
import * as fromTitlesReducer from './titles.reducer';
import * as fromUserAddresses from './user-addresses.reducer';
import * as fromUserDetailsReducer from './user-details.reducer';
import * as fromUserOrders from './user-orders.reducer';

export function getReducers(): ActionReducerMap<UserState> {
  return {
    account: fromUserDetailsReducer.reducer,
    addresses: fromUserAddresses.reducer,
    billingCountries: fromBillingCountriesReducer.reducer,
    payments: fromPaymentMethods.reducer,
    orders: fromUserOrders.reducer,
    order: fromOrderDetailsReducer.reducer,
    countries: fromDeliveryCountries.reducer,
    titles: fromTitlesReducer.reducer,
    regions: fromRegionsReducer.reducer
  };
}

export const reducerToken: InjectionToken<
  ActionReducerMap<UserState>
> = new InjectionToken<ActionReducerMap<UserState>>('UserReducers');

export const reducerProvider: Provider = {
  provide: reducerToken,
  useFactory: getReducers
};

export const getUserState: MemoizedSelector<
  any,
  UserState
> = createFeatureSelector<UserState>(USER_FEATURE);

export function clearUserState(
  reducer: ActionReducer<any>
): ActionReducer<any> {
  return function(state, action) {
    if (action.type === LOGOUT) {
      state = undefined;
    } else if (
      action.type === '[Site-context] Language Change' ||
      action.type === '[Site-context] Currency Change'
    ) {
      action = new fromAction.ClearMiscsData();
    }
    return reducer(state, action);
  };
}

export const metaReducers: MetaReducer<any>[] = [clearUserState];<|MERGE_RESOLUTION|>--- conflicted
+++ resolved
@@ -8,21 +8,6 @@
   createFeatureSelector
 } from '@ngrx/store';
 
-<<<<<<< HEAD
-import * as fromUserDetailsReducer from './user-details.reducer';
-import * as fromUserAddresses from './user-addresses.reducer';
-import * as fromPaymentMethods from './payment-methods.reducer';
-import * as fromUserOrders from './user-orders.reducer';
-import * as fromTitlesReducer from './titles.reducer';
-import * as fromDeliveryCountries from './delivery-countries.reducer';
-import * as fromRegionsReducer from './regions.reducer';
-import * as fromOrderDetailsReducer from './order-details.reducer';
-import * as fromBillingCountriesReducer from './billing-countries.reducer';
-
-import * as fromAction from '../actions/index';
-
-=======
->>>>>>> cbf66b51
 import { UserState, USER_FEATURE } from '../user-state';
 import * as fromAction from '../actions/index';
 import { LOGOUT } from '../../../auth/index';
@@ -35,6 +20,7 @@
 import * as fromUserAddresses from './user-addresses.reducer';
 import * as fromUserDetailsReducer from './user-details.reducer';
 import * as fromUserOrders from './user-orders.reducer';
+import * as fromBillingCountriesReducer from './billing-countries.reducer';
 
 export function getReducers(): ActionReducerMap<UserState> {
   return {
