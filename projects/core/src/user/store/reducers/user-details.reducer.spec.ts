--- conflicted
+++ resolved
@@ -1,5 +1,4 @@
 import { User } from '../../../occ/occ-models/index';
-<<<<<<< HEAD
 import * as fromUpdateEmailAction from '../actions/update-email.action';
 import * as fromUserDetailsAction from '../actions/user-details.action';
 import * as fromUserDetailsReducer from './user-details.reducer';
@@ -11,10 +10,6 @@
   name: 'First Last',
   uid: 'UID',
 };
-=======
-import * as fromUserDetailsAction from '../actions/user-details.action';
-import * as fromUserDetailsReducer from './user-details.reducer';
->>>>>>> fdaf551e
 
 describe('User Details Reducer', () => {
   describe('undefined action', () => {
@@ -26,14 +21,6 @@
       expect(state).toBe(initialState);
     });
   });
-
-  const mockUserDetails: User = {
-    displayUid: 'Display Uid',
-    firstName: 'First',
-    lastName: 'Last',
-    name: 'First Last',
-    uid: 'UID',
-  };
 
   describe('LOAD_USER_DETAILS_SUCCESS action', () => {
     it('should populate the user details state entities', () => {
@@ -47,14 +34,6 @@
     });
   });
 
-<<<<<<< HEAD
-  describe('UPDATE_EMAIL_SUCCESS', () => {
-    it('should update the existing userId/email ', () => {
-      const testEmail = 'tester@sap.com';
-
-      const action = new fromUpdateEmailAction.UpdateEmailSuccessAction(
-        testEmail
-=======
   describe('UPDATE_USER_DETAILS_SUCCESS', () => {
     it('should merge the existing user with the user updates', () => {
       const updatedUser: User = {
@@ -64,19 +43,30 @@
 
       const action = new fromUserDetailsAction.UpdateUserDetailsSuccess(
         updatedUser
->>>>>>> fdaf551e
       );
 
       const state = fromUserDetailsReducer.reducer(mockUserDetails, action);
       expect(state).toEqual({
         ...mockUserDetails,
-<<<<<<< HEAD
+        ...updatedUser,
+        name: `${updatedUser.firstName} ${updatedUser.lastName}`,
+      });
+    });
+  });
+
+  describe('UPDATE_EMAIL_SUCCESS', () => {
+    it('should update the existing userId/email ', () => {
+      const testEmail = 'tester@sap.com';
+
+      const action = new fromUpdateEmailAction.UpdateEmailSuccessAction(
+        testEmail
+      );
+
+      const state = fromUserDetailsReducer.reducer(mockUserDetails, action);
+      expect(state).toEqual({
+        ...mockUserDetails,
         displayUid: testEmail,
         uid: testEmail,
-=======
-        ...updatedUser,
-        name: `${updatedUser.firstName} ${updatedUser.lastName}`,
->>>>>>> fdaf551e
       });
     });
   });
