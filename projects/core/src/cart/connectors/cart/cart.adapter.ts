--- conflicted
+++ resolved
@@ -1,10 +1,7 @@
 import { Observable } from 'rxjs';
-<<<<<<< HEAD
-import { Cart } from '../../../occ/occ-models/occ.models';
+
 import { CheckoutDetails } from '../../../checkout/models/checkout.model';
-=======
 import { UICart } from '../../model/cart';
->>>>>>> 99a45096
 
 export abstract class CartAdapter {
   /**
