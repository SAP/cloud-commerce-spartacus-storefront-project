import { Observable } from 'rxjs';
import { Injectable } from '@angular/core';
import { CartAdapter } from './cart.adapter';
<<<<<<< HEAD
import { CheckoutDetails } from 'projects/core/src/checkout';
=======
import { UICart } from '../../model/cart';
>>>>>>> 99a45096

@Injectable({
  providedIn: 'root',
})
export class CartConnector {
  constructor(private adapter: CartAdapter) {}

  public loadAll(userId: string, details?: boolean): Observable<UICart[]> {
    return this.adapter.loadAll(userId, details);
  }

  public load(
    userId: string,
    cartId: string,
    details?: boolean
  ): Observable<UICart> {
    return this.adapter.load(userId, cartId, details);
  }

  public loadCheckoutDetails(
    userId: string,
    cartId: string
  ): Observable<CheckoutDetails> {
    return this.adapter.loadCheckoutDetails(userId, cartId);
  }

  public create(
    userId: string,
    oldCartId?: string,
    toMergeCartGuid?: string
  ): Observable<UICart> {
    return this.adapter.create(userId, oldCartId, toMergeCartGuid);
  }
}<|MERGE_RESOLUTION|>--- conflicted
+++ resolved
@@ -1,11 +1,9 @@
 import { Observable } from 'rxjs';
 import { Injectable } from '@angular/core';
+
 import { CartAdapter } from './cart.adapter';
-<<<<<<< HEAD
-import { CheckoutDetails } from 'projects/core/src/checkout';
-=======
 import { UICart } from '../../model/cart';
->>>>>>> 99a45096
+import { CheckoutDetails } from '../../../checkout/index';
 
 @Injectable({
   providedIn: 'root',
