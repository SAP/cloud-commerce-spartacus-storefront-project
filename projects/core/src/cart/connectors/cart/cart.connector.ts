--- conflicted
+++ resolved
@@ -1,15 +1,9 @@
 import { Observable } from 'rxjs';
 import { Injectable } from '@angular/core';
-<<<<<<< HEAD
-import { CartAdapter } from './cart.adapter';
-import { CheckoutDetails } from 'projects/core/src/checkout';
-import { UICart } from '../../model/cart';
-=======
 
 import { CartAdapter } from './cart.adapter';
 import { UICart } from '../../model/cart';
 import { CheckoutDetails } from '../../../checkout/index';
->>>>>>> f09fd2df
 
 @Injectable({
   providedIn: 'root',
