import { Observable } from 'rxjs';
import { Injectable } from '@angular/core';

import { CartAdapter } from './cart.adapter';
import { UICart } from '../../model/cart';
<<<<<<< HEAD
import { CheckoutDetails } from '../../../checkout/index';
=======
import { CheckoutDetails } from '../../../checkout/models/checkout.model';
>>>>>>> 4dcd8c64

@Injectable({
  providedIn: 'root',
})
export class CartConnector {
  constructor(private adapter: CartAdapter) {}

  public loadAll(userId: string, details?: boolean): Observable<UICart[]> {
    return this.adapter.loadAll(userId, details);
  }

  public load(
    userId: string,
    cartId: string,
    details?: boolean
  ): Observable<UICart> {
    return this.adapter.load(userId, cartId, details);
  }

  public loadCheckoutDetails(
    userId: string,
    cartId: string
  ): Observable<CheckoutDetails> {
    return this.adapter.loadCheckoutDetails(userId, cartId);
  }

  public create(
    userId: string,
    oldCartId?: string,
    toMergeCartGuid?: string
  ): Observable<UICart> {
    return this.adapter.create(userId, oldCartId, toMergeCartGuid);
  }
}<|MERGE_RESOLUTION|>--- conflicted
+++ resolved
@@ -1,13 +1,9 @@
+import { Injectable } from '@angular/core';
 import { Observable } from 'rxjs';
-import { Injectable } from '@angular/core';
 
 import { CartAdapter } from './cart.adapter';
 import { UICart } from '../../model/cart';
-<<<<<<< HEAD
-import { CheckoutDetails } from '../../../checkout/index';
-=======
 import { CheckoutDetails } from '../../../checkout/models/checkout.model';
->>>>>>> 4dcd8c64
 
 @Injectable({
   providedIn: 'root',
