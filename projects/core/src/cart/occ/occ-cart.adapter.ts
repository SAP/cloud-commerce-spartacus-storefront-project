import { Injectable } from '@angular/core';
import { CartAdapter } from '../connectors/cart/cart.adapter';
import { Observable, throwError } from 'rxjs';
import { Cart, CartList } from '../../occ/occ-models/occ.models';
import { HttpClient, HttpParams } from '@angular/common/http';
import { catchError, map, pluck } from 'rxjs/operators';
import { OccEndpointsService } from '../../occ/services/occ-endpoints.service';
import { ConverterService } from '../../util/converter.service';
import { CART_NORMALIZER } from '../connectors/cart/converters';
<<<<<<< HEAD
import { CheckoutDetails } from '../../checkout/models/checkout.model';
=======
import { UICart } from '../model/cart';
>>>>>>> 5c36ba37

// for mini cart
const BASIC_PARAMS =
  'DEFAULT,deliveryItemsQuantity,totalPrice(formattedValue),' +
  'entries(totalPrice(formattedValue),product(images(FULL)))';

// for cart details page
const DETAILS_PARAMS =
  'DEFAULT,potentialProductPromotions,appliedProductPromotions,potentialOrderPromotions,appliedOrderPromotions,' +
  'entries(totalPrice(formattedValue),product(images(FULL),stock(FULL)),basePrice(formattedValue)),' +
  'totalPrice(formattedValue),totalItems,totalPriceWithTax(formattedValue),totalDiscounts(formattedValue),subTotal(formattedValue),' +
  'deliveryItemsQuantity,deliveryCost(formattedValue),totalTax(formattedValue),pickupItemsQuantity,net,' +
  'appliedVouchers,productDiscounts(formattedValue)';

const CHECKOUT_PARAMS = 'deliveryAddress(FULL),deliveryMode,paymentInfo(FULL)';

@Injectable()
export class OccCartAdapter implements CartAdapter {
  constructor(
    protected http: HttpClient,
    private occEndpoints: OccEndpointsService,
    protected converter: ConverterService
  ) {}

  protected getCartEndpoint(userId: string): string {
    const cartEndpoint = 'users/' + userId + '/carts/';
    return this.occEndpoints.getEndpoint(cartEndpoint);
  }

  public loadAll(userId: string, details?: boolean): Observable<UICart[]> {
    const url = this.getCartEndpoint(userId);
    const params = details
      ? new HttpParams({
          fromString: 'fields=carts(' + DETAILS_PARAMS + ',saveTime)',
        })
      : new HttpParams({
          fromString: 'fields=carts(' + BASIC_PARAMS + ',saveTime)',
        });
    return this.http.get<CartList>(url, { params }).pipe(
      catchError((error: any) => throwError(error)),
      pluck('carts'),
      this.converter.pipeableMany(CART_NORMALIZER)
    );
  }

  public load(
    userId: string,
    cartId: string,
    details?: boolean
  ): Observable<UICart> {
    const url = this.getCartEndpoint(userId) + cartId;
    const params = details
      ? new HttpParams({
          fromString: 'fields=' + DETAILS_PARAMS,
        })
      : new HttpParams({
          fromString: 'fields=' + BASIC_PARAMS,
        });

    if (cartId === 'current') {
      return this.loadAll(userId, details).pipe(
        map(carts => {
          if (carts) {
            const activeCart = carts.find(cart => {
              return cart['saveTime'] === undefined;
            });
            return activeCart;
          } else {
            return null;
          }
        })
      );
    } else {
      return this.http.get<Cart>(url, { params }).pipe(
        catchError((error: any) => throwError(error)),
        this.converter.pipeable(CART_NORMALIZER)
      );
    }
  }

  public loadCheckoutDetails(
    userId: string,
    cartId: string
  ): Observable<CheckoutDetails> {
    const url = this.getCartEndpoint(userId) + cartId;
    const params = new HttpParams({
      fromString: 'fields=' + CHECKOUT_PARAMS,
    });
    return this.http
      .get<CheckoutDetails>(url, { params })
      .pipe(catchError((error: any) => throwError(error)));
  }

  public create(
    userId: string,
    oldCartId?: string,
    toMergeCartGuid?: string
  ): Observable<UICart> {
    const url = this.getCartEndpoint(userId);
    const toAdd = JSON.stringify({});
    let queryString = 'fields=' + BASIC_PARAMS;

    if (oldCartId) {
      queryString = queryString + '&oldCartId=' + oldCartId;
    }
    if (toMergeCartGuid) {
      queryString = queryString + '&toMergeCartGuid=' + toMergeCartGuid;
    }
    const params = new HttpParams({
      fromString: queryString,
    });

<<<<<<< HEAD
    return this.http
      .post<Cart>(url, toAdd, { params })
      .pipe(catchError((error: any) => throwError(error.json())));
=======
    return this.http.post<Cart>(url, toAdd, { params: params }).pipe(
      this.converter.pipeable(CART_NORMALIZER),
      catchError((error: any) => throwError(error.json()))
    );
>>>>>>> 5c36ba37
  }
}<|MERGE_RESOLUTION|>--- conflicted
+++ resolved
@@ -7,11 +7,8 @@
 import { OccEndpointsService } from '../../occ/services/occ-endpoints.service';
 import { ConverterService } from '../../util/converter.service';
 import { CART_NORMALIZER } from '../connectors/cart/converters';
-<<<<<<< HEAD
 import { CheckoutDetails } from '../../checkout/models/checkout.model';
-=======
 import { UICart } from '../model/cart';
->>>>>>> 5c36ba37
 
 // for mini cart
 const BASIC_PARAMS =
@@ -124,15 +121,9 @@
       fromString: queryString,
     });
 
-<<<<<<< HEAD
-    return this.http
-      .post<Cart>(url, toAdd, { params })
-      .pipe(catchError((error: any) => throwError(error.json())));
-=======
     return this.http.post<Cart>(url, toAdd, { params: params }).pipe(
       this.converter.pipeable(CART_NORMALIZER),
       catchError((error: any) => throwError(error.json()))
     );
->>>>>>> 5c36ba37
   }
 }