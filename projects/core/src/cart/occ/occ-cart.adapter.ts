import { Injectable } from '@angular/core';
import { Observable, throwError } from 'rxjs';
<<<<<<< HEAD
=======
import { Occ } from '../../occ/occ-models/occ.models';
>>>>>>> 293252f1
import { HttpClient, HttpParams } from '@angular/common/http';
import { catchError, map, pluck } from 'rxjs/operators';

import { CartAdapter } from '../connectors/cart/cart.adapter';
import { Cart, CartList } from '../../occ/occ-models/occ.models';
import { OccEndpointsService } from '../../occ/services/occ-endpoints.service';
import { ConverterService } from '../../util/converter.service';
import { CART_NORMALIZER } from '../connectors/cart/converters';
import { CheckoutDetails } from '../../checkout/models/checkout.model';
<<<<<<< HEAD
import { UICart } from '../model/cart';
=======
import { Cart } from '../../model/cart.model';
>>>>>>> 293252f1

// for mini cart
const BASIC_PARAMS =
  'DEFAULT,deliveryItemsQuantity,totalPrice(formattedValue),' +
  'entries(totalPrice(formattedValue),product(images(FULL)))';

// for cart details page
const DETAILS_PARAMS =
  'DEFAULT,potentialProductPromotions,appliedProductPromotions,potentialOrderPromotions,appliedOrderPromotions,' +
  'entries(totalPrice(formattedValue),product(images(FULL),stock(FULL)),basePrice(formattedValue)),' +
  'totalPrice(formattedValue),totalItems,totalPriceWithTax(formattedValue),totalDiscounts(formattedValue),subTotal(formattedValue),' +
  'deliveryItemsQuantity,deliveryCost(formattedValue),totalTax(formattedValue),pickupItemsQuantity,net,' +
  'appliedVouchers,productDiscounts(formattedValue)';

const CHECKOUT_PARAMS = 'deliveryAddress(FULL),deliveryMode,paymentInfo(FULL)';

@Injectable()
export class OccCartAdapter implements CartAdapter {
  constructor(
    protected http: HttpClient,
    private occEndpoints: OccEndpointsService,
    protected converter: ConverterService
  ) {}

  protected getCartEndpoint(userId: string): string {
    const cartEndpoint = `users/${userId}/carts/`;
    return this.occEndpoints.getEndpoint(cartEndpoint);
  }

<<<<<<< HEAD
  loadAll(userId: string, details?: boolean): Observable<UICart[]> {
=======
  public loadAll(userId: string, details?: boolean): Observable<Cart[]> {
>>>>>>> 293252f1
    const url = this.getCartEndpoint(userId);
    const params = details
      ? new HttpParams({
          fromString: `fields=carts(${DETAILS_PARAMS},saveTime)`,
        })
      : new HttpParams({
          fromString: `fields=carts(${BASIC_PARAMS},saveTime)`,
        });
<<<<<<< HEAD
    return this.http.get<CartList>(url, { params }).pipe(
=======
    return this.http.get<Occ.CartList>(url, { params: params }).pipe(
>>>>>>> 293252f1
      catchError((error: any) => throwError(error)),
      pluck('carts'),
      this.converter.pipeableMany(CART_NORMALIZER)
    );
  }

<<<<<<< HEAD
  load(userId: string, cartId: string, details?: boolean): Observable<UICart> {
=======
  public load(
    userId: string,
    cartId: string,
    details?: boolean
  ): Observable<Cart> {
>>>>>>> 293252f1
    const url = this.getCartEndpoint(userId) + cartId;
    const params = details
      ? new HttpParams({
          fromString: `fields=${DETAILS_PARAMS}`,
        })
      : new HttpParams({
          fromString: `fields=${BASIC_PARAMS}`,
        });

    if (cartId === 'current') {
      return this.loadAll(userId, details).pipe(
        map(carts => {
          if (carts) {
            const activeCart = carts.find(cart => {
              return cart['saveTime'] === undefined;
            });
            return activeCart;
          } else {
            return null;
          }
        })
      );
    } else {
<<<<<<< HEAD
      return this.http.get<Cart>(url, { params }).pipe(
=======
      return this.http.get<Occ.Cart>(url, { params: params }).pipe(
>>>>>>> 293252f1
        catchError((error: any) => throwError(error)),
        this.converter.pipeable(CART_NORMALIZER)
      );
    }
  }

  loadCheckoutDetails(
    userId: string,
    cartId: string
  ): Observable<CheckoutDetails> {
    const url = this.getCartEndpoint(userId) + cartId;
    const params = new HttpParams({
      fromString: `fields=${CHECKOUT_PARAMS}`,
    });
    return this.http
      .get<CheckoutDetails>(url, { params })
      .pipe(catchError((error: any) => throwError(error)));
  }

  create(
    userId: string,
    oldCartId?: string,
    toMergeCartGuid?: string
  ): Observable<Cart> {
    const url = this.getCartEndpoint(userId);
    const toAdd = JSON.stringify({});
    let queryString = `fields=${BASIC_PARAMS}`;

    if (oldCartId) {
      queryString = `${queryString}&oldCartId=${oldCartId}`;
    }
    if (toMergeCartGuid) {
      queryString = `${queryString}&toMergeCartGuid=${toMergeCartGuid}`;
    }
    const params = new HttpParams({
      fromString: queryString,
    });

    return this.http.post<Occ.Cart>(url, toAdd, { params: params }).pipe(
      this.converter.pipeable(CART_NORMALIZER),
      catchError((error: any) => throwError(error.json()))
    );
  }
}<|MERGE_RESOLUTION|>--- conflicted
+++ resolved
@@ -1,23 +1,15 @@
 import { Injectable } from '@angular/core';
 import { Observable, throwError } from 'rxjs';
-<<<<<<< HEAD
-=======
 import { Occ } from '../../occ/occ-models/occ.models';
->>>>>>> 293252f1
 import { HttpClient, HttpParams } from '@angular/common/http';
 import { catchError, map, pluck } from 'rxjs/operators';
 
 import { CartAdapter } from '../connectors/cart/cart.adapter';
-import { Cart, CartList } from '../../occ/occ-models/occ.models';
 import { OccEndpointsService } from '../../occ/services/occ-endpoints.service';
 import { ConverterService } from '../../util/converter.service';
 import { CART_NORMALIZER } from '../connectors/cart/converters';
 import { CheckoutDetails } from '../../checkout/models/checkout.model';
-<<<<<<< HEAD
-import { UICart } from '../model/cart';
-=======
 import { Cart } from '../../model/cart.model';
->>>>>>> 293252f1
 
 // for mini cart
 const BASIC_PARAMS =
@@ -47,11 +39,7 @@
     return this.occEndpoints.getEndpoint(cartEndpoint);
   }
 
-<<<<<<< HEAD
-  loadAll(userId: string, details?: boolean): Observable<UICart[]> {
-=======
   public loadAll(userId: string, details?: boolean): Observable<Cart[]> {
->>>>>>> 293252f1
     const url = this.getCartEndpoint(userId);
     const params = details
       ? new HttpParams({
@@ -60,26 +48,18 @@
       : new HttpParams({
           fromString: `fields=carts(${BASIC_PARAMS},saveTime)`,
         });
-<<<<<<< HEAD
-    return this.http.get<CartList>(url, { params }).pipe(
-=======
     return this.http.get<Occ.CartList>(url, { params: params }).pipe(
->>>>>>> 293252f1
       catchError((error: any) => throwError(error)),
       pluck('carts'),
       this.converter.pipeableMany(CART_NORMALIZER)
     );
   }
 
-<<<<<<< HEAD
-  load(userId: string, cartId: string, details?: boolean): Observable<UICart> {
-=======
   public load(
     userId: string,
     cartId: string,
     details?: boolean
   ): Observable<Cart> {
->>>>>>> 293252f1
     const url = this.getCartEndpoint(userId) + cartId;
     const params = details
       ? new HttpParams({
@@ -103,11 +83,7 @@
         })
       );
     } else {
-<<<<<<< HEAD
-      return this.http.get<Cart>(url, { params }).pipe(
-=======
       return this.http.get<Occ.Cart>(url, { params: params }).pipe(
->>>>>>> 293252f1
         catchError((error: any) => throwError(error)),
         this.converter.pipeable(CART_NORMALIZER)
       );
