--- conflicted
+++ resolved
@@ -1,17 +1,15 @@
 import { Injectable } from '@angular/core';
-import { CartAdapter } from '../connectors/cart/cart.adapter';
 import { Observable, throwError } from 'rxjs';
-import { Cart, CartList } from '../../occ/occ-models/occ.models';
 import { HttpClient, HttpParams } from '@angular/common/http';
 import { catchError, map, pluck } from 'rxjs/operators';
+
+import { CartAdapter } from '../connectors/cart/cart.adapter';
+import { Cart, CartList } from '../../occ/occ-models/occ.models';
 import { OccEndpointsService } from '../../occ/services/occ-endpoints.service';
 import { ConverterService } from '../../util/converter.service';
 import { CART_NORMALIZER } from '../connectors/cart/converters';
-<<<<<<< HEAD
 import { CheckoutDetails } from '../../checkout/models/checkout.model';
-=======
 import { UICart } from '../model/cart';
->>>>>>> 99a45096
 
 // for mini cart
 const BASIC_PARAMS =
@@ -41,7 +39,7 @@
     return this.occEndpoints.getEndpoint(cartEndpoint);
   }
 
-  public loadAll(userId: string, details?: boolean): Observable<UICart[]> {
+  loadAll(userId: string, details?: boolean): Observable<UICart[]> {
     const url = this.getCartEndpoint(userId);
     const params = details
       ? new HttpParams({
@@ -57,11 +55,7 @@
     );
   }
 
-  public load(
-    userId: string,
-    cartId: string,
-    details?: boolean
-  ): Observable<UICart> {
+  load(userId: string, cartId: string, details?: boolean): Observable<UICart> {
     const url = this.getCartEndpoint(userId) + cartId;
     const params = details
       ? new HttpParams({
@@ -92,7 +86,7 @@
     }
   }
 
-  public loadCheckoutDetails(
+  loadCheckoutDetails(
     userId: string,
     cartId: string
   ): Observable<CheckoutDetails> {
@@ -105,7 +99,7 @@
       .pipe(catchError((error: any) => throwError(error)));
   }
 
-  public create(
+  create(
     userId: string,
     oldCartId?: string,
     toMergeCartGuid?: string
@@ -124,15 +118,9 @@
       fromString: queryString,
     });
 
-<<<<<<< HEAD
-    return this.http
-      .post<Cart>(url, toAdd, { params })
-      .pipe(catchError((error: any) => throwError(error.json())));
-=======
     return this.http.post<Cart>(url, toAdd, { params: params }).pipe(
       this.converter.pipeable(CART_NORMALIZER),
       catchError((error: any) => throwError(error.json()))
     );
->>>>>>> 99a45096
   }
 }