import { TestBed } from '@angular/core/testing';
import {
  HttpClientTestingModule,
  HttpTestingController,
} from '@angular/common/http/testing';

import { OccConfig } from '../../occ';
import { ProductImageNormalizer } from '../../product';
import { OccCartAdapter } from './occ-cart.adapter';
import { ConverterService } from '../../util/converter.service';
import { CART_NORMALIZER } from '@spartacus/core';
<<<<<<< HEAD
import { CheckoutDetails } from '../../checkout/models/checkout.model';
=======
import { Occ } from '../../occ/occ-models/occ.models';
import { Cart } from '../../model/cart.model';
>>>>>>> 293252f1

const userId = '123';
const cartId = '456';
const toMergeCart = { guid: '123456' };
const cartData: Occ.Cart = {
  store: 'electronics',
  guid: '1212121',
};
const cartDataList: Occ.CartList = {
  carts: [cartData],
};
const mergedCart: Cart = {
  name: 'mergedCart',
};

const checkoutData: CheckoutDetails = {
  deliveryAddress: {
    firstName: 'Janusz',
  },
};

const usersEndpoint = '/users';
const cartsEndpoint = 'carts';
const BASIC_PARAMS =
  'DEFAULT,deliveryItemsQuantity,totalPrice(formattedValue),' +
  'entries(totalPrice(formattedValue),product(images(FULL)))';

const DETAILS_PARAMS =
  'DEFAULT,potentialProductPromotions,appliedProductPromotions,potentialOrderPromotions,appliedOrderPromotions,' +
  'entries(totalPrice(formattedValue),product(images(FULL),stock(FULL)),basePrice(formattedValue)),' +
  'totalPrice(formattedValue),totalItems,totalPriceWithTax(formattedValue),totalDiscounts(formattedValue),subTotal(formattedValue),' +
  'deliveryItemsQuantity,deliveryCost(formattedValue),totalTax(formattedValue),pickupItemsQuantity,net,' +
  'appliedVouchers,productDiscounts(formattedValue)';

const CHECKOUT_PARAMS = 'deliveryAddress(FULL),deliveryMode,paymentInfo(FULL)';

const MockOccModuleConfig: OccConfig = {
  backend: {
    occ: {
      baseUrl: '',
      prefix: '',
    },
  },
  site: {
    baseSite: '',
  },
};

describe('OccCartAdapter', () => {
  let service: OccCartAdapter;
  let httpMock: HttpTestingController;
  let converter: ConverterService;

  beforeEach(() => {
    TestBed.configureTestingModule({
      imports: [HttpClientTestingModule],
      providers: [
        OccCartAdapter,
        ProductImageNormalizer,
        { provide: OccConfig, useValue: MockOccModuleConfig },
      ],
    });

    service = TestBed.get(OccCartAdapter);
    httpMock = TestBed.get(HttpTestingController);
    converter = TestBed.get(ConverterService);

    spyOn(converter, 'pipeable').and.callThrough();
    spyOn(converter, 'pipeableMany').and.callThrough();
  });

  afterEach(() => {
    httpMock.verify();
  });

  describe('load all carts', () => {
    it('should load all carts basic data for given user', () => {
      let result;
      service.loadAll(userId).subscribe(res => (result = res));

      const mockReq = httpMock.expectOne(req => {
        return (
          req.method === 'GET' &&
          req.url === `${usersEndpoint}/${userId}/${cartsEndpoint}/`
        );
      });

      expect(mockReq.cancelled).toBeFalsy();
      expect(mockReq.request.responseType).toEqual('json');
      expect(mockReq.request.params.get('fields')).toEqual(
        'carts(' + BASIC_PARAMS + ',saveTime)'
      );
      mockReq.flush(cartDataList);
      expect(result).toEqual(cartDataList.carts);
      expect(converter.pipeableMany).toHaveBeenCalledWith(CART_NORMALIZER);
    });

    it('should load all carts details data for given user with details flag', () => {
      let result;
      service.loadAll(userId, true).subscribe(res => (result = res));

      const mockReq = httpMock.expectOne(req => {
        return (
          req.method === 'GET' &&
          req.url === `${usersEndpoint}/${userId}/${cartsEndpoint}/`
        );
      });

      expect(mockReq.cancelled).toBeFalsy();
      expect(mockReq.request.responseType).toEqual('json');
      expect(mockReq.request.params.get('fields')).toEqual(
        'carts(' + DETAILS_PARAMS + ',saveTime)'
      );
      mockReq.flush(cartDataList);
      expect(result).toEqual(cartDataList.carts);
    });
  });

  describe('load cart data', () => {
    it('should load cart basic data for given userId and cartId', () => {
      let result;
      service.load(userId, cartId).subscribe(res => (result = res));

      const mockReq = httpMock.expectOne(req => {
        return (
          req.method === 'GET' &&
          req.url === `${usersEndpoint}/${userId}/${cartsEndpoint}/${cartId}`
        );
      });

      expect(mockReq.cancelled).toBeFalsy();
      expect(mockReq.request.responseType).toEqual('json');
      expect(mockReq.request.params.get('fields')).toEqual(BASIC_PARAMS);
      mockReq.flush(cartData);
      expect(result).toEqual(cartData);
      expect(converter.pipeable).toHaveBeenCalledWith(CART_NORMALIZER);
    });

    it('should load cart detail data for given userId, cartId and details flag', () => {
      let result;
      service.load(userId, cartId, true).subscribe(res => (result = res));

      const mockReq = httpMock.expectOne(req => {
        return (
          req.method === 'GET' &&
          req.url === `${usersEndpoint}/${userId}/${cartsEndpoint}/${cartId}`
        );
      });

      expect(mockReq.cancelled).toBeFalsy();
      expect(mockReq.request.responseType).toEqual('json');
      expect(mockReq.request.params.get('fields')).toEqual(DETAILS_PARAMS);
      mockReq.flush(cartData);
      expect(result).toEqual(cartData);
    });

    it('should load current cart for given userId', () => {
      let result;
      service.load(userId, 'current').subscribe(res => (result = res));

      const mockReq = httpMock.expectOne(req => {
        return (
          req.method === 'GET' &&
          req.url === `${usersEndpoint}/${userId}/${cartsEndpoint}/`
        );
      });

      expect(mockReq.cancelled).toBeFalsy();
      expect(mockReq.request.responseType).toEqual('json');
      expect(mockReq.request.params.get('fields')).toEqual(
        'carts(' + BASIC_PARAMS + ',saveTime)'
      );
      mockReq.flush({ carts: [cartData] });
      expect(result).toEqual(cartData);
    });
  });

  describe('load checkout details', () => {
    it('should load checkout details data for given userId, cartId', () => {
      service.loadCheckoutDetails(userId, cartId).subscribe(result => {
        expect(result).toEqual(checkoutData);
      });

      const mockReq = httpMock.expectOne(req => {
        return (
          req.method === 'GET' &&
          req.url === `${usersEndpoint}/${userId}/${cartsEndpoint}/${cartId}`
        );
      });

      expect(mockReq.cancelled).toBeFalsy();
      expect(mockReq.request.responseType).toEqual('json');
      expect(mockReq.request.params.get('fields')).toEqual(CHECKOUT_PARAMS);
      mockReq.flush(checkoutData);
    });
  });

  describe('create a cart', () => {
    it('should able to create a new cart for the given user ', () => {
      let result;
      service.create(userId).subscribe(res => (result = res));

      const mockReq = httpMock.expectOne(req => {
        return (
          req.method === 'POST' &&
          req.url === `${usersEndpoint}/${userId}/${cartsEndpoint}/`
        );
      });

      expect(mockReq.request.params.get('fields')).toEqual(BASIC_PARAMS);

      expect(mockReq.cancelled).toBeFalsy();
      expect(mockReq.request.responseType).toEqual('json');
      mockReq.flush(cartData);
      expect(result).toEqual(cartData);
    });
  });

  describe('merge a cart', () => {
    it('should able to merge a cart to current one for the given user ', () => {
      let result;
      service
        .create(userId, cartId, toMergeCart.guid)
        .subscribe(res => (result = res));

      const mockReq = httpMock.expectOne(req => {
        return (
          req.method === 'POST' &&
          req.url === `${usersEndpoint}/${userId}/${cartsEndpoint}/`
        );
      });

      expect(mockReq.request.params.get('oldCartId')).toEqual(cartId);

      expect(mockReq.request.params.get('toMergeCartGuid')).toEqual(
        toMergeCart.guid
      );

      expect(mockReq.request.params.get('fields')).toEqual(BASIC_PARAMS);

      expect(mockReq.cancelled).toBeFalsy();
      expect(mockReq.request.responseType).toEqual('json');
      mockReq.flush(mergedCart);
      expect(result).toEqual(mergedCart);
    });
  });
});<|MERGE_RESOLUTION|>--- conflicted
+++ resolved
@@ -9,12 +9,9 @@
 import { OccCartAdapter } from './occ-cart.adapter';
 import { ConverterService } from '../../util/converter.service';
 import { CART_NORMALIZER } from '@spartacus/core';
-<<<<<<< HEAD
 import { CheckoutDetails } from '../../checkout/models/checkout.model';
-=======
 import { Occ } from '../../occ/occ-models/occ.models';
 import { Cart } from '../../model/cart.model';
->>>>>>> 293252f1
 
 const userId = '123';
 const cartId = '456';
