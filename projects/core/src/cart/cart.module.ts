--- conflicted
+++ resolved
@@ -1,34 +1,13 @@
-<<<<<<< HEAD
-import { NgModule } from '@angular/core';
-
-import {
-  CartDataService,
-  CartService,
-  SaveForLaterDataService,
-  SaveForLaterService,
-} from './facade/index';
-import { CartOccModule } from './occ/cart-occ.module';
-=======
 import { ModuleWithProviders, NgModule } from '@angular/core';
 import { PageMetaResolver } from '../cms/page/page-meta.resolver';
 import { CartDataService } from './facade/cart-data.service';
 import { CartService } from './facade/index';
 import { CartPageMetaResolver } from './services/cart-page-meta.resolver';
->>>>>>> 79c24c35
 import { CartStoreModule } from './store/cart-store.module';
 
 @NgModule({
-<<<<<<< HEAD
-  imports: [CartOccModule, CartStoreModule],
-  providers: [
-    CartDataService,
-    CartService,
-    SaveForLaterDataService,
     SaveForLaterService,
-  ],
-=======
   imports: [CartStoreModule],
->>>>>>> 79c24c35
 })
 export class CartModule {
   static forRoot(): ModuleWithProviders<CartModule> {
