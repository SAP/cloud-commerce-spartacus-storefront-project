--- conflicted
+++ resolved
@@ -5,8 +5,6 @@
 import { CartPageMetaResolver } from './services/cart-page-meta.resolver';
 import { MultiCartStoreModule } from './store/multi-cart-store.module';
 
-<<<<<<< HEAD
-=======
 export function cartStatePersistenceFactory(
   cartStatePersistenceService: MultiCartStatePersistenceService,
   configInit: ConfigInitializerService
@@ -18,7 +16,6 @@
   return result;
 }
 
->>>>>>> 98b4e3f0
 @NgModule({
   imports: [
     MultiCartStoreModule,
