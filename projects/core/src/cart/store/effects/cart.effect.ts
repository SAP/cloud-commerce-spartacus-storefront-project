import { Injectable } from '@angular/core';
import { Actions, Effect, ofType } from '@ngrx/effects';
import { select, Store } from '@ngrx/store';
import { from, Observable, of } from 'rxjs';
import {
  catchError,
  concatMap,
  exhaustMap,
  filter,
  groupBy,
  map,
  mergeMap,
  switchMap,
  takeUntil,
  withLatestFrom,
} from 'rxjs/operators';
import { CheckoutActions } from '../../../checkout/store/actions/index';
import { Cart } from '../../../model/cart.model';
import { OCC_CART_ID_CURRENT } from '../../../occ/utils/occ-constants';
import { SiteContextActions } from '../../../site-context/store/actions/index';
import { makeErrorSerializable } from '../../../util/serialization-utils';
import { CartConnector } from '../../connectors/cart/cart.connector';
import { CartDataService } from '../../facade/cart-data.service';
import * as DeprecatedCartActions from '../actions/cart.action';
import { CartActions } from '../actions/index';
import { StateWithMultiCart } from '../multi-cart-state';
import {
  getActiveCartId,
  getCartHasPendingProcessesSelectorFactory,
} from '../selectors/multi-cart.selector';

@Injectable()
export class CartEffects {
  private contextChange$ = this.actions$.pipe(
    ofType(
      SiteContextActions.CURRENCY_CHANGE,
      SiteContextActions.LANGUAGE_CHANGE
    )
  );

  @Effect()
  loadCart$: Observable<
    | DeprecatedCartActions.LoadCartFail
    | CartActions.LoadMultiCartFail
    | DeprecatedCartActions.LoadCartSuccess
    | CartActions.LoadMultiCartSuccess
    | CartActions.ClearExpiredCoupons
    | DeprecatedCartActions.ClearCart
    | CartActions.RemoveCart
  > = this.actions$.pipe(
    ofType(DeprecatedCartActions.LOAD_CART),
    map((action: DeprecatedCartActions.LoadCart) => action.payload),
    groupBy(payload => payload.cartId),
    mergeMap(group$ =>
      group$.pipe(
        switchMap(payload => {
          return of(payload).pipe(
            withLatestFrom(
              // TODO: deprecated -> remove check for store in 2.0 when store will be required
              !this.store
                ? of(false)
                : this.store.pipe(
                    select(
                      getCartHasPendingProcessesSelectorFactory(payload.cartId)
                    )
                  )
            )
          );
        }),
        filter(([_, hasPendingProcesses]) => !hasPendingProcesses),
        map(([payload]) => payload),
        switchMap(payload => {
          const loadCartParams = {
            userId: (payload && payload.userId) || this.cartData.userId,
            cartId: (payload && payload.cartId) || this.cartData.cartId,
          };

          if (this.isMissingData(loadCartParams)) {
            return from([
              new DeprecatedCartActions.LoadCartFail({}),
              new CartActions.LoadMultiCartFail({
                cartId: loadCartParams.cartId,
              }),
            ]);
          }
          return this.cartConnector
            .load(loadCartParams.userId, loadCartParams.cartId)
            .pipe(
<<<<<<< HEAD
              // prevent emissions after context change
              takeUntil(this.contextChange$),
              mergeMap((cart: Cart) => {
=======
              // TODO: remove with the `cart` store feature
              withLatestFrom(
                // TODO: deprecated -> remove check for store in 2.0 when store will be required
                !this.store
                  ? of(payload.cartId)
                  : this.store.pipe(select(getActiveCartId))
              ),
              mergeMap(([cart, activeCartId]: [Cart, string]) => {
>>>>>>> 57084cc8
                let actions = [];
                if (cart) {
                  // `cart` store branch should only be updated for active cart
                  // avoid dispatching LoadCartSuccess action on different cart loads
                  if (
                    loadCartParams.cartId === activeCartId ||
                    loadCartParams.cartId === OCC_CART_ID_CURRENT
                  ) {
                    actions.push(
                      new DeprecatedCartActions.LoadCartSuccess(cart)
                    );
                  }
                  actions.push(
                    new CartActions.LoadMultiCartSuccess({
                      cart,
                      userId: loadCartParams.userId,
                      extraData: payload.extraData,
                    })
                  );
                  if (loadCartParams.cartId === OCC_CART_ID_CURRENT) {
                    // Removing cart from entity object under `current` key as it is no longer needed.
                    // Current cart is loaded under it's code entity.
                    actions.push(
                      new CartActions.RemoveCart(OCC_CART_ID_CURRENT)
                    );
                  }
                } else {
                  actions = [
                    new DeprecatedCartActions.LoadCartFail({}),
                    new CartActions.LoadMultiCartFail({
                      cartId: loadCartParams.cartId,
                    }),
                  ];
                }
                return actions;
              }),
              catchError(error => {
                const couponExpiredErrors = error.error.errors.filter(
                  err => err.reason === 'invalid'
                );
                if (couponExpiredErrors.length > 0) {
                  // clear coupons actions just wanted to reload cart again
                  // no need to do it in refresh or keep that action
                  // however removing this action will be a breaking change
                  // remove that action in 2.0 release
                  // @deprecated since 1.4
                  return from([
                    new CartActions.LoadCart({ ...payload }),
                    new CartActions.ClearExpiredCoupons({}),
                  ]);
                }

                if (error && error.error && error.error.errors) {
                  const cartNotFoundErrors = error.error.errors.filter(
                    err => err.reason === 'notFound' || 'UnknownResourceError'
                  );
                  if (cartNotFoundErrors.length > 0) {
                    // Clear cart is responsible for removing cart in `cart` store feature.
                    // Remove cart does the same thing, but in `multi-cart` store feature.
                    return from([
                      new DeprecatedCartActions.ClearCart(),
                      new CartActions.RemoveCart(loadCartParams.cartId),
                    ]);
                  }
                }
                return from([
                  new DeprecatedCartActions.LoadCartFail(
                    makeErrorSerializable(error)
                  ),
                  new CartActions.LoadMultiCartFail({
                    cartId: loadCartParams.cartId,
                    error: makeErrorSerializable(error),
                  }),
                ]);
              })
            );
        })
      )
    )
  );

  @Effect()
  createCart$: Observable<
    | DeprecatedCartActions.MergeCartSuccess
    | CartActions.MergeMultiCartSuccess
    | DeprecatedCartActions.CreateCartSuccess
    | CartActions.CreateMultiCartSuccess
    | DeprecatedCartActions.CreateCartFail
    | CartActions.CreateMultiCartFail
    | CartActions.SetFreshCart
  > = this.actions$.pipe(
    ofType(DeprecatedCartActions.CREATE_CART),
    map((action: DeprecatedCartActions.CreateCart) => action.payload),
    mergeMap(payload => {
      return this.cartConnector
        .create(payload.userId, payload.oldCartId, payload.toMergeCartGuid)
        .pipe(
          // prevent emissions after context change
          takeUntil(this.contextChange$),
          switchMap((cart: Cart) => {
            const conditionalActions = [];
            if (payload.oldCartId) {
              conditionalActions.push(
                new DeprecatedCartActions.MergeCartSuccess({
                  userId: payload.userId,
                  cartId: cart.code,
                })
              );
              conditionalActions.push(
                new CartActions.MergeMultiCartSuccess({
                  userId: payload.userId,
                  cartId: cart.code,
                  oldCartId: payload.oldCartId,
                })
              );
            }
            // `cart` store branch should only be updated for active cart
            // avoid dispatching CreateCartSuccess action on different cart loads
            if (payload.extraData && payload.extraData.active) {
              conditionalActions.push(
                new DeprecatedCartActions.CreateCartSuccess(cart)
              );
            }
            return [
              new CartActions.CreateMultiCartSuccess({
                cart,
                userId: payload.userId,
                extraData: payload.extraData,
              }),
              new CartActions.SetFreshCart(cart),
              ...conditionalActions,
            ];
          }),
          catchError(error =>
            from([
              new DeprecatedCartActions.CreateCartFail(
                makeErrorSerializable(error)
              ),
              new CartActions.CreateMultiCartFail({
                cartId: payload.cartId,
                error: makeErrorSerializable(error),
              }),
            ])
          )
        );
    })
  );

  @Effect()
  mergeCart$: Observable<DeprecatedCartActions.CreateCart> = this.actions$.pipe(
    ofType(DeprecatedCartActions.MERGE_CART),
    map((action: DeprecatedCartActions.MergeCart) => action.payload),
    mergeMap(payload => {
      return this.cartConnector.load(payload.userId, OCC_CART_ID_CURRENT).pipe(
        // prevent emissions after context change
        takeUntil(this.contextChange$),
        mergeMap(currentCart => {
          return [
            new DeprecatedCartActions.CreateCart({
              userId: payload.userId,
              oldCartId: payload.cartId,
              toMergeCartGuid: currentCart ? currentCart.guid : undefined,
              extraData: payload.extraData,
            }),
          ];
        })
      );
    })
  );

  @Effect()
  refresh$: Observable<
    DeprecatedCartActions.LoadCart | CartActions.CartProcessesDecrement
  > = this.actions$.pipe(
    ofType(
      CartActions.CART_ADD_ENTRY_SUCCESS,
      CartActions.CART_UPDATE_ENTRY_SUCCESS,
      CartActions.CART_REMOVE_ENTRY_SUCCESS,
      DeprecatedCartActions.ADD_EMAIL_TO_CART_SUCCESS,
      CheckoutActions.CLEAR_CHECKOUT_DELIVERY_MODE_SUCCESS,
      CartActions.CART_ADD_VOUCHER_SUCCESS,
      CartActions.CART_REMOVE_VOUCHER_SUCCESS
    ),
    map(
      (
        action:
          | CartActions.CartAddEntrySuccess
          | CartActions.CartUpdateEntrySuccess
          | CartActions.CartRemoveEntrySuccess
          | DeprecatedCartActions.AddEmailToCartSuccess
          | CheckoutActions.ClearCheckoutDeliveryModeSuccess
          | CartActions.CartAddVoucherSuccess
          | CartActions.CartRemoveVoucherSuccess
      ) => action.payload
    ),
    concatMap(payload =>
      from([
        new CartActions.CartProcessesDecrement(payload.cartId),
        new DeprecatedCartActions.LoadCart({
          userId: payload.userId,
          cartId: payload.cartId,
        }),
      ])
    )
  );

  @Effect()
  refreshWithoutProcesses$: Observable<
    DeprecatedCartActions.LoadCart
  > = this.actions$.pipe(
    ofType(DeprecatedCartActions.MERGE_CART_SUCCESS),
    map((action: DeprecatedCartActions.MergeCartSuccess) => action.payload),
    map(
      payload =>
        new DeprecatedCartActions.LoadCart({
          userId: payload.userId,
          cartId: payload.cartId,
        })
    )
  );

  @Effect()
  resetCartDetailsOnSiteContextChange$: Observable<
    DeprecatedCartActions.ResetCartDetails | CartActions.ResetMultiCartDetails
  > = this.actions$.pipe(
    ofType(
      SiteContextActions.LANGUAGE_CHANGE,
      SiteContextActions.CURRENCY_CHANGE
    ),
    mergeMap(() => {
      return [
        new DeprecatedCartActions.ResetCartDetails(),
        new CartActions.ResetMultiCartDetails(),
      ];
    })
  );

  @Effect()
  addEmail$: Observable<
    | DeprecatedCartActions.AddEmailToCartSuccess
    | DeprecatedCartActions.AddEmailToCartFail
    | CartActions.AddEmailToMultiCartFail
    | CartActions.AddEmailToMultiCartSuccess
    | CartActions.CartProcessesDecrement
    | DeprecatedCartActions.LoadCart
  > = this.actions$.pipe(
    ofType(DeprecatedCartActions.ADD_EMAIL_TO_CART),
    map((action: DeprecatedCartActions.AddEmailToCart) => action.payload),
    mergeMap(payload =>
      this.cartConnector
        .addEmail(payload.userId, payload.cartId, payload.email)
        .pipe(
          // prevent emissions after context change
          takeUntil(this.contextChange$),
          mergeMap(() => {
            return [
              new DeprecatedCartActions.AddEmailToCartSuccess({
                userId: payload.userId,
                cartId: payload.cartId,
              }),
              new CartActions.AddEmailToMultiCartSuccess({
                userId: payload.userId,
                cartId: payload.cartId,
              }),
            ];
          }),
          catchError(error =>
            from([
              new DeprecatedCartActions.AddEmailToCartFail(
                makeErrorSerializable(error)
              ),
              new CartActions.AddEmailToMultiCartFail({
                error: makeErrorSerializable(error),
                userId: payload.userId,
                cartId: payload.cartId,
              }),
              new CartActions.CartProcessesDecrement(payload.cartId),
              new DeprecatedCartActions.LoadCart({
                userId: payload.userId,
                cartId: payload.cartId,
              }),
            ])
          )
        )
    )
  );

  @Effect()
  deleteCart$: Observable<any> = this.actions$.pipe(
    ofType(DeprecatedCartActions.DELETE_CART),
    map((action: DeprecatedCartActions.DeleteCart) => action.payload),
    exhaustMap(payload =>
      this.cartConnector.delete(payload.userId, payload.cartId).pipe(
        map(() => {
          return new DeprecatedCartActions.ClearCart();
        }),
        catchError(error =>
          of(
            new DeprecatedCartActions.DeleteCartFail(
              makeErrorSerializable(error)
            )
          )
        )
      )
    )
  );

  constructor(
    actions$: Actions,
    cartConnector: CartConnector,
    cartData: CartDataService,
    // tslint:disable-next-line:unified-signatures
    store: Store<StateWithMultiCart>
  );

  /**
   * @deprecated since version 1.4
   * Use constructor(actions$: Actions, cartConnector: CartConnector, cartData: CartDataService, store: Store<StateWithMultiCart>) instead
   */
  constructor(
    actions$: Actions,
    cartConnector: CartConnector,
    cartData: CartDataService
  );

  constructor(
    private actions$: Actions,
    private cartConnector: CartConnector,
    private cartData: CartDataService,
    private store?: Store<StateWithMultiCart>
  ) {}

  private isMissingData(payload: { userId: string; cartId: string }) {
    return payload.userId === undefined || payload.cartId === undefined;
  }
}<|MERGE_RESOLUTION|>--- conflicted
+++ resolved
@@ -86,11 +86,8 @@
           return this.cartConnector
             .load(loadCartParams.userId, loadCartParams.cartId)
             .pipe(
-<<<<<<< HEAD
               // prevent emissions after context change
               takeUntil(this.contextChange$),
-              mergeMap((cart: Cart) => {
-=======
               // TODO: remove with the `cart` store feature
               withLatestFrom(
                 // TODO: deprecated -> remove check for store in 2.0 when store will be required
@@ -99,7 +96,6 @@
                   : this.store.pipe(select(getActiveCartId))
               ),
               mergeMap(([cart, activeCartId]: [Cart, string]) => {
->>>>>>> 57084cc8
                 let actions = [];
                 if (cart) {
                   // `cart` store branch should only be updated for active cart
