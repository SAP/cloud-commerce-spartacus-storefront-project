import { Injectable } from '@angular/core';
import { Actions, Effect, ofType } from '@ngrx/effects';
import { Observable, from, of } from 'rxjs';
import {
  catchError,
  map,
  mergeMap,
  switchMap,
  exhaustMap,
} from 'rxjs/operators';
import { Cart } from '../../../model/cart.model';
import { SiteContextActions } from '../../../site-context/store/actions/index';
import { makeErrorSerializable } from '../../../util/serialization-utils';
import { CartConnector } from '../../connectors/cart/cart.connector';
import { CartDataService } from '../../facade/cart-data.service';
import { CartActions } from '../actions/index';
import { CheckoutActions } from '../../../checkout/store/actions/index';
import { OCC_CART_ID_CURRENT } from '../../../occ/utils/occ-constants';

@Injectable()
export class CartEffects {
  @Effect()
  loadCart$: Observable<
    | CartActions.LoadCartFail
    | CartActions.LoadMultiCartFail
    | CartActions.LoadCartSuccess
<<<<<<< HEAD
    | CartActions.LoadMultiCartSuccess
=======
    | CartActions.ClearExpiredCoupons
>>>>>>> 4af29690
    | CartActions.ClearCart
    | CartActions.RemoveCart
  > = this.actions$.pipe(
    ofType(CartActions.LOAD_CART),
    map((action: CartActions.LoadCart) => action.payload),
    mergeMap(payload => {
      const loadCartParams = {
        userId: (payload && payload.userId) || this.cartData.userId,
        cartId: (payload && payload.cartId) || this.cartData.cartId,
      };

      if (this.isMissingData(loadCartParams)) {
        return from([
          new CartActions.LoadCartFail({}),
          new CartActions.LoadMultiCartFail({ cartId: loadCartParams.cartId }),
        ]);
      }
      return this.cartConnector
        .load(loadCartParams.userId, loadCartParams.cartId)
        .pipe(
          mergeMap((cart: Cart) => {
            let actions = [];
            if (payload.extraData && payload.extraData.addEntries) {
              actions.push(new CartActions.CartSuccessAddEntryProcess());
            }
            if (cart) {
              actions.push(new CartActions.LoadCartSuccess(cart));
              actions.push(
                new CartActions.LoadMultiCartSuccess({
                  cart,
                  userId: loadCartParams.userId,
                  extraData: payload.extraData,
                })
              );
              if (loadCartParams.cartId === OCC_CART_ID_CURRENT) {
                // Removing cart from entity object under `current` key as it is no longer needed.
                // Current cart is loaded under it's code entity.
                actions.push(new CartActions.RemoveCart(OCC_CART_ID_CURRENT));
              }
            } else {
              actions = [
                new CartActions.LoadCartFail({}),
                new CartActions.LoadMultiCartFail({
                  cartId: loadCartParams.cartId,
                }),
              ];
            }
            return actions;
          }),
          catchError(error => {
            const couponExpiredErrors = error.error.errors.filter(
              err => err.reason === 'invalid'
            );
            if (couponExpiredErrors.length > 0) {
              return of(new CartActions.ClearExpiredCoupons({}));
            }

            if (error && error.error && error.error.errors) {
              const cartNotFoundErrors = error.error.errors.filter(
                err => err.reason === 'notFound' || 'UnknownResourceError'
              );
              if (cartNotFoundErrors.length > 0) {
                return from([
                  new CartActions.ClearCart(),
                  new CartActions.RemoveCart(loadCartParams.cartId),
                ]);
              }
            }
            return from([
              new CartActions.LoadCartFail(makeErrorSerializable(error)),
              new CartActions.LoadMultiCartFail({
                cartId: loadCartParams.cartId,
                error: makeErrorSerializable(error),
              }),
            ]);
          })
        );
    })
  );

  @Effect()
  createCart$: Observable<
    | CartActions.MergeCartSuccess
    | CartActions.MergeMultiCartSuccess
    | CartActions.CreateCartSuccess
    | CartActions.CreateMultiCartSuccess
    | CartActions.CreateCartFail
    | CartActions.CreateMultiCartFail
    | CartActions.SetFreshCart
  > = this.actions$.pipe(
    ofType(CartActions.CREATE_CART),
    map((action: CartActions.CreateCart) => action.payload),
    mergeMap(payload => {
      return this.cartConnector
        .create(payload.userId, payload.oldCartId, payload.toMergeCartGuid)
        .pipe(
          switchMap((cart: Cart) => {
            if (payload.oldCartId) {
              return [
                new CartActions.CreateCartSuccess(cart),
                new CartActions.CreateMultiCartSuccess({
                  cart,
                  userId: payload.userId,
                  extraData: payload.extraData,
                }),
                new CartActions.SetFreshCart(cart),
                new CartActions.MergeCartSuccess({
                  userId: payload.userId,
                  cartId: cart.code,
                }),
                new CartActions.MergeMultiCartSuccess({
                  userId: payload.userId,
                  cartId: cart.code,
                  oldCartId: payload.oldCartId,
                }),
              ];
            }
            return [
              new CartActions.CreateCartSuccess(cart),
              new CartActions.CreateMultiCartSuccess({
                cart,
                userId: payload.userId,
                extraData: payload.extraData,
              }),
              new CartActions.SetFreshCart(cart),
            ];
          }),
          catchError(error =>
            from([
              new CartActions.CreateCartFail(makeErrorSerializable(error)),
              new CartActions.CreateMultiCartFail({
                cartId: payload.cartId,
                error: makeErrorSerializable(error),
              }),
            ])
          )
        );
    })
  );

  @Effect()
  mergeCart$: Observable<CartActions.CreateCart> = this.actions$.pipe(
    ofType(CartActions.MERGE_CART),
    map((action: CartActions.MergeCart) => action.payload),
    mergeMap(payload => {
      return this.cartConnector.load(payload.userId, OCC_CART_ID_CURRENT).pipe(
        mergeMap(currentCart => {
          return [
            new CartActions.CreateCart({
              userId: payload.userId,
              oldCartId: payload.cartId,
              toMergeCartGuid: currentCart ? currentCart.guid : undefined,
              extraData: payload.extraData,
            }),
          ];
        })
      );
    })
  );

  @Effect()
  refresh$: Observable<CartActions.LoadCart> = this.actions$.pipe(
    ofType(
      CartActions.MERGE_CART_SUCCESS,
      CartActions.CART_ADD_ENTRY_SUCCESS,
      CartActions.CART_UPDATE_ENTRY_SUCCESS,
      CartActions.CART_REMOVE_ENTRY_SUCCESS,
      CartActions.ADD_EMAIL_TO_CART_SUCCESS,
      CheckoutActions.CLEAR_CHECKOUT_DELIVERY_MODE_SUCCESS,
      CartActions.CART_REMOVE_ENTRY_SUCCESS,
      CartActions.CART_ADD_VOUCHER_SUCCESS,
      CartActions.CART_REMOVE_VOUCHER_SUCCESS,
      CartActions.CART_REMOVE_VOUCHER_FAIL,
      CartActions.CLEAR_EXPIRED_COUPONS
    ),
    map(
      (
        action:
          | CartActions.MergeCartSuccess
          | CartActions.CartAddEntrySuccess
          | CartActions.CartUpdateEntrySuccess
          | CartActions.CartRemoveEntrySuccess
          | CartActions.AddEmailToCartSuccess
          | CheckoutActions.ClearCheckoutDeliveryModeSuccess
          | CartActions.CartAddVoucherSuccess
          | CartActions.CartRemoveVoucherSuccess
          | CartActions.CartRemoveVoucherFail
          | CartActions.ClearExpiredCoupons
      ) => action.payload
    ),
    map(
      payload =>
        payload &&
        new CartActions.LoadCart({
          userId: payload.userId,
          cartId: payload.cartId,
        })
    )
  );

  @Effect()
  resetCartDetailsOnSiteContextChange$: Observable<
    CartActions.ResetCartDetails | CartActions.ResetMultiCartDetails
  > = this.actions$.pipe(
    ofType(
      SiteContextActions.LANGUAGE_CHANGE,
      SiteContextActions.CURRENCY_CHANGE
    ),
    mergeMap(() => {
      return [
        new CartActions.ResetCartDetails(),
        new CartActions.ResetMultiCartDetails(),
      ];
    })
  );

  @Effect()
  addEmail$: Observable<
    | CartActions.AddEmailToCartSuccess
    | CartActions.AddEmailToCartFail
    | CartActions.AddEmailToMultiCartFail
    | CartActions.AddEmailToMultiCartSuccess
  > = this.actions$.pipe(
    ofType(CartActions.ADD_EMAIL_TO_CART),
    map((action: CartActions.AddEmailToCart) => action.payload),
    mergeMap(payload =>
      this.cartConnector
        .addEmail(payload.userId, payload.cartId, payload.email)
        .pipe(
          mergeMap(() => {
            return [
              new CartActions.AddEmailToCartSuccess({
                userId: payload.userId,
                cartId: payload.cartId,
              }),
              new CartActions.AddEmailToMultiCartSuccess({
                userId: payload.userId,
                cartId: payload.cartId,
              }),
            ];
          }),
          catchError(error =>
            from([
              new CartActions.AddEmailToCartFail(makeErrorSerializable(error)),
              new CartActions.AddEmailToMultiCartFail({
                error: makeErrorSerializable(error),
                userId: payload.userId,
                cartId: payload.cartId,
              }),
            ])
          )
        )
    )
  );

  @Effect()
  deleteCart$: Observable<any> = this.actions$.pipe(
    ofType(CartActions.DELETE_CART),
    map((action: CartActions.DeleteCart) => action.payload),
    exhaustMap(payload =>
      this.cartConnector.delete(payload.userId, payload.cartId).pipe(
        map(() => {
          return new CartActions.ClearCart();
        }),
        catchError(error =>
          of(new CartActions.DeleteCartFail(makeErrorSerializable(error)))
        )
      )
    )
  );

  constructor(
    private actions$: Actions,
    private cartConnector: CartConnector,
    private cartData: CartDataService
  ) {}

  private isMissingData(payload: { userId: string; cartId: string }) {
    return payload.userId === undefined || payload.cartId === undefined;
  }
}<|MERGE_RESOLUTION|>--- conflicted
+++ resolved
@@ -24,11 +24,8 @@
     | CartActions.LoadCartFail
     | CartActions.LoadMultiCartFail
     | CartActions.LoadCartSuccess
-<<<<<<< HEAD
     | CartActions.LoadMultiCartSuccess
-=======
     | CartActions.ClearExpiredCoupons
->>>>>>> 4af29690
     | CartActions.ClearCart
     | CartActions.RemoveCart
   > = this.actions$.pipe(
