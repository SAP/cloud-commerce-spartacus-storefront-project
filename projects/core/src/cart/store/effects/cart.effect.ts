import { Injectable } from '@angular/core';
import { Actions, Effect, ofType } from '@ngrx/effects';
import { Observable, of } from 'rxjs';
import { catchError, map, mergeMap, switchMap } from 'rxjs/operators';
import { Cart } from '../../../model/cart.model';
<<<<<<< HEAD
import { SiteContextActions } from '../../../site-context/store/actions/index';
=======
import * as fromSiteContextActions from '../../../site-context/store/actions/index';
>>>>>>> 4967168e
import { makeErrorSerializable } from '../../../util/serialization-utils';
import { CartConnector } from '../../connectors/cart/cart.connector';
import { CartDataService } from '../../facade/cart-data.service';
import { CartActions } from './../actions/index';

@Injectable()
export class CartEffects {
  @Effect()
  loadCart$: Observable<
    CartActions.LoadCartFail | CartActions.LoadCartSuccess
  > = this.actions$.pipe(
<<<<<<< HEAD
    ofType(
      CartActions.LOAD_CART,
      SiteContextActions.LANGUAGE_CHANGE,
      SiteContextActions.CURRENCY_CHANGE
    ),
=======
    ofType(CartActions.LOAD_CART),
>>>>>>> 4967168e
    map(
      (action: {
        type: string;
        payload?: { userId: string; cartId: string };
      }) => action.payload
    ),
    mergeMap(payload => {
      const loadCartParams = {
        userId: (payload && payload.userId) || this.cartData.userId,
        cartId: (payload && payload.cartId) || this.cartData.cartId,
      };

      if (this.isMissingData(loadCartParams)) {
        return of(new CartActions.LoadCartFail({}));
      }
      return this.cartConnector
        .load(loadCartParams.userId, loadCartParams.cartId)
        .pipe(
          map((cart: Cart) => {
            return new CartActions.LoadCartSuccess(cart);
          }),
          catchError(error =>
            of(new CartActions.LoadCartFail(makeErrorSerializable(error)))
          )
        );
    })
  );

  @Effect()
  createCart$: Observable<
    | CartActions.MergeCartSuccess
    | CartActions.CreateCartSuccess
    | CartActions.CreateCartFail
  > = this.actions$.pipe(
    ofType(CartActions.CREATE_CART),
    map((action: CartActions.CreateCart) => action.payload),
    mergeMap(payload => {
      return this.cartConnector
        .create(payload.userId, payload.oldCartId, payload.toMergeCartGuid)
        .pipe(
          switchMap((cart: Cart) => {
            if (payload.oldCartId) {
              return [
                new CartActions.CreateCartSuccess(cart),
                new CartActions.MergeCartSuccess({
                  userId: payload.userId,
                  cartId: cart.code,
                }),
              ];
            }
            return [new CartActions.CreateCartSuccess(cart)];
          }),
          catchError(error =>
            of(new CartActions.CreateCartFail(makeErrorSerializable(error)))
          )
        );
    })
  );

  @Effect()
  mergeCart$: Observable<CartActions.CreateCart> = this.actions$.pipe(
    ofType(CartActions.MERGE_CART),
    map((action: CartActions.MergeCart) => action.payload),
    mergeMap(payload => {
      return this.cartConnector.load(payload.userId, 'current').pipe(
        map(currentCart => {
          return new CartActions.CreateCart({
            userId: payload.userId,
            oldCartId: payload.cartId,
            toMergeCartGuid: currentCart ? currentCart.guid : undefined,
          });
        })
      );
    })
  );

  @Effect()
  refresh$: Observable<CartActions.LoadCart> = this.actions$.pipe(
    ofType(
      CartActions.MERGE_CART_SUCCESS,
      CartActions.CART_ADD_ENTRY_SUCCESS,
      CartActions.CART_UPDATE_ENTRY_SUCCESS,
      CartActions.CART_REMOVE_ENTRY_SUCCESS
    ),
    map(
      (
        action:
          | CartActions.MergeCartSuccess
          | CartActions.CartAddEntrySuccess
          | CartActions.CartUpdateEntrySuccess
          | CartActions.CartRemoveEntrySuccess
      ) => action.payload
    ),
    map(
      payload =>
        new CartActions.LoadCart({
          userId: payload.userId,
          cartId: payload.cartId,
        })
    )
  );

  @Effect()
  resetCartDetailsOnSiteContextChange$: Observable<
    CartActions.ResetCartDetails
  > = this.actions$.pipe(
    ofType(
      fromSiteContextActions.LANGUAGE_CHANGE,
      fromSiteContextActions.CURRENCY_CHANGE
    ),
    map(() => new CartActions.ResetCartDetails())
  );

  constructor(
    private actions$: Actions,
    private cartConnector: CartConnector,
    private cartData: CartDataService
  ) {}

  private isMissingData(payload: { userId: string; cartId: string }) {
    return payload.userId === undefined || payload.cartId === undefined;
  }
}<|MERGE_RESOLUTION|>--- conflicted
+++ resolved
@@ -3,11 +3,7 @@
 import { Observable, of } from 'rxjs';
 import { catchError, map, mergeMap, switchMap } from 'rxjs/operators';
 import { Cart } from '../../../model/cart.model';
-<<<<<<< HEAD
 import { SiteContextActions } from '../../../site-context/store/actions/index';
-=======
-import * as fromSiteContextActions from '../../../site-context/store/actions/index';
->>>>>>> 4967168e
 import { makeErrorSerializable } from '../../../util/serialization-utils';
 import { CartConnector } from '../../connectors/cart/cart.connector';
 import { CartDataService } from '../../facade/cart-data.service';
@@ -19,15 +15,7 @@
   loadCart$: Observable<
     CartActions.LoadCartFail | CartActions.LoadCartSuccess
   > = this.actions$.pipe(
-<<<<<<< HEAD
-    ofType(
-      CartActions.LOAD_CART,
-      SiteContextActions.LANGUAGE_CHANGE,
-      SiteContextActions.CURRENCY_CHANGE
-    ),
-=======
     ofType(CartActions.LOAD_CART),
->>>>>>> 4967168e
     map(
       (action: {
         type: string;
@@ -135,8 +123,8 @@
     CartActions.ResetCartDetails
   > = this.actions$.pipe(
     ofType(
-      fromSiteContextActions.LANGUAGE_CHANGE,
-      fromSiteContextActions.CURRENCY_CHANGE
+      SiteContextActions.LANGUAGE_CHANGE,
+      SiteContextActions.CURRENCY_CHANGE
     ),
     map(() => new CartActions.ResetCartDetails())
   );
