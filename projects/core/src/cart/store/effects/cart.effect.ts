import { Injectable } from '@angular/core';
import { Actions, Effect, ofType } from '@ngrx/effects';
<<<<<<< HEAD
import { Observable, from } from 'rxjs';
import { catchError, map, mergeMap, switchMap } from 'rxjs/operators';
=======
import { Observable, of } from 'rxjs';
import {
  catchError,
  exhaustMap,
  map,
  mergeMap,
  switchMap,
} from 'rxjs/operators';
>>>>>>> 22ba1dda
import { Cart } from '../../../model/cart.model';
import { SiteContextActions } from '../../../site-context/store/actions/index';
import { makeErrorSerializable } from '../../../util/serialization-utils';
import { CartConnector } from '../../connectors/cart/cart.connector';
import { CartDataService } from '../../facade/cart-data.service';
import { CartActions } from '../actions/index';

@Injectable()
export class CartEffects {
  // TODO: remove when removing cart store module
  @Effect()
  loadCart2$: Observable<CartActions.LoadMultiCart> = this.actions$.pipe(
    ofType(CartActions.LOAD_CART),
    map(
      (action: CartActions.LoadCart) =>
        new CartActions.LoadMultiCart(action.payload)
    )
  );

  // TODO: change to listen on LoadMultiCart action, remove old actions usage
  @Effect()
  loadCart$: Observable<
    | CartActions.LoadCartFail
    | CartActions.LoadMultiCartFail
    | CartActions.LoadCartSuccess
    | CartActions.LoadMultiCartSuccess
    | CartActions.ClearCart
    | CartActions.ClearMultiCart
    | CartActions.RemoveCart
  > = this.actions$.pipe(
    ofType(CartActions.LOAD_CART),
    map((action: CartActions.LoadCart) => action.payload),
    mergeMap(payload => {
      // TODO: get rid of cartData
      const loadCartParams = {
        userId: (payload && payload.userId) || this.cartData.userId,
        cartId: (payload && payload.cartId) || this.cartData.cartId,
      };

      if (this.isMissingData(loadCartParams)) {
        return from([
          new CartActions.LoadCartFail({}),
          new CartActions.LoadMultiCartFail({ cartId: loadCartParams.cartId }),
        ]);
      }
      return this.cartConnector
        .load(loadCartParams.userId, loadCartParams.cartId)
        .pipe(
          mergeMap((cart: Cart) => {
            if (loadCartParams.cartId === 'current' && cart) {
              return [
                new CartActions.LoadCartSuccess(cart),
                new CartActions.LoadMultiCartSuccess({
                  cart,
                  userId: loadCartParams.userId,
                  extraData: payload.extraData,
                }),
                new CartActions.RemoveCart('current'),
              ];
            } else if (cart) {
              return [
                new CartActions.LoadCartSuccess(cart),
                new CartActions.LoadMultiCartSuccess({
                  cart,
                  userId: loadCartParams.userId,
                  extraData: payload.extraData,
                }),
              ];
            }
            return [
              new CartActions.LoadCartFail({}),
              new CartActions.LoadMultiCartFail({
                cartId: loadCartParams.cartId,
              }),
            ];
          }),
          catchError(error => {
            if (error && error.error && error.error.errors) {
              const cartNotFoundErrors = error.error.errors.filter(
                err => err.reason === 'notFound' || 'UnknownResourceError'
              );
              if (cartNotFoundErrors.length > 0) {
                return from([
                  new CartActions.ClearCart(),
                  new CartActions.ClearMultiCart({
                    cartId: loadCartParams.cartId,
                  }),
                ]);
              }
            }
            return from([
              new CartActions.LoadCartFail(makeErrorSerializable(error)),
              new CartActions.LoadMultiCartFail({
                cartId: loadCartParams.cartId,
                error: makeErrorSerializable(error),
              }),
            ]);
          })
        );
    })
  );

  // TODO: remove when removing cart store module
  @Effect()
  createCart2$: Observable<CartActions.CreateMultiCart> = this.actions$.pipe(
    ofType(CartActions.CREATE_CART),
    map(
      (action: CartActions.CreateCart) =>
        new CartActions.CreateMultiCart(action.payload)
    )
  );

  @Effect()
  setFreshCart$ = this.actions$.pipe(
    ofType(CartActions.SET_FRESH_CART_ID),
    map(() => {
      return new CartActions.ResetFreshCart();
    })
  );

  // TODO: change to listen on CreateMultiCart action, remove old actions usage
  @Effect()
  createCart$: Observable<
    | CartActions.MergeCartSuccess
    | CartActions.MergeMultiCartSuccess
    | CartActions.CreateCartSuccess
    | CartActions.CreateMultiCartSuccess
    | CartActions.CreateCartFail
    | CartActions.CreateMultiCartFail
    | CartActions.SetFreshCart
  > = this.actions$.pipe(
    ofType(CartActions.CREATE_CART),
    map((action: CartActions.CreateCart) => action.payload),
    mergeMap(payload => {
      return this.cartConnector
        .create(payload.userId, payload.oldCartId, payload.toMergeCartGuid)
        .pipe(
          switchMap((cart: Cart) => {
            if (payload.oldCartId) {
              return [
                new CartActions.CreateCartSuccess(cart),
                new CartActions.CreateMultiCartSuccess({
                  cart,
                  userId: payload.userId,
                  extraData: payload.extraData,
                }),
                new CartActions.SetFreshCart(cart),
                new CartActions.MergeCartSuccess({
                  userId: payload.userId,
                  cartId: cart.code,
                }),
                new CartActions.MergeMultiCartSuccess({
                  userId: payload.userId,
                  cartId: cart.code,
                  oldCartId: payload.oldCartId,
                }),
              ];
            }
            return [
              new CartActions.CreateCartSuccess(cart),
              new CartActions.CreateMultiCartSuccess({
                cart,
                userId: payload.userId,
                extraData: payload.extraData,
              }),
              new CartActions.SetFreshCart(cart),
            ];
          }),
          catchError(error =>
            from([
              new CartActions.CreateCartFail(makeErrorSerializable(error)),
              new CartActions.CreateMultiCartFail({
                cartId: payload.cartId,
                error: makeErrorSerializable(error),
              }),
            ])
          )
        );
    })
  );

  // TODO: remove when removing cart store module
  @Effect()
  mergeCart2$: Observable<
    CartActions.MergeWithCurrentCart
  > = this.actions$.pipe(
    ofType(CartActions.MERGE_CART),
    map(
      (action: CartActions.MergeCart) =>
        new CartActions.MergeWithCurrentCart(action.payload)
    )
  );

  // TODO replace in 2.0 with multi cart action
  @Effect()
  mergeCart$: Observable<CartActions.CreateCart> = this.actions$.pipe(
    ofType(CartActions.MERGE_CART),
    map((action: CartActions.MergeCart) => action.payload),
    mergeMap(payload => {
      return this.cartConnector.load(payload.userId, 'current').pipe(
        mergeMap(currentCart => {
          return [
            new CartActions.CreateCart({
              userId: payload.userId,
              oldCartId: payload.cartId,
              toMergeCartGuid: currentCart ? currentCart.guid : undefined,
              extraData: payload.extraData,
            }),
          ];
        })
      );
    })
  );

  @Effect()
  setLoading$: Observable<CartActions.SetFakeLoadingCart> = this.actions$.pipe(
    ofType(
      CartActions.MERGE_CART,
      CartActions.CART_ADD_ENTRY,
      CartActions.CART_UPDATE_ENTRY,
      CartActions.CART_REMOVE_ENTRY
    ),
    map(
      (
        action:
          | CartActions.MergeCart
          | CartActions.CartAddEntry
          | CartActions.CartUpdateEntry
          | CartActions.CartRemoveEntry
      ) => action.payload
    ),
    mergeMap(payload => [
      new CartActions.SetFakeLoadingCart({
        cartId: payload.cartId,
      }),
    ])
  );

  // TODO: remove old actions usage (LoadCart)
  @Effect()
  refresh$: Observable<CartActions.LoadCart> = this.actions$.pipe(
    ofType(
      CartActions.MERGE_CART_SUCCESS,
      CartActions.CART_ADD_ENTRY_SUCCESS,
      CartActions.CART_UPDATE_ENTRY_SUCCESS,
      CartActions.CART_REMOVE_ENTRY_SUCCESS,
      CartActions.ADD_EMAIL_TO_CART_SUCCESS
    ),
    map(
      (
        action:
          | CartActions.MergeCartSuccess
          | CartActions.CartAddEntrySuccess
          | CartActions.CartUpdateEntrySuccess
          | CartActions.CartRemoveEntrySuccess
          | CartActions.AddEmailToCartSuccess
      ) => action.payload
    ),
    map(
      payload =>
        new CartActions.LoadCart({
          userId: payload.userId,
          cartId: payload.cartId,
        })
    )
  );

  // TODO: remove old actions usage, replace with new
  @Effect()
  resetCartDetailsOnSiteContextChange$: Observable<
    CartActions.ResetCartDetails | CartActions.ResetMultiCartDetails
  > = this.actions$.pipe(
    ofType(
      SiteContextActions.LANGUAGE_CHANGE,
      SiteContextActions.CURRENCY_CHANGE
    ),
    mergeMap(() => {
      return [
        new CartActions.ResetCartDetails(),
        new CartActions.ResetMultiCartDetails(),
      ];
    })
  );

  @Effect()
  addEmail$: Observable<
    CartActions.AddEmailToCartSuccess | CartActions.AddEmailToCartFail
  > = this.actions$.pipe(
    ofType(CartActions.ADD_EMAIL_TO_CART),
    map((action: CartActions.AddEmailToCart) => action.payload),
    mergeMap(payload =>
      this.cartConnector
        .addEmail(payload.userId, payload.cartId, payload.email)
        .pipe(
          map(() => {
            return new CartActions.AddEmailToCartSuccess({
              userId: payload.userId,
              cartId: payload.cartId,
            });
          }),
          catchError(error =>
            of(new CartActions.AddEmailToCartFail(makeErrorSerializable(error)))
          )
        )
    )
  );

  @Effect()
  deleteCart$: Observable<any> = this.actions$.pipe(
    ofType(CartActions.DELETE_CART),
    map((action: CartActions.DeleteCart) => action.payload),
    exhaustMap(payload =>
      this.cartConnector.delete(payload.userId, payload.cartId).pipe(
        map(() => {
          return new CartActions.ClearCart();
        }),
        catchError(error =>
          of(new CartActions.DeleteCartFail(makeErrorSerializable(error)))
        )
      )
    )
  );

  constructor(
    private actions$: Actions,
    private cartConnector: CartConnector,
    private cartData: CartDataService
  ) {}

  private isMissingData(payload: { userId: string; cartId: string }) {
    return payload.userId === undefined || payload.cartId === undefined;
  }
}<|MERGE_RESOLUTION|>--- conflicted
+++ resolved
@@ -1,18 +1,7 @@
 import { Injectable } from '@angular/core';
 import { Actions, Effect, ofType } from '@ngrx/effects';
-<<<<<<< HEAD
-import { Observable, from } from 'rxjs';
-import { catchError, map, mergeMap, switchMap } from 'rxjs/operators';
-=======
-import { Observable, of } from 'rxjs';
-import {
-  catchError,
-  exhaustMap,
-  map,
-  mergeMap,
-  switchMap,
-} from 'rxjs/operators';
->>>>>>> 22ba1dda
+import { Observable, from, of } from 'rxjs';
+import { catchError, map, mergeMap, switchMap, exhaustMap } from 'rxjs/operators';
 import { Cart } from '../../../model/cart.model';
 import { SiteContextActions } from '../../../site-context/store/actions/index';
 import { makeErrorSerializable } from '../../../util/serialization-utils';
