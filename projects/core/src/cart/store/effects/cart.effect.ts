import { Injectable } from '@angular/core';
import { Actions, Effect, ofType } from '@ngrx/effects';
import { Observable, of } from 'rxjs';
import { catchError, map, mergeMap, switchMap } from 'rxjs/operators';
import { Cart } from '../../../model/cart.model';
import * as fromSiteContextActions from '../../../site-context/store/actions/index';
import { makeErrorSerializable } from '../../../util/serialization-utils';
import { CartConnector } from '../../connectors/cart/cart.connector';
import { CartDataService } from '../../facade/cart-data.service';
<<<<<<< HEAD
import { CartActions } from './../actions/index';
=======
import * as fromEntryActions from '../actions/cart-entry.action';
import * as fromActions from './../actions/cart.action';
>>>>>>> d56f3caf

@Injectable()
export class CartEffects {
  @Effect()
  loadCart$: Observable<
    CartActions.LoadCartFail | CartActions.LoadCartSuccess
  > = this.actions$.pipe(
<<<<<<< HEAD
    ofType(CartActions.LOAD_CART, LANGUAGE_CHANGE, CURRENCY_CHANGE),
=======
    ofType(fromActions.LOAD_CART),
>>>>>>> d56f3caf
    map(
      (action: {
        type: string;
        payload?: { userId: string; cartId: string };
      }) => action.payload
    ),
    mergeMap(payload => {
      const loadCartParams = {
        userId: (payload && payload.userId) || this.cartData.userId,
        cartId: (payload && payload.cartId) || this.cartData.cartId,
      };

      if (this.isMissingData(loadCartParams)) {
        return of(new CartActions.LoadCartFail({}));
      }
      return this.cartConnector
        .load(loadCartParams.userId, loadCartParams.cartId)
        .pipe(
          map((cart: Cart) => {
            return new CartActions.LoadCartSuccess(cart);
          }),
          catchError(error =>
            of(new CartActions.LoadCartFail(makeErrorSerializable(error)))
          )
        );
    })
  );

  @Effect()
  createCart$: Observable<
    | CartActions.MergeCartSuccess
    | CartActions.CreateCartSuccess
    | CartActions.CreateCartFail
  > = this.actions$.pipe(
    ofType(CartActions.CREATE_CART),
    map((action: CartActions.CreateCart) => action.payload),
    mergeMap(payload => {
      return this.cartConnector
        .create(payload.userId, payload.oldCartId, payload.toMergeCartGuid)
        .pipe(
          switchMap((cart: Cart) => {
            if (payload.oldCartId) {
              return [
                new CartActions.CreateCartSuccess(cart),
                new CartActions.MergeCartSuccess({
                  userId: payload.userId,
                  cartId: cart.code,
                }),
              ];
            }
            return [new CartActions.CreateCartSuccess(cart)];
          }),
          catchError(error =>
            of(new CartActions.CreateCartFail(makeErrorSerializable(error)))
          )
        );
    })
  );

  @Effect()
  mergeCart$: Observable<CartActions.CreateCart> = this.actions$.pipe(
    ofType(CartActions.MERGE_CART),
    map((action: CartActions.MergeCart) => action.payload),
    mergeMap(payload => {
      return this.cartConnector.load(payload.userId, 'current').pipe(
        map(currentCart => {
          return new CartActions.CreateCart({
            userId: payload.userId,
            oldCartId: payload.cartId,
            toMergeCartGuid: currentCart ? currentCart.guid : undefined,
          });
        })
      );
    })
  );

  @Effect()
  refresh$: Observable<fromActions.LoadCart> = this.actions$.pipe(
    ofType(
      fromActions.MERGE_CART_SUCCESS,
      fromEntryActions.ADD_ENTRY_SUCCESS,
      fromEntryActions.UPDATE_ENTRY_SUCCESS,
      fromEntryActions.REMOVE_ENTRY_SUCCESS
    ),
    map(
      (
        action:
          | fromActions.MergeCartSuccess
          | fromEntryActions.AddEntrySuccess
          | fromEntryActions.UpdateEntrySuccess
          | fromEntryActions.RemoveEntrySuccess
      ) => action.payload
    ),
    map(
      payload =>
        new fromActions.LoadCart({
          userId: payload.userId,
          cartId: payload.cartId,
        })
    )
  );

  @Effect()
  resetCartDetailsOnSiteContextChange$: Observable<
    fromActions.ResetCartDetails
  > = this.actions$.pipe(
    ofType(
      fromSiteContextActions.LANGUAGE_CHANGE,
      fromSiteContextActions.CURRENCY_CHANGE
    ),
    map(() => new fromActions.ResetCartDetails())
  );

  constructor(
    private actions$: Actions,
    private cartConnector: CartConnector,
    private cartData: CartDataService
  ) {}

  private isMissingData(payload) {
    return payload.userId === undefined || payload.cartId === undefined;
  }
}<|MERGE_RESOLUTION|>--- conflicted
+++ resolved
@@ -7,12 +7,7 @@
 import { makeErrorSerializable } from '../../../util/serialization-utils';
 import { CartConnector } from '../../connectors/cart/cart.connector';
 import { CartDataService } from '../../facade/cart-data.service';
-<<<<<<< HEAD
 import { CartActions } from './../actions/index';
-=======
-import * as fromEntryActions from '../actions/cart-entry.action';
-import * as fromActions from './../actions/cart.action';
->>>>>>> d56f3caf
 
 @Injectable()
 export class CartEffects {
@@ -20,11 +15,7 @@
   loadCart$: Observable<
     CartActions.LoadCartFail | CartActions.LoadCartSuccess
   > = this.actions$.pipe(
-<<<<<<< HEAD
-    ofType(CartActions.LOAD_CART, LANGUAGE_CHANGE, CURRENCY_CHANGE),
-=======
-    ofType(fromActions.LOAD_CART),
->>>>>>> d56f3caf
+    ofType(CartActions.LOAD_CART),
     map(
       (action: {
         type: string;
@@ -102,25 +93,25 @@
   );
 
   @Effect()
-  refresh$: Observable<fromActions.LoadCart> = this.actions$.pipe(
+  refresh$: Observable<CartActions.LoadCart> = this.actions$.pipe(
     ofType(
-      fromActions.MERGE_CART_SUCCESS,
-      fromEntryActions.ADD_ENTRY_SUCCESS,
-      fromEntryActions.UPDATE_ENTRY_SUCCESS,
-      fromEntryActions.REMOVE_ENTRY_SUCCESS
+      CartActions.MERGE_CART_SUCCESS,
+      CartActions.CART_ADD_ENTRY_SUCCESS,
+      CartActions.CART_UPDATE_ENTRY_SUCCESS,
+      CartActions.CART_REMOVE_ENTRY_SUCCESS
     ),
     map(
       (
         action:
-          | fromActions.MergeCartSuccess
-          | fromEntryActions.AddEntrySuccess
-          | fromEntryActions.UpdateEntrySuccess
-          | fromEntryActions.RemoveEntrySuccess
+          | CartActions.MergeCartSuccess
+          | CartActions.CartAddEntrySuccess
+          | CartActions.CartUpdateEntrySuccess
+          | CartActions.CartRemoveEntrySuccess
       ) => action.payload
     ),
     map(
       payload =>
-        new fromActions.LoadCart({
+        new CartActions.LoadCart({
           userId: payload.userId,
           cartId: payload.cartId,
         })
@@ -129,13 +120,13 @@
 
   @Effect()
   resetCartDetailsOnSiteContextChange$: Observable<
-    fromActions.ResetCartDetails
+    CartActions.ResetCartDetails
   > = this.actions$.pipe(
     ofType(
       fromSiteContextActions.LANGUAGE_CHANGE,
       fromSiteContextActions.CURRENCY_CHANGE
     ),
-    map(() => new fromActions.ResetCartDetails())
+    map(() => new CartActions.ResetCartDetails())
   );
 
   constructor(
@@ -144,7 +135,7 @@
     private cartData: CartDataService
   ) {}
 
-  private isMissingData(payload) {
+  private isMissingData(payload: { userId: string; cartId: string }) {
     return payload.userId === undefined || payload.cartId === undefined;
   }
 }