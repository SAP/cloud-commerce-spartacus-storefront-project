--- conflicted
+++ resolved
@@ -118,11 +118,8 @@
       CartActions.CART_ADD_ENTRY_SUCCESS,
       CartActions.CART_UPDATE_ENTRY_SUCCESS,
       CartActions.CART_REMOVE_ENTRY_SUCCESS,
-<<<<<<< HEAD
+      CartActions.ADD_EMAIL_TO_CART_SUCCESS,
       CheckoutActions.CLEAR_CHECKOUT_DELIVERY_MODE_SUCCESS
-=======
-      CartActions.ADD_EMAIL_TO_CART_SUCCESS
->>>>>>> 44b87854
     ),
     map(
       (
@@ -132,6 +129,7 @@
           | CartActions.CartUpdateEntrySuccess
           | CartActions.CartRemoveEntrySuccess
           | CartActions.AddEmailToCartSuccess
+          | CheckoutActions.ClearCheckoutDeliveryModeSuccess
       ) => action.payload
     ),
     map(
