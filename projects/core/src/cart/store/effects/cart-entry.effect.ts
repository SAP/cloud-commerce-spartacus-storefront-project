--- conflicted
+++ resolved
@@ -4,11 +4,7 @@
 import { catchError, map, mergeMap } from 'rxjs/operators';
 import { makeErrorSerializable } from '../../../util/serialization-utils';
 import { CartEntryConnector } from '../../connectors/entry/cart-entry.connector';
-<<<<<<< HEAD
 import { CartActions } from '../actions/index';
-=======
-import * as fromActions from './../actions';
->>>>>>> d56f3caf
 
 @Injectable()
 export class CartEntryEffects {
@@ -27,18 +23,14 @@
           payload.quantity
         )
         .pipe(
-<<<<<<< HEAD
-          map(entry => new CartActions.CartAddEntrySuccess(entry)),
-=======
           map(
             (entry: any) =>
-              new fromActions.AddEntrySuccess({
+              new CartActions.CartAddEntrySuccess({
                 ...entry,
                 userId: payload.userId,
                 cartId: payload.cartId,
               })
           ),
->>>>>>> d56f3caf
           catchError(error =>
             of(new CartActions.CartAddEntryFail(makeErrorSerializable(error)))
           )
@@ -57,14 +49,10 @@
         .remove(payload.userId, payload.cartId, payload.entry)
         .pipe(
           map(() => {
-<<<<<<< HEAD
-            return new CartActions.CartRemoveEntrySuccess();
-=======
-            return new fromActions.RemoveEntrySuccess({
+            return new CartActions.CartRemoveEntrySuccess({
               userId: payload.userId,
               cartId: payload.cartId,
             });
->>>>>>> d56f3caf
           }),
           catchError(error =>
             of(
@@ -86,14 +74,10 @@
         .update(payload.userId, payload.cartId, payload.entry, payload.qty)
         .pipe(
           map(() => {
-<<<<<<< HEAD
-            return new CartActions.CartUpdateEntrySuccess();
-=======
-            return new fromActions.UpdateEntrySuccess({
+            return new CartActions.CartUpdateEntrySuccess({
               userId: payload.userId,
               cartId: payload.cartId,
             });
->>>>>>> d56f3caf
           }),
           catchError(error =>
             of(
