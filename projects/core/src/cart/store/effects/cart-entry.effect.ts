import { Injectable } from '@angular/core';
import { Actions, Effect, ofType } from '@ngrx/effects';
<<<<<<< HEAD
import { Observable, of } from 'rxjs';
import { catchError, map, mergeMap } from 'rxjs/operators';

=======
import { from, Observable } from 'rxjs';
import { catchError, concatMap, map } from 'rxjs/operators';
>>>>>>> a25d7279
import { makeErrorSerializable } from '../../../util/serialization-utils';
import { CartEntryConnector } from '../../connectors/entry/cart-entry.connector';
import * as DeprecatedCartActions from '../actions/cart.action';
import { CartActions } from '../actions/index';

@Injectable()
export class CartEntryEffects {
  @Effect()
  addEntry$: Observable<
    | CartActions.CartAddEntrySuccess
    | CartActions.CartAddEntryFail
    | DeprecatedCartActions.LoadCart
    | CartActions.CartProcessesDecrement
  > = this.actions$.pipe(
    ofType(CartActions.CART_ADD_ENTRY),
    map((action: CartActions.CartAddEntry) => action.payload),
    concatMap(payload => {
      return this.cartEntryConnector
        .add(
          payload.userId,
          payload.cartId,
          payload.productCode,
          payload.quantity
        )
        .pipe(
          map(
            (entry: any) =>
              new CartActions.CartAddEntrySuccess({
                ...entry,
                userId: payload.userId,
                cartId: payload.cartId,
              })
          ),
          catchError(error =>
            from([
              new CartActions.CartAddEntryFail(makeErrorSerializable(error)),
              new CartActions.CartProcessesDecrement(payload.cartId),
              new DeprecatedCartActions.LoadCart({
                cartId: payload.cartId,
                userId: payload.userId,
              }),
            ])
          )
        );
    })
  );

  @Effect()
  removeEntry$: Observable<
    | CartActions.CartRemoveEntrySuccess
    | CartActions.CartRemoveEntryFail
    | CartActions.CartProcessesDecrement
    | DeprecatedCartActions.LoadCart
  > = this.actions$.pipe(
    ofType(CartActions.CART_REMOVE_ENTRY),
    map((action: CartActions.CartAddEntry) => action.payload),
    concatMap(payload =>
      this.cartEntryConnector
        .remove(payload.userId, payload.cartId, payload.entry)
        .pipe(
          map(() => {
            return new CartActions.CartRemoveEntrySuccess({
              userId: payload.userId,
              cartId: payload.cartId,
            });
          }),
          catchError(error =>
            from([
              new CartActions.CartRemoveEntryFail(makeErrorSerializable(error)),
              new CartActions.CartProcessesDecrement(payload.cartId),
              new DeprecatedCartActions.LoadCart({
                cartId: payload.cartId,
                userId: payload.userId,
              }),
            ])
          )
        )
    )
  );

  @Effect()
  updateEntry$: Observable<
    | CartActions.CartUpdateEntrySuccess
    | CartActions.CartUpdateEntryFail
    | CartActions.CartProcessesDecrement
    | DeprecatedCartActions.LoadCart
  > = this.actions$.pipe(
    ofType(CartActions.CART_UPDATE_ENTRY),
    map((action: CartActions.CartAddEntry) => action.payload),
    concatMap(payload =>
      this.cartEntryConnector
        .update(payload.userId, payload.cartId, payload.entry, payload.qty)
        .pipe(
          map(() => {
            return new CartActions.CartUpdateEntrySuccess({
              userId: payload.userId,
              cartId: payload.cartId,
            });
          }),
          catchError(error =>
            from([
              new CartActions.CartUpdateEntryFail(makeErrorSerializable(error)),
              new CartActions.CartProcessesDecrement(payload.cartId),
              new DeprecatedCartActions.LoadCart({
                cartId: payload.cartId,
                userId: payload.userId,
              }),
            ])
          )
        )
    )
  );

  constructor(
    private actions$: Actions,
    private cartEntryConnector: CartEntryConnector
  ) {}
}<|MERGE_RESOLUTION|>--- conflicted
+++ resolved
@@ -1,13 +1,8 @@
 import { Injectable } from '@angular/core';
 import { Actions, Effect, ofType } from '@ngrx/effects';
-<<<<<<< HEAD
-import { Observable, of } from 'rxjs';
-import { catchError, map, mergeMap } from 'rxjs/operators';
-
-=======
 import { from, Observable } from 'rxjs';
 import { catchError, concatMap, map } from 'rxjs/operators';
->>>>>>> a25d7279
+
 import { makeErrorSerializable } from '../../../util/serialization-utils';
 import { CartEntryConnector } from '../../connectors/entry/cart-entry.connector';
 import * as DeprecatedCartActions from '../actions/cart.action';
