--- conflicted
+++ resolved
@@ -1,33 +1,19 @@
 import { Injectable } from '@angular/core';
 import { Actions, Effect, ofType } from '@ngrx/effects';
-<<<<<<< HEAD
-import { Action } from '@ngrx/store';
-import { Observable, of } from 'rxjs';
-import { catchError, map, mergeMap } from 'rxjs/operators';
-import { CartEntryConnector } from '../../connectors/entry/cart-entry.connector';
-import { CartActions } from './../actions/index';
-=======
 import { Observable, of } from 'rxjs';
 import { catchError, map, mergeMap } from 'rxjs/operators';
 import { makeErrorSerializable } from '../../../util/serialization-utils';
 import { CartEntryConnector } from '../../connectors/entry/cart-entry.connector';
-import * as fromActions from './../actions';
->>>>>>> a397d213
+import { CartActions } from '../actions/index';
 
 @Injectable()
 export class CartEntryEffects {
   @Effect()
-<<<<<<< HEAD
-  addEntry$: Observable<Action> = this.actions$.pipe(
+  addEntry$: Observable<
+    CartActions.CartAddEntrySuccess | CartActions.CartAddEntryFail
+  > = this.actions$.pipe(
     ofType(CartActions.CART_ADD_ENTRY),
     map((action: CartActions.CartAddEntry) => action.payload),
-=======
-  addEntry$: Observable<
-    fromActions.AddEntrySuccess | fromActions.AddEntryFail
-  > = this.actions$.pipe(
-    ofType(fromActions.ADD_ENTRY),
-    map((action: fromActions.AddEntry) => action.payload),
->>>>>>> a397d213
     mergeMap(payload =>
       this.cartEntryConnector
         .add(
@@ -37,31 +23,20 @@
           payload.quantity
         )
         .pipe(
-<<<<<<< HEAD
           map(entry => new CartActions.CartAddEntrySuccess(entry)),
-          catchError(error => of(new CartActions.CartAddEntryFail(error)))
-=======
-          map(entry => new fromActions.AddEntrySuccess(entry)),
           catchError(error =>
-            of(new fromActions.AddEntryFail(makeErrorSerializable(error)))
+            of(new CartActions.CartAddEntryFail(makeErrorSerializable(error)))
           )
->>>>>>> a397d213
         )
     )
   );
 
   @Effect()
-<<<<<<< HEAD
-  removeEntry$: Observable<Action> = this.actions$.pipe(
+  removeEntry$: Observable<
+    CartActions.CartRemoveEntrySuccess | CartActions.CartRemoveEntryFail
+  > = this.actions$.pipe(
     ofType(CartActions.CART_REMOVE_ENTRY),
-    map((action: CartActions.CartRemoveEntry) => action.payload),
-=======
-  removeEntry$: Observable<
-    fromActions.RemoveEntrySuccess | fromActions.RemoveEntryFail
-  > = this.actions$.pipe(
-    ofType(fromActions.REMOVE_ENTRY),
-    map((action: fromActions.AddEntry) => action.payload),
->>>>>>> a397d213
+    map((action: CartActions.CartAddEntry) => action.payload),
     mergeMap(payload =>
       this.cartEntryConnector
         .remove(payload.userId, payload.cartId, payload.entry)
@@ -69,29 +44,21 @@
           map(() => {
             return new CartActions.CartRemoveEntrySuccess();
           }),
-<<<<<<< HEAD
-          catchError(error => of(new CartActions.CartRemoveEntryFail(error)))
-=======
           catchError(error =>
-            of(new fromActions.RemoveEntryFail(makeErrorSerializable(error)))
+            of(
+              new CartActions.CartRemoveEntryFail(makeErrorSerializable(error))
+            )
           )
->>>>>>> a397d213
         )
     )
   );
 
   @Effect()
-<<<<<<< HEAD
-  updateEntry$: Observable<Action> = this.actions$.pipe(
+  updateEntry$: Observable<
+    CartActions.CartUpdateEntrySuccess | CartActions.CartUpdateEntryFail
+  > = this.actions$.pipe(
     ofType(CartActions.CART_UPDATE_ENTRY),
-    map((action: CartActions.CartUpdateEntry) => action.payload),
-=======
-  updateEntry$: Observable<
-    fromActions.UpdateEntrySuccess | fromActions.UpdateEntryFail
-  > = this.actions$.pipe(
-    ofType(fromActions.UPDATE_ENTRY),
-    map((action: fromActions.AddEntry) => action.payload),
->>>>>>> a397d213
+    map((action: CartActions.CartAddEntry) => action.payload),
     mergeMap(payload =>
       this.cartEntryConnector
         .update(payload.userId, payload.cartId, payload.entry, payload.qty)
@@ -99,13 +66,11 @@
           map(() => {
             return new CartActions.CartUpdateEntrySuccess();
           }),
-<<<<<<< HEAD
-          catchError(error => of(new CartActions.CartUpdateEntryFail(error)))
-=======
           catchError(error =>
-            of(new fromActions.UpdateEntryFail(makeErrorSerializable(error)))
+            of(
+              new CartActions.CartUpdateEntryFail(makeErrorSerializable(error))
+            )
           )
->>>>>>> a397d213
         )
     )
   );
