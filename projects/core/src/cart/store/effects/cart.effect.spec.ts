--- conflicted
+++ resolved
@@ -2,19 +2,12 @@
 import { TestBed } from '@angular/core/testing';
 import { provideMockActions } from '@ngrx/effects/testing';
 import { StoreModule } from '@ngrx/store';
-<<<<<<< HEAD
-=======
-import { OccConfig } from '@spartacus/core';
->>>>>>> 5895c92d
 import { cold, hot } from 'jasmine-marbles';
 import { Observable, of } from 'rxjs';
 import * as fromAuth from '../../../auth/store/index';
 import { Cart } from '../../../model/cart.model';
-<<<<<<< HEAD
 import { OccConfig } from '../../../occ/config/occ-config';
-=======
 import * as fromSiteContextActions from '../../../site-context/store/actions/index';
->>>>>>> 5895c92d
 import * as fromUser from '../../../user/store/index';
 import { CartConnector } from '../../connectors/cart/cart.connector';
 import { CartDataService } from '../../facade/cart-data.service';
@@ -22,10 +15,6 @@
 import * as fromCart from '../../store/index';
 import * as fromActions from '../actions/cart.action';
 import * as fromEffects from './cart.effect';
-<<<<<<< HEAD
-=======
-
->>>>>>> 5895c92d
 import createSpy = jasmine.createSpy;
 
 const testCart: Cart = {
