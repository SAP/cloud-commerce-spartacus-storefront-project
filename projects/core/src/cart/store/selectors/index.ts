<<<<<<< HEAD
export * from './cart.selector';
export * from './save-for-later.selector';
=======
import * as CartSelectors from './cart-group.selectors';
export { CartSelectors };
>>>>>>> 79c24c35
<|MERGE_RESOLUTION|>--- conflicted
+++ resolved
@@ -1,7 +1,2 @@
-<<<<<<< HEAD
-export * from './cart.selector';
-export * from './save-for-later.selector';
-=======
 import * as CartSelectors from './cart-group.selectors';
-export { CartSelectors };
->>>>>>> 79c24c35
+export { CartSelectors };