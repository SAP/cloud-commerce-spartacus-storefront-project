import * as fromAction from './../actions';
import { OrderEntry } from '../../../occ/occ-models/index';
import { CartState } from '../cart-state';

export const initialState: CartState = {
  content: {},
  entries: {},
  refresh: false,
  cartMergeComplete: false,
};

export function reducer(
  state = initialState,
  action: fromAction.CartAction | fromAction.CartEntryAction
): CartState {
  switch (action.type) {
    case fromAction.MERGE_CART: {
      return {
        ...state,
        cartMergeComplete: false,
      };
    }

    case fromAction.MERGE_CART_SUCCESS: {
      return {
        ...state,
        cartMergeComplete: true,
<<<<<<< HEAD
        refresh: true
=======
>>>>>>> f5ecc777
      };
    }

    case fromAction.LOAD_CART_SUCCESS:
    case fromAction.CREATE_CART_SUCCESS: {
      const content = { ...action.payload };
      let entries = {};
      if (content.entries) {
        entries = content.entries.reduce(
          (entryMap: { [code: string]: any }, entry: OrderEntry) => {
            return {
              ...entryMap,
              /*
              If we refresh the page from cart details page, 2 load cart
              Actions gets dispatched. One is non-detail, and the second is detailed.
              In the case where the detailed once get resolved first, we merge the existing
              data with the new data from the response (to not delete existing detailed data).
              */
              [entry.product.code]: state.entries[entry.product.code]
                ? {
                    ...state.entries[entry.product.code],
                    ...entry,
                  }
                : entry,
            };
          },
          {
            ...entries,
          }
        );
        delete content['entries'];
      }
      return {
        ...state,
        content,
        entries,
        refresh: false,
      };
    }

    case fromAction.REMOVE_ENTRY_SUCCESS:
    case fromAction.UPDATE_ENTRY_SUCCESS:
    case fromAction.ADD_ENTRY_SUCCESS: {
      return {
        ...state,
        refresh: true,
      };
    }
  }

  return state;
}<|MERGE_RESOLUTION|>--- conflicted
+++ resolved
@@ -25,10 +25,7 @@
       return {
         ...state,
         cartMergeComplete: true,
-<<<<<<< HEAD
-        refresh: true
-=======
->>>>>>> f5ecc777
+        refresh: true,
       };
     }
 
