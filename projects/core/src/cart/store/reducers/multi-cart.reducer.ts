--- conflicted
+++ resolved
@@ -7,16 +7,11 @@
 export const wishListInitialState = '';
 
 export function activeCartReducer(
-<<<<<<< HEAD
-  state = activeCartInitialState,
+  state = activeCartDefaultState,
   action:
     | CartActions.CartAction
     | CartActions.MultiCartActions
     | CartActions.CartBundleAction
-=======
-  state = activeCartDefaultState,
-  action: CartActions.CartAction | CartActions.MultiCartActions
->>>>>>> 4bfde72e
 ): string {
   switch (action.type) {
     case CartActions.LOAD_CART_SUCCESS:
