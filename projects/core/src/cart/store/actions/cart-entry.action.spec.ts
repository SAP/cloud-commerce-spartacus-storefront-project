import {
  failMeta,
  loadMeta,
  successMeta,
} from '../../../state/utils/loader/loader.action';
import { CART_DATA } from '../cart-state';
<<<<<<< HEAD
import { CartActions } from './index';
=======
import * as fromCartEntry from './../actions/cart-entry.action';
>>>>>>> d56f3caf

const userId = 'xxx@xxx.xxx';
const cartId = 'testCartId';
const productCode = 'testProductCode';
const entryNumber = 'testEntryNumber';

describe('Cart-entry Actions', () => {
  describe('AddCartEntry Actions', () => {
    describe('CartAddEntry', () => {
      it('should create the action', () => {
        const payload = {
          userId: userId,
          cartId: cartId,
          productCode: productCode,
          quantity: 1,
        };
        const action = new CartActions.CartAddEntry(payload);
        expect({ ...action }).toEqual({
          type: CartActions.CART_ADD_ENTRY,
          payload: payload,
          meta: loadMeta(CART_DATA),
        });
      });
    });

    describe('CartAddEntryFail', () => {
      it('should create the action', () => {
        const error = 'anError';
        const action = new CartActions.CartAddEntryFail(error);

        expect({ ...action }).toEqual({
          type: CartActions.CART_ADD_ENTRY_FAIL,
          payload: error,
          meta: failMeta(CART_DATA, error),
        });
      });
    });

    describe('CartAddEntrySuccess', () => {
      it('should create the action', () => {
        const action = new CartActions.CartAddEntrySuccess({});
        expect({ ...action }).toEqual({
          type: CartActions.CART_ADD_ENTRY_SUCCESS,
          payload: {},
          meta: successMeta(CART_DATA),
        });
      });
    });
  });

  describe('RemoveCartEntry Actions', () => {
    describe('CartRemoveEntry', () => {
      it('should create the action', () => {
        const payload = { userId: userId, cartId: cartId, entry: entryNumber };
        const action = new CartActions.CartRemoveEntry(payload);
        expect({ ...action }).toEqual({
          type: CartActions.CART_REMOVE_ENTRY,
          payload: payload,
          meta: loadMeta(CART_DATA),
        });
      });
    });

    describe('CartRemoveEntryFail', () => {
      it('should create the action', () => {
        const error = 'anError';
        const action = new CartActions.CartRemoveEntryFail(error);

        expect({ ...action }).toEqual({
          type: CartActions.CART_REMOVE_ENTRY_FAIL,
          payload: error,
          meta: failMeta(CART_DATA, error),
        });
      });
    });

    describe('CartRemoveEntrySuccess', () => {
      it('should create the action', () => {
<<<<<<< HEAD
        const action = new CartActions.CartRemoveEntrySuccess();
        expect({ ...action }).toEqual({
          type: CartActions.CART_REMOVE_ENTRY_SUCCESS,
=======
        const action = new fromCartEntry.RemoveEntrySuccess({});
        expect({ ...action }).toEqual({
          type: fromCartEntry.REMOVE_ENTRY_SUCCESS,
          payload: {},
>>>>>>> d56f3caf
          meta: successMeta(CART_DATA),
        });
      });
    });
  });

  describe('UpdateCartEntry Actions', () => {
    describe('CartUpdateEntry', () => {
      it('should create the action', () => {
        const payload = {
          userId: userId,
          cartId: cartId,
          productCode: productCode,
          quantity: 1,
        };
        const action = new CartActions.CartUpdateEntry(payload);
        expect({ ...action }).toEqual({
          type: CartActions.CART_UPDATE_ENTRY,
          payload: payload,
          meta: loadMeta(CART_DATA),
        });
      });
    });

    describe('CartUpdateEntryFail', () => {
      it('should create the action', () => {
        const error = 'anError';
        const action = new CartActions.CartUpdateEntryFail(error);

        expect({ ...action }).toEqual({
          type: CartActions.CART_UPDATE_ENTRY_FAIL,
          payload: error,
          meta: failMeta(CART_DATA, error),
        });
      });
    });

    describe('CartUpdateEntrySuccess', () => {
      it('should create the action', () => {
<<<<<<< HEAD
        const action = new CartActions.CartUpdateEntrySuccess();
        expect({ ...action }).toEqual({
          type: CartActions.CART_UPDATE_ENTRY_SUCCESS,
=======
        const action = new fromCartEntry.UpdateEntrySuccess({});
        expect({ ...action }).toEqual({
          type: fromCartEntry.UPDATE_ENTRY_SUCCESS,
          payload: {},
>>>>>>> d56f3caf
          meta: successMeta(CART_DATA),
        });
      });
    });
  });
});<|MERGE_RESOLUTION|>--- conflicted
+++ resolved
@@ -4,11 +4,7 @@
   successMeta,
 } from '../../../state/utils/loader/loader.action';
 import { CART_DATA } from '../cart-state';
-<<<<<<< HEAD
 import { CartActions } from './index';
-=======
-import * as fromCartEntry from './../actions/cart-entry.action';
->>>>>>> d56f3caf
 
 const userId = 'xxx@xxx.xxx';
 const cartId = 'testCartId';
@@ -87,16 +83,10 @@
 
     describe('CartRemoveEntrySuccess', () => {
       it('should create the action', () => {
-<<<<<<< HEAD
-        const action = new CartActions.CartRemoveEntrySuccess();
+        const action = new CartActions.CartRemoveEntrySuccess({});
         expect({ ...action }).toEqual({
           type: CartActions.CART_REMOVE_ENTRY_SUCCESS,
-=======
-        const action = new fromCartEntry.RemoveEntrySuccess({});
-        expect({ ...action }).toEqual({
-          type: fromCartEntry.REMOVE_ENTRY_SUCCESS,
           payload: {},
->>>>>>> d56f3caf
           meta: successMeta(CART_DATA),
         });
       });
@@ -136,16 +126,10 @@
 
     describe('CartUpdateEntrySuccess', () => {
       it('should create the action', () => {
-<<<<<<< HEAD
-        const action = new CartActions.CartUpdateEntrySuccess();
+        const action = new CartActions.CartUpdateEntrySuccess({});
         expect({ ...action }).toEqual({
           type: CartActions.CART_UPDATE_ENTRY_SUCCESS,
-=======
-        const action = new fromCartEntry.UpdateEntrySuccess({});
-        expect({ ...action }).toEqual({
-          type: fromCartEntry.UPDATE_ENTRY_SUCCESS,
           payload: {},
->>>>>>> d56f3caf
           meta: successMeta(CART_DATA),
         });
       });
