--- conflicted
+++ resolved
@@ -1,13 +1,4 @@
-<<<<<<< HEAD
-import { CartModification } from '../../../model/cart.model';
 import { StateLoaderActions } from '../../../state/index';
-=======
-import {
-  LoaderFailAction,
-  LoaderLoadAction,
-  LoaderSuccessAction,
-} from '../../../state/utils/loader/loader.action';
->>>>>>> c3d0eb12
 import { CART_DATA } from '../cart-state';
 
 export const CART_ADD_ENTRY = '[Cart-entry] Add Entry';
