--- conflicted
+++ resolved
@@ -13,13 +13,9 @@
 export const MERGE_CART = '[Cart] Merge Cart';
 export const MERGE_CART_SUCCESS = '[Cart] Merge Cart Success';
 
-<<<<<<< HEAD
-export class CreateCart extends StateLoaderActions.LoaderLoadAction {
-=======
 export const RESET_CART_DETAILS = '[Cart] Reset Cart Details';
 
-export class CreateCart extends LoaderLoadAction {
->>>>>>> c3d0eb12
+export class CreateCart extends StateLoaderActions.LoaderLoadAction {
   readonly type = CREATE_CART;
   constructor(public payload: any) {
     super(CART_DATA);
