--- conflicted
+++ resolved
@@ -15,15 +15,11 @@
 
 export const RESET_CART_DETAILS = '[Cart] Reset Cart Details';
 
-<<<<<<< HEAD
 export const CLEAR_EXPIRED_COUPONS = '[Cart] Clear Expired Coupon';
 
-export class CreateCart extends LoaderLoadAction {
-=======
 export const CLEAR_CART = '[Cart] Clear Cart';
 
 export class CreateCart extends StateLoaderActions.LoaderLoadAction {
->>>>>>> 96d9c40c
   readonly type = CREATE_CART;
   constructor(public payload: any) {
     super(CART_DATA);
@@ -80,17 +76,16 @@
   constructor() {}
 }
 
-<<<<<<< HEAD
 export class ClearExpiredCoupons implements Action {
   readonly type = CLEAR_EXPIRED_COUPONS;
   constructor(public payload: any) {}
-=======
+}
+
 export class ClearCart extends StateLoaderActions.LoaderResetAction {
   readonly type = CLEAR_CART;
   constructor() {
     super(CART_DATA);
   }
->>>>>>> 96d9c40c
 }
 
 export type CartAction =
@@ -103,8 +98,5 @@
   | MergeCart
   | MergeCartSuccess
   | ResetCartDetails
-<<<<<<< HEAD
-  | ClearExpiredCoupons;
-=======
-  | ClearCart;
->>>>>>> 96d9c40c
+  | ClearExpiredCoupons
+  | ClearCart;