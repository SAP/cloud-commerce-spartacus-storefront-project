--- conflicted
+++ resolved
@@ -1,8 +1,2 @@
-<<<<<<< HEAD
-export * from './cart.action';
-export * from './save-for-later.action';
-export * from './cart-entry.action';
-=======
 import * as CartActions from './cart-group.actions';
-export { CartActions };
->>>>>>> 79c24c35
+export { CartActions };