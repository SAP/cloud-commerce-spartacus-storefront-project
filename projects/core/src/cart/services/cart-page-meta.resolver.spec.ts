import { TestBed } from '@angular/core/testing';
import { Observable, of } from 'rxjs';
<<<<<<< HEAD
import { CmsService, Page, PageRobotsMeta } from '../../cms';
=======
import {
  CmsService,
  Page,
  PageMeta,
  PageMetaResolver,
  PageMetaService,
  PageRobotsMeta,
} from '../../cms';
import { I18nTestingModule } from '../../i18n';
>>>>>>> 9ba01b5c
import { PageType } from '../../model/cms.model';
import { CartPageMetaResolver } from './cart-page-meta.resolver';

const mockContentPage: Page = {
  type: PageType.CONTENT_PAGE,
  template: 'CartPageTemplate',
  title: 'Shopping Cart',
  slots: {},
};

class MockCmsService {
  getCurrentPage(): Observable<Page> {
    return of(mockContentPage);
  }
}

describe('CartPageMetaResolver', () => {
  let service: CartPageMetaResolver;

  beforeEach(() => {
    TestBed.configureTestingModule({
<<<<<<< HEAD
      providers: [{ provide: CmsService, useClass: MockCmsService }],
=======
      imports: [I18nTestingModule],
      providers: [
        PageMetaService,
        { provide: CmsService, useClass: MockCmsService },
        {
          provide: PageMetaResolver,
          useExisting: CartPageMetaResolver,
          multi: true,
        },
      ],
>>>>>>> 9ba01b5c
    });

    service = TestBed.inject(CartPageMetaResolver);
  });

  it('should inject service', () => {
    expect(service).toBeTruthy();
  });

  it(`should resolve title`, () => {
    let result: string;

    service
      .resolveTitle()
      .subscribe(meta => {
        result = meta;
      })
      .unsubscribe();

    expect(result).toEqual('Shopping Cart');
  });

  it(`should resolve robots`, () => {
    let result: string[];

    service
      .resolveRobots()
      .subscribe(meta => {
        result = meta;
      })
      .unsubscribe();

    expect(result.length).toEqual(2);
    expect(result).toContain(PageRobotsMeta.NOFOLLOW);
    expect(result).toContain(PageRobotsMeta.NOINDEX);
  });
});<|MERGE_RESOLUTION|>--- conflicted
+++ resolved
@@ -1,18 +1,13 @@
 import { TestBed } from '@angular/core/testing';
 import { Observable, of } from 'rxjs';
-<<<<<<< HEAD
-import { CmsService, Page, PageRobotsMeta } from '../../cms';
-=======
 import {
   CmsService,
   Page,
-  PageMeta,
   PageMetaResolver,
   PageMetaService,
   PageRobotsMeta,
 } from '../../cms';
 import { I18nTestingModule } from '../../i18n';
->>>>>>> 9ba01b5c
 import { PageType } from '../../model/cms.model';
 import { CartPageMetaResolver } from './cart-page-meta.resolver';
 
@@ -34,9 +29,6 @@
 
   beforeEach(() => {
     TestBed.configureTestingModule({
-<<<<<<< HEAD
-      providers: [{ provide: CmsService, useClass: MockCmsService }],
-=======
       imports: [I18nTestingModule],
       providers: [
         PageMetaService,
@@ -47,7 +39,6 @@
           multi: true,
         },
       ],
->>>>>>> 9ba01b5c
     });
 
     service = TestBed.inject(CartPageMetaResolver);
