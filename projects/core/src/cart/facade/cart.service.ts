--- conflicted
+++ resolved
@@ -1,37 +1,15 @@
 import { Injectable } from '@angular/core';
 import { select, Store } from '@ngrx/store';
-<<<<<<< HEAD
-import { combineLatest, Observable } from 'rxjs';
-import { filter } from 'rxjs/operators';
-import { AuthService, UserToken } from '../../auth/index';
+import { asyncScheduler, combineLatest, Observable } from 'rxjs';
+import { debounceTime, filter, map, shareReplay, take, tap } from 'rxjs/operators';
+import { AuthService } from '../../auth/index';
 import { Cart } from '../../model/cart.model';
 import { OrderEntry } from '../../model/order.model';
 import * as fromProcessStore from '../../process/store/process-state';
-import {
-  getProcessErrorFactory,
-  getProcessSuccessFactory,
-} from '../../process/store/selectors/process.selectors';
-import { BaseSiteService } from '../../site-context/index';
-import * as fromAction from '../store/actions';
+import { getProcessErrorFactory, getProcessSuccessFactory } from '../../process/store/selectors/process.selectors';
+import { CartActions } from '../store/actions/index';
 import { ADD_VOUCHER_PROCESS_ID, StateWithCart } from '../store/cart-state';
-import * as fromSelector from '../store/selectors';
-=======
-import { asyncScheduler, combineLatest, Observable } from 'rxjs';
-import {
-  debounceTime,
-  filter,
-  map,
-  shareReplay,
-  take,
-  tap,
-} from 'rxjs/operators';
-import { AuthService } from '../../auth/index';
-import { Cart } from '../../model/cart.model';
-import { OrderEntry } from '../../model/order.model';
-import { CartActions } from '../store/actions/index';
-import { StateWithCart } from '../store/cart-state';
 import { CartSelectors } from '../store/selectors/index';
->>>>>>> 2550d628
 import { ANONYMOUS_USERID, CartDataService } from './cart-data.service';
 
 @Injectable()
@@ -216,7 +194,7 @@
 
   addVoucher(voucherId: string): void {
     this.store.dispatch(
-      new fromAction.AddCartVoucher({
+      new CartActions.AddCartVoucher({
         userId: this.cartData.userId,
         cartId: this.cartData.cartId,
         voucherId: voucherId,
@@ -226,7 +204,7 @@
 
   removeVoucher(voucherId: string): void {
     this.store.dispatch(
-      new fromAction.RemoveCartVoucher({
+      new CartActions.RemoveCartVoucher({
         userId: this.cartData.userId,
         cartId: this.cartData.cartId,
         voucherId: voucherId,
@@ -247,6 +225,6 @@
   }
 
   resetAddVoucherProcessingState(): void {
-    this.store.dispatch(new fromAction.ResetAddCartVoucher());
+    this.store.dispatch(new CartActions.ResetAddCartVoucher());
   }
 }