--- conflicted
+++ resolved
@@ -14,15 +14,10 @@
 import { Cart } from '../../model/cart.model';
 import { User } from '../../model/misc.model';
 import { OrderEntry } from '../../model/order.model';
-<<<<<<< HEAD
 import {
   OCC_USER_ID_ANONYMOUS,
   OCC_CART_ID_CURRENT,
 } from '../../occ/utils/occ-constants';
-=======
-import { OCC_USER_ID_ANONYMOUS } from '../../occ/utils/occ-constants';
-import * as fromProcessStore from '../../process/store/process-state';
->>>>>>> 4af29690
 import { CartActions } from '../store/actions/index';
 import { StateWithCart } from '../store/cart-state';
 import { CartSelectors } from '../store/selectors/index';
@@ -42,9 +37,7 @@
   private _activeCart$: Observable<Cart>;
 
   constructor(
-    protected store: Store<
-      StateWithCart | fromProcessStore.StateWithProcess<void>
-    >,
+    protected store: Store<StateWithCart>,
     protected cartData: CartDataService,
     protected authService: AuthService,
     protected activeCartService?: ActiveCartService
