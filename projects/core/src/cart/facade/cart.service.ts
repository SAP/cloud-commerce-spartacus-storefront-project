--- conflicted
+++ resolved
@@ -16,12 +16,8 @@
 import { StateWithCart } from '../store/cart-state';
 import { CartSelectors } from '../store/selectors/index';
 import { CartDataService } from './cart-data.service';
-<<<<<<< HEAD
 import { ActiveCartService } from './active-cart.service';
-import { USERID_ANONYMOUS } from '../../occ/utils/occ-constants';
-=======
 import { OCC_USER_ID_ANONYMOUS } from '../../occ/utils/occ-constants';
->>>>>>> ad25327e
 
 // TODO: Add deprecation comment
 @Injectable()
@@ -118,11 +114,7 @@
   }
 
   private load(): void {
-<<<<<<< HEAD
-    if (this.cartData.userId !== USERID_ANONYMOUS) {
-=======
     if (this.cartData.userId !== OCC_USER_ID_ANONYMOUS) {
->>>>>>> ad25327e
       this.store.dispatch(
         new CartActions.LoadCart({
           userId: this.cartData.userId,
