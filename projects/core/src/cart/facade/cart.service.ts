import { Injectable } from '@angular/core';
import { select, Store } from '@ngrx/store';
import { asyncScheduler, combineLatest, Observable } from 'rxjs';
import {
  debounceTime,
  filter,
  map,
  shareReplay,
  take,
  tap,
} from 'rxjs/operators';
import { AuthService } from '../../auth/index';
import { Cart } from '../../model/cart.model';
import { OrderEntry } from '../../model/order.model';
<<<<<<< HEAD
import { BaseSiteService } from '../../site-context/index';
import * as fromAction from '../store/actions/index';
=======
import * as fromAction from '../store/actions';
>>>>>>> 5895c92d
import { StateWithCart } from '../store/cart-state';
import { CartSelectors } from '../store/selectors/index';
import { ANONYMOUS_USERID, CartDataService } from './cart-data.service';

@Injectable()
export class CartService {
  private readonly PREVIOUS_USER_ID_INITIAL_VALUE =
    'PREVIOUS_USER_ID_INITIAL_VALUE';
  private previousUserId = this.PREVIOUS_USER_ID_INITIAL_VALUE;
  private _activeCart$: Observable<Cart>;

  constructor(
    protected store: Store<StateWithCart>,
    protected cartData: CartDataService,
    protected authService: AuthService
  ) {
    this._activeCart$ = combineLatest([
      this.store.select(fromSelector.getCartContent),
      this.store.select(fromSelector.getCartLoading),
      this.authService.getUserToken(),
    ]).pipe(
      // combineLatest emits multiple times on each property update instead of one emit
      // additionally dispatching actions that changes selectors used here needs to happen in order
      // for this asyncScheduler is used here
      debounceTime(1, asyncScheduler),
      filter(([, loading]) => !loading),
      tap(([cart, , userToken]) => {
        if (this.isJustLoggedIn(userToken.userId)) {
          this.loadOrMerge();
        } else if (this.isCreated(cart) && this.isIncomplete(cart)) {
          this.load();
        }

        this.previousUserId = userToken.userId;
      }),
      filter(
        ([cart]) =>
          !this.isCreated(cart) ||
          (this.isCreated(cart) && !this.isIncomplete(cart))
      ),
      map(([cart]) => cart),
      shareReplay({ bufferSize: 1, refCount: true })
    );
  }

  getActive(): Observable<Cart> {
<<<<<<< HEAD
    return this.store.pipe(select(CartSelectors.getCartContent));
  }

  getEntries(): Observable<OrderEntry[]> {
    return this.store.pipe(select(CartSelectors.getCartEntries));
=======
    return this._activeCart$;
  }

  getEntries(): Observable<OrderEntry[]> {
    return this.store.pipe(select(fromSelector.getCartEntries));
>>>>>>> 5895c92d
  }

  getCartMergeComplete(): Observable<boolean> {
    return this.store.pipe(select(CartSelectors.getCartMergeComplete));
  }

  getLoaded(): Observable<boolean> {
<<<<<<< HEAD
    return this.store.pipe(select(CartSelectors.getCartLoaded));
  }

  protected init(): void {
    this.store.pipe(select(CartSelectors.getCartContent)).subscribe(cart => {
      this.cartData.cart = cart;
    });

    combineLatest([
      this.baseSiteService.getActive(),
      this.authService.getUserToken(),
    ])
      .pipe(
        filter(([, userToken]) => this.cartData.userId !== userToken.userId)
      )
      .subscribe(([, userToken]) => {
        this.setUserId(userToken);
        this.loadOrMerge();
      });

    this.refresh();
=======
    return this.store.pipe(select(fromSelector.getCartLoaded));
>>>>>>> 5895c92d
  }

  private loadOrMerge(): void {
    // for login user, whenever there's an existing cart, we will load the user
    // current cart and merge it into the existing cart
    if (!this.isCreated(this.cartData.cart)) {
      this.store.dispatch(
        new fromAction.LoadCart({
          userId: this.cartData.userId,
          cartId: 'current',
        })
      );
    } else {
      this.store.dispatch(
        new fromAction.MergeCart({
          userId: this.cartData.userId,
          cartId: this.cartData.cart.guid,
        })
      );
    }
  }

<<<<<<< HEAD
  protected refresh(): void {
    this.store.pipe(select(CartSelectors.getCartRefresh)).subscribe(refresh => {
      if (refresh) {
        this.store.dispatch(
          new fromAction.LoadCart({
            userId: this.cartData.userId,
            cartId: this.cartData.cartId,
            details: true,
          })
        );
      }
    });
  }

  loadDetails(): void {
    this.cartData.getDetails = true;

=======
  private load(): void {
>>>>>>> 5895c92d
    if (this.cartData.userId !== ANONYMOUS_USERID) {
      this.store.dispatch(
        new fromAction.LoadCart({
          userId: this.cartData.userId,
          cartId: this.cartData.cartId ? this.cartData.cartId : 'current',
        })
      );
    } else {
      this.store.dispatch(
        new fromAction.LoadCart({
          userId: this.cartData.userId,
          cartId: this.cartData.cartId,
        })
      );
    }
  }

  addEntry(productCode: string, quantity: number): void {
    this.store
      .pipe(
        select(CartSelectors.getActiveCartState),
        tap(cartState => {
          if (!this.isCreated(cartState.value.content) && !cartState.loading) {
            this.store.dispatch(
              new fromAction.CreateCart({ userId: this.cartData.userId })
            );
          }
        }),
        filter(cartState => this.isCreated(cartState.value.content)),
        take(1)
      )
      .subscribe(_ => {
        this.store.dispatch(
          new fromAction.AddEntry({
            userId: this.cartData.userId,
            cartId: this.cartData.cartId,
            productCode: productCode,
            quantity: quantity,
          })
        );
      });
  }

  removeEntry(entry: OrderEntry): void {
    this.store.dispatch(
      new fromAction.RemoveEntry({
        userId: this.cartData.userId,
        cartId: this.cartData.cartId,
        entry: entry.entryNumber,
      })
    );
  }

  updateEntry(entryNumber: string, quantity: number): void {
    if (quantity > 0) {
      this.store.dispatch(
        new fromAction.UpdateEntry({
          userId: this.cartData.userId,
          cartId: this.cartData.cartId,
          entry: entryNumber,
          qty: quantity,
        })
      );
    } else {
      this.store.dispatch(
        new fromAction.RemoveEntry({
          userId: this.cartData.userId,
          cartId: this.cartData.cartId,
          entry: entryNumber,
        })
      );
    }
  }

  getEntry(productCode: string): Observable<OrderEntry> {
    return this.store.pipe(
<<<<<<< HEAD
      select(CartSelectors.getCartEntrySelectorFactory(productCode))
=======
      select(fromSelector.getCartEntrySelectorFactory(productCode))
>>>>>>> 5895c92d
    );
  }

  private isCreated(cart: Cart): boolean {
    return cart && typeof cart.guid !== 'undefined';
  }

  /**
   * Cart is incomplete if it contains only `guid` and `code` properties, which come from local storage.
   * To get cart content, we need to load cart from backend.
   */
  private isIncomplete(cart: Cart): boolean {
    return cart && Object.keys(cart).length <= 2;
  }

  private isJustLoggedIn(userId: string): boolean {
    return (
      typeof userId !== 'undefined' && // logged in user
      this.previousUserId !== userId && // *just* logged in
      this.previousUserId !== this.PREVIOUS_USER_ID_INITIAL_VALUE // not app initialization
    );
  }
}<|MERGE_RESOLUTION|>--- conflicted
+++ resolved
@@ -12,12 +12,7 @@
 import { AuthService } from '../../auth/index';
 import { Cart } from '../../model/cart.model';
 import { OrderEntry } from '../../model/order.model';
-<<<<<<< HEAD
-import { BaseSiteService } from '../../site-context/index';
 import * as fromAction from '../store/actions/index';
-=======
-import * as fromAction from '../store/actions';
->>>>>>> 5895c92d
 import { StateWithCart } from '../store/cart-state';
 import { CartSelectors } from '../store/selectors/index';
 import { ANONYMOUS_USERID, CartDataService } from './cart-data.service';
@@ -35,8 +30,8 @@
     protected authService: AuthService
   ) {
     this._activeCart$ = combineLatest([
-      this.store.select(fromSelector.getCartContent),
-      this.store.select(fromSelector.getCartLoading),
+      this.store.select(CartSelectors.getCartContent),
+      this.store.select(CartSelectors.getCartLoading),
       this.authService.getUserToken(),
     ]).pipe(
       // combineLatest emits multiple times on each property update instead of one emit
@@ -64,19 +59,11 @@
   }
 
   getActive(): Observable<Cart> {
-<<<<<<< HEAD
-    return this.store.pipe(select(CartSelectors.getCartContent));
+    return this._activeCart$;
   }
 
   getEntries(): Observable<OrderEntry[]> {
     return this.store.pipe(select(CartSelectors.getCartEntries));
-=======
-    return this._activeCart$;
-  }
-
-  getEntries(): Observable<OrderEntry[]> {
-    return this.store.pipe(select(fromSelector.getCartEntries));
->>>>>>> 5895c92d
   }
 
   getCartMergeComplete(): Observable<boolean> {
@@ -84,31 +71,7 @@
   }
 
   getLoaded(): Observable<boolean> {
-<<<<<<< HEAD
     return this.store.pipe(select(CartSelectors.getCartLoaded));
-  }
-
-  protected init(): void {
-    this.store.pipe(select(CartSelectors.getCartContent)).subscribe(cart => {
-      this.cartData.cart = cart;
-    });
-
-    combineLatest([
-      this.baseSiteService.getActive(),
-      this.authService.getUserToken(),
-    ])
-      .pipe(
-        filter(([, userToken]) => this.cartData.userId !== userToken.userId)
-      )
-      .subscribe(([, userToken]) => {
-        this.setUserId(userToken);
-        this.loadOrMerge();
-      });
-
-    this.refresh();
-=======
-    return this.store.pipe(select(fromSelector.getCartLoaded));
->>>>>>> 5895c92d
   }
 
   private loadOrMerge(): void {
@@ -131,27 +94,7 @@
     }
   }
 
-<<<<<<< HEAD
-  protected refresh(): void {
-    this.store.pipe(select(CartSelectors.getCartRefresh)).subscribe(refresh => {
-      if (refresh) {
-        this.store.dispatch(
-          new fromAction.LoadCart({
-            userId: this.cartData.userId,
-            cartId: this.cartData.cartId,
-            details: true,
-          })
-        );
-      }
-    });
-  }
-
-  loadDetails(): void {
-    this.cartData.getDetails = true;
-
-=======
   private load(): void {
->>>>>>> 5895c92d
     if (this.cartData.userId !== ANONYMOUS_USERID) {
       this.store.dispatch(
         new fromAction.LoadCart({
@@ -228,11 +171,7 @@
 
   getEntry(productCode: string): Observable<OrderEntry> {
     return this.store.pipe(
-<<<<<<< HEAD
       select(CartSelectors.getCartEntrySelectorFactory(productCode))
-=======
-      select(fromSelector.getCartEntrySelectorFactory(productCode))
->>>>>>> 5895c92d
     );
   }
 
