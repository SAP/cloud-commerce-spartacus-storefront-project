--- conflicted
+++ resolved
@@ -11,7 +11,6 @@
 import { CartService } from './cart.service';
 
 class CartDataServiceStub {
-  // TODO:#3318 - type safety
   userId;
   cart;
   cartId;
@@ -92,120 +91,9 @@
     });
   });
 
-<<<<<<< HEAD
-  const refreshMethod = 'refresh';
-  describe(refreshMethod, () => {
-    describe('when refresh is true', () => {
-      it('should load the cart', () => {
-        store.dispatch(new CartActions.CartAddEntrySuccess({ quantity: 1 }));
-        cartData.cart = cart;
-        spyOn(store, 'dispatch').and.stub();
-
-        service[refreshMethod]();
-        expect(store.dispatch).toHaveBeenCalledWith(
-          new CartActions.LoadCart({
-            userId: cartData.userId,
-            cartId: cartData.cartId,
-            details: true,
-          })
-        );
-      });
-    });
-  });
-
-  const initCartMethod = 'init';
-  describe(initCartMethod, () => {
-    describe(`when user's token and cart's user id are not equal`, () => {
-      it(`should call '${setUserIdMethod}' and '${loadOrMergeMethod}' methods`, () => {
-        spyOn(authService, 'getUserToken').and.returnValue(of(userToken));
-        spyOn(baseSiteService, 'getActive').and.returnValue(of('test'));
-        store.dispatch(new CartActions.LoadCartSuccess(cart));
-        store.dispatch(new CartActions.CartAddEntrySuccess({ quantity: 1 }));
-        spyOn<any>(service, setUserIdMethod).and.stub();
-        spyOn<any>(service, loadOrMergeMethod).and.stub();
-        spyOn<any>(service, refreshMethod).and.stub();
-
-        service[initCartMethod]();
-        expect(cartData.cart).toEqual(cart);
-        expect(service[setUserIdMethod]).toHaveBeenCalledWith(userToken);
-        expect(service[loadOrMergeMethod]).toHaveBeenCalled();
-        expect(service[refreshMethod]).toHaveBeenCalled();
-      });
-    });
-
-    describe(`when user's token and cart's user id are equal`, () => {
-      it(`should not call '${setUserIdMethod}' and '${loadOrMergeMethod}' methods`, () => {
-        spyOn(authService, 'getUserToken').and.returnValue(of(userToken));
-        cartData.userId = userToken.userId;
-        store.dispatch(new CartActions.LoadCartSuccess(cart));
-        store.dispatch(new CartActions.CartAddEntrySuccess({ quantity: 1 }));
-
-        spyOn<any>(service, setUserIdMethod).and.stub();
-        spyOn<any>(service, loadOrMergeMethod).and.stub();
-        spyOn<any>(service, refreshMethod).and.stub();
-
-        service[initCartMethod]();
-        expect(cartData.cart).toEqual(cart);
-        expect(service[setUserIdMethod]).not.toHaveBeenCalled();
-        expect(service[loadOrMergeMethod]).not.toHaveBeenCalled();
-        expect(service[refreshMethod]).toHaveBeenCalled();
-      });
-    });
-  });
-
-  describe('Load cart details', () => {
-    it('should load more details when a user is logged in', () => {
-      spyOn(store, 'dispatch').and.stub();
-      cartData.userId = userId;
-      cartData.cart = cart;
-
-      service.loadDetails();
-
-      expect(store.dispatch).toHaveBeenCalledWith(
-        new CartActions.LoadCart({
-          userId: userId,
-          cartId: 'current',
-          details: true,
-        })
-      );
-    });
-
-    it('should load more details for anonymous user if cartid exists', () => {
-      spyOn(store, 'dispatch').and.stub();
-      cartData.cart = cart;
-      cartData.userId = ANONYMOUS_USERID;
-      cartData.cartId = cart.guid;
-
-      service.loadDetails();
-
-      expect(store.dispatch).toHaveBeenCalledWith(
-        new CartActions.LoadCart({
-          userId: ANONYMOUS_USERID,
-          cartId: cart.guid,
-          details: true,
-        })
-      );
-    });
-
-    it('should not load more details for anonymous user if cartid is null', () => {
-      spyOn(store, 'dispatch').and.stub();
-      cartData.userId = ANONYMOUS_USERID;
-
-      service.loadDetails();
-
-      expect(store.dispatch).not.toHaveBeenCalled();
-    });
-  });
-
   describe('add CartEntry', () => {
     it('should be able to addCartEntry if cart exists', () => {
-      spyOn(service, 'isCreated').and.returnValue(true);
       store.dispatch(new CartActions.CreateCartSuccess(cart));
-=======
-  describe('add CartEntry', () => {
-    it('should be able to addCartEntry if cart exists', () => {
-      store.dispatch(new fromCart.CreateCartSuccess(cart));
->>>>>>> d56f3caf
       spyOn(store, 'dispatch').and.callThrough();
 
       cartData.userId = userId;
@@ -225,12 +113,7 @@
     });
 
     it('should be able to addCartEntry if cart does not exist', () => {
-<<<<<<< HEAD
-      spyOn(service, 'isCreated').and.returnValue(false);
-      store.dispatch(new CartActions.LoadCartSuccess(cart));
-=======
-      store.dispatch(new fromCart.LoadCartSuccess({}));
->>>>>>> d56f3caf
+      store.dispatch(new CartActions.LoadCartSuccess({}));
       spyOn(store, 'dispatch').and.callThrough();
 
       cartData.userId = userId;
@@ -346,18 +229,6 @@
   });
 
   describe('getActive', () => {
-<<<<<<< HEAD
-    it('should return a loaded state', () => {
-      store.dispatch(new CartActions.CreateCartSuccess(cart));
-      let result: Cart;
-      service
-        .getActive()
-        .subscribe(value => (result = value))
-        .unsubscribe();
-      expect(result).toEqual(cart);
-    });
-=======
     // test new behavior
->>>>>>> d56f3caf
   });
 });