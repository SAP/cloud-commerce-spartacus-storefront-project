import { Type } from '@angular/core';
import { TestBed, TestBedStatic } from '@angular/core/testing';
import { Store, StoreModule } from '@ngrx/store';
import { Observable, of, ReplaySubject } from 'rxjs';
import { AuthService, UserToken } from '../../auth/index';
import { CartActions } from '../../cart/store/actions/index';
import * as fromReducers from '../../cart/store/reducers/index';
import { Cart } from '../../model/cart.model';
import { OrderEntry } from '../../model/order.model';
<<<<<<< HEAD
import { OCC_USER_ID_ANONYMOUS } from '../../occ/utils/occ-constants';
import { PROCESS_FEATURE } from '../../process/store/process-state';
import * as fromProcessReducers from '../../process/store/reducers';
=======
import {
  OCC_CART_ID_CURRENT,
  OCC_USER_ID_ANONYMOUS,
} from '../../occ/utils/occ-constants';
import * as DeprecatedCartActions from '../store/actions/cart.action';
>>>>>>> 35e678a3
import { StateWithCart } from '../store/cart-state';
import { ActiveCartService } from './active-cart.service';
import { CartDataService } from './cart-data.service';
import { CartService } from './cart.service';

class CartDataServiceStub {
  userId;
  cart;
  cartId;
  isGuestCart;
}

const userToken$ = new ReplaySubject<UserToken>();

class AuthServiceStub {
  getUserToken(): Observable<UserToken> {
    return userToken$.asObservable();
  }
}

describe('CartService', () => {
  let service: CartService;
  let cartData: CartDataServiceStub;
  let store: Store<StateWithCart>;
  let activeCart: ActiveCartService;

  function configureTestingModule(): TestBedStatic {
    return TestBed.configureTestingModule({
      imports: [
        StoreModule.forRoot({}),
        StoreModule.forFeature('cart', fromReducers.getReducers()),
      ],
      providers: [
        CartService,
        { provide: CartDataService, useClass: CartDataServiceStub },
        { provide: AuthService, useClass: AuthServiceStub },
        { provide: ActiveCartService, useValue: null },
      ],
    });
  }

  function testBedConnector() {
    service = TestBed.get(CartService as Type<CartService>);
    cartData = TestBed.get(CartDataService as Type<CartDataService>);
    store = TestBed.get(Store as Type<Store<StateWithCart>>);
    activeCart = TestBed.get(ActiveCartService as Type<ActiveCartService>);
  }

  const productCode = '1234';
  const userId = 'testUserId';
  const mockUserToken: UserToken = {
    userId,
    access_token: 'access_token',
    token_type: 'token_type',
    refresh_token: 'refresh_token',
    expires_in: 1,
    scope: ['scope'],
  };
  const cart = { code: 'testCartId', guid: 'testGuid', user: 'assigned' };
  const mockCartEntry: OrderEntry = {
    entryNumber: 0,
    product: { code: productCode },
    quantity: 1,
  };

  describe('without ActiveCartService dependency provided', () => {
    beforeEach(() => {
      configureTestingModule();
      testBedConnector();
    });

    it('should CartService be injected', () => {
      expect(service).toBeTruthy();
    });

    const loadOrMergeMethod = 'loadOrMerge';
    describe(loadOrMergeMethod, () => {
      describe('when the cart is not created', () => {
        it('should load the cart', () => {
          spyOn(store, 'dispatch').and.stub();
          cartData.cart = {};

          service[loadOrMergeMethod]();
          expect(store.dispatch).toHaveBeenCalledWith(
            new DeprecatedCartActions.LoadCart({
              userId: cartData.userId,
              cartId: OCC_CART_ID_CURRENT,
            })
          );
        });
      });
      describe('when the cart is created', () => {
        it('should merge the cart', () => {
          spyOn(store, 'dispatch').and.stub();
          cartData.cart = cart;

          service[loadOrMergeMethod]();
          expect(store.dispatch).toHaveBeenCalledWith(
            new DeprecatedCartActions.MergeCart({
              userId: cartData.userId,
              cartId: cartData.cart.guid,
            })
          );
        });
      });
      const guestCartMergeMethod = 'guestCartMerge';
      describe('when user is guest', () => {
        beforeEach(() => {
          spyOn(service, 'isGuestCart').and.returnValue(true);
          spyOn(store, 'dispatch').and.stub();

          cartData.cart = cart;
        });
        it('should delete guest cart', () => {
          service[loadOrMergeMethod]();
          expect(store.dispatch).toHaveBeenCalledWith(
            new DeprecatedCartActions.DeleteCart({
              userId: OCC_USER_ID_ANONYMOUS,
              cartId: cartData.cart.guid,
            })
          );
        });

        it('should create a new cart', () => {
          spyOn<any>(service, 'isCreated').and.returnValue(false);

          service[guestCartMergeMethod]();
          expect(store.dispatch).toHaveBeenCalledWith(
            new DeprecatedCartActions.CreateCart({ userId: cartData.userId })
          );
        });

        it('should copy content of guest cart to user cart', () => {
          spyOn<any>(service, 'isCreated').and.returnValue(true);
          spyOn(service, 'addEntries').and.stub();
          spyOn(service, 'getEntries').and.returnValues(
            of([mockCartEntry]),
            of([])
          );

          service[guestCartMergeMethod]();
          expect(service.addEntries).toHaveBeenCalledWith([mockCartEntry]);
        });
      });
    });

    describe('load', () => {
      it('should dispatch load with cartId when exists', () => {
        spyOn(store, 'dispatch').and.stub();
        cartData.cartId = cart.code;

        service['load']();
        expect(store.dispatch).toHaveBeenCalledWith(
          new DeprecatedCartActions.LoadCart({
            userId: cartData.userId,
            cartId: cartData.cartId,
          })
        );
      });
      it('should dispatch load with "current" for logged user without cartId', () => {
        spyOn(store, 'dispatch').and.stub();
        cartData.cartId = null;

        service['load']();
        expect(store.dispatch).toHaveBeenCalledWith(
          new DeprecatedCartActions.LoadCart({
            userId: cartData.userId,
            cartId: OCC_CART_ID_CURRENT,
          })
        );
      });
      it('should dispatch with cartId for anonymous user', () => {
        spyOn(store, 'dispatch').and.stub();
        cartData.cartId = cart.code;
        cartData.userId = OCC_USER_ID_ANONYMOUS;

        service['load']();
        expect(store.dispatch).toHaveBeenCalledWith(
          new DeprecatedCartActions.LoadCart({
            userId: cartData.userId,
            cartId: cartData.cartId,
          })
        );
      });
    });

    describe('addEntry', () => {
      it('should be able to add entry if cart exists', () => {
        store.dispatch(new DeprecatedCartActions.CreateCartSuccess(cart));
        spyOn(store, 'dispatch').and.callThrough();

        cartData.userId = userId;
        cartData.cart = cart;
        cartData.cartId = cart.code;

        service.addEntry(productCode, 2);

        expect(store.dispatch).toHaveBeenCalledWith(
          new CartActions.CartAddEntry({
            userId: userId,
            cartId: cart.code,
            productCode: productCode,
            quantity: 2,
          })
        );
      });

      it('should be able to add entry if cart does not exist', () => {
        store.dispatch(new DeprecatedCartActions.LoadCartSuccess({}));
        const spy = spyOn(store, 'dispatch').and.callThrough();

        cartData.userId = userId;
        cartData.cart = {};
        service.addEntry(productCode, 2);

        cartData.cartId = cart.code;
        store.dispatch(new DeprecatedCartActions.LoadCartSuccess(cart));

        expect(spy.calls.first().args).toEqual([
          new DeprecatedCartActions.CreateCart({
            userId: userId,
          }),
        ]);

        expect(spy.calls.mostRecent().args).toEqual([
          new CartActions.CartAddEntry({
            userId: userId,
            cartId: cart.code,
            productCode: productCode,
            quantity: 2,
          }),
        ]);
      });
    });

    describe('update CartEntry', () => {
      it('should be able to updateCartEntry with quantity > 0', () => {
        spyOn(store, 'dispatch').and.stub();

        cartData.userId = userId;
        cartData.cart = cart;
        cartData.cartId = cart.code;
        service.updateEntry('1', 1);

<<<<<<< HEAD
  describe('getOrCreateCart', () => {
    it('should create cart if cart does not exist', done => {
      const spy = spyOn(store, 'dispatch').and.callThrough();

      cartData.userId = userId;
      cartData.cart = {};
      service.getOrCreateCart().subscribe(() => {});

      setTimeout(() => {
        expect(spy.calls.first().args).toEqual([
          new CartActions.CreateCart({
            userId: userId,
          }),
        ]);
        done();
      });
    });

    it('should not create cart if cart exists', done => {
      store.dispatch(new CartActions.CreateCartSuccess(cart));
      spyOn(store, 'dispatch').and.callThrough();

      cartData.userId = userId;
      cartData.cart = cart;
      cartData.cartId = cart.code;
      service.getOrCreateCart().subscribe(() => {});

      setTimeout(() => {
        expect(store.dispatch).not.toHaveBeenCalledWith(
          new CartActions.CreateCart({ userId: userId })
        );
        done();
      });
    });
  });

  describe('update CartEntry', () => {
    it('should be able to updateCartEntry with quantity > 0', () => {
      spyOn(store, 'dispatch').and.stub();

      cartData.userId = userId;
      cartData.cart = cart;
      cartData.cartId = cart.code;
      service.updateEntry('1', 1);

      expect(store.dispatch).toHaveBeenCalledWith(
        new CartActions.CartUpdateEntry({
          userId: userId,
          cartId: cart.code,
          entry: '1',
          qty: 1,
        })
      );
    });

    it('should be able to updateCartEntry with quantity = 0', () => {
      spyOn(store, 'dispatch').and.stub();
      cartData.userId = userId;
      cartData.cart = cart;
      cartData.cartId = cart.code;
      service.updateEntry('1', 0);

      expect(store.dispatch).toHaveBeenCalledWith(
        new CartActions.CartRemoveEntry({
          userId: userId,
          cartId: cart.code,
          entry: '1',
        })
      );
=======
        expect(store.dispatch).toHaveBeenCalledWith(
          new CartActions.CartUpdateEntry({
            userId: userId,
            cartId: cart.code,
            entry: '1',
            qty: 1,
          })
        );
      });

      it('should be able to updateCartEntry with quantity = 0', () => {
        spyOn(store, 'dispatch').and.stub();
        cartData.userId = userId;
        cartData.cart = cart;
        cartData.cartId = cart.code;
        service.updateEntry('1', 0);

        expect(store.dispatch).toHaveBeenCalledWith(
          new CartActions.CartRemoveEntry({
            userId: userId,
            cartId: cart.code,
            entry: '1',
          })
        );
      });
>>>>>>> 35e678a3
    });

    describe('remove CartEntry', () => {
      it('should be able to removeCartEntry', () => {
        spyOn(store, 'dispatch').and.stub();
        cartData.userId = userId;
        cartData.cart = cart;
        cartData.cartId = cart.code;

        service.removeEntry(mockCartEntry);

        expect(store.dispatch).toHaveBeenCalledWith(
          new CartActions.CartRemoveEntry({
            userId: userId,
            cartId: cart.code,
            entry: mockCartEntry.entryNumber,
          })
        );
      });
    });

    describe('getLoaded', () => {
      it('should return a loaded state', () => {
        store.dispatch(new DeprecatedCartActions.CreateCartSuccess(cart));
        let result: boolean;
        service
          .getLoaded()
          .subscribe(value => (result = value))
          .unsubscribe();
        expect(result).toEqual(true);
      });
    });

<<<<<<< HEAD
  describe('getEntryForEntryNumber', () => {
    it('should return an entry', () => {
      const testCart: Cart = <Cart>{
        entries: [
          { entryNumber: 0, product: { code: 'code1' } },
          { entryNumber: 1, product: { code: 'code2' } },
        ],
      };
      store.dispatch(new CartActions.LoadCartSuccess(testCart));

      let result: OrderEntry;
      service
        .getEntryForEntryNumber(0)
        .subscribe(value => (result = value))
        .unsubscribe();
      expect(result).toEqual(testCart.entries[0]);
    });
    it('should emit empty entry if nothing was found', () => {
      const testCart: Cart = <Cart>{
        entries: [
          { entryNumber: 0, product: { code: 'code1' } },
          { entryNumber: 1, product: { code: 'code2' } },
        ],
      };
      store.dispatch(new CartActions.LoadCartSuccess(testCart));

      let hasEmitted = false;
      service
        .getEntryForEntryNumber(2)
        .subscribe(() => (hasEmitted = true))
        .unsubscribe();
      expect(hasEmitted).toBe(true);
    });
  });

  describe('getEntry', () => {
    it('should return an entry', () => {
      const testCart: Cart = <Cart>{
        entries: [
          { entryNumber: 0, product: { code: 'code1' } },
          { entryNumber: 1, product: { code: 'code2' } },
        ],
      };
      store.dispatch(new CartActions.LoadCartSuccess(testCart));

      let result: OrderEntry;
      service
        .getEntry('code1')
        .subscribe(value => (result = value))
        .unsubscribe();
      expect(result).toEqual(testCart.entries[0]);
    });

    it('should return the first entry in case product is present multiple times in the cart', () => {
      const testCart: Cart = <Cart>{
        entries: [
          { entryNumber: 0, product: { code: 'code1' } },
          { entryNumber: 1, product: { code: 'code2' } },
          { entryNumber: 2, product: { code: 'code2' } },
        ],
      };
      store.dispatch(new CartActions.LoadCartSuccess(testCart));

      let result: OrderEntry;
      service
        .getEntry('code2')
        .subscribe(value => (result = value))
        .unsubscribe();
      expect(result).toEqual(testCart.entries[1]);
    });

    it('should emit empty entry if nothing was found', () => {
      const testCart: Cart = <Cart>{
        entries: [
          { entryNumber: 0, product: { code: 'code1' } },
          { entryNumber: 1, product: { code: 'code2' } },
        ],
      };
      store.dispatch(new CartActions.LoadCartSuccess(testCart));

      let hasEmitted = false;
      service
        .getEntry('code3')
        .subscribe(() => (hasEmitted = true))
        .unsubscribe();
      expect(hasEmitted).toBe(true);
    });
  });

  describe('getEntries', () => {
    it('should return entries', () => {
      const testCart: Cart = <Cart>{
        entries: [
          { entryNumber: 0, product: { code: 'code1' } },
          { entryNumber: 1, product: { code: 'code2' } },
        ],
      };
      store.dispatch(new CartActions.LoadCartSuccess(testCart));

      let result: OrderEntry[];
      service
        .getEntries()
        .subscribe(value => (result = value))
        .unsubscribe();
      expect(result).toEqual(testCart.entries);
=======
    describe('getEntry', () => {
      it('should return an entry', () => {
        const testCart: Cart = <Cart>{
          entries: [
            { product: { code: 'code1' } },
            { product: { code: 'code2' } },
          ],
        };
        store.dispatch(new DeprecatedCartActions.LoadCartSuccess(testCart));

        let result: OrderEntry;
        service
          .getEntry('code1')
          .subscribe(value => (result = value))
          .unsubscribe();
        expect(result).toEqual(testCart.entries[0]);
      });
    });

    describe('getEntries', () => {
      it('should return entries', () => {
        const testCart: Cart = <Cart>{
          entries: [
            { product: { code: 'code1' } },
            { product: { code: 'code2' } },
          ],
        };
        store.dispatch(new DeprecatedCartActions.LoadCartSuccess(testCart));

        let result: OrderEntry[];
        service
          .getEntries()
          .subscribe(value => (result = value))
          .unsubscribe();
        expect(result).toEqual(testCart.entries);
      });
>>>>>>> 35e678a3
    });

    describe('getCartMergeComplete', () => {
      it('should return true when the merge is complete', () => {
        store.dispatch(
          new DeprecatedCartActions.MergeCartSuccess({
            cartId: 'cartId',
            userId: 'userId',
          })
        );
        let result: boolean;
        service
          .getCartMergeComplete()
          .subscribe(mergeComplete => (result = mergeComplete))
          .unsubscribe();
        expect(result).toEqual(true);
      });
    });

    describe('addEmail', () => {
      it('should be able to add email to cart', () => {
        spyOn(store, 'dispatch').and.stub();
        cartData.userId = userId;
        cartData.cart = cart;
        cartData.cartId = cart.code;

        service.addEmail('test@test.com');

        expect(store.dispatch).toHaveBeenCalledWith(
          new DeprecatedCartActions.AddEmailToCart({
            userId: userId,
            cartId: cart.code,
            email: 'test@test.com',
          })
        );
      });
    });

    describe('getAssignedUser', () => {
      it('should be able to return cart assigned user', () => {
        store.dispatch(new DeprecatedCartActions.CreateCartSuccess(cart));
        let result: any;
        service
          .getAssignedUser()
          .subscribe(value => (result = value))
          .unsubscribe();
        expect(result).toEqual('assigned');
      });
    });

    describe('isGuestCart', () => {
      it('should be able to return whether cart belongs to guest', () => {
        cartData.isGuestCart = true;
        expect(service.isGuestCart()).toBeTruthy();

        cartData.isGuestCart = false;
        expect(service.isGuestCart()).toBeFalsy();
      });
    });

    describe('addEntries', () => {
      beforeEach(() => {
        spyOn(store, 'dispatch').and.stub();
      });

      it('should add entries to the cart if cart HAS content', () => {
        service.addEntries([mockCartEntry]);

        expect(store.dispatch).toHaveBeenCalledWith(
          new CartActions.CartAddEntry({
            userId: cartData.userId,
            cartId: cartData.cartId,
            productCode: mockCartEntry.product.code,
            quantity: mockCartEntry.quantity,
          })
        );
      });
      it('should add entries to the cart if cart is empty', () => {
        service.addEntries([mockCartEntry]);

        expect(store.dispatch).toHaveBeenCalledWith(
          new CartActions.CartAddEntry({
            userId: cartData.userId,
            cartId: cartData.cartId,
            productCode: mockCartEntry.product.code,
            quantity: mockCartEntry.quantity,
          })
        );
      });
    });

    describe('isCreated', () => {
      it('should return false when guid is not present', () => {
        const result = service['isCreated']({});
        expect(result).toEqual(false);
      });
      it('should return true when guid is set', () => {
        const result = service['isCreated']({ guid: 'testGuid' });
        expect(result).toEqual(true);
      });
    });

    describe('isIncomplete', () => {
      it('should return true for empty object', () => {
        const result = service['isIncomplete']({});
        expect(result).toEqual(true);
      });
      it('should return false for cart with guid and code only', () => {
        const result = service['isIncomplete']({
          guid: 'testGuid',
          code: 'testCode',
        });
        expect(result).toEqual(true);
      });
      it('should return false for loaded cart', () => {
        const result = service['isIncomplete']({
          guid: 'testGuid',
          code: 'testCode',
          totalItems: 3,
          user: { name: 'name', uid: 'userId' },
        });
        expect(result).toEqual(false);
      });
    });

    describe('isJustLoggedIn', () => {
      it('should return true on change from not logged in to logged', () => {
        service['previousUserId'] = '';
        const result = service['isJustLoggedIn']('testUserId');
        expect(result).toEqual(true);
      });

      it('should return false on app initialization', () => {
        const result = service['isJustLoggedIn']('testUserId');
        expect(result).toEqual(false);
      });

      it('should return false when previous userId equals passed userId', () => {
        service['previousUserId'] = 'testUserId';
        const result = service['isJustLoggedIn']('testUserId');
        expect(result).toEqual(false);
      });

      it('should return false for missing userId or logout', () => {
        const result = service['isJustLoggedIn'](null);
        expect(result).toEqual(false);
      });
    });

    describe('getActive (_activeCart$)', () => {
      it('should not return or invoke other methods when cart is loading', done => {
        let result: Cart;

        service['loadOrMerge'] = jasmine.createSpy().and.callFake(() => {});
        service['load'] = jasmine.createSpy().and.callFake(() => {});

        service.getActive().subscribe(val => (result = val));

        store.dispatch(
          new DeprecatedCartActions.LoadCart({ userId, cartId: cart.guid })
        );

        setTimeout(() => {
          expect(result).toBeUndefined();
          expect(service['loadOrMerge']).not.toHaveBeenCalled();
          expect(service['load']).not.toHaveBeenCalled();
          done();
        });
      });

      it('should loadOrMerge cart for user that just logged in', done => {
        service['loadOrMerge'] = jasmine.createSpy().and.callFake(() => {});

        let result: Cart;
        service.getActive().subscribe(val => (result = val));

        // simulate setting empty previousUserId after app init
        service['previousUserId'] = '';

        userToken$.next(mockUserToken);
        setTimeout(() => {
          expect(service['loadOrMerge']).toHaveBeenCalled();
          expect(service['previousUserId']).toEqual(mockUserToken.userId);
          expect(result).toEqual({});
          done();
        });
      });

      it('should load cart when not fully loaded', done => {
        service['load'] = jasmine.createSpy().and.callFake(() => {});

        let result: Cart;
        service.getActive().subscribe(val => (result = val));
        store.dispatch(new DeprecatedCartActions.LoadCartSuccess(cart));

        setTimeout(() => {
          expect(service['load']).toHaveBeenCalled();
          expect(result).toEqual(undefined); // shouldn't return incomplete cart
          done();
        });
      });

      it('should load cart for logged user without cart', done => {
        service['load'] = jasmine.createSpy().and.callFake(() => {});

        service.getActive().subscribe();
        store.dispatch(new DeprecatedCartActions.ClearCart());
        userToken$.next(mockUserToken);
        setTimeout(() => {
          expect(service['load']).toHaveBeenCalled();
          done();
        });
      });

      it('should not load cart when loaded', done => {
        service['load'] = jasmine.createSpy().and.callFake(() => {});

        let result: Cart;
        service.getActive().subscribe(val => (result = val));
        const fullCart = {
          code: 'code',
          guid: 'guid',
          totalItems: 2,
          user: { name: 'name', user: 'userId' },
        };
        store.dispatch(new DeprecatedCartActions.LoadCartSuccess(fullCart));

        setTimeout(() => {
          expect(service['load']).not.toHaveBeenCalled();
          expect(result).toEqual(fullCart);
          done();
        });
      });
    });
  });

  describe('with ActiveCartService dependency provided', () => {
    const mockActiveCartService = {
      getActive() {},
      getEntries() {},
      getLoaded() {},
      getAddEntryLoaded() {},
      addEntry() {},
      updateEntry() {},
      removeEntry() {},
      getEntry() {},
      getAssignedUser() {},
      addEmail() {},
      isGuestCart() {},
      addEntries() {},
    };
    beforeEach(() => {
      configureTestingModule().overrideProvider(ActiveCartService, {
        useValue: mockActiveCartService,
      });
      testBedConnector();
    });

    it('getActive should invoke ActiveCartService getActive', () => {
      spyOn(activeCart, 'getActive');
      service.getActive();
      expect(activeCart['getActive']).toHaveBeenCalled();
    });

    it('getEntries should invoke ActiveCartService getEntries', () => {
      spyOn(activeCart, 'getEntries');
      service.getEntries();
      expect(activeCart['getEntries']).toHaveBeenCalled();
    });

    it('getLoaded should invoke ActiveCartService getLoaded', () => {
      spyOn(activeCart, 'getLoaded');
      service.getLoaded();
      expect(activeCart['getLoaded']).toHaveBeenCalled();
    });

    it('addEntry should invoke ActiveCartService addEntry', () => {
      spyOn(activeCart, 'addEntry');
      service.addEntry('testId', 1);
      expect(activeCart['addEntry']).toHaveBeenCalledWith('testId', 1);
    });

    it('removeEntry should invoke ActiveCartService removeEntry', () => {
      spyOn(activeCart, 'removeEntry');
      service.removeEntry({});
      expect(activeCart['removeEntry']).toHaveBeenCalledWith({});
    });

    it('updateEntry should invoke ActiveCartService updateEntry', () => {
      spyOn(activeCart, 'updateEntry');
      service.updateEntry('2', 1);
      expect(activeCart['updateEntry']).toHaveBeenCalledWith(2, 1);
    });

    it('getEntry should invoke ActiveCartService getEntry', () => {
      spyOn(activeCart, 'getEntry');
      service.getEntry('testProductId');
      expect(activeCart['getEntry']).toHaveBeenCalledWith('testProductId');
    });

    it('addEmail should invoke ActiveCartService addEmail', () => {
      spyOn(activeCart, 'addEmail');
      service.addEmail('test@email.com');
      expect(activeCart['addEmail']).toHaveBeenCalledWith('test@email.com');
    });

    it('getAssignedUser should invoke ActiveCartService getAssignedUser', () => {
      spyOn(activeCart, 'getAssignedUser');
      service.getAssignedUser();
      expect(activeCart['getAssignedUser']).toHaveBeenCalled();
    });

    it('isGuestCart should invoke ActiveCartService isGuestCart', () => {
      spyOn(activeCart, 'isGuestCart');
      service.isGuestCart();
      expect(activeCart['isGuestCart']).toHaveBeenCalled();
    });

    it('addEntries should invoke ActiveCartService addEntries', () => {
      spyOn(activeCart, 'addEntries');
      service.addEntries([]);
      expect(activeCart['addEntries']).toHaveBeenCalledWith([]);
    });
  });
});<|MERGE_RESOLUTION|>--- conflicted
+++ resolved
@@ -7,17 +7,11 @@
 import * as fromReducers from '../../cart/store/reducers/index';
 import { Cart } from '../../model/cart.model';
 import { OrderEntry } from '../../model/order.model';
-<<<<<<< HEAD
-import { OCC_USER_ID_ANONYMOUS } from '../../occ/utils/occ-constants';
-import { PROCESS_FEATURE } from '../../process/store/process-state';
-import * as fromProcessReducers from '../../process/store/reducers';
-=======
 import {
   OCC_CART_ID_CURRENT,
   OCC_USER_ID_ANONYMOUS,
 } from '../../occ/utils/occ-constants';
 import * as DeprecatedCartActions from '../store/actions/cart.action';
->>>>>>> 35e678a3
 import { StateWithCart } from '../store/cart-state';
 import { ActiveCartService } from './active-cart.service';
 import { CartDataService } from './cart-data.service';
@@ -262,77 +256,6 @@
         cartData.cartId = cart.code;
         service.updateEntry('1', 1);
 
-<<<<<<< HEAD
-  describe('getOrCreateCart', () => {
-    it('should create cart if cart does not exist', done => {
-      const spy = spyOn(store, 'dispatch').and.callThrough();
-
-      cartData.userId = userId;
-      cartData.cart = {};
-      service.getOrCreateCart().subscribe(() => {});
-
-      setTimeout(() => {
-        expect(spy.calls.first().args).toEqual([
-          new CartActions.CreateCart({
-            userId: userId,
-          }),
-        ]);
-        done();
-      });
-    });
-
-    it('should not create cart if cart exists', done => {
-      store.dispatch(new CartActions.CreateCartSuccess(cart));
-      spyOn(store, 'dispatch').and.callThrough();
-
-      cartData.userId = userId;
-      cartData.cart = cart;
-      cartData.cartId = cart.code;
-      service.getOrCreateCart().subscribe(() => {});
-
-      setTimeout(() => {
-        expect(store.dispatch).not.toHaveBeenCalledWith(
-          new CartActions.CreateCart({ userId: userId })
-        );
-        done();
-      });
-    });
-  });
-
-  describe('update CartEntry', () => {
-    it('should be able to updateCartEntry with quantity > 0', () => {
-      spyOn(store, 'dispatch').and.stub();
-
-      cartData.userId = userId;
-      cartData.cart = cart;
-      cartData.cartId = cart.code;
-      service.updateEntry('1', 1);
-
-      expect(store.dispatch).toHaveBeenCalledWith(
-        new CartActions.CartUpdateEntry({
-          userId: userId,
-          cartId: cart.code,
-          entry: '1',
-          qty: 1,
-        })
-      );
-    });
-
-    it('should be able to updateCartEntry with quantity = 0', () => {
-      spyOn(store, 'dispatch').and.stub();
-      cartData.userId = userId;
-      cartData.cart = cart;
-      cartData.cartId = cart.code;
-      service.updateEntry('1', 0);
-
-      expect(store.dispatch).toHaveBeenCalledWith(
-        new CartActions.CartRemoveEntry({
-          userId: userId,
-          cartId: cart.code,
-          entry: '1',
-        })
-      );
-=======
         expect(store.dispatch).toHaveBeenCalledWith(
           new CartActions.CartUpdateEntry({
             userId: userId,
@@ -358,7 +281,6 @@
           })
         );
       });
->>>>>>> 35e678a3
     });
 
     describe('remove CartEntry', () => {
@@ -392,113 +314,6 @@
       });
     });
 
-<<<<<<< HEAD
-  describe('getEntryForEntryNumber', () => {
-    it('should return an entry', () => {
-      const testCart: Cart = <Cart>{
-        entries: [
-          { entryNumber: 0, product: { code: 'code1' } },
-          { entryNumber: 1, product: { code: 'code2' } },
-        ],
-      };
-      store.dispatch(new CartActions.LoadCartSuccess(testCart));
-
-      let result: OrderEntry;
-      service
-        .getEntryForEntryNumber(0)
-        .subscribe(value => (result = value))
-        .unsubscribe();
-      expect(result).toEqual(testCart.entries[0]);
-    });
-    it('should emit empty entry if nothing was found', () => {
-      const testCart: Cart = <Cart>{
-        entries: [
-          { entryNumber: 0, product: { code: 'code1' } },
-          { entryNumber: 1, product: { code: 'code2' } },
-        ],
-      };
-      store.dispatch(new CartActions.LoadCartSuccess(testCart));
-
-      let hasEmitted = false;
-      service
-        .getEntryForEntryNumber(2)
-        .subscribe(() => (hasEmitted = true))
-        .unsubscribe();
-      expect(hasEmitted).toBe(true);
-    });
-  });
-
-  describe('getEntry', () => {
-    it('should return an entry', () => {
-      const testCart: Cart = <Cart>{
-        entries: [
-          { entryNumber: 0, product: { code: 'code1' } },
-          { entryNumber: 1, product: { code: 'code2' } },
-        ],
-      };
-      store.dispatch(new CartActions.LoadCartSuccess(testCart));
-
-      let result: OrderEntry;
-      service
-        .getEntry('code1')
-        .subscribe(value => (result = value))
-        .unsubscribe();
-      expect(result).toEqual(testCart.entries[0]);
-    });
-
-    it('should return the first entry in case product is present multiple times in the cart', () => {
-      const testCart: Cart = <Cart>{
-        entries: [
-          { entryNumber: 0, product: { code: 'code1' } },
-          { entryNumber: 1, product: { code: 'code2' } },
-          { entryNumber: 2, product: { code: 'code2' } },
-        ],
-      };
-      store.dispatch(new CartActions.LoadCartSuccess(testCart));
-
-      let result: OrderEntry;
-      service
-        .getEntry('code2')
-        .subscribe(value => (result = value))
-        .unsubscribe();
-      expect(result).toEqual(testCart.entries[1]);
-    });
-
-    it('should emit empty entry if nothing was found', () => {
-      const testCart: Cart = <Cart>{
-        entries: [
-          { entryNumber: 0, product: { code: 'code1' } },
-          { entryNumber: 1, product: { code: 'code2' } },
-        ],
-      };
-      store.dispatch(new CartActions.LoadCartSuccess(testCart));
-
-      let hasEmitted = false;
-      service
-        .getEntry('code3')
-        .subscribe(() => (hasEmitted = true))
-        .unsubscribe();
-      expect(hasEmitted).toBe(true);
-    });
-  });
-
-  describe('getEntries', () => {
-    it('should return entries', () => {
-      const testCart: Cart = <Cart>{
-        entries: [
-          { entryNumber: 0, product: { code: 'code1' } },
-          { entryNumber: 1, product: { code: 'code2' } },
-        ],
-      };
-      store.dispatch(new CartActions.LoadCartSuccess(testCart));
-
-      let result: OrderEntry[];
-      service
-        .getEntries()
-        .subscribe(value => (result = value))
-        .unsubscribe();
-      expect(result).toEqual(testCart.entries);
-=======
     describe('getEntry', () => {
       it('should return an entry', () => {
         const testCart: Cart = <Cart>{
@@ -535,7 +350,6 @@
           .unsubscribe();
         expect(result).toEqual(testCart.entries);
       });
->>>>>>> 35e678a3
     });
 
     describe('getCartMergeComplete', () => {
