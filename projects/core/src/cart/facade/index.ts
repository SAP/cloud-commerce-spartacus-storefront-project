export * from './cart-data.service';
export * from './cart.service';
<<<<<<< HEAD
export * from './active-cart.service';
=======
export * from './cart-voucher.service';
>>>>>>> 4af29690
<|MERGE_RESOLUTION|>--- conflicted
+++ resolved
@@ -1,7 +1,4 @@
 export * from './cart-data.service';
 export * from './cart.service';
-<<<<<<< HEAD
 export * from './active-cart.service';
-=======
-export * from './cart-voucher.service';
->>>>>>> 4af29690
+export * from './cart-voucher.service';