/*
 * SPDX-FileCopyrightText: 2024 SAP Spartacus team <spartacus-team@sap.com>
 *
 * SPDX-License-Identifier: Apache-2.0
 */

import { DOCUMENT, isPlatformBrowser } from '@angular/common';
import {
  InjectionToken,
  ModuleWithProviders,
  NgModule,
  PLATFORM_ID,
  inject,
} from '@angular/core';
import { provideFeatureTogglesFactory } from '../features-config';
import { provideConfigFactory } from './config-providers';
import { getCookie } from './utils/get-cookie';

export const TEST_CONFIG_COOKIE_NAME = new InjectionToken<string>(
  'TEST_CONFIG_COOKIE_NAME'
);

/**
 * Resolves JSON config from the cookie of the given name.
 *
 * Be aware of the cookie limitations (4096 bytes).
 *
 * CAUTION: DON'T USE IT IN PRODUCTION!
 */
export const TEST_CONFIG = new InjectionToken<any>('TEST_CONFIG', {
  providedIn: 'root',
  factory: () => {
    const cookieName: string = inject(TEST_CONFIG_COOKIE_NAME);
    const platform: any = inject(PLATFORM_ID);
    const document: Document = inject(DOCUMENT);

    if (isPlatformBrowser(platform) && cookieName) {
      const config = getCookie(document.cookie, cookieName);
      return parseConfigJSON(config);
    }
    return {};
  },
});

export function parseConfigJSON(config: string) {
  try {
    return JSON.parse(decodeURIComponent(config));
  } catch (_) {
    return {};
  }
}

export interface TestConfigModuleOptions {
  cookie: string;
}

/**
 * Designed/intended to provide dynamic configuration for testing scenarios ONLY (e.g. e2e tests).
 *
 * CAUTION: DON'T USE IT IN PRODUCTION! IT HASN'T BEEN REVIEWED FOR SECURITY ISSUES.
 */
@NgModule({})
export class TestConfigModule {
  /**
   * Injects JSON config from the cookie of the given name.
   *
   * Be aware of the cookie limitations (4096 bytes).
   *
   * CAUTION: DON'T USE IT IN PRODUCTION! IT HASN'T BEEN REVIEWED FOR SECURITY ISSUES.
   */
  static forRoot(
    options: TestConfigModuleOptions
  ): ModuleWithProviders<TestConfigModule> {
    return {
      ngModule: TestConfigModule,
      providers: [
        {
          provide: TEST_CONFIG_COOKIE_NAME,
          useValue: options?.cookie,
        },

<<<<<<< HEAD
        // eslint-disable-next-line @nx/workspace/use-provide-default-feature-toggles-factory -- the TestConfigModule deliberately wants to provide a high-priority feature toggles chunk, to win with default feature toggles chunks
        provideFeatureTogglesFactory(
          () => (inject(TEST_CONFIG) ?? {}).features
        ),
        // eslint-disable-next-line @nx/workspace/use-provide-default-config-factory -- the TestConfigModule deliberately wants to provide a high-priority config chunk, to win with default config chunks
=======
        // eslint-disable-next-line @nx/workspace/use-provide-default-feature-toggles-factory -- deliberately providing high priority FeatureToggles
        provideFeatureTogglesFactory(
          () => (inject(TEST_CONFIG) ?? {}).features
        ),
        // eslint-disable-next-line @nx/workspace/use-provide-default-config-factory -- deliberately providing a high priority FeatureConfig
>>>>>>> 63b71a67
        provideConfigFactory(() => inject(TEST_CONFIG)),
      ],
    };
  }
}<|MERGE_RESOLUTION|>--- conflicted
+++ resolved
@@ -79,19 +79,11 @@
           useValue: options?.cookie,
         },
 
-<<<<<<< HEAD
-        // eslint-disable-next-line @nx/workspace/use-provide-default-feature-toggles-factory -- the TestConfigModule deliberately wants to provide a high-priority feature toggles chunk, to win with default feature toggles chunks
-        provideFeatureTogglesFactory(
-          () => (inject(TEST_CONFIG) ?? {}).features
-        ),
-        // eslint-disable-next-line @nx/workspace/use-provide-default-config-factory -- the TestConfigModule deliberately wants to provide a high-priority config chunk, to win with default config chunks
-=======
         // eslint-disable-next-line @nx/workspace/use-provide-default-feature-toggles-factory -- deliberately providing high priority FeatureToggles
         provideFeatureTogglesFactory(
           () => (inject(TEST_CONFIG) ?? {}).features
         ),
         // eslint-disable-next-line @nx/workspace/use-provide-default-config-factory -- deliberately providing a high priority FeatureConfig
->>>>>>> 63b71a67
         provideConfigFactory(() => inject(TEST_CONFIG)),
       ],
     };
