--- conflicted
+++ resolved
@@ -78,17 +78,9 @@
           provide: TEST_CONFIG_COOKIE_NAME,
           useValue: options?.cookie,
         },
-<<<<<<< HEAD
+        // eslint-disable-next-line @nx/workspace/use-provide-default-config-factory
+        provideFeatureFlagsFactory(() => (inject(TEST_CONFIG) ?? {}).features),
         provideConfigFactory(() => inject(TEST_CONFIG)),
-        provideFeatureFlagsFactory(() => (inject(TEST_CONFIG) ?? {}).features),
-=======
-        // eslint-disable-next-line @nx/workspace/use-provide-default-config-factory
-        provideConfigFactory(configFromCookieFactory, [
-          TEST_CONFIG_COOKIE_NAME,
-          PLATFORM_ID,
-          DOCUMENT,
-        ]),
->>>>>>> f038d80b
       ],
     };
   }
