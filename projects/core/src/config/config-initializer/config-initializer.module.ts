/*
 * SPDX-FileCopyrightText: 2024 SAP Spartacus team <spartacus-team@sap.com>
 *
 * SPDX-License-Identifier: Apache-2.0
 */

import {
  APP_INITIALIZER,
  ModuleWithProviders,
  NgModule,
  Optional,
  inject,
} from '@angular/core';
import { lastValueFrom } from 'rxjs';
<<<<<<< HEAD
=======
import { LOCATION_INITIALIZED_MULTI } from '../../routing/location-initialized-multi/location-initialized-multi';
>>>>>>> 669cdf58
import { Config } from '../config-tokens';
import {
  CONFIG_INITIALIZER,
  CONFIG_INITIALIZER_FORROOT_GUARD,
  ConfigInitializer,
} from './config-initializer';
import { ConfigInitializerService } from './config-initializer.service';

export function configInitializerFactory(
  configInitializer: ConfigInitializerService,
  initializers: ConfigInitializer[]
): () => Promise<void> {
  const isReady = () => configInitializer.initialize(initializers);
  return isReady;
}

/**
 * @deprecated since 2211.22  - should not be a public API
 */
export function locationInitializedFactory(
  configInitializer: ConfigInitializerService
): Promise<Config> {
  return lastValueFrom(configInitializer.getStable());
}

@NgModule({})
export class ConfigInitializerModule {
  static forRoot(): ModuleWithProviders<ConfigInitializerModule> {
    return {
      ngModule: ConfigInitializerModule,
      providers: [
        {
          provide: CONFIG_INITIALIZER_FORROOT_GUARD,
          useValue: true,
        },
        {
          provide: APP_INITIALIZER,
          multi: true,
          useFactory: configInitializerFactory,
          deps: [
            ConfigInitializerService,
            [new Optional(), CONFIG_INITIALIZER],
          ],
        },
        {
          // Hold on the initial navigation until the Spartacus configuration is stable
          provide: LOCATION_INITIALIZED_MULTI,
          useFactory: () => {
            const configInitializer = inject(ConfigInitializerService);
            return () => lastValueFrom(configInitializer.getStable());
          },
          multi: true,
        },
      ],
    };
  }
}<|MERGE_RESOLUTION|>--- conflicted
+++ resolved
@@ -12,10 +12,7 @@
   inject,
 } from '@angular/core';
 import { lastValueFrom } from 'rxjs';
-<<<<<<< HEAD
-=======
 import { LOCATION_INITIALIZED_MULTI } from '../../routing/location-initialized-multi/location-initialized-multi';
->>>>>>> 669cdf58
 import { Config } from '../config-tokens';
 import {
   CONFIG_INITIALIZER,
