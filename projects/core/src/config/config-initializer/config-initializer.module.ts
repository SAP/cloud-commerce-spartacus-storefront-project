/*
 * SPDX-FileCopyrightText: 2022 SAP Spartacus team <spartacus-team@sap.com>
 *
 * SPDX-License-Identifier: Apache-2.0
 */

<<<<<<< HEAD
import { LOCATION_INITIALIZED } from '@angular/common';
=======
>>>>>>> 2abeaf78
import {
  APP_INITIALIZER,
  ModuleWithProviders,
  NgModule,
  Optional,
} from '@angular/core';
import { Config } from '../config-tokens';
import {
  ConfigInitializer,
  CONFIG_INITIALIZER,
  CONFIG_INITIALIZER_FORROOT_GUARD,
} from './config-initializer';
import { ConfigInitializerService } from './config-initializer.service';

export function configInitializerFactory(
  configInitializer: ConfigInitializerService,
  initializers: ConfigInitializer[]
): () => Promise<void> {
  const isReady = () => configInitializer.initialize(initializers);
  return isReady;
}

export function locationInitializedFactory(
  configInitializer: ConfigInitializerService
): Promise<Config> {
  return configInitializer.getStable().toPromise();
}

@NgModule({})
export class ConfigInitializerModule {
  static forRoot(): ModuleWithProviders<ConfigInitializerModule> {
    return {
      ngModule: ConfigInitializerModule,
      providers: [
        {
          provide: CONFIG_INITIALIZER_FORROOT_GUARD,
          useValue: true,
        },
        {
          provide: APP_INITIALIZER,
          multi: true,
          useFactory: configInitializerFactory,
          deps: [
            ConfigInitializerService,
            [new Optional(), CONFIG_INITIALIZER],
          ],
        },
        {
          // Hold on the initial navigation until the Spartacus configuration is stable
          provide: LOCATION_INITIALIZED,
          useFactory: locationInitializedFactory,
          deps: [ConfigInitializerService],
        },
      ],
    };
  }
}<|MERGE_RESOLUTION|>--- conflicted
+++ resolved
@@ -4,35 +4,31 @@
  * SPDX-License-Identifier: Apache-2.0
  */
 
-<<<<<<< HEAD
-import { LOCATION_INITIALIZED } from '@angular/common';
-=======
->>>>>>> 2abeaf78
 import {
   APP_INITIALIZER,
   ModuleWithProviders,
   NgModule,
   Optional,
 } from '@angular/core';
-import { Config } from '../config-tokens';
+import { ConfigInitializerService } from './config-initializer.service';
 import {
-  ConfigInitializer,
   CONFIG_INITIALIZER,
   CONFIG_INITIALIZER_FORROOT_GUARD,
+  ConfigInitializer,
 } from './config-initializer';
-import { ConfigInitializerService } from './config-initializer.service';
+import { LOCATION_INITIALIZED } from '@angular/common';
 
 export function configInitializerFactory(
   configInitializer: ConfigInitializerService,
   initializers: ConfigInitializer[]
-): () => Promise<void> {
+) {
   const isReady = () => configInitializer.initialize(initializers);
   return isReady;
 }
 
 export function locationInitializedFactory(
   configInitializer: ConfigInitializerService
-): Promise<Config> {
+) {
   return configInitializer.getStable().toPromise();
 }
 
