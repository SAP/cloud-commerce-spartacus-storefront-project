--- conflicted
+++ resolved
@@ -589,12 +589,6 @@
   useSiteThemeService?: boolean;
 
   /**
-<<<<<<< HEAD
-   * CDS/ISS is integrated into CAS. CAS uses different URL fomats for its services. This feature toggle can be use to
-   * switch the CDS modules to make use of the CAS URLs.
-   */
-  cdsCasEnabled?: boolean;
-=======
    * Enables the requirement that passwords cannot contain consecutive identical characters.
    *
    * When set to `true`, the app will enforce that passwords must not have consecutive
@@ -621,7 +615,12 @@
    *       in the future together with this feature toggle.
    */
   allPageMetaResolversEnabledInCsr?: boolean;
->>>>>>> cbff3319
+
+  /**
+   * CDS/ISS is integrated into CAS. CAS uses different URL fomats for its services. This feature toggle can be use to
+   * switch the CDS modules to make use of the CAS URLs.
+   */
+  cdsCasEnabled?: boolean;
 }
 
 export const defaultFeatureToggles: Required<FeatureTogglesInterface> = {
@@ -715,11 +714,8 @@
   occCartNameAndDescriptionInHttpRequestBody: false,
   cmsBottomHeaderSlotUsingFlexStyles: false,
   useSiteThemeService: false,
-<<<<<<< HEAD
-  cdsCasEnabled: false,
-=======
   enableConsecutiveCharactersPasswordRequirement: false,
   enablePasswordsCannotMatchInPasswordUpdateForm: false,
   allPageMetaResolversEnabledInCsr: false,
->>>>>>> cbff3319
+  cdsCasEnabled: false,
 };