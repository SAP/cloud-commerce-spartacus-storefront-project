/*
 * SPDX-FileCopyrightText: 2024 SAP Spartacus team <spartacus-team@sap.com>
 *
 * SPDX-License-Identifier: Apache-2.0
 */

// Let's NOT add here any wildcard property like
//  `[key: string]: boolean | undefined;`
// We want this interface to be STRICT and cause a compilation error when a removed property is used.
// Thanks to that, customers using a property that was recently removed, will know they have to adapt their code.
export interface FeatureTogglesInterface {
  /**
   * In 'CheckoutDeliveryModeComponent' and 'CheckReviewShippingComponent', it displays
   * the new delivery options translation
   */
  showDeliveryOptionsTranslation?: boolean;

  /**
   * In 'ProductListItemComponent' and 'ProductGridItemComponent', it hides the 'Add to cart' button
   * when a product does not have a defined price or its purchasable field is set to false
   */
  shouldHideAddToCartForUnpurchasableProducts?: boolean;

  /**
   * In `FormErrorsComponent` it uses more descriptive validation error messages
   * in all UI form fields existing before v2211.25.
   *
   * 1. The `FormErrorsComponent` uses new i18n keys:
   * `formErrors.labeled.<validatorName>` instead of `formErrors.<validatorName>`,
   * for example `formErrors.labeled.required` instead of `formErrors.required`.
   *
   * 2. The existing usages of `CustomFormValidators.passwordValidator` are replaced with
   * an array of new, more specific validators `CustomFormValidators.passwordValidators`
   * (with the plural `...Validators`)
   */
  formErrorsDescriptiveMessages?: boolean;

  /**
   * In `CheckoutPaymentFormComponent`, use the extracted billing address component instead of embedded billing address form.
   */
  useExtractedBillingAddressComponent?: boolean;

  /**
   * In `DpPaymentCallbackComponent` it shows the billing address form.
   */
  showBillingAddressInDigitalPayments?: boolean;

  /**
   * In `QuoteLinksComponent` it shows the download button.
   * API for this button is available in commerce 2211.16 and above
   */
  showDownloadProposalButton?: boolean;

  /**
   * In `ProductSummaryComponent` it shows the promotions info.
   */
  showPromotionsInPDP?: boolean;

  /**
   * In `ASM` it shows searching customer by order ID.
   */
  showSearchingCustomerByOrderInASM?: boolean;

  /**
   * New REDESIGNED search-box component
   */
  searchBoxV2?: boolean;

  /**
   * Some Changes for input of cart Number and text of Customer360View in ASM view
   */
  showStyleChangesInASM?: boolean;

  /**
   * In `SearchBoxComponent` it shows the recent searches.
   */
  recentSearches?: boolean;

  /**
   * In `SearchBoxComponent` it shows the trending searches.
   */
  trendingSearches?: boolean;

  /**
   * In `InvoicesListComponent` it sorts invoices by the date of the invoice itself.
   * Previously the sorting was done by the date of creating an invoice entry.
   */
  pdfInvoicesSortByInvoiceDate?: boolean;

  /**
   * In `CardComponent` it truncates the paragraph text
   * (analogically to the existing truncating of the label).
   */
  storeFrontLibCardParagraphTruncated?: boolean;

  /**
   * When enabled, the batch API is used `ProductCarouselComponent` to load products. It increases the component's performance.
   *
   * _NOTE_: When flag is enabled, custom OCC config for the `productSearch` endpoint has to be adjusted to have an object representation:
   * ```js
   * backend: {
   *    occ: {
   *      endpoints: {
   *         productSearch: {
   *           default: '...',
   *           carousel: '...',
   *           carouselMinimal: '...',
   *         },
   *       },
   *     },
   *   }
   * ```
   */
  useProductCarouselBatchApi?: boolean;

  /**
   * In `ConfiguratorAttributeDropDownComponent`, `ConfiguratorAttributeSingleSelectionImageComponent`
   * and in 'ConfiguratorAttributeMultiSelectionImageComponent' some HTML changes were done
   * to render read-only attribute with images and a long description at the value level accordingly.
   *
   * In `cx-configurator-price`, `cx-configurator-show-more`,`cx-configurator-attribute-drop-down`,
   * `cx-configurator-attribute-selection-image`, `cx-configurator-attribute-single-selection-bundle-dropdown`,
   * `cx-configurator-attribute-type` and `cx-configurator-form-group` some styling changes were done
   * to render read-only attribute with images and a long description at the value level accordingly.
   */
  productConfiguratorAttributeTypesV2?: boolean;

  /**
   * In a server environment (SSR or Prerendering) it propagates all errors caught in Angular app
   * (in the Angular's `ErrorHandler` class) to the server layer.
   *
   * In SSR, such a propagation allows the server layer (e.g. ExpressJS) for handling those errors,
   * e.g. sending a proper Error Page in response to the client,
   * instead of a rendered HTML that is possibly malformed due to the occurred error.
   */
  propagateErrorsToServer?: boolean;

  /**
   * In SSR, the following errors will be printed to logs (and additionally can also
   * be forwarded to ExpressJS if only the other feature toggle `propagateErrorsToServer` is enabled):
   *
   * 1. any outgoing HTTP request error (4xx-5xx status)
   * 2. any NgRx action with the `error` property
   */
  ssrStrictErrorHandlingForHttpAndNgrx?: boolean;

  /**
   * The product configuration UI is completely re-rendered after each UI interaction. This may lead to performance issues for large configuration models,
   * where a lot of attributes (>50) and/or a lot of possible values per attribute (>50) are rendered on the UI.
   *
   * When this feature toggle is activated, only these parts of the UI are re-rendered, that actually changed, significantly (up to factor 10) improving rendering performance for large models.
   *
   * Please note, this will influence how the pricing requests are processed and rendered.
   * Instead of merging the prices into the configuration model, which effectively triggers re-rendering the whole UI-Component tree,
   * the price supplements are kept in a separate subtree of the model, so that attribute components can react independently on pricing changes using the `ConfiguratorDeltaRenderingService`.
   *
   * Hence, it is advised to do full regression testing after activation of this flag and before rolling this out to production.
   */
  productConfiguratorDeltaRendering?: boolean;

  /**
   * Adds asterisks to required form fields in all components existing before v2211.20
   */
  a11yRequiredAsterisks?: boolean;

  /**
   * In `QuantityCounterComponent` the numeric input is no longer made focused
   * after an increment/decrement button is clicked.
   */
  a11yQuantityOrderTabbing?: boolean;

  /**
   * Improves keyboard navigation inside of 'NavigationUIComponent'.
   */
  a11yNavigationUiKeyboardControls?: boolean;

  /**
   * Improves screen reader(VoiceOver, JAWS) narration of menu buttons inside of 'NavigationUIComponent'.
   */
  a11yNavMenuExpandStateReadout?: boolean;

  /**
   * Fixes heading gap present in 'OrderConfirmationItemsComponent' template.
   */
  a11yOrderConfirmationHeadingOrder?: boolean;

  /**
   * Improves accessibility of 'StarRatingComponent' i.e.
   * Provides a clear rating value to screen readers.
   * Includes information on whether it is interactive.
   */
  a11yStarRating?: boolean;

  /**
   * 'ViewComponent' will trigger an assistive message after active view changes.
   */
  a11yViewChangeAssistiveMessage?: boolean;

  /**
   * Prevent horizontal scroll appearing on smaller screens for `CartItemListComponent`, `AddedToCartDialogComponent`
   */
  a11yPreventHorizontalScroll?: boolean;

  /**
   * Refocuses inside of 'ReorderDialogComponent' after its content updates.
   */
  a11yReorderDialog?: boolean;

  /**
   * Element containing the 'PopoverDirective' will be refocused after the popover is closed.
   */
  a11yPopoverFocus?: boolean;

  /**
   * Adds Datepicker label and corrects heading order for 'CheckoutScheduleReplenishmentOrderComponent'.
   */
  a11yScheduleReplenishment?: boolean;

  /**
   * When 'ScrollToTopComponent' is trigged with a keyboard, focus remains on the
   * button and preserves the user's context.
   */
  a11yScrollToTop?: boolean;

  /**
   * Fixes 'cx-saved-cart-list-label' dissapering on 200% zoom in 'SavedCartListComponent'.
   */
  a11ySavedCartsZoom?: boolean;

  /**
   * Stops dropdown options labels from truncating inside 'ProductListComponent'.
   */
  a11ySortingOptionsTruncation?: boolean;

  /**
   * Fixes unnecessarily expanded focus indicator in 'ProductListItemComponent' and 'AddToSavedCartComponent'.
   * Modifies dialog styles to stop the focus indicator from expanding when 'close' button is focused.
   */
  a11yExpandedFocusIndicator?: boolean;

  /**
   * Fixes 'CheckoutDeliveryModeComponent' losing focus after delivery methods update.
   */
  a11yCheckoutDeliveryFocus?: boolean;

  /**
   * Prevents the focus indicator of 'VisibleFocusDirective' from overflowing on mobile/while zoomed.
   */
  a11yMobileVisibleFocus?: boolean;

  /**
   * Improves screen reader readout of 'BannerComponent' on organization page.
   * The anchor tag will no longer contain unnecessary text that would otherwise be read out.
   */
  a11yOrganizationsBanner?: boolean;

  /**
   * Corrects heading order inside 'ListComponent' template.
   */
  a11yOrganizationListHeadingOrder?: boolean;

  /**
   * In `ImportToNewSavedCartFormComponent`,`ImportEntriesFormComponent` after selecting a file
   * confirmation message is displayed and read out
   */
  a11yCartImportConfirmationMessage?: boolean;

  /**
   * Changes 'order days' check list into a fieldset inside of 'CheckoutScheduleReplenishmentOrderComponent'.
   */
  a11yReplenishmentOrderFieldset?: boolean;

  /**
   * Corrects oversized focus indicator from list items inside 'ListComponent'.
   */
  a11yListOversizedFocus?: boolean;

  /**
   * Adjuststs the styles of 'StoreFinderMapComponent' to stop the Google map from overflowing on zoomed/mobile screens.
   * Includes DOM changes to 'StoreFinderStoreDescriptionComponent' improving the screen reader experience.
   */
  a11yStoreFinderOverflow?: boolean;

  /**
   * `StorefrontComponent` focuses on the first navigation item after hamburger menu expansion
   */
  a11yMobileFocusOnFirstNavigationItem?: boolean;

  /**
   * Corrects heading order inside 'OrderSummaryComponent' template.
   */
  a11yCartSummaryHeadingOrder?: boolean;

  /**
   * Improves focus behaviour of 'SearchBoxComponent'.
   * On mobile, search box will no longer open on focus.
   */
  a11ySearchBoxMobileFocus?: boolean;

  /**
   * Modifies 'FacetComponent' to enable keyboard navigation for facets in the product list page.
   */
  a11yFacetKeyboardNavigation?: boolean;

  /**
   * Allows users to navigate through the list of units using the arrow keys.
   * Enables keyboard controls inside 'ToggleLinkCellComponent' and
   * adjusts 'ListComponent' styles to accomodate.
   */
  a11yUnitsListKeyboardControls?: boolean;

  /**
   * Adds label to the `SearchBoxComponent` search input
   */
  a11ySearchboxLabel?: boolean;

  /**
   * When set to `true`, product titles in `CartItemComponent`, `QuickOrderItemComponent`, `WishListItemComponent`
   * adopt a more link-like style, appearing blue with an underline. This enhances visual cues for clickable elements,
   * providing a more intuitive user experience.
   */
  a11yCartItemsLinksStyles?: boolean;

  /**
   * If enabled, the "Select this address/payment" button
   * will not be displayed in `CheckoutPaymentMethodComponent`
   * and `CheckoutDeliveryAddressComponent` when the address
   * or payment method is already selected.
   */
  a11yHideSelectBtnForSelectedAddrOrPayment?: boolean;

  /**
   * If enabled, the "Checkout Shipping address/Payment" views
   * will have a more a11y friendly selected label, including the context
   * indicating weather the user is on a selected Address or Payment regsion.
   */
  a11ySelectLabelWithContextForSelectedAddrOrPayment?: boolean;

  /**
   * Determines whether the controls in the `CarouselComponent` are focusable and accessible from the keyboard.
   */
  a11yFocusableCarouselControls?: boolean;

  /**
   * Enables only Tab/Shift+Tab keyboard navigation in dialogs and preserved default scrolling behaviour of up/down keys.
   * Components:
   * - `PickupOptionDialogComponent`
   */
  a11yUseTrapTabInsteadOfTrapInDialogs?: boolean;

  /**
   * In `CmsGuardsService`, it uses the `GuardsComposer` instead of
   * calling its own deprecated method `canActivateGuard()`.
   */
  cmsGuardsServiceUseGuardsComposer?: boolean;

  /**
   * In `CartQuickOrderFormComponent` it stops calling the deprecated method
   * `watchAddEntryFailEvent()`, which listens to the `CartAddEntryFailEvent`.
   *
   * It avoids showing an unnecessary duplicated error message on the failure
   * of adding to the cart.
   */
  cartQuickOrderRemoveListeningToFailEvent?: boolean;

  /**
   * Adds a keyboard accessible zoom button to the `ProductImageZoomViewComponent`.
   */
  a11yKeyboardAccessibleZoom?: boolean;

  /**
   * Sets 'linkable' property in 'CellComponent' to be false by default.
   * Modifies all table configs to acomodate this change.
   * This stops unnecessary anchor tags from being rendered in the table cells.
   */
  a11yOrganizationLinkableCells?: boolean;

  /**
   * Stops the focus indicator from overflowing and being obstructed by other elements.
   * Modifies the 'visible-focus' mixin. Includes style changes for:
   * `StarRatingComponent`, `AddToWishListComponent`, `StarRatingComponent`, `SkipLinkComponent`,
   * `StoreComponent`, `SetPreferredStoreComponent`, `WishListComponent`
   */
  a11yVisibleFocusOverflows?: boolean;

  /**
   * When enabled then on mobile(320px) responsive view:
   * 1. `ProductListComponent` - grid view button is aligned correctly
   * 2. `QuickOrderFormComponent` - search combobox options are not truncated
   * 3. `BreadcrumbComponent` - breadcrumb heading is not truncated
   * 4. `CheckoutProgressMobileTopComponent` - checkout step names do not have huge vertical white space
   */
  a11yTruncatedTextForResponsiveView?: boolean;

  /**
   * When enabled focus outline on the close button inside `ProductImageZoomDialogComponent`
   * will be fully visible
   */
  a11yCloseProductImageBtnFocus?: boolean;

  /**
   * Modifies getAriaLabel method in 'PaginationComponent' to return a sematic label.
   */
  a11ySemanticPaginationLabel?: boolean;

  /**
   * When using CartItemListComponent as an outlet ([cxOutlet]="CartOutlets.CART_ITEM_LIST"):
   * prevents the form from being recreated when neither the items nor other dependent properties (e.g., readonly) have changed.
   */
  a11yPreventCartItemsFormRedundantRecreation?: boolean;

  /**
   * Prevents screen reader from stopping on invisible elements when being in read mode for `BreadcrumbComponent`, `QuickOrderFormComponent`
   */
  a11yPreventSRFocusOnHiddenElements?: boolean;

  /**
   * In `LoginComponent` the outline of "My Account" link when focused will not cover the user name
   */
  a11yMyAccountLinkOutline?: boolean;

  /**
   * Improve colour contrast in the demonstration theme Santorini
   * to comply with accessibility standards. On activation, colour
   * assignations for all UI elements will change and previous keyboard
   * focus-ring gets replaced by a new bi-colour focus-ring.
   *
   * Note: If you're not using in your app the `StorefrontComponent`
   *       (`<cx-storefront>`) from Spartacus, then you'll need to also add
   *       the following line to the constructor of your app's root component:
   *
   * ```
   * constructor() {
   *   useFeatureStyles('a11yImproveContrast');
   * }
   * ```
   */
  a11yImproveContrast?: boolean;

  /**
   * Moves input elements of 'NotificationPreferenceComponent' into a fieldset.
   */
  a11yNotificationPreferenceFieldset?: boolean;

  /**
   * Modifies the template of 'WishListComponent'.
   * Empty wishlist notification will be displayed in a paragraph instead of a heading.
   */
  a11yEmptyWishlistHeading?: boolean;

  /**
   * Removes the `tabindex` attribute from the `StorefrontComponent`.
   * This helps to reduce the screen reader bloat.
   */
  a11yScreenReaderBloatFix?: boolean;

  /**
   * When enabled the button-like UI elements will use `<button>` under the hood instead of `<a>`
   * in the following components: `AddedToCartDialogComponent`, `ForgotPasswordComponent`,
   * `LoginRegisterComponent`, `ConfigureProductComponent`, `AnonymousConsentDialogComponent`,
   * `StoreSearchComponent`, `AddToSavedCartComponent`, `PickupOptionsComponent`
   */
  a11yUseButtonsForBtnLinks?: boolean;

  /**
   * Enables the use of TabComponent in the PLP and PDP page to replace some functionality
   * of the FacetListComponent and TabParagraphComponent to make then keyboard accessible
   * and responsive in tab and accordion stles.
   */
  a11yTabComponent?: boolean;

  /**
   * `ProductImageZoomProductImagesComponent`, `ProductImageZoomThumbnailsComponent` - enable
   * arrow keys navigation for the carousel
   */
  a11yCarouselArrowKeysNavigation?: boolean;

  /**
   * Use tabs instead of radio group for pickup options. Improves SR narration and keyboard navigation pattern.
   * Modified components:
   *  - `PickupOptionsComponent`
   *  - `PdpPickupOptionsContainerComponent`
   *  - `CartPickupOptionsContainerComponent`
   *  - `AddToCartComponent`
   */
  a11yPickupOptionsTabs?: boolean;

  /**
   * `AnonymousConsentDialogComponent` - after consent was given/withdrawn the notification
   * will be displayed
   * `ConsentManagementComponent` - improve stability of notifications announcements by VoiceOver
   * `ConsentManagementFormComponent` - only pronounce the title of the consent by default
   */
  a11yNotificationsOnConsentChange?: boolean;

  /**
   * When enabled disable "Apply" button in promo code component in cart for empty input,
   * disable "Add" button in quick order component when input is empty and remove
   * required validators for both inputs
   */
  a11yDisabledCouponAndQuickOrderActionButtonsInsteadOfRequiredFields?: boolean;

  /**
   * In `FacetListComponent` dialog view focus will be moved to the first facet
   * after single-select facet selection.
   * New "Back To Results" button is added
   */
  a11yFacetsDialogFocusHandling?: boolean;

  /**
   * `StorefrontComponent`: Prevents header links from wrapping on smaller screen sizes
   */
  headerLayoutForSmallerViewports?: boolean;

  /**
   * Enables radio group fieldset for 'CheckoutDeliveryModeComponent' form
   * and further improves its screen reader readout.
   */
  a11yDeliveryModeRadiogroup?: boolean;

  /**
   * Removes 'aria-live' from 'StoreFinderComponent' and adds 'alert' role to child components elements.
   */
  a11yStoreFinderAlerts?: boolean;

  /**
   * Stops the icon inside 'FormErrorsComponent' from being read out by screen readers.
   */
  a11yFormErrorMuteIcon?: boolean;

  /**
   * `MessageComponent` gets focused after a message with an action is rendered.
   */
  a11yCxMessageFocus?: boolean;

  /**
   * Replaces buttons resembling links with tetriary buttons in the following components:
   * `AddToWishListComponent`, `ProductIntroComponent`, `ProductImageZoomTriggerComponent`
   */
  a11yLinkBtnsToTertiaryBtns?: boolean;

  /**
   * Aria-live inside the 'BreadcrumbComponent' will be toggled based on the active element.
   * This removes the repeated announcement of the page title.
   */
  a11yRepeatedPageTitleFix?: boolean;

  /**
   * 'NgSelectA11yDirective' will now provide a count of items for each availble option.
   * Including this count in aria-label will help screen readers to provide more context to the user.
   */
  a11yNgSelectOptionsCount?: boolean;

  /**
   * 'NgSelectA11yDirective' will close a dropdown with options on Escape key press
   * when a screen reader is used.
   */
  a11yNgSelectCloseDropdownOnEscape?: boolean;

  /**
   * Removes duplicated error message from 'CancelOrderComponent'.
   */
  a11yRepeatedCancelOrderError?: boolean;

  /**
   * Mofifies the template of 'AddedToCartDialogComponent' to retain the focus after the cart is updated.
   * Improves its screen reader readout.
   */
  a11yAddedToCartActiveDialog?: boolean;

  /**
   * Modifies the 'NgSelectA11yDirective' to improve the sorting dropdown screen reader experience on mobile devices.
   */
  a11yNgSelectMobileReadout?: boolean;

  /**
   * When enabled, the form in 'PickupOptionsComponent' will be wrapped in a fieldset and contain a legend.
   */
  a11yDeliveryMethodFieldset?: boolean;

  /**
   * In 'ProductReviewsComponent' the 'show more/less reviews' button will no longer loose focus on activation.
   */
  a11yShowMoreReviewsBtnFocus?: boolean;

  /**
   * Fixes `aria-controls` attribute in the 'QuickOrderFormComponent' combobox.
   */
  a11yQuickOrderAriaControls?: boolean;

  /**
   * Removes the element with `role="status"` attribute from subpage components.
   * The 'Loaded, empty status' message will no longer be present for the screen readers.
   */
  a11yRemoveStatusLoadedRole?: boolean;

  /**
   * Changes modal title elements form divs into headings. Affects modals before version 2211.27.
   */
  a11yDialogsHeading?: boolean;

  /**
   * When enabled, the focus will be returned to the trigger element after the dialog is closed.
   * Affected components: 'AddtoCartComponent', 'PickupOptionsComponent', CartPickupOptionsContainerComponent, PDPPickupOptionsContainerComponent
   */
  a11yDialogTriggerRefocus?: boolean;

  /**
   * The 'AddToWishListComponent' will restore focus to the button after adding or removing an item from the wishlist.
   */
  a11yAddToWishlistFocus?: boolean;

  /**
   * `SearchBoxComponent` should no longer lose focus after closing the popup the esc key.
   */
  a11ySearchBoxFocusOnEscape?: boolean;

  /**
   * Stops the inputs value from obstructing the 'PasswordVisibilityToggleComponent'.
   */
  a11yPasswordVisibliltyBtnValueOverflow?: boolean;

  /**
   * In `ItemCounterComponenet`, Remove button no longer lose focus after activating when count is 2.
   * Add button no longer lose focus after activating when count is `max - 1`.
   */
  a11yItemCounterFocus?: boolean;

  /**
   * `ProductIntroComponent` should now scroll to the Review tab on the first click of the 'Show Review' button.
   */
  a11yScrollToReviewByShowReview?: boolean;

  /**
   * `StoreComponent and MyPreferredStoreComponent` an icon in a button that triggers showing
   * store's opening hours has an acceptable contrast ratio in a default theme
   */
  a11yViewHoursButtonIconContrast?: boolean;

  /**
   * `Checkout` add a landmarks to content representing steps
   */
  a11yCheckoutStepsLandmarks?: boolean;

  /**
   * In `CartItemListComponent`, change QTY into Quantity.
   */
  a11yQTY2Quantity?: boolean;

  /**
<<<<<<< HEAD
   * In `UnitFormComponent`, set 'clearable' as false for select of `ApprovalProcess`.
   */
  a11yApprovalProcessWithNoClearable?: boolean;
=======
   * Changes the success message of successful registration to be more informative. Affects `RegisterComponentService`.
   */
  a11yPostRegisterSuccessMessage?: boolean;

  /**
   * In `CardComponent`, place `Delete` button before `Cancel` button.
   */
  a11yDeleteButton2First?: boolean;

  /**
   * In `AddedToCartDialogComponent`, `Updating cart...` should no longer read by a screen reader.
   */
  a11yUpdatingCartNoNarration?: boolean;
>>>>>>> a924396e

  /**
   * In OCC cart requests, it puts parameters of a cart name and cart description
   * into a request body, instead of query params.
   * This toggle is used in the following classes: `OccCartAdapter`, `OccSavedCartAdapter`, `SavedCartOccModule`, `CartBaseOccModule`.
   */
  occCartNameAndDescriptionInHttpRequestBody?: boolean;

  /**
   * When enabled, styles for the `cx-bottom-header-slot` class will be applied. These styles are necessary to display
   * customization buttons in the BottomHeaderSlot in SmartEdit.
   */
  cmsBottomHeaderSlotUsingFlexStyles?: boolean;

  /**
   * 1. It uses the new `SiteThemeService` as the source of truth for the "site theme" value
   * (this value can change over time, e.g. when selecting new value in the new `SiteThemeSwitcherComponent`).
   * Previously the "site theme" could be set only on the page start (via the static config `config.context.theme` or via CMS, when using the feature of the "automatic site-context configuration").
   * 2. Now, when no custom theme is selected, the default theme value is an empty string `''`,
   * unless you configure it differently via the global config `config.context.theme` (or via CMS).
   * Previously, there the non-defined theme had a value `undefined`.
   */
  useSiteThemeService?: boolean;

  /**
   * Enables the requirement that passwords cannot contain consecutive identical characters.
   *
   * When set to `true`, the app will enforce that passwords must not have consecutive
   * identical characters (e.g., "aa", "11", or "$$" are not allowed).
   */
  enableConsecutiveCharactersPasswordRequirement?: boolean;

  /**
   * Enables a validation that prevents new passwords from matching the current password
   * in the password update form.
   *
   * When set to `true`, the user will not be allowed to reuse their current password
   * when updating their password. The app will check that the new password does not match
   * the old password.
   */
  enablePasswordsCannotMatchInPasswordUpdateForm?: boolean;

  /**
   * Enables *all* page meta resolvers in Client-Side Rendering (CSR),
   * ignoring the configuration option set for specific resolvers
   * `config.pageMeta.resolvers[index].disabledInCsr`.
   *
   * Note: The config option `disabledInCsr` is now deprecated and will be removed
   *       in the future together with this feature toggle.
   */
  allPageMetaResolversEnabledInCsr?: boolean;

  /**
   * When enabled, allows to provide extended formats and media queries for <picture> element if used in MediaComponent.
   *
   * Important: After activation default HTML element in MediaComponent will be `<img>`
   * Only BannerComponent has passed `'picture'` value. If you need to use `<picture>` HTML element
   * you need to pass `[elementType]="'picture'"` to `<cx-media>`
   *
   * For proper work requires `pictureElementFormats`  provided in media config:
   *  ```ts
   * provideConfig({
   *   pictureElementFormats: {
   *    mediaQueries: {
   *     'max-width': '767px',
   *      ...
   *    },
   *    width: 50,
   *    height: 50,
   *   },
   * })
   * ```
   *
   * After activating this toggle, new inputs in `MediaComponent` — specifically
   * `width`, `height`, and `sizes` — will be passed to the template as HTML attributes.
   *
   * Toggle activates `@Input() elementType: 'img' | 'picture' = 'img'` in `MediaComponent`
   *
   */
  useExtendedMediaComponentConfiguration?: boolean;
}

export const defaultFeatureToggles: Required<FeatureTogglesInterface> = {
  showDeliveryOptionsTranslation: false,
  formErrorsDescriptiveMessages: false,
  showSearchingCustomerByOrderInASM: false,
  showStyleChangesInASM: false,
  shouldHideAddToCartForUnpurchasableProducts: false,
  useExtractedBillingAddressComponent: false,
  showBillingAddressInDigitalPayments: false,
  showDownloadProposalButton: false,
  showPromotionsInPDP: true,
  searchBoxV2: false,
  recentSearches: true,
  trendingSearches: false,
  pdfInvoicesSortByInvoiceDate: true,
  storeFrontLibCardParagraphTruncated: true,
  useProductCarouselBatchApi: false,
  productConfiguratorAttributeTypesV2: true,
  propagateErrorsToServer: false,
  ssrStrictErrorHandlingForHttpAndNgrx: false,
  productConfiguratorDeltaRendering: false,
  a11yRequiredAsterisks: true,
  a11yQuantityOrderTabbing: true,
  a11yNavigationUiKeyboardControls: true,
  a11yNavMenuExpandStateReadout: false,
  a11yOrderConfirmationHeadingOrder: true,
  a11yStarRating: true,
  a11yViewChangeAssistiveMessage: true,
  a11yPreventHorizontalScroll: false,
  a11yReorderDialog: true,
  a11yPopoverFocus: true,
  a11yScheduleReplenishment: true,
  a11yScrollToTop: true,
  a11ySavedCartsZoom: true,
  a11ySortingOptionsTruncation: true,
  a11yExpandedFocusIndicator: true,
  a11yCheckoutDeliveryFocus: true,
  a11yMobileVisibleFocus: true,
  a11yOrganizationsBanner: true,
  a11yOrganizationListHeadingOrder: true,
  a11yCartImportConfirmationMessage: false,
  a11yReplenishmentOrderFieldset: true,
  a11yListOversizedFocus: true,
  a11yStoreFinderOverflow: true,
  a11yMobileFocusOnFirstNavigationItem: false,
  a11yCartSummaryHeadingOrder: true,
  a11ySearchBoxMobileFocus: false,
  a11yFacetKeyboardNavigation: false,
  a11yUnitsListKeyboardControls: true,
  a11yCartItemsLinksStyles: true,
  a11ySearchboxLabel: false,
  a11yHideSelectBtnForSelectedAddrOrPayment: false,
  a11ySelectLabelWithContextForSelectedAddrOrPayment: false,
  a11yFocusableCarouselControls: true,
  a11yUseTrapTabInsteadOfTrapInDialogs: false,
  cmsGuardsServiceUseGuardsComposer: false,
  cartQuickOrderRemoveListeningToFailEvent: true,
  a11yKeyboardAccessibleZoom: false,
  a11yOrganizationLinkableCells: false,
  a11yVisibleFocusOverflows: false,
  a11yTruncatedTextForResponsiveView: false,
  a11ySemanticPaginationLabel: false,
  a11yPreventCartItemsFormRedundantRecreation: false,
  a11yPreventSRFocusOnHiddenElements: false,
  a11yMyAccountLinkOutline: false,
  a11yCloseProductImageBtnFocus: false,
  a11yNotificationPreferenceFieldset: false,
  a11yImproveContrast: false,
  a11yEmptyWishlistHeading: false,
  a11yScreenReaderBloatFix: false,
  a11yUseButtonsForBtnLinks: false,
  a11yTabComponent: false,
  a11yCarouselArrowKeysNavigation: false,
  a11yPickupOptionsTabs: false,
  a11yNotificationsOnConsentChange: false,
  a11yDisabledCouponAndQuickOrderActionButtonsInsteadOfRequiredFields: false,
  a11yFacetsDialogFocusHandling: false,
  headerLayoutForSmallerViewports: false,
  a11yStoreFinderAlerts: false,
  a11yFormErrorMuteIcon: false,
  a11yCxMessageFocus: false,
  a11yLinkBtnsToTertiaryBtns: false,
  a11yRepeatedPageTitleFix: false,
  a11yDeliveryModeRadiogroup: false,
  a11yNgSelectOptionsCount: false,
  a11yNgSelectCloseDropdownOnEscape: false,
  a11yRepeatedCancelOrderError: false,
  a11yAddedToCartActiveDialog: false,
  a11yNgSelectMobileReadout: false,
  a11yDeliveryMethodFieldset: false,
  a11yShowMoreReviewsBtnFocus: false,
  a11yQuickOrderAriaControls: false,
  a11yRemoveStatusLoadedRole: false,
  a11yDialogsHeading: false,
  a11yDialogTriggerRefocus: false,
  a11yAddToWishlistFocus: false,
  a11ySearchBoxFocusOnEscape: false,
  a11yPasswordVisibliltyBtnValueOverflow: false,
  a11yItemCounterFocus: false,
  a11yScrollToReviewByShowReview: false,
  a11yViewHoursButtonIconContrast: false,
  a11yCheckoutStepsLandmarks: false,
  a11yQTY2Quantity: false,
<<<<<<< HEAD
  a11yApprovalProcessWithNoClearable: false,
=======
  a11yPostRegisterSuccessMessage: false,
  a11yDeleteButton2First: false,
  a11yUpdatingCartNoNarration: false,
>>>>>>> a924396e
  occCartNameAndDescriptionInHttpRequestBody: false,
  cmsBottomHeaderSlotUsingFlexStyles: false,
  useSiteThemeService: false,
  enableConsecutiveCharactersPasswordRequirement: false,
  enablePasswordsCannotMatchInPasswordUpdateForm: false,
  allPageMetaResolversEnabledInCsr: false,
  useExtendedMediaComponentConfiguration: false,
};<|MERGE_RESOLUTION|>--- conflicted
+++ resolved
@@ -648,11 +648,11 @@
   a11yQTY2Quantity?: boolean;
 
   /**
-<<<<<<< HEAD
    * In `UnitFormComponent`, set 'clearable' as false for select of `ApprovalProcess`.
    */
   a11yApprovalProcessWithNoClearable?: boolean;
-=======
+
+  /**
    * Changes the success message of successful registration to be more informative. Affects `RegisterComponentService`.
    */
   a11yPostRegisterSuccessMessage?: boolean;
@@ -666,7 +666,6 @@
    * In `AddedToCartDialogComponent`, `Updating cart...` should no longer read by a screen reader.
    */
   a11yUpdatingCartNoNarration?: boolean;
->>>>>>> a924396e
 
   /**
    * In OCC cart requests, it puts parameters of a cart name and cart description
@@ -851,13 +850,10 @@
   a11yViewHoursButtonIconContrast: false,
   a11yCheckoutStepsLandmarks: false,
   a11yQTY2Quantity: false,
-<<<<<<< HEAD
   a11yApprovalProcessWithNoClearable: false,
-=======
   a11yPostRegisterSuccessMessage: false,
   a11yDeleteButton2First: false,
   a11yUpdatingCartNoNarration: false,
->>>>>>> a924396e
   occCartNameAndDescriptionInHttpRequestBody: false,
   cmsBottomHeaderSlotUsingFlexStyles: false,
   useSiteThemeService: false,
