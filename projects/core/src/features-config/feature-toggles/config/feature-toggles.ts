/*
 * SPDX-FileCopyrightText: 2024 SAP Spartacus team <spartacus-team@sap.com>
 *
 * SPDX-License-Identifier: Apache-2.0
 */

// Let's NOT add here any wildcard property like
//  `[key: string]: boolean | undefined;`
// We want this interface to be STRICT and cause a compilation error when a removed property is used.
// Thanks to that, customers using a property that was recently removed, will know they have to adapt their code.
export interface FeatureTogglesInterface {
  /**
   * In 'ProductListItemComponent' and 'ProductGridItemComponent', it hides the 'Add to cart' button
   * when a product does not have a defined price or its purchasable field is set to false
   */
  shouldHideAddToCartForUnpurchasableProducts?: boolean;

  /**
   * In `FormErrorsComponent` it uses more descriptive validation error messages
   * in all UI form fields existing before v2211.25.
   *
   * 1. The `FormErrorsComponent` uses new i18n keys:
   * `formErrors.labeled.<validatorName>` instead of `formErrors.<validatorName>`,
   * for example `formErrors.labeled.required` instead of `formErrors.required`.
   *
   * 2. The existing usages of `CustomFormValidators.passwordValidator` are replaced with
   * an array of new, more specific validators `CustomFormValidators.passwordValidators`
   * (with the plural `...Validators`)
   */
  formErrorsDescriptiveMessages?: boolean;

  /**
   * In `CheckoutPaymentFormComponent`, use the extracted billing address component instead of embedded billing address form.
   */
  useExtractedBillingAddressComponent?: boolean;

  /**
   * In `DpPaymentCallbackComponent` it shows the billing address form.
   */
  showBillingAddressInDigitalPayments?: boolean;

  /**
   * In `QuoteLinksComponent` it shows the download button.
   * API for this button is available in commerce 2211.16 and above
   */
  showDownloadProposalButton?: boolean;

  /**
   * In `ProductSummaryComponent` it shows the promotions info.
   */
  showPromotionsInPDP?: boolean;

  /**
   * In `ASM` it shows searching customer by order ID.
   */
  showSearchingCustomerByOrderInASM?: boolean;

  /**
   * In `SearchBoxComponent` it shows the recent searches.
   */
  recentSearches?: boolean;

  /**
   * In `InvoicesListComponent` it sorts invoices by the date of the invoice itself.
   * Previously the sorting was done by the date of creating an invoice entry.
   */
  pdfInvoicesSortByInvoiceDate?: boolean;

  /**
   * In `CardComponent` it truncates the paragraph text
   * (analogically to the existing truncating of the label).
   */
  storeFrontLibCardParagraphTruncated?: boolean;

  /**
   * In `ConfiguratorAttributeDropDownComponent`, `ConfiguratorAttributeSingleSelectionImageComponent`
   * and in 'ConfiguratorAttributeMultiSelectionImageComponent' some HTML changes were done
   * to render read-only attribute with images and a long description at the value level accordingly.
   *
   * In `cx-configurator-price`, `cx-configurator-show-more`,`cx-configurator-attribute-drop-down`,
   * `cx-configurator-attribute-selection-image`, `cx-configurator-attribute-single-selection-bundle-dropdown`,
   * `cx-configurator-attribute-type` and `cx-configurator-form-group` some styling changes were done
   * to render read-only attribute with images and a long description at the value level accordingly.
   */
  productConfiguratorAttributeTypesV2?: boolean;

  /**
   * Adds asterisks to required form fields in all components existing before v2211.20
   */
  a11yRequiredAsterisks?: boolean;

  /**
   * In `QuantityCounterComponent` the numeric input is no longer made focused
   * after an increment/decrement button is clicked.
   */
  a11yQuantityOrderTabbing?: boolean;

  /**
   * Improves keyboard navigation inside of 'NavigationUIComponent'.
   */
  a11yNavigationUiKeyboardControls?: boolean;

  /**
   * Fixes heading gap present in 'OrderConfirmationItemsComponent' template.
   */
  a11yOrderConfirmationHeadingOrder?: boolean;

  /**
   * Improves accessibility of 'StarRatingComponent' i.e.
   * Provides a clear rating value to screen readers.
   * Includes information on whether it is interactive.
   */
  a11yStarRating?: boolean;

  /**
   * 'ViewComponent' will trigger an assistive message after active view changes.
   */
  a11yViewChangeAssistiveMessage?: boolean;

  /**
   * Refocuses inside of 'ReorderDialogComponent' after its content updates.
   */
  a11yReorderDialog?: boolean;

  /**
   * Element containing the 'PopoverDirective' will be refocused after the popover is closed.
   */
  a11yPopoverFocus?: boolean;

  /**
   * Adds Datepicker label and corrects heading order for 'CheckoutScheduleReplenishmentOrderComponent'.
   */
  a11yScheduleReplenishment?: boolean;

  /**
   * When 'ScrollToTopComponent' is trigged with a keyboard, focus remains on the
   * button and preserves the user's context.
   */
  a11yScrollToTop?: boolean;

  /**
   * Fixes 'cx-saved-cart-list-label' dissapering on 200% zoom in 'SavedCartListComponent'.
   */
  a11ySavedCartsZoom?: boolean;

  /**
   * Stops dropdown options labels from truncating inside 'ProductListComponent'.
   */
  a11ySortingOptionsTruncation?: boolean;

  /**
   * Fixes unnecessarily expanded focus indicator in 'ProductListItemComponent' and 'AddToSavedCartComponent'.
   */
  a11yExpandedFocusIndicator?: boolean;

  /**
   * Fixes 'CheckoutDeliveryModeComponent' losing focus after delivery methods update.
   */
  a11yCheckoutDeliveryFocus?: boolean;

  /**
   * Prevents the focus indicator of 'VisibleFocusDirective' from overflowing on mobile/while zoomed.
   */
  a11yMobileVisibleFocus?: boolean;

  /**
   * Improves screen reader readout of 'BannerComponent' on organization page.
   * The anchor tag will no longer contain unnecessary text that would otherwise be read out.
   */
  a11yOrganizationsBanner?: boolean;

  /**
   * Corrects heading order inside 'ListComponent' template.
   */
  a11yOrganizationListHeadingOrder?: boolean;

  /**
   * Changes 'order days' check list into a fieldset inside of 'CheckoutScheduleReplenishmentOrderComponent'.
   */
  a11yReplenishmentOrderFieldset?: boolean;

  /**
   * Corrects oversized focus indicator from list items inside 'ListComponent'.
   */
  a11yListOversizedFocus?: boolean;

  /**
   * Adjuststs the styles of 'StoreFinderMapComponent' to stop the Google map from overflowing on zoomed/mobile screens.
   */
  a11yStoreFinderOverflow?: boolean;

  /**
   * Corrects heading order inside 'OrderSummaryComponent' template.
   */
  a11yCartSummaryHeadingOrder?: boolean;

  /**
   * Improves focus behaviour of 'SearchBoxComponent'.
   * On mobile, search box will no longer open on focus.
   */
  a11ySearchBoxMobileFocus?: boolean;

  /**
   * Modifies 'FacetComponent' to enable keyboard navigation for facets in the product list page.
   */
  a11yFacetKeyboardNavigation?: boolean;

  /**
   * Allows users to navigate through the list of units using the arrow keys.
   * Enables keyboard controls inside 'ToggleLinkCellComponent' and
   * adjusts 'ListComponent' styles to accomodate.
   */
  a11yUnitsListKeyboardControls?: boolean;

  /**
   * When set to `true`, product titles in `CartItemComponent`, `QuickOrderItemComponent`, `WishListItemComponent`
   * adopt a more link-like style, appearing blue with an underline. This enhances visual cues for clickable elements,
   * providing a more intuitive user experience.
   */
  a11yCartItemsLinksStyles?: boolean;

  /**
   * If enabled, the "Select this address/payment" button
   * will not be displayed in `CheckoutPaymentMethodComponent`
   * and `CheckoutDeliveryAddressComponent` when the address
   * or payment method is already selected.
   */
  a11yHideSelectBtnForSelectedAddrOrPayment?: boolean;

  /**
   * Determines whether the controls in the `CarouselComponent` are focusable and accessible from the keyboard.
   */
  a11yFocusableCarouselControls?: boolean;

  /**
   * In `CmsGuardsService`, it uses the `GuardsComposer` instead of
   * calling its own deprecated method `canActivateGuard()`.
   */
  cmsGuardsServiceUseGuardsComposer?: boolean;

  /**
   * In `CartQuickOrderFormComponent` it stops calling the deprecated method
   * `watchAddEntryFailEvent()`, which listens to the `CartAddEntryFailEvent`.
   *
   * It avoids showing an unnecessary duplicated error message on the failure
   * of adding to the cart.
   */
  cartQuickOrderRemoveListeningToFailEvent?: boolean;

  /**
   * Adds a keyboard accessible zoom button to the `ProductImageZoomViewComponent`.
   */
  a11yKeyboardAccessibleZoom?: boolean;

  /**
   * Sets 'linkable' property in 'CellComponent' to be false by default.
   * Modifies all table configs to acomodate this change.
   * This stops unnecessary anchor tags from being rendered in the table cells.
   */
  a11yOrganizationLinkableCells?: boolean;

  /**
   * Stops the focus indicator from overflowing and being obstructed by other elements.
   * Modifies the 'visible-focus' mixin. Includes style changes for:
   * 'StarRatingComponent', AddToWishListComponent, StarRatingComponent
   */
  a11yVisibleFocusOverflows?: boolean;

  /**
   * When enabled then on mobile(320px) responsive view:
   * 1. `ProductListComponent` - grid view button is aligned correctly
   * 2. `QuickOrderFormComponent` - search combobox options are not truncated
   * 3. `BreadcrumbComponent` - breadcrumb heading is not truncated
   * 4. `CheckoutProgressMobileTopComponent` - checkout step names do not have huge vertical white space
   */
  a11yTruncatedTextForResponsiveView?: boolean;

  /**
   * Modifies getAriaLabel method in 'PaginationComponent' to return a sematic label.
   */
  a11ySemanticPaginationLabel?: boolean;

  /**
   * When using CartItemListComponent as an outlet ([cxOutlet]="CartOutlets.CART_ITEM_LIST"):
   * prevents the form from being recreated when neither the items nor other dependent properties (e.g., readonly) have changed.
   */
  a11yPreventCartItemsFormRedundantRecreation?: boolean;

  /**
   * Prevents screen reader from stopping on invisible elements when being in read mode for `BreadcrumbComponent`, `QuickOrderFormComponent`
   */
  a11yPreventSRFocusOnHiddenElements?: boolean;

  /**
   * In `LoginComponent` the outline of "My Account" link when focused will not cover the user name
   */
  a11yMyAccountLinkOutline?: boolean;

  /**
   * When enabled focus outline on the close button inside `ProductImageZoomDialogComponent`
   * will be fully visible
   */
  a11yCloseProductImageBtnFocus?: boolean;

  /**
   * Improve colour contrast in the demonstration theme Santorini
   * to comply with accessibility standards. On activation, colour
   * assignations for all UI elements will change and previous keyboard
   * focus-ring gets replaced by a new bi-colour focus-ring.
   *
   * Note: If you're not using in your app the `StorefrontComponent`
   *       (`<cx-storefront>`) from Spartacus, then you'll need to also add
   *       the following line to the constructor of your app's root component:
   *
   * ```
   * constructor() {
   *   useFeatureStyles('a11yImproveContrast');
   * }
   * ```
   */
  a11yImproveContrast?: boolean;

  /**
   * Moves input elements of 'NotificationPreferenceComponent' into a fieldset.
   */
  a11yNotificationPreferenceFieldset?: boolean;

  /**
   * Modifies the template of 'WishListComponent'.
   * Empty wishlist notification will be displayed in a paragraph instead of a heading.
   */
  a11yEmptyWishlistHeading?: boolean;

  /**
   * Removes the `tabindex` attribute from the `StorefrontComponent`.
   * This helps to reduce the screen reader bloat.
   */
  a11yScreenReaderBloatFix?: boolean;

  /**
   * When enabled the button-like UI elements will use `<button>` under the hood instead of `<a>`
   * in the following components: `AddedToCartDialogComponent`, `ForgotPasswordComponent`,
   * `LoginRegisterComponent`, `ConfigureProductComponent`
   */
  a11yUseButtonsForBtnLinks?: boolean;

  /**
   * When enabled disable "Apply" button in promo code component in cart for empty input,
   * disable "Add" button in quick order component when input is empty and remove
   * required validators for both inputs
   */
  a11yDisabledCouponAndQuickOrderActionButtonsInsteadOfRequiredFields?: boolean;

  /**
   * In `FacetListComponent` dialog view focus will be moved to the first facet
   * after single-select facet selection.
   * New "Back To Results" button is added
   */
  a11yFacetsDialogFocusHandling?: boolean;

  /**
<<<<<<< HEAD
   * Stops the icon inside 'FormErrorsComponent' from being read out by screen readers.
   */
  a11yFormErrorMuteIcon?: boolean;
=======
   * `MessageComponent` gets focused after a message with an action is rendered.
   */
  a11yCxMessageFocus?: boolean;

  /**
   * Replaces buttons resembling links with tetriary buttons in the following components:
   * `AddToWishListComponent`, `ProductIntroComponent`, `ProductImageZoomTriggerComponent`
   */
  a11yLinkBtnsToTertiaryBtns?: boolean;

  /**
   * Modifies the template of `StoreFinderComponent` to exclude storefinder searchbox from aria-live area.
   */
  a11yStoreFinderSearchboxBloat?: boolean;

  /**
   * In OCC cart requests, it puts parameters of a cart name and cart description
   * into a request body, instead of query params.
   * This toggle is used in the following classes: `OccCartAdapter`, `OccSavedCartAdapter`, `SavedCartOccModule`, `CartBaseOccModule`.
   */
  occCartNameAndDescriptionInHttpRequestBody?: boolean;

  /**
   * When enabled, styles for the `cx-bottom-header-slot` class will be applied. These styles are necessary to display
   * customization buttons in the BottomHeaderSlot in SmartEdit.
   */
  cmsBottomHeaderSlotUsingFlexStyles?: boolean;
>>>>>>> 66458616
}

export const defaultFeatureToggles: Required<FeatureTogglesInterface> = {
  formErrorsDescriptiveMessages: true,
  showSearchingCustomerByOrderInASM: false,
  shouldHideAddToCartForUnpurchasableProducts: false,
  useExtractedBillingAddressComponent: false,
  showBillingAddressInDigitalPayments: false,
  showDownloadProposalButton: false,
  showPromotionsInPDP: false,
  recentSearches: false,
  pdfInvoicesSortByInvoiceDate: false,
  storeFrontLibCardParagraphTruncated: false,
  productConfiguratorAttributeTypesV2: false,
  a11yRequiredAsterisks: false,
  a11yQuantityOrderTabbing: false,
  a11yNavigationUiKeyboardControls: false,
  a11yOrderConfirmationHeadingOrder: false,
  a11yStarRating: false,
  a11yViewChangeAssistiveMessage: false,
  a11yReorderDialog: false,
  a11yPopoverFocus: false,
  a11yScheduleReplenishment: false,
  a11yScrollToTop: false,
  a11ySavedCartsZoom: false,
  a11ySortingOptionsTruncation: false,
  a11yExpandedFocusIndicator: false,
  a11yCheckoutDeliveryFocus: false,
  a11yMobileVisibleFocus: false,
  a11yOrganizationsBanner: false,
  a11yOrganizationListHeadingOrder: false,
  a11yReplenishmentOrderFieldset: false,
  a11yListOversizedFocus: false,
  a11yStoreFinderOverflow: false,
  a11yCartSummaryHeadingOrder: false,
  a11ySearchBoxMobileFocus: false,
  a11yFacetKeyboardNavigation: false,
  a11yUnitsListKeyboardControls: false,
  a11yCartItemsLinksStyles: false,
  a11yHideSelectBtnForSelectedAddrOrPayment: false,
  a11yFocusableCarouselControls: false,
  cmsGuardsServiceUseGuardsComposer: false,
  cartQuickOrderRemoveListeningToFailEvent: false,
  a11yKeyboardAccessibleZoom: false,
  a11yOrganizationLinkableCells: false,
  a11yVisibleFocusOverflows: false,
  a11yTruncatedTextForResponsiveView: false,
  a11ySemanticPaginationLabel: false,
  a11yPreventCartItemsFormRedundantRecreation: false,
  a11yPreventSRFocusOnHiddenElements: false,
  a11yMyAccountLinkOutline: false,
  a11yCloseProductImageBtnFocus: false,
  a11yNotificationPreferenceFieldset: false,
  a11yImproveContrast: false,
  a11yEmptyWishlistHeading: false,
  a11yScreenReaderBloatFix: false,
  a11yUseButtonsForBtnLinks: false,
  a11yDisabledCouponAndQuickOrderActionButtonsInsteadOfRequiredFields: false,
  a11yFacetsDialogFocusHandling: false,
<<<<<<< HEAD
  a11yFormErrorMuteIcon: false,
=======
  a11yCxMessageFocus: false,
  a11yLinkBtnsToTertiaryBtns: false,
  a11yStoreFinderSearchboxBloat: false,
  occCartNameAndDescriptionInHttpRequestBody: false,
  cmsBottomHeaderSlotUsingFlexStyles: false,
>>>>>>> 66458616
};<|MERGE_RESOLUTION|>--- conflicted
+++ resolved
@@ -359,11 +359,11 @@
   a11yFacetsDialogFocusHandling?: boolean;
 
   /**
-<<<<<<< HEAD
    * Stops the icon inside 'FormErrorsComponent' from being read out by screen readers.
    */
   a11yFormErrorMuteIcon?: boolean;
-=======
+
+  /**
    * `MessageComponent` gets focused after a message with an action is rendered.
    */
   a11yCxMessageFocus?: boolean;
@@ -391,7 +391,6 @@
    * customization buttons in the BottomHeaderSlot in SmartEdit.
    */
   cmsBottomHeaderSlotUsingFlexStyles?: boolean;
->>>>>>> 66458616
 }
 
 export const defaultFeatureToggles: Required<FeatureTogglesInterface> = {
@@ -451,13 +450,10 @@
   a11yUseButtonsForBtnLinks: false,
   a11yDisabledCouponAndQuickOrderActionButtonsInsteadOfRequiredFields: false,
   a11yFacetsDialogFocusHandling: false,
-<<<<<<< HEAD
   a11yFormErrorMuteIcon: false,
-=======
   a11yCxMessageFocus: false,
   a11yLinkBtnsToTertiaryBtns: false,
   a11yStoreFinderSearchboxBloat: false,
   occCartNameAndDescriptionInHttpRequestBody: false,
   cmsBottomHeaderSlotUsingFlexStyles: false,
->>>>>>> 66458616
 };