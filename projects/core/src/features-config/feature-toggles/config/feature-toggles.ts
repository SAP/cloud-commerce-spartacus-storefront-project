--- conflicted
+++ resolved
@@ -552,14 +552,9 @@
   useExtractedBillingAddressComponent: false,
   showBillingAddressInDigitalPayments: false,
   showDownloadProposalButton: false,
-<<<<<<< HEAD
-  showPromotionsInPDP: false,
-  searchBoxV2: false,
-  recentSearches: false,
-=======
   showPromotionsInPDP: true,
   recentSearches: true,
->>>>>>> e2f18c20
+  searchBoxV2: false,
   pdfInvoicesSortByInvoiceDate: false,
   storeFrontLibCardParagraphTruncated: true,
   useProductCarouselBatchApi: false,
