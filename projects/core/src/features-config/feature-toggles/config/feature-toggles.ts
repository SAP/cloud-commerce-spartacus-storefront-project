--- conflicted
+++ resolved
@@ -531,16 +531,15 @@
   a11yDialogsHeading?: boolean;
 
   /**
-<<<<<<< HEAD
    * When enabled, the focus will be returned to the trigger element after the dialog is closed.
    * Affected components: 'AddtoCartComponent', 'PickupOptionsComponent'
    */
   a11yDialogTriggerRefocus?: boolean;
-=======
+
+  /**
    * `SearchBoxComponent` should no longer lose focus after closing the popup the esc key.
    */
   a11ySearchBoxFocusOnEscape?: boolean;
->>>>>>> ab4482fe
 
   /**
    * In OCC cart requests, it puts parameters of a cart name and cart description
@@ -648,11 +647,8 @@
   a11yQuickOrderAriaControls: false,
   a11yRemoveStatusLoadedRole: false,
   a11yDialogsHeading: false,
-<<<<<<< HEAD
   a11yDialogTriggerRefocus: false,
-=======
   a11ySearchBoxFocusOnEscape: false,
->>>>>>> ab4482fe
   occCartNameAndDescriptionInHttpRequestBody: false,
   cmsBottomHeaderSlotUsingFlexStyles: false,
   useSiteThemeService: false,
