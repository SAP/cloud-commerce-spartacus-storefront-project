--- conflicted
+++ resolved
@@ -424,8 +424,6 @@
   a11yTabComponent?: boolean;
 
   /**
-<<<<<<< HEAD
-=======
    * `ProductImageZoomProductImagesComponent`, `ProductImageZoomThumbnailsComponent` - enable
    * arrow keys navigation for the carousel
    */
@@ -440,7 +438,6 @@
   a11yNotificationsOnConsentChange?: boolean;
 
   /**
->>>>>>> 308618ca
    * When enabled disable "Apply" button in promo code component in cart for empty input,
    * disable "Add" button in quick order component when input is empty and remove
    * required validators for both inputs
@@ -650,11 +647,8 @@
   a11yScreenReaderBloatFix: false,
   a11yUseButtonsForBtnLinks: false,
   a11yTabComponent: false,
-<<<<<<< HEAD
-=======
   a11yCarouselArrowKeysNavigation: false,
   a11yNotificationsOnConsentChange: false,
->>>>>>> 308618ca
   a11yDisabledCouponAndQuickOrderActionButtonsInsteadOfRequiredFields: false,
   a11yFacetsDialogFocusHandling: false,
   a11yStoreFinderAlerts: false,
