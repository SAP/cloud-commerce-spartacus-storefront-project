/*
 * SPDX-FileCopyrightText: 2024 SAP Spartacus team <spartacus-team@sap.com>
 *
 * SPDX-License-Identifier: Apache-2.0
 */

// Let's NOT add here any wildcard property like
//  `[key: string]: boolean | undefined;`
// We want this interface to be STRICT and cause a compilation error when a removed property is used.
// Thanks to that, customers using a property that was recently removed, will know they have to adapt their code.
export interface FeatureTogglesInterface {
  /**
   * In 'ProductListItemComponent' and 'ProductGridItemComponent', it hides the 'Add to cart' button
   * when a product does not have a defined price or its purchasable field is set to false
   */
  shouldHideAddToCartForUnpurchasableProducts?: boolean;

  /**
   * In `FormErrorsComponent` it uses more descriptive validation error messages
   * in all UI form fields existing before v2211.25.
   *
   * 1. The `FormErrorsComponent` uses new i18n keys:
   * `formErrors.labeled.<validatorName>` instead of `formErrors.<validatorName>`,
   * for example `formErrors.labeled.required` instead of `formErrors.required`.
   *
   * 2. The existing usages of `CustomFormValidators.passwordValidator` are replaced with
   * an array of new, more specific validators `CustomFormValidators.passwordValidators`
   * (with the plural `...Validators`)
   */
  formErrorsDescriptiveMessages?: boolean;

  /**
   * In `CheckoutPaymentFormComponent`, use the extracted billing address component instead of embedded billing address form.
   */
  useExtractedBillingAddressComponent?: boolean;

  /**
   * In `DpPaymentCallbackComponent` it shows the billing address form.
   */
  showBillingAddressInDigitalPayments?: boolean;

  /**
   * In `QuoteLinksComponent` it shows the download button.
   * API for this button is available in commerce 2211.16 and above
   */
  showDownloadProposalButton?: boolean;

  /**
   * In `ProductSummaryComponent` it shows the promotions info.
   */
  showPromotionsInPDP?: boolean;

  /**
   * In `ASM` it shows searching customer by order ID.
   */
  showSearchingCustomerByOrderInASM?: boolean;

  /**
   * In `SearchBoxComponent` it shows the recent searches.
   */
  recentSearches?: boolean;

  /**
   * In `InvoicesListComponent` it sorts invoices by the date of the invoice itself.
   * Previously the sorting was done by the date of creating an invoice entry.
   */
  pdfInvoicesSortByInvoiceDate?: boolean;

  /**
   * In `CardComponent` it truncates the paragraph text
   * (analogically to the existing truncating of the label).
   */
  storeFrontLibCardParagraphTruncated?: boolean;

  /**
   * In `ConfiguratorAttributeDropDownComponent`, `ConfiguratorAttributeSingleSelectionImageComponent`
   * and in 'ConfiguratorAttributeMultiSelectionImageComponent' some HTML changes were done
   * to render read-only attribute with images and a long description at the value level accordingly.
   *
   * In `cx-configurator-price`, `cx-configurator-show-more`,`cx-configurator-attribute-drop-down`,
   * `cx-configurator-attribute-selection-image`, `cx-configurator-attribute-single-selection-bundle-dropdown`,
   * `cx-configurator-attribute-type` and `cx-configurator-form-group` some styling changes were done
   * to render read-only attribute with images and a long description at the value level accordingly.
   */
  productConfiguratorAttributeTypesV2?: boolean;

  /**
   * Adds asterisks to required form fields in all components existing before v2211.20
   */
  a11yRequiredAsterisks?: boolean;

  /**
   * In `QuantityCounterComponent` the numeric input is no longer made focused
   * after an increment/decrement button is clicked.
   */
  a11yQuantityOrderTabbing?: boolean;

  /**
   * Improves keyboard navigation inside of 'NavigationUIComponent'.
   */
  a11yNavigationUiKeyboardControls?: boolean;

  /**
   * Fixes heading gap present in 'OrderConfirmationItemsComponent' template.
   */
  a11yOrderConfirmationHeadingOrder?: boolean;

  /**
   * Improves accessibility of 'StarRatingComponent' i.e.
   * Provides a clear rating value to screen readers.
   * Includes information on whether it is interactive.
   */
  a11yStarRating?: boolean;

  /**
   * 'ViewComponent' will trigger an assistive message after active view changes.
   */
  a11yViewChangeAssistiveMessage?: boolean;

  /**
   * Refocuses inside of 'ReorderDialogComponent' after its content updates.
   */
  a11yReorderDialog?: boolean;

  /**
   * Element containing the 'PopoverDirective' will be refocused after the popover is closed.
   */
  a11yPopoverFocus?: boolean;

  /**
   * Adds Datepicker label and corrects heading order for 'CheckoutScheduleReplenishmentOrderComponent'.
   */
  a11yScheduleReplenishment?: boolean;

  /**
   * When 'ScrollToTopComponent' is trigged with a keyboard, focus remains on the
   * button and preserves the user's context.
   */
  a11yScrollToTop?: boolean;

  /**
   * Fixes 'cx-saved-cart-list-label' dissapering on 200% zoom in 'SavedCartListComponent'.
   */
  a11ySavedCartsZoom?: boolean;

  /**
   * Stops dropdown options labels from truncating inside 'ProductListComponent'.
   */
  a11ySortingOptionsTruncation?: boolean;

  /**
   * Fixes unnecessarily expanded focus indicator in 'ProductListItemComponent' and 'AddToSavedCartComponent'.
   */
  a11yExpandedFocusIndicator?: boolean;

  /**
   * Fixes 'CheckoutDeliveryModeComponent' losing focus after delivery methods update.
   */
  a11yCheckoutDeliveryFocus?: boolean;

  /**
   * Prevents the focus indicator of 'VisibleFocusDirective' from overflowing on mobile/while zoomed.
   */
  a11yMobileVisibleFocus?: boolean;

  /**
   * Improves screen reader readout of 'BannerComponent' on organization page.
   * The anchor tag will no longer contain unnecessary text that would otherwise be read out.
   */
  a11yOrganizationsBanner?: boolean;

  /**
   * Corrects heading order inside 'ListComponent' template.
   */
  a11yOrganizationListHeadingOrder?: boolean;

  /**
   * Changes 'order days' check list into a fieldset inside of 'CheckoutScheduleReplenishmentOrderComponent'.
   */
  a11yReplenishmentOrderFieldset?: boolean;

  /**
   * Corrects oversized focus indicator from list items inside 'ListComponent'.
   */
  a11yListOversizedFocus?: boolean;

  /**
   * Adjuststs the styles of 'StoreFinderMapComponent' to stop the Google map from overflowing on zoomed/mobile screens.
   */
  a11yStoreFinderOverflow?: boolean;

  /**
   * Corrects heading order inside 'OrderSummaryComponent' template.
   */
  a11yCartSummaryHeadingOrder?: boolean;

  /**
   * Improves focus behaviour of 'SearchBoxComponent'.
   * On mobile, search box will no longer open on focus.
   */
  a11ySearchBoxMobileFocus?: boolean;

  /**
   * Modifies 'FacetComponent' to enable keyboard navigation for facets in the product list page.
   */
  a11yFacetKeyboardNavigation?: boolean;

  /**
   * Allows users to navigate through the list of units using the arrow keys.
   * Enables keyboard controls inside 'ToggleLinkCellComponent' and
   * adjusts 'ListComponent' styles to accomodate.
   */
  a11yUnitsListKeyboardControls?: boolean;

  /**
   * When set to `true`, product titles in `CartItemComponent`, `QuickOrderItemComponent`, `WishListItemComponent`
   * adopt a more link-like style, appearing blue with an underline. This enhances visual cues for clickable elements,
   * providing a more intuitive user experience.
   */
  a11yCartItemsLinksStyles?: boolean;

  /**
   * If enabled, the "Select this address/payment" button
   * will not be displayed in `CheckoutPaymentMethodComponent`
   * and `CheckoutDeliveryAddressComponent` when the address
   * or payment method is already selected.
   */
  a11yHideSelectBtnForSelectedAddrOrPayment?: boolean;

  /**
   * Determines whether the controls in the `CarouselComponent` are focusable and accessible from the keyboard.
   */
  a11yFocusableCarouselControls?: boolean;

  /**
   * In `CmsGuardsService`, it uses the `GuardsComposer` instead of
   * calling its own deprecated method `canActivateGuard()`.
   */
  cmsGuardsServiceUseGuardsComposer?: boolean;

  /**
   * In `CartQuickOrderFormComponent` it stops calling the deprecated method
   * `watchAddEntryFailEvent()`, which listens to the `CartAddEntryFailEvent`.
   *
   * It avoids showing an unnecessary duplicated error message on the failure
   * of adding to the cart.
   */
  cartQuickOrderRemoveListeningToFailEvent?: boolean;

  /**
   * Adds a keyboard accessible zoom button to the `ProductImageZoomViewComponent`.
   */
  a11yKeyboardAccessibleZoom?: boolean;

  /**
   * Sets 'linkable' property in 'CellComponent' to be false by default.
   * Modifies all table configs to acomodate this change.
   * This stops unnecessary anchor tags from being rendered in the table cells.
   */
  a11yOrganizationLinkableCells?: boolean;

  /**
   * Stops the focus indicator from overflowing and being obstructed by other elements.
   * Modifies the 'visible-focus' mixin. Includes style changes for:
   * 'StarRatingComponent', AddToWishListComponent, StarRatingComponent
   */
  a11yVisibleFocusOverflows?: boolean;

  /**
   * When enabled then on mobile(320px) responsive view:
   * 1. `ProductListComponent` - grid view button is aligned correctly
   * 2. `QuickOrderFormComponent` - search combobox options are not truncated
   * 3. `BreadcrumbComponent` - breadcrumb heading is not truncated
   * 4. `CheckoutProgressMobileTopComponent` - checkout step names do not have huge vertical white space
   */
  a11yTruncatedTextForResponsiveView?: boolean;

  /**
   * Modifies getAriaLabel method in 'PaginationComponent' to return a sematic label.
   */
  a11ySemanticPaginationLabel?: boolean;

  /**
   * When using CartItemListComponent as an outlet ([cxOutlet]="CartOutlets.CART_ITEM_LIST"):
   * prevents the form from being recreated when neither the items nor other dependent properties (e.g., readonly) have changed.
   */
  a11yPreventCartItemsFormRedundantRecreation?: boolean;

  /**
   * Prevents screen reader from stopping on invisible elements when being in read mode for `BreadcrumbComponent`, `QuickOrderFormComponent`
   */
  a11yPreventSRFocusOnHiddenElements?: boolean;

  /**
   * In `LoginComponent` the outline of "My Account" link when focused will not cover the user name
   */
  a11yMyAccountLinkOutline?: boolean;

  /**
   * When enabled focus outline on the close button inside `ProductImageZoomDialogComponent`
   * will be fully visible
   */
  a11yCloseProductImageBtnFocus?: boolean;

  /**
   * Improve colour contrast in the demonstration theme Santorini
   * to comply with accessibility standards. On activation, colour
   * assignations for all UI elements will change and previous keyboard
   * focus-ring gets replaced by a new bi-colour focus-ring.
   *
   * Note: If you're not using in your app the `StorefrontComponent`
   *       (`<cx-storefront>`) from Spartacus, then you'll need to also add
   *       the following line to the constructor of your app's root component:
   *
   * ```
   * constructor() {
   *   useFeatureStyles('a11yImproveContrast');
   * }
   * ```
   */
  a11yImproveContrast?: boolean;

  /**
   * Moves input elements of 'NotificationPreferenceComponent' into a fieldset.
   */
  a11yNotificationPreferenceFieldset?: boolean;

  /**
   * Modifies the template of 'WishListComponent'.
   * Empty wishlist notification will be displayed in a paragraph instead of a heading.
   */
  a11yEmptyWishlistHeading?: boolean;

  /**
   * Removes the `tabindex` attribute from the `StorefrontComponent`.
   * This helps to reduce the screen reader bloat.
   */
  a11yScreenReaderBloatFix?: boolean;

  /**
   * When enabled the button-like UI elements will use `<button>` under the hood instead of `<a>`
   * in the following components: `AddedToCartDialogComponent`, `ForgotPasswordComponent`,
   * `LoginRegisterComponent`, `ConfigureProductComponent`
   */
  a11yUseButtonsForBtnLinks?: boolean;

  /**
   * When enabled disable "Apply" button in promo code component in cart for empty input,
   * disable "Add" button in quick order component when input is empty and remove
   * required validators for both inputs
   */
  a11yDisabledCouponAndQuickOrderActionButtonsInsteadOfRequiredFields?: boolean;

  /**
   * In `FacetListComponent` dialog view focus will be moved to the first facet
   * after single-select facet selection.
   * New "Back To Results" button is added
   */
  a11yFacetsDialogFocusHandling?: boolean;

  /**
   * `MessageComponent` gets focused after a message with an action is rendered.
   */
  a11yCxMessageFocus?: boolean;

  /**
   * Replaces buttons resembling links with tetriary buttons in the following components:
   * `AddToWishListComponent`, `ProductIntroComponent`, `ProductImageZoomTriggerComponent`
   */
  a11yLinkBtnsToTertiaryBtns?: boolean;

  /**
<<<<<<< HEAD
   * In OCC cart requests, it puts parameters of a cart name and cart description
   * into a request body, instead of query params.
   * This toggle is used in the following classes: `OccCartAdapter`, `OccSavedCartAdapter`, `SavedCartOccModule`, `CartBaseOccModule`.
   */
  occCartNameAndDescriptionInHttpRequestBody?: boolean;
=======
   * Modifies the template of `StoreFinderComponent` to exclude storefinder searchbox from aria-live area.
   */
  a11yStoreFinderSearchboxBloat?: boolean;
>>>>>>> 51eab1dc

  /**
   * When enabled, styles for the `cx-bottom-header-slot` class will be applied. These styles are necessary to display
   * customization buttons in the BottomHeaderSlot in SmartEdit.
   */
  cmsBottomHeaderSlotUsingFlexStyles?: boolean;
}

export const defaultFeatureToggles: Required<FeatureTogglesInterface> = {
  formErrorsDescriptiveMessages: true,
  showSearchingCustomerByOrderInASM: false,
  shouldHideAddToCartForUnpurchasableProducts: false,
  useExtractedBillingAddressComponent: false,
  showBillingAddressInDigitalPayments: false,
  showDownloadProposalButton: false,
  showPromotionsInPDP: false,
  recentSearches: false,
  pdfInvoicesSortByInvoiceDate: false,
  storeFrontLibCardParagraphTruncated: false,
  productConfiguratorAttributeTypesV2: false,
  a11yRequiredAsterisks: false,
  a11yQuantityOrderTabbing: false,
  a11yNavigationUiKeyboardControls: false,
  a11yOrderConfirmationHeadingOrder: false,
  a11yStarRating: false,
  a11yViewChangeAssistiveMessage: false,
  a11yReorderDialog: false,
  a11yPopoverFocus: false,
  a11yScheduleReplenishment: false,
  a11yScrollToTop: false,
  a11ySavedCartsZoom: false,
  a11ySortingOptionsTruncation: false,
  a11yExpandedFocusIndicator: false,
  a11yCheckoutDeliveryFocus: false,
  a11yMobileVisibleFocus: false,
  a11yOrganizationsBanner: false,
  a11yOrganizationListHeadingOrder: false,
  a11yReplenishmentOrderFieldset: false,
  a11yListOversizedFocus: false,
  a11yStoreFinderOverflow: false,
  a11yCartSummaryHeadingOrder: false,
  a11ySearchBoxMobileFocus: false,
  a11yFacetKeyboardNavigation: false,
  a11yUnitsListKeyboardControls: false,
  a11yCartItemsLinksStyles: false,
  a11yHideSelectBtnForSelectedAddrOrPayment: false,
  a11yFocusableCarouselControls: false,
  cmsGuardsServiceUseGuardsComposer: false,
  cartQuickOrderRemoveListeningToFailEvent: false,
  a11yKeyboardAccessibleZoom: false,
  a11yOrganizationLinkableCells: false,
  a11yVisibleFocusOverflows: false,
  a11yTruncatedTextForResponsiveView: false,
  a11ySemanticPaginationLabel: false,
  a11yPreventCartItemsFormRedundantRecreation: false,
  a11yPreventSRFocusOnHiddenElements: false,
  a11yMyAccountLinkOutline: false,
  a11yCloseProductImageBtnFocus: false,
  a11yNotificationPreferenceFieldset: false,
  a11yImproveContrast: false,
  a11yEmptyWishlistHeading: false,
  a11yScreenReaderBloatFix: false,
  a11yUseButtonsForBtnLinks: false,
  a11yDisabledCouponAndQuickOrderActionButtonsInsteadOfRequiredFields: false,
  a11yFacetsDialogFocusHandling: false,
  a11yCxMessageFocus: false,
  a11yLinkBtnsToTertiaryBtns: false,
<<<<<<< HEAD
  occCartNameAndDescriptionInHttpRequestBody: false,
=======
  a11yStoreFinderSearchboxBloat: false,
>>>>>>> 51eab1dc
  cmsBottomHeaderSlotUsingFlexStyles: false,
};<|MERGE_RESOLUTION|>--- conflicted
+++ resolved
@@ -370,17 +370,16 @@
   a11yLinkBtnsToTertiaryBtns?: boolean;
 
   /**
-<<<<<<< HEAD
+   * Modifies the template of `StoreFinderComponent` to exclude storefinder searchbox from aria-live area.
+   */
+  a11yStoreFinderSearchboxBloat?: boolean;
+
+  /**
    * In OCC cart requests, it puts parameters of a cart name and cart description
    * into a request body, instead of query params.
    * This toggle is used in the following classes: `OccCartAdapter`, `OccSavedCartAdapter`, `SavedCartOccModule`, `CartBaseOccModule`.
    */
   occCartNameAndDescriptionInHttpRequestBody?: boolean;
-=======
-   * Modifies the template of `StoreFinderComponent` to exclude storefinder searchbox from aria-live area.
-   */
-  a11yStoreFinderSearchboxBloat?: boolean;
->>>>>>> 51eab1dc
 
   /**
    * When enabled, styles for the `cx-bottom-header-slot` class will be applied. These styles are necessary to display
@@ -448,10 +447,7 @@
   a11yFacetsDialogFocusHandling: false,
   a11yCxMessageFocus: false,
   a11yLinkBtnsToTertiaryBtns: false,
-<<<<<<< HEAD
+  a11yStoreFinderSearchboxBloat: false,
   occCartNameAndDescriptionInHttpRequestBody: false,
-=======
-  a11yStoreFinderSearchboxBloat: false,
->>>>>>> 51eab1dc
   cmsBottomHeaderSlotUsingFlexStyles: false,
 };