/*
 * SPDX-FileCopyrightText: 2024 SAP Spartacus team <spartacus-team@sap.com>
 *
 * SPDX-License-Identifier: Apache-2.0
 */

// Let's NOT add here any wildcard property like
//  `[key: string]: boolean | undefined;`
// We want this interface to be STRICT and cause a compilation error when a removed property is used.
// Thanks to that, customers using a property that was recently removed, will know they have to adapt their code.
export interface FeatureTogglesInterface {
  /**
   * In 'CheckoutDeliveryModeComponent' and 'CheckReviewShippingComponent', it displays
   * the new delivery options translation
   */
  showDeliveryOptionsTranslation?: boolean;

  /**
   * In 'ProductListItemComponent' and 'ProductGridItemComponent', it hides the 'Add to cart' button
   * when a product does not have a defined price or its purchasable field is set to false
   */
  shouldHideAddToCartForUnpurchasableProducts?: boolean;

  /**
   * In `FormErrorsComponent` it uses more descriptive validation error messages
   * in all UI form fields existing before v2211.25.
   *
   * 1. The `FormErrorsComponent` uses new i18n keys:
   * `formErrors.labeled.<validatorName>` instead of `formErrors.<validatorName>`,
   * for example `formErrors.labeled.required` instead of `formErrors.required`.
   *
   * 2. The existing usages of `CustomFormValidators.passwordValidator` are replaced with
   * an array of new, more specific validators `CustomFormValidators.passwordValidators`
   * (with the plural `...Validators`)
   */
  formErrorsDescriptiveMessages?: boolean;

  /**
   * In `CheckoutPaymentFormComponent`, use the extracted billing address component instead of embedded billing address form.
   */
  useExtractedBillingAddressComponent?: boolean;

  /**
   * In `DpPaymentCallbackComponent` it shows the billing address form.
   */
  showBillingAddressInDigitalPayments?: boolean;

  /**
   * In `QuoteLinksComponent` it shows the download button.
   * API for this button is available in commerce 2211.16 and above
   */
  showDownloadProposalButton?: boolean;

  /**
   * In `ProductSummaryComponent` it shows the promotions info.
   */
  showPromotionsInPDP?: boolean;

  /**
   * In `ASM` it shows searching customer by order ID.
   */
  showSearchingCustomerByOrderInASM?: boolean;

  /**
   * New REDESIGNED search-box component
   */
  searchBoxV2?: boolean;

  /**
   * Some Changes for input of cart Number and text of Customer360View in ASM view
   */
  showStyleChangesInASM?: boolean;

  /**
   * In `SearchBoxComponent` it shows the recent searches.
   */
  recentSearches?: boolean;

  /**
   * In `SearchBoxComponent` it shows the trending searches.
   */
  trendingSearches?: boolean;

  /**
   * In `InvoicesListComponent` it sorts invoices by the date of the invoice itself.
   * Previously the sorting was done by the date of creating an invoice entry.
   */
  pdfInvoicesSortByInvoiceDate?: boolean;

  /**
   * In `CardComponent` it truncates the paragraph text
   * (analogically to the existing truncating of the label).
   */
  storeFrontLibCardParagraphTruncated?: boolean;

  /**
   * When enabled, the batch API is used `ProductCarouselComponent` to load products. It increases the component's performance.
   *
   * _NOTE_: When flag is enabled, custom OCC config for the `productSearch` endpoint has to be adjusted to have an object representation:
   * ```js
   * backend: {
   *    occ: {
   *      endpoints: {
   *         productSearch: {
   *           default: '...',
   *           carousel: '...',
   *           carouselMinimal: '...',
   *         },
   *       },
   *     },
   *   }
   * ```
   */
  useProductCarouselBatchApi?: boolean;

  /**
   * In `ConfiguratorAttributeDropDownComponent`, `ConfiguratorAttributeSingleSelectionImageComponent`
   * and in 'ConfiguratorAttributeMultiSelectionImageComponent' some HTML changes were done
   * to render read-only attribute with images and a long description at the value level accordingly.
   *
   * In `cx-configurator-price`, `cx-configurator-show-more`,`cx-configurator-attribute-drop-down`,
   * `cx-configurator-attribute-selection-image`, `cx-configurator-attribute-single-selection-bundle-dropdown`,
   * `cx-configurator-attribute-type` and `cx-configurator-form-group` some styling changes were done
   * to render read-only attribute with images and a long description at the value level accordingly.
   */
  productConfiguratorAttributeTypesV2?: boolean;

  /**
   * In a server environment (SSR or Prerendering) it propagates all errors caught in Angular app
   * (in the Angular's `ErrorHandler` class) to the server layer.
   *
   * In SSR, such a propagation allows the server layer (e.g. ExpressJS) for handling those errors,
   * e.g. sending a proper Error Page in response to the client,
   * instead of a rendered HTML that is possibly malformed due to the occurred error.
   */
  propagateErrorsToServer?: boolean;

  /**
   * In SSR, the following errors will be printed to logs (and additionally can also
   * be forwarded to ExpressJS if only the other feature toggle `propagateErrorsToServer` is enabled):
   *
   * 1. any outgoing HTTP request error (4xx-5xx status)
   * 2. any NgRx action with the `error` property
   */
  ssrStrictErrorHandlingForHttpAndNgrx?: boolean;

  /**
   * The product configuration UI is completely re-rendered after each UI interaction. This may lead to performance issues for large configuration models,
   * where a lot of attributes (>50) and/or a lot of possible values per attribute (>50) are rendered on the UI.
   *
   * When this feature toggle is activated, only these parts of the UI are re-rendered, that actually changed, significantly (up to factor 10) improving rendering performance for large models.
   *
   * Please note, this will influence how the pricing requests are processed and rendered.
   * Instead of merging the prices into the configuration model, which effectively triggers re-rendering the whole UI-Component tree,
   * the price supplements are kept in a separate subtree of the model, so that attribute components can react independently on pricing changes using the `ConfiguratorDeltaRenderingService`.
   *
   * Hence, it is advised to do full regression testing after activation of this flag and before rolling this out to production.
   */
  productConfiguratorDeltaRendering?: boolean;

  /**
   * Adds asterisks to required form fields in all components existing before v2211.20
   */
  a11yRequiredAsterisks?: boolean;

  /**
   * In `QuantityCounterComponent` the numeric input is no longer made focused
   * after an increment/decrement button is clicked.
   */
  a11yQuantityOrderTabbing?: boolean;

  /**
   * Improves keyboard navigation inside of 'NavigationUIComponent'.
   */
  a11yNavigationUiKeyboardControls?: boolean;

  /**
   * Improves screen reader(VoiceOver, JAWS) narration of menu buttons inside of 'NavigationUIComponent'.
   */
  a11yNavMenuExpandStateReadout?: boolean;

  /**
   * Fixes heading gap present in 'OrderConfirmationItemsComponent' template.
   */
  a11yOrderConfirmationHeadingOrder?: boolean;

  /**
   * Improves accessibility of 'StarRatingComponent' i.e.
   * Provides a clear rating value to screen readers.
   * Includes information on whether it is interactive.
   */
  a11yStarRating?: boolean;

  /**
   * 'ViewComponent' will trigger an assistive message after active view changes.
   */
  a11yViewChangeAssistiveMessage?: boolean;

  /**
   * Prevent horizontal scroll appearing on smaller screens for `CartItemListComponent`, `AddedToCartDialogComponent`
   */
  a11yPreventHorizontalScroll?: boolean;

  /**
   * Refocuses inside of 'ReorderDialogComponent' after its content updates.
   */
  a11yReorderDialog?: boolean;

  /**
   * Element containing the 'PopoverDirective' will be refocused after the popover is closed.
   */
  a11yPopoverFocus?: boolean;

  /**
   * Adds Datepicker label and corrects heading order for 'CheckoutScheduleReplenishmentOrderComponent'.
   */
  a11yScheduleReplenishment?: boolean;

  /**
   * When 'ScrollToTopComponent' is trigged with a keyboard, focus remains on the
   * button and preserves the user's context.
   */
  a11yScrollToTop?: boolean;

  /**
   * Fixes 'cx-saved-cart-list-label' dissapering on 200% zoom in 'SavedCartListComponent'.
   */
  a11ySavedCartsZoom?: boolean;

  /**
   * Stops dropdown options labels from truncating inside 'ProductListComponent'.
   */
  a11ySortingOptionsTruncation?: boolean;

  /**
   * Fixes unnecessarily expanded focus indicator in 'ProductListItemComponent' and 'AddToSavedCartComponent'.
   * Modifies dialog styles to stop the focus indicator from expanding when 'close' button is focused.
   */
  a11yExpandedFocusIndicator?: boolean;

  /**
   * Fixes 'CheckoutDeliveryModeComponent' losing focus after delivery methods update.
   */
  a11yCheckoutDeliveryFocus?: boolean;

  /**
   * Prevents the focus indicator of 'VisibleFocusDirective' from overflowing on mobile/while zoomed.
   */
  a11yMobileVisibleFocus?: boolean;

  /**
   * Improves screen reader readout of 'BannerComponent' on organization page.
   * The anchor tag will no longer contain unnecessary text that would otherwise be read out.
   */
  a11yOrganizationsBanner?: boolean;

  /**
   * Corrects heading order inside 'ListComponent' template.
   */
  a11yOrganizationListHeadingOrder?: boolean;

  /**
   * In `ImportToNewSavedCartFormComponent`,`ImportEntriesFormComponent` after selecting a file
   * confirmation message is displayed and read out
   */
  a11yCartImportConfirmationMessage?: boolean;

  /**
   * Changes 'order days' check list into a fieldset inside of 'CheckoutScheduleReplenishmentOrderComponent'.
   */
  a11yReplenishmentOrderFieldset?: boolean;

  /**
   * Corrects oversized focus indicator from list items inside 'ListComponent'.
   */
  a11yListOversizedFocus?: boolean;

  /**
   * Adjuststs the styles of 'StoreFinderMapComponent' to stop the Google map from overflowing on zoomed/mobile screens.
   * Includes DOM changes to 'StoreFinderStoreDescriptionComponent' improving the screen reader experience.
   */
  a11yStoreFinderOverflow?: boolean;

  /**
   * `StorefrontComponent` focuses on the first navigation item after hamburger menu expansion
   */
  a11yMobileFocusOnFirstNavigationItem?: boolean;

  /**
   * Corrects heading order inside 'OrderSummaryComponent' template.
   */
  a11yCartSummaryHeadingOrder?: boolean;

  /**
   * Improves focus behaviour of 'SearchBoxComponent'.
   * On mobile, search box will no longer open on focus.
   */
  a11ySearchBoxMobileFocus?: boolean;

  /**
   * Modifies 'FacetComponent' to enable keyboard navigation for facets in the product list page.
   */
  a11yFacetKeyboardNavigation?: boolean;

  /**
   * Allows users to navigate through the list of units using the arrow keys.
   * Enables keyboard controls inside 'ToggleLinkCellComponent' and
   * adjusts 'ListComponent' styles to accomodate.
   */
  a11yUnitsListKeyboardControls?: boolean;

  /**
   * When set to `true`, product titles in `CartItemComponent`, `QuickOrderItemComponent`, `WishListItemComponent`
   * adopt a more link-like style, appearing blue with an underline. This enhances visual cues for clickable elements,
   * providing a more intuitive user experience.
   */
  a11yCartItemsLinksStyles?: boolean;

  /**
   * If enabled, the "Select this address/payment" button
   * will not be displayed in `CheckoutPaymentMethodComponent`
   * and `CheckoutDeliveryAddressComponent` when the address
   * or payment method is already selected.
   */
  a11yHideSelectBtnForSelectedAddrOrPayment?: boolean;

  /**
   * Determines whether the controls in the `CarouselComponent` are focusable and accessible from the keyboard.
   */
  a11yFocusableCarouselControls?: boolean;

  /**
   * Enables only Tab/Shift+Tab keyboard navigation in dialogs and preserved default scrolling behaviour of up/down keys.
   * Components:
   * - `PickupOptionDialogComponent`
   */
  a11yUseTrapTabInsteadOfTrapInDialogs?: boolean;

  /**
   * In `CmsGuardsService`, it uses the `GuardsComposer` instead of
   * calling its own deprecated method `canActivateGuard()`.
   */
  cmsGuardsServiceUseGuardsComposer?: boolean;

  /**
   * In `CartQuickOrderFormComponent` it stops calling the deprecated method
   * `watchAddEntryFailEvent()`, which listens to the `CartAddEntryFailEvent`.
   *
   * It avoids showing an unnecessary duplicated error message on the failure
   * of adding to the cart.
   */
  cartQuickOrderRemoveListeningToFailEvent?: boolean;

  /**
   * Adds a keyboard accessible zoom button to the `ProductImageZoomViewComponent`.
   */
  a11yKeyboardAccessibleZoom?: boolean;

  /**
   * Sets 'linkable' property in 'CellComponent' to be false by default.
   * Modifies all table configs to acomodate this change.
   * This stops unnecessary anchor tags from being rendered in the table cells.
   */
  a11yOrganizationLinkableCells?: boolean;

  /**
   * Stops the focus indicator from overflowing and being obstructed by other elements.
   * Modifies the 'visible-focus' mixin. Includes style changes for:
   * `StarRatingComponent`, `AddToWishListComponent`, `StarRatingComponent`, `SkipLinkComponent`,
   * `StoreComponent`, `SetPreferredStoreComponent`, `WishListComponent`
   */
  a11yVisibleFocusOverflows?: boolean;

  /**
   * When enabled then on mobile(320px) responsive view:
   * 1. `ProductListComponent` - grid view button is aligned correctly
   * 2. `QuickOrderFormComponent` - search combobox options are not truncated
   * 3. `BreadcrumbComponent` - breadcrumb heading is not truncated
   * 4. `CheckoutProgressMobileTopComponent` - checkout step names do not have huge vertical white space
   */
  a11yTruncatedTextForResponsiveView?: boolean;

  /**
   * When enabled focus outline on the close button inside `ProductImageZoomDialogComponent`
   * will be fully visible
   */
  a11yCloseProductImageBtnFocus?: boolean;

  /**
   * Modifies getAriaLabel method in 'PaginationComponent' to return a sematic label.
   */
  a11ySemanticPaginationLabel?: boolean;

  /**
   * When using CartItemListComponent as an outlet ([cxOutlet]="CartOutlets.CART_ITEM_LIST"):
   * prevents the form from being recreated when neither the items nor other dependent properties (e.g., readonly) have changed.
   */
  a11yPreventCartItemsFormRedundantRecreation?: boolean;

  /**
   * Prevents screen reader from stopping on invisible elements when being in read mode for `BreadcrumbComponent`, `QuickOrderFormComponent`
   */
  a11yPreventSRFocusOnHiddenElements?: boolean;

  /**
   * In `LoginComponent` the outline of "My Account" link when focused will not cover the user name
   */
  a11yMyAccountLinkOutline?: boolean;

  /**
   * Improve colour contrast in the demonstration theme Santorini
   * to comply with accessibility standards. On activation, colour
   * assignations for all UI elements will change and previous keyboard
   * focus-ring gets replaced by a new bi-colour focus-ring.
   *
   * Note: If you're not using in your app the `StorefrontComponent`
   *       (`<cx-storefront>`) from Spartacus, then you'll need to also add
   *       the following line to the constructor of your app's root component:
   *
   * ```
   * constructor() {
   *   useFeatureStyles('a11yImproveContrast');
   * }
   * ```
   */
  a11yImproveContrast?: boolean;

  /**
   * Moves input elements of 'NotificationPreferenceComponent' into a fieldset.
   */
  a11yNotificationPreferenceFieldset?: boolean;

  /**
   * Modifies the template of 'WishListComponent'.
   * Empty wishlist notification will be displayed in a paragraph instead of a heading.
   */
  a11yEmptyWishlistHeading?: boolean;

  /**
   * Removes the `tabindex` attribute from the `StorefrontComponent`.
   * This helps to reduce the screen reader bloat.
   */
  a11yScreenReaderBloatFix?: boolean;

  /**
   * When enabled the button-like UI elements will use `<button>` under the hood instead of `<a>`
   * in the following components: `AddedToCartDialogComponent`, `ForgotPasswordComponent`,
   * `LoginRegisterComponent`, `ConfigureProductComponent`, `AnonymousConsentDialogComponent`,
   * `StoreSearchComponent`, `AddToSavedCartComponent`, `PickupOptionsComponent`
   */
  a11yUseButtonsForBtnLinks?: boolean;

  /**
   * Enables the use of TabComponent in the PLP and PDP page to replace some functionality
   * of the FacetListComponent and TabParagraphComponent to make then keyboard accessible
   * and responsive in tab and accordion stles.
   */
  a11yTabComponent?: boolean;

  /**
   * `ProductImageZoomProductImagesComponent`, `ProductImageZoomThumbnailsComponent` - enable
   * arrow keys navigation for the carousel
   */
  a11yCarouselArrowKeysNavigation?: boolean;

  /**
   * `AnonymousConsentDialogComponent` - after consent was given/withdrawn the notification
   * will be displayed
   * `ConsentManagementComponent` - improve stability of notifications announcements by VoiceOver
   * `ConsentManagementFormComponent` - only pronounce the title of the consent by default
   */
  a11yNotificationsOnConsentChange?: boolean;

  /**
   * When enabled disable "Apply" button in promo code component in cart for empty input,
   * disable "Add" button in quick order component when input is empty and remove
   * required validators for both inputs
   */
  a11yDisabledCouponAndQuickOrderActionButtonsInsteadOfRequiredFields?: boolean;

  /**
   * In `FacetListComponent` dialog view focus will be moved to the first facet
   * after single-select facet selection.
   * New "Back To Results" button is added
   */
  a11yFacetsDialogFocusHandling?: boolean;

  /**
   * Enables radio group fieldset for 'CheckoutDeliveryModeComponent' form
   * and further improves its screen reader readout.
   */
  a11yDeliveryModeRadiogroup?: boolean;

  /**
   * Removes 'aria-live' from 'StoreFinderComponent' and adds 'alert' role to child components elements.
   */
  a11yStoreFinderAlerts?: boolean;

  /**
   * Stops the icon inside 'FormErrorsComponent' from being read out by screen readers.
   */
  a11yFormErrorMuteIcon?: boolean;

  /**
   * `MessageComponent` gets focused after a message with an action is rendered.
   */
  a11yCxMessageFocus?: boolean;

  /**
   * Replaces buttons resembling links with tetriary buttons in the following components:
   * `AddToWishListComponent`, `ProductIntroComponent`, `ProductImageZoomTriggerComponent`
   */
  a11yLinkBtnsToTertiaryBtns?: boolean;

  /**
   * Aria-live inside the 'BreadcrumbComponent' will be toggled based on the active element.
   * This removes the repeated announcement of the page title.
   */
  a11yRepeatedPageTitleFix?: boolean;

  /**
   * 'NgSelectA11yDirective' will now provide a count of items for each availble option.
   * Including this count in aria-label will help screen readers to provide more context to the user.
   */
  a11yNgSelectOptionsCount?: boolean;

  /**
   * Removes duplicated error message from 'CancelOrderComponent'.
   */
  a11yRepeatedCancelOrderError?: boolean;

  /**
   * Mofifies the template of 'AddedToCartDialogComponent' to retain the focus after the cart is updated.
   * Improves its screen reader readout.
   */
  a11yAddedToCartActiveDialog?: boolean;

  /**
   * Modifies the 'NgSelectA11yDirective' to improve the sorting dropdown screen reader experience on mobile devices.
   */
  a11yNgSelectMobileReadout?: boolean;

  /**
   * When enabled, the form in 'PickupOptionsComponent' will be wrapped in a fieldset and contain a legend.
   */
  a11yDeliveryMethodFieldset?: boolean;

  /**
   * In 'ProductReviewsComponent' the 'show more/less reviews' button will no longer loose focus on activation.
   */
  a11yShowMoreReviewsBtnFocus?: boolean;

  /**
   * Fixes `aria-controls` attribute in the 'QuickOrderFormComponent' combobox.
   */
  a11yQuickOrderAriaControls?: boolean;

  /**
   * Removes the element with `role="status"` attribute from subpage components.
   * The 'Loaded, empty status' message will no longer be present for the screen readers.
   */
  a11yRemoveStatusLoadedRole?: boolean;

  /**
   * Changes modal title elements form divs into headings. Affects modals before version 2211.27.
   */
  a11yDialogsHeading?: boolean;

  /**
   * When enabled, the focus will be returned to the trigger element after the dialog is closed.
   * Affected components: 'AddtoCartComponent', 'PickupOptionsComponent', CartPickupOptionsContainerComponent, PDPPickupOptionsContainerComponent
   */
  a11yDialogTriggerRefocus?: boolean;

  /**
   * The 'AddToWishListComponent' will restore focus to the button after adding or removing an item from the wishlist.
   */
  a11yAddToWishlistFocus?: boolean;

  /**
   * `SearchBoxComponent` should no longer lose focus after closing the popup the esc key.
   */
  a11ySearchBoxFocusOnEscape?: boolean;

  /**
   * `StoreComponent and MyPreferredStoreComponent` an icon in a button that triggers showing
   * store's opening hours has an acceptable contrast ratio in a default theme
   */
  a11yViewHoursButtonIconContrast?: boolean;

  /**
   * In OCC cart requests, it puts parameters of a cart name and cart description
   * into a request body, instead of query params.
   * This toggle is used in the following classes: `OccCartAdapter`, `OccSavedCartAdapter`, `SavedCartOccModule`, `CartBaseOccModule`.
   */
  occCartNameAndDescriptionInHttpRequestBody?: boolean;

  /**
   * When enabled, styles for the `cx-bottom-header-slot` class will be applied. These styles are necessary to display
   * customization buttons in the BottomHeaderSlot in SmartEdit.
   */
  cmsBottomHeaderSlotUsingFlexStyles?: boolean;

  /**
   * 1. It uses the new `SiteThemeService` as the source of truth for the "site theme" value
   * (this value can change over time, e.g. when selecting new value in the new `SiteThemeSwitcherComponent`).
   * Previously the "site theme" could be set only on the page start (via the static config `config.context.theme` or via CMS, when using the feature of the "automatic site-context configuration").
   * 2. Now, when no custom theme is selected, the default theme value is an empty string `''`,
   * unless you configure it differently via the global config `config.context.theme` (or via CMS).
   * Previously, there the non-defined theme had a value `undefined`.
   */
  useSiteThemeService?: boolean;

  /**
   * Enables the requirement that passwords cannot contain consecutive identical characters.
   *
   * When set to `true`, the app will enforce that passwords must not have consecutive
   * identical characters (e.g., "aa", "11", or "$$" are not allowed).
   */
  enableConsecutiveCharactersPasswordRequirement?: boolean;

  /**
   * Enables a validation that prevents new passwords from matching the current password
   * in the password update form.
   *
   * When set to `true`, the user will not be allowed to reuse their current password
   * when updating their password. The app will check that the new password does not match
   * the old password.
   */
  enablePasswordsCannotMatchInPasswordUpdateForm?: boolean;

  /**
   * Enables *all* page meta resolvers in Client-Side Rendering (CSR),
   * ignoring the configuration option set for specific resolvers
   * `config.pageMeta.resolvers[index].disabledInCsr`.
   *
   * Note: The config option `disabledInCsr` is now deprecated and will be removed
   *       in the future together with this feature toggle.
   */
  allPageMetaResolversEnabledInCsr?: boolean;

  /**
<<<<<<< HEAD
   * Enables bunles feature, which allows to group products into bundles.
   */
  enableBundles?: boolean;
=======
   * When enabled, allows to provide extended formats and media queries for <picture> element if used in MediaComponent.
   *
   * Important: After activation default HTML element in MediaComponent will be `<img>`
   * Only BannerComponent has passed `'picture'` value. If you need to use `<picture>` HTML element
   * you need to pass `[elementType]="'picture'"` to `<cx-media>`
   *
   * For proper work requires `pictureElementFormats`  provided in media config:
   *  ```ts
   * provideConfig({
   *   pictureElementFormats: {
   *    mediaQueries: {
   *     'max-width': '767px',
   *      ...
   *    },
   *    width: 50,
   *    height: 50,
   *   },
   * })
   * ```
   *
   * After activating this toggle, new inputs in `MediaComponent` — specifically
   * `width`, `height`, and `sizes` — will be passed to the template as HTML attributes.
   *
   * Toggle activates `@Input() elementType: 'img' | 'picture' = 'img'` in `MediaComponent`
   *
   */
  useExtendedMediaComponentConfiguration?: boolean;
>>>>>>> 3403a039
}

export const defaultFeatureToggles: Required<FeatureTogglesInterface> = {
  showDeliveryOptionsTranslation: false,
  formErrorsDescriptiveMessages: false,
  showSearchingCustomerByOrderInASM: false,
  showStyleChangesInASM: false,
  shouldHideAddToCartForUnpurchasableProducts: false,
  useExtractedBillingAddressComponent: false,
  showBillingAddressInDigitalPayments: false,
  showDownloadProposalButton: false,
  showPromotionsInPDP: true,
  searchBoxV2: false,
  recentSearches: true,
  trendingSearches: false,
  pdfInvoicesSortByInvoiceDate: true,
  storeFrontLibCardParagraphTruncated: true,
  useProductCarouselBatchApi: false,
  productConfiguratorAttributeTypesV2: true,
  propagateErrorsToServer: false,
  ssrStrictErrorHandlingForHttpAndNgrx: false,
  productConfiguratorDeltaRendering: false,
  a11yRequiredAsterisks: true,
  a11yQuantityOrderTabbing: true,
  a11yNavigationUiKeyboardControls: true,
  a11yNavMenuExpandStateReadout: false,
  a11yOrderConfirmationHeadingOrder: true,
  a11yStarRating: true,
  a11yViewChangeAssistiveMessage: true,
  a11yPreventHorizontalScroll: false,
  a11yReorderDialog: true,
  a11yPopoverFocus: true,
  a11yScheduleReplenishment: true,
  a11yScrollToTop: true,
  a11ySavedCartsZoom: true,
  a11ySortingOptionsTruncation: true,
  a11yExpandedFocusIndicator: true,
  a11yCheckoutDeliveryFocus: true,
  a11yMobileVisibleFocus: true,
  a11yOrganizationsBanner: true,
  a11yOrganizationListHeadingOrder: true,
  a11yCartImportConfirmationMessage: false,
  a11yReplenishmentOrderFieldset: true,
  a11yListOversizedFocus: true,
  a11yStoreFinderOverflow: true,
  a11yMobileFocusOnFirstNavigationItem: false,
  a11yCartSummaryHeadingOrder: true,
  a11ySearchBoxMobileFocus: false,
  a11yFacetKeyboardNavigation: false,
  a11yUnitsListKeyboardControls: true,
  a11yCartItemsLinksStyles: true,
  a11yHideSelectBtnForSelectedAddrOrPayment: false,
  a11yFocusableCarouselControls: true,
  a11yUseTrapTabInsteadOfTrapInDialogs: false,
  cmsGuardsServiceUseGuardsComposer: false,
  cartQuickOrderRemoveListeningToFailEvent: true,
  a11yKeyboardAccessibleZoom: false,
  a11yOrganizationLinkableCells: false,
  a11yVisibleFocusOverflows: false,
  a11yTruncatedTextForResponsiveView: false,
  a11ySemanticPaginationLabel: false,
  a11yPreventCartItemsFormRedundantRecreation: false,
  a11yPreventSRFocusOnHiddenElements: false,
  a11yMyAccountLinkOutline: false,
  a11yCloseProductImageBtnFocus: false,
  a11yNotificationPreferenceFieldset: false,
  a11yImproveContrast: false,
  a11yEmptyWishlistHeading: false,
  a11yScreenReaderBloatFix: false,
  a11yUseButtonsForBtnLinks: false,
  a11yTabComponent: false,
  a11yCarouselArrowKeysNavigation: false,
  a11yNotificationsOnConsentChange: false,
  a11yDisabledCouponAndQuickOrderActionButtonsInsteadOfRequiredFields: false,
  a11yFacetsDialogFocusHandling: false,
  a11yStoreFinderAlerts: false,
  a11yFormErrorMuteIcon: false,
  a11yCxMessageFocus: false,
  a11yLinkBtnsToTertiaryBtns: false,
  a11yRepeatedPageTitleFix: false,
  a11yDeliveryModeRadiogroup: false,
  a11yNgSelectOptionsCount: false,
  a11yRepeatedCancelOrderError: false,
  a11yAddedToCartActiveDialog: false,
  a11yNgSelectMobileReadout: false,
  a11yDeliveryMethodFieldset: false,
  a11yShowMoreReviewsBtnFocus: false,
  a11yQuickOrderAriaControls: false,
  a11yRemoveStatusLoadedRole: false,
  a11yDialogsHeading: false,
  a11yDialogTriggerRefocus: false,
  a11yAddToWishlistFocus: false,
  a11ySearchBoxFocusOnEscape: false,
  a11yViewHoursButtonIconContrast: false,
  occCartNameAndDescriptionInHttpRequestBody: false,
  cmsBottomHeaderSlotUsingFlexStyles: false,
  useSiteThemeService: false,
  enableConsecutiveCharactersPasswordRequirement: false,
  enablePasswordsCannotMatchInPasswordUpdateForm: false,
  allPageMetaResolversEnabledInCsr: false,
<<<<<<< HEAD
  enableBundles: false,
=======
  useExtendedMediaComponentConfiguration: false,
>>>>>>> 3403a039
};<|MERGE_RESOLUTION|>--- conflicted
+++ resolved
@@ -640,11 +640,9 @@
   allPageMetaResolversEnabledInCsr?: boolean;
 
   /**
-<<<<<<< HEAD
    * Enables bunles feature, which allows to group products into bundles.
    */
   enableBundles?: boolean;
-=======
    * When enabled, allows to provide extended formats and media queries for <picture> element if used in MediaComponent.
    *
    * Important: After activation default HTML element in MediaComponent will be `<img>`
@@ -672,7 +670,6 @@
    *
    */
   useExtendedMediaComponentConfiguration?: boolean;
->>>>>>> 3403a039
 }
 
 export const defaultFeatureToggles: Required<FeatureTogglesInterface> = {
@@ -773,9 +770,6 @@
   enableConsecutiveCharactersPasswordRequirement: false,
   enablePasswordsCannotMatchInPasswordUpdateForm: false,
   allPageMetaResolversEnabledInCsr: false,
-<<<<<<< HEAD
   enableBundles: false,
-=======
   useExtendedMediaComponentConfiguration: false,
->>>>>>> 3403a039
 };