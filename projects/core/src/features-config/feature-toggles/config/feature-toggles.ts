/*
 * SPDX-FileCopyrightText: 2024 SAP Spartacus team <spartacus-team@sap.com>
 *
 * SPDX-License-Identifier: Apache-2.0
 */

// Let's NOT add here any wildcard property like
//  `[key: string]: boolean | undefined;`
// We want this interface to be STRICT and cause a compilation error when a removed property is used.
// Thanks to that, customers using a property that was recently removed, will know they have to adapt their code.
export interface FeatureTogglesInterface {
  /**
   * In 'CheckoutDeliveryModeComponent' and 'CheckReviewShippingComponent', it displays
   * the new delivery options translation
   */
  showDeliveryOptionsTranslation?: boolean;

  /**
   * In 'ProductListItemComponent' and 'ProductGridItemComponent', it hides the 'Add to cart' button
   * when a product does not have a defined price or its purchasable field is set to false
   */
  shouldHideAddToCartForUnpurchasableProducts?: boolean;

  /**
   * In `FormErrorsComponent` it uses more descriptive validation error messages
   * in all UI form fields existing before v2211.25.
   *
   * 1. The `FormErrorsComponent` uses new i18n keys:
   * `formErrors.labeled.<validatorName>` instead of `formErrors.<validatorName>`,
   * for example `formErrors.labeled.required` instead of `formErrors.required`.
   *
   * 2. The existing usages of `CustomFormValidators.passwordValidator` are replaced with
   * an array of new, more specific validators `CustomFormValidators.passwordValidators`
   * (with the plural `...Validators`)
   */
  formErrorsDescriptiveMessages?: boolean;

  /**
   * In `CheckoutPaymentFormComponent`, use the extracted billing address component instead of embedded billing address form.
   */
  useExtractedBillingAddressComponent?: boolean;

  /**
   * In `DpPaymentCallbackComponent` it shows the billing address form.
   */
  showBillingAddressInDigitalPayments?: boolean;

  /**
   * In `QuoteLinksComponent` it shows the download button.
   * API for this button is available in commerce 2211.16 and above
   */
  showDownloadProposalButton?: boolean;

  /**
   * In `ProductSummaryComponent` it shows the promotions info.
   */
  showPromotionsInPDP?: boolean;

  /**
   * In `ASM` it shows searching customer by order ID.
   */
  showSearchingCustomerByOrderInASM?: boolean;

  /**
   * New REDESIGNED search-box component
   */
  searchBoxV2?: boolean;

  /**
   * Some Changes for input of cart Number and text of Customer360View in ASM view
   */
  showStyleChangesInASM?: boolean;

  /**
   * In `SearchBoxComponent` it shows the recent searches.
   */
  recentSearches?: boolean;

  /**
   * In `SearchBoxComponent` it shows the trending searches.
   */
  trendingSearches?: boolean;

  /**
   * In `InvoicesListComponent` it sorts invoices by the date of the invoice itself.
   * Previously the sorting was done by the date of creating an invoice entry.
   */
  pdfInvoicesSortByInvoiceDate?: boolean;

  /**
   * In `CardComponent` it truncates the paragraph text
   * (analogically to the existing truncating of the label).
   */
  storeFrontLibCardParagraphTruncated?: boolean;

  /**
   * When enabled, the batch API is used `ProductCarouselComponent` to load products. It increases the component's performance.
   *
   * _NOTE_: When flag is enabled, custom OCC config for the `productSearch` endpoint has to be adjusted to have an object representation:
   * ```js
   * backend: {
   *    occ: {
   *      endpoints: {
   *         productSearch: {
   *           default: '...',
   *           carousel: '...',
   *           carouselMinimal: '...',
   *         },
   *       },
   *     },
   *   }
   * ```
   */
  useProductCarouselBatchApi?: boolean;

  /**
   * In `ConfiguratorAttributeDropDownComponent`, `ConfiguratorAttributeSingleSelectionImageComponent`
   * and in 'ConfiguratorAttributeMultiSelectionImageComponent' some HTML changes were done
   * to render read-only attribute with images and a long description at the value level accordingly.
   *
   * In `cx-configurator-price`, `cx-configurator-show-more`,`cx-configurator-attribute-drop-down`,
   * `cx-configurator-attribute-selection-image`, `cx-configurator-attribute-single-selection-bundle-dropdown`,
   * `cx-configurator-attribute-type` and `cx-configurator-form-group` some styling changes were done
   * to render read-only attribute with images and a long description at the value level accordingly.
   */
  productConfiguratorAttributeTypesV2?: boolean;

  /**
   * In a server environment (SSR or Prerendering) it propagates all errors caught in Angular app
   * (in the Angular's `ErrorHandler` class) to the server layer.
   *
   * In SSR, such a propagation allows the server layer (e.g. ExpressJS) for handling those errors,
   * e.g. sending a proper Error Page in response to the client,
   * instead of a rendered HTML that is possibly malformed due to the occurred error.
   */
  propagateErrorsToServer?: boolean;

  /**
   * In SSR, the following errors will be printed to logs (and additionally can also
   * be forwarded to ExpressJS if only the other feature toggle `propagateErrorsToServer` is enabled):
   *
   * 1. any outgoing HTTP request error (4xx-5xx status)
   * 2. any NgRx action with the `error` property
   */
  ssrStrictErrorHandlingForHttpAndNgrx?: boolean;

  /**
   * The product configuration UI is completely re-rendered after each UI interaction. This may lead to performance issues for large configuration models,
   * where a lot of attributes (>50) and/or a lot of possible values per attribute (>50) are rendered on the UI.
   *
   * When this feature toggle is activated, only these parts of the UI are re-rendered, that actually changed, significantly (up to factor 10) improving rendering performance for large models.
   *
   * Please note, this will influence how the pricing requests are processed and rendered.
   * Instead of merging the prices into the configuration model, which effectively triggers re-rendering the whole UI-Component tree,
   * the price supplements are kept in a separate subtree of the model, so that attribute components can react independently on pricing changes using the `ConfiguratorDeltaRenderingService`.
   *
   * Hence, it is advised to do full regression testing after activation of this flag and before rolling this out to production.
   */
  productConfiguratorDeltaRendering?: boolean;

  /**
   * Adds asterisks to required form fields in all components existing before v2211.20
   */
  a11yRequiredAsterisks?: boolean;

  /**
   * In `QuantityCounterComponent` the numeric input is no longer made focused
   * after an increment/decrement button is clicked.
   */
  a11yQuantityOrderTabbing?: boolean;

  /**
   * Improves keyboard navigation inside of 'NavigationUIComponent'.
   */
  a11yNavigationUiKeyboardControls?: boolean;

  /**
   * Improves screen reader(VoiceOver, JAWS) narration of menu buttons inside of 'NavigationUIComponent'.
   */
  a11yNavMenuExpandStateReadout?: boolean;

  /**
   * Fixes heading gap present in 'OrderConfirmationItemsComponent' template.
   */
  a11yOrderConfirmationHeadingOrder?: boolean;

  /**
   * Improves accessibility of 'StarRatingComponent' i.e.
   * Provides a clear rating value to screen readers.
   * Includes information on whether it is interactive.
   */
  a11yStarRating?: boolean;

  /**
   * 'ViewComponent' will trigger an assistive message after active view changes.
   */
  a11yViewChangeAssistiveMessage?: boolean;

  /**
   * Prevent horizontal scroll appearing on smaller screens for `CartItemListComponent`, `AddedToCartDialogComponent`
   */
  a11yPreventHorizontalScroll?: boolean;

  /**
   * Refocuses inside of 'ReorderDialogComponent' after its content updates.
   */
  a11yReorderDialog?: boolean;

  /**
   * Element containing the 'PopoverDirective' will be refocused after the popover is closed.
   */
  a11yPopoverFocus?: boolean;

  /**
   * Adds Datepicker label and corrects heading order for 'CheckoutScheduleReplenishmentOrderComponent'.
   */
  a11yScheduleReplenishment?: boolean;

  /**
   * When 'ScrollToTopComponent' is trigged with a keyboard, focus remains on the
   * button and preserves the user's context.
   */
  a11yScrollToTop?: boolean;

  /**
   * Fixes 'cx-saved-cart-list-label' dissapering on 200% zoom in 'SavedCartListComponent'.
   */
  a11ySavedCartsZoom?: boolean;

  /**
   * Stops dropdown options labels from truncating inside 'ProductListComponent'.
   */
  a11ySortingOptionsTruncation?: boolean;

  /**
   * Fixes unnecessarily expanded focus indicator in 'ProductListItemComponent' and 'AddToSavedCartComponent'.
   * Modifies dialog styles to stop the focus indicator from expanding when 'close' button is focused.
   */
  a11yExpandedFocusIndicator?: boolean;

  /**
   * Fixes 'CheckoutDeliveryModeComponent' losing focus after delivery methods update.
   */
  a11yCheckoutDeliveryFocus?: boolean;

  /**
   * Prevents the focus indicator of 'VisibleFocusDirective' from overflowing on mobile/while zoomed.
   */
  a11yMobileVisibleFocus?: boolean;

  /**
   * Improves screen reader readout of 'BannerComponent' on organization page.
   * The anchor tag will no longer contain unnecessary text that would otherwise be read out.
   */
  a11yOrganizationsBanner?: boolean;

  /**
   * Corrects heading order inside 'ListComponent' template.
   */
  a11yOrganizationListHeadingOrder?: boolean;

  /**
   * In `ImportToNewSavedCartFormComponent`,`ImportEntriesFormComponent` after selecting a file
   * confirmation message is displayed and read out
   */
  a11yCartImportConfirmationMessage?: boolean;

  /**
   * Changes 'order days' check list into a fieldset inside of 'CheckoutScheduleReplenishmentOrderComponent'.
   */
  a11yReplenishmentOrderFieldset?: boolean;

  /**
   * Corrects oversized focus indicator from list items inside 'ListComponent'.
   */
  a11yListOversizedFocus?: boolean;

  /**
   * Adjuststs the styles of 'StoreFinderMapComponent' to stop the Google map from overflowing on zoomed/mobile screens.
   * Includes DOM changes to 'StoreFinderStoreDescriptionComponent' improving the screen reader experience.
   */
  a11yStoreFinderOverflow?: boolean;

  /**
   * `StorefrontComponent` focuses on the first navigation item after hamburger menu expansion
   */
  a11yMobileFocusOnFirstNavigationItem?: boolean;

  /**
   * Corrects heading order inside 'OrderSummaryComponent' template.
   */
  a11yCartSummaryHeadingOrder?: boolean;

  /**
   * Improves focus behaviour of 'SearchBoxComponent'.
   * On mobile, search box will no longer open on focus.
   */
  a11ySearchBoxMobileFocus?: boolean;

  /**
   * Modifies 'FacetComponent' to enable keyboard navigation for facets in the product list page.
   */
  a11yFacetKeyboardNavigation?: boolean;

  /**
   * Allows users to navigate through the list of units using the arrow keys.
   * Enables keyboard controls inside 'ToggleLinkCellComponent' and
   * adjusts 'ListComponent' styles to accomodate.
   */
  a11yUnitsListKeyboardControls?: boolean;

  /**
   * Adds label to the `SearchBoxComponent` search input
   */
  a11ySearchboxLabel?: boolean;

  /**
   * When set to `true`, product titles in `CartItemComponent`, `QuickOrderItemComponent`, `WishListItemComponent`
   * adopt a more link-like style, appearing blue with an underline. This enhances visual cues for clickable elements,
   * providing a more intuitive user experience.
   */
  a11yCartItemsLinksStyles?: boolean;

  /**
   * If enabled, the "Select this address/payment" button
   * will not be displayed in `CheckoutPaymentMethodComponent`
   * and `CheckoutDeliveryAddressComponent` when the address
   * or payment method is already selected.
   */
  a11yHideSelectBtnForSelectedAddrOrPayment?: boolean;

  /**
   * Determines whether the controls in the `CarouselComponent` are focusable and accessible from the keyboard.
   */
  a11yFocusableCarouselControls?: boolean;

  /**
   * Enables only Tab/Shift+Tab keyboard navigation in dialogs and preserved default scrolling behaviour of up/down keys.
   * Components:
   * - `PickupOptionDialogComponent`
   */
  a11yUseTrapTabInsteadOfTrapInDialogs?: boolean;

  /**
   * In `CmsGuardsService`, it uses the `GuardsComposer` instead of
   * calling its own deprecated method `canActivateGuard()`.
   */
  cmsGuardsServiceUseGuardsComposer?: boolean;

  /**
   * In `CartQuickOrderFormComponent` it stops calling the deprecated method
   * `watchAddEntryFailEvent()`, which listens to the `CartAddEntryFailEvent`.
   *
   * It avoids showing an unnecessary duplicated error message on the failure
   * of adding to the cart.
   */
  cartQuickOrderRemoveListeningToFailEvent?: boolean;

  /**
   * Adds a keyboard accessible zoom button to the `ProductImageZoomViewComponent`.
   */
  a11yKeyboardAccessibleZoom?: boolean;

  /**
   * Sets 'linkable' property in 'CellComponent' to be false by default.
   * Modifies all table configs to acomodate this change.
   * This stops unnecessary anchor tags from being rendered in the table cells.
   */
  a11yOrganizationLinkableCells?: boolean;

  /**
   * Stops the focus indicator from overflowing and being obstructed by other elements.
   * Modifies the 'visible-focus' mixin. Includes style changes for:
   * `StarRatingComponent`, `AddToWishListComponent`, `StarRatingComponent`, `SkipLinkComponent`,
   * `StoreComponent`, `SetPreferredStoreComponent`, `WishListComponent`
   */
  a11yVisibleFocusOverflows?: boolean;

  /**
   * When enabled then on mobile(320px) responsive view:
   * 1. `ProductListComponent` - grid view button is aligned correctly
   * 2. `QuickOrderFormComponent` - search combobox options are not truncated
   * 3. `BreadcrumbComponent` - breadcrumb heading is not truncated
   * 4. `CheckoutProgressMobileTopComponent` - checkout step names do not have huge vertical white space
   */
  a11yTruncatedTextForResponsiveView?: boolean;

  /**
   * When enabled focus outline on the close button inside `ProductImageZoomDialogComponent`
   * will be fully visible
   */
  a11yCloseProductImageBtnFocus?: boolean;

  /**
   * Modifies getAriaLabel method in 'PaginationComponent' to return a sematic label.
   */
  a11ySemanticPaginationLabel?: boolean;

  /**
   * When using CartItemListComponent as an outlet ([cxOutlet]="CartOutlets.CART_ITEM_LIST"):
   * prevents the form from being recreated when neither the items nor other dependent properties (e.g., readonly) have changed.
   */
  a11yPreventCartItemsFormRedundantRecreation?: boolean;

  /**
   * Prevents screen reader from stopping on invisible elements when being in read mode for `BreadcrumbComponent`, `QuickOrderFormComponent`
   */
  a11yPreventSRFocusOnHiddenElements?: boolean;

  /**
   * In `LoginComponent` the outline of "My Account" link when focused will not cover the user name
   */
  a11yMyAccountLinkOutline?: boolean;

  /**
   * Improve colour contrast in the demonstration theme Santorini
   * to comply with accessibility standards. On activation, colour
   * assignations for all UI elements will change and previous keyboard
   * focus-ring gets replaced by a new bi-colour focus-ring.
   *
   * Note: If you're not using in your app the `StorefrontComponent`
   *       (`<cx-storefront>`) from Spartacus, then you'll need to also add
   *       the following line to the constructor of your app's root component:
   *
   * ```
   * constructor() {
   *   useFeatureStyles('a11yImproveContrast');
   * }
   * ```
   */
  a11yImproveContrast?: boolean;

  /**
   * Moves input elements of 'NotificationPreferenceComponent' into a fieldset.
   */
  a11yNotificationPreferenceFieldset?: boolean;

  /**
   * Modifies the template of 'WishListComponent'.
   * Empty wishlist notification will be displayed in a paragraph instead of a heading.
   */
  a11yEmptyWishlistHeading?: boolean;

  /**
   * Removes the `tabindex` attribute from the `StorefrontComponent`.
   * This helps to reduce the screen reader bloat.
   */
  a11yScreenReaderBloatFix?: boolean;

  /**
   * When enabled the button-like UI elements will use `<button>` under the hood instead of `<a>`
   * in the following components: `AddedToCartDialogComponent`, `ForgotPasswordComponent`,
   * `LoginRegisterComponent`, `ConfigureProductComponent`, `AnonymousConsentDialogComponent`,
   * `StoreSearchComponent`, `AddToSavedCartComponent`, `PickupOptionsComponent`
   */
  a11yUseButtonsForBtnLinks?: boolean;

  /**
   * Enables the use of TabComponent in the PLP and PDP page to replace some functionality
   * of the FacetListComponent and TabParagraphComponent to make then keyboard accessible
   * and responsive in tab and accordion stles.
   */
  a11yTabComponent?: boolean;

  /**
   * `ProductImageZoomProductImagesComponent`, `ProductImageZoomThumbnailsComponent` - enable
   * arrow keys navigation for the carousel
   */
  a11yCarouselArrowKeysNavigation?: boolean;

  /**
   * Use tabs instead of radio group for pickup options. Improves SR narration and keyboard navigation pattern.
   * Modified components:
   *  - `PickupOptionsComponent`
   *  - `PdpPickupOptionsContainerComponent`
   *  - `CartPickupOptionsContainerComponent`
   *  - `AddToCartComponent`
   */
  a11yPickupOptionsTabs?: boolean;

  /**
   * `AnonymousConsentDialogComponent` - after consent was given/withdrawn the notification
   * will be displayed
   * `ConsentManagementComponent` - improve stability of notifications announcements by VoiceOver
   * `ConsentManagementFormComponent` - only pronounce the title of the consent by default
   */
  a11yNotificationsOnConsentChange?: boolean;

  /**
   * When enabled disable "Apply" button in promo code component in cart for empty input,
   * disable "Add" button in quick order component when input is empty and remove
   * required validators for both inputs
   */
  a11yDisabledCouponAndQuickOrderActionButtonsInsteadOfRequiredFields?: boolean;

  /**
   * In `FacetListComponent` dialog view focus will be moved to the first facet
   * after single-select facet selection.
   * New "Back To Results" button is added
   */
  a11yFacetsDialogFocusHandling?: boolean;

  /**
   * `StorefrontComponent`: Prevents header links from wrapping on smaller screen sizes
   */
  headerLayoutForSmallerViewports?: boolean;

  /**
   * Enables radio group fieldset for 'CheckoutDeliveryModeComponent' form
   * and further improves its screen reader readout.
   */
  a11yDeliveryModeRadiogroup?: boolean;

  /**
   * Removes 'aria-live' from 'StoreFinderComponent' and adds 'alert' role to child components elements.
   */
  a11yStoreFinderAlerts?: boolean;

  /**
   * Stops the icon inside 'FormErrorsComponent' from being read out by screen readers.
   */
  a11yFormErrorMuteIcon?: boolean;

  /**
   * `MessageComponent` gets focused after a message with an action is rendered.
   */
  a11yCxMessageFocus?: boolean;

  /**
   * Replaces buttons resembling links with tetriary buttons in the following components:
   * `AddToWishListComponent`, `ProductIntroComponent`, `ProductImageZoomTriggerComponent`
   */
  a11yLinkBtnsToTertiaryBtns?: boolean;

  /**
   * Aria-live inside the 'BreadcrumbComponent' will be toggled based on the active element.
   * This removes the repeated announcement of the page title.
   */
  a11yRepeatedPageTitleFix?: boolean;

  /**
   * 'NgSelectA11yDirective' will now provide a count of items for each availble option.
   * Including this count in aria-label will help screen readers to provide more context to the user.
   */
  a11yNgSelectOptionsCount?: boolean;

  /**
   * Removes duplicated error message from 'CancelOrderComponent'.
   */
  a11yRepeatedCancelOrderError?: boolean;

  /**
   * Mofifies the template of 'AddedToCartDialogComponent' to retain the focus after the cart is updated.
   * Improves its screen reader readout.
   */
  a11yAddedToCartActiveDialog?: boolean;

  /**
   * Modifies the 'NgSelectA11yDirective' to improve the sorting dropdown screen reader experience on mobile devices.
   */
  a11yNgSelectMobileReadout?: boolean;

  /**
   * When enabled, the form in 'PickupOptionsComponent' will be wrapped in a fieldset and contain a legend.
   */
  a11yDeliveryMethodFieldset?: boolean;

  /**
   * In 'ProductReviewsComponent' the 'show more/less reviews' button will no longer loose focus on activation.
   */
  a11yShowMoreReviewsBtnFocus?: boolean;

  /**
   * Fixes `aria-controls` attribute in the 'QuickOrderFormComponent' combobox.
   */
  a11yQuickOrderAriaControls?: boolean;

  /**
   * Removes the element with `role="status"` attribute from subpage components.
   * The 'Loaded, empty status' message will no longer be present for the screen readers.
   */
  a11yRemoveStatusLoadedRole?: boolean;

  /**
   * Changes modal title elements form divs into headings. Affects modals before version 2211.27.
   */
  a11yDialogsHeading?: boolean;

  /**
   * When enabled, the focus will be returned to the trigger element after the dialog is closed.
   * Affected components: 'AddtoCartComponent', 'PickupOptionsComponent', CartPickupOptionsContainerComponent, PDPPickupOptionsContainerComponent
   */
  a11yDialogTriggerRefocus?: boolean;

  /**
   * The 'AddToWishListComponent' will restore focus to the button after adding or removing an item from the wishlist.
   */
  a11yAddToWishlistFocus?: boolean;

  /**
   * `SearchBoxComponent` should no longer lose focus after closing the popup the esc key.
   */
  a11ySearchBoxFocusOnEscape?: boolean;

  /**
   * In `AddedToCartDialogComponent`, `Updating cart...` should no longer read by a screen reader.
   */
  a11yUpdatingCartNoNarration?: boolean;

  /**
   * Stops the inputs value from obstructing the 'PasswordVisibilityToggleComponent'.
   */
  a11yPasswordVisibliltyBtnValueOverflow?: boolean;

  /**
   * In `ItemCounterComponenet`, Remove button no longer lose focus after activating when count is 2.
   * Add button no longer lose focus after activating when count is `max - 1`.
   */
  a11yItemCounterFocus?: boolean;

  /**
   * `ProductIntroComponent` should now scroll to the Review tab on the first click of the 'Show Review' button.
   */
  a11yScrollToReviewByShowReview?: boolean;

  /**
   * `StoreComponent and MyPreferredStoreComponent` an icon in a button that triggers showing
   * store's opening hours has an acceptable contrast ratio in a default theme
   */
  a11yViewHoursButtonIconContrast?: boolean;

  /**
   * `Checkout` add a landmarks to content representing steps
   */
  a11yCheckoutStepsLandmarks?: boolean;

  /**
   * In `CartItemListComponent`, change QTY into Quantity.
   */
  a11yQTY2Quantity?: boolean;

  /**
<<<<<<< HEAD
   * Changes the success message of successful registration to be more informative. Affects `RegisterComponentService`.
   */
  a11yPostRegisterSuccessMessage?: boolean;
=======
   * In `CardComponent`, place `Delete` button before `Cancel` button.
   */
  a11yDeleteButton2First?: boolean;
>>>>>>> 41a06925

  /**
   * In OCC cart requests, it puts parameters of a cart name and cart description
   * into a request body, instead of query params.
   * This toggle is used in the following classes: `OccCartAdapter`, `OccSavedCartAdapter`, `SavedCartOccModule`, `CartBaseOccModule`.
   */
  occCartNameAndDescriptionInHttpRequestBody?: boolean;

  /**
   * When enabled, styles for the `cx-bottom-header-slot` class will be applied. These styles are necessary to display
   * customization buttons in the BottomHeaderSlot in SmartEdit.
   */
  cmsBottomHeaderSlotUsingFlexStyles?: boolean;

  /**
   * 1. It uses the new `SiteThemeService` as the source of truth for the "site theme" value
   * (this value can change over time, e.g. when selecting new value in the new `SiteThemeSwitcherComponent`).
   * Previously the "site theme" could be set only on the page start (via the static config `config.context.theme` or via CMS, when using the feature of the "automatic site-context configuration").
   * 2. Now, when no custom theme is selected, the default theme value is an empty string `''`,
   * unless you configure it differently via the global config `config.context.theme` (or via CMS).
   * Previously, there the non-defined theme had a value `undefined`.
   */
  useSiteThemeService?: boolean;

  /**
   * Enables the requirement that passwords cannot contain consecutive identical characters.
   *
   * When set to `true`, the app will enforce that passwords must not have consecutive
   * identical characters (e.g., "aa", "11", or "$$" are not allowed).
   */
  enableConsecutiveCharactersPasswordRequirement?: boolean;

  /**
   * Enables a validation that prevents new passwords from matching the current password
   * in the password update form.
   *
   * When set to `true`, the user will not be allowed to reuse their current password
   * when updating their password. The app will check that the new password does not match
   * the old password.
   */
  enablePasswordsCannotMatchInPasswordUpdateForm?: boolean;

  /**
   * Enables *all* page meta resolvers in Client-Side Rendering (CSR),
   * ignoring the configuration option set for specific resolvers
   * `config.pageMeta.resolvers[index].disabledInCsr`.
   *
   * Note: The config option `disabledInCsr` is now deprecated and will be removed
   *       in the future together with this feature toggle.
   */
  allPageMetaResolversEnabledInCsr?: boolean;

  /**
   * When enabled, allows to provide extended formats and media queries for <picture> element if used in MediaComponent.
   *
   * Important: After activation default HTML element in MediaComponent will be `<img>`
   * Only BannerComponent has passed `'picture'` value. If you need to use `<picture>` HTML element
   * you need to pass `[elementType]="'picture'"` to `<cx-media>`
   *
   * For proper work requires `pictureElementFormats`  provided in media config:
   *  ```ts
   * provideConfig({
   *   pictureElementFormats: {
   *    mediaQueries: {
   *     'max-width': '767px',
   *      ...
   *    },
   *    width: 50,
   *    height: 50,
   *   },
   * })
   * ```
   *
   * After activating this toggle, new inputs in `MediaComponent` — specifically
   * `width`, `height`, and `sizes` — will be passed to the template as HTML attributes.
   *
   * Toggle activates `@Input() elementType: 'img' | 'picture' = 'img'` in `MediaComponent`
   *
   */
  useExtendedMediaComponentConfiguration?: boolean;
}

export const defaultFeatureToggles: Required<FeatureTogglesInterface> = {
  showDeliveryOptionsTranslation: false,
  formErrorsDescriptiveMessages: false,
  showSearchingCustomerByOrderInASM: false,
  showStyleChangesInASM: false,
  shouldHideAddToCartForUnpurchasableProducts: false,
  useExtractedBillingAddressComponent: false,
  showBillingAddressInDigitalPayments: false,
  showDownloadProposalButton: false,
  showPromotionsInPDP: true,
  searchBoxV2: false,
  recentSearches: true,
  trendingSearches: false,
  pdfInvoicesSortByInvoiceDate: true,
  storeFrontLibCardParagraphTruncated: true,
  useProductCarouselBatchApi: false,
  productConfiguratorAttributeTypesV2: true,
  propagateErrorsToServer: false,
  ssrStrictErrorHandlingForHttpAndNgrx: false,
  productConfiguratorDeltaRendering: false,
  a11yRequiredAsterisks: true,
  a11yQuantityOrderTabbing: true,
  a11yNavigationUiKeyboardControls: true,
  a11yNavMenuExpandStateReadout: false,
  a11yOrderConfirmationHeadingOrder: true,
  a11yStarRating: true,
  a11yViewChangeAssistiveMessage: true,
  a11yPreventHorizontalScroll: false,
  a11yReorderDialog: true,
  a11yPopoverFocus: true,
  a11yScheduleReplenishment: true,
  a11yScrollToTop: true,
  a11ySavedCartsZoom: true,
  a11ySortingOptionsTruncation: true,
  a11yExpandedFocusIndicator: true,
  a11yCheckoutDeliveryFocus: true,
  a11yMobileVisibleFocus: true,
  a11yOrganizationsBanner: true,
  a11yOrganizationListHeadingOrder: true,
  a11yCartImportConfirmationMessage: false,
  a11yReplenishmentOrderFieldset: true,
  a11yListOversizedFocus: true,
  a11yStoreFinderOverflow: true,
  a11yMobileFocusOnFirstNavigationItem: false,
  a11yCartSummaryHeadingOrder: true,
  a11ySearchBoxMobileFocus: false,
  a11yFacetKeyboardNavigation: false,
  a11yUnitsListKeyboardControls: true,
  a11yCartItemsLinksStyles: true,
  a11ySearchboxLabel: false,
  a11yHideSelectBtnForSelectedAddrOrPayment: false,
  a11yFocusableCarouselControls: true,
  a11yUseTrapTabInsteadOfTrapInDialogs: false,
  cmsGuardsServiceUseGuardsComposer: false,
  cartQuickOrderRemoveListeningToFailEvent: true,
  a11yKeyboardAccessibleZoom: false,
  a11yOrganizationLinkableCells: false,
  a11yVisibleFocusOverflows: false,
  a11yTruncatedTextForResponsiveView: false,
  a11ySemanticPaginationLabel: false,
  a11yPreventCartItemsFormRedundantRecreation: false,
  a11yPreventSRFocusOnHiddenElements: false,
  a11yMyAccountLinkOutline: false,
  a11yCloseProductImageBtnFocus: false,
  a11yNotificationPreferenceFieldset: false,
  a11yImproveContrast: false,
  a11yEmptyWishlistHeading: false,
  a11yScreenReaderBloatFix: false,
  a11yUseButtonsForBtnLinks: false,
  a11yTabComponent: false,
  a11yCarouselArrowKeysNavigation: false,
  a11yPickupOptionsTabs: false,
  a11yNotificationsOnConsentChange: false,
  a11yDisabledCouponAndQuickOrderActionButtonsInsteadOfRequiredFields: false,
  a11yFacetsDialogFocusHandling: false,
  headerLayoutForSmallerViewports: false,
  a11yStoreFinderAlerts: false,
  a11yFormErrorMuteIcon: false,
  a11yCxMessageFocus: false,
  a11yLinkBtnsToTertiaryBtns: false,
  a11yRepeatedPageTitleFix: false,
  a11yDeliveryModeRadiogroup: false,
  a11yNgSelectOptionsCount: false,
  a11yRepeatedCancelOrderError: false,
  a11yAddedToCartActiveDialog: false,
  a11yNgSelectMobileReadout: false,
  a11yDeliveryMethodFieldset: false,
  a11yShowMoreReviewsBtnFocus: false,
  a11yQuickOrderAriaControls: false,
  a11yRemoveStatusLoadedRole: false,
  a11yDialogsHeading: false,
  a11yDialogTriggerRefocus: false,
  a11yAddToWishlistFocus: false,
  a11ySearchBoxFocusOnEscape: false,
  a11yUpdatingCartNoNarration: false,
  a11yPasswordVisibliltyBtnValueOverflow: false,
  a11yItemCounterFocus: false,
  a11yScrollToReviewByShowReview: false,
  a11yViewHoursButtonIconContrast: false,
  a11yCheckoutStepsLandmarks: false,
  a11yQTY2Quantity: false,
<<<<<<< HEAD
  a11yPostRegisterSuccessMessage: false,
=======
  a11yDeleteButton2First: false,
>>>>>>> 41a06925
  occCartNameAndDescriptionInHttpRequestBody: false,
  cmsBottomHeaderSlotUsingFlexStyles: false,
  useSiteThemeService: false,
  enableConsecutiveCharactersPasswordRequirement: false,
  enablePasswordsCannotMatchInPasswordUpdateForm: false,
  allPageMetaResolversEnabledInCsr: false,
  useExtendedMediaComponentConfiguration: false,
};<|MERGE_RESOLUTION|>--- conflicted
+++ resolved
@@ -640,15 +640,14 @@
   a11yQTY2Quantity?: boolean;
 
   /**
-<<<<<<< HEAD
    * Changes the success message of successful registration to be more informative. Affects `RegisterComponentService`.
    */
   a11yPostRegisterSuccessMessage?: boolean;
-=======
+
+  /**
    * In `CardComponent`, place `Delete` button before `Cancel` button.
    */
   a11yDeleteButton2First?: boolean;
->>>>>>> 41a06925
 
   /**
    * In OCC cart requests, it puts parameters of a cart name and cart description
@@ -832,11 +831,8 @@
   a11yViewHoursButtonIconContrast: false,
   a11yCheckoutStepsLandmarks: false,
   a11yQTY2Quantity: false,
-<<<<<<< HEAD
   a11yPostRegisterSuccessMessage: false,
-=======
   a11yDeleteButton2First: false,
->>>>>>> 41a06925
   occCartNameAndDescriptionInHttpRequestBody: false,
   cmsBottomHeaderSlotUsingFlexStyles: false,
   useSiteThemeService: false,
