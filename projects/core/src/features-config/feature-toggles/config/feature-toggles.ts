--- conflicted
+++ resolved
@@ -583,17 +583,16 @@
   a11ySearchBoxFocusOnEscape?: boolean;
 
   /**
-<<<<<<< HEAD
    * In `ItemCounterComponenet`, Remove button no longer lose focus after activating when count is 2.
    * Add button no longer lose focus after activating when count is `max - 1`.
    */
   a11yItemCounterFocus?: boolean;
-=======
+
+  /**
    * `ProductIntroComponent` should now scroll to the Review tab on the first click of the 'Show Review' button.
    */
   a11yScrollToReviewByShowReview?: boolean;
 
->>>>>>> de855377
   /**
    * `StoreComponent and MyPreferredStoreComponent` an icon in a button that triggers showing
    * store's opening hours has an acceptable contrast ratio in a default theme
@@ -772,11 +771,8 @@
   a11yDialogTriggerRefocus: false,
   a11yAddToWishlistFocus: false,
   a11ySearchBoxFocusOnEscape: false,
-<<<<<<< HEAD
   a11yItemCounterFocus: false,
-=======
   a11yScrollToReviewByShowReview: false,
->>>>>>> de855377
   a11yViewHoursButtonIconContrast: false,
   occCartNameAndDescriptionInHttpRequestBody: false,
   cmsBottomHeaderSlotUsingFlexStyles: false,
