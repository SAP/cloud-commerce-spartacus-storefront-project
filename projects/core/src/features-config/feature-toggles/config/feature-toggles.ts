--- conflicted
+++ resolved
@@ -240,16 +240,15 @@
   a11yCloseProductImageBtnFocus?: boolean;
 
   /**
-<<<<<<< HEAD
    * When enabled use translation fallback keys enabling to use descriptive error message in non-destructive way
    */
   descriptiveErrorMessages?: boolean;
-=======
+
+  /**
    * Modifies the template of 'WishListComponent'.
    * Empty wishlist notification will be displayed in a paragraph instead of a heading.
    */
   a11yEmptyWishlistHeading?: boolean;
->>>>>>> eed52ab1
 }
 
 export const defaultFeatureToggles: Required<FeatureTogglesInterface> = {
@@ -292,9 +291,6 @@
   a11yTruncatedTextForResponsiveView: false,
   a11yMyAccountLinkOutline: false,
   a11yCloseProductImageBtnFocus: false,
-<<<<<<< HEAD
   descriptiveErrorMessages: false,
-=======
   a11yEmptyWishlistHeading: false,
->>>>>>> eed52ab1
 };