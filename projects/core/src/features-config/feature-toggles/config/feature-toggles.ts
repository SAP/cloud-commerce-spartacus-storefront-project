--- conflicted
+++ resolved
@@ -395,15 +395,14 @@
   a11yLinkBtnsToTertiaryBtns?: boolean;
 
   /**
-<<<<<<< HEAD
    * Removes duplicated error message from 'CancelOrderComponent'.
    */
   a11yRepeatedCancelOrderError?: boolean;
-=======
+
+  /**
    * Modifies the 'NgSelectA11yDirective' to improve the sorting dropdown screen reader experience on mobile devices.
    */
   a11yNgSelectMobileReadout?: boolean;
->>>>>>> 10910dc0
 
   /**
    * In OCC cart requests, it puts parameters of a cart name and cart description
@@ -482,11 +481,8 @@
   a11yCxMessageFocus: false,
   a11yLinkBtnsToTertiaryBtns: false,
   a11yDeliveryModeRadiogroup: false,
-<<<<<<< HEAD
   a11yRepeatedCancelOrderError: false,
-=======
   a11yNgSelectMobileReadout: false,
->>>>>>> 10910dc0
   occCartNameAndDescriptionInHttpRequestBody: false,
   cmsBottomHeaderSlotUsingFlexStyles: false,
 };