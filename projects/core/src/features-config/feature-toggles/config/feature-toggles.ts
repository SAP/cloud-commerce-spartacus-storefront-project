/*
 * SPDX-FileCopyrightText: 2024 SAP Spartacus team <spartacus-team@sap.com>
 *
 * SPDX-License-Identifier: Apache-2.0
 */

// Let's NOT add here any wildcard property like
//  `[key: string]: boolean | undefined;`
// We want this interface to be STRICT and cause a compilation error when a removed property is used.
// Thanks to that, customers using a property that was recently removed, will know they have to adapt their code.
export interface FeatureTogglesInterface {
  /**
   * In `QuoteLinksComponent` it shows the download button.
   * API for this button is available in commerce 2211.16 and above
   */
  showDownloadProposalButton?: boolean;

  /**
   * In `ProductSummaryComponent` it shows the promotions info.
   */
  showPromotionsInPDP?: boolean;

  /**
   * In `SearchBoxComponent` it shows the recent searches.
   */
  recentSearches?: boolean;

  /**
   * In `InvoicesListComponent` it sorts invoices by the date of the invoice itself.
   * Previously the sorting was done by the date of creating an invoice entry.
   */
  pdfInvoicesSortByInvoiceDate?: boolean;

  /**
   * In `CardComponent` it truncates the paragraph text
   * (analogically to the existing truncating of the label).
   */
  storeFrontLibCardParagraphTruncated?: boolean;

  /**
   * In `ConfiguratorAttributeDropDownComponent`, `ConfiguratorAttributeSingleSelectionImageComponent`
   * and in 'ConfiguratorAttributeMultiSelectionImageComponent' some HTML changes were done
   * to render read-only attribute with images and a long description at the value level accordingly.
   *
   * In `cx-configurator-price`, `cx-configurator-show-more`,`cx-configurator-attribute-drop-down`,
   * `cx-configurator-attribute-selection-image`, `cx-configurator-attribute-single-selection-bundle-dropdown`,
   * `cx-configurator-attribute-type` and `cx-configurator-form-group` some styling changes were done
   * to render read-only attribute with images and a long description at the value level accordingly.
   */
  productConfiguratorAttributeTypesV2?: boolean;

  /**
   * Adds asterisks to required form fields in all components existing before v2211.20
   */
  a11yRequiredAsterisks?: boolean;

  /**
   * In `QuantityCounterComponent` the numeric input is no longer made focused
   * after an increment/decrement button is clicked.
   */
  a11yQuantityOrderTabbing?: boolean;

  /**
   * Improves keyboard navigation inside of 'NavigationUIComponent'.
   */
  a11yNavigationUiKeyboardControls?: boolean;

  /**
   * Fixes heading gap present in 'OrderConfirmationItemsComponent' template.
   */
  a11yOrderConfirmationHeadingOrder?: boolean;

  /**
   * Improves accessibility of 'StarRatingComponent' i.e.
   * Provides a clear rating value to screen readers.
   * Includes information on whether it is interactive.
   */
  a11yStarRating?: boolean;

  /**
   * 'ViewComponent' will trigger an assistive message after active view changes.
   */
  a11yViewChangeAssistiveMessage?: boolean;

  /**
   * Refocuses inside of 'ReorderDialogComponent' after its content updates.
   */
  a11yReorderDialog?: boolean;

  /**
   * Element containing the 'PopoverDirective' will be refocused after the popover is closed.
   */
  a11yPopoverFocus?: boolean;

  /**
   * Adds Datepicker label and corrects heading order for 'CheckoutScheduleReplenishmentOrderComponent'.
   */
  a11yScheduleReplenishment?: boolean;

  /**
   * When 'ScrollToTopComponent' is trigged with a keyboard, focus remains on the
   * button and preserves the user's context.
   */
  a11yScrollToTop?: boolean;

  /**
   * Fixes 'cx-saved-cart-list-label' dissapering on 200% zoom in 'SavedCartListComponent'.
   */
  a11ySavedCartsZoom?: boolean;

  /**
   * Stops dropdown options labels from truncating inside 'ProductListComponent'.
   */
  a11ySortingOptionsTruncation?: boolean;

  /**
   * Fixes unnecessarily expanded focus indicator in 'ProductListItemComponent' and 'AddToSavedCartComponent'.
   */
  a11yExpandedFocusIndicator?: boolean;

  /**
   * Fixes 'CheckoutDeliveryModeComponent' losing focus after delivery methods update.
   */
  a11yCheckoutDeliveryFocus?: boolean;

  /**
   * Prevents the focus indicator of 'VisibleFocusDirective' from overflowing on mobile/while zoomed.
   */
  a11yMobileVisibleFocus?: boolean;

  /**
   * Improves screen reader readout of 'BannerComponent' on organization page.
   * The anchor tag will no longer contain unnecessary text that would otherwise be read out.
   */
  a11yOrganizationsBanner?: boolean;

  /**
   * Corrects heading order inside 'ListComponent' template.
   */
  a11yOrganizationListHeadingOrder?: boolean;

  /**
   * Changes 'order days' check list into a fieldset inside of 'CheckoutScheduleReplenishmentOrderComponent'.
   */
  a11yReplenishmentOrderFieldset?: boolean;

  /**
   * Corrects oversized focus indicator from list items inside 'ListComponent'.
   */
  a11yListOversizedFocus?: boolean;

  /**
   * Adjuststs the styles of 'StoreFinderMapComponent' to stop the Google map from overflowing on zoomed/mobile screens.
   */
  a11yStoreFinderOverflow?: boolean;

  /**
   * Corrects heading order inside 'OrderSummaryComponent' template.
   */
  a11yCartSummaryHeadingOrder?: boolean;

  /**
   * Improves focus behaviour of 'SearchBoxComponent'.
   * On mobile, search box will no longer open on focus.
   */
  a11ySearchBoxMobileFocus?: boolean;

  /**
   * Modifies 'FacetComponent' to enable keyboard navigation for facets in the product list page.
   */
  a11yFacetKeyboardNavigation?: boolean;

  /**
   * Allows users to navigate through the list of units using the arrow keys.
   * Enables keyboard controls inside 'ToggleLinkCellComponent' and
   * adjusts 'ListComponent' styles to accomodate.
   */
  a11yUnitsListKeyboardControls?: boolean;

  /**
   * When set to `true`, product titles in `CartItemComponent`, `QuickOrderItemComponent`, `WishListItemComponent`
   * adopt a more link-like style, appearing blue with an underline. This enhances visual cues for clickable elements,
   * providing a more intuitive user experience.
   */
  a11yCartItemsLinksStyles?: boolean;

  /**
   * If enabled, the "Select this address/payment" button
   * will not be displayed in `CheckoutPaymentMethodComponent`
   * and `CheckoutDeliveryAddressComponent` when the address
   * or payment method is already selected.
   */
  a11yHideSelectBtnForSelectedAddrOrPayment?: boolean;

  /**
   * Determines whether the controls in the `CarouselComponent` are focusable and accessible from the keyboard.
   */
  a11yFocusableCarouselControls?: boolean;

  /**
   * In `CmsGuardsService`, it uses the `GuardsComposer` instead of
   * calling its own deprecated method `canActivateGuard()`.
   */
  cmsGuardsServiceUseGuardsComposer?: boolean;

  /**
   * In `CartQuickOrderFormComponent` it stops calling the deprecated method
   * `watchAddEntryFailEvent()`, which listens to the `CartAddEntryFailEvent`.
   *
   * It avoids showing an unnecessary duplicated error message on the failure
   * of adding to the cart.
   */
  cartQuickOrderRemoveListeningToFailEvent?: boolean;

  /**
<<<<<<< HEAD
   * Sets 'linkable' property in 'CellComponent' to be false by default.
   * Modifies all table configs to acomodate this change.
   * This stops unnecessary anchor tags from being rendered in the table cells.
   */
  a11yOrganizationLinkableCells?: boolean;
=======
   * Stops the focus indicator from overflowing and being obstructed by other elements.
   * Modifies the 'visible-focus' mixin. Includes style changes for:
   * 'StarRatingComponent', AddToWishListComponent, StarRatingComponent
   */
  a11yVisibleFocusOverflows?: boolean;

  /**
   * When enabled then on mobile(320px) responsive view:
   * 1. `ProductListComponent` - grid view button is aligned correctly
   * 2. `QuickOrderFormComponent` - search combobox options are not truncated
   * 3. `BreadcrumbComponent` - breadcrumb heading is not truncated
   * 4. `CheckoutProgressMobileTopComponent` - checkout step names do not have huge vertical white space
   */
  a11yTruncatedTextForResponsiveView?: boolean;

  /**
   * In `LoginComponent` the outline of "My Account" link when focused will not cover the user name
   */
  a11yMyAccountLinkOutline?: boolean;

  /**
   * When enabled focus outline on the close button inside `ProductImageZoomDialogComponent`
   * will be fully visible
   */
  a11yCloseProductImageBtnFocus?: boolean;
>>>>>>> 934d005a
}

export const defaultFeatureToggles: Required<FeatureTogglesInterface> = {
  showDownloadProposalButton: false,
  showPromotionsInPDP: false,
  recentSearches: false,
  pdfInvoicesSortByInvoiceDate: false,
  storeFrontLibCardParagraphTruncated: false,
  productConfiguratorAttributeTypesV2: false,
  a11yRequiredAsterisks: false,
  a11yQuantityOrderTabbing: false,
  a11yNavigationUiKeyboardControls: false,
  a11yOrderConfirmationHeadingOrder: false,
  a11yStarRating: false,
  a11yViewChangeAssistiveMessage: false,
  a11yReorderDialog: false,
  a11yPopoverFocus: false,
  a11yScheduleReplenishment: false,
  a11yScrollToTop: false,
  a11ySavedCartsZoom: false,
  a11ySortingOptionsTruncation: false,
  a11yExpandedFocusIndicator: false,
  a11yCheckoutDeliveryFocus: false,
  a11yMobileVisibleFocus: false,
  a11yOrganizationsBanner: false,
  a11yOrganizationListHeadingOrder: false,
  a11yReplenishmentOrderFieldset: false,
  a11yListOversizedFocus: false,
  a11yStoreFinderOverflow: false,
  a11yCartSummaryHeadingOrder: false,
  a11ySearchBoxMobileFocus: false,
  a11yFacetKeyboardNavigation: false,
  a11yUnitsListKeyboardControls: false,
  a11yCartItemsLinksStyles: false,
  a11yHideSelectBtnForSelectedAddrOrPayment: false,
  a11yFocusableCarouselControls: false,
  cmsGuardsServiceUseGuardsComposer: false,
  cartQuickOrderRemoveListeningToFailEvent: false,
<<<<<<< HEAD
  a11yOrganizationLinkableCells: false,
=======
  a11yVisibleFocusOverflows: false,
  a11yTruncatedTextForResponsiveView: false,
  a11yMyAccountLinkOutline: false,
  a11yCloseProductImageBtnFocus: false,
>>>>>>> 934d005a
};<|MERGE_RESOLUTION|>--- conflicted
+++ resolved
@@ -213,13 +213,13 @@
   cartQuickOrderRemoveListeningToFailEvent?: boolean;
 
   /**
-<<<<<<< HEAD
    * Sets 'linkable' property in 'CellComponent' to be false by default.
    * Modifies all table configs to acomodate this change.
    * This stops unnecessary anchor tags from being rendered in the table cells.
    */
   a11yOrganizationLinkableCells?: boolean;
-=======
+
+  /**
    * Stops the focus indicator from overflowing and being obstructed by other elements.
    * Modifies the 'visible-focus' mixin. Includes style changes for:
    * 'StarRatingComponent', AddToWishListComponent, StarRatingComponent
@@ -245,7 +245,6 @@
    * will be fully visible
    */
   a11yCloseProductImageBtnFocus?: boolean;
->>>>>>> 934d005a
 }
 
 export const defaultFeatureToggles: Required<FeatureTogglesInterface> = {
@@ -284,12 +283,9 @@
   a11yFocusableCarouselControls: false,
   cmsGuardsServiceUseGuardsComposer: false,
   cartQuickOrderRemoveListeningToFailEvent: false,
-<<<<<<< HEAD
   a11yOrganizationLinkableCells: false,
-=======
   a11yVisibleFocusOverflows: false,
   a11yTruncatedTextForResponsiveView: false,
   a11yMyAccountLinkOutline: false,
   a11yCloseProductImageBtnFocus: false,
->>>>>>> 934d005a
 };