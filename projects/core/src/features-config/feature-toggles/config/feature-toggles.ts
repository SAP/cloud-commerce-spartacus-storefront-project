/*
 * SPDX-FileCopyrightText: 2024 SAP Spartacus team <spartacus-team@sap.com>
 *
 * SPDX-License-Identifier: Apache-2.0
 */

// Let's NOT add here any wildcard property like
//  `[key: string]: boolean | undefined;`
// We want this interface to be STRICT and cause a compilation error when a removed property is used.
// Thanks to that, customers using a property that was recently removed, will know they have to adapt their code.
export interface FeatureTogglesInterface {
  /**
   * In 'ProductListItemComponent' and 'ProductGridItemComponent', it hides the 'Add to cart' button
   * when a product does not have a defined price or its purchasable field is set to false
   */
  shouldHideAddToCartForUnpurchasableProducts?: boolean;

  /**
   * In `FormErrorsComponent` it uses more descriptive validation error messages
   * in all UI form fields existing before v2211.25.
   *
   * 1. The `FormErrorsComponent` uses new i18n keys:
   * `formErrors.labeled.<validatorName>` instead of `formErrors.<validatorName>`,
   * for example `formErrors.labeled.required` instead of `formErrors.required`.
   *
   * 2. The existing usages of `CustomFormValidators.passwordValidator` are replaced with
   * an array of new, more specific validators `CustomFormValidators.passwordValidators`
   * (with the plural `...Validators`)
   */
  formErrorsDescriptiveMessages?: boolean;

  /**
   * In `CheckoutPaymentFormComponent`, use the extracted billing address component instead of embedded billing address form.
   */
  useExtractedBillingAddressComponent?: boolean;

  /**
   * In `DpPaymentCallbackComponent` it shows the billing address form.
   */
  showBillingAddressInDigitalPayments?: boolean;

  /**
   * In `QuoteLinksComponent` it shows the download button.
   * API for this button is available in commerce 2211.16 and above
   */
  showDownloadProposalButton?: boolean;

  /**
   * In `ProductSummaryComponent` it shows the promotions info.
   */
  showPromotionsInPDP?: boolean;

  /**
   * In `ASM` it shows searching customer by order ID.
   */
  showSearchingCustomerByOrderInASM?: boolean;

  /**
   * In `SearchBoxComponent` it shows the recent searches.
   */
  recentSearches?: boolean;

  /**
   * In `InvoicesListComponent` it sorts invoices by the date of the invoice itself.
   * Previously the sorting was done by the date of creating an invoice entry.
   */
  pdfInvoicesSortByInvoiceDate?: boolean;

  /**
   * In `CardComponent` it truncates the paragraph text
   * (analogically to the existing truncating of the label).
   */
  storeFrontLibCardParagraphTruncated?: boolean;

  /**
   * In `ConfiguratorAttributeDropDownComponent`, `ConfiguratorAttributeSingleSelectionImageComponent`
   * and in 'ConfiguratorAttributeMultiSelectionImageComponent' some HTML changes were done
   * to render read-only attribute with images and a long description at the value level accordingly.
   *
   * In `cx-configurator-price`, `cx-configurator-show-more`,`cx-configurator-attribute-drop-down`,
   * `cx-configurator-attribute-selection-image`, `cx-configurator-attribute-single-selection-bundle-dropdown`,
   * `cx-configurator-attribute-type` and `cx-configurator-form-group` some styling changes were done
   * to render read-only attribute with images and a long description at the value level accordingly.
   */
  productConfiguratorAttributeTypesV2?: boolean;

  /**
   * Adds asterisks to required form fields in all components existing before v2211.20
   */
  a11yRequiredAsterisks?: boolean;

  /**
   * In `QuantityCounterComponent` the numeric input is no longer made focused
   * after an increment/decrement button is clicked.
   */
  a11yQuantityOrderTabbing?: boolean;

  /**
   * Improves keyboard navigation inside of 'NavigationUIComponent'.
   */
  a11yNavigationUiKeyboardControls?: boolean;

  /**
   * Fixes heading gap present in 'OrderConfirmationItemsComponent' template.
   */
  a11yOrderConfirmationHeadingOrder?: boolean;

  /**
   * Improves accessibility of 'StarRatingComponent' i.e.
   * Provides a clear rating value to screen readers.
   * Includes information on whether it is interactive.
   */
  a11yStarRating?: boolean;

  /**
   * 'ViewComponent' will trigger an assistive message after active view changes.
   */
  a11yViewChangeAssistiveMessage?: boolean;

  /**
   * Refocuses inside of 'ReorderDialogComponent' after its content updates.
   */
  a11yReorderDialog?: boolean;

  /**
   * Element containing the 'PopoverDirective' will be refocused after the popover is closed.
   */
  a11yPopoverFocus?: boolean;

  /**
   * Adds Datepicker label and corrects heading order for 'CheckoutScheduleReplenishmentOrderComponent'.
   */
  a11yScheduleReplenishment?: boolean;

  /**
   * When 'ScrollToTopComponent' is trigged with a keyboard, focus remains on the
   * button and preserves the user's context.
   */
  a11yScrollToTop?: boolean;

  /**
   * Fixes 'cx-saved-cart-list-label' dissapering on 200% zoom in 'SavedCartListComponent'.
   */
  a11ySavedCartsZoom?: boolean;

  /**
   * Stops dropdown options labels from truncating inside 'ProductListComponent'.
   */
  a11ySortingOptionsTruncation?: boolean;

  /**
   * Fixes unnecessarily expanded focus indicator in 'ProductListItemComponent' and 'AddToSavedCartComponent'.
   */
  a11yExpandedFocusIndicator?: boolean;

  /**
   * Fixes 'CheckoutDeliveryModeComponent' losing focus after delivery methods update.
   */
  a11yCheckoutDeliveryFocus?: boolean;

  /**
   * Prevents the focus indicator of 'VisibleFocusDirective' from overflowing on mobile/while zoomed.
   */
  a11yMobileVisibleFocus?: boolean;

  /**
   * Improves screen reader readout of 'BannerComponent' on organization page.
   * The anchor tag will no longer contain unnecessary text that would otherwise be read out.
   */
  a11yOrganizationsBanner?: boolean;

  /**
   * Corrects heading order inside 'ListComponent' template.
   */
  a11yOrganizationListHeadingOrder?: boolean;

  /**
   * Changes 'order days' check list into a fieldset inside of 'CheckoutScheduleReplenishmentOrderComponent'.
   */
  a11yReplenishmentOrderFieldset?: boolean;

  /**
   * Corrects oversized focus indicator from list items inside 'ListComponent'.
   */
  a11yListOversizedFocus?: boolean;

  /**
   * Adjuststs the styles of 'StoreFinderMapComponent' to stop the Google map from overflowing on zoomed/mobile screens.
   */
  a11yStoreFinderOverflow?: boolean;

  /**
   * Corrects heading order inside 'OrderSummaryComponent' template.
   */
  a11yCartSummaryHeadingOrder?: boolean;

  /**
   * Improves focus behaviour of 'SearchBoxComponent'.
   * On mobile, search box will no longer open on focus.
   */
  a11ySearchBoxMobileFocus?: boolean;

  /**
   * Modifies 'FacetComponent' to enable keyboard navigation for facets in the product list page.
   */
  a11yFacetKeyboardNavigation?: boolean;

  /**
   * Allows users to navigate through the list of units using the arrow keys.
   * Enables keyboard controls inside 'ToggleLinkCellComponent' and
   * adjusts 'ListComponent' styles to accomodate.
   */
  a11yUnitsListKeyboardControls?: boolean;

  /**
   * When set to `true`, product titles in `CartItemComponent`, `QuickOrderItemComponent`, `WishListItemComponent`
   * adopt a more link-like style, appearing blue with an underline. This enhances visual cues for clickable elements,
   * providing a more intuitive user experience.
   */
  a11yCartItemsLinksStyles?: boolean;

  /**
   * If enabled, the "Select this address/payment" button
   * will not be displayed in `CheckoutPaymentMethodComponent`
   * and `CheckoutDeliveryAddressComponent` when the address
   * or payment method is already selected.
   */
  a11yHideSelectBtnForSelectedAddrOrPayment?: boolean;

  /**
   * Determines whether the controls in the `CarouselComponent` are focusable and accessible from the keyboard.
   */
  a11yFocusableCarouselControls?: boolean;

  /**
   * In `CmsGuardsService`, it uses the `GuardsComposer` instead of
   * calling its own deprecated method `canActivateGuard()`.
   */
  cmsGuardsServiceUseGuardsComposer?: boolean;

  /**
   * In `CartQuickOrderFormComponent` it stops calling the deprecated method
   * `watchAddEntryFailEvent()`, which listens to the `CartAddEntryFailEvent`.
   *
   * It avoids showing an unnecessary duplicated error message on the failure
   * of adding to the cart.
   */
  cartQuickOrderRemoveListeningToFailEvent?: boolean;

  /**
   * Adds a keyboard accessible zoom button to the `ProductImageZoomViewComponent`.
   */
  a11yKeyboardAccessibleZoom?: boolean;

  /**
   * Sets 'linkable' property in 'CellComponent' to be false by default.
   * Modifies all table configs to acomodate this change.
   * This stops unnecessary anchor tags from being rendered in the table cells.
   */
  a11yOrganizationLinkableCells?: boolean;

  /**
   * Stops the focus indicator from overflowing and being obstructed by other elements.
   * Modifies the 'visible-focus' mixin. Includes style changes for:
   * 'StarRatingComponent', AddToWishListComponent, StarRatingComponent
   */
  a11yVisibleFocusOverflows?: boolean;

  /**
   * When enabled then on mobile(320px) responsive view:
   * 1. `ProductListComponent` - grid view button is aligned correctly
   * 2. `QuickOrderFormComponent` - search combobox options are not truncated
   * 3. `BreadcrumbComponent` - breadcrumb heading is not truncated
   * 4. `CheckoutProgressMobileTopComponent` - checkout step names do not have huge vertical white space
   */
  a11yTruncatedTextForResponsiveView?: boolean;

  /**
   * Modifies getAriaLabel method in 'PaginationComponent' to return a sematic label.
   */
  a11ySemanticPaginationLabel?: boolean;

  /**
   * When using CartItemListComponent as an outlet ([cxOutlet]="CartOutlets.CART_ITEM_LIST"):
   * prevents the form from being recreated when neither the items nor other dependent properties (e.g., readonly) have changed.
   */
  a11yPreventCartItemsFormRedundantRecreation?: boolean;

  /**
   * Prevents screen reader from stopping on invisible elements when being in read mode for `BreadcrumbComponent`, `QuickOrderFormComponent`
   */
  a11yPreventSRFocusOnHiddenElements?: boolean;

  /**
   * In `LoginComponent` the outline of "My Account" link when focused will not cover the user name
   */
  a11yMyAccountLinkOutline?: boolean;

  /**
   * When enabled focus outline on the close button inside `ProductImageZoomDialogComponent`
   * will be fully visible
   */
  a11yCloseProductImageBtnFocus?: boolean;

  /**
   * Improve colour contrast in the demonstration theme Santorini
   * to comply with accessibility standards. On activation, colour
   * assignations for all UI elements will change and previous keyboard
   * focus-ring gets replaced by a new bi-colour focus-ring.
   *
   * Note: If you're not using in your app the `StorefrontComponent`
   *       (`<cx-storefront>`) from Spartacus, then you'll need to also add
   *       the following line to the constructor of your app's root component:
   *
   * ```
   * constructor() {
   *   useFeatureStyles('a11yImproveContrast');
   * }
   * ```
   */
  a11yImproveContrast?: boolean;

  /**
   * Moves input elements of 'NotificationPreferenceComponent' into a fieldset.
   */
  a11yNotificationPreferenceFieldset?: boolean;

  /**
   * Modifies the template of 'WishListComponent'.
   * Empty wishlist notification will be displayed in a paragraph instead of a heading.
   */
  a11yEmptyWishlistHeading?: boolean;

  /**
   * Removes the `tabindex` attribute from the `StorefrontComponent`.
   * This helps to reduce the screen reader bloat.
   */
  a11yScreenReaderBloatFix?: boolean;

  /**
   * When enabled the button-like UI elements will use `<button>` under the hood instead of `<a>`
   * in the following components: `AddedToCartDialogComponent`, `ForgotPasswordComponent`,
   * `LoginRegisterComponent`, `ConfigureProductComponent`
   */
  a11yUseButtonsForBtnLinks?: boolean;

  /**
   * When enabled disable "Apply" button in promo code component in cart for empty input,
   * disable "Add" button in quick order component when input is empty and remove
   * required validators for both inputs
   */
  a11yDisabledCouponAndQuickOrderActionButtonsInsteadOfRequiredFields?: boolean;

  /**
   * In `FacetListComponent` dialog view focus will be moved to the first facet
   * after single-select facet selection.
   * New "Back To Results" button is added
   */
  a11yFacetsDialogFocusHandling?: boolean;

  /**
   * `MessageComponent` gets focused after a message with an action is rendered.
   */
  a11yCxMessageFocus?: boolean;

  /**
   * Replaces buttons resembling links with tetriary buttons in the following components:
   * `AddToWishListComponent`, `ProductIntroComponent`, `ProductImageZoomTriggerComponent`
   */
  a11yLinkBtnsToTertiaryBtns?: boolean;

  /**
<<<<<<< HEAD
   * Aria-live inside the 'BreadcrumbComponent' will be toggled based on the active element.
   * This removes the repeated announcement of the page title.
   */
  a11yRepeatedPageTitleFix?: boolean;
=======
   * Modifies the template of `StoreFinderComponent` to exclude storefinder searchbox from aria-live area.
   */
  a11yStoreFinderSearchboxBloat?: boolean;

  /**
   * In OCC cart requests, it puts parameters of a cart name and cart description
   * into a request body, instead of query params.
   * This toggle is used in the following classes: `OccCartAdapter`, `OccSavedCartAdapter`, `SavedCartOccModule`, `CartBaseOccModule`.
   */
  occCartNameAndDescriptionInHttpRequestBody?: boolean;
>>>>>>> 66458616

  /**
   * When enabled, styles for the `cx-bottom-header-slot` class will be applied. These styles are necessary to display
   * customization buttons in the BottomHeaderSlot in SmartEdit.
   */
  cmsBottomHeaderSlotUsingFlexStyles?: boolean;
}

export const defaultFeatureToggles: Required<FeatureTogglesInterface> = {
  formErrorsDescriptiveMessages: true,
  showSearchingCustomerByOrderInASM: false,
  shouldHideAddToCartForUnpurchasableProducts: false,
  useExtractedBillingAddressComponent: false,
  showBillingAddressInDigitalPayments: false,
  showDownloadProposalButton: false,
  showPromotionsInPDP: false,
  recentSearches: false,
  pdfInvoicesSortByInvoiceDate: false,
  storeFrontLibCardParagraphTruncated: false,
  productConfiguratorAttributeTypesV2: false,
  a11yRequiredAsterisks: false,
  a11yQuantityOrderTabbing: false,
  a11yNavigationUiKeyboardControls: false,
  a11yOrderConfirmationHeadingOrder: false,
  a11yStarRating: false,
  a11yViewChangeAssistiveMessage: false,
  a11yReorderDialog: false,
  a11yPopoverFocus: false,
  a11yScheduleReplenishment: false,
  a11yScrollToTop: false,
  a11ySavedCartsZoom: false,
  a11ySortingOptionsTruncation: false,
  a11yExpandedFocusIndicator: false,
  a11yCheckoutDeliveryFocus: false,
  a11yMobileVisibleFocus: false,
  a11yOrganizationsBanner: false,
  a11yOrganizationListHeadingOrder: false,
  a11yReplenishmentOrderFieldset: false,
  a11yListOversizedFocus: false,
  a11yStoreFinderOverflow: false,
  a11yCartSummaryHeadingOrder: false,
  a11ySearchBoxMobileFocus: false,
  a11yFacetKeyboardNavigation: false,
  a11yUnitsListKeyboardControls: false,
  a11yCartItemsLinksStyles: false,
  a11yHideSelectBtnForSelectedAddrOrPayment: false,
  a11yFocusableCarouselControls: false,
  cmsGuardsServiceUseGuardsComposer: false,
  cartQuickOrderRemoveListeningToFailEvent: false,
  a11yKeyboardAccessibleZoom: false,
  a11yOrganizationLinkableCells: false,
  a11yVisibleFocusOverflows: false,
  a11yTruncatedTextForResponsiveView: false,
  a11ySemanticPaginationLabel: false,
  a11yPreventCartItemsFormRedundantRecreation: false,
  a11yPreventSRFocusOnHiddenElements: false,
  a11yMyAccountLinkOutline: false,
  a11yCloseProductImageBtnFocus: false,
  a11yNotificationPreferenceFieldset: false,
  a11yImproveContrast: false,
  a11yEmptyWishlistHeading: false,
  a11yScreenReaderBloatFix: false,
  a11yUseButtonsForBtnLinks: false,
  a11yDisabledCouponAndQuickOrderActionButtonsInsteadOfRequiredFields: false,
  a11yFacetsDialogFocusHandling: false,
  a11yCxMessageFocus: false,
  a11yLinkBtnsToTertiaryBtns: false,
<<<<<<< HEAD
  a11yRepeatedPageTitleFix: false,
=======
  a11yStoreFinderSearchboxBloat: false,
  occCartNameAndDescriptionInHttpRequestBody: false,
>>>>>>> 66458616
  cmsBottomHeaderSlotUsingFlexStyles: false,
};<|MERGE_RESOLUTION|>--- conflicted
+++ resolved
@@ -370,12 +370,12 @@
   a11yLinkBtnsToTertiaryBtns?: boolean;
 
   /**
-<<<<<<< HEAD
    * Aria-live inside the 'BreadcrumbComponent' will be toggled based on the active element.
    * This removes the repeated announcement of the page title.
    */
   a11yRepeatedPageTitleFix?: boolean;
-=======
+
+  /**
    * Modifies the template of `StoreFinderComponent` to exclude storefinder searchbox from aria-live area.
    */
   a11yStoreFinderSearchboxBloat?: boolean;
@@ -386,7 +386,6 @@
    * This toggle is used in the following classes: `OccCartAdapter`, `OccSavedCartAdapter`, `SavedCartOccModule`, `CartBaseOccModule`.
    */
   occCartNameAndDescriptionInHttpRequestBody?: boolean;
->>>>>>> 66458616
 
   /**
    * When enabled, styles for the `cx-bottom-header-slot` class will be applied. These styles are necessary to display
@@ -454,11 +453,8 @@
   a11yFacetsDialogFocusHandling: false,
   a11yCxMessageFocus: false,
   a11yLinkBtnsToTertiaryBtns: false,
-<<<<<<< HEAD
   a11yRepeatedPageTitleFix: false,
-=======
   a11yStoreFinderSearchboxBloat: false,
   occCartNameAndDescriptionInHttpRequestBody: false,
->>>>>>> 66458616
   cmsBottomHeaderSlotUsingFlexStyles: false,
 };