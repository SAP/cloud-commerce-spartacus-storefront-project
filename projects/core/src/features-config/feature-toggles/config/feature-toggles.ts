/*
 * SPDX-FileCopyrightText: 2024 SAP Spartacus team <spartacus-team@sap.com>
 *
 * SPDX-License-Identifier: Apache-2.0
 */

// Let's NOT add here any wildcard property like
//  `[key: string]: boolean | undefined;`
// We want this interface to be STRICT and cause a compilation error when a removed property is used.
// Thanks to that, customers using a property that was recently removed, will know they have to adapt their code.
export interface FeatureTogglesInterface {
  /**
   * In `ProductSummaryComponent` it shows the promotions info.
   */
  showPromotionsInPDP?: boolean;

  /**
   * In `SearchBoxComponent` it shows the recent searches.
   */
  recentSearches?: boolean;

  /**
   * In `InvoicesListComponent` it sorts invoices by the date of the invoice itself.
   * Previously the sorting was done by the date of creating an invoice entry.
   */
  pdfInvoicesSortByInvoiceDate?: boolean;

  /**
   * In `CardComponent` it truncates the paragraph text
   * (analogically to the existing truncating of the label).
   */
  storeFrontLibCardParagraphTruncated?: boolean;

  /**
   * In `ConfiguratorAttributeDropDownComponent`, `ConfiguratorAttributeSingleSelectionImageComponent`
   * and in 'ConfiguratorAttributeMultiSelectionImageComponent' some HTML changes were done
   * to render read-only attribute with images and a long description at the value level accordingly.
   *
   * In `cx-configurator-price`, `cx-configurator-show-more`,`cx-configurator-attribute-drop-down`,
   * `cx-configurator-attribute-selection-image`, `cx-configurator-attribute-single-selection-bundle-dropdown`,
   * `cx-configurator-attribute-type` and `cx-configurator-form-group` some styling changes were done
   * to render read-only attribute with images and a long description at the value level accordingly.
   */
  productConfiguratorAttributeTypesV2?: boolean;

  /**
   * Adds asterisks to required form fields in all components existing before v2211.20
   */
  a11yRequiredAsterisks?: boolean;

  /**
   * In `QuantityCounterComponent` the numeric input is no longer made focused
   * after an increment/decrement button is clicked.
   */
  a11yQuantityOrderTabbing?: boolean;

  /**
   * Improves keyboard navigation inside of 'NavigationUIComponent'.
   */
  a11yNavigationUiKeyboardControls?: boolean;

  /**
   * Fixes heading gap present in 'OrderConfirmationItemsComponent' template.
   */
  a11yOrderConfirmationHeadingOrder?: boolean;

  /**
   * Improves accessibility of 'StarRatingComponent' i.e.
   * Provides a clear rating value to screen readers.
   * Includes information on whether it is interactive.
   */
  a11yStarRating?: boolean;

  /**
   * 'ViewComponent' will trigger an assistive message after active view changes.
   */
  a11yViewChangeAssistiveMessage?: boolean;

  /**
   * Refocuses inside of 'ReorderDialogComponent' after its content updates.
   */
  a11yReorderDialog?: boolean;

  /**
   * Element containing the 'PopoverDirective' will be refocused after the popover is closed.
   */
  a11yPopoverFocus?: boolean;

  /**
   * Adds Datepicker label and corrects heading order for 'CheckoutScheduleReplenishmentOrderComponent'.
   */
  a11yScheduleReplenishment?: boolean;

  /**
   * When 'ScrollToTopComponent' is trigged with a keyboard, focus remains on the
   * button and preserves the user's context.
   */
  a11yScrollToTop?: boolean;

  /**
   * Fixes 'cx-saved-cart-list-label' dissapering on 200% zoom in 'SavedCartListComponent'.
   */
  a11ySavedCartsZoom?: boolean;

  /**
   * Stops dropdown options labels from truncating inside 'ProductListComponent'.
   */
  a11ySortingOptionsTruncation?: boolean;

  /**
   * Fixes unnecessarily expanded focus indicator in 'ProductListItemComponent' and 'AddToSavedCartComponent'.
   */
  a11yExpandedFocusIndicator?: boolean;

  /**
   * Fixes 'CheckoutDeliveryModeComponent' losing focus after delivery methods update.
   */
  a11yCheckoutDeliveryFocus?: boolean;

  /**
   * Prevents the focus indicator of 'VisibleFocusDirective' from overflowing on mobile/while zoomed.
   */
  a11yMobileVisibleFocus?: boolean;

  /**
   * Improves screen reader readout of 'BannerComponent' on organization page.
   * The anchor tag will no longer contain unnecessary text that would otherwise be read out.
   */
  a11yOrganizationsBanner?: boolean;

  /**
   * Corrects heading order inside 'ListComponent' template.
   */
  a11yOrganizationListHeadingOrder?: boolean;

  /**
   * Changes 'order days' check list into a fieldset inside of 'CheckoutScheduleReplenishmentOrderComponent'.
   */
  a11yReplenishmentOrderFieldset?: boolean;

  /**
   * Corrects oversized focus indicator from list items inside 'ListComponent'.
   */
  a11yListOversizedFocus?: boolean;

  /**
   * Adjuststs the styles of 'StoreFinderMapComponent' to stop the Google map from overflowing on zoomed/mobile screens.
   */
  a11yStoreFinderOverflow?: boolean;

  /**
   * Corrects heading order inside 'OrderSummaryComponent' template.
   */
  a11yCartSummaryHeadingOrder?: boolean;

  /**
   * Allows users to navigate through the list of units using the arrow keys.
   * Enables keyboard controls inside 'ToggleLinkCellComponent' and
   * adjusts 'ListComponent' styles to accomodate.
   */
  a11yUnitsListKeyboardControls?: boolean;

  /**
   * When set to `true`, product titles in `CartItemComponent`, `QuickOrderItemComponent`, `WishListItemComponent`
   * adopt a more link-like style, appearing blue with an underline. This enhances visual cues for clickable elements,
   * providing a more intuitive user experience.
   */
  a11yCartItemsLinksStyles?: boolean;

  /**
   * Determines whether the controls in the `CarouselComponent` are focusable and accessible from the keyboard.
   */
  a11yFocusableCarouselControls?: boolean;

  /**
<<<<<<< HEAD
   * In `CmsGuardsService`, it uses the `GuardsComposer` instead of
   * calling its own deprecated method `canActivateGuard()`.
   */
  cmsGuardsServiceUseGuardsComposer?: boolean;
=======
   * In `CartQuickOrderFormComponent` it stops calling the deprecated method
   * `watchAddEntryFailEvent()`, which listens to the `CartAddEntryFailEvent`.
   *
   * It avoids showing an unnecessary duplicated error message on the failure
   * of adding to the cart.
   */
  cartQuickOrderRemoveListeningToFailEvent?: boolean;
>>>>>>> b1f188a2
}

export const defaultFeatureToggles: Required<FeatureTogglesInterface> = {
  showPromotionsInPDP: false,
  recentSearches: false,
  pdfInvoicesSortByInvoiceDate: false,
  storeFrontLibCardParagraphTruncated: false,
  productConfiguratorAttributeTypesV2: false,
  a11yRequiredAsterisks: false,
  a11yQuantityOrderTabbing: false,
  a11yNavigationUiKeyboardControls: false,
  a11yOrderConfirmationHeadingOrder: false,
  a11yStarRating: false,
  a11yViewChangeAssistiveMessage: false,
  a11yReorderDialog: false,
  a11yPopoverFocus: false,
  a11yScheduleReplenishment: false,
  a11yScrollToTop: false,
  a11ySavedCartsZoom: false,
  a11ySortingOptionsTruncation: false,
  a11yExpandedFocusIndicator: false,
  a11yCheckoutDeliveryFocus: false,
  a11yMobileVisibleFocus: false,
  a11yOrganizationsBanner: false,
  a11yOrganizationListHeadingOrder: false,
  a11yReplenishmentOrderFieldset: false,
  a11yListOversizedFocus: false,
  a11yStoreFinderOverflow: false,
  a11yCartSummaryHeadingOrder: false,
  a11yUnitsListKeyboardControls: false,
  a11yCartItemsLinksStyles: false,
  a11yFocusableCarouselControls: false,
<<<<<<< HEAD
  cmsGuardsServiceUseGuardsComposer: false,
=======
  cartQuickOrderRemoveListeningToFailEvent: false,
>>>>>>> b1f188a2
};<|MERGE_RESOLUTION|>--- conflicted
+++ resolved
@@ -173,12 +173,12 @@
   a11yFocusableCarouselControls?: boolean;
 
   /**
-<<<<<<< HEAD
    * In `CmsGuardsService`, it uses the `GuardsComposer` instead of
    * calling its own deprecated method `canActivateGuard()`.
    */
   cmsGuardsServiceUseGuardsComposer?: boolean;
-=======
+
+  /**
    * In `CartQuickOrderFormComponent` it stops calling the deprecated method
    * `watchAddEntryFailEvent()`, which listens to the `CartAddEntryFailEvent`.
    *
@@ -186,7 +186,6 @@
    * of adding to the cart.
    */
   cartQuickOrderRemoveListeningToFailEvent?: boolean;
->>>>>>> b1f188a2
 }
 
 export const defaultFeatureToggles: Required<FeatureTogglesInterface> = {
@@ -219,9 +218,6 @@
   a11yUnitsListKeyboardControls: false,
   a11yCartItemsLinksStyles: false,
   a11yFocusableCarouselControls: false,
-<<<<<<< HEAD
   cmsGuardsServiceUseGuardsComposer: false,
-=======
   cartQuickOrderRemoveListeningToFailEvent: false,
->>>>>>> b1f188a2
 };