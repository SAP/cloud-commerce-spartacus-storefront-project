--- conflicted
+++ resolved
@@ -370,23 +370,21 @@
   a11yLinkBtnsToTertiaryBtns?: boolean;
 
   /**
-<<<<<<< HEAD
    * In OCC cart requests, it puts parameters of a cart name and cart description
    * into a request body, instead of query params.
    * This toggle is used in the following classes: `OccCartAdapter`, `OccSavedCartAdapter`, `SavedCartOccModule`, `CartBaseOccModule`.
    */
   occCartNameAndDescriptionInHttpRequestBody?: boolean;
-=======
+
+  /**
    * When enabled, styles for the `cx-bottom-header-slot` class will be applied. These styles are necessary to display
    * customization buttons in the BottomHeaderSlot in SmartEdit.
    */
   cmsBottomHeaderSlotUsingFlexStyles?: boolean;
->>>>>>> 5e24a5f3
 }
 
 export const defaultFeatureToggles: Required<FeatureTogglesInterface> = {
   formErrorsDescriptiveMessages: true,
-  showSearchingCustomerByOrderInASM: false,
   shouldHideAddToCartForUnpurchasableProducts: false,
   useExtractedBillingAddressComponent: false,
   showBillingAddressInDigitalPayments: false,
@@ -443,9 +441,6 @@
   a11yFacetsDialogFocusHandling: false,
   a11yCxMessageFocus: false,
   a11yLinkBtnsToTertiaryBtns: false,
-<<<<<<< HEAD
   occCartNameAndDescriptionInHttpRequestBody: false,
-=======
   cmsBottomHeaderSlotUsingFlexStyles: false,
->>>>>>> 5e24a5f3
 };