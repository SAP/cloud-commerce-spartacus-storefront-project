--- conflicted
+++ resolved
@@ -10,21 +10,21 @@
 // Thanks to that, customers using a property that was recently removed, will know they have to adapt their code.
 export interface FeatureTogglesInterface {
   /**
-<<<<<<< HEAD
    * In `CheckoutPaymentFormComponent`, use the extracted billing address component instead of embedded billing address form.
    */
   useExtractedBillingAddressComponent?: boolean;
+  
   /**
    * In `DpPaymentCallbackComponent` it shows the billing address form.
    */
   showBillingAddressInDigitalPayments?: boolean;
-=======
+  
+  /**
    * In `QuoteLinksComponent` it shows the download button.
    * API for this button is available in commerce 2211.16 and above
    */
   showDownloadProposalButton?: boolean;
-
->>>>>>> cc0fe689
+  
   /**
    * In `ProductSummaryComponent` it shows the promotions info.
    */
@@ -251,12 +251,9 @@
 }
 
 export const defaultFeatureToggles: Required<FeatureTogglesInterface> = {
-<<<<<<< HEAD
   useExtractedBillingAddressComponent: false,
   showBillingAddressInDigitalPayments: false,
-=======
   showDownloadProposalButton: false,
->>>>>>> cc0fe689
   showPromotionsInPDP: false,
   recentSearches: false,
   pdfInvoicesSortByInvoiceDate: false,
