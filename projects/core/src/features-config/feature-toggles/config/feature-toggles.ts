--- conflicted
+++ resolved
@@ -583,11 +583,11 @@
   a11ySearchBoxFocusOnEscape?: boolean;
 
   /**
-<<<<<<< HEAD
    * Stops the inputs value from obstructing the 'PasswordVisibilityToggleComponent'.
    */
   a11yPasswordVisibliltyBtnValueOverflow?: boolean;
-=======
+
+  /**
    * In `ItemCounterComponenet`, Remove button no longer lose focus after activating when count is 2.
    * Add button no longer lose focus after activating when count is `max - 1`.
    */
@@ -597,7 +597,6 @@
    * `ProductIntroComponent` should now scroll to the Review tab on the first click of the 'Show Review' button.
    */
   a11yScrollToReviewByShowReview?: boolean;
->>>>>>> 594f2a71
 
   /**
    * `StoreComponent and MyPreferredStoreComponent` an icon in a button that triggers showing
@@ -777,12 +776,9 @@
   a11yDialogTriggerRefocus: false,
   a11yAddToWishlistFocus: false,
   a11ySearchBoxFocusOnEscape: false,
-<<<<<<< HEAD
   a11yPasswordVisibliltyBtnValueOverflow: false,
-=======
   a11yItemCounterFocus: false,
   a11yScrollToReviewByShowReview: false,
->>>>>>> 594f2a71
   a11yViewHoursButtonIconContrast: false,
   occCartNameAndDescriptionInHttpRequestBody: false,
   cmsBottomHeaderSlotUsingFlexStyles: false,
