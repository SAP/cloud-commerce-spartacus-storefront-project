/*
 * SPDX-FileCopyrightText: 2024 SAP Spartacus team <spartacus-team@sap.com>
 *
 * SPDX-License-Identifier: Apache-2.0
 */

// Let's NOT add here any wildcard property like
//  `[key: string]: boolean | undefined;`
// We want this interface to be STRICT and cause a compilation error when a removed property is used.
// Thanks to that, customers using a property that was recently removed, will know they have to adapt their code.
export interface FeatureTogglesInterface {
  /**
   * In `QuoteLinksComponent` it shows the download button.
   * API for this button is available in commerce 2211.16 and above
   */
  showDownloadProposalButton?: boolean;

  /**
   * In `ProductSummaryComponent` it shows the promotions info.
   */
  showPromotionsInPDP?: boolean;

  /**
   * In `SearchBoxComponent` it shows the recent searches.
   */
  recentSearches?: boolean;

  /**
   * In `InvoicesListComponent` it sorts invoices by the date of the invoice itself.
   * Previously the sorting was done by the date of creating an invoice entry.
   */
  pdfInvoicesSortByInvoiceDate?: boolean;

  /**
   * In `CardComponent` it truncates the paragraph text
   * (analogically to the existing truncating of the label).
   */
  storeFrontLibCardParagraphTruncated?: boolean;

  /**
   * In `ConfiguratorAttributeDropDownComponent`, `ConfiguratorAttributeSingleSelectionImageComponent`
   * and in 'ConfiguratorAttributeMultiSelectionImageComponent' some HTML changes were done
   * to render read-only attribute with images and a long description at the value level accordingly.
   *
   * In `cx-configurator-price`, `cx-configurator-show-more`,`cx-configurator-attribute-drop-down`,
   * `cx-configurator-attribute-selection-image`, `cx-configurator-attribute-single-selection-bundle-dropdown`,
   * `cx-configurator-attribute-type` and `cx-configurator-form-group` some styling changes were done
   * to render read-only attribute with images and a long description at the value level accordingly.
   */
  productConfiguratorAttributeTypesV2?: boolean;

  /**
   * Adds asterisks to required form fields in all components existing before v2211.20
   */
  a11yRequiredAsterisks?: boolean;

  /**
   * In `QuantityCounterComponent` the numeric input is no longer made focused
   * after an increment/decrement button is clicked.
   */
  a11yQuantityOrderTabbing?: boolean;

  /**
   * Improves keyboard navigation inside of 'NavigationUIComponent'.
   */
  a11yNavigationUiKeyboardControls?: boolean;

  /**
   * Fixes heading gap present in 'OrderConfirmationItemsComponent' template.
   */
  a11yOrderConfirmationHeadingOrder?: boolean;

  /**
   * Improves accessibility of 'StarRatingComponent' i.e.
   * Provides a clear rating value to screen readers.
   * Includes information on whether it is interactive.
   */
  a11yStarRating?: boolean;

  /**
   * 'ViewComponent' will trigger an assistive message after active view changes.
   */
  a11yViewChangeAssistiveMessage?: boolean;

  /**
   * Refocuses inside of 'ReorderDialogComponent' after its content updates.
   */
  a11yReorderDialog?: boolean;

  /**
   * Element containing the 'PopoverDirective' will be refocused after the popover is closed.
   */
  a11yPopoverFocus?: boolean;

  /**
   * Adds Datepicker label and corrects heading order for 'CheckoutScheduleReplenishmentOrderComponent'.
   */
  a11yScheduleReplenishment?: boolean;

  /**
   * When 'ScrollToTopComponent' is trigged with a keyboard, focus remains on the
   * button and preserves the user's context.
   */
  a11yScrollToTop?: boolean;

  /**
   * Fixes 'cx-saved-cart-list-label' dissapering on 200% zoom in 'SavedCartListComponent'.
   */
  a11ySavedCartsZoom?: boolean;

  /**
   * Stops dropdown options labels from truncating inside 'ProductListComponent'.
   */
  a11ySortingOptionsTruncation?: boolean;

  /**
   * Fixes unnecessarily expanded focus indicator in 'ProductListItemComponent' and 'AddToSavedCartComponent'.
   */
  a11yExpandedFocusIndicator?: boolean;

  /**
   * Fixes 'CheckoutDeliveryModeComponent' losing focus after delivery methods update.
   */
  a11yCheckoutDeliveryFocus?: boolean;

  /**
   * Prevents the focus indicator of 'VisibleFocusDirective' from overflowing on mobile/while zoomed.
   */
  a11yMobileVisibleFocus?: boolean;

  /**
   * Improves screen reader readout of 'BannerComponent' on organization page.
   * The anchor tag will no longer contain unnecessary text that would otherwise be read out.
   */
  a11yOrganizationsBanner?: boolean;

  /**
   * Corrects heading order inside 'ListComponent' template.
   */
  a11yOrganizationListHeadingOrder?: boolean;

  /**
   * Changes 'order days' check list into a fieldset inside of 'CheckoutScheduleReplenishmentOrderComponent'.
   */
  a11yReplenishmentOrderFieldset?: boolean;

  /**
   * Corrects oversized focus indicator from list items inside 'ListComponent'.
   */
  a11yListOversizedFocus?: boolean;

  /**
   * Adjuststs the styles of 'StoreFinderMapComponent' to stop the Google map from overflowing on zoomed/mobile screens.
   */
  a11yStoreFinderOverflow?: boolean;

  /**
   * Corrects heading order inside 'OrderSummaryComponent' template.
   */
  a11yCartSummaryHeadingOrder?: boolean;

  /**
   * Improves focus behaviour of 'SearchBoxComponent'.
   * On mobile, search box will no longer open on focus.
   */
  a11ySearchBoxMobileFocus?: boolean;

  /**
   * Modifies 'FacetComponent' to enable keyboard navigation for facets in the product list page.
   */
  a11yFacetKeyboardNavigation?: boolean;

  /**
   * Allows users to navigate through the list of units using the arrow keys.
   * Enables keyboard controls inside 'ToggleLinkCellComponent' and
   * adjusts 'ListComponent' styles to accomodate.
   */
  a11yUnitsListKeyboardControls?: boolean;

  /**
   * When set to `true`, product titles in `CartItemComponent`, `QuickOrderItemComponent`, `WishListItemComponent`
   * adopt a more link-like style, appearing blue with an underline. This enhances visual cues for clickable elements,
   * providing a more intuitive user experience.
   */
  a11yCartItemsLinksStyles?: boolean;

  /**
   * If enabled, the "Select this address/payment" button
   * will not be displayed in `CheckoutPaymentMethodComponent`
   * and `CheckoutDeliveryAddressComponent` when the address
   * or payment method is already selected.
   */
  a11yHideSelectBtnForSelectedAddrOrPayment?: boolean;

  /**
   * Determines whether the controls in the `CarouselComponent` are focusable and accessible from the keyboard.
   */
  a11yFocusableCarouselControls?: boolean;

  /**
   * In `CmsGuardsService`, it uses the `GuardsComposer` instead of
   * calling its own deprecated method `canActivateGuard()`.
   */
  cmsGuardsServiceUseGuardsComposer?: boolean;

  /**
   * In `CartQuickOrderFormComponent` it stops calling the deprecated method
   * `watchAddEntryFailEvent()`, which listens to the `CartAddEntryFailEvent`.
   *
   * It avoids showing an unnecessary duplicated error message on the failure
   * of adding to the cart.
   */
  cartQuickOrderRemoveListeningToFailEvent?: boolean;

  /**
<<<<<<< HEAD
   * Adds a keyboard accessible zoom button to the `ProductImageZoomViewComponent`.
   */
  a11yKeyboardAccessibleZoom?: boolean;
=======
   * Sets 'linkable' property in 'CellComponent' to be false by default.
   * Modifies all table configs to acomodate this change.
   * This stops unnecessary anchor tags from being rendered in the table cells.
   */
  a11yOrganizationLinkableCells?: boolean;
>>>>>>> 1ed83668

  /**
   * Stops the focus indicator from overflowing and being obstructed by other elements.
   * Modifies the 'visible-focus' mixin. Includes style changes for:
   * 'StarRatingComponent', AddToWishListComponent, StarRatingComponent
   */
  a11yVisibleFocusOverflows?: boolean;

  /**
   * When enabled then on mobile(320px) responsive view:
   * 1. `ProductListComponent` - grid view button is aligned correctly
   * 2. `QuickOrderFormComponent` - search combobox options are not truncated
   * 3. `BreadcrumbComponent` - breadcrumb heading is not truncated
   * 4. `CheckoutProgressMobileTopComponent` - checkout step names do not have huge vertical white space
   */
  a11yTruncatedTextForResponsiveView?: boolean;

  /**
   * Modifies getAriaLabel method in 'PaginationComponent' to return a sematic label.
   */
  a11ySemanticPaginationLabel?: boolean;

  /**
   * Prevents screen reader from stopping on invisible elements when being in read mode for `BreadcrumbComponent`, `QuickOrderFormComponent`
   */
  a11yPreventSRFocusOnHiddenElements?: boolean;

  /**
   * In `LoginComponent` the outline of "My Account" link when focused will not cover the user name
   */
  a11yMyAccountLinkOutline?: boolean;

  /**
   * When enabled focus outline on the close button inside `ProductImageZoomDialogComponent`
   * will be fully visible
   */
  a11yCloseProductImageBtnFocus?: boolean;

  /**
   * Enables the updated Santorini theme.
   */
  santoriniV2?: boolean;

  /**
   * Moves input elements of 'NotificationPreferenceComponent' into a fieldset.
   */
  a11yNotificationPreferenceFieldset?: boolean;

  /**
   * Modifies the template of 'WishListComponent'.
   * Empty wishlist notification will be displayed in a paragraph instead of a heading.
   */
  a11yEmptyWishlistHeading?: boolean;

  /**
   * When enabled the button-like UI elements will use `<button>` under the hood instead of `<a>`
   * in the following components: `AddedToCartDialogComponent`, `ForgotPasswordComponent`,
   * `LoginRegisterComponent`, `ConfigureProductComponent`
   */
  a11yUseButtonsForBtnLinks?: boolean;

  /**
   * In `FacetListComponent` dialog view focus will be moved to the first facet
   * after single-select facet selection.
   * New "Back To Results" button is added
   */
  a11yFacetsDialogFocusHandling?: boolean;
}

export const defaultFeatureToggles: Required<FeatureTogglesInterface> = {
  showDownloadProposalButton: false,
  showPromotionsInPDP: false,
  recentSearches: false,
  pdfInvoicesSortByInvoiceDate: false,
  storeFrontLibCardParagraphTruncated: false,
  productConfiguratorAttributeTypesV2: false,
  a11yRequiredAsterisks: false,
  a11yQuantityOrderTabbing: false,
  a11yNavigationUiKeyboardControls: false,
  a11yOrderConfirmationHeadingOrder: false,
  a11yStarRating: false,
  a11yViewChangeAssistiveMessage: false,
  a11yReorderDialog: false,
  a11yPopoverFocus: false,
  a11yScheduleReplenishment: false,
  a11yScrollToTop: false,
  a11ySavedCartsZoom: false,
  a11ySortingOptionsTruncation: false,
  a11yExpandedFocusIndicator: false,
  a11yCheckoutDeliveryFocus: false,
  a11yMobileVisibleFocus: false,
  a11yOrganizationsBanner: false,
  a11yOrganizationListHeadingOrder: false,
  a11yReplenishmentOrderFieldset: false,
  a11yListOversizedFocus: false,
  a11yStoreFinderOverflow: false,
  a11yCartSummaryHeadingOrder: false,
  a11ySearchBoxMobileFocus: false,
  a11yFacetKeyboardNavigation: false,
  a11yUnitsListKeyboardControls: false,
  a11yCartItemsLinksStyles: false,
  a11yHideSelectBtnForSelectedAddrOrPayment: false,
  a11yFocusableCarouselControls: false,
  cmsGuardsServiceUseGuardsComposer: false,
  cartQuickOrderRemoveListeningToFailEvent: false,
<<<<<<< HEAD
  a11yKeyboardAccessibleZoom: false,
=======
  a11yOrganizationLinkableCells: false,
>>>>>>> 1ed83668
  a11yVisibleFocusOverflows: false,
  a11yTruncatedTextForResponsiveView: false,
  a11ySemanticPaginationLabel: false,
  a11yPreventSRFocusOnHiddenElements: false,
  a11yMyAccountLinkOutline: false,
  a11yCloseProductImageBtnFocus: false,
  santoriniV2: false,
  a11yNotificationPreferenceFieldset: false,
  a11yEmptyWishlistHeading: false,
  a11yUseButtonsForBtnLinks: false,
  a11yFacetsDialogFocusHandling: false,
};<|MERGE_RESOLUTION|>--- conflicted
+++ resolved
@@ -213,17 +213,16 @@
   cartQuickOrderRemoveListeningToFailEvent?: boolean;
 
   /**
-<<<<<<< HEAD
    * Adds a keyboard accessible zoom button to the `ProductImageZoomViewComponent`.
    */
   a11yKeyboardAccessibleZoom?: boolean;
-=======
+
+  /**
    * Sets 'linkable' property in 'CellComponent' to be false by default.
    * Modifies all table configs to acomodate this change.
    * This stops unnecessary anchor tags from being rendered in the table cells.
    */
   a11yOrganizationLinkableCells?: boolean;
->>>>>>> 1ed83668
 
   /**
    * Stops the focus indicator from overflowing and being obstructed by other elements.
@@ -329,11 +328,8 @@
   a11yFocusableCarouselControls: false,
   cmsGuardsServiceUseGuardsComposer: false,
   cartQuickOrderRemoveListeningToFailEvent: false,
-<<<<<<< HEAD
   a11yKeyboardAccessibleZoom: false,
-=======
   a11yOrganizationLinkableCells: false,
->>>>>>> 1ed83668
   a11yVisibleFocusOverflows: false,
   a11yTruncatedTextForResponsiveView: false,
   a11ySemanticPaginationLabel: false,
