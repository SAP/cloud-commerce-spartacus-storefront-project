--- conflicted
+++ resolved
@@ -250,7 +250,6 @@
   a11yCloseProductImageBtnFocus?: boolean;
 
   /**
-<<<<<<< HEAD
    * In `FormErrorsComponent` it uses more descriptive validation error messages
    * in all UI form fields existing before v2211.25.
    *
@@ -263,11 +262,10 @@
    * (with the plural `...Validators`)
    */
   formErrorsDescriptiveMessages?: boolean;
-=======
-   * Enables the updated Santorini theme.
+
+  /* Enables the updated Santorini theme.
    */
   santoriniV2?: boolean;
->>>>>>> 51dda6fe
 
   /**
    * Modifies the template of 'WishListComponent'.
@@ -331,11 +329,8 @@
   a11yPreventSRFocusOnHiddenElements: false,
   a11yMyAccountLinkOutline: false,
   a11yCloseProductImageBtnFocus: false,
-<<<<<<< HEAD
   formErrorsDescriptiveMessages: false,
-=======
   santoriniV2: false,
->>>>>>> 51dda6fe
   a11yEmptyWishlistHeading: false,
   a11yUseButtonsForBtnLinks: false,
   a11yFacetsDialogFocusHandling: false,
