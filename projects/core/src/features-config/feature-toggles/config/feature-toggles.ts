/*
 * SPDX-FileCopyrightText: 2024 SAP Spartacus team <spartacus-team@sap.com>
 *
 * SPDX-License-Identifier: Apache-2.0
 */

// Let's NOT add here any wildcard property like
//  `[key: string]: boolean | undefined;`
// We want this interface to be STRICT and cause a compilation error when a removed property is used.
// Thanks to that, customers using a property that was recently removed, will know they have to adapt their code.
export interface FeatureTogglesInterface {
  /**
   * In 'CheckoutDeliveryModeComponent' and 'CheckReviewShippingComponent', it displays
   * the new delivery options translation
   */
  showDeliveryOptionsTranslation?: boolean;

  /**
   * In 'ProductListItemComponent' and 'ProductGridItemComponent', it hides the 'Add to cart' button
   * when a product does not have a defined price or its purchasable field is set to false
   */
  shouldHideAddToCartForUnpurchasableProducts?: boolean;

  /**
   * In `FormErrorsComponent` it uses more descriptive validation error messages
   * in all UI form fields existing before v2211.25.
   *
   * 1. The `FormErrorsComponent` uses new i18n keys:
   * `formErrors.labeled.<validatorName>` instead of `formErrors.<validatorName>`,
   * for example `formErrors.labeled.required` instead of `formErrors.required`.
   *
   * 2. The existing usages of `CustomFormValidators.passwordValidator` are replaced with
   * an array of new, more specific validators `CustomFormValidators.passwordValidators`
   * (with the plural `...Validators`)
   */
  formErrorsDescriptiveMessages?: boolean;

  /**
   * In `CheckoutPaymentFormComponent`, use the extracted billing address component instead of embedded billing address form.
   */
  useExtractedBillingAddressComponent?: boolean;

  /**
   * In `DpPaymentCallbackComponent` it shows the billing address form.
   */
  showBillingAddressInDigitalPayments?: boolean;

  /**
   * In `QuoteLinksComponent` it shows the download button.
   * API for this button is available in commerce 2211.16 and above
   */
  showDownloadProposalButton?: boolean;

  /**
   * In `ProductSummaryComponent` it shows the promotions info.
   */
  showPromotionsInPDP?: boolean;

  /**
   * In `ASM` it shows searching customer by order ID.
   */
  showSearchingCustomerByOrderInASM?: boolean;

  /**
   * New REDESIGNED search-box component
   */
  searchBoxV2?: boolean;

  /**
   * Some Changes for input of cart Number and text of Customer360View in ASM view
   */
  showStyleChangesInASM?: boolean;

  /**
   * In `SearchBoxComponent` it shows the recent searches.
   */
  recentSearches?: boolean;

  /**
   * In `SearchBoxComponent` it shows the trending searches.
   */
  trendingSearches?: boolean;

  /**
   * In `InvoicesListComponent` it sorts invoices by the date of the invoice itself.
   * Previously the sorting was done by the date of creating an invoice entry.
   */
  pdfInvoicesSortByInvoiceDate?: boolean;

  /**
   * In `CardComponent` it truncates the paragraph text
   * (analogically to the existing truncating of the label).
   */
  storeFrontLibCardParagraphTruncated?: boolean;

  /**
   * When enabled, the batch API is used `ProductCarouselComponent` to load products. It increases the component's performance.
   *
   * _NOTE_: When flag is enabled, custom OCC config for the `productSearch` endpoint has to be adjusted to have an object representation:
   * ```js
   * backend: {
   *    occ: {
   *      endpoints: {
   *         productSearch: {
   *           default: '...',
   *           carousel: '...',
   *           carouselMinimal: '...',
   *         },
   *       },
   *     },
   *   }
   * ```
   */
  useProductCarouselBatchApi?: boolean;

  /**
   * In `ConfiguratorAttributeDropDownComponent`, `ConfiguratorAttributeSingleSelectionImageComponent`
   * and in 'ConfiguratorAttributeMultiSelectionImageComponent' some HTML changes were done
   * to render read-only attribute with images and a long description at the value level accordingly.
   *
   * In `cx-configurator-price`, `cx-configurator-show-more`,`cx-configurator-attribute-drop-down`,
   * `cx-configurator-attribute-selection-image`, `cx-configurator-attribute-single-selection-bundle-dropdown`,
   * `cx-configurator-attribute-type` and `cx-configurator-form-group` some styling changes were done
   * to render read-only attribute with images and a long description at the value level accordingly.
   */
  productConfiguratorAttributeTypesV2?: boolean;

  /**
   * In a server environment (SSR or Prerendering) it propagates all errors caught in Angular app
   * (in the Angular's `ErrorHandler` class) to the server layer.
   *
   * In SSR, such a propagation allows the server layer (e.g. ExpressJS) for handling those errors,
   * e.g. sending a proper Error Page in response to the client,
   * instead of a rendered HTML that is possibly malformed due to the occurred error.
   */
  propagateErrorsToServer?: boolean;

  /**
   * In SSR, the following errors will be printed to logs (and additionally can also
   * be forwarded to ExpressJS if only the other feature toggle `propagateErrorsToServer` is enabled):
   *
   * 1. any outgoing HTTP request error (4xx-5xx status)
   * 2. any NgRx action with the `error` property
   */
  ssrStrictErrorHandlingForHttpAndNgrx?: boolean;

  /**
   * The product configuration UI is completely re-rendered after each UI interaction. This may lead to performance issues for large configuration models,
   * where a lot of attributes (>50) and/or a lot of possible values per attribute (>50) are rendered on the UI.
   *
   * When this feature toggle is activated, only these parts of the UI are re-rendered, that actually changed, significantly (up to factor 10) improving rendering performance for large models.
   *
   * Please note, this will influence how the pricing requests are processed and rendered.
   * Instead of merging the prices into the configuration model, which effectively triggers re-rendering the whole UI-Component tree,
   * the price supplements are kept in a separate subtree of the model, so that attribute components can react independently on pricing changes using the `ConfiguratorDeltaRenderingService`.
   *
   * Hence, it is advised to do full regression testing after activation of this flag and before rolling this out to production.
   */
  productConfiguratorDeltaRendering?: boolean;

  /**
   * Adds asterisks to required form fields in all components existing before v2211.20
   */
  a11yRequiredAsterisks?: boolean;

  /**
   * In `QuantityCounterComponent` the numeric input is no longer made focused
   * after an increment/decrement button is clicked.
   */
  a11yQuantityOrderTabbing?: boolean;

  /**
   * Improves keyboard navigation inside of 'NavigationUIComponent'.
   */
  a11yNavigationUiKeyboardControls?: boolean;

  /**
   * Improves screen reader(VoiceOver, JAWS) narration of menu buttons inside of 'NavigationUIComponent'.
   */
  a11yNavMenuExpandStateReadout?: boolean;

  /**
   * Fixes heading gap present in 'OrderConfirmationItemsComponent' template.
   */
  a11yOrderConfirmationHeadingOrder?: boolean;

  /**
   * Improves accessibility of 'StarRatingComponent' i.e.
   * Provides a clear rating value to screen readers.
   * Includes information on whether it is interactive.
   */
  a11yStarRating?: boolean;

  /**
   * 'ViewComponent' will trigger an assistive message after active view changes.
   */
  a11yViewChangeAssistiveMessage?: boolean;

  /**
   * Prevent horizontal scroll appearing on smaller screens for `CartItemListComponent`, `AddedToCartDialogComponent`
   */
  a11yPreventHorizontalScroll?: boolean;

  /**
   * Refocuses inside of 'ReorderDialogComponent' after its content updates.
   */
  a11yReorderDialog?: boolean;

  /**
   * Element containing the 'PopoverDirective' will be refocused after the popover is closed.
   */
  a11yPopoverFocus?: boolean;

  /**
   * Adds Datepicker label and corrects heading order for 'CheckoutScheduleReplenishmentOrderComponent'.
   */
  a11yScheduleReplenishment?: boolean;

  /**
   * When 'ScrollToTopComponent' is trigged with a keyboard, focus remains on the
   * button and preserves the user's context.
   */
  a11yScrollToTop?: boolean;

  /**
   * Fixes 'cx-saved-cart-list-label' dissapering on 200% zoom in 'SavedCartListComponent'.
   */
  a11ySavedCartsZoom?: boolean;

  /**
   * Stops dropdown options labels from truncating inside 'ProductListComponent'.
   */
  a11ySortingOptionsTruncation?: boolean;

  /**
   * Fixes unnecessarily expanded focus indicator in 'ProductListItemComponent' and 'AddToSavedCartComponent'.
   * Modifies dialog styles to stop the focus indicator from expanding when 'close' button is focused.
   */
  a11yExpandedFocusIndicator?: boolean;

  /**
   * Fixes 'CheckoutDeliveryModeComponent' losing focus after delivery methods update.
   */
  a11yCheckoutDeliveryFocus?: boolean;

  /**
   * Prevents the focus indicator of 'VisibleFocusDirective' from overflowing on mobile/while zoomed.
   */
  a11yMobileVisibleFocus?: boolean;

  /**
   * Improves screen reader readout of 'BannerComponent' on organization page.
   * The anchor tag will no longer contain unnecessary text that would otherwise be read out.
   */
  a11yOrganizationsBanner?: boolean;

  /**
   * Corrects heading order inside 'ListComponent' template.
   */
  a11yOrganizationListHeadingOrder?: boolean;

  /**
   * In `ImportToNewSavedCartFormComponent`,`ImportEntriesFormComponent` after selecting a file
   * confirmation message is displayed and read out
   */
  a11yCartImportConfirmationMessage?: boolean;

  /**
   * Changes 'order days' check list into a fieldset inside of 'CheckoutScheduleReplenishmentOrderComponent'.
   */
  a11yReplenishmentOrderFieldset?: boolean;

  /**
   * Corrects oversized focus indicator from list items inside 'ListComponent'.
   */
  a11yListOversizedFocus?: boolean;

  /**
   * Adjuststs the styles of 'StoreFinderMapComponent' to stop the Google map from overflowing on zoomed/mobile screens.
   * Includes DOM changes to 'StoreFinderStoreDescriptionComponent' improving the screen reader experience.
   */
  a11yStoreFinderOverflow?: boolean;

  /**
   * `StorefrontComponent` focuses on the first navigation item after hamburger menu expansion
   */
  a11yMobileFocusOnFirstNavigationItem?: boolean;

  /**
   * Corrects heading order inside 'OrderSummaryComponent' template.
   */
  a11yCartSummaryHeadingOrder?: boolean;

  /**
   * Improves focus behaviour of 'SearchBoxComponent'.
   * On mobile, search box will no longer open on focus.
   */
  a11ySearchBoxMobileFocus?: boolean;

  /**
   * Modifies 'FacetComponent' to enable keyboard navigation for facets in the product list page.
   */
  a11yFacetKeyboardNavigation?: boolean;

  /**
   * Allows users to navigate through the list of units using the arrow keys.
   * Enables keyboard controls inside 'ToggleLinkCellComponent' and
   * adjusts 'ListComponent' styles to accomodate.
   */
  a11yUnitsListKeyboardControls?: boolean;

  /**
   * Adds label to the `SearchBoxComponent` search input
   */
  a11ySearchboxLabel?: boolean;

  /**
   * When set to `true`, product titles in `CartItemComponent`, `QuickOrderItemComponent`, `WishListItemComponent`
   * adopt a more link-like style, appearing blue with an underline. This enhances visual cues for clickable elements,
   * providing a more intuitive user experience.
   */
  a11yCartItemsLinksStyles?: boolean;

  /**
   * If enabled, the "Select this address/payment" button
   * will not be displayed in `CheckoutPaymentMethodComponent`
   * and `CheckoutDeliveryAddressComponent` when the address
   * or payment method is already selected.
   */
  a11yHideSelectBtnForSelectedAddrOrPayment?: boolean;

  /**
   * If enabled, the "Checkout Shipping address/Payment" views
   * will have a more a11y friendly selected label, including the context
   * indicating weather the user is on a selected Address or Payment regsion.
   */
  a11ySelectLabelWithContextForSelectedAddrOrPayment?: boolean;

  /**
   * Determines whether the controls in the `CarouselComponent` are focusable and accessible from the keyboard.
   */
  a11yFocusableCarouselControls?: boolean;

  /**
   * Enables only Tab/Shift+Tab keyboard navigation in dialogs and preserved default scrolling behaviour of up/down keys.
   * Components:
   * - `PickupOptionDialogComponent`
   */
  a11yUseTrapTabInsteadOfTrapInDialogs?: boolean;

  /**
   * In `CmsGuardsService`, it uses the `GuardsComposer` instead of
   * calling its own deprecated method `canActivateGuard()`.
   */
  cmsGuardsServiceUseGuardsComposer?: boolean;

  /**
   * In `CartQuickOrderFormComponent` it stops calling the deprecated method
   * `watchAddEntryFailEvent()`, which listens to the `CartAddEntryFailEvent`.
   *
   * It avoids showing an unnecessary duplicated error message on the failure
   * of adding to the cart.
   */
  cartQuickOrderRemoveListeningToFailEvent?: boolean;

  /**
   * Adds a keyboard accessible zoom button to the `ProductImageZoomViewComponent`.
   */
  a11yKeyboardAccessibleZoom?: boolean;

  /**
   * Sets 'linkable' property in 'CellComponent' to be false by default.
   * Modifies all table configs to acomodate this change.
   * This stops unnecessary anchor tags from being rendered in the table cells.
   */
  a11yOrganizationLinkableCells?: boolean;

  /**
   * Stops the focus indicator from overflowing and being obstructed by other elements.
   * Modifies the 'visible-focus' mixin. Includes style changes for:
   * `StarRatingComponent`, `AddToWishListComponent`, `StarRatingComponent`, `SkipLinkComponent`,
   * `StoreComponent`, `SetPreferredStoreComponent`, `WishListComponent`
   */
  a11yVisibleFocusOverflows?: boolean;

  /**
   * When enabled then on mobile(320px) responsive view:
   * 1. `ProductListComponent` - grid view button is aligned correctly
   * 2. `QuickOrderFormComponent` - search combobox options are not truncated
   * 3. `BreadcrumbComponent` - breadcrumb heading is not truncated
   * 4. `CheckoutProgressMobileTopComponent` - checkout step names do not have huge vertical white space
   */
  a11yTruncatedTextForResponsiveView?: boolean;

  /**
   * When enabled focus outline on the close button inside `ProductImageZoomDialogComponent`
   * will be fully visible
   */
  a11yCloseProductImageBtnFocus?: boolean;

  /**
   * Modifies getAriaLabel method in 'PaginationComponent' to return a sematic label.
   */
  a11ySemanticPaginationLabel?: boolean;

  /**
   * When using CartItemListComponent as an outlet ([cxOutlet]="CartOutlets.CART_ITEM_LIST"):
   * prevents the form from being recreated when neither the items nor other dependent properties (e.g., readonly) have changed.
   */
  a11yPreventCartItemsFormRedundantRecreation?: boolean;

  /**
   * Prevents screen reader from stopping on invisible elements when being in read mode for `BreadcrumbComponent`, `QuickOrderFormComponent`
   */
  a11yPreventSRFocusOnHiddenElements?: boolean;

  /**
   * In `LoginComponent` the outline of "My Account" link when focused will not cover the user name
   */
  a11yMyAccountLinkOutline?: boolean;

  /**
   * Improve colour contrast in the demonstration theme Santorini
   * to comply with accessibility standards. On activation, colour
   * assignations for all UI elements will change and previous keyboard
   * focus-ring gets replaced by a new bi-colour focus-ring.
   *
   * Note: If you're not using in your app the `StorefrontComponent`
   *       (`<cx-storefront>`) from Spartacus, then you'll need to also add
   *       the following line to the constructor of your app's root component:
   *
   * ```
   * constructor() {
   *   useFeatureStyles('a11yImproveContrast');
   * }
   * ```
   */
  a11yImproveContrast?: boolean;

  /**
   * Moves input elements of 'NotificationPreferenceComponent' into a fieldset.
   */
  a11yNotificationPreferenceFieldset?: boolean;

  /**
   * Modifies the template of 'WishListComponent'.
   * Empty wishlist notification will be displayed in a paragraph instead of a heading.
   */
  a11yEmptyWishlistHeading?: boolean;

  /**
   * Removes the `tabindex` attribute from the `StorefrontComponent`.
   * This helps to reduce the screen reader bloat.
   */
  a11yScreenReaderBloatFix?: boolean;

  /**
   * When enabled the button-like UI elements will use `<button>` under the hood instead of `<a>`
   * in the following components: `AddedToCartDialogComponent`, `ForgotPasswordComponent`,
   * `LoginRegisterComponent`, `ConfigureProductComponent`, `AnonymousConsentDialogComponent`,
   * `StoreSearchComponent`, `AddToSavedCartComponent`, `PickupOptionsComponent`
   */
  a11yUseButtonsForBtnLinks?: boolean;

  /**
   * Enables the use of TabComponent in the PLP and PDP page to replace some functionality
   * of the FacetListComponent and TabParagraphComponent to make then keyboard accessible
   * and responsive in tab and accordion stles.
   */
  a11yTabComponent?: boolean;

  /**
   * `ProductImageZoomProductImagesComponent`, `ProductImageZoomThumbnailsComponent` - enable
   * arrow keys navigation for the carousel
   */
  a11yCarouselArrowKeysNavigation?: boolean;

  /**
   * Use tabs instead of radio group for pickup options. Improves SR narration and keyboard navigation pattern.
   * Modified components:
   *  - `PickupOptionsComponent`
   *  - `PdpPickupOptionsContainerComponent`
   *  - `CartPickupOptionsContainerComponent`
   *  - `AddToCartComponent`
   */
  a11yPickupOptionsTabs?: boolean;

  /**
   * `AnonymousConsentDialogComponent` - after consent was given/withdrawn the notification
   * will be displayed
   * `ConsentManagementComponent` - improve stability of notifications announcements by VoiceOver
   * `ConsentManagementFormComponent` - only pronounce the title of the consent by default
   */
  a11yNotificationsOnConsentChange?: boolean;

  /**
   * When enabled disable "Apply" button in promo code component in cart for empty input,
   * disable "Add" button in quick order component when input is empty and remove
   * required validators for both inputs
   */
  a11yDisabledCouponAndQuickOrderActionButtonsInsteadOfRequiredFields?: boolean;

  /**
   * In `FacetListComponent` dialog view focus will be moved to the first facet
   * after single-select facet selection.
   * New "Back To Results" button is added
   */
  a11yFacetsDialogFocusHandling?: boolean;

  /**
   * `StorefrontComponent`: Prevents header links from wrapping on smaller screen sizes
   */
  headerLayoutForSmallerViewports?: boolean;

  /**
   * Enables radio group fieldset for 'CheckoutDeliveryModeComponent' form
   * and further improves its screen reader readout.
   */
  a11yDeliveryModeRadiogroup?: boolean;

  /**
   * Removes 'aria-live' from 'StoreFinderComponent' and adds 'alert' role to child components elements.
   */
  a11yStoreFinderAlerts?: boolean;

  /**
   * Stops the icon inside 'FormErrorsComponent' from being read out by screen readers.
   */
  a11yFormErrorMuteIcon?: boolean;

  /**
   * `MessageComponent` gets focused after a message with an action is rendered.
   */
  a11yCxMessageFocus?: boolean;

  /**
   * Replaces buttons resembling links with tetriary buttons in the following components:
   * `AddToWishListComponent`, `ProductIntroComponent`, `ProductImageZoomTriggerComponent`
   */
  a11yLinkBtnsToTertiaryBtns?: boolean;

  /**
   * Aria-live inside the 'BreadcrumbComponent' will be toggled based on the active element.
   * This removes the repeated announcement of the page title.
   */
  a11yRepeatedPageTitleFix?: boolean;

  /**
   * 'NgSelectA11yDirective' will now provide a count of items for each availble option.
   * Including this count in aria-label will help screen readers to provide more context to the user.
   */
  a11yNgSelectOptionsCount?: boolean;

  /**
   * 'NgSelectA11yDirective' will close a dropdown with options on Escape key press
   * when a screen reader is used.
   */
  a11yNgSelectCloseDropdownOnEscape?: boolean;

  /**
   * Removes duplicated error message from 'CancelOrderComponent'.
   */
  a11yRepeatedCancelOrderError?: boolean;

  /**
   * Mofifies the template of 'AddedToCartDialogComponent' to retain the focus after the cart is updated.
   * Improves its screen reader readout.
   */
  a11yAddedToCartActiveDialog?: boolean;

  /**
   * Modifies the 'NgSelectA11yDirective' to improve the sorting dropdown screen reader experience on mobile devices.
   */
  a11yNgSelectMobileReadout?: boolean;

  /**
   * When enabled, the form in 'PickupOptionsComponent' will be wrapped in a fieldset and contain a legend.
   */
  a11yDeliveryMethodFieldset?: boolean;

  /**
   * In 'ProductReviewsComponent' the 'show more/less reviews' button will no longer loose focus on activation.
   */
  a11yShowMoreReviewsBtnFocus?: boolean;

  /**
   * Fixes `aria-controls` attribute in the 'QuickOrderFormComponent' combobox.
   */
  a11yQuickOrderAriaControls?: boolean;

  /**
   * Removes the element with `role="status"` attribute from subpage components.
   * The 'Loaded, empty status' message will no longer be present for the screen readers.
   */
  a11yRemoveStatusLoadedRole?: boolean;

  /**
   * Changes modal title elements form divs into headings. Affects modals before version 2211.27.
   */
  a11yDialogsHeading?: boolean;

  /**
   * When enabled, the focus will be returned to the trigger element after the dialog is closed.
   * Affected components: 'AddtoCartComponent', 'PickupOptionsComponent', CartPickupOptionsContainerComponent, PDPPickupOptionsContainerComponent
   */
  a11yDialogTriggerRefocus?: boolean;

  /**
   * The 'AddToWishListComponent' will restore focus to the button after adding or removing an item from the wishlist.
   */
  a11yAddToWishlistFocus?: boolean;

  /**
   * `SearchBoxComponent` should no longer lose focus after closing the popup the esc key.
   */
  a11ySearchBoxFocusOnEscape?: boolean;

  /**
   * In `AddedToCartDialogComponent`, `Updating cart...` should no longer read by a screen reader.
   */
  a11yUpdatingCartNoNarration?: boolean;

  /**
   * Stops the inputs value from obstructing the 'PasswordVisibilityToggleComponent'.
   */
  a11yPasswordVisibilityBtnValueOverflow?: boolean;

  /**
   * In `ItemCounterComponenet`, Remove button no longer lose focus after activating when count is 2.
   * Add button no longer lose focus after activating when count is `max - 1`.
   */
  a11yItemCounterFocus?: boolean;

  /**
   * `ProductIntroComponent` should now scroll to the Review tab on the first click of the 'Show Review' button.
   */
  a11yScrollToReviewByShowReview?: boolean;

  /**
   * `StoreComponent and MyPreferredStoreComponent` an icon in a button that triggers showing
   * store's opening hours has an acceptable contrast ratio in a default theme
   */
  a11yViewHoursButtonIconContrast?: boolean;

  /**
   * `Checkout` add a landmarks to content representing steps
   */
  a11yCheckoutStepsLandmarks?: boolean;

  /**
   * In `CartItemListComponent`, change QTY into Quantity.
   */
  a11yQTY2Quantity?: boolean;

  /**
   * In `UnitFormComponent`, set 'clearable' as false for select of `ApprovalProcess`.
   */
  a11yApprovalProcessWithNoClearable?: boolean;

  /**
   * Changes the success message of successful registration to be more informative. Affects `RegisterComponentService`.
   */
  a11yPostRegisterSuccessMessage?: boolean;

  /**
   * In `CardComponent`, place `Delete` button before `Cancel` button.
   */
  a11yDeleteButton2First?: boolean;

  /**
   * Fixes text formatting issues while a11y text spacing is enabled.
   * Affects: ListComponent, CSAgentLoginFormComponent
   */
  a11yTextSpacingAdjustments?: boolean;

  /**
   * In OCC cart requests, it puts parameters of a cart name and cart description
   * into a request body, instead of query params.
   * This toggle is used in the following classes: `OccCartAdapter`, `OccSavedCartAdapter`, `SavedCartOccModule`, `CartBaseOccModule`.
   */
  occCartNameAndDescriptionInHttpRequestBody?: boolean;

  /**
   * When enabled, styles for the `cx-bottom-header-slot` class will be applied. These styles are necessary to display
   * customization buttons in the BottomHeaderSlot in SmartEdit.
   */
  cmsBottomHeaderSlotUsingFlexStyles?: boolean;

  /**
   * 1. It uses the new `SiteThemeService` as the source of truth for the "site theme" value
   * (this value can change over time, e.g. when selecting new value in the new `SiteThemeSwitcherComponent`).
   * Previously the "site theme" could be set only on the page start (via the static config `config.context.theme` or via CMS, when using the feature of the "automatic site-context configuration").
   * 2. Now, when no custom theme is selected, the default theme value is an empty string `''`,
   * unless you configure it differently via the global config `config.context.theme` (or via CMS).
   * Previously, there the non-defined theme had a value `undefined`.
   */
  useSiteThemeService?: boolean;

  /**
   * Enables the requirement that passwords cannot contain consecutive identical characters.
   *
   * When set to `true`, the app will enforce that passwords must not have consecutive
   * identical characters (e.g., "aa", "11", or "$$" are not allowed).
   */
  enableConsecutiveCharactersPasswordRequirement?: boolean;

  /**
   * Enables a validation that prevents new passwords from matching the current password
   * in the password update form.
   *
   * When set to `true`, the user will not be allowed to reuse their current password
   * when updating their password. The app will check that the new password does not match
   * the old password.
   */
  enablePasswordsCannotMatchInPasswordUpdateForm?: boolean;

  /**
   * Enables *all* page meta resolvers in Client-Side Rendering (CSR),
   * ignoring the configuration option set for specific resolvers
   * `config.pageMeta.resolvers[index].disabledInCsr`.
   *
   * Note: The config option `disabledInCsr` is now deprecated and will be removed
   *       in the future together with this feature toggle.
   */
  allPageMetaResolversEnabledInCsr?: boolean;

  /**
   * CDS/ISS is integrated into the SAP Cloud Identity Service (SCI). The downstream services use different domains and URL formats.
   * This feature toggle can be used to make the CDS module use these new URLs.
   */
  sciEnabled?: boolean;

  /**
   * When enabled, allows to provide extended formats and media queries for <picture> element if used in MediaComponent.
   *
   * Important: After activation default HTML element in MediaComponent will be `<img>`
   * Only BannerComponent has passed `'picture'` value. If you need to use `<picture>` HTML element
   * you need to pass `[elementType]="'picture'"` to `<cx-media>`
   *
   * For proper work requires `pictureElementFormats`  provided in media config:
   *  ```ts
   * provideConfig({
   *   pictureElementFormats: {
   *    mediaQueries: {
   *     'max-width': '767px',
   *      ...
   *    },
   *    width: 50,
   *    height: 50,
   *   },
   * })
   * ```
   *
   * After activating this toggle, new inputs in `MediaComponent` — specifically
   * `width`, `height`, and `sizes` — will be passed to the template as HTML attributes.
   *
   * Toggle activates `@Input() elementType: 'img' | 'picture' = 'img'` in `MediaComponent`
   *
   */
  useExtendedMediaComponentConfiguration?: boolean;

  /**
<<<<<<< HEAD
   * Enables Real time stock display in the PDP page.
   * when set to `true`, the user will be able to see the real time stock in PDP
   */
  showRealTimeStockInPDP?: boolean;
=======
   * Creates a section element with applied aria-label in "Review Order" page of the checkout.
   * Moves components to be children of this section element.
   */
  a11yWrapReviewOrderInSection?: boolean;
>>>>>>> 7881686d
}

export const defaultFeatureToggles: Required<FeatureTogglesInterface> = {
  showDeliveryOptionsTranslation: false,
  formErrorsDescriptiveMessages: false,
  showSearchingCustomerByOrderInASM: false,
  showStyleChangesInASM: false,
  shouldHideAddToCartForUnpurchasableProducts: false,
  useExtractedBillingAddressComponent: false,
  showBillingAddressInDigitalPayments: false,
  showDownloadProposalButton: false,
  showPromotionsInPDP: true,
  searchBoxV2: false,
  recentSearches: true,
  trendingSearches: false,
  pdfInvoicesSortByInvoiceDate: true,
  storeFrontLibCardParagraphTruncated: true,
  useProductCarouselBatchApi: false,
  productConfiguratorAttributeTypesV2: true,
  propagateErrorsToServer: false,
  ssrStrictErrorHandlingForHttpAndNgrx: false,
  productConfiguratorDeltaRendering: false,
  a11yRequiredAsterisks: true,
  a11yQuantityOrderTabbing: true,
  a11yNavigationUiKeyboardControls: true,
  a11yNavMenuExpandStateReadout: false,
  a11yOrderConfirmationHeadingOrder: true,
  a11yStarRating: true,
  a11yViewChangeAssistiveMessage: true,
  a11yPreventHorizontalScroll: false,
  a11yReorderDialog: true,
  a11yPopoverFocus: true,
  a11yScheduleReplenishment: true,
  a11yScrollToTop: true,
  a11ySavedCartsZoom: true,
  a11ySortingOptionsTruncation: true,
  a11yExpandedFocusIndicator: true,
  a11yCheckoutDeliveryFocus: true,
  a11yMobileVisibleFocus: true,
  a11yOrganizationsBanner: true,
  a11yOrganizationListHeadingOrder: true,
  a11yCartImportConfirmationMessage: false,
  a11yReplenishmentOrderFieldset: true,
  a11yListOversizedFocus: true,
  a11yStoreFinderOverflow: true,
  a11yMobileFocusOnFirstNavigationItem: false,
  a11yCartSummaryHeadingOrder: true,
  a11ySearchBoxMobileFocus: true,
  a11yFacetKeyboardNavigation: true,
  a11yUnitsListKeyboardControls: true,
  a11yCartItemsLinksStyles: true,
  a11ySearchboxLabel: false,
  a11yHideSelectBtnForSelectedAddrOrPayment: true,
  a11ySelectLabelWithContextForSelectedAddrOrPayment: false,
  a11yFocusableCarouselControls: true,
  a11yUseTrapTabInsteadOfTrapInDialogs: false,
  cmsGuardsServiceUseGuardsComposer: true,
  cartQuickOrderRemoveListeningToFailEvent: true,
  a11yKeyboardAccessibleZoom: false,
  a11yOrganizationLinkableCells: false,
  a11yVisibleFocusOverflows: true,
  a11yTruncatedTextForResponsiveView: true,
  a11ySemanticPaginationLabel: false,
  a11yPreventCartItemsFormRedundantRecreation: false,
  a11yPreventSRFocusOnHiddenElements: false,
  a11yMyAccountLinkOutline: true,
  a11yCloseProductImageBtnFocus: true,
  a11yNotificationPreferenceFieldset: false,
  a11yImproveContrast: false,
  a11yEmptyWishlistHeading: true,
  a11yScreenReaderBloatFix: false,
  a11yUseButtonsForBtnLinks: true,
  a11yTabComponent: false,
  a11yCarouselArrowKeysNavigation: false,
  a11yPickupOptionsTabs: false,
  a11yNotificationsOnConsentChange: false,
  a11yDisabledCouponAndQuickOrderActionButtonsInsteadOfRequiredFields: false,
  a11yFacetsDialogFocusHandling: true,
  headerLayoutForSmallerViewports: false,
  a11yStoreFinderAlerts: false,
  a11yFormErrorMuteIcon: false,
  a11yCxMessageFocus: false,
  a11yLinkBtnsToTertiaryBtns: false,
  a11yRepeatedPageTitleFix: false,
  a11yDeliveryModeRadiogroup: false,
  a11yNgSelectOptionsCount: false,
  a11yNgSelectCloseDropdownOnEscape: false,
  a11yRepeatedCancelOrderError: false,
  a11yAddedToCartActiveDialog: false,
  a11yNgSelectMobileReadout: false,
  a11yDeliveryMethodFieldset: false,
  a11yShowMoreReviewsBtnFocus: false,
  a11yQuickOrderAriaControls: false,
  a11yRemoveStatusLoadedRole: false,
  a11yDialogsHeading: false,
  a11yDialogTriggerRefocus: false,
  a11yAddToWishlistFocus: false,
  a11ySearchBoxFocusOnEscape: false,
  a11yUpdatingCartNoNarration: false,
  a11yPasswordVisibilityBtnValueOverflow: false,
  a11yItemCounterFocus: false,
  a11yScrollToReviewByShowReview: false,
  a11yViewHoursButtonIconContrast: false,
  a11yCheckoutStepsLandmarks: false,
  a11yQTY2Quantity: false,
  a11yWrapReviewOrderInSection: false,
  a11yApprovalProcessWithNoClearable: false,
  a11yPostRegisterSuccessMessage: false,
  a11yDeleteButton2First: false,
  a11yTextSpacingAdjustments: false,
  occCartNameAndDescriptionInHttpRequestBody: false,
  cmsBottomHeaderSlotUsingFlexStyles: false,
  useSiteThemeService: false,
  enableConsecutiveCharactersPasswordRequirement: false,
  enablePasswordsCannotMatchInPasswordUpdateForm: false,
  allPageMetaResolversEnabledInCsr: false,
  sciEnabled: false,
  useExtendedMediaComponentConfiguration: false,
  showRealTimeStockInPDP: false,
};<|MERGE_RESOLUTION|>--- conflicted
+++ resolved
@@ -760,17 +760,16 @@
   useExtendedMediaComponentConfiguration?: boolean;
 
   /**
-<<<<<<< HEAD
    * Enables Real time stock display in the PDP page.
    * when set to `true`, the user will be able to see the real time stock in PDP
    */
   showRealTimeStockInPDP?: boolean;
-=======
+
+  /**
    * Creates a section element with applied aria-label in "Review Order" page of the checkout.
    * Moves components to be children of this section element.
    */
   a11yWrapReviewOrderInSection?: boolean;
->>>>>>> 7881686d
 }
 
 export const defaultFeatureToggles: Required<FeatureTogglesInterface> = {
