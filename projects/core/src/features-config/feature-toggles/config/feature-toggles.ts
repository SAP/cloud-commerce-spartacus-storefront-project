/*
 * SPDX-FileCopyrightText: 2024 SAP Spartacus team <spartacus-team@sap.com>
 *
 * SPDX-License-Identifier: Apache-2.0
 */

// Let's NOT add here any wildcard property like
//  `[key: string]: boolean | undefined;`
// We want this interface to be STRICT and cause a compilation error when a removed property is used.
// Thanks to that, customers using a property that was recently removed, will know they have to adapt their code.
export interface FeatureTogglesInterface {
  /**
<<<<<<< HEAD
   * In `FormErrorsComponent` it uses more descriptive validation error messages
   * in all UI form fields existing before v2211.25.
   *
   * 1. The `FormErrorsComponent` uses new i18n keys:
   * `formErrors.labeled.<validatorName>` instead of `formErrors.<validatorName>`,
   * for example `formErrors.labeled.required` instead of `formErrors.required`.
   *
   * 2. The existing usages of `CustomFormValidators.passwordValidator` are replaced with
   * an array of new, more specific validators `CustomFormValidators.passwordValidators`
   * (with the plural `...Validators`)
   */
  formErrorsDescriptiveMessages?: boolean;
=======
   * In `CheckoutPaymentFormComponent`, use the extracted billing address component instead of embedded billing address form.
   */
  useExtractedBillingAddressComponent?: boolean;

  /**
   * In `DpPaymentCallbackComponent` it shows the billing address form.
   */
  showBillingAddressInDigitalPayments?: boolean;
>>>>>>> 806aafd1

  /**
   * In `QuoteLinksComponent` it shows the download button.
   * API for this button is available in commerce 2211.16 and above
   */
  showDownloadProposalButton?: boolean;

  /**
   * In `ProductSummaryComponent` it shows the promotions info.
   */
  showPromotionsInPDP?: boolean;

  /**
   * In `SearchBoxComponent` it shows the recent searches.
   */
  recentSearches?: boolean;

  /**
   * In `InvoicesListComponent` it sorts invoices by the date of the invoice itself.
   * Previously the sorting was done by the date of creating an invoice entry.
   */
  pdfInvoicesSortByInvoiceDate?: boolean;

  /**
   * In `CardComponent` it truncates the paragraph text
   * (analogically to the existing truncating of the label).
   */
  storeFrontLibCardParagraphTruncated?: boolean;

  /**
   * In `ConfiguratorAttributeDropDownComponent`, `ConfiguratorAttributeSingleSelectionImageComponent`
   * and in 'ConfiguratorAttributeMultiSelectionImageComponent' some HTML changes were done
   * to render read-only attribute with images and a long description at the value level accordingly.
   *
   * In `cx-configurator-price`, `cx-configurator-show-more`,`cx-configurator-attribute-drop-down`,
   * `cx-configurator-attribute-selection-image`, `cx-configurator-attribute-single-selection-bundle-dropdown`,
   * `cx-configurator-attribute-type` and `cx-configurator-form-group` some styling changes were done
   * to render read-only attribute with images and a long description at the value level accordingly.
   */
  productConfiguratorAttributeTypesV2?: boolean;

  /**
   * Adds asterisks to required form fields in all components existing before v2211.20
   */
  a11yRequiredAsterisks?: boolean;

  /**
   * In `QuantityCounterComponent` the numeric input is no longer made focused
   * after an increment/decrement button is clicked.
   */
  a11yQuantityOrderTabbing?: boolean;

  /**
   * Improves keyboard navigation inside of 'NavigationUIComponent'.
   */
  a11yNavigationUiKeyboardControls?: boolean;

  /**
   * Fixes heading gap present in 'OrderConfirmationItemsComponent' template.
   */
  a11yOrderConfirmationHeadingOrder?: boolean;

  /**
   * Improves accessibility of 'StarRatingComponent' i.e.
   * Provides a clear rating value to screen readers.
   * Includes information on whether it is interactive.
   */
  a11yStarRating?: boolean;

  /**
   * 'ViewComponent' will trigger an assistive message after active view changes.
   */
  a11yViewChangeAssistiveMessage?: boolean;

  /**
   * Refocuses inside of 'ReorderDialogComponent' after its content updates.
   */
  a11yReorderDialog?: boolean;

  /**
   * Element containing the 'PopoverDirective' will be refocused after the popover is closed.
   */
  a11yPopoverFocus?: boolean;

  /**
   * Adds Datepicker label and corrects heading order for 'CheckoutScheduleReplenishmentOrderComponent'.
   */
  a11yScheduleReplenishment?: boolean;

  /**
   * When 'ScrollToTopComponent' is trigged with a keyboard, focus remains on the
   * button and preserves the user's context.
   */
  a11yScrollToTop?: boolean;

  /**
   * Fixes 'cx-saved-cart-list-label' dissapering on 200% zoom in 'SavedCartListComponent'.
   */
  a11ySavedCartsZoom?: boolean;

  /**
   * Stops dropdown options labels from truncating inside 'ProductListComponent'.
   */
  a11ySortingOptionsTruncation?: boolean;

  /**
   * Fixes unnecessarily expanded focus indicator in 'ProductListItemComponent' and 'AddToSavedCartComponent'.
   */
  a11yExpandedFocusIndicator?: boolean;

  /**
   * Fixes 'CheckoutDeliveryModeComponent' losing focus after delivery methods update.
   */
  a11yCheckoutDeliveryFocus?: boolean;

  /**
   * Prevents the focus indicator of 'VisibleFocusDirective' from overflowing on mobile/while zoomed.
   */
  a11yMobileVisibleFocus?: boolean;

  /**
   * Improves screen reader readout of 'BannerComponent' on organization page.
   * The anchor tag will no longer contain unnecessary text that would otherwise be read out.
   */
  a11yOrganizationsBanner?: boolean;

  /**
   * Corrects heading order inside 'ListComponent' template.
   */
  a11yOrganizationListHeadingOrder?: boolean;

  /**
   * Changes 'order days' check list into a fieldset inside of 'CheckoutScheduleReplenishmentOrderComponent'.
   */
  a11yReplenishmentOrderFieldset?: boolean;

  /**
   * Corrects oversized focus indicator from list items inside 'ListComponent'.
   */
  a11yListOversizedFocus?: boolean;

  /**
   * Adjuststs the styles of 'StoreFinderMapComponent' to stop the Google map from overflowing on zoomed/mobile screens.
   */
  a11yStoreFinderOverflow?: boolean;

  /**
   * Corrects heading order inside 'OrderSummaryComponent' template.
   */
  a11yCartSummaryHeadingOrder?: boolean;

  /**
   * Improves focus behaviour of 'SearchBoxComponent'.
   * On mobile, search box will no longer open on focus.
   */
  a11ySearchBoxMobileFocus?: boolean;

  /**
   * Modifies 'FacetComponent' to enable keyboard navigation for facets in the product list page.
   */
  a11yFacetKeyboardNavigation?: boolean;

  /**
   * Allows users to navigate through the list of units using the arrow keys.
   * Enables keyboard controls inside 'ToggleLinkCellComponent' and
   * adjusts 'ListComponent' styles to accomodate.
   */
  a11yUnitsListKeyboardControls?: boolean;

  /**
   * When set to `true`, product titles in `CartItemComponent`, `QuickOrderItemComponent`, `WishListItemComponent`
   * adopt a more link-like style, appearing blue with an underline. This enhances visual cues for clickable elements,
   * providing a more intuitive user experience.
   */
  a11yCartItemsLinksStyles?: boolean;

  /**
   * If enabled, the "Select this address/payment" button
   * will not be displayed in `CheckoutPaymentMethodComponent`
   * and `CheckoutDeliveryAddressComponent` when the address
   * or payment method is already selected.
   */
  a11yHideSelectBtnForSelectedAddrOrPayment?: boolean;

  /**
   * Determines whether the controls in the `CarouselComponent` are focusable and accessible from the keyboard.
   */
  a11yFocusableCarouselControls?: boolean;

  /**
   * In `CmsGuardsService`, it uses the `GuardsComposer` instead of
   * calling its own deprecated method `canActivateGuard()`.
   */
  cmsGuardsServiceUseGuardsComposer?: boolean;

  /**
   * In `CartQuickOrderFormComponent` it stops calling the deprecated method
   * `watchAddEntryFailEvent()`, which listens to the `CartAddEntryFailEvent`.
   *
   * It avoids showing an unnecessary duplicated error message on the failure
   * of adding to the cart.
   */
  cartQuickOrderRemoveListeningToFailEvent?: boolean;

  /**
   * Sets 'linkable' property in 'CellComponent' to be false by default.
   * Modifies all table configs to acomodate this change.
   * This stops unnecessary anchor tags from being rendered in the table cells.
   */
  a11yOrganizationLinkableCells?: boolean;

  /**
   * Stops the focus indicator from overflowing and being obstructed by other elements.
   * Modifies the 'visible-focus' mixin. Includes style changes for:
   * 'StarRatingComponent', AddToWishListComponent, StarRatingComponent
   */
  a11yVisibleFocusOverflows?: boolean;

  /**
   * When enabled then on mobile(320px) responsive view:
   * 1. `ProductListComponent` - grid view button is aligned correctly
   * 2. `QuickOrderFormComponent` - search combobox options are not truncated
   * 3. `BreadcrumbComponent` - breadcrumb heading is not truncated
   * 4. `CheckoutProgressMobileTopComponent` - checkout step names do not have huge vertical white space
   */
  a11yTruncatedTextForResponsiveView?: boolean;

  /**
   * Modifies getAriaLabel method in 'PaginationComponent' to return a sematic label.
   */
  a11ySemanticPaginationLabel?: boolean;

  /**
   * Prevents screen reader from stopping on invisible elements when being in read mode for `BreadcrumbComponent`, `QuickOrderFormComponent`
   */
  a11yPreventSRFocusOnHiddenElements?: boolean;

  /**
   * In `LoginComponent` the outline of "My Account" link when focused will not cover the user name
   */
  a11yMyAccountLinkOutline?: boolean;

  /**
   * When enabled focus outline on the close button inside `ProductImageZoomDialogComponent`
   * will be fully visible
   */
  a11yCloseProductImageBtnFocus?: boolean;

  /**
   * Improve colour contrast in the demonstration theme Santorini
   * to comply with accessibility standards. On activation, colour
   * assignations for all UI elements will change and previous keyboard
   * focus-ring gets replaced by a new bi-colour focus-ring.
   *
   * Note: If you're not using in your app the `StorefrontComponent`
   *       (`<cx-storefront>`) from Spartacus, then you'll need to also add
   *       the following line to the constructor of your app's root component:
   *
   * ```
   * constructor() {
   *   useFeatureStyles('a11yImproveContrast');
   * }
   * ```
   */
  a11yImproveContrast?: boolean;

  /**
   * Moves input elements of 'NotificationPreferenceComponent' into a fieldset.
   */
  a11yNotificationPreferenceFieldset?: boolean;

  /**
   * Modifies the template of 'WishListComponent'.
   * Empty wishlist notification will be displayed in a paragraph instead of a heading.
   */
  a11yEmptyWishlistHeading?: boolean;

  /**
   * When enabled the button-like UI elements will use `<button>` under the hood instead of `<a>`
   * in the following components: `AddedToCartDialogComponent`, `ForgotPasswordComponent`,
   * `LoginRegisterComponent`, `ConfigureProductComponent`
   */
  a11yUseButtonsForBtnLinks?: boolean;

  /**
   * In `FacetListComponent` dialog view focus will be moved to the first facet
   * after single-select facet selection.
   * New "Back To Results" button is added
   */
  a11yFacetsDialogFocusHandling?: boolean;
}

export const defaultFeatureToggles: Required<FeatureTogglesInterface> = {
<<<<<<< HEAD
  formErrorsDescriptiveMessages: true,
=======
  useExtractedBillingAddressComponent: false,
  showBillingAddressInDigitalPayments: false,
>>>>>>> 806aafd1
  showDownloadProposalButton: false,
  showPromotionsInPDP: false,
  recentSearches: false,
  pdfInvoicesSortByInvoiceDate: false,
  storeFrontLibCardParagraphTruncated: false,
  productConfiguratorAttributeTypesV2: false,
  a11yRequiredAsterisks: false,
  a11yQuantityOrderTabbing: false,
  a11yNavigationUiKeyboardControls: false,
  a11yOrderConfirmationHeadingOrder: false,
  a11yStarRating: false,
  a11yViewChangeAssistiveMessage: false,
  a11yReorderDialog: false,
  a11yPopoverFocus: false,
  a11yScheduleReplenishment: false,
  a11yScrollToTop: false,
  a11ySavedCartsZoom: false,
  a11ySortingOptionsTruncation: false,
  a11yExpandedFocusIndicator: false,
  a11yCheckoutDeliveryFocus: false,
  a11yMobileVisibleFocus: false,
  a11yOrganizationsBanner: false,
  a11yOrganizationListHeadingOrder: false,
  a11yReplenishmentOrderFieldset: false,
  a11yListOversizedFocus: false,
  a11yStoreFinderOverflow: false,
  a11yCartSummaryHeadingOrder: false,
  a11ySearchBoxMobileFocus: false,
  a11yFacetKeyboardNavigation: false,
  a11yUnitsListKeyboardControls: false,
  a11yCartItemsLinksStyles: false,
  a11yHideSelectBtnForSelectedAddrOrPayment: false,
  a11yFocusableCarouselControls: false,
  cmsGuardsServiceUseGuardsComposer: false,
  cartQuickOrderRemoveListeningToFailEvent: false,
  a11yOrganizationLinkableCells: false,
  a11yVisibleFocusOverflows: false,
  a11yTruncatedTextForResponsiveView: false,
  a11ySemanticPaginationLabel: false,
  a11yPreventSRFocusOnHiddenElements: false,
  a11yMyAccountLinkOutline: false,
  a11yCloseProductImageBtnFocus: false,
  a11yNotificationPreferenceFieldset: false,
  a11yImproveContrast: false,
  a11yEmptyWishlistHeading: false,
  a11yUseButtonsForBtnLinks: false,
  a11yFacetsDialogFocusHandling: false,
};<|MERGE_RESOLUTION|>--- conflicted
+++ resolved
@@ -10,7 +10,6 @@
 // Thanks to that, customers using a property that was recently removed, will know they have to adapt their code.
 export interface FeatureTogglesInterface {
   /**
-<<<<<<< HEAD
    * In `FormErrorsComponent` it uses more descriptive validation error messages
    * in all UI form fields existing before v2211.25.
    *
@@ -23,7 +22,8 @@
    * (with the plural `...Validators`)
    */
   formErrorsDescriptiveMessages?: boolean;
-=======
+
+  /**
    * In `CheckoutPaymentFormComponent`, use the extracted billing address component instead of embedded billing address form.
    */
   useExtractedBillingAddressComponent?: boolean;
@@ -32,7 +32,6 @@
    * In `DpPaymentCallbackComponent` it shows the billing address form.
    */
   showBillingAddressInDigitalPayments?: boolean;
->>>>>>> 806aafd1
 
   /**
    * In `QuoteLinksComponent` it shows the download button.
@@ -326,12 +325,9 @@
 }
 
 export const defaultFeatureToggles: Required<FeatureTogglesInterface> = {
-<<<<<<< HEAD
   formErrorsDescriptiveMessages: true,
-=======
   useExtractedBillingAddressComponent: false,
   showBillingAddressInDigitalPayments: false,
->>>>>>> 806aafd1
   showDownloadProposalButton: false,
   showPromotionsInPDP: false,
   recentSearches: false,
