--- conflicted
+++ resolved
@@ -655,14 +655,11 @@
   a11yQTY2Quantity?: boolean;
 
   /**
-<<<<<<< HEAD
-=======
    * In `UnitFormComponent`, set 'clearable' as false for select of `ApprovalProcess`.
    */
   a11yApprovalProcessWithNoClearable?: boolean;
 
   /**
->>>>>>> decfc31a
    * Changes the success message of successful registration to be more informative. Affects `RegisterComponentService`.
    */
   a11yPostRegisterSuccessMessage?: boolean;
@@ -673,11 +670,6 @@
   a11yDeleteButton2First?: boolean;
 
   /**
-<<<<<<< HEAD
-   * In `SiteContextSelectComponent` and `SiteThemeSwitcherComponent`, update style of caret.
-   */
-  a11yShowDownArrowOnFocusedSelectMenu?: boolean;
-=======
    * In `AddedToCartDialogComponent`, `Updating cart...` should no longer read by a screen reader.
    */
   a11yUpdatingCartNoNarration?: boolean;
@@ -687,7 +679,11 @@
    * Affects: ListComponent, CSAgentLoginFormComponent
    */
   a11yTextSpacingAdjustments?: boolean;
->>>>>>> decfc31a
+
+  /**
+   * In `SiteContextSelectComponent` and `SiteThemeSwitcherComponent`, update style of caret.
+   */
+  a11yShowDownArrowOnFocusedSelectMenu?: boolean;
 
   /**
    * In OCC cart requests, it puts parameters of a cart name and cart description
@@ -879,18 +875,13 @@
   a11yViewHoursButtonIconContrast: false,
   a11yCheckoutStepsLandmarks: false,
   a11yQTY2Quantity: false,
-<<<<<<< HEAD
-  a11yPostRegisterSuccessMessage: false,
-  a11yDeleteButton2First: false,
-  a11yShowDownArrowOnFocusedSelectMenu: false,
-=======
   a11yWrapReviewOrderInSection: false,
   a11yApprovalProcessWithNoClearable: false,
   a11yPostRegisterSuccessMessage: false,
   a11yDeleteButton2First: false,
   a11yUpdatingCartNoNarration: false,
   a11yTextSpacingAdjustments: false,
->>>>>>> decfc31a
+  a11yShowDownArrowOnFocusedSelectMenu: false,
   occCartNameAndDescriptionInHttpRequestBody: false,
   cmsBottomHeaderSlotUsingFlexStyles: false,
   useSiteThemeService: false,
