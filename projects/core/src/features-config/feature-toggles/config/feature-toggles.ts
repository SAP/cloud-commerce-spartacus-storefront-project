--- conflicted
+++ resolved
@@ -439,17 +439,16 @@
   a11yLinkBtnsToTertiaryBtns?: boolean;
 
   /**
-<<<<<<< HEAD
    * 'NgSelectA11yDirective' will now provide a count of items for each availble option.
    * Including this count in aria-label will help screen readers to provide more context to the user.
    */
   a11yNgSelectOptionsCount?: boolean;
-=======
+
+  /**
    * Mofifies the template of 'AddedToCartDialogComponent' to retain the focus after the cart is updated.
    * Improves its screen reader readout.
    */
   a11yAddedToCartActiveDialog?: boolean;
->>>>>>> 31c3de9e
 
   /**
    * Modifies the 'NgSelectA11yDirective' to improve the sorting dropdown screen reader experience on mobile devices.
@@ -537,11 +536,8 @@
   a11yCxMessageFocus: false,
   a11yLinkBtnsToTertiaryBtns: false,
   a11yDeliveryModeRadiogroup: false,
-<<<<<<< HEAD
   a11yNgSelectOptionsCount: false,
-=======
   a11yAddedToCartActiveDialog: false,
->>>>>>> 31c3de9e
   a11yNgSelectMobileReadout: false,
   occCartNameAndDescriptionInHttpRequestBody: false,
   cmsBottomHeaderSlotUsingFlexStyles: false,
