/*
 * SPDX-FileCopyrightText: 2024 SAP Spartacus team <spartacus-team@sap.com>
 *
 * SPDX-License-Identifier: Apache-2.0
 */

// Let's NOT add here any wildcard property like
//  `[key: string]: boolean | undefined;`
// We want this interface to be STRICT and cause a compilation error when a removed property is used.
// Thanks to that, customers using a property that was recently removed, will know they have to adapt their code.
export interface FeatureTogglesInterface {
  /**
   * In 'CheckoutDeliveryModeComponent' and 'CheckReviewShippingComponent', it displays
   * the new delivery options translation
   */
  showDeliveryOptionsTranslation?: boolean;

  /**
   * In 'ProductListItemComponent' and 'ProductGridItemComponent', it hides the 'Add to cart' button
   * when a product does not have a defined price or its purchasable field is set to false
   */
  shouldHideAddToCartForUnpurchasableProducts?: boolean;

  /**
   * In `FormErrorsComponent` it uses more descriptive validation error messages
   * in all UI form fields existing before v2211.25.
   *
   * 1. The `FormErrorsComponent` uses new i18n keys:
   * `formErrors.labeled.<validatorName>` instead of `formErrors.<validatorName>`,
   * for example `formErrors.labeled.required` instead of `formErrors.required`.
   *
   * 2. The existing usages of `CustomFormValidators.passwordValidator` are replaced with
   * an array of new, more specific validators `CustomFormValidators.passwordValidators`
   * (with the plural `...Validators`)
   */
  formErrorsDescriptiveMessages?: boolean;

  /**
   * In `CheckoutPaymentFormComponent`, use the extracted billing address component instead of embedded billing address form.
   */
  useExtractedBillingAddressComponent?: boolean;

  /**
   * In `DpPaymentCallbackComponent` it shows the billing address form.
   */
  showBillingAddressInDigitalPayments?: boolean;

  /**
   * In `QuoteLinksComponent` it shows the download button.
   * API for this button is available in commerce 2211.16 and above
   */
  showDownloadProposalButton?: boolean;

  /**
   * In `ProductSummaryComponent` it shows the promotions info.
   */
  showPromotionsInPDP?: boolean;

  /**
   * In `ASM` it shows searching customer by order ID.
   */
  showSearchingCustomerByOrderInASM?: boolean;

  /**
   * New REDESIGNED search-box component
   */
  searchBoxV2?: boolean;

  /**
   * Some Changes for input of cart Number and text of Customer360View in ASM view
   */
  showStyleChangesInASM?: boolean;

  /**
   * In `SearchBoxComponent` it shows the recent searches.
   */
  recentSearches?: boolean;

  /**
   * In `SearchBoxComponent` it shows the trending searches.
   */
  trendingSearches?: boolean;

  /**
   * In `InvoicesListComponent` it sorts invoices by the date of the invoice itself.
   * Previously the sorting was done by the date of creating an invoice entry.
   */
  pdfInvoicesSortByInvoiceDate?: boolean;

  /**
   * In `CardComponent` it truncates the paragraph text
   * (analogically to the existing truncating of the label).
   */
  storeFrontLibCardParagraphTruncated?: boolean;

  /**
   * When enabled, the batch API is used `ProductCarouselComponent` to load products. It increases the component's performance.
   *
   * _NOTE_: When flag is enabled, custom OCC config for the `productSearch` endpoint has to be adjusted to have an object representation:
   * ```js
   * backend: {
   *    occ: {
   *      endpoints: {
   *         productSearch: {
   *           default: '...',
   *           carousel: '...',
   *           carouselMinimal: '...',
   *         },
   *       },
   *     },
   *   }
   * ```
   */
  useProductCarouselBatchApi?: boolean;

  /**
   * In `ConfiguratorAttributeDropDownComponent`, `ConfiguratorAttributeSingleSelectionImageComponent`
   * and in 'ConfiguratorAttributeMultiSelectionImageComponent' some HTML changes were done
   * to render read-only attribute with images and a long description at the value level accordingly.
   *
   * In `cx-configurator-price`, `cx-configurator-show-more`,`cx-configurator-attribute-drop-down`,
   * `cx-configurator-attribute-selection-image`, `cx-configurator-attribute-single-selection-bundle-dropdown`,
   * `cx-configurator-attribute-type` and `cx-configurator-form-group` some styling changes were done
   * to render read-only attribute with images and a long description at the value level accordingly.
   */
  productConfiguratorAttributeTypesV2?: boolean;

  /**
   * In a server environment (SSR or Prerendering) it propagates all errors caught in Angular app
   * (in the Angular's `ErrorHandler` class) to the server layer.
   *
   * In SSR, such a propagation allows the server layer (e.g. ExpressJS) for handling those errors,
   * e.g. sending a proper Error Page in response to the client,
   * instead of a rendered HTML that is possibly malformed due to the occurred error.
   */
  propagateErrorsToServer?: boolean;

  /**
   * In SSR, the following errors will be printed to logs (and additionally can also
   * be forwarded to ExpressJS if only the other feature toggle `propagateErrorsToServer` is enabled):
   *
   * 1. any outgoing HTTP request error (4xx-5xx status)
   * 2. any NgRx action with the `error` property
   */
  ssrStrictErrorHandlingForHttpAndNgrx?: boolean;

  /**
   * The product configuration UI is completely re-rendered after each UI interaction. This may lead to performance issues for large configuration models,
   * where a lot of attributes (>50) and/or a lot of possible values per attribute (>50) are rendered on the UI.
   *
   * When this feature toggle is activated, only these parts of the UI are re-rendered, that actually changed, significantly (up to factor 10) improving rendering performance for large models.
   *
   * Please note, this will influence how the pricing requests are processed and rendered.
   * Instead of merging the prices into the configuration model, which effectively triggers re-rendering the whole UI-Component tree,
   * the price supplements are kept in a separate subtree of the model, so that attribute components can react independently on pricing changes using the `ConfiguratorDeltaRenderingService`.
   *
   * Hence, it is advised to do full regression testing after activation of this flag and before rolling this out to production.
   */
  productConfiguratorDeltaRendering?: boolean;

  /**
   * Adds asterisks to required form fields in all components existing before v2211.20
   */
  a11yRequiredAsterisks?: boolean;

  /**
   * In `QuantityCounterComponent` the numeric input is no longer made focused
   * after an increment/decrement button is clicked.
   */
  a11yQuantityOrderTabbing?: boolean;

  /**
   * Improves keyboard navigation inside of 'NavigationUIComponent'.
   */
  a11yNavigationUiKeyboardControls?: boolean;

  /**
   * Improves screen reader(VoiceOver, JAWS) narration of menu buttons inside of 'NavigationUIComponent'.
   */
  a11yNavMenuExpandStateReadout?: boolean;

  /**
   * Fixes heading gap present in 'OrderConfirmationItemsComponent' template.
   */
  a11yOrderConfirmationHeadingOrder?: boolean;

  /**
   * Improves accessibility of 'StarRatingComponent' i.e.
   * Provides a clear rating value to screen readers.
   * Includes information on whether it is interactive.
   */
  a11yStarRating?: boolean;

  /**
   * 'ViewComponent' will trigger an assistive message after active view changes.
   */
  a11yViewChangeAssistiveMessage?: boolean;

  /**
   * Prevent horizontal scroll appearing on smaller screens for `CartItemListComponent`, `AddedToCartDialogComponent`
   */
  a11yPreventHorizontalScroll?: boolean;

  /**
   * Refocuses inside of 'ReorderDialogComponent' after its content updates.
   */
  a11yReorderDialog?: boolean;

  /**
   * Element containing the 'PopoverDirective' will be refocused after the popover is closed.
   */
  a11yPopoverFocus?: boolean;

  /**
   * Adds Datepicker label and corrects heading order for 'CheckoutScheduleReplenishmentOrderComponent'.
   */
  a11yScheduleReplenishment?: boolean;

  /**
   * When 'ScrollToTopComponent' is trigged with a keyboard, focus remains on the
   * button and preserves the user's context.
   */
  a11yScrollToTop?: boolean;

  /**
   * Fixes 'cx-saved-cart-list-label' dissapering on 200% zoom in 'SavedCartListComponent'.
   */
  a11ySavedCartsZoom?: boolean;

  /**
   * Stops dropdown options labels from truncating inside 'ProductListComponent'.
   */
  a11ySortingOptionsTruncation?: boolean;

  /**
   * Fixes unnecessarily expanded focus indicator in 'ProductListItemComponent' and 'AddToSavedCartComponent'.
   * Modifies dialog styles to stop the focus indicator from expanding when 'close' button is focused.
   */
  a11yExpandedFocusIndicator?: boolean;

  /**
   * Fixes 'CheckoutDeliveryModeComponent' losing focus after delivery methods update.
   */
  a11yCheckoutDeliveryFocus?: boolean;

  /**
   * Prevents the focus indicator of 'VisibleFocusDirective' from overflowing on mobile/while zoomed.
   */
  a11yMobileVisibleFocus?: boolean;

  /**
   * Improves screen reader readout of 'BannerComponent' on organization page.
   * The anchor tag will no longer contain unnecessary text that would otherwise be read out.
   */
  a11yOrganizationsBanner?: boolean;

  /**
   * Corrects heading order inside 'ListComponent' template.
   */
  a11yOrganizationListHeadingOrder?: boolean;

  /**
   * In `ImportToNewSavedCartFormComponent`,`ImportEntriesFormComponent` after selecting a file
   * confirmation message is displayed and read out
   */
  a11yCartImportConfirmationMessage?: boolean;

  /**
   * Changes 'order days' check list into a fieldset inside of 'CheckoutScheduleReplenishmentOrderComponent'.
   */
  a11yReplenishmentOrderFieldset?: boolean;

  /**
   * Corrects oversized focus indicator from list items inside 'ListComponent'.
   */
  a11yListOversizedFocus?: boolean;

  /**
   * Adjuststs the styles of 'StoreFinderMapComponent' to stop the Google map from overflowing on zoomed/mobile screens.
   * Includes DOM changes to 'StoreFinderStoreDescriptionComponent' improving the screen reader experience.
   */
  a11yStoreFinderOverflow?: boolean;

  /**
   * `StorefrontComponent` focuses on the first navigation item after hamburger menu expansion
   */
  a11yMobileFocusOnFirstNavigationItem?: boolean;

  /**
   * Corrects heading order inside 'OrderSummaryComponent' template.
   */
  a11yCartSummaryHeadingOrder?: boolean;

  /**
   * Improves focus behaviour of 'SearchBoxComponent'.
   * On mobile, search box will no longer open on focus.
   */
  a11ySearchBoxMobileFocus?: boolean;

  /**
   * Modifies 'FacetComponent' to enable keyboard navigation for facets in the product list page.
   */
  a11yFacetKeyboardNavigation?: boolean;

  /**
   * Allows users to navigate through the list of units using the arrow keys.
   * Enables keyboard controls inside 'ToggleLinkCellComponent' and
   * adjusts 'ListComponent' styles to accomodate.
   */
  a11yUnitsListKeyboardControls?: boolean;

  /**
   * Adds label to the `SearchBoxComponent` search input
   */
  a11ySearchboxLabel?: boolean;

  /**
   * When set to `true`, product titles in `CartItemComponent`, `QuickOrderItemComponent`, `WishListItemComponent`
   * adopt a more link-like style, appearing blue with an underline. This enhances visual cues for clickable elements,
   * providing a more intuitive user experience.
   */
  a11yCartItemsLinksStyles?: boolean;

  /**
   * If enabled, the "Select this address/payment" button
   * will not be displayed in `CheckoutPaymentMethodComponent`
   * and `CheckoutDeliveryAddressComponent` when the address
   * or payment method is already selected.
   */
  a11yHideSelectBtnForSelectedAddrOrPayment?: boolean;

  /**
   * If enabled, the "Checkout Shipping address/Payment" views
   * will have a more a11y friendly selected label, including the context
   * indicating weather the user is on a selected Address or Payment regsion.
   */
  a11ySelectLabelWithContextForSelectedAddrOrPayment?: boolean;

  /**
   * Determines whether the controls in the `CarouselComponent` are focusable and accessible from the keyboard.
   */
  a11yFocusableCarouselControls?: boolean;

  /**
   * Enables only Tab/Shift+Tab keyboard navigation in dialogs and preserved default scrolling behaviour of up/down keys.
   * Components:
   * - `PickupOptionDialogComponent`
   */
  a11yUseTrapTabInsteadOfTrapInDialogs?: boolean;

  /**
   * In `CmsGuardsService`, it uses the `GuardsComposer` instead of
   * calling its own deprecated method `canActivateGuard()`.
   */
  cmsGuardsServiceUseGuardsComposer?: boolean;

  /**
   * In `CartQuickOrderFormComponent` it stops calling the deprecated method
   * `watchAddEntryFailEvent()`, which listens to the `CartAddEntryFailEvent`.
   *
   * It avoids showing an unnecessary duplicated error message on the failure
   * of adding to the cart.
   */
  cartQuickOrderRemoveListeningToFailEvent?: boolean;

  /**
   * Adds a keyboard accessible zoom button to the `ProductImageZoomViewComponent`.
   */
  a11yKeyboardAccessibleZoom?: boolean;

  /**
   * Sets 'linkable' property in 'CellComponent' to be false by default.
   * Modifies all table configs to acomodate this change.
   * This stops unnecessary anchor tags from being rendered in the table cells.
   */
  a11yOrganizationLinkableCells?: boolean;

  /**
   * Stops the focus indicator from overflowing and being obstructed by other elements.
   * Modifies the 'visible-focus' mixin. Includes style changes for:
   * `StarRatingComponent`, `AddToWishListComponent`, `StarRatingComponent`, `SkipLinkComponent`,
   * `StoreComponent`, `SetPreferredStoreComponent`, `WishListComponent`
   */
  a11yVisibleFocusOverflows?: boolean;

  /**
   * When enabled then on mobile(320px) responsive view:
   * 1. `ProductListComponent` - grid view button is aligned correctly
   * 2. `QuickOrderFormComponent` - search combobox options are not truncated
   * 3. `BreadcrumbComponent` - breadcrumb heading is not truncated
   * 4. `CheckoutProgressMobileTopComponent` - checkout step names do not have huge vertical white space
   */
  a11yTruncatedTextForResponsiveView?: boolean;

  /**
   * When enabled focus outline on the close button inside `ProductImageZoomDialogComponent`
   * will be fully visible
   */
  a11yCloseProductImageBtnFocus?: boolean;

  /**
   * Modifies getAriaLabel method in 'PaginationComponent' to return a sematic label.
   */
  a11ySemanticPaginationLabel?: boolean;

  /**
   * When using CartItemListComponent as an outlet ([cxOutlet]="CartOutlets.CART_ITEM_LIST"):
   * prevents the form from being recreated when neither the items nor other dependent properties (e.g., readonly) have changed.
   */
  a11yPreventCartItemsFormRedundantRecreation?: boolean;

  /**
   * Prevents screen reader from stopping on invisible elements when being in read mode for `BreadcrumbComponent`, `QuickOrderFormComponent`
   */
  a11yPreventSRFocusOnHiddenElements?: boolean;

  /**
   * In `LoginComponent` the outline of "My Account" link when focused will not cover the user name
   */
  a11yMyAccountLinkOutline?: boolean;

  /**
   * Improve colour contrast in the demonstration theme Santorini
   * to comply with accessibility standards. On activation, colour
   * assignations for all UI elements will change and previous keyboard
   * focus-ring gets replaced by a new bi-colour focus-ring.
   *
   * Note: If you're not using in your app the `StorefrontComponent`
   *       (`<cx-storefront>`) from Spartacus, then you'll need to also add
   *       the following line to the constructor of your app's root component:
   *
   * ```
   * constructor() {
   *   useFeatureStyles('a11yImproveContrast');
   * }
   * ```
   */
  a11yImproveContrast?: boolean;

  /**
   * Moves input elements of 'NotificationPreferenceComponent' into a fieldset.
   */
  a11yNotificationPreferenceFieldset?: boolean;

  /**
   * Modifies the template of 'WishListComponent'.
   * Empty wishlist notification will be displayed in a paragraph instead of a heading.
   */
  a11yEmptyWishlistHeading?: boolean;

  /**
   * Removes the `tabindex` attribute from the `StorefrontComponent`.
   * This helps to reduce the screen reader bloat.
   */
  a11yScreenReaderBloatFix?: boolean;

  /**
   * When enabled the button-like UI elements will use `<button>` under the hood instead of `<a>`
   * in the following components: `AddedToCartDialogComponent`, `ForgotPasswordComponent`,
   * `LoginRegisterComponent`, `ConfigureProductComponent`, `AnonymousConsentDialogComponent`,
   * `StoreSearchComponent`, `AddToSavedCartComponent`, `PickupOptionsComponent`
   */
  a11yUseButtonsForBtnLinks?: boolean;

  /**
   * Enables the use of TabComponent in the PLP and PDP page to replace some functionality
   * of the FacetListComponent and TabParagraphComponent to make then keyboard accessible
   * and responsive in tab and accordion stles.
   */
  a11yTabComponent?: boolean;

  /**
   * `ProductImageZoomProductImagesComponent`, `ProductImageZoomThumbnailsComponent` - enable
   * arrow keys navigation for the carousel
   */
  a11yCarouselArrowKeysNavigation?: boolean;

  /**
   * Use tabs instead of radio group for pickup options. Improves SR narration and keyboard navigation pattern.
   * Modified components:
   *  - `PickupOptionsComponent`
   *  - `PdpPickupOptionsContainerComponent`
   *  - `CartPickupOptionsContainerComponent`
   *  - `AddToCartComponent`
   */
  a11yPickupOptionsTabs?: boolean;

  /**
   * `AnonymousConsentDialogComponent` - after consent was given/withdrawn the notification
   * will be displayed
   * `ConsentManagementComponent` - improve stability of notifications announcements by VoiceOver
   * `ConsentManagementFormComponent` - only pronounce the title of the consent by default
   */
  a11yNotificationsOnConsentChange?: boolean;

  /**
   * When enabled disable "Apply" button in promo code component in cart for empty input,
   * disable "Add" button in quick order component when input is empty and remove
   * required validators for both inputs
   */
  a11yDisabledCouponAndQuickOrderActionButtonsInsteadOfRequiredFields?: boolean;

  /**
   * In `FacetListComponent` dialog view focus will be moved to the first facet
   * after single-select facet selection.
   * New "Back To Results" button is added
   */
  a11yFacetsDialogFocusHandling?: boolean;

  /**
   * `StorefrontComponent`: Prevents header links from wrapping on smaller screen sizes
   */
  headerLayoutForSmallerViewports?: boolean;

  /**
   * Enables radio group fieldset for 'CheckoutDeliveryModeComponent' form
   * and further improves its screen reader readout.
   */
  a11yDeliveryModeRadiogroup?: boolean;

  /**
   * Removes 'aria-live' from 'StoreFinderComponent' and adds 'alert' role to child components elements.
   */
  a11yStoreFinderAlerts?: boolean;

  /**
   * Stops the icon inside 'FormErrorsComponent' from being read out by screen readers.
   */
  a11yFormErrorMuteIcon?: boolean;

  /**
   * `MessageComponent` gets focused after a message with an action is rendered.
   */
  a11yCxMessageFocus?: boolean;

  /**
   * Replaces buttons resembling links with tetriary buttons in the following components:
   * `AddToWishListComponent`, `ProductIntroComponent`, `ProductImageZoomTriggerComponent`
   */
  a11yLinkBtnsToTertiaryBtns?: boolean;

  /**
   * Aria-live inside the 'BreadcrumbComponent' will be toggled based on the active element.
   * This removes the repeated announcement of the page title.
   */
  a11yRepeatedPageTitleFix?: boolean;

  /**
   * 'NgSelectA11yDirective' will now provide a count of items for each availble option.
   * Including this count in aria-label will help screen readers to provide more context to the user.
   */
  a11yNgSelectOptionsCount?: boolean;

  /**
   * 'NgSelectA11yDirective' will close a dropdown with options on Escape key press
   * when a screen reader is used.
   */
  a11yNgSelectCloseDropdownOnEscape?: boolean;

  /**
   * Removes duplicated error message from 'CancelOrderComponent'.
   */
  a11yRepeatedCancelOrderError?: boolean;

  /**
   * Mofifies the template of 'AddedToCartDialogComponent' to retain the focus after the cart is updated.
   * Improves its screen reader readout.
   */
  a11yAddedToCartActiveDialog?: boolean;

  /**
   * Modifies the 'NgSelectA11yDirective' to improve the sorting dropdown screen reader experience on mobile devices.
   */
  a11yNgSelectMobileReadout?: boolean;

  /**
   * When enabled, the form in 'PickupOptionsComponent' will be wrapped in a fieldset and contain a legend.
   */
  a11yDeliveryMethodFieldset?: boolean;

  /**
   * In 'ProductReviewsComponent' the 'show more/less reviews' button will no longer loose focus on activation.
   */
  a11yShowMoreReviewsBtnFocus?: boolean;

  /**
   * Fixes `aria-controls` attribute in the 'QuickOrderFormComponent' combobox.
   */
  a11yQuickOrderAriaControls?: boolean;

  /**
   * Removes the element with `role="status"` attribute from subpage components.
   * The 'Loaded, empty status' message will no longer be present for the screen readers.
   */
  a11yRemoveStatusLoadedRole?: boolean;

  /**
   * Changes modal title elements form divs into headings. Affects modals before version 2211.27.
   */
  a11yDialogsHeading?: boolean;

  /**
   * When enabled, the focus will be returned to the trigger element after the dialog is closed.
   * Affected components: 'AddtoCartComponent', 'PickupOptionsComponent', CartPickupOptionsContainerComponent, PDPPickupOptionsContainerComponent
   */
  a11yDialogTriggerRefocus?: boolean;

  /**
   * The 'AddToWishListComponent' will restore focus to the button after adding or removing an item from the wishlist.
   */
  a11yAddToWishlistFocus?: boolean;

  /**
   * `SearchBoxComponent` should no longer lose focus after closing the popup the esc key.
   */
  a11ySearchBoxFocusOnEscape?: boolean;

  /**
   * In `AddedToCartDialogComponent`, `Updating cart...` should no longer read by a screen reader.
   */
  a11yUpdatingCartNoNarration?: boolean;

  /**
   * Stops the inputs value from obstructing the 'PasswordVisibilityToggleComponent'.
   */
  a11yPasswordVisibilityBtnValueOverflow?: boolean;

  /**
   * In `ItemCounterComponenet`, Remove button no longer lose focus after activating when count is 2.
   * Add button no longer lose focus after activating when count is `max - 1`.
   */
  a11yItemCounterFocus?: boolean;

  /**
   * `ProductIntroComponent` should now scroll to the Review tab on the first click of the 'Show Review' button.
   */
  a11yScrollToReviewByShowReview?: boolean;

  /**
   * `StoreComponent and MyPreferredStoreComponent` an icon in a button that triggers showing
   * store's opening hours has an acceptable contrast ratio in a default theme
   */
  a11yViewHoursButtonIconContrast?: boolean;

  /**
   * `Checkout` add a landmarks to content representing steps
   */
  a11yCheckoutStepsLandmarks?: boolean;

  /**
   * In `CartItemListComponent`, change QTY into Quantity.
   */
  a11yQTY2Quantity?: boolean;

  /**
   * In `UnitFormComponent`, set 'clearable' as false for select of `ApprovalProcess`.
   */
  a11yApprovalProcessWithNoClearable?: boolean;

  /**
   * Changes the success message of successful registration to be more informative. Affects `RegisterComponentService`.
   */
  a11yPostRegisterSuccessMessage?: boolean;

  /**
   * In `CardComponent`, place `Delete` button before `Cancel` button.
   */
  a11yDeleteButton2First?: boolean;

  /**
   * Fixes text formatting issues while a11y text spacing is enabled.
   * Affects: ListComponent, CSAgentLoginFormComponent
   */
  a11yTextSpacingAdjustments?: boolean;

  /**
   * In OCC cart requests, it puts parameters of a cart name and cart description
   * into a request body, instead of query params.
   * This toggle is used in the following classes: `OccCartAdapter`, `OccSavedCartAdapter`, `SavedCartOccModule`, `CartBaseOccModule`.
   */
  occCartNameAndDescriptionInHttpRequestBody?: boolean;

  /**
   * When enabled, styles for the `cx-bottom-header-slot` class will be applied. These styles are necessary to display
   * customization buttons in the BottomHeaderSlot in SmartEdit.
   */
  cmsBottomHeaderSlotUsingFlexStyles?: boolean;

  /**
   * 1. It uses the new `SiteThemeService` as the source of truth for the "site theme" value
   * (this value can change over time, e.g. when selecting new value in the new `SiteThemeSwitcherComponent`).
   * Previously the "site theme" could be set only on the page start (via the static config `config.context.theme` or via CMS, when using the feature of the "automatic site-context configuration").
   * 2. Now, when no custom theme is selected, the default theme value is an empty string `''`,
   * unless you configure it differently via the global config `config.context.theme` (or via CMS).
   * Previously, there the non-defined theme had a value `undefined`.
   */
  useSiteThemeService?: boolean;

  /**
   * Enables the requirement that passwords cannot contain consecutive identical characters.
   *
   * When set to `true`, the app will enforce that passwords must not have consecutive
   * identical characters (e.g., "aa", "11", or "$$" are not allowed).
   */
  enableConsecutiveCharactersPasswordRequirement?: boolean;

  /**
   * Enables a validation that prevents new passwords from matching the current password
   * in the password update form.
   *
   * When set to `true`, the user will not be allowed to reuse their current password
   * when updating their password. The app will check that the new password does not match
   * the old password.
   */
  enablePasswordsCannotMatchInPasswordUpdateForm?: boolean;

  /**
   * Enables *all* page meta resolvers in Client-Side Rendering (CSR),
   * ignoring the configuration option set for specific resolvers
   * `config.pageMeta.resolvers[index].disabledInCsr`.
   *
   * Note: The config option `disabledInCsr` is now deprecated and will be removed
   *       in the future together with this feature toggle.
   */
  allPageMetaResolversEnabledInCsr?: boolean;

  /**
   * CDS/ISS is integrated into the SAP Cloud Identity Service (SCI). The downstream services use different domains and URL formats.
   * This feature toggle can be used to make the CDS module use these new URLs.
   */
  sciEnabled?: boolean;

  /**
   * When enabled, allows to provide extended formats and media queries for <picture> element if used in MediaComponent.
   *
   * Important: After activation default HTML element in MediaComponent will be `<img>`
   * Only BannerComponent has passed `'picture'` value. If you need to use `<picture>` HTML element
   * you need to pass `[elementType]="'picture'"` to `<cx-media>`
   *
   * For proper work requires `pictureElementFormats`  provided in media config:
   *  ```ts
   * provideConfig({
   *   pictureElementFormats: {
   *    mediaQueries: {
   *     'max-width': '767px',
   *      ...
   *    },
   *    width: 50,
   *    height: 50,
   *   },
   * })
   * ```
   *
   * After activating this toggle, new inputs in `MediaComponent` — specifically
   * `width`, `height`, and `sizes` — will be passed to the template as HTML attributes.
   *
   * Toggle activates `@Input() elementType: 'img' | 'picture' = 'img'` in `MediaComponent`
   *
   */

  useExtendedMediaComponentConfiguration?: boolean;

  /**
<<<<<<< HEAD
   * Enables bunles feature, which allows to group products into bundles.
   */
  enableBundles?: boolean;
=======
   * Creates a section element with applied aria-label in "Review Order" page of the checkout.
   * Moves components to be children of this section element.
   */
  a11yWrapReviewOrderInSection?: boolean;
>>>>>>> ff6ce9f1
}

export const defaultFeatureToggles: Required<FeatureTogglesInterface> = {
  showDeliveryOptionsTranslation: false,
  formErrorsDescriptiveMessages: false,
  showSearchingCustomerByOrderInASM: false,
  showStyleChangesInASM: false,
  shouldHideAddToCartForUnpurchasableProducts: false,
  useExtractedBillingAddressComponent: false,
  showBillingAddressInDigitalPayments: false,
  showDownloadProposalButton: false,
  showPromotionsInPDP: true,
  searchBoxV2: false,
  recentSearches: true,
  trendingSearches: false,
  pdfInvoicesSortByInvoiceDate: true,
  storeFrontLibCardParagraphTruncated: true,
  useProductCarouselBatchApi: false,
  productConfiguratorAttributeTypesV2: true,
  propagateErrorsToServer: false,
  ssrStrictErrorHandlingForHttpAndNgrx: false,
  productConfiguratorDeltaRendering: false,
  a11yRequiredAsterisks: true,
  a11yQuantityOrderTabbing: true,
  a11yNavigationUiKeyboardControls: true,
  a11yNavMenuExpandStateReadout: false,
  a11yOrderConfirmationHeadingOrder: true,
  a11yStarRating: true,
  a11yViewChangeAssistiveMessage: true,
  a11yPreventHorizontalScroll: false,
  a11yReorderDialog: true,
  a11yPopoverFocus: true,
  a11yScheduleReplenishment: true,
  a11yScrollToTop: true,
  a11ySavedCartsZoom: true,
  a11ySortingOptionsTruncation: true,
  a11yExpandedFocusIndicator: true,
  a11yCheckoutDeliveryFocus: true,
  a11yMobileVisibleFocus: true,
  a11yOrganizationsBanner: true,
  a11yOrganizationListHeadingOrder: true,
  a11yCartImportConfirmationMessage: false,
  a11yReplenishmentOrderFieldset: true,
  a11yListOversizedFocus: true,
  a11yStoreFinderOverflow: true,
  a11yMobileFocusOnFirstNavigationItem: false,
  a11yCartSummaryHeadingOrder: true,
  a11ySearchBoxMobileFocus: true,
  a11yFacetKeyboardNavigation: true,
  a11yUnitsListKeyboardControls: true,
  a11yCartItemsLinksStyles: true,
  a11ySearchboxLabel: false,
  a11yHideSelectBtnForSelectedAddrOrPayment: true,
  a11ySelectLabelWithContextForSelectedAddrOrPayment: false,
  a11yFocusableCarouselControls: true,
  a11yUseTrapTabInsteadOfTrapInDialogs: false,
  cmsGuardsServiceUseGuardsComposer: true,
  cartQuickOrderRemoveListeningToFailEvent: true,
  a11yKeyboardAccessibleZoom: false,
  a11yOrganizationLinkableCells: false,
  a11yVisibleFocusOverflows: true,
  a11yTruncatedTextForResponsiveView: true,
  a11ySemanticPaginationLabel: false,
  a11yPreventCartItemsFormRedundantRecreation: false,
  a11yPreventSRFocusOnHiddenElements: false,
  a11yMyAccountLinkOutline: true,
  a11yCloseProductImageBtnFocus: true,
  a11yNotificationPreferenceFieldset: false,
  a11yImproveContrast: false,
  a11yEmptyWishlistHeading: true,
  a11yScreenReaderBloatFix: false,
  a11yUseButtonsForBtnLinks: true,
  a11yTabComponent: false,
  a11yCarouselArrowKeysNavigation: false,
  a11yPickupOptionsTabs: false,
  a11yNotificationsOnConsentChange: false,
  a11yDisabledCouponAndQuickOrderActionButtonsInsteadOfRequiredFields: false,
  a11yFacetsDialogFocusHandling: true,
  headerLayoutForSmallerViewports: false,
  a11yStoreFinderAlerts: false,
  a11yFormErrorMuteIcon: false,
  a11yCxMessageFocus: false,
  a11yLinkBtnsToTertiaryBtns: false,
  a11yRepeatedPageTitleFix: false,
  a11yDeliveryModeRadiogroup: false,
  a11yNgSelectOptionsCount: false,
  a11yNgSelectCloseDropdownOnEscape: false,
  a11yRepeatedCancelOrderError: false,
  a11yAddedToCartActiveDialog: false,
  a11yNgSelectMobileReadout: false,
  a11yDeliveryMethodFieldset: false,
  a11yShowMoreReviewsBtnFocus: false,
  a11yQuickOrderAriaControls: false,
  a11yRemoveStatusLoadedRole: false,
  a11yDialogsHeading: false,
  a11yDialogTriggerRefocus: false,
  a11yAddToWishlistFocus: false,
  a11ySearchBoxFocusOnEscape: false,
  a11yUpdatingCartNoNarration: false,
  a11yPasswordVisibilityBtnValueOverflow: false,
  a11yItemCounterFocus: false,
  a11yScrollToReviewByShowReview: false,
  a11yViewHoursButtonIconContrast: false,
  a11yCheckoutStepsLandmarks: false,
  a11yQTY2Quantity: false,
  a11yWrapReviewOrderInSection: false,
  a11yApprovalProcessWithNoClearable: false,
  a11yPostRegisterSuccessMessage: false,
  a11yDeleteButton2First: false,
  a11yTextSpacingAdjustments: false,
  occCartNameAndDescriptionInHttpRequestBody: false,
  cmsBottomHeaderSlotUsingFlexStyles: false,
  useSiteThemeService: false,
  enableConsecutiveCharactersPasswordRequirement: false,
  enablePasswordsCannotMatchInPasswordUpdateForm: false,
  allPageMetaResolversEnabledInCsr: false,
  sciEnabled: false,
  useExtendedMediaComponentConfiguration: false,
  enableBundles: false,
};<|MERGE_RESOLUTION|>--- conflicted
+++ resolved
@@ -760,17 +760,18 @@
 
   useExtendedMediaComponentConfiguration?: boolean;
 
-  /**
-<<<<<<< HEAD
-   * Enables bunles feature, which allows to group products into bundles.
-   */
-  enableBundles?: boolean;
-=======
+
+  /**
    * Creates a section element with applied aria-label in "Review Order" page of the checkout.
    * Moves components to be children of this section element.
    */
   a11yWrapReviewOrderInSection?: boolean;
->>>>>>> ff6ce9f1
+  
+  /**
+   * Enables bunles feature, which allows to group products into bundles.
+   */
+  enableBundles?: boolean;
+
 }
 
 export const defaultFeatureToggles: Required<FeatureTogglesInterface> = {
