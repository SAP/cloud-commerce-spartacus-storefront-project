/*
 * SPDX-FileCopyrightText: 2024 SAP Spartacus team <spartacus-team@sap.com>
 *
 * SPDX-License-Identifier: Apache-2.0
 */

// Let's NOT add here any wildcard property like
//  `[key: string]: boolean | undefined;`
// We want this interface to be STRICT and cause a compilation error when a removed property is used.
// Thanks to that, customers using a property that was recently removed, will know they have to adapt their code.
export interface FeatureTogglesInterface {
  /**
   * In `ProductSummaryComponent` it shows the promotions info.
   */
  showPromotionsInPDP?: boolean;

  /**
   * In `SearchBoxComponent` it shows the recent searches.
   */
  recentSearches?: boolean;

  /**
   * In `InvoicesListComponent` it sorts invoices by the date of the invoice itself.
   * Previously the sorting was done by the date of creating an invoice entry.
   */
  pdfInvoicesSortByInvoiceDate?: boolean;

  /**
   * In `CardComponent` it truncates the paragraph text
   * (analogically to the existing truncating of the label).
   */
  storeFrontLibCardParagraphTruncated?: boolean;

  /**
   * In `ConfiguratorAttributeDropDownComponent`, `ConfiguratorAttributeSingleSelectionImageComponent`
   * and in 'ConfiguratorAttributeMultiSelectionImageComponent' some HTML changes were done
   * to render read-only attribute with images and a long description at the value level accordingly.
   *
   * In `cx-configurator-price`, `cx-configurator-show-more`,`cx-configurator-attribute-drop-down`,
   * `cx-configurator-attribute-selection-image`, `cx-configurator-attribute-single-selection-bundle-dropdown`,
   * `cx-configurator-attribute-type` and `cx-configurator-form-group` some styling changes were done
   * to render read-only attribute with images and a long description at the value level accordingly.
   */
  productConfiguratorAttributeTypesV2?: boolean;

  /**
   * Adds asterisks to required form fields in all components existing before v2211.20
   */
  a11yRequiredAsterisks?: boolean;

  /**
   * In `QuantityCounterComponent` the numeric input is no longer made focused
   * after an increment/decrement button is clicked.
   */
  a11yQuantityOrderTabbing?: boolean;

  /**
   * Improves keyboard navigation inside of 'NavigationUIComponent'.
   */
  a11yNavigationUiKeyboardControls?: boolean;

  /**
   * Fixes heading gap present in 'OrderConfirmationItemsComponent' template.
   */
  a11yOrderConfirmationHeadingOrder?: boolean;

  /**
   * Improves accessibility of 'StarRatingComponent' i.e.
   * Provides a clear rating value to screen readers.
   * Includes information on whether it is interactive.
   */
  a11yStarRating?: boolean;

  /**
   * 'ViewComponent' will trigger an assistive message after active view changes.
   */
  a11yViewChangeAssistiveMessage?: boolean;

  /**
   * Refocuses inside of 'ReorderDialogComponent' after its content updates.
   */
  a11yReorderDialog?: boolean;

  /**
   * Element containing the 'PopoverDirective' will be refocused after the popover is closed.
   */
  a11yPopoverFocus?: boolean;

  /**
   * Adds Datepicker label and corrects heading order for 'CheckoutScheduleReplenishmentOrderComponent'.
   */
  a11yScheduleReplenishment?: boolean;

  /**
   * When 'ScrollToTopComponent' is trigged with a keyboard, focus remains on the
   * button and preserves the user's context.
   */
  a11yScrollToTop?: boolean;

  /**
   * Fixes 'cx-saved-cart-list-label' dissapering on 200% zoom in 'SavedCartListComponent'.
   */
  a11ySavedCartsZoom?: boolean;

  /**
   * Stops dropdown options labels from truncating inside 'ProductListComponent'.
   */
  a11ySortingOptionsTruncation?: boolean;

  /**
   * Fixes unnecessarily expanded focus indicator in 'ProductListItemComponent' and 'AddToSavedCartComponent'.
   */
  a11yExpandedFocusIndicator?: boolean;

  /**
   * Fixes 'CheckoutDeliveryModeComponent' losing focus after delivery methods update.
   */
  a11yCheckoutDeliveryFocus?: boolean;

  /**
   * Prevents the focus indicator of 'VisibleFocusDirective' from overflowing on mobile/while zoomed.
   */
  a11yMobileVisibleFocus?: boolean;

  /**
   * Improves screen reader readout of 'BannerComponent' on organization page.
   * The anchor tag will no longer contain unnecessary text that would otherwise be read out.
   */
  a11yOrganizationsBanner?: boolean;

  /**
   * Corrects heading order inside 'ListComponent' template.
   */
  a11yOrganizationListHeadingOrder?: boolean;

  /**
   * Changes 'order days' check list into a fieldset inside of 'CheckoutScheduleReplenishmentOrderComponent'.
   */
  a11yReplenishmentOrderFieldset?: boolean;

  /**
   * Corrects oversized focus indicator from list items inside 'ListComponent'.
   */
  a11yListOversizedFocus?: boolean;

  /**
   * Adjuststs the styles of 'StoreFinderMapComponent' to stop the Google map from overflowing on zoomed/mobile screens.
   */
  a11yStoreFinderOverflow?: boolean;

  /**
   * Corrects heading order inside 'OrderSummaryComponent' template.
   */
  a11yCartSummaryHeadingOrder?: boolean;

  /**
   * Improves focus behaviour of 'SearchBoxComponent'.
   * On mobile, search box will no longer open on focus.
   */
  a11ySearchBoxMobileFocus?: boolean;

  /**
   * Modifies 'FacetComponent' to enable keyboard navigation for facets in the product list page.
   */
  a11yFacetKeyboardNavigation?: boolean;

  /**
   * Allows users to navigate through the list of units using the arrow keys.
   * Enables keyboard controls inside 'ToggleLinkCellComponent' and
   * adjusts 'ListComponent' styles to accomodate.
   */
  a11yUnitsListKeyboardControls?: boolean;

  /**
   * When set to `true`, product titles in `CartItemComponent`, `QuickOrderItemComponent`, `WishListItemComponent`
   * adopt a more link-like style, appearing blue with an underline. This enhances visual cues for clickable elements,
   * providing a more intuitive user experience.
   */
  a11yCartItemsLinksStyles?: boolean;

  /**
   * If enabled, the "Select this address/payment" button
   * will not be displayed in `CheckoutPaymentMethodComponent`
   * and `CheckoutDeliveryAddressComponent` when the address
   * or payment method is already selected.
   */
  a11yHideSelectBtnForSelectedAddrOrPayment?: boolean;

  /**
   * Determines whether the controls in the `CarouselComponent` are focusable and accessible from the keyboard.
   */
  a11yFocusableCarouselControls?: boolean;

  /**
   * In `CmsGuardsService`, it uses the `GuardsComposer` instead of
   * calling its own deprecated method `canActivateGuard()`.
   */
  cmsGuardsServiceUseGuardsComposer?: boolean;

  /**
   * In `CartQuickOrderFormComponent` it stops calling the deprecated method
   * `watchAddEntryFailEvent()`, which listens to the `CartAddEntryFailEvent`.
   *
   * It avoids showing an unnecessary duplicated error message on the failure
   * of adding to the cart.
   */
  cartQuickOrderRemoveListeningToFailEvent?: boolean;

  /**
   * Stops the focus indicator from overflowing and being obstructed by other elements.
   * Modifies the 'visible-focus' mixin. Includes style changes for:
   * 'StarRatingComponent', AddToWishListComponent, StarRatingComponent
   */
  a11yVisibleFocusOverflows?: boolean;

  /**
   * When enabled then on mobile(320px) responsive view:
   * 1. `ProductListComponent` - grid view button is aligned correctly
   * 2. `QuickOrderFormComponent` - search combobox options are not truncated
   * 3. `BreadcrumbComponent` - breadcrumb heading is not truncated
   * 4. `CheckoutProgressMobileTopComponent` - checkout step names do not have huge vertical white space
   */
  a11yTruncatedTextForResponsiveView?: boolean;

  /**
<<<<<<< HEAD
   * Modifies getAriaLabel method in 'PaginationComponent' to return a sematic label.
   */
  a11ySemanticPaginationLabel?: boolean;
=======
   * In `LoginComponent` the outline of "My Account" link when focused will not cover the user name
   */
  a11yMyAccountLinkOutline?: boolean;

  /**
   * When enabled focus outline on the close button inside `ProductImageZoomDialogComponent`
   * will be fully visible
   */
  a11yCloseProductImageBtnFocus?: boolean;
>>>>>>> a8bb119e
}

export const defaultFeatureToggles: Required<FeatureTogglesInterface> = {
  showPromotionsInPDP: false,
  recentSearches: false,
  pdfInvoicesSortByInvoiceDate: false,
  storeFrontLibCardParagraphTruncated: false,
  productConfiguratorAttributeTypesV2: false,
  a11yRequiredAsterisks: false,
  a11yQuantityOrderTabbing: false,
  a11yNavigationUiKeyboardControls: false,
  a11yOrderConfirmationHeadingOrder: false,
  a11yStarRating: false,
  a11yViewChangeAssistiveMessage: false,
  a11yReorderDialog: false,
  a11yPopoverFocus: false,
  a11yScheduleReplenishment: false,
  a11yScrollToTop: false,
  a11ySavedCartsZoom: false,
  a11ySortingOptionsTruncation: false,
  a11yExpandedFocusIndicator: false,
  a11yCheckoutDeliveryFocus: false,
  a11yMobileVisibleFocus: false,
  a11yOrganizationsBanner: false,
  a11yOrganizationListHeadingOrder: false,
  a11yReplenishmentOrderFieldset: false,
  a11yListOversizedFocus: false,
  a11yStoreFinderOverflow: false,
  a11yCartSummaryHeadingOrder: false,
  a11ySearchBoxMobileFocus: false,
  a11yFacetKeyboardNavigation: false,
  a11yUnitsListKeyboardControls: false,
  a11yCartItemsLinksStyles: false,
  a11yHideSelectBtnForSelectedAddrOrPayment: false,
  a11yFocusableCarouselControls: false,
  cmsGuardsServiceUseGuardsComposer: false,
  cartQuickOrderRemoveListeningToFailEvent: false,
  a11yVisibleFocusOverflows: false,
  a11yTruncatedTextForResponsiveView: false,
<<<<<<< HEAD
  a11ySemanticPaginationLabel: false,
=======
  a11yMyAccountLinkOutline: false,
  a11yCloseProductImageBtnFocus: false,
>>>>>>> a8bb119e
};<|MERGE_RESOLUTION|>--- conflicted
+++ resolved
@@ -223,11 +223,11 @@
   a11yTruncatedTextForResponsiveView?: boolean;
 
   /**
-<<<<<<< HEAD
    * Modifies getAriaLabel method in 'PaginationComponent' to return a sematic label.
    */
   a11ySemanticPaginationLabel?: boolean;
-=======
+
+  /**
    * In `LoginComponent` the outline of "My Account" link when focused will not cover the user name
    */
   a11yMyAccountLinkOutline?: boolean;
@@ -237,7 +237,6 @@
    * will be fully visible
    */
   a11yCloseProductImageBtnFocus?: boolean;
->>>>>>> a8bb119e
 }
 
 export const defaultFeatureToggles: Required<FeatureTogglesInterface> = {
@@ -277,10 +276,7 @@
   cartQuickOrderRemoveListeningToFailEvent: false,
   a11yVisibleFocusOverflows: false,
   a11yTruncatedTextForResponsiveView: false,
-<<<<<<< HEAD
   a11ySemanticPaginationLabel: false,
-=======
   a11yMyAccountLinkOutline: false,
   a11yCloseProductImageBtnFocus: false,
->>>>>>> a8bb119e
 };