/*
 * SPDX-FileCopyrightText: 2024 SAP Spartacus team <spartacus-team@sap.com>
 *
 * SPDX-License-Identifier: Apache-2.0
 */

// Let's NOT add here any wildcard property like
//  `[key: string]: boolean | undefined;`
// We want this interface to be STRICT and cause a compilation error when a removed property is used.
// Thanks to that, customers using a property that was recently removed, will know they have to adapt their code.
export interface FeatureTogglesInterface {
  /**
   * In 'CheckoutDeliveryModeComponent' and 'CheckReviewShippingComponent', it displays
   * the new delivery options translation
   */
  showDeliveryOptionsTranslation?: boolean;

  /**
   * In 'ProductListItemComponent' and 'ProductGridItemComponent', it hides the 'Add to cart' button
   * when a product does not have a defined price or its purchasable field is set to false
   */
  shouldHideAddToCartForUnpurchasableProducts?: boolean;

  /**
   * In `FormErrorsComponent` it uses more descriptive validation error messages
   * in all UI form fields existing before v2211.25.
   *
   * 1. The `FormErrorsComponent` uses new i18n keys:
   * `formErrors.labeled.<validatorName>` instead of `formErrors.<validatorName>`,
   * for example `formErrors.labeled.required` instead of `formErrors.required`.
   *
   * 2. The existing usages of `CustomFormValidators.passwordValidator` are replaced with
   * an array of new, more specific validators `CustomFormValidators.passwordValidators`
   * (with the plural `...Validators`)
   */
  formErrorsDescriptiveMessages?: boolean;

  /**
   * In `CheckoutPaymentFormComponent`, use the extracted billing address component instead of embedded billing address form.
   */
  useExtractedBillingAddressComponent?: boolean;

  /**
   * In `DpPaymentCallbackComponent` it shows the billing address form.
   */
  showBillingAddressInDigitalPayments?: boolean;

  /**
   * In `QuoteLinksComponent` it shows the download button.
   * API for this button is available in commerce 2211.16 and above
   */
  showDownloadProposalButton?: boolean;

  /**
   * In `ProductSummaryComponent` it shows the promotions info.
   */
  showPromotionsInPDP?: boolean;

  /**
   * In `ASM` it shows searching customer by order ID.
   */
  showSearchingCustomerByOrderInASM?: boolean;

  /**
   * New REDESIGNED search-box component
   */
  searchBoxV2?: boolean;

  /**
   * Some Changes for input of cart Number and text of Customer360View in ASM view
   */
  showStyleChangesInASM?: boolean;

  /**
   * In `SearchBoxComponent` it shows the recent searches.
   */
  recentSearches?: boolean;

  /**
   * In `SearchBoxComponent` it shows the trending searches.
   */
  trendingSearches?: boolean;

  /**
   * In `InvoicesListComponent` it sorts invoices by the date of the invoice itself.
   * Previously the sorting was done by the date of creating an invoice entry.
   */
  pdfInvoicesSortByInvoiceDate?: boolean;

  /**
   * In `CardComponent` it truncates the paragraph text
   * (analogically to the existing truncating of the label).
   */
  storeFrontLibCardParagraphTruncated?: boolean;

  /**
   * When enabled, the batch API is used `ProductCarouselComponent` to load products. It increases the component's performance.
   *
   * _NOTE_: When flag is enabled, custom OCC config for the `productSearch` endpoint has to be adjusted to have an object representation:
   * ```js
   * backend: {
   *    occ: {
   *      endpoints: {
   *         productSearch: {
   *           default: '...',
   *           carousel: '...',
   *           carouselMinimal: '...',
   *         },
   *       },
   *     },
   *   }
   * ```
   */
  useProductCarouselBatchApi?: boolean;

  /**
   * In `ConfiguratorAttributeDropDownComponent`, `ConfiguratorAttributeSingleSelectionImageComponent`
   * and in 'ConfiguratorAttributeMultiSelectionImageComponent' some HTML changes were done
   * to render read-only attribute with images and a long description at the value level accordingly.
   *
   * In `cx-configurator-price`, `cx-configurator-show-more`,`cx-configurator-attribute-drop-down`,
   * `cx-configurator-attribute-selection-image`, `cx-configurator-attribute-single-selection-bundle-dropdown`,
   * `cx-configurator-attribute-type` and `cx-configurator-form-group` some styling changes were done
   * to render read-only attribute with images and a long description at the value level accordingly.
   */
  productConfiguratorAttributeTypesV2?: boolean;

  /**
   * In a server environment (SSR or Prerendering) it propagates all errors caught in Angular app
   * (in the Angular's `ErrorHandler` class) to the server layer.
   *
   * In SSR, such a propagation allows the server layer (e.g. ExpressJS) for handling those errors,
   * e.g. sending a proper Error Page in response to the client,
   * instead of a rendered HTML that is possibly malformed due to the occurred error.
   */
  propagateErrorsToServer?: boolean;

  /**
   * In SSR, the following errors will be printed to logs (and additionally can also
   * be forwarded to ExpressJS if only the other feature toggle `propagateErrorsToServer` is enabled):
   *
   * 1. any outgoing HTTP request error (4xx-5xx status)
   * 2. any NgRx action with the `error` property
   */
  ssrStrictErrorHandlingForHttpAndNgrx?: boolean;

  /**
   * The product configuration UI is completely re-rendered after each UI interaction. This may lead to performance issues for large configuration models,
   * where a lot of attributes (>50) and/or a lot of possible values per attribute (>50) are rendered on the UI.
   *
   * When this feature toggle is activated, only these parts of the UI are re-rendered, that actually changed, significantly (up to factor 10) improving rendering performance for large models.
   *
   * Please note, this will influence how the pricing requests are processed and rendered.
   * Instead of merging the prices into the configuration model, which effectively triggers re-rendering the whole UI-Component tree,
   * the price supplements are kept in a separate subtree of the model, so that attribute components can react independently on pricing changes using the `ConfiguratorDeltaRenderingService`.
   *
   * Hence, it is advised to do full regression testing after activation of this flag and before rolling this out to production.
   */
  productConfiguratorDeltaRendering?: boolean;

  /**
   * Adds asterisks to required form fields in all components existing before v2211.20
   */
  a11yRequiredAsterisks?: boolean;

  /**
   * In `QuantityCounterComponent` the numeric input is no longer made focused
   * after an increment/decrement button is clicked.
   */
  a11yQuantityOrderTabbing?: boolean;

  /**
   * Improves keyboard navigation inside of 'NavigationUIComponent'.
   */
  a11yNavigationUiKeyboardControls?: boolean;

  /**
   * Improves screen reader(VoiceOver, JAWS) narration of menu buttons inside of 'NavigationUIComponent'.
   */
  a11yNavMenuExpandStateReadout?: boolean;

  /**
   * Fixes heading gap present in 'OrderConfirmationItemsComponent' template.
   */
  a11yOrderConfirmationHeadingOrder?: boolean;

  /**
   * Improves accessibility of 'StarRatingComponent' i.e.
   * Provides a clear rating value to screen readers.
   * Includes information on whether it is interactive.
   */
  a11yStarRating?: boolean;

  /**
   * 'ViewComponent' will trigger an assistive message after active view changes.
   */
  a11yViewChangeAssistiveMessage?: boolean;

  /**
   * Prevent horizontal scroll appearing on smaller screens for `CartItemListComponent`, `AddedToCartDialogComponent`
   */
  a11yPreventHorizontalScroll?: boolean;

  /**
   * Refocuses inside of 'ReorderDialogComponent' after its content updates.
   */
  a11yReorderDialog?: boolean;

  /**
   * Element containing the 'PopoverDirective' will be refocused after the popover is closed.
   */
  a11yPopoverFocus?: boolean;

  /**
   * Adds Datepicker label and corrects heading order for 'CheckoutScheduleReplenishmentOrderComponent'.
   */
  a11yScheduleReplenishment?: boolean;

  /**
   * When 'ScrollToTopComponent' is trigged with a keyboard, focus remains on the
   * button and preserves the user's context.
   */
  a11yScrollToTop?: boolean;

  /**
   * Fixes 'cx-saved-cart-list-label' dissapering on 200% zoom in 'SavedCartListComponent'.
   */
  a11ySavedCartsZoom?: boolean;

  /**
   * Stops dropdown options labels from truncating inside 'ProductListComponent'.
   */
  a11ySortingOptionsTruncation?: boolean;

  /**
   * Fixes unnecessarily expanded focus indicator in 'ProductListItemComponent' and 'AddToSavedCartComponent'.
   * Modifies dialog styles to stop the focus indicator from expanding when 'close' button is focused.
   */
  a11yExpandedFocusIndicator?: boolean;

  /**
   * Fixes 'CheckoutDeliveryModeComponent' losing focus after delivery methods update.
   */
  a11yCheckoutDeliveryFocus?: boolean;

  /**
   * Prevents the focus indicator of 'VisibleFocusDirective' from overflowing on mobile/while zoomed.
   */
  a11yMobileVisibleFocus?: boolean;

  /**
   * Improves screen reader readout of 'BannerComponent' on organization page.
   * The anchor tag will no longer contain unnecessary text that would otherwise be read out.
   */
  a11yOrganizationsBanner?: boolean;

  /**
   * Corrects heading order inside 'ListComponent' template.
   */
  a11yOrganizationListHeadingOrder?: boolean;

  /**
   * In `ImportToNewSavedCartFormComponent`,`ImportEntriesFormComponent` after selecting a file
   * confirmation message is displayed and read out
   */
  a11yCartImportConfirmationMessage?: boolean;

  /**
   * Changes 'order days' check list into a fieldset inside of 'CheckoutScheduleReplenishmentOrderComponent'.
   */
  a11yReplenishmentOrderFieldset?: boolean;

  /**
   * Corrects oversized focus indicator from list items inside 'ListComponent'.
   */
  a11yListOversizedFocus?: boolean;

  /**
   * Adjuststs the styles of 'StoreFinderMapComponent' to stop the Google map from overflowing on zoomed/mobile screens.
   * Includes DOM changes to 'StoreFinderStoreDescriptionComponent' improving the screen reader experience.
   */
  a11yStoreFinderOverflow?: boolean;

  /**
   * `StorefrontComponent` focuses on the first navigation item after hamburger menu expansion
   */
  a11yMobileFocusOnFirstNavigationItem?: boolean;

  /**
   * Corrects heading order inside 'OrderSummaryComponent' template.
   */
  a11yCartSummaryHeadingOrder?: boolean;

  /**
   * Improves focus behaviour of 'SearchBoxComponent'.
   * On mobile, search box will no longer open on focus.
   */
  a11ySearchBoxMobileFocus?: boolean;

  /**
   * Modifies 'FacetComponent' to enable keyboard navigation for facets in the product list page.
   */
  a11yFacetKeyboardNavigation?: boolean;

  /**
   * Allows users to navigate through the list of units using the arrow keys.
   * Enables keyboard controls inside 'ToggleLinkCellComponent' and
   * adjusts 'ListComponent' styles to accomodate.
   */
  a11yUnitsListKeyboardControls?: boolean;

  /**
   * Adds label to the `SearchBoxComponent` search input
   */
  a11ySearchboxLabel?: boolean;

  /**
   * When set to `true`, product titles in `CartItemComponent`, `QuickOrderItemComponent`, `WishListItemComponent`
   * adopt a more link-like style, appearing blue with an underline. This enhances visual cues for clickable elements,
   * providing a more intuitive user experience.
   */
  a11yCartItemsLinksStyles?: boolean;

  /**
   * If enabled, the "Select this address/payment" button
   * will not be displayed in `CheckoutPaymentMethodComponent`
   * and `CheckoutDeliveryAddressComponent` when the address
   * or payment method is already selected.
   */
  a11yHideSelectBtnForSelectedAddrOrPayment?: boolean;

  /**
   * Determines whether the controls in the `CarouselComponent` are focusable and accessible from the keyboard.
   */
  a11yFocusableCarouselControls?: boolean;

  /**
   * Enables only Tab/Shift+Tab keyboard navigation in dialogs and preserved default scrolling behaviour of up/down keys.
   * Components:
   * - `PickupOptionDialogComponent`
   */
  a11yUseTrapTabInsteadOfTrapInDialogs?: boolean;

  /**
   * In `CmsGuardsService`, it uses the `GuardsComposer` instead of
   * calling its own deprecated method `canActivateGuard()`.
   */
  cmsGuardsServiceUseGuardsComposer?: boolean;

  /**
   * In `CartQuickOrderFormComponent` it stops calling the deprecated method
   * `watchAddEntryFailEvent()`, which listens to the `CartAddEntryFailEvent`.
   *
   * It avoids showing an unnecessary duplicated error message on the failure
   * of adding to the cart.
   */
  cartQuickOrderRemoveListeningToFailEvent?: boolean;

  /**
   * Adds a keyboard accessible zoom button to the `ProductImageZoomViewComponent`.
   */
  a11yKeyboardAccessibleZoom?: boolean;

  /**
   * Sets 'linkable' property in 'CellComponent' to be false by default.
   * Modifies all table configs to acomodate this change.
   * This stops unnecessary anchor tags from being rendered in the table cells.
   */
  a11yOrganizationLinkableCells?: boolean;

  /**
   * Stops the focus indicator from overflowing and being obstructed by other elements.
   * Modifies the 'visible-focus' mixin. Includes style changes for:
   * `StarRatingComponent`, `AddToWishListComponent`, `StarRatingComponent`, `SkipLinkComponent`,
   * `StoreComponent`, `SetPreferredStoreComponent`, `WishListComponent`
   */
  a11yVisibleFocusOverflows?: boolean;

  /**
   * When enabled then on mobile(320px) responsive view:
   * 1. `ProductListComponent` - grid view button is aligned correctly
   * 2. `QuickOrderFormComponent` - search combobox options are not truncated
   * 3. `BreadcrumbComponent` - breadcrumb heading is not truncated
   * 4. `CheckoutProgressMobileTopComponent` - checkout step names do not have huge vertical white space
   */
  a11yTruncatedTextForResponsiveView?: boolean;

  /**
   * When enabled focus outline on the close button inside `ProductImageZoomDialogComponent`
   * will be fully visible
   */
  a11yCloseProductImageBtnFocus?: boolean;

  /**
   * Modifies getAriaLabel method in 'PaginationComponent' to return a sematic label.
   */
  a11ySemanticPaginationLabel?: boolean;

  /**
   * When using CartItemListComponent as an outlet ([cxOutlet]="CartOutlets.CART_ITEM_LIST"):
   * prevents the form from being recreated when neither the items nor other dependent properties (e.g., readonly) have changed.
   */
  a11yPreventCartItemsFormRedundantRecreation?: boolean;

  /**
   * Prevents screen reader from stopping on invisible elements when being in read mode for `BreadcrumbComponent`, `QuickOrderFormComponent`
   */
  a11yPreventSRFocusOnHiddenElements?: boolean;

  /**
   * In `LoginComponent` the outline of "My Account" link when focused will not cover the user name
   */
  a11yMyAccountLinkOutline?: boolean;

  /**
   * Improve colour contrast in the demonstration theme Santorini
   * to comply with accessibility standards. On activation, colour
   * assignations for all UI elements will change and previous keyboard
   * focus-ring gets replaced by a new bi-colour focus-ring.
   *
   * Note: If you're not using in your app the `StorefrontComponent`
   *       (`<cx-storefront>`) from Spartacus, then you'll need to also add
   *       the following line to the constructor of your app's root component:
   *
   * ```
   * constructor() {
   *   useFeatureStyles('a11yImproveContrast');
   * }
   * ```
   */
  a11yImproveContrast?: boolean;

  /**
   * Moves input elements of 'NotificationPreferenceComponent' into a fieldset.
   */
  a11yNotificationPreferenceFieldset?: boolean;

  /**
   * Modifies the template of 'WishListComponent'.
   * Empty wishlist notification will be displayed in a paragraph instead of a heading.
   */
  a11yEmptyWishlistHeading?: boolean;

  /**
   * Removes the `tabindex` attribute from the `StorefrontComponent`.
   * This helps to reduce the screen reader bloat.
   */
  a11yScreenReaderBloatFix?: boolean;

  /**
   * When enabled the button-like UI elements will use `<button>` under the hood instead of `<a>`
   * in the following components: `AddedToCartDialogComponent`, `ForgotPasswordComponent`,
   * `LoginRegisterComponent`, `ConfigureProductComponent`, `AnonymousConsentDialogComponent`,
   * `StoreSearchComponent`, `AddToSavedCartComponent`, `PickupOptionsComponent`
   */
  a11yUseButtonsForBtnLinks?: boolean;

  /**
   * Enables the use of TabComponent in the PLP and PDP page to replace some functionality
   * of the FacetListComponent and TabParagraphComponent to make then keyboard accessible
   * and responsive in tab and accordion stles.
   */
  a11yTabComponent?: boolean;

  /**
   * `ProductImageZoomProductImagesComponent`, `ProductImageZoomThumbnailsComponent` - enable
   * arrow keys navigation for the carousel
   */
  a11yCarouselArrowKeysNavigation?: boolean;

  /**
   * Use tabs instead of radio group for pickup options. Improves SR narration and keyboard navigation pattern.
   * Modified components:
   *  - `PickupOptionsComponent`
   *  - `PdpPickupOptionsContainerComponent`
   *  - `CartPickupOptionsContainerComponent`
   *  - `AddToCartComponent`
   */
  a11yPickupOptionsTabs?: boolean;

  /**
   * `AnonymousConsentDialogComponent` - after consent was given/withdrawn the notification
   * will be displayed
   * `ConsentManagementComponent` - improve stability of notifications announcements by VoiceOver
   * `ConsentManagementFormComponent` - only pronounce the title of the consent by default
   */
  a11yNotificationsOnConsentChange?: boolean;

  /**
   * When enabled disable "Apply" button in promo code component in cart for empty input,
   * disable "Add" button in quick order component when input is empty and remove
   * required validators for both inputs
   */
  a11yDisabledCouponAndQuickOrderActionButtonsInsteadOfRequiredFields?: boolean;

  /**
   * In `FacetListComponent` dialog view focus will be moved to the first facet
   * after single-select facet selection.
   * New "Back To Results" button is added
   */
  a11yFacetsDialogFocusHandling?: boolean;

  /**
   * `StorefrontComponent`: Prevents header links from wrapping on smaller screen sizes
   */
  headerLayoutForSmallerViewports?: boolean;

  /**
   * Enables radio group fieldset for 'CheckoutDeliveryModeComponent' form
   * and further improves its screen reader readout.
   */
  a11yDeliveryModeRadiogroup?: boolean;

  /**
   * Removes 'aria-live' from 'StoreFinderComponent' and adds 'alert' role to child components elements.
   */
  a11yStoreFinderAlerts?: boolean;

  /**
   * Stops the icon inside 'FormErrorsComponent' from being read out by screen readers.
   */
  a11yFormErrorMuteIcon?: boolean;

  /**
   * `MessageComponent` gets focused after a message with an action is rendered.
   */
  a11yCxMessageFocus?: boolean;

  /**
   * Replaces buttons resembling links with tetriary buttons in the following components:
   * `AddToWishListComponent`, `ProductIntroComponent`, `ProductImageZoomTriggerComponent`
   */
  a11yLinkBtnsToTertiaryBtns?: boolean;

  /**
   * Aria-live inside the 'BreadcrumbComponent' will be toggled based on the active element.
   * This removes the repeated announcement of the page title.
   */
  a11yRepeatedPageTitleFix?: boolean;

  /**
   * 'NgSelectA11yDirective' will now provide a count of items for each availble option.
   * Including this count in aria-label will help screen readers to provide more context to the user.
   */
  a11yNgSelectOptionsCount?: boolean;

  /**
   * Removes duplicated error message from 'CancelOrderComponent'.
   */
  a11yRepeatedCancelOrderError?: boolean;

  /**
   * Mofifies the template of 'AddedToCartDialogComponent' to retain the focus after the cart is updated.
   * Improves its screen reader readout.
   */
  a11yAddedToCartActiveDialog?: boolean;

  /**
   * Modifies the 'NgSelectA11yDirective' to improve the sorting dropdown screen reader experience on mobile devices.
   */
  a11yNgSelectMobileReadout?: boolean;

  /**
   * When enabled, the form in 'PickupOptionsComponent' will be wrapped in a fieldset and contain a legend.
   */
  a11yDeliveryMethodFieldset?: boolean;

  /**
   * In 'ProductReviewsComponent' the 'show more/less reviews' button will no longer loose focus on activation.
   */
  a11yShowMoreReviewsBtnFocus?: boolean;

  /**
   * Fixes `aria-controls` attribute in the 'QuickOrderFormComponent' combobox.
   */
  a11yQuickOrderAriaControls?: boolean;

  /**
   * Removes the element with `role="status"` attribute from subpage components.
   * The 'Loaded, empty status' message will no longer be present for the screen readers.
   */
  a11yRemoveStatusLoadedRole?: boolean;

  /**
   * Changes modal title elements form divs into headings. Affects modals before version 2211.27.
   */
  a11yDialogsHeading?: boolean;

  /**
   * When enabled, the focus will be returned to the trigger element after the dialog is closed.
   * Affected components: 'AddtoCartComponent', 'PickupOptionsComponent', CartPickupOptionsContainerComponent, PDPPickupOptionsContainerComponent
   */
  a11yDialogTriggerRefocus?: boolean;

  /**
   * The 'AddToWishListComponent' will restore focus to the button after adding or removing an item from the wishlist.
   */
  a11yAddToWishlistFocus?: boolean;

  /**
   * `SearchBoxComponent` should no longer lose focus after closing the popup the esc key.
   */
  a11ySearchBoxFocusOnEscape?: boolean;

  /**
   * In `AddedToCartDialogComponent`, `Updating cart...` should no longer read by a screen reader.
   */
  a11yUpdatingCartNoNarration?: boolean;

  /**
   * Stops the inputs value from obstructing the 'PasswordVisibilityToggleComponent'.
   */
  a11yPasswordVisibliltyBtnValueOverflow?: boolean;

  /**
   * In `ItemCounterComponenet`, Remove button no longer lose focus after activating when count is 2.
   * Add button no longer lose focus after activating when count is `max - 1`.
   */
  a11yItemCounterFocus?: boolean;

  /**
   * `ProductIntroComponent` should now scroll to the Review tab on the first click of the 'Show Review' button.
   */
  a11yScrollToReviewByShowReview?: boolean;

  /**
   * `StoreComponent and MyPreferredStoreComponent` an icon in a button that triggers showing
   * store's opening hours has an acceptable contrast ratio in a default theme
   */
  a11yViewHoursButtonIconContrast?: boolean;

  /**
   * `Checkout` add a landmarks to content representing steps
   */
  a11yCheckoutStepsLandmarks?: boolean;

  /**
   * In `CartItemListComponent`, change QTY into Quantity.
   */
  a11yQTY2Quantity?: boolean;

  /**
   * In `CardComponent`, place `Delete` button before `Cancel` button.
   */
  a11yDeleteButton2First?: boolean;

  /**
   * In OCC cart requests, it puts parameters of a cart name and cart description
   * into a request body, instead of query params.
   * This toggle is used in the following classes: `OccCartAdapter`, `OccSavedCartAdapter`, `SavedCartOccModule`, `CartBaseOccModule`.
   */
  occCartNameAndDescriptionInHttpRequestBody?: boolean;

  /**
   * When enabled, styles for the `cx-bottom-header-slot` class will be applied. These styles are necessary to display
   * customization buttons in the BottomHeaderSlot in SmartEdit.
   */
  cmsBottomHeaderSlotUsingFlexStyles?: boolean;

  /**
   * 1. It uses the new `SiteThemeService` as the source of truth for the "site theme" value
   * (this value can change over time, e.g. when selecting new value in the new `SiteThemeSwitcherComponent`).
   * Previously the "site theme" could be set only on the page start (via the static config `config.context.theme` or via CMS, when using the feature of the "automatic site-context configuration").
   * 2. Now, when no custom theme is selected, the default theme value is an empty string `''`,
   * unless you configure it differently via the global config `config.context.theme` (or via CMS).
   * Previously, there the non-defined theme had a value `undefined`.
   */
  useSiteThemeService?: boolean;

  /**
   * Enables the requirement that passwords cannot contain consecutive identical characters.
   *
   * When set to `true`, the app will enforce that passwords must not have consecutive
   * identical characters (e.g., "aa", "11", or "$$" are not allowed).
   */
  enableConsecutiveCharactersPasswordRequirement?: boolean;

  /**
   * Enables a validation that prevents new passwords from matching the current password
   * in the password update form.
   *
   * When set to `true`, the user will not be allowed to reuse their current password
   * when updating their password. The app will check that the new password does not match
   * the old password.
   */
  enablePasswordsCannotMatchInPasswordUpdateForm?: boolean;

  /**
   * Enables *all* page meta resolvers in Client-Side Rendering (CSR),
   * ignoring the configuration option set for specific resolvers
   * `config.pageMeta.resolvers[index].disabledInCsr`.
   *
   * Note: The config option `disabledInCsr` is now deprecated and will be removed
   *       in the future together with this feature toggle.
   */
  allPageMetaResolversEnabledInCsr?: boolean;

  /**
<<<<<<< HEAD
   * CDS/ISS is integrated into the SAP Cloud Identity Service (SCI). The downstream services use different domains and URL formats.
   * This feature toggle can be used to make the CDS module use these new URLs.
   */
  sciEnabled?: boolean;
=======
   * When enabled, allows to provide extended formats and media queries for <picture> element if used in MediaComponent.
   *
   * Important: After activation default HTML element in MediaComponent will be `<img>`
   * Only BannerComponent has passed `'picture'` value. If you need to use `<picture>` HTML element
   * you need to pass `[elementType]="'picture'"` to `<cx-media>`
   *
   * For proper work requires `pictureElementFormats`  provided in media config:
   *  ```ts
   * provideConfig({
   *   pictureElementFormats: {
   *    mediaQueries: {
   *     'max-width': '767px',
   *      ...
   *    },
   *    width: 50,
   *    height: 50,
   *   },
   * })
   * ```
   *
   * After activating this toggle, new inputs in `MediaComponent` — specifically
   * `width`, `height`, and `sizes` — will be passed to the template as HTML attributes.
   *
   * Toggle activates `@Input() elementType: 'img' | 'picture' = 'img'` in `MediaComponent`
   *
   */
  useExtendedMediaComponentConfiguration?: boolean;
>>>>>>> 41a06925
}

export const defaultFeatureToggles: Required<FeatureTogglesInterface> = {
  showDeliveryOptionsTranslation: false,
  formErrorsDescriptiveMessages: false,
  showSearchingCustomerByOrderInASM: false,
  showStyleChangesInASM: false,
  shouldHideAddToCartForUnpurchasableProducts: false,
  useExtractedBillingAddressComponent: false,
  showBillingAddressInDigitalPayments: false,
  showDownloadProposalButton: false,
  showPromotionsInPDP: true,
  searchBoxV2: false,
  recentSearches: true,
  trendingSearches: false,
  pdfInvoicesSortByInvoiceDate: true,
  storeFrontLibCardParagraphTruncated: true,
  useProductCarouselBatchApi: false,
  productConfiguratorAttributeTypesV2: true,
  propagateErrorsToServer: false,
  ssrStrictErrorHandlingForHttpAndNgrx: false,
  productConfiguratorDeltaRendering: false,
  a11yRequiredAsterisks: true,
  a11yQuantityOrderTabbing: true,
  a11yNavigationUiKeyboardControls: true,
  a11yNavMenuExpandStateReadout: false,
  a11yOrderConfirmationHeadingOrder: true,
  a11yStarRating: true,
  a11yViewChangeAssistiveMessage: true,
  a11yPreventHorizontalScroll: false,
  a11yReorderDialog: true,
  a11yPopoverFocus: true,
  a11yScheduleReplenishment: true,
  a11yScrollToTop: true,
  a11ySavedCartsZoom: true,
  a11ySortingOptionsTruncation: true,
  a11yExpandedFocusIndicator: true,
  a11yCheckoutDeliveryFocus: true,
  a11yMobileVisibleFocus: true,
  a11yOrganizationsBanner: true,
  a11yOrganizationListHeadingOrder: true,
  a11yCartImportConfirmationMessage: false,
  a11yReplenishmentOrderFieldset: true,
  a11yListOversizedFocus: true,
  a11yStoreFinderOverflow: true,
  a11yMobileFocusOnFirstNavigationItem: false,
  a11yCartSummaryHeadingOrder: true,
  a11ySearchBoxMobileFocus: false,
  a11yFacetKeyboardNavigation: false,
  a11yUnitsListKeyboardControls: true,
  a11yCartItemsLinksStyles: true,
  a11ySearchboxLabel: false,
  a11yHideSelectBtnForSelectedAddrOrPayment: false,
  a11yFocusableCarouselControls: true,
  a11yUseTrapTabInsteadOfTrapInDialogs: false,
  cmsGuardsServiceUseGuardsComposer: false,
  cartQuickOrderRemoveListeningToFailEvent: true,
  a11yKeyboardAccessibleZoom: false,
  a11yOrganizationLinkableCells: false,
  a11yVisibleFocusOverflows: false,
  a11yTruncatedTextForResponsiveView: false,
  a11ySemanticPaginationLabel: false,
  a11yPreventCartItemsFormRedundantRecreation: false,
  a11yPreventSRFocusOnHiddenElements: false,
  a11yMyAccountLinkOutline: false,
  a11yCloseProductImageBtnFocus: false,
  a11yNotificationPreferenceFieldset: false,
  a11yImproveContrast: false,
  a11yEmptyWishlistHeading: false,
  a11yScreenReaderBloatFix: false,
  a11yUseButtonsForBtnLinks: false,
  a11yTabComponent: false,
  a11yCarouselArrowKeysNavigation: false,
  a11yPickupOptionsTabs: false,
  a11yNotificationsOnConsentChange: false,
  a11yDisabledCouponAndQuickOrderActionButtonsInsteadOfRequiredFields: false,
  a11yFacetsDialogFocusHandling: false,
  headerLayoutForSmallerViewports: false,
  a11yStoreFinderAlerts: false,
  a11yFormErrorMuteIcon: false,
  a11yCxMessageFocus: false,
  a11yLinkBtnsToTertiaryBtns: false,
  a11yRepeatedPageTitleFix: false,
  a11yDeliveryModeRadiogroup: false,
  a11yNgSelectOptionsCount: false,
  a11yRepeatedCancelOrderError: false,
  a11yAddedToCartActiveDialog: false,
  a11yNgSelectMobileReadout: false,
  a11yDeliveryMethodFieldset: false,
  a11yShowMoreReviewsBtnFocus: false,
  a11yQuickOrderAriaControls: false,
  a11yRemoveStatusLoadedRole: false,
  a11yDialogsHeading: false,
  a11yDialogTriggerRefocus: false,
  a11yAddToWishlistFocus: false,
  a11ySearchBoxFocusOnEscape: false,
  a11yUpdatingCartNoNarration: false,
  a11yPasswordVisibliltyBtnValueOverflow: false,
  a11yItemCounterFocus: false,
  a11yScrollToReviewByShowReview: false,
  a11yViewHoursButtonIconContrast: false,
  a11yCheckoutStepsLandmarks: false,
  a11yQTY2Quantity: false,
  a11yDeleteButton2First: false,
  occCartNameAndDescriptionInHttpRequestBody: false,
  cmsBottomHeaderSlotUsingFlexStyles: false,
  useSiteThemeService: false,
  enableConsecutiveCharactersPasswordRequirement: false,
  enablePasswordsCannotMatchInPasswordUpdateForm: false,
  allPageMetaResolversEnabledInCsr: false,
<<<<<<< HEAD
  sciEnabled: false,
=======
  useExtendedMediaComponentConfiguration: false,
>>>>>>> 41a06925
};<|MERGE_RESOLUTION|>--- conflicted
+++ resolved
@@ -696,12 +696,12 @@
   allPageMetaResolversEnabledInCsr?: boolean;
 
   /**
-<<<<<<< HEAD
    * CDS/ISS is integrated into the SAP Cloud Identity Service (SCI). The downstream services use different domains and URL formats.
    * This feature toggle can be used to make the CDS module use these new URLs.
    */
   sciEnabled?: boolean;
-=======
+  
+  /**
    * When enabled, allows to provide extended formats and media queries for <picture> element if used in MediaComponent.
    *
    * Important: After activation default HTML element in MediaComponent will be `<img>`
@@ -729,7 +729,6 @@
    *
    */
   useExtendedMediaComponentConfiguration?: boolean;
->>>>>>> 41a06925
 }
 
 export const defaultFeatureToggles: Required<FeatureTogglesInterface> = {
@@ -840,9 +839,6 @@
   enableConsecutiveCharactersPasswordRequirement: false,
   enablePasswordsCannotMatchInPasswordUpdateForm: false,
   allPageMetaResolversEnabledInCsr: false,
-<<<<<<< HEAD
   sciEnabled: false,
-=======
   useExtendedMediaComponentConfiguration: false,
->>>>>>> 41a06925
 };