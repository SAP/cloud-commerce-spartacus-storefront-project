--- conflicted
+++ resolved
@@ -359,15 +359,14 @@
   a11yFacetsDialogFocusHandling?: boolean;
 
   /**
-<<<<<<< HEAD
    * Removes 'aria-live' from 'StoreFinderComponent' and adds 'alert' role to child components elements.
    */
   a11yStoreFinderAlerts?: boolean;
-=======
+
+  /**
    * Stops the icon inside 'FormErrorsComponent' from being read out by screen readers.
    */
   a11yFormErrorMuteIcon?: boolean;
->>>>>>> 8134ee38
 
   /**
    * `MessageComponent` gets focused after a message with an action is rendered.
@@ -451,11 +450,8 @@
   a11yUseButtonsForBtnLinks: false,
   a11yDisabledCouponAndQuickOrderActionButtonsInsteadOfRequiredFields: false,
   a11yFacetsDialogFocusHandling: false,
-<<<<<<< HEAD
   a11yStoreFinderAlerts: false,
-=======
   a11yFormErrorMuteIcon: false,
->>>>>>> 8134ee38
   a11yCxMessageFocus: false,
   a11yLinkBtnsToTertiaryBtns: false,
   occCartNameAndDescriptionInHttpRequestBody: false,
