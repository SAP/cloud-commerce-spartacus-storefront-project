--- conflicted
+++ resolved
@@ -773,11 +773,11 @@
   a11yDifferentiateFocusedAndSelected?: boolean;
 
   /**
-<<<<<<< HEAD
    * When enabled the input element in `QuickOrderFormComponent' will regain its focus after the dropdown is closed.
    */
   a11yQuickOrderSearchBoxRefocusOnClose?: boolean;
-=======
+
+  /**
    * Adds a visible focus indicator for keyboard navigation in the `SearchBoxComponent` without affecting the visual state for mouse interactions.
    * Affects: SearchBoxComponent
    */
@@ -797,7 +797,6 @@
    * Affects: AnonymousConsentOpenDialogComponent, AnonymousConsentManagementBannerComponent
    */
   a11yHideConsentButtonWhenBannerVisible?: boolean;
->>>>>>> f589d92b
 
   /**
    * In OCC cart requests, it puts parameters of a cart name and cart description
@@ -1054,13 +1053,10 @@
   a11ySearchboxAssistiveMessage: false,
   updateConsentGivenInOnChanges: false,
   a11yDifferentiateFocusedAndSelected: false,
-<<<<<<< HEAD
   a11yQuickOrderSearchBoxRefocusOnClose: false,
-=======
   a11yKeyboardFocusInSearchBox: false,
   a11yAddPaddingToCarouselPanel: false,
   a11yHideConsentButtonWhenBannerVisible: false,
->>>>>>> f589d92b
   occCartNameAndDescriptionInHttpRequestBody: false,
   cmsBottomHeaderSlotUsingFlexStyles: false,
   useSiteThemeService: false,
