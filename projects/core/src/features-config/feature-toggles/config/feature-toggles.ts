/*
 * SPDX-FileCopyrightText: 2024 SAP Spartacus team <spartacus-team@sap.com>
 *
 * SPDX-License-Identifier: Apache-2.0
 */

// Let's NOT add here any wildcard property like
//  `[key: string]: boolean | undefined;`
// We want this interface to be STRICT and cause a compilation error when a removed property is used.
// Thanks to that, customers using a property that was recently removed, will know they have to adapt their code.
export interface FeatureTogglesInterface {
  /**
   * In 'CheckoutDeliveryModeComponent' and 'CheckReviewShippingComponent', it displays
   * the new delivery options translation
   */
  showDeliveryOptionsTranslation?: boolean;

  /**
   * In 'ProductListItemComponent' and 'ProductGridItemComponent', it hides the 'Add to cart' button
   * when a product does not have a defined price or its purchasable field is set to false
   */
  shouldHideAddToCartForUnpurchasableProducts?: boolean;

  /**
   * In `FormErrorsComponent` it uses more descriptive validation error messages
   * in all UI form fields existing before v2211.25.
   *
   * 1. The `FormErrorsComponent` uses new i18n keys:
   * `formErrors.labeled.<validatorName>` instead of `formErrors.<validatorName>`,
   * for example `formErrors.labeled.required` instead of `formErrors.required`.
   *
   * 2. The existing usages of `CustomFormValidators.passwordValidator` are replaced with
   * an array of new, more specific validators `CustomFormValidators.passwordValidators`
   * (with the plural `...Validators`)
   */
  formErrorsDescriptiveMessages?: boolean;

  /**
   * In `CheckoutPaymentFormComponent`, use the extracted billing address component instead of embedded billing address form.
   */
  useExtractedBillingAddressComponent?: boolean;

  /**
   * In `DpPaymentCallbackComponent` it shows the billing address form.
   */
  showBillingAddressInDigitalPayments?: boolean;

  /**
   * In `QuoteLinksComponent` it shows the download button.
   * API for this button is available in commerce 2211.16 and above
   */
  showDownloadProposalButton?: boolean;

  /**
   * In `ProductSummaryComponent` it shows the promotions info.
   */
  showPromotionsInPDP?: boolean;

  /**
   * In `ASM` it shows searching customer by order ID.
   */
  showSearchingCustomerByOrderInASM?: boolean;

  /**
   * Some Changes for input of cart Number and text of Customer360View in ASM view
   */
  showStyleChangesInASM?: boolean;

  /**
   * In `SearchBoxComponent` it shows the recent searches.
   */
  recentSearches?: boolean;

  /**
   * In `SearchBoxComponent` it shows the trending searches.
   */
  trendingSearches?: boolean;

  /**
   * In `InvoicesListComponent` it sorts invoices by the date of the invoice itself.
   * Previously the sorting was done by the date of creating an invoice entry.
   */
  pdfInvoicesSortByInvoiceDate?: boolean;

  /**
   * In `CardComponent` it truncates the paragraph text
   * (analogically to the existing truncating of the label).
   */
  storeFrontLibCardParagraphTruncated?: boolean;

  /**
   * When enabled, the batch API is used `ProductCarouselComponent` to load products. It increases the component's performance.
   *
   * _NOTE_: When flag is enabled, custom OCC config for the `productSearch` endpoint has to be adjusted to have an object representation:
   * ```js
   * backend: {
   *    occ: {
   *      endpoints: {
   *         productSearch: {
   *           default: '...',
   *           carousel: '...',
   *           carouselMinimal: '...',
   *         },
   *       },
   *     },
   *   }
   * ```
   */
  useProductCarouselBatchApi?: boolean;

  /**
   * In `ConfiguratorAttributeDropDownComponent`, `ConfiguratorAttributeSingleSelectionImageComponent`
   * and in 'ConfiguratorAttributeMultiSelectionImageComponent' some HTML changes were done
   * to render read-only attribute with images and a long description at the value level accordingly.
   *
   * In `cx-configurator-price`, `cx-configurator-show-more`,`cx-configurator-attribute-drop-down`,
   * `cx-configurator-attribute-selection-image`, `cx-configurator-attribute-single-selection-bundle-dropdown`,
   * `cx-configurator-attribute-type` and `cx-configurator-form-group` some styling changes were done
   * to render read-only attribute with images and a long description at the value level accordingly.
   */
  productConfiguratorAttributeTypesV2?: boolean;

  /**
   * In a server environment (SSR or Prerendering) it propagates all errors caught in Angular app
   * (in the Angular's `ErrorHandler` class) to the server layer.
   *
   * In SSR, such a propagation allows the server layer (e.g. ExpressJS) for handling those errors,
   * e.g. sending a proper Error Page in response to the client,
   * instead of a rendered HTML that is possibly malformed due to the occurred error.
   */
  propagateErrorsToServer?: boolean;

  /**
   * In SSR, the following errors will be printed to logs (and additionally can also
   * be forwarded to ExpressJS if only the other feature toggle `propagateErrorsToServer` is enabled):
   *
   * 1. any outgoing HTTP request error (4xx-5xx status)
   * 2. any NgRx action with the `error` property
   */
  ssrStrictErrorHandlingForHttpAndNgrx?: boolean;

  /**
   * The product configuration UI is completely re-rendered after each UI interaction. This may lead to performance issues for large configuration models,
   * where a lot of attributes (>50) and/or a lot of possible values per attribute (>50) are rendered on the UI.
   *
   * When this feature toggle is activated, only these parts of the UI are re-rendered, that actually changed, significantly (up to factor 10) improving rendering performance for large models.
   *
   * Please note, this will influence how the pricing requests are processed and rendered.
   * Instead of merging the prices into the configuration model, which effectively triggers re-rendering the whole UI-Component tree,
   * the price supplements are kept in a separate subtree of the model, so that attribute components can react independently on pricing changes using the `ConfiguratorDeltaRenderingService`.
   *
   * Hence, it is advised to do full regression testing after activation of this flag and before rolling this out to production.
   */
  productConfiguratorDeltaRendering?: boolean;

  /**
   * Adds asterisks to required form fields in all components existing before v2211.20
   */
  a11yRequiredAsterisks?: boolean;

  /**
   * In `QuantityCounterComponent` the numeric input is no longer made focused
   * after an increment/decrement button is clicked.
   */
  a11yQuantityOrderTabbing?: boolean;

  /**
   * Improves keyboard navigation inside of 'NavigationUIComponent'.
   */
  a11yNavigationUiKeyboardControls?: boolean;

  /**
   * Improves screen reader(VoiceOver, JAWS) narration of menu buttons inside of 'NavigationUIComponent'.
   */
  a11yNavMenuExpandStateReadout?: boolean;

  /**
   * Fixes heading gap present in 'OrderConfirmationItemsComponent' template.
   */
  a11yOrderConfirmationHeadingOrder?: boolean;

  /**
   * Improves accessibility of 'StarRatingComponent' i.e.
   * Provides a clear rating value to screen readers.
   * Includes information on whether it is interactive.
   */
  a11yStarRating?: boolean;

  /**
   * 'ViewComponent' will trigger an assistive message after active view changes.
   */
  a11yViewChangeAssistiveMessage?: boolean;

  /**
   * Prevent horizontal scroll appearing on smaller screens for `CartItemListComponent`, `AddedToCartDialogComponent`
   */
  a11yPreventHorizontalScroll?: boolean;

  /**
   * Refocuses inside of 'ReorderDialogComponent' after its content updates.
   */
  a11yReorderDialog?: boolean;

  /**
   * Element containing the 'PopoverDirective' will be refocused after the popover is closed.
   */
  a11yPopoverFocus?: boolean;

  /**
   * Adds Datepicker label and corrects heading order for 'CheckoutScheduleReplenishmentOrderComponent'.
   */
  a11yScheduleReplenishment?: boolean;

  /**
   * When 'ScrollToTopComponent' is trigged with a keyboard, focus remains on the
   * button and preserves the user's context.
   */
  a11yScrollToTop?: boolean;

  /**
   * Fixes 'cx-saved-cart-list-label' dissapering on 200% zoom in 'SavedCartListComponent'.
   */
  a11ySavedCartsZoom?: boolean;

  /**
   * Stops dropdown options labels from truncating inside 'ProductListComponent'.
   */
  a11ySortingOptionsTruncation?: boolean;

  /**
   * Fixes unnecessarily expanded focus indicator in 'ProductListItemComponent' and 'AddToSavedCartComponent'.
   * Modifies dialog styles to stop the focus indicator from expanding when 'close' button is focused.
   */
  a11yExpandedFocusIndicator?: boolean;

  /**
   * Fixes 'CheckoutDeliveryModeComponent' losing focus after delivery methods update.
   */
  a11yCheckoutDeliveryFocus?: boolean;

  /**
   * Prevents the focus indicator of 'VisibleFocusDirective' from overflowing on mobile/while zoomed.
   */
  a11yMobileVisibleFocus?: boolean;

  /**
   * Improves screen reader readout of 'BannerComponent' on organization page.
   * The anchor tag will no longer contain unnecessary text that would otherwise be read out.
   */
  a11yOrganizationsBanner?: boolean;

  /**
   * Corrects heading order inside 'ListComponent' template.
   */
  a11yOrganizationListHeadingOrder?: boolean;

  /**
   * In `ImportToNewSavedCartFormComponent`,`ImportEntriesFormComponent` after selecting a file
   * confirmation message is displayed and read out
   */
  a11yCartImportConfirmationMessage?: boolean;

  /**
   * Changes 'order days' check list into a fieldset inside of 'CheckoutScheduleReplenishmentOrderComponent'.
   */
  a11yReplenishmentOrderFieldset?: boolean;

  /**
   * Corrects oversized focus indicator from list items inside 'ListComponent'.
   */
  a11yListOversizedFocus?: boolean;

  /**
   * Adjuststs the styles of 'StoreFinderMapComponent' to stop the Google map from overflowing on zoomed/mobile screens.
   * Includes DOM changes to 'StoreFinderStoreDescriptionComponent' improving the screen reader experience.
   */
  a11yStoreFinderOverflow?: boolean;

  /**
   * `StorefrontComponent` focuses on the first navigation item after hamburger menu expansion
   */
  a11yMobileFocusOnFirstNavigationItem?: boolean;

  /**
   * Corrects heading order inside 'OrderSummaryComponent' template.
   */
  a11yCartSummaryHeadingOrder?: boolean;

  /**
   * Improves focus behaviour of 'SearchBoxComponent'.
   * On mobile, search box will no longer open on focus.
   */
  a11ySearchBoxMobileFocus?: boolean;

  /**
   * Modifies 'FacetComponent' to enable keyboard navigation for facets in the product list page.
   */
  a11yFacetKeyboardNavigation?: boolean;

  /**
   * Allows users to navigate through the list of units using the arrow keys.
   * Enables keyboard controls inside 'ToggleLinkCellComponent' and
   * adjusts 'ListComponent' styles to accomodate.
   */
  a11yUnitsListKeyboardControls?: boolean;

  /**
   * When set to `true`, product titles in `CartItemComponent`, `QuickOrderItemComponent`, `WishListItemComponent`
   * adopt a more link-like style, appearing blue with an underline. This enhances visual cues for clickable elements,
   * providing a more intuitive user experience.
   */
  a11yCartItemsLinksStyles?: boolean;

  /**
   * If enabled, the "Select this address/payment" button
   * will not be displayed in `CheckoutPaymentMethodComponent`
   * and `CheckoutDeliveryAddressComponent` when the address
   * or payment method is already selected.
   */
  a11yHideSelectBtnForSelectedAddrOrPayment?: boolean;

  /**
   * Determines whether the controls in the `CarouselComponent` are focusable and accessible from the keyboard.
   */
  a11yFocusableCarouselControls?: boolean;

  /**
   * Enables only Tab/Shift+Tab keyboard navigation in dialogs and preserved default scrolling behaviour of up/down keys.
   * Components:
   * - `PickupOptionDialogComponent`
   */
  a11yUseTrapTabInsteadOfTrapInDialogs?: boolean;

  /**
   * In `CmsGuardsService`, it uses the `GuardsComposer` instead of
   * calling its own deprecated method `canActivateGuard()`.
   */
  cmsGuardsServiceUseGuardsComposer?: boolean;

  /**
   * In `CartQuickOrderFormComponent` it stops calling the deprecated method
   * `watchAddEntryFailEvent()`, which listens to the `CartAddEntryFailEvent`.
   *
   * It avoids showing an unnecessary duplicated error message on the failure
   * of adding to the cart.
   */
  cartQuickOrderRemoveListeningToFailEvent?: boolean;

  /**
   * Adds a keyboard accessible zoom button to the `ProductImageZoomViewComponent`.
   */
  a11yKeyboardAccessibleZoom?: boolean;

  /**
   * Sets 'linkable' property in 'CellComponent' to be false by default.
   * Modifies all table configs to acomodate this change.
   * This stops unnecessary anchor tags from being rendered in the table cells.
   */
  a11yOrganizationLinkableCells?: boolean;

  /**
   * Stops the focus indicator from overflowing and being obstructed by other elements.
   * Modifies the 'visible-focus' mixin. Includes style changes for:
   * 'StarRatingComponent', AddToWishListComponent, StarRatingComponent, 'SkipLinkComponent'
   */
  a11yVisibleFocusOverflows?: boolean;

  /**
   * When enabled then on mobile(320px) responsive view:
   * 1. `ProductListComponent` - grid view button is aligned correctly
   * 2. `QuickOrderFormComponent` - search combobox options are not truncated
   * 3. `BreadcrumbComponent` - breadcrumb heading is not truncated
   * 4. `CheckoutProgressMobileTopComponent` - checkout step names do not have huge vertical white space
   */
  a11yTruncatedTextForResponsiveView?: boolean;

  /**
   * When enabled focus outline on the close button inside `ProductImageZoomDialogComponent`
   * will be fully visible
   */
  a11yCloseProductImageBtnFocus?: boolean;

  /**
   * Modifies getAriaLabel method in 'PaginationComponent' to return a sematic label.
   */
  a11ySemanticPaginationLabel?: boolean;

  /**
   * When using CartItemListComponent as an outlet ([cxOutlet]="CartOutlets.CART_ITEM_LIST"):
   * prevents the form from being recreated when neither the items nor other dependent properties (e.g., readonly) have changed.
   */
  a11yPreventCartItemsFormRedundantRecreation?: boolean;

  /**
   * Prevents screen reader from stopping on invisible elements when being in read mode for `BreadcrumbComponent`, `QuickOrderFormComponent`
   */
  a11yPreventSRFocusOnHiddenElements?: boolean;

  /**
   * In `LoginComponent` the outline of "My Account" link when focused will not cover the user name
   */
  a11yMyAccountLinkOutline?: boolean;

  /**
   * Improve colour contrast in the demonstration theme Santorini
   * to comply with accessibility standards. On activation, colour
   * assignations for all UI elements will change and previous keyboard
   * focus-ring gets replaced by a new bi-colour focus-ring.
   *
   * Note: If you're not using in your app the `StorefrontComponent`
   *       (`<cx-storefront>`) from Spartacus, then you'll need to also add
   *       the following line to the constructor of your app's root component:
   *
   * ```
   * constructor() {
   *   useFeatureStyles('a11yImproveContrast');
   * }
   * ```
   */
  a11yImproveContrast?: boolean;

  /**
   * Moves input elements of 'NotificationPreferenceComponent' into a fieldset.
   */
  a11yNotificationPreferenceFieldset?: boolean;

  /**
   * Modifies the template of 'WishListComponent'.
   * Empty wishlist notification will be displayed in a paragraph instead of a heading.
   */
  a11yEmptyWishlistHeading?: boolean;

  /**
   * Removes the `tabindex` attribute from the `StorefrontComponent`.
   * This helps to reduce the screen reader bloat.
   */
  a11yScreenReaderBloatFix?: boolean;

  /**
   * When enabled the button-like UI elements will use `<button>` under the hood instead of `<a>`
   * in the following components: `AddedToCartDialogComponent`, `ForgotPasswordComponent`,
   * `LoginRegisterComponent`, `ConfigureProductComponent`, `AnonymousConsentDialogComponent`,
   * `StoreSearchComponent`, `AddToSavedCartComponent`, `PickupOptionsComponent`
   */
  a11yUseButtonsForBtnLinks?: boolean;

  /**
   * Enables the use of TabComponent in the PLP and PDP page to replace some functionality
   * of the FacetListComponent and TabParagraphComponent to make then keyboard accessible
   * and responsive in tab and accordion stles.
   */
  a11yTabComponent?: boolean;

  /**
   * `ProductImageZoomProductImagesComponent`, `ProductImageZoomThumbnailsComponent` - enable
   * arrow keys navigation for the carousel
   */
  a11yCarouselArrowKeysNavigation?: boolean;

  /**
   * `AnonymousConsentDialogComponent` - after consent was given/withdrawn the notification
   * will be displayed
   * `ConsentManagementComponent` - improve stability of notifications announcements by VoiceOver
   * `ConsentManagementFormComponent` - only pronounce the title of the consent by default
   */
  a11yNotificationsOnConsentChange?: boolean;

  /**
   * When enabled disable "Apply" button in promo code component in cart for empty input,
   * disable "Add" button in quick order component when input is empty and remove
   * required validators for both inputs
   */
  a11yDisabledCouponAndQuickOrderActionButtonsInsteadOfRequiredFields?: boolean;

  /**
   * In `FacetListComponent` dialog view focus will be moved to the first facet
   * after single-select facet selection.
   * New "Back To Results" button is added
   */
  a11yFacetsDialogFocusHandling?: boolean;

  /**
   * Enables radio group fieldset for 'CheckoutDeliveryModeComponent' form
   * and further improves its screen reader readout.
   */
  a11yDeliveryModeRadiogroup?: boolean;

  /**
   * Removes 'aria-live' from 'StoreFinderComponent' and adds 'alert' role to child components elements.
   */
  a11yStoreFinderAlerts?: boolean;

  /**
   * Stops the icon inside 'FormErrorsComponent' from being read out by screen readers.
   */
  a11yFormErrorMuteIcon?: boolean;

  /**
   * `MessageComponent` gets focused after a message with an action is rendered.
   */
  a11yCxMessageFocus?: boolean;

  /**
   * Replaces buttons resembling links with tetriary buttons in the following components:
   * `AddToWishListComponent`, `ProductIntroComponent`, `ProductImageZoomTriggerComponent`
   */
  a11yLinkBtnsToTertiaryBtns?: boolean;

  /**
   * Aria-live inside the 'BreadcrumbComponent' will be toggled based on the active element.
   * This removes the repeated announcement of the page title.
   */
  a11yRepeatedPageTitleFix?: boolean;

  /**
   * 'NgSelectA11yDirective' will now provide a count of items for each availble option.
   * Including this count in aria-label will help screen readers to provide more context to the user.
   */
  a11yNgSelectOptionsCount?: boolean;

  /**
   * Removes duplicated error message from 'CancelOrderComponent'.
   */
  a11yRepeatedCancelOrderError?: boolean;

  /**
   * Mofifies the template of 'AddedToCartDialogComponent' to retain the focus after the cart is updated.
   * Improves its screen reader readout.
   */
  a11yAddedToCartActiveDialog?: boolean;

  /**
   * Modifies the 'NgSelectA11yDirective' to improve the sorting dropdown screen reader experience on mobile devices.
   */
  a11yNgSelectMobileReadout?: boolean;

  /**
   * When enabled, the form in 'PickupOptionsComponent' will be wrapped in a fieldset and contain a legend.
   */
  a11yDeliveryMethodFieldset?: boolean;

  /**
   * In 'ProductReviewsComponent' the 'show more/less reviews' button will no longer loose focus on activation.
   */
  a11yShowMoreReviewsBtnFocus?: boolean;

  /**
   * Fixes `aria-controls` attribute in the 'QuickOrderFormComponent' combobox.
   */
  a11yQuickOrderAriaControls?: boolean;

  /**
   * Removes the element with `role="status"` attribute from subpage components.
   * The 'Loaded, empty status' message will no longer be present for the screen readers.
   */
  a11yRemoveStatusLoadedRole?: boolean;

  /**
   * Changes modal title elements form divs into headings. Affects modals before version 2211.27.
   */
  a11yDialogsHeading?: boolean;

  /**
   * When enabled, the focus will be returned to the trigger element after the dialog is closed.
   * Affected components: 'AddtoCartComponent', 'PickupOptionsComponent'
   */
  a11yDialogTriggerRefocus?: boolean;

  /**
   * The 'AddToWishListComponent' will restore focus to the button after adding or removing an item from the wishlist.
   */
  a11yAddToWishlistFocus?: boolean;

  /**
   * `SearchBoxComponent` should no longer lose focus after closing the popup the esc key.
   */
  a11ySearchBoxFocusOnEscape?: boolean;

  /**
   * In OCC cart requests, it puts parameters of a cart name and cart description
   * into a request body, instead of query params.
   * This toggle is used in the following classes: `OccCartAdapter`, `OccSavedCartAdapter`, `SavedCartOccModule`, `CartBaseOccModule`.
   */
  occCartNameAndDescriptionInHttpRequestBody?: boolean;

  /**
   * When enabled, styles for the `cx-bottom-header-slot` class will be applied. These styles are necessary to display
   * customization buttons in the BottomHeaderSlot in SmartEdit.
   */
  cmsBottomHeaderSlotUsingFlexStyles?: boolean;

  /**
<<<<<<< HEAD
   * When enabled, allows to provide extended formats and media queries for <picture> element.
   *
   * For proper work requires `pictureElementFormats` and `mediaQueryMap` provided in media config.
   */
  useMediaComponentWithConfigurableMediaQueries?: boolean;
=======
   * 1. It uses the new `SiteThemeService` as the source of truth for the "site theme" value
   * (this value can change over time, e.g. when selecting new value in the new `SiteThemeSwitcherComponent`).
   * Previously the "site theme" could be set only on the page start (via the static config `config.context.theme` or via CMS, when using the feature of the "automatic site-context configuration").
   * 2. Now, when no custom theme is selected, the default theme value is an empty string `''`,
   * unless you configure it differently via the global config `config.context.theme` (or via CMS).
   * Previously, there the non-defined theme had a value `undefined`.
   */
  useSiteThemeService?: boolean;

  /**
   * Enables the requirement that passwords cannot contain consecutive identical characters.
   *
   * When set to `true`, the app will enforce that passwords must not have consecutive
   * identical characters (e.g., "aa", "11", or "$$" are not allowed).
   */
  enableConsecutiveCharactersPasswordRequirement?: boolean;

  /**
   * Enables a validation that prevents new passwords from matching the current password
   * in the password update form.
   *
   * When set to `true`, the user will not be allowed to reuse their current password
   * when updating their password. The app will check that the new password does not match
   * the old password.
   */
  enablePasswordsCannotMatchInPasswordUpdateForm?: boolean;

  /**
   * Enables *all* page meta resolvers in Client-Side Rendering (CSR),
   * ignoring the configuration option set for specific resolvers
   * `config.pageMeta.resolvers[index].disabledInCsr`.
   *
   * Note: The config option `disabledInCsr` is now deprecated and will be removed
   *       in the future together with this feature toggle.
   */
  allPageMetaResolversEnabledInCsr?: boolean;
>>>>>>> 819b63bd
}

export const defaultFeatureToggles: Required<FeatureTogglesInterface> = {
  showDeliveryOptionsTranslation: false,
  formErrorsDescriptiveMessages: false,
  showSearchingCustomerByOrderInASM: false,
  showStyleChangesInASM: false,
  shouldHideAddToCartForUnpurchasableProducts: false,
  useExtractedBillingAddressComponent: false,
  showBillingAddressInDigitalPayments: false,
  showDownloadProposalButton: false,
  showPromotionsInPDP: true,
  recentSearches: true,
  trendingSearches: false,
  pdfInvoicesSortByInvoiceDate: false,
  storeFrontLibCardParagraphTruncated: true,
  useProductCarouselBatchApi: false,
  productConfiguratorAttributeTypesV2: true,
  propagateErrorsToServer: false,
  ssrStrictErrorHandlingForHttpAndNgrx: false,
  productConfiguratorDeltaRendering: false,
  a11yRequiredAsterisks: false,
  a11yQuantityOrderTabbing: false,
  a11yNavigationUiKeyboardControls: false,
  a11yNavMenuExpandStateReadout: false,
  a11yOrderConfirmationHeadingOrder: false,
  a11yStarRating: false,
  a11yViewChangeAssistiveMessage: false,
  a11yPreventHorizontalScroll: false,
  a11yReorderDialog: false,
  a11yPopoverFocus: false,
  a11yScheduleReplenishment: false,
  a11yScrollToTop: false,
  a11ySavedCartsZoom: false,
  a11ySortingOptionsTruncation: false,
  a11yExpandedFocusIndicator: false,
  a11yCheckoutDeliveryFocus: false,
  a11yMobileVisibleFocus: false,
  a11yOrganizationsBanner: false,
  a11yOrganizationListHeadingOrder: false,
  a11yCartImportConfirmationMessage: false,
  a11yReplenishmentOrderFieldset: false,
  a11yListOversizedFocus: false,
  a11yStoreFinderOverflow: false,
  a11yMobileFocusOnFirstNavigationItem: false,
  a11yCartSummaryHeadingOrder: false,
  a11ySearchBoxMobileFocus: false,
  a11yFacetKeyboardNavigation: false,
  a11yUnitsListKeyboardControls: false,
  a11yCartItemsLinksStyles: false,
  a11yHideSelectBtnForSelectedAddrOrPayment: false,
  a11yFocusableCarouselControls: false,
  a11yUseTrapTabInsteadOfTrapInDialogs: false,
  cmsGuardsServiceUseGuardsComposer: false,
  cartQuickOrderRemoveListeningToFailEvent: false,
  a11yKeyboardAccessibleZoom: false,
  a11yOrganizationLinkableCells: false,
  a11yVisibleFocusOverflows: false,
  a11yTruncatedTextForResponsiveView: false,
  a11ySemanticPaginationLabel: false,
  a11yPreventCartItemsFormRedundantRecreation: false,
  a11yPreventSRFocusOnHiddenElements: false,
  a11yMyAccountLinkOutline: false,
  a11yCloseProductImageBtnFocus: false,
  a11yNotificationPreferenceFieldset: false,
  a11yImproveContrast: false,
  a11yEmptyWishlistHeading: false,
  a11yScreenReaderBloatFix: false,
  a11yUseButtonsForBtnLinks: false,
  a11yTabComponent: false,
  a11yCarouselArrowKeysNavigation: false,
  a11yNotificationsOnConsentChange: false,
  a11yDisabledCouponAndQuickOrderActionButtonsInsteadOfRequiredFields: false,
  a11yFacetsDialogFocusHandling: false,
  a11yStoreFinderAlerts: false,
  a11yFormErrorMuteIcon: false,
  a11yCxMessageFocus: false,
  a11yLinkBtnsToTertiaryBtns: false,
  a11yRepeatedPageTitleFix: false,
  a11yDeliveryModeRadiogroup: false,
  a11yNgSelectOptionsCount: false,
  a11yRepeatedCancelOrderError: false,
  a11yAddedToCartActiveDialog: false,
  a11yNgSelectMobileReadout: false,
  a11yDeliveryMethodFieldset: false,
  a11yShowMoreReviewsBtnFocus: false,
  a11yQuickOrderAriaControls: false,
  a11yRemoveStatusLoadedRole: false,
  a11yDialogsHeading: false,
  a11yDialogTriggerRefocus: false,
  a11yAddToWishlistFocus: false,
  a11ySearchBoxFocusOnEscape: false,
  occCartNameAndDescriptionInHttpRequestBody: false,
  cmsBottomHeaderSlotUsingFlexStyles: false,
<<<<<<< HEAD
  useMediaComponentWithConfigurableMediaQueries: false,
=======
  useSiteThemeService: false,
  enableConsecutiveCharactersPasswordRequirement: false,
  enablePasswordsCannotMatchInPasswordUpdateForm: false,
  allPageMetaResolversEnabledInCsr: false,
>>>>>>> 819b63bd
};<|MERGE_RESOLUTION|>--- conflicted
+++ resolved
@@ -590,13 +590,6 @@
   cmsBottomHeaderSlotUsingFlexStyles?: boolean;
 
   /**
-<<<<<<< HEAD
-   * When enabled, allows to provide extended formats and media queries for <picture> element.
-   *
-   * For proper work requires `pictureElementFormats` and `mediaQueryMap` provided in media config.
-   */
-  useMediaComponentWithConfigurableMediaQueries?: boolean;
-=======
    * 1. It uses the new `SiteThemeService` as the source of truth for the "site theme" value
    * (this value can change over time, e.g. when selecting new value in the new `SiteThemeSwitcherComponent`).
    * Previously the "site theme" could be set only on the page start (via the static config `config.context.theme` or via CMS, when using the feature of the "automatic site-context configuration").
@@ -633,7 +626,13 @@
    *       in the future together with this feature toggle.
    */
   allPageMetaResolversEnabledInCsr?: boolean;
->>>>>>> 819b63bd
+
+  /**
+   * When enabled, allows to provide extended formats and media queries for <picture> element.
+   *
+   * For proper work requires `pictureElementFormats` and `mediaQueryMap` provided in media config.
+   */
+  useMediaComponentWithConfigurableMediaQueries?: boolean;
 }
 
 export const defaultFeatureToggles: Required<FeatureTogglesInterface> = {
@@ -728,12 +727,9 @@
   a11ySearchBoxFocusOnEscape: false,
   occCartNameAndDescriptionInHttpRequestBody: false,
   cmsBottomHeaderSlotUsingFlexStyles: false,
-<<<<<<< HEAD
-  useMediaComponentWithConfigurableMediaQueries: false,
-=======
   useSiteThemeService: false,
   enableConsecutiveCharactersPasswordRequirement: false,
   enablePasswordsCannotMatchInPasswordUpdateForm: false,
   allPageMetaResolversEnabledInCsr: false,
->>>>>>> 819b63bd
+  useMediaComponentWithConfigurableMediaQueries: false,
 };