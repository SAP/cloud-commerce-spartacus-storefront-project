--- conflicted
+++ resolved
@@ -918,9 +918,6 @@
   allPageMetaResolversEnabledInCsr: false,
   sciEnabled: false,
   useExtendedMediaComponentConfiguration: false,
-<<<<<<< HEAD
+  showRealTimeStockInPDP: false,
   enableCarouselCategoryProducts: false,
-=======
-  showRealTimeStockInPDP: false,
->>>>>>> 689db050
 };