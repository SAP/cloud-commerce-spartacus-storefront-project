--- conflicted
+++ resolved
@@ -439,12 +439,12 @@
   a11yLinkBtnsToTertiaryBtns?: boolean;
 
   /**
-<<<<<<< HEAD
    * Aria-live inside the 'BreadcrumbComponent' will be toggled based on the active element.
    * This removes the repeated announcement of the page title.
    */
   a11yRepeatedPageTitleFix?: boolean;
-=======
+
+  /**
    * 'NgSelectA11yDirective' will now provide a count of items for each availble option.
    * Including this count in aria-label will help screen readers to provide more context to the user.
    */
@@ -454,7 +454,6 @@
    * Removes duplicated error message from 'CancelOrderComponent'.
    */
   a11yRepeatedCancelOrderError?: boolean;
->>>>>>> f39d554d
 
   /**
    * Mofifies the template of 'AddedToCartDialogComponent' to retain the focus after the cart is updated.
