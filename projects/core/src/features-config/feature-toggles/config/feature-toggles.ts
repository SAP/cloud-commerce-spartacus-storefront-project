--- conflicted
+++ resolved
@@ -419,16 +419,15 @@
   a11yLinkBtnsToTertiaryBtns?: boolean;
 
   /**
-<<<<<<< HEAD
    * Removes duplicated error message from 'CancelOrderComponent'.
    */
   a11yRepeatedCancelOrderError?: boolean;
-=======
+
+  /**
    * Mofifies the template of 'AddedToCartDialogComponent' to retain the focus after the cart is updated.
    * Improves its screen reader readout.
    */
   a11yAddedToCartActiveDialog?: boolean;
->>>>>>> f7d37b74
 
   /**
    * Modifies the 'NgSelectA11yDirective' to improve the sorting dropdown screen reader experience on mobile devices.
@@ -515,11 +514,8 @@
   a11yCxMessageFocus: false,
   a11yLinkBtnsToTertiaryBtns: false,
   a11yDeliveryModeRadiogroup: false,
-<<<<<<< HEAD
   a11yRepeatedCancelOrderError: false,
-=======
   a11yAddedToCartActiveDialog: false,
->>>>>>> f7d37b74
   a11yNgSelectMobileReadout: false,
   occCartNameAndDescriptionInHttpRequestBody: false,
   cmsBottomHeaderSlotUsingFlexStyles: false,
