/*
 * SPDX-FileCopyrightText: 2024 SAP Spartacus team <spartacus-team@sap.com>
 *
 * SPDX-License-Identifier: Apache-2.0
 */

// Let's NOT add here any wildcard property like
//  `[key: string]: boolean | undefined;`
// We want this interface to be STRICT and cause a compilation error when a removed property is used.
// Thanks to that, customers using a property that was recently removed, will know they have to adapt their code.
export interface FeatureTogglesInterface {
  /**
   * In 'CheckoutDeliveryModeComponent' and 'CheckReviewShippingComponent', it displays
   * the new delivery options translation
   */
  showDeliveryOptionsTranslation?: boolean;

  /**
   * In 'ProductListItemComponent' and 'ProductGridItemComponent', it hides the 'Add to cart' button
   * when a product does not have a defined price or its purchasable field is set to false
   */
  shouldHideAddToCartForUnpurchasableProducts?: boolean;

  /**
   * In `FormErrorsComponent` it uses more descriptive validation error messages
   * in all UI form fields existing before v2211.25.
   *
   * 1. The `FormErrorsComponent` uses new i18n keys:
   * `formErrors.labeled.<validatorName>` instead of `formErrors.<validatorName>`,
   * for example `formErrors.labeled.required` instead of `formErrors.required`.
   *
   * 2. The existing usages of `CustomFormValidators.passwordValidator` are replaced with
   * an array of new, more specific validators `CustomFormValidators.passwordValidators`
   * (with the plural `...Validators`)
   */
  formErrorsDescriptiveMessages?: boolean;

  /**
   * In `CheckoutPaymentFormComponent`, use the extracted billing address component instead of embedded billing address form.
   */
  useExtractedBillingAddressComponent?: boolean;

  /**
   * In `DpPaymentCallbackComponent` it shows the billing address form.
   */
  showBillingAddressInDigitalPayments?: boolean;

  /**
   * In `QuoteLinksComponent` it shows the download button.
   * API for this button is available in commerce 2211.16 and above
   */
  showDownloadProposalButton?: boolean;

  /**
   * In `ProductSummaryComponent` it shows the promotions info.
   */
  showPromotionsInPDP?: boolean;

  /**
   * In `ASM` it shows searching customer by order ID.
   */
  showSearchingCustomerByOrderInASM?: boolean;

  /**
   * Some Changes for input of cart Number and text of Customer360View in ASM view
   */
  showStyleChangesInASM?: boolean;

  /**
   * In `SearchBoxComponent` it shows the recent searches.
   */
  recentSearches?: boolean;

  /**
   * In `InvoicesListComponent` it sorts invoices by the date of the invoice itself.
   * Previously the sorting was done by the date of creating an invoice entry.
   */
  pdfInvoicesSortByInvoiceDate?: boolean;

  /**
   * In `CardComponent` it truncates the paragraph text
   * (analogically to the existing truncating of the label).
   */
  storeFrontLibCardParagraphTruncated?: boolean;

  /**
   * When enabled, the batch API is used `ProductCarouselComponent` to load products. It increases the component's performance.
   *
   * _NOTE_: When flag is enabled, custom OCC config for the `productSearch` endpoint has to be adjusted to have an object representation:
   * ```js
   * backend: {
   *    occ: {
   *      endpoints: {
   *         productSearch: {
   *           default: '...',
   *           carousel: '...',
   *           carouselMinimal: '...',
   *         },
   *       },
   *     },
   *   }
   * ```
   */
  useProductCarouselBatchApi?: boolean;

  /**
   * In `ConfiguratorAttributeDropDownComponent`, `ConfiguratorAttributeSingleSelectionImageComponent`
   * and in 'ConfiguratorAttributeMultiSelectionImageComponent' some HTML changes were done
   * to render read-only attribute with images and a long description at the value level accordingly.
   *
   * In `cx-configurator-price`, `cx-configurator-show-more`,`cx-configurator-attribute-drop-down`,
   * `cx-configurator-attribute-selection-image`, `cx-configurator-attribute-single-selection-bundle-dropdown`,
   * `cx-configurator-attribute-type` and `cx-configurator-form-group` some styling changes were done
   * to render read-only attribute with images and a long description at the value level accordingly.
   */
  productConfiguratorAttributeTypesV2?: boolean;

  /**
   * The product configuration UI is completely re-rendered after each UI interaction. This may lead to performance issues for large configuration models,
   * where a lot of attributes (>50) and/or a lot of possible values per attribute (>50) are rendered on the UI.
   *
   * When this feature toggle is activated, only these parts of the UI are re-rendered, that actually changed, significantly (up to factor 10) improving rendering performance for large models.
   *
   * Please note, this will influence how the pricing requests are processed and rendered.
   * Instead of merging the prices into the configuration model, which effectively triggers re-rendering the whole UI-Component tree,
   * the price supplements are kept in a separate subtree of the model, so that attribute components can react independently on pricing changes using the `ConfiguratorDeltaRenderingService`.
   *
   * Hence, it is advised to do full regression testing after activation of this flag and before rolling this out to production.
   */
  productConfiguratorDeltaRendering?: boolean;

  /**
   * Adds asterisks to required form fields in all components existing before v2211.20
   */
  a11yRequiredAsterisks?: boolean;

  /**
   * In `QuantityCounterComponent` the numeric input is no longer made focused
   * after an increment/decrement button is clicked.
   */
  a11yQuantityOrderTabbing?: boolean;

  /**
   * Improves keyboard navigation inside of 'NavigationUIComponent'.
   */
  a11yNavigationUiKeyboardControls?: boolean;

  /**
   * Improves screen reader(VoiceOver, JAWS) narration of menu buttons inside of 'NavigationUIComponent'.
   */
  a11yNavMenuExpandStateReadout?: boolean;

  /**
   * Fixes heading gap present in 'OrderConfirmationItemsComponent' template.
   */
  a11yOrderConfirmationHeadingOrder?: boolean;

  /**
   * Improves accessibility of 'StarRatingComponent' i.e.
   * Provides a clear rating value to screen readers.
   * Includes information on whether it is interactive.
   */
  a11yStarRating?: boolean;

  /**
   * 'ViewComponent' will trigger an assistive message after active view changes.
   */
  a11yViewChangeAssistiveMessage?: boolean;

  /**
   * Refocuses inside of 'ReorderDialogComponent' after its content updates.
   */
  a11yReorderDialog?: boolean;

  /**
   * Element containing the 'PopoverDirective' will be refocused after the popover is closed.
   */
  a11yPopoverFocus?: boolean;

  /**
   * Adds Datepicker label and corrects heading order for 'CheckoutScheduleReplenishmentOrderComponent'.
   */
  a11yScheduleReplenishment?: boolean;

  /**
   * When 'ScrollToTopComponent' is trigged with a keyboard, focus remains on the
   * button and preserves the user's context.
   */
  a11yScrollToTop?: boolean;

  /**
   * Fixes 'cx-saved-cart-list-label' dissapering on 200% zoom in 'SavedCartListComponent'.
   */
  a11ySavedCartsZoom?: boolean;

  /**
   * Stops dropdown options labels from truncating inside 'ProductListComponent'.
   */
  a11ySortingOptionsTruncation?: boolean;

  /**
   * Fixes unnecessarily expanded focus indicator in 'ProductListItemComponent' and 'AddToSavedCartComponent'.
   */
  a11yExpandedFocusIndicator?: boolean;

  /**
   * Fixes 'CheckoutDeliveryModeComponent' losing focus after delivery methods update.
   */
  a11yCheckoutDeliveryFocus?: boolean;

  /**
   * Prevents the focus indicator of 'VisibleFocusDirective' from overflowing on mobile/while zoomed.
   */
  a11yMobileVisibleFocus?: boolean;

  /**
   * Improves screen reader readout of 'BannerComponent' on organization page.
   * The anchor tag will no longer contain unnecessary text that would otherwise be read out.
   */
  a11yOrganizationsBanner?: boolean;

  /**
   * Corrects heading order inside 'ListComponent' template.
   */
  a11yOrganizationListHeadingOrder?: boolean;

  /**
   * Changes 'order days' check list into a fieldset inside of 'CheckoutScheduleReplenishmentOrderComponent'.
   */
  a11yReplenishmentOrderFieldset?: boolean;

  /**
   * Corrects oversized focus indicator from list items inside 'ListComponent'.
   */
  a11yListOversizedFocus?: boolean;

  /**
   * Adjuststs the styles of 'StoreFinderMapComponent' to stop the Google map from overflowing on zoomed/mobile screens.
   * Includes DOM changes to 'StoreFinderStoreDescriptionComponent' improving the screen reader experience.
   */
  a11yStoreFinderOverflow?: boolean;

  /**
   * Corrects heading order inside 'OrderSummaryComponent' template.
   */
  a11yCartSummaryHeadingOrder?: boolean;

  /**
   * Improves focus behaviour of 'SearchBoxComponent'.
   * On mobile, search box will no longer open on focus.
   */
  a11ySearchBoxMobileFocus?: boolean;

  /**
   * Modifies 'FacetComponent' to enable keyboard navigation for facets in the product list page.
   */
  a11yFacetKeyboardNavigation?: boolean;

  /**
   * Allows users to navigate through the list of units using the arrow keys.
   * Enables keyboard controls inside 'ToggleLinkCellComponent' and
   * adjusts 'ListComponent' styles to accomodate.
   */
  a11yUnitsListKeyboardControls?: boolean;

  /**
   * When set to `true`, product titles in `CartItemComponent`, `QuickOrderItemComponent`, `WishListItemComponent`
   * adopt a more link-like style, appearing blue with an underline. This enhances visual cues for clickable elements,
   * providing a more intuitive user experience.
   */
  a11yCartItemsLinksStyles?: boolean;

  /**
   * If enabled, the "Select this address/payment" button
   * will not be displayed in `CheckoutPaymentMethodComponent`
   * and `CheckoutDeliveryAddressComponent` when the address
   * or payment method is already selected.
   */
  a11yHideSelectBtnForSelectedAddrOrPayment?: boolean;

  /**
   * Determines whether the controls in the `CarouselComponent` are focusable and accessible from the keyboard.
   */
  a11yFocusableCarouselControls?: boolean;

  /**
   * In `CmsGuardsService`, it uses the `GuardsComposer` instead of
   * calling its own deprecated method `canActivateGuard()`.
   */
  cmsGuardsServiceUseGuardsComposer?: boolean;

  /**
   * In `CartQuickOrderFormComponent` it stops calling the deprecated method
   * `watchAddEntryFailEvent()`, which listens to the `CartAddEntryFailEvent`.
   *
   * It avoids showing an unnecessary duplicated error message on the failure
   * of adding to the cart.
   */
  cartQuickOrderRemoveListeningToFailEvent?: boolean;

  /**
   * Adds a keyboard accessible zoom button to the `ProductImageZoomViewComponent`.
   */
  a11yKeyboardAccessibleZoom?: boolean;

  /**
   * Sets 'linkable' property in 'CellComponent' to be false by default.
   * Modifies all table configs to acomodate this change.
   * This stops unnecessary anchor tags from being rendered in the table cells.
   */
  a11yOrganizationLinkableCells?: boolean;

  /**
   * Stops the focus indicator from overflowing and being obstructed by other elements.
   * Modifies the 'visible-focus' mixin. Includes style changes for:
   * 'StarRatingComponent', AddToWishListComponent, StarRatingComponent
   */
  a11yVisibleFocusOverflows?: boolean;

  /**
   * When enabled then on mobile(320px) responsive view:
   * 1. `ProductListComponent` - grid view button is aligned correctly
   * 2. `QuickOrderFormComponent` - search combobox options are not truncated
   * 3. `BreadcrumbComponent` - breadcrumb heading is not truncated
   * 4. `CheckoutProgressMobileTopComponent` - checkout step names do not have huge vertical white space
   */
  a11yTruncatedTextForResponsiveView?: boolean;

  /**
   * Modifies getAriaLabel method in 'PaginationComponent' to return a sematic label.
   */
  a11ySemanticPaginationLabel?: boolean;

  /**
   * When using CartItemListComponent as an outlet ([cxOutlet]="CartOutlets.CART_ITEM_LIST"):
   * prevents the form from being recreated when neither the items nor other dependent properties (e.g., readonly) have changed.
   */
  a11yPreventCartItemsFormRedundantRecreation?: boolean;

  /**
   * Prevents screen reader from stopping on invisible elements when being in read mode for `BreadcrumbComponent`, `QuickOrderFormComponent`
   */
  a11yPreventSRFocusOnHiddenElements?: boolean;

  /**
   * In `LoginComponent` the outline of "My Account" link when focused will not cover the user name
   */
  a11yMyAccountLinkOutline?: boolean;

  /**
   * When enabled focus outline on the close button inside `ProductImageZoomDialogComponent`
   * will be fully visible
   */
  a11yCloseProductImageBtnFocus?: boolean;

  /**
   * Improve colour contrast in the demonstration theme Santorini
   * to comply with accessibility standards. On activation, colour
   * assignations for all UI elements will change and previous keyboard
   * focus-ring gets replaced by a new bi-colour focus-ring.
   *
   * Note: If you're not using in your app the `StorefrontComponent`
   *       (`<cx-storefront>`) from Spartacus, then you'll need to also add
   *       the following line to the constructor of your app's root component:
   *
   * ```
   * constructor() {
   *   useFeatureStyles('a11yImproveContrast');
   * }
   * ```
   */
  a11yImproveContrast?: boolean;

  /**
   * Moves input elements of 'NotificationPreferenceComponent' into a fieldset.
   */
  a11yNotificationPreferenceFieldset?: boolean;

  /**
   * Modifies the template of 'WishListComponent'.
   * Empty wishlist notification will be displayed in a paragraph instead of a heading.
   */
  a11yEmptyWishlistHeading?: boolean;

  /**
   * Removes the `tabindex` attribute from the `StorefrontComponent`.
   * This helps to reduce the screen reader bloat.
   */
  a11yScreenReaderBloatFix?: boolean;

  /**
   * When enabled the button-like UI elements will use `<button>` under the hood instead of `<a>`
   * in the following components: `AddedToCartDialogComponent`, `ForgotPasswordComponent`,
   * `LoginRegisterComponent`, `ConfigureProductComponent`, `AnonymousConsentDialogComponent`,
   * `StoreSearchComponent`, `AddToSavedCartComponent`, `PickupOptionsComponent`
   */
  a11yUseButtonsForBtnLinks?: boolean;

  /**
   * `AnonymousConsentDialogComponent` - after consent was given/withdrawn the notification
   * will be displayed
   * `ConsentManagementComponent` - improve stability of notifications announcements by VoiceOver
   * `ConsentManagementFormComponent` - only pronounce the title of the consent by default
   */
  a11yNotificationsOnConsentChange?: boolean;

  /**
   * When enabled disable "Apply" button in promo code component in cart for empty input,
   * disable "Add" button in quick order component when input is empty and remove
   * required validators for both inputs
   */
  a11yDisabledCouponAndQuickOrderActionButtonsInsteadOfRequiredFields?: boolean;

  /**
   * In `FacetListComponent` dialog view focus will be moved to the first facet
   * after single-select facet selection.
   * New "Back To Results" button is added
   */
  a11yFacetsDialogFocusHandling?: boolean;

  /**
   * Enables radio group fieldset for 'CheckoutDeliveryModeComponent' form
   * and further improves its screen reader readout.
   */
  a11yDeliveryModeRadiogroup?: boolean;

  /**
   * Removes 'aria-live' from 'StoreFinderComponent' and adds 'alert' role to child components elements.
   */
  a11yStoreFinderAlerts?: boolean;

  /**
   * Stops the icon inside 'FormErrorsComponent' from being read out by screen readers.
   */
  a11yFormErrorMuteIcon?: boolean;

  /**
   * `MessageComponent` gets focused after a message with an action is rendered.
   */
  a11yCxMessageFocus?: boolean;

  /**
   * Replaces buttons resembling links with tetriary buttons in the following components:
   * `AddToWishListComponent`, `ProductIntroComponent`, `ProductImageZoomTriggerComponent`
   */
  a11yLinkBtnsToTertiaryBtns?: boolean;

  /**
   * Aria-live inside the 'BreadcrumbComponent' will be toggled based on the active element.
   * This removes the repeated announcement of the page title.
   */
  a11yRepeatedPageTitleFix?: boolean;

  /**
   * 'NgSelectA11yDirective' will now provide a count of items for each availble option.
   * Including this count in aria-label will help screen readers to provide more context to the user.
   */
  a11yNgSelectOptionsCount?: boolean;

  /**
   * Removes duplicated error message from 'CancelOrderComponent'.
   */
  a11yRepeatedCancelOrderError?: boolean;

  /**
   * Mofifies the template of 'AddedToCartDialogComponent' to retain the focus after the cart is updated.
   * Improves its screen reader readout.
   */
  a11yAddedToCartActiveDialog?: boolean;

  /**
   * Modifies the 'NgSelectA11yDirective' to improve the sorting dropdown screen reader experience on mobile devices.
   */
  a11yNgSelectMobileReadout?: boolean;

  /**
<<<<<<< HEAD
   * Fixes `aria-controls` attribute in the 'QuickOrderFormComponent' combobox.
   */
  a11yQuickOrderAriaControls?: boolean;
=======
   * Removes the element with `role="status"` attribute from subpage components.
   * The 'Loaded, empty status' message will no longer be present for the screen readers.
   */
  a11yRemoveStatusLoadedRole?: boolean;

  /**
   * Changes modal title elements form divs into headings. Affects modals before version 2211.27.
   */
  a11yDialogsHeading?: boolean;
>>>>>>> 4b49b18a

  /**
   * In OCC cart requests, it puts parameters of a cart name and cart description
   * into a request body, instead of query params.
   * This toggle is used in the following classes: `OccCartAdapter`, `OccSavedCartAdapter`, `SavedCartOccModule`, `CartBaseOccModule`.
   */
  occCartNameAndDescriptionInHttpRequestBody?: boolean;

  /**
   * When enabled, styles for the `cx-bottom-header-slot` class will be applied. These styles are necessary to display
   * customization buttons in the BottomHeaderSlot in SmartEdit.
   */
  cmsBottomHeaderSlotUsingFlexStyles?: boolean;
}

export const defaultFeatureToggles: Required<FeatureTogglesInterface> = {
  showDeliveryOptionsTranslation: false,
  formErrorsDescriptiveMessages: false,
  showSearchingCustomerByOrderInASM: false,
  showStyleChangesInASM: false,
  shouldHideAddToCartForUnpurchasableProducts: false,
  useExtractedBillingAddressComponent: false,
  showBillingAddressInDigitalPayments: false,
  showDownloadProposalButton: false,
  showPromotionsInPDP: false,
  recentSearches: false,
  pdfInvoicesSortByInvoiceDate: false,
  storeFrontLibCardParagraphTruncated: true,
  useProductCarouselBatchApi: false,
  productConfiguratorAttributeTypesV2: false,
  productConfiguratorDeltaRendering: false,
  a11yRequiredAsterisks: false,
  a11yQuantityOrderTabbing: false,
  a11yNavigationUiKeyboardControls: false,
  a11yNavMenuExpandStateReadout: false,
  a11yOrderConfirmationHeadingOrder: false,
  a11yStarRating: false,
  a11yViewChangeAssistiveMessage: false,
  a11yReorderDialog: false,
  a11yPopoverFocus: false,
  a11yScheduleReplenishment: false,
  a11yScrollToTop: false,
  a11ySavedCartsZoom: false,
  a11ySortingOptionsTruncation: false,
  a11yExpandedFocusIndicator: false,
  a11yCheckoutDeliveryFocus: false,
  a11yMobileVisibleFocus: false,
  a11yOrganizationsBanner: false,
  a11yOrganizationListHeadingOrder: false,
  a11yReplenishmentOrderFieldset: false,
  a11yListOversizedFocus: false,
  a11yStoreFinderOverflow: false,
  a11yCartSummaryHeadingOrder: false,
  a11ySearchBoxMobileFocus: false,
  a11yFacetKeyboardNavigation: false,
  a11yUnitsListKeyboardControls: false,
  a11yCartItemsLinksStyles: false,
  a11yHideSelectBtnForSelectedAddrOrPayment: false,
  a11yFocusableCarouselControls: false,
  cmsGuardsServiceUseGuardsComposer: false,
  cartQuickOrderRemoveListeningToFailEvent: false,
  a11yKeyboardAccessibleZoom: false,
  a11yOrganizationLinkableCells: false,
  a11yVisibleFocusOverflows: false,
  a11yTruncatedTextForResponsiveView: false,
  a11ySemanticPaginationLabel: false,
  a11yPreventCartItemsFormRedundantRecreation: false,
  a11yPreventSRFocusOnHiddenElements: false,
  a11yMyAccountLinkOutline: false,
  a11yCloseProductImageBtnFocus: false,
  a11yNotificationPreferenceFieldset: false,
  a11yImproveContrast: false,
  a11yEmptyWishlistHeading: false,
  a11yScreenReaderBloatFix: false,
  a11yUseButtonsForBtnLinks: false,
  a11yNotificationsOnConsentChange: false,
  a11yDisabledCouponAndQuickOrderActionButtonsInsteadOfRequiredFields: false,
  a11yFacetsDialogFocusHandling: false,
  a11yStoreFinderAlerts: false,
  a11yFormErrorMuteIcon: false,
  a11yCxMessageFocus: false,
  a11yLinkBtnsToTertiaryBtns: false,
  a11yRepeatedPageTitleFix: false,
  a11yDeliveryModeRadiogroup: false,
  a11yNgSelectOptionsCount: false,
  a11yRepeatedCancelOrderError: false,
  a11yAddedToCartActiveDialog: false,
  a11yNgSelectMobileReadout: false,
<<<<<<< HEAD
  a11yQuickOrderAriaControls: false,
=======
  a11yRemoveStatusLoadedRole: false,
  a11yDialogsHeading: false,
>>>>>>> 4b49b18a
  occCartNameAndDescriptionInHttpRequestBody: false,
  cmsBottomHeaderSlotUsingFlexStyles: false,
};<|MERGE_RESOLUTION|>--- conflicted
+++ resolved
@@ -474,11 +474,11 @@
   a11yNgSelectMobileReadout?: boolean;
 
   /**
-<<<<<<< HEAD
    * Fixes `aria-controls` attribute in the 'QuickOrderFormComponent' combobox.
    */
   a11yQuickOrderAriaControls?: boolean;
-=======
+
+  /**
    * Removes the element with `role="status"` attribute from subpage components.
    * The 'Loaded, empty status' message will no longer be present for the screen readers.
    */
@@ -488,7 +488,6 @@
    * Changes modal title elements form divs into headings. Affects modals before version 2211.27.
    */
   a11yDialogsHeading?: boolean;
->>>>>>> 4b49b18a
 
   /**
    * In OCC cart requests, it puts parameters of a cart name and cart description
@@ -577,12 +576,9 @@
   a11yRepeatedCancelOrderError: false,
   a11yAddedToCartActiveDialog: false,
   a11yNgSelectMobileReadout: false,
-<<<<<<< HEAD
   a11yQuickOrderAriaControls: false,
-=======
   a11yRemoveStatusLoadedRole: false,
   a11yDialogsHeading: false,
->>>>>>> 4b49b18a
   occCartNameAndDescriptionInHttpRequestBody: false,
   cmsBottomHeaderSlotUsingFlexStyles: false,
 };