/*
 * SPDX-FileCopyrightText: 2024 SAP Spartacus team <spartacus-team@sap.com>
 *
 * SPDX-License-Identifier: Apache-2.0
 */

// Let's NOT add here any wildcard property like
//  `[key: string]: boolean | undefined;`
// We want this interface to be STRICT and cause a compilation error when a removed property is used.
// Thanks to that, customers using a property that was recently removed, will know they have to adapt their code.
export interface FeatureTogglesInterface {
  /**
   * In 'CheckoutDeliveryModeComponent' and 'CheckReviewShippingComponent', it displays
   * the new delivery options translation
   */
  showDeliveryOptionsTranslation?: boolean;

  /**
   * In 'ProductListItemComponent' and 'ProductGridItemComponent', it hides the 'Add to cart' button
   * when a product does not have a defined price or its purchasable field is set to false
   */
  shouldHideAddToCartForUnpurchasableProducts?: boolean;

  /**
   * In `FormErrorsComponent` it uses more descriptive validation error messages
   * in all UI form fields existing before v2211.25.
   *
   * 1. The `FormErrorsComponent` uses new i18n keys:
   * `formErrors.labeled.<validatorName>` instead of `formErrors.<validatorName>`,
   * for example `formErrors.labeled.required` instead of `formErrors.required`.
   *
   * 2. The existing usages of `CustomFormValidators.passwordValidator` are replaced with
   * an array of new, more specific validators `CustomFormValidators.passwordValidators`
   * (with the plural `...Validators`)
   */
  formErrorsDescriptiveMessages?: boolean;

  /**
   * In `CheckoutPaymentFormComponent`, use the extracted billing address component instead of embedded billing address form.
   */
  useExtractedBillingAddressComponent?: boolean;

  /**
   * In `DpPaymentCallbackComponent` it shows the billing address form.
   */
  showBillingAddressInDigitalPayments?: boolean;

  /**
   * In `QuoteLinksComponent` it shows the download button.
   * API for this button is available in commerce 2211.16 and above
   */
  showDownloadProposalButton?: boolean;

  /**
   * In `ProductSummaryComponent` it shows the promotions info.
   */
  showPromotionsInPDP?: boolean;

  /**
   * In `ASM` it shows searching customer by order ID.
   */
  showSearchingCustomerByOrderInASM?: boolean;

  /**
   * New REDESIGNED search-box component
   */
  searchBoxV2?: boolean;

  /**
   * Some Changes for input of cart Number and text of Customer360View in ASM view
   */
  showStyleChangesInASM?: boolean;

  /**
   * In `SearchBoxComponent` it shows the recent searches.
   */
  recentSearches?: boolean;

  /**
   * In `SearchBoxComponent` it shows the trending searches.
   */
  trendingSearches?: boolean;

  /**
   * In `InvoicesListComponent` it sorts invoices by the date of the invoice itself.
   * Previously the sorting was done by the date of creating an invoice entry.
   */
  pdfInvoicesSortByInvoiceDate?: boolean;

  /**
   * In `CardComponent` it truncates the paragraph text
   * (analogically to the existing truncating of the label).
   */
  storeFrontLibCardParagraphTruncated?: boolean;

  /**
   * When enabled, the batch API is used `ProductCarouselComponent` to load products. It increases the component's performance.
   *
   * _NOTE_: When flag is enabled, custom OCC config for the `productSearch` endpoint has to be adjusted to have an object representation:
   * ```js
   * backend: {
   *    occ: {
   *      endpoints: {
   *         productSearch: {
   *           default: '...',
   *           carousel: '...',
   *           carouselMinimal: '...',
   *         },
   *       },
   *     },
   *   }
   * ```
   */
  useProductCarouselBatchApi?: boolean;

  /**
   * In `ConfiguratorAttributeDropDownComponent`, `ConfiguratorAttributeSingleSelectionImageComponent`
   * and in 'ConfiguratorAttributeMultiSelectionImageComponent' some HTML changes were done
   * to render read-only attribute with images and a long description at the value level accordingly.
   *
   * In `cx-configurator-price`, `cx-configurator-show-more`,`cx-configurator-attribute-drop-down`,
   * `cx-configurator-attribute-selection-image`, `cx-configurator-attribute-single-selection-bundle-dropdown`,
   * `cx-configurator-attribute-type` and `cx-configurator-form-group` some styling changes were done
   * to render read-only attribute with images and a long description at the value level accordingly.
   */
  productConfiguratorAttributeTypesV2?: boolean;

  /**
   * In a server environment (SSR or Prerendering) it propagates all errors caught in Angular app
   * (in the Angular's `ErrorHandler` class) to the server layer.
   *
   * In SSR, such a propagation allows the server layer (e.g. ExpressJS) for handling those errors,
   * e.g. sending a proper Error Page in response to the client,
   * instead of a rendered HTML that is possibly malformed due to the occurred error.
   */
  propagateErrorsToServer?: boolean;

  /**
   * In SSR, the following errors will be printed to logs (and additionally can also
   * be forwarded to ExpressJS if only the other feature toggle `propagateErrorsToServer` is enabled):
   *
   * 1. any outgoing HTTP request error (4xx-5xx status)
   * 2. any NgRx action with the `error` property
   */
  ssrStrictErrorHandlingForHttpAndNgrx?: boolean;

  /**
   * The product configuration UI is completely re-rendered after each UI interaction. This may lead to performance issues for large configuration models,
   * where a lot of attributes (>50) and/or a lot of possible values per attribute (>50) are rendered on the UI.
   *
   * When this feature toggle is activated, only these parts of the UI are re-rendered, that actually changed, significantly (up to factor 10) improving rendering performance for large models.
   *
   * Please note, this will influence how the pricing requests are processed and rendered.
   * Instead of merging the prices into the configuration model, which effectively triggers re-rendering the whole UI-Component tree,
   * the price supplements are kept in a separate subtree of the model, so that attribute components can react independently on pricing changes using the `ConfiguratorDeltaRenderingService`.
   *
   * Hence, it is advised to do full regression testing after activation of this flag and before rolling this out to production.
   */
  productConfiguratorDeltaRendering?: boolean;

  /**
   * Adds asterisks to required form fields in all components existing before v2211.20
   */
  a11yRequiredAsterisks?: boolean;

  /**
   * In `QuantityCounterComponent` the numeric input is no longer made focused
   * after an increment/decrement button is clicked.
   */
  a11yQuantityOrderTabbing?: boolean;

  /**
   * Improves keyboard navigation inside of 'NavigationUIComponent'.
   */
  a11yNavigationUiKeyboardControls?: boolean;

  /**
   * Improves screen reader(VoiceOver, JAWS) narration of menu buttons inside of 'NavigationUIComponent'.
   */
  a11yNavMenuExpandStateReadout?: boolean;

  /**
   * Fixes heading gap present in 'OrderConfirmationItemsComponent' template.
   */
  a11yOrderConfirmationHeadingOrder?: boolean;

  /**
   * Improves accessibility of 'StarRatingComponent' i.e.
   * Provides a clear rating value to screen readers.
   * Includes information on whether it is interactive.
   */
  a11yStarRating?: boolean;

  /**
   * 'ViewComponent' will trigger an assistive message after active view changes.
   */
  a11yViewChangeAssistiveMessage?: boolean;

  /**
   * Refocuses inside of 'ReorderDialogComponent' after its content updates.
   */
  a11yReorderDialog?: boolean;

  /**
   * Element containing the 'PopoverDirective' will be refocused after the popover is closed.
   */
  a11yPopoverFocus?: boolean;

  /**
   * Adds Datepicker label and corrects heading order for 'CheckoutScheduleReplenishmentOrderComponent'.
   */
  a11yScheduleReplenishment?: boolean;

  /**
   * When 'ScrollToTopComponent' is trigged with a keyboard, focus remains on the
   * button and preserves the user's context.
   */
  a11yScrollToTop?: boolean;

  /**
   * Fixes 'cx-saved-cart-list-label' dissapering on 200% zoom in 'SavedCartListComponent'.
   */
  a11ySavedCartsZoom?: boolean;

  /**
   * Stops dropdown options labels from truncating inside 'ProductListComponent'.
   */
  a11ySortingOptionsTruncation?: boolean;

  /**
   * Fixes unnecessarily expanded focus indicator in 'ProductListItemComponent' and 'AddToSavedCartComponent'.
   */
  a11yExpandedFocusIndicator?: boolean;

  /**
   * Fixes 'CheckoutDeliveryModeComponent' losing focus after delivery methods update.
   */
  a11yCheckoutDeliveryFocus?: boolean;

  /**
   * Prevents the focus indicator of 'VisibleFocusDirective' from overflowing on mobile/while zoomed.
   */
  a11yMobileVisibleFocus?: boolean;

  /**
   * Improves screen reader readout of 'BannerComponent' on organization page.
   * The anchor tag will no longer contain unnecessary text that would otherwise be read out.
   */
  a11yOrganizationsBanner?: boolean;

  /**
   * Corrects heading order inside 'ListComponent' template.
   */
  a11yOrganizationListHeadingOrder?: boolean;

  /**
   * In `ImportToNewSavedCartFormComponent`,`ImportEntriesFormComponent` after selecting a file
   * confirmation message is displayed and read out
   */
  a11yCartImportConfirmationMessage?: boolean;

  /**
   * Changes 'order days' check list into a fieldset inside of 'CheckoutScheduleReplenishmentOrderComponent'.
   */
  a11yReplenishmentOrderFieldset?: boolean;

  /**
   * Corrects oversized focus indicator from list items inside 'ListComponent'.
   */
  a11yListOversizedFocus?: boolean;

  /**
   * Adjuststs the styles of 'StoreFinderMapComponent' to stop the Google map from overflowing on zoomed/mobile screens.
   * Includes DOM changes to 'StoreFinderStoreDescriptionComponent' improving the screen reader experience.
   */
  a11yStoreFinderOverflow?: boolean;

  /**
   * Corrects heading order inside 'OrderSummaryComponent' template.
   */
  a11yCartSummaryHeadingOrder?: boolean;

  /**
   * Improves focus behaviour of 'SearchBoxComponent'.
   * On mobile, search box will no longer open on focus.
   */
  a11ySearchBoxMobileFocus?: boolean;

  /**
   * Modifies 'FacetComponent' to enable keyboard navigation for facets in the product list page.
   */
  a11yFacetKeyboardNavigation?: boolean;

  /**
   * Allows users to navigate through the list of units using the arrow keys.
   * Enables keyboard controls inside 'ToggleLinkCellComponent' and
   * adjusts 'ListComponent' styles to accomodate.
   */
  a11yUnitsListKeyboardControls?: boolean;

  /**
   * When set to `true`, product titles in `CartItemComponent`, `QuickOrderItemComponent`, `WishListItemComponent`
   * adopt a more link-like style, appearing blue with an underline. This enhances visual cues for clickable elements,
   * providing a more intuitive user experience.
   */
  a11yCartItemsLinksStyles?: boolean;

  /**
   * If enabled, the "Select this address/payment" button
   * will not be displayed in `CheckoutPaymentMethodComponent`
   * and `CheckoutDeliveryAddressComponent` when the address
   * or payment method is already selected.
   */
  a11yHideSelectBtnForSelectedAddrOrPayment?: boolean;

  /**
   * Determines whether the controls in the `CarouselComponent` are focusable and accessible from the keyboard.
   */
  a11yFocusableCarouselControls?: boolean;

  /**
   * In `CmsGuardsService`, it uses the `GuardsComposer` instead of
   * calling its own deprecated method `canActivateGuard()`.
   */
  cmsGuardsServiceUseGuardsComposer?: boolean;

  /**
   * In `CartQuickOrderFormComponent` it stops calling the deprecated method
   * `watchAddEntryFailEvent()`, which listens to the `CartAddEntryFailEvent`.
   *
   * It avoids showing an unnecessary duplicated error message on the failure
   * of adding to the cart.
   */
  cartQuickOrderRemoveListeningToFailEvent?: boolean;

  /**
   * Adds a keyboard accessible zoom button to the `ProductImageZoomViewComponent`.
   */
  a11yKeyboardAccessibleZoom?: boolean;

  /**
   * Sets 'linkable' property in 'CellComponent' to be false by default.
   * Modifies all table configs to acomodate this change.
   * This stops unnecessary anchor tags from being rendered in the table cells.
   */
  a11yOrganizationLinkableCells?: boolean;

  /**
   * Stops the focus indicator from overflowing and being obstructed by other elements.
   * Modifies the 'visible-focus' mixin. Includes style changes for:
   * 'StarRatingComponent', AddToWishListComponent, StarRatingComponent
   */
  a11yVisibleFocusOverflows?: boolean;

  /**
   * When enabled then on mobile(320px) responsive view:
   * 1. `ProductListComponent` - grid view button is aligned correctly
   * 2. `QuickOrderFormComponent` - search combobox options are not truncated
   * 3. `BreadcrumbComponent` - breadcrumb heading is not truncated
   * 4. `CheckoutProgressMobileTopComponent` - checkout step names do not have huge vertical white space
   */
  a11yTruncatedTextForResponsiveView?: boolean;

  /**
   * Modifies getAriaLabel method in 'PaginationComponent' to return a sematic label.
   */
  a11ySemanticPaginationLabel?: boolean;

  /**
   * When using CartItemListComponent as an outlet ([cxOutlet]="CartOutlets.CART_ITEM_LIST"):
   * prevents the form from being recreated when neither the items nor other dependent properties (e.g., readonly) have changed.
   */
  a11yPreventCartItemsFormRedundantRecreation?: boolean;

  /**
   * Prevents screen reader from stopping on invisible elements when being in read mode for `BreadcrumbComponent`, `QuickOrderFormComponent`
   */
  a11yPreventSRFocusOnHiddenElements?: boolean;

  /**
   * In `LoginComponent` the outline of "My Account" link when focused will not cover the user name
   */
  a11yMyAccountLinkOutline?: boolean;

  /**
   * When enabled focus outline on the close button inside `ProductImageZoomDialogComponent`
   * will be fully visible
   */
  a11yCloseProductImageBtnFocus?: boolean;

  /**
   * Improve colour contrast in the demonstration theme Santorini
   * to comply with accessibility standards. On activation, colour
   * assignations for all UI elements will change and previous keyboard
   * focus-ring gets replaced by a new bi-colour focus-ring.
   *
   * Note: If you're not using in your app the `StorefrontComponent`
   *       (`<cx-storefront>`) from Spartacus, then you'll need to also add
   *       the following line to the constructor of your app's root component:
   *
   * ```
   * constructor() {
   *   useFeatureStyles('a11yImproveContrast');
   * }
   * ```
   */
  a11yImproveContrast?: boolean;

  /**
   * Moves input elements of 'NotificationPreferenceComponent' into a fieldset.
   */
  a11yNotificationPreferenceFieldset?: boolean;

  /**
   * Modifies the template of 'WishListComponent'.
   * Empty wishlist notification will be displayed in a paragraph instead of a heading.
   */
  a11yEmptyWishlistHeading?: boolean;

  /**
   * Removes the `tabindex` attribute from the `StorefrontComponent`.
   * This helps to reduce the screen reader bloat.
   */
  a11yScreenReaderBloatFix?: boolean;

  /**
   * When enabled the button-like UI elements will use `<button>` under the hood instead of `<a>`
   * in the following components: `AddedToCartDialogComponent`, `ForgotPasswordComponent`,
   * `LoginRegisterComponent`, `ConfigureProductComponent`, `AnonymousConsentDialogComponent`,
   * `StoreSearchComponent`, `AddToSavedCartComponent`, `PickupOptionsComponent`
   */
  a11yUseButtonsForBtnLinks?: boolean;

  /**
   * `ProductImageZoomProductImagesComponent`, `ProductImageZoomThumbnailsComponent` - enable
   * arrow keys navigation for the carousel
   */
  a11yCarouselArrowKeysNavigation?: boolean;

  /**
   * `AnonymousConsentDialogComponent` - after consent was given/withdrawn the notification
   * will be displayed
   * `ConsentManagementComponent` - improve stability of notifications announcements by VoiceOver
   * `ConsentManagementFormComponent` - only pronounce the title of the consent by default
   */
  a11yNotificationsOnConsentChange?: boolean;

  /**
   * When enabled disable "Apply" button in promo code component in cart for empty input,
   * disable "Add" button in quick order component when input is empty and remove
   * required validators for both inputs
   */
  a11yDisabledCouponAndQuickOrderActionButtonsInsteadOfRequiredFields?: boolean;

  /**
   * In `FacetListComponent` dialog view focus will be moved to the first facet
   * after single-select facet selection.
   * New "Back To Results" button is added
   */
  a11yFacetsDialogFocusHandling?: boolean;

  /**
   * Enables radio group fieldset for 'CheckoutDeliveryModeComponent' form
   * and further improves its screen reader readout.
   */
  a11yDeliveryModeRadiogroup?: boolean;

  /**
   * Removes 'aria-live' from 'StoreFinderComponent' and adds 'alert' role to child components elements.
   */
  a11yStoreFinderAlerts?: boolean;

  /**
   * Stops the icon inside 'FormErrorsComponent' from being read out by screen readers.
   */
  a11yFormErrorMuteIcon?: boolean;

  /**
   * `MessageComponent` gets focused after a message with an action is rendered.
   */
  a11yCxMessageFocus?: boolean;

  /**
   * Replaces buttons resembling links with tetriary buttons in the following components:
   * `AddToWishListComponent`, `ProductIntroComponent`, `ProductImageZoomTriggerComponent`
   */
  a11yLinkBtnsToTertiaryBtns?: boolean;

  /**
   * Aria-live inside the 'BreadcrumbComponent' will be toggled based on the active element.
   * This removes the repeated announcement of the page title.
   */
  a11yRepeatedPageTitleFix?: boolean;

  /**
   * 'NgSelectA11yDirective' will now provide a count of items for each availble option.
   * Including this count in aria-label will help screen readers to provide more context to the user.
   */
  a11yNgSelectOptionsCount?: boolean;

  /**
   * Removes duplicated error message from 'CancelOrderComponent'.
   */
  a11yRepeatedCancelOrderError?: boolean;

  /**
   * Mofifies the template of 'AddedToCartDialogComponent' to retain the focus after the cart is updated.
   * Improves its screen reader readout.
   */
  a11yAddedToCartActiveDialog?: boolean;

  /**
   * Modifies the 'NgSelectA11yDirective' to improve the sorting dropdown screen reader experience on mobile devices.
   */
  a11yNgSelectMobileReadout?: boolean;

  /**
   * Fixes `aria-controls` attribute in the 'QuickOrderFormComponent' combobox.
   */
  a11yQuickOrderAriaControls?: boolean;

  /**
   * Removes the element with `role="status"` attribute from subpage components.
   * The 'Loaded, empty status' message will no longer be present for the screen readers.
   */
  a11yRemoveStatusLoadedRole?: boolean;

  /**
   * Changes modal title elements form divs into headings. Affects modals before version 2211.27.
   */
  a11yDialogsHeading?: boolean;

  /**
   * In OCC cart requests, it puts parameters of a cart name and cart description
   * into a request body, instead of query params.
   * This toggle is used in the following classes: `OccCartAdapter`, `OccSavedCartAdapter`, `SavedCartOccModule`, `CartBaseOccModule`.
   */
  occCartNameAndDescriptionInHttpRequestBody?: boolean;

  /**
   * When enabled, styles for the `cx-bottom-header-slot` class will be applied. These styles are necessary to display
   * customization buttons in the BottomHeaderSlot in SmartEdit.
   */
  cmsBottomHeaderSlotUsingFlexStyles?: boolean;

  /**
   * 1. It uses the new `SiteThemeService` as the source of truth for the "site theme" value
   * (this value can change over time, e.g. when selecting new value in the new `SiteThemeSwitcherComponent`).
   * Previously the "site theme" could be set only on the page start (via the static config `config.context.theme` or via CMS, when using the feature of the "automatic site-context configuration").
   * 2. Now, when no custom theme is selected, the default theme value is an empty string `''`,
   * unless you configure it differently via the global config `config.context.theme` (or via CMS).
   * Previously, there the non-defined theme had a value `undefined`.
   */
  useSiteThemeService?: boolean;
}

export const defaultFeatureToggles: Required<FeatureTogglesInterface> = {
  showDeliveryOptionsTranslation: false,
  formErrorsDescriptiveMessages: false,
  showSearchingCustomerByOrderInASM: false,
  showStyleChangesInASM: false,
  shouldHideAddToCartForUnpurchasableProducts: false,
  useExtractedBillingAddressComponent: false,
  showBillingAddressInDigitalPayments: false,
  showDownloadProposalButton: false,
  showPromotionsInPDP: true,
  recentSearches: true,
<<<<<<< HEAD
  searchBoxV2: false,
=======
  trendingSearches: false,
>>>>>>> 3f7fbf7a
  pdfInvoicesSortByInvoiceDate: false,
  storeFrontLibCardParagraphTruncated: true,
  useProductCarouselBatchApi: false,
  productConfiguratorAttributeTypesV2: true,
  propagateErrorsToServer: false,
  ssrStrictErrorHandlingForHttpAndNgrx: false,
  productConfiguratorDeltaRendering: false,
  a11yRequiredAsterisks: false,
  a11yQuantityOrderTabbing: false,
  a11yNavigationUiKeyboardControls: false,
  a11yNavMenuExpandStateReadout: false,
  a11yOrderConfirmationHeadingOrder: false,
  a11yStarRating: false,
  a11yViewChangeAssistiveMessage: false,
  a11yReorderDialog: false,
  a11yPopoverFocus: false,
  a11yScheduleReplenishment: false,
  a11yScrollToTop: false,
  a11ySavedCartsZoom: false,
  a11ySortingOptionsTruncation: false,
  a11yExpandedFocusIndicator: false,
  a11yCheckoutDeliveryFocus: false,
  a11yMobileVisibleFocus: false,
  a11yOrganizationsBanner: false,
  a11yOrganizationListHeadingOrder: false,
  a11yCartImportConfirmationMessage: false,
  a11yReplenishmentOrderFieldset: false,
  a11yListOversizedFocus: false,
  a11yStoreFinderOverflow: false,
  a11yCartSummaryHeadingOrder: false,
  a11ySearchBoxMobileFocus: false,
  a11yFacetKeyboardNavigation: false,
  a11yUnitsListKeyboardControls: false,
  a11yCartItemsLinksStyles: false,
  a11yHideSelectBtnForSelectedAddrOrPayment: false,
  a11yFocusableCarouselControls: false,
  cmsGuardsServiceUseGuardsComposer: false,
  cartQuickOrderRemoveListeningToFailEvent: false,
  a11yKeyboardAccessibleZoom: false,
  a11yOrganizationLinkableCells: false,
  a11yVisibleFocusOverflows: false,
  a11yTruncatedTextForResponsiveView: false,
  a11ySemanticPaginationLabel: false,
  a11yPreventCartItemsFormRedundantRecreation: false,
  a11yPreventSRFocusOnHiddenElements: false,
  a11yMyAccountLinkOutline: false,
  a11yCloseProductImageBtnFocus: false,
  a11yNotificationPreferenceFieldset: false,
  a11yImproveContrast: false,
  a11yEmptyWishlistHeading: false,
  a11yScreenReaderBloatFix: false,
  a11yUseButtonsForBtnLinks: false,
  a11yCarouselArrowKeysNavigation: false,
  a11yNotificationsOnConsentChange: false,
  a11yDisabledCouponAndQuickOrderActionButtonsInsteadOfRequiredFields: false,
  a11yFacetsDialogFocusHandling: false,
  a11yStoreFinderAlerts: false,
  a11yFormErrorMuteIcon: false,
  a11yCxMessageFocus: false,
  a11yLinkBtnsToTertiaryBtns: false,
  a11yRepeatedPageTitleFix: false,
  a11yDeliveryModeRadiogroup: false,
  a11yNgSelectOptionsCount: false,
  a11yRepeatedCancelOrderError: false,
  a11yAddedToCartActiveDialog: false,
  a11yNgSelectMobileReadout: false,
  a11yQuickOrderAriaControls: false,
  a11yRemoveStatusLoadedRole: false,
  a11yDialogsHeading: false,
  occCartNameAndDescriptionInHttpRequestBody: false,
  cmsBottomHeaderSlotUsingFlexStyles: false,
  useSiteThemeService: false,
};<|MERGE_RESOLUTION|>--- conflicted
+++ resolved
@@ -564,12 +564,9 @@
   showBillingAddressInDigitalPayments: false,
   showDownloadProposalButton: false,
   showPromotionsInPDP: true,
+  searchBoxV2: false,
   recentSearches: true,
-<<<<<<< HEAD
-  searchBoxV2: false,
-=======
   trendingSearches: false,
->>>>>>> 3f7fbf7a
   pdfInvoicesSortByInvoiceDate: false,
   storeFrontLibCardParagraphTruncated: true,
   useProductCarouselBatchApi: false,
