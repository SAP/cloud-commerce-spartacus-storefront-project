/*
 * SPDX-FileCopyrightText: 2024 SAP Spartacus team <spartacus-team@sap.com>
 *
 * SPDX-License-Identifier: Apache-2.0
 */

// Let's NOT add here any wildcard property like
//  `[key: string]: boolean | undefined;`
// We want this interface to be STRICT and cause a compilation error when a removed property is used.
// Thanks to that, customers using a property that was recently removed, will know they have to adapt their code.
export interface FeatureTogglesInterface {
  /**
   * In `ProductSummaryComponent` it shows the promotions info.
   */
  showPromotionsInPDP?: boolean;

  /**
   * In `SearchBoxComponent` it shows the recent searches.
   */
  recentSearches?: boolean;

  /**
   * In `InvoicesListComponent` it sorts invoices by the date of the invoice itself.
   * Previously the sorting was done by the date of creating an invoice entry.
   */
  pdfInvoicesSortByInvoiceDate?: boolean;

  /**
   * In `CardComponent` it truncates the paragraph text
   * (analogically to the existing truncating of the label).
   */
  storeFrontLibCardParagraphTruncated?: boolean;

  /**
   * In `ConfiguratorAttributeDropDownComponent`, `ConfiguratorAttributeSingleSelectionImageComponent`
   * and in 'ConfiguratorAttributeMultiSelectionImageComponent' some HTML changes were done
   * to render read-only attribute with images and a long description at the value level accordingly.
   *
   * In `cx-configurator-price`, `cx-configurator-show-more`,`cx-configurator-attribute-drop-down`,
   * `cx-configurator-attribute-selection-image`, `cx-configurator-attribute-single-selection-bundle-dropdown`,
   * `cx-configurator-attribute-type` and `cx-configurator-form-group` some styling changes were done
   * to render read-only attribute with images and a long description at the value level accordingly.
   */
  productConfiguratorAttributeTypesV2?: boolean;

  /**
   * The addedToCart dialog is driven by 'CartAddEntrySuccessEvent'. Previously it was driven
   * by 'CartUiEventAddToCart' event. Code changes affect 'AddedToCartDialogEventListener'
   */
  adddedToCartDialogDrivenBySuccessEvent?: boolean;

  /**
   * Adds asterisks to required form fields in all components existing before v2211.20
   */
  a11yRequiredAsterisks?: boolean;

  /**
   * In `QuantityCounterComponent` the numeric input is no longer made focused
   * after an increment/decrement button is clicked.
   */
  a11yQuantityOrderTabbing?: boolean;

  /**
   * Improves keyboard navigation inside of 'NavigationUIComponent'.
   */
  a11yNavigationUiKeyboardControls?: boolean;

  /**
   * Fixes heading gap present in 'OrderConfirmationItemsComponent' template.
   */
  a11yOrderConfirmationHeadingOrder?: boolean;

  /**
   * Improves accessibility of 'StarRatingComponent' i.e.
   * Provides a clear rating value to screen readers.
   * Includes information on whether it is interactive.
   */
  a11yStarRating?: boolean;

  /**
   * 'ViewComponent' will trigger an assistive message after active view changes.
   */
  a11yViewChangeAssistiveMessage?: boolean;

  /**
   * Refocuses inside of 'ReorderDialogComponent' after its content updates.
   */
  a11yReorderDialog?: boolean;

  /**
   * Element containing the 'PopoverDirective' will be refocused after the popover is closed.
   */
  a11yPopoverFocus?: boolean;

  /**
   * Adds Datepicker label and corrects heading order for 'CheckoutScheduleReplenishmentOrderComponent'.
   */
  a11yScheduleReplenishment?: boolean;

  /**
   * When 'ScrollToTopComponent' is trigged with a keyboard, focus remains on the
   * button and preserves the user's context.
   */
  a11yScrollToTop?: boolean;

  /**
   * Fixes 'cx-saved-cart-list-label' dissapering on 200% zoom in 'SavedCartListComponent'.
   */
  a11ySavedCartsZoom?: boolean;

  /**
   * Stops dropdown options labels from truncating inside 'ProductListComponent'.
   */
  a11ySortingOptionsTruncation?: boolean;

  /**
   * Fixes unnecessarily expanded focus indicator in 'ProductListItemComponent' and 'AddToSavedCartComponent'.
   */
  a11yExpandedFocusIndicator?: boolean;

  /**
   * Fixes 'CheckoutDeliveryModeComponent' losing focus after delivery methods update.
   */
  a11yCheckoutDeliveryFocus?: boolean;

  /**
   * Prevents the focus indicator of 'VisibleFocusDirective' from overflowing on mobile/while zoomed.
   */
  a11yMobileVisibleFocus?: boolean;

  /**
   * Improves screen reader readout of 'BannerComponent' on organization page.
   * The anchor tag will no longer contain unnecessary text that would otherwise be read out.
   */
  a11yOrganizationsBanner?: boolean;

  /**
   * Corrects heading order inside 'ListComponent' template.
   */
  a11yOrganizationListHeadingOrder?: boolean;

  /**
   * Changes 'order days' check list into a fieldset inside of 'CheckoutScheduleReplenishmentOrderComponent'.
   */
  a11yReplenishmentOrderFieldset?: boolean;

  /**
   * Corrects oversized focus indicator from list items inside 'ListComponent'.
   */
  a11yListOversizedFocus?: boolean;

  /**
   * Adjuststs the styles of 'StoreFinderMapComponent' to stop the Google map from overflowing on zoomed/mobile screens.
   */
  a11yStoreFinderOverflow?: boolean;

  /**
   * Corrects heading order inside 'OrderSummaryComponent' template.
   */
  a11yCartSummaryHeadingOrder?: boolean;

  /**
   * Allows users to navigate through the list of units using the arrow keys.
   * Enables keyboard controls inside 'ToggleLinkCellComponent' and
   * adjusts 'ListComponent' styles to accomodate.
   */
  a11yUnitsListKeyboardControls?: boolean;

  /**
   * When set to `true`, product titles in `CartItemComponent`, `QuickOrderItemComponent`, `WishListItemComponent`
   * adopt a more link-like style, appearing blue with an underline. This enhances visual cues for clickable elements,
   * providing a more intuitive user experience.
   */
  a11yCartItemsLinksStyles?: boolean;

  /**
<<<<<<< HEAD
   * If enabled, the "Select this address/payment" button
   * will not be displayed in `CheckoutPaymentMethodComponent`
   * and `CheckoutDeliveryAddressComponent` when the address
   * or payment method is already selected.
   */
  a11yHideSelectBtnForSelectedAddrOrPayment?: boolean;
=======
   * Determines whether the controls in the `CarouselComponent` are focusable and accessible from the keyboard.
   */
  a11yFocusableCarouselControls?: boolean;

  /**
   * In `CartQuickOrderFormComponent` it stops calling the deprecated method
   * `watchAddEntryFailEvent()`, which listens to the `CartAddEntryFailEvent`.
   *
   * It avoids showing an unnecessary duplicated error message on the failure
   * of adding to the cart.
   */
  cartQuickOrderRemoveListeningToFailEvent?: boolean;
>>>>>>> 2e492651
}

export const defaultFeatureToggles: Required<FeatureTogglesInterface> = {
  showPromotionsInPDP: false,
  recentSearches: false,
  pdfInvoicesSortByInvoiceDate: false,
  storeFrontLibCardParagraphTruncated: false,
  productConfiguratorAttributeTypesV2: false,
  adddedToCartDialogDrivenBySuccessEvent: false,
  a11yRequiredAsterisks: false,
  a11yQuantityOrderTabbing: false,
  a11yNavigationUiKeyboardControls: false,
  a11yOrderConfirmationHeadingOrder: false,
  a11yStarRating: false,
  a11yViewChangeAssistiveMessage: false,
  a11yReorderDialog: false,
  a11yPopoverFocus: false,
  a11yScheduleReplenishment: false,
  a11yScrollToTop: false,
  a11ySavedCartsZoom: false,
  a11ySortingOptionsTruncation: false,
  a11yExpandedFocusIndicator: false,
  a11yCheckoutDeliveryFocus: false,
  a11yMobileVisibleFocus: false,
  a11yOrganizationsBanner: false,
  a11yOrganizationListHeadingOrder: false,
  a11yReplenishmentOrderFieldset: false,
  a11yListOversizedFocus: false,
  a11yStoreFinderOverflow: false,
  a11yCartSummaryHeadingOrder: false,
  a11yUnitsListKeyboardControls: false,
  a11yCartItemsLinksStyles: false,
<<<<<<< HEAD
  a11yHideSelectBtnForSelectedAddrOrPayment: false,
=======
  a11yFocusableCarouselControls: false,
  cartQuickOrderRemoveListeningToFailEvent: false,
>>>>>>> 2e492651
};<|MERGE_RESOLUTION|>--- conflicted
+++ resolved
@@ -174,14 +174,14 @@
   a11yCartItemsLinksStyles?: boolean;
 
   /**
-<<<<<<< HEAD
    * If enabled, the "Select this address/payment" button
    * will not be displayed in `CheckoutPaymentMethodComponent`
    * and `CheckoutDeliveryAddressComponent` when the address
    * or payment method is already selected.
    */
   a11yHideSelectBtnForSelectedAddrOrPayment?: boolean;
-=======
+
+  /**
    * Determines whether the controls in the `CarouselComponent` are focusable and accessible from the keyboard.
    */
   a11yFocusableCarouselControls?: boolean;
@@ -194,7 +194,6 @@
    * of adding to the cart.
    */
   cartQuickOrderRemoveListeningToFailEvent?: boolean;
->>>>>>> 2e492651
 }
 
 export const defaultFeatureToggles: Required<FeatureTogglesInterface> = {
@@ -227,10 +226,7 @@
   a11yCartSummaryHeadingOrder: false,
   a11yUnitsListKeyboardControls: false,
   a11yCartItemsLinksStyles: false,
-<<<<<<< HEAD
   a11yHideSelectBtnForSelectedAddrOrPayment: false,
-=======
   a11yFocusableCarouselControls: false,
   cartQuickOrderRemoveListeningToFailEvent: false,
->>>>>>> 2e492651
 };