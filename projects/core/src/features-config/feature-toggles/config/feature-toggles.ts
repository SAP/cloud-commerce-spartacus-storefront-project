/*
 * SPDX-FileCopyrightText: 2024 SAP Spartacus team <spartacus-team@sap.com>
 *
 * SPDX-License-Identifier: Apache-2.0
 */

// Let's NOT add here any wildcard property like
//  `[key: string]: boolean | undefined;`
// We want this interface to be STRICT and cause a compilation error when a removed property is used.
// Thanks to that, customers using a property that was recently removed, will know they have to adapt their code.
export interface FeatureTogglesInterface {
  /**
   * In 'CheckoutDeliveryModeComponent' and 'CheckReviewShippingComponent', it displays
   * the new delivery options translation
   */
  showDeliveryOptionsTranslation?: boolean;

  /**
   * In 'ProductListItemComponent' and 'ProductGridItemComponent', it hides the 'Add to cart' button
   * when a product does not have a defined price or its purchasable field is set to false
   */
  shouldHideAddToCartForUnpurchasableProducts?: boolean;

  /**
   * In `FormErrorsComponent` it uses more descriptive validation error messages
   * in all UI form fields existing before v2211.25.
   *
   * 1. The `FormErrorsComponent` uses new i18n keys:
   * `formErrors.labeled.<validatorName>` instead of `formErrors.<validatorName>`,
   * for example `formErrors.labeled.required` instead of `formErrors.required`.
   *
   * 2. The existing usages of `CustomFormValidators.passwordValidator` are replaced with
   * an array of new, more specific validators `CustomFormValidators.passwordValidators`
   * (with the plural `...Validators`)
   */
  formErrorsDescriptiveMessages?: boolean;

  /**
   * In `CheckoutPaymentFormComponent`, use the extracted billing address component instead of embedded billing address form.
   */
  useExtractedBillingAddressComponent?: boolean;

  /**
   * In `DpPaymentCallbackComponent` it shows the billing address form.
   */
  showBillingAddressInDigitalPayments?: boolean;

  /**
   * In `QuoteLinksComponent` it shows the download button.
   * API for this button is available in commerce 2211.16 and above
   */
  showDownloadProposalButton?: boolean;

  /**
   * In `ProductSummaryComponent` it shows the promotions info.
   */
  showPromotionsInPDP?: boolean;

  /**
   * In `ASM` it shows searching customer by order ID.
   */
  showSearchingCustomerByOrderInASM?: boolean;

  /**
   * New REDESIGNED search-box component
   */
  searchBoxV2?: boolean;

  /**
   * Some Changes for input of cart Number and text of Customer360View in ASM view
   */
  showStyleChangesInASM?: boolean;

  /**
   * In `SearchBoxComponent` it shows the recent searches.
   */
  recentSearches?: boolean;

  /**
   * In `SearchBoxComponent` it shows the trending searches.
   */
  trendingSearches?: boolean;

  /**
   * In `InvoicesListComponent` it sorts invoices by the date of the invoice itself.
   * Previously the sorting was done by the date of creating an invoice entry.
   */
  pdfInvoicesSortByInvoiceDate?: boolean;

  /**
   * In `CardComponent` it truncates the paragraph text
   * (analogically to the existing truncating of the label).
   */
  storeFrontLibCardParagraphTruncated?: boolean;

  /**
   * When enabled, the batch API is used `ProductCarouselComponent` to load products. It increases the component's performance.
   *
   * _NOTE_: When flag is enabled, custom OCC config for the `productSearch` endpoint has to be adjusted to have an object representation:
   * ```js
   * backend: {
   *    occ: {
   *      endpoints: {
   *         productSearch: {
   *           default: '...',
   *           carousel: '...',
   *           carouselMinimal: '...',
   *         },
   *       },
   *     },
   *   }
   * ```
   */
  useProductCarouselBatchApi?: boolean;

  /**
   * In `ConfiguratorAttributeDropDownComponent`, `ConfiguratorAttributeSingleSelectionImageComponent`
   * and in 'ConfiguratorAttributeMultiSelectionImageComponent' some HTML changes were done
   * to render read-only attribute with images and a long description at the value level accordingly.
   *
   * In `cx-configurator-price`, `cx-configurator-show-more`,`cx-configurator-attribute-drop-down`,
   * `cx-configurator-attribute-selection-image`, `cx-configurator-attribute-single-selection-bundle-dropdown`,
   * `cx-configurator-attribute-type` and `cx-configurator-form-group` some styling changes were done
   * to render read-only attribute with images and a long description at the value level accordingly.
   */
  productConfiguratorAttributeTypesV2?: boolean;

  /**
   * In a server environment (SSR or Prerendering) it propagates all errors caught in Angular app
   * (in the Angular's `ErrorHandler` class) to the server layer.
   *
   * In SSR, such a propagation allows the server layer (e.g. ExpressJS) for handling those errors,
   * e.g. sending a proper Error Page in response to the client,
   * instead of a rendered HTML that is possibly malformed due to the occurred error.
   */
  propagateErrorsToServer?: boolean;

  /**
   * In SSR, the following errors will be printed to logs (and additionally can also
   * be forwarded to ExpressJS if only the other feature toggle `propagateErrorsToServer` is enabled):
   *
   * 1. any outgoing HTTP request error (4xx-5xx status)
   * 2. any NgRx action with the `error` property
   */
  ssrStrictErrorHandlingForHttpAndNgrx?: boolean;

  /**
   * The product configuration UI is completely re-rendered after each UI interaction. This may lead to performance issues for large configuration models,
   * where a lot of attributes (>50) and/or a lot of possible values per attribute (>50) are rendered on the UI.
   *
   * When this feature toggle is activated, only these parts of the UI are re-rendered, that actually changed, significantly (up to factor 10) improving rendering performance for large models.
   *
   * Please note, this will influence how the pricing requests are processed and rendered.
   * Instead of merging the prices into the configuration model, which effectively triggers re-rendering the whole UI-Component tree,
   * the price supplements are kept in a separate subtree of the model, so that attribute components can react independently on pricing changes using the `ConfiguratorDeltaRenderingService`.
   *
   * Hence, it is advised to do full regression testing after activation of this flag and before rolling this out to production.
   */
  productConfiguratorDeltaRendering?: boolean;

  /**
   * Adds asterisks to required form fields in all components existing before v2211.20
   */
  a11yRequiredAsterisks?: boolean;

  /**
   * In `QuantityCounterComponent` the numeric input is no longer made focused
   * after an increment/decrement button is clicked.
   */
  a11yQuantityOrderTabbing?: boolean;

  /**
   * Improves keyboard navigation inside of 'NavigationUIComponent'.
   */
  a11yNavigationUiKeyboardControls?: boolean;

  /**
   * Improves screen reader(VoiceOver, JAWS) narration of menu buttons inside of 'NavigationUIComponent'.
   */
  a11yNavMenuExpandStateReadout?: boolean;

  /**
   * Fixes heading gap present in 'OrderConfirmationItemsComponent' template.
   */
  a11yOrderConfirmationHeadingOrder?: boolean;

  /**
   * Improves accessibility of 'StarRatingComponent' i.e.
   * Provides a clear rating value to screen readers.
   * Includes information on whether it is interactive.
   */
  a11yStarRating?: boolean;

  /**
   * 'ViewComponent' will trigger an assistive message after active view changes.
   */
  a11yViewChangeAssistiveMessage?: boolean;

  /**
   * Prevent horizontal scroll appearing on smaller screens for `CartItemListComponent`, `AddedToCartDialogComponent`
   */
  a11yPreventHorizontalScroll?: boolean;

  /**
   * Refocuses inside of 'ReorderDialogComponent' after its content updates.
   */
  a11yReorderDialog?: boolean;

  /**
   * Element containing the 'PopoverDirective' will be refocused after the popover is closed.
   */
  a11yPopoverFocus?: boolean;

  /**
   * Adds Datepicker and Combobox label and corrects heading order for 'CheckoutScheduleReplenishmentOrderComponent'.
   */
  a11yScheduleReplenishment?: boolean;

  /**
   * When 'ScrollToTopComponent' is trigged with a keyboard, focus remains on the
   * button and preserves the user's context.
   */
  a11yScrollToTop?: boolean;

  /**
   * Fixes 'cx-saved-cart-list-label' dissapering on 200% zoom in 'SavedCartListComponent'.
   */
  a11ySavedCartsZoom?: boolean;

  /**
   * Stops dropdown options labels from truncating inside 'ProductListComponent'.
   */
  a11ySortingOptionsTruncation?: boolean;

  /**
   * Fixes unnecessarily expanded focus indicator in 'ProductListItemComponent' and 'AddToSavedCartComponent'.
   * Modifies dialog styles to stop the focus indicator from expanding when 'close' button is focused.
   */
  a11yExpandedFocusIndicator?: boolean;

  /**
   * Fixes 'CheckoutDeliveryModeComponent' losing focus after delivery methods update.
   */
  a11yCheckoutDeliveryFocus?: boolean;

  /**
   * Prevents the focus indicator of 'VisibleFocusDirective' from overflowing on mobile/while zoomed.
   */
  a11yMobileVisibleFocus?: boolean;

  /**
   * Improves screen reader readout of 'BannerComponent' on organization page.
   * The anchor tag will no longer contain unnecessary text that would otherwise be read out.
   */
  a11yOrganizationsBanner?: boolean;

  /**
   * Corrects heading order inside 'ListComponent' template.
   */
  a11yOrganizationListHeadingOrder?: boolean;

  /**
   * In `ImportToNewSavedCartFormComponent`,`ImportEntriesFormComponent` after selecting a file
   * confirmation message is displayed and read out
   */
  a11yCartImportConfirmationMessage?: boolean;

  /**
   * In `AnonymousConsentDialogComponent` display notifications inside the modal without closing it
   */
  a11yAnonymousConsentMessageInDialog?: boolean;

  /**
   * Changes 'order days' check list into a fieldset inside of 'CheckoutScheduleReplenishmentOrderComponent'.
   */
  a11yReplenishmentOrderFieldset?: boolean;

  /**
   * Corrects oversized focus indicator from list items inside 'ListComponent'.
   */
  a11yListOversizedFocus?: boolean;

  /**
   * Adjuststs the styles of 'StoreFinderMapComponent' to stop the Google map from overflowing on zoomed/mobile screens.
   * Includes DOM changes to 'StoreFinderStoreDescriptionComponent' improving the screen reader experience.
   */
  a11yStoreFinderOverflow?: boolean;

  /**
   * `StorefrontComponent` focuses on the first navigation item after hamburger menu expansion
   */
  a11yMobileFocusOnFirstNavigationItem?: boolean;

  /**
   * `QuickOrderFormComponent` - disable navigation with Tab/Shift+Tab for search results list
   */
  a11yQuickOrderSearchListKeyboardNavigation?: boolean;

  /**
   * Corrects heading order inside 'OrderSummaryComponent' template.
   */
  a11yCartSummaryHeadingOrder?: boolean;

  /**
   * Improves focus behaviour of 'SearchBoxComponent'.
   * On mobile, search box will no longer open on focus.
   */
  a11ySearchBoxMobileFocus?: boolean;

  /**
   * Modifies 'FacetComponent' to enable keyboard navigation for facets in the product list page.
   */
  a11yFacetKeyboardNavigation?: boolean;

  /**
   * Allows users to navigate through the list of units using the arrow keys.
   * Enables keyboard controls inside 'ToggleLinkCellComponent' and
   * adjusts 'ListComponent' styles to accomodate.
   */
  a11yUnitsListKeyboardControls?: boolean;

  /**
   * Adds label to the `SearchBoxComponent` search input
   */
  a11ySearchboxLabel?: boolean;

  /**
   * When set to `true`, product titles in `CartItemComponent`, `QuickOrderItemComponent`, `WishListItemComponent`
   * adopt a more link-like style, appearing blue with an underline. This enhances visual cues for clickable elements,
   * providing a more intuitive user experience.
   */
  a11yCartItemsLinksStyles?: boolean;

  /**
   * When set to `true`, external links in `StoreFinderListItemComponent`
   * adopt a more link-like style, appearing more like links instead of buttons. This is semantically more correct since they open content in a new window,
   * providing a more intuitive user experience.
   */
  a11yStyleExternalLinksAsLinks?: boolean;

  /**
   * If enabled, the "Select this address/payment" button
   * will not be displayed in `CheckoutPaymentMethodComponent`
   * and `CheckoutDeliveryAddressComponent` when the address
   * or payment method is already selected.
   */
  a11yHideSelectBtnForSelectedAddrOrPayment?: boolean;

  /**
   * If enabled, the "Checkout Shipping address/Payment" views
   * will have a more a11y friendly selected label, including the context
   * indicating weather the user is on a selected Address or Payment regsion.
   */
  a11ySelectLabelWithContextForSelectedAddrOrPayment?: boolean;

  /**
   * Determines whether the controls in the `CarouselComponent` are focusable and accessible from the keyboard.
   */
  a11yFocusableCarouselControls?: boolean;

  /**
   * Enables only Tab/Shift+Tab keyboard navigation in dialogs and preserved default scrolling behaviour of up/down keys.
   * Components:
   * - `PickupOptionDialogComponent`
   */
  a11yUseTrapTabInsteadOfTrapInDialogs?: boolean;

  /**
   * In `CmsGuardsService`, it uses the `GuardsComposer` instead of
   * calling its own deprecated method `canActivateGuard()`.
   */
  cmsGuardsServiceUseGuardsComposer?: boolean;

  /**
   * In `CartQuickOrderFormComponent` it stops calling the deprecated method
   * `watchAddEntryFailEvent()`, which listens to the `CartAddEntryFailEvent`.
   *
   * It avoids showing an unnecessary duplicated error message on the failure
   * of adding to the cart.
   */
  cartQuickOrderRemoveListeningToFailEvent?: boolean;

  /**
   * Adds a keyboard accessible zoom button to the `ProductImageZoomViewComponent`.
   */
  a11yKeyboardAccessibleZoom?: boolean;

  /**
   * Sets 'linkable' property in 'CellComponent' to be false by default.
   * Modifies all table configs to acomodate this change.
   * This stops unnecessary anchor tags from being rendered in the table cells.
   */
  a11yOrganizationLinkableCells?: boolean;

  /**
   * Stops the focus indicator from overflowing and being obstructed by other elements.
   * Modifies the 'visible-focus' mixin. Includes style changes for:
   * `StarRatingComponent`, `AddToWishListComponent`, `StarRatingComponent`, `SkipLinkComponent`,
   * `StoreComponent`, `SetPreferredStoreComponent`, `WishListComponent`
   */
  a11yVisibleFocusOverflows?: boolean;

  /**
   * When enabled then on mobile(320px) responsive view:
   * 1. `ProductListComponent` - grid view button is aligned correctly
   * 2. `QuickOrderFormComponent` - search combobox options are not truncated
   * 3. `BreadcrumbComponent` - breadcrumb heading is not truncated
   * 4. `CheckoutProgressMobileTopComponent` - checkout step names do not have huge vertical white space
   * 5. 'UnitLevelOrderHistoryComponent' - sorting dropdown options will not be truncated
   */
  a11yTruncatedTextForResponsiveView?: boolean;

  /**
   * `StoreFinderListItemComponent` street name is not truncated
   */
  a11yTruncatedTextStoreFinder?: boolean;

  /**
   * `UnitLevelOrderHistoryComponent` filter input label and table email address
   * are not truncated
   */
  a11yTruncatedTextUnitLevelOrderHistory?: boolean;

  /**
   * When enabled focus outline on the close button inside `ProductImageZoomDialogComponent`
   * will be fully visible
   */
  a11yCloseProductImageBtnFocus?: boolean;

  /**
   * Modifies getAriaLabel method in 'PaginationComponent' to return a sematic label.
   */
  a11ySemanticPaginationLabel?: boolean;

  /**
   * When using CartItemListComponent as an outlet ([cxOutlet]="CartOutlets.CART_ITEM_LIST"):
   * prevents the form from being recreated when neither the items nor other dependent properties (e.g., readonly) have changed.
   */
  a11yPreventCartItemsFormRedundantRecreation?: boolean;

  /**
   * Prevents screen reader from stopping on invisible elements when being in read mode for `BreadcrumbComponent`, `QuickOrderFormComponent`
   */
  a11yPreventSRFocusOnHiddenElements?: boolean;

  /**
   * In `LoginComponent` the outline of "My Account" link when focused will not cover the user name
   */
  a11yMyAccountLinkOutline?: boolean;

  /**
   * Improve colour contrast in the demonstration theme Santorini
   * to comply with accessibility standards. On activation, colour
   * assignations for all UI elements will change and previous keyboard
   * focus-ring gets replaced by a new bi-colour focus-ring.
   *
   * Note: If you're not using in your app the `StorefrontComponent`
   *       (`<cx-storefront>`) from Spartacus, then you'll need to also add
   *       the following line to the constructor of your app's root component:
   *
   * ```
   * constructor() {
   *   useFeatureStyles('a11yImproveContrast');
   * }
   * ```
   */
  a11yImproveContrast?: boolean;

  /**
   * Moves input elements of 'NotificationPreferenceComponent' into a fieldset.
   */
  a11yNotificationPreferenceFieldset?: boolean;

  /**
   * Modifies the template of 'WishListComponent'.
   * Empty wishlist notification will be displayed in a paragraph instead of a heading.
   */
  a11yEmptyWishlistHeading?: boolean;

  /**
   * Removes the `tabindex` attribute from the `StorefrontComponent`.
   * This helps to reduce the screen reader bloat.
   */
  a11yScreenReaderBloatFix?: boolean;

  /**
   * When enabled the button-like UI elements will use `<button>` under the hood instead of `<a>`
   * in the following components: `AddedToCartDialogComponent`, `ForgotPasswordComponent`,
   * `LoginRegisterComponent`, `ConfigureProductComponent`, `AnonymousConsentDialogComponent`,
   * `StoreSearchComponent`, `AddToSavedCartComponent`, `PickupOptionsComponent`
   */
  a11yUseButtonsForBtnLinks?: boolean;

  /**
   * Enables the use of TabComponent in the PLP and PDP page to replace some functionality
   * of the FacetListComponent and TabParagraphComponent to make then keyboard accessible
   * and responsive in tab and accordion stles.
   */
  a11yTabComponent?: boolean;

  /**
   * `ProductImageZoomProductImagesComponent`, `ProductImageZoomThumbnailsComponent` - enable
   * arrow keys navigation for the carousel
   */
  a11yCarouselArrowKeysNavigation?: boolean;

  /**
   * Use tabs instead of radio group for pickup options. Improves SR narration and keyboard navigation pattern.
   * Modified components:
   *  - `PickupOptionsComponent`
   *  - `PdpPickupOptionsContainerComponent`
   *  - `CartPickupOptionsContainerComponent`
   *  - `AddToCartComponent`
   */
  a11yPickupOptionsTabs?: boolean;

  /**
   * `AnonymousConsentDialogComponent` - after consent was given/withdrawn the notification
   * will be displayed
   * `ConsentManagementComponent` - improve stability of notifications announcements by VoiceOver
   * `ConsentManagementFormComponent` - only pronounce the title of the consent by default
   */
  a11yNotificationsOnConsentChange?: boolean;

  /**
   * When enabled disable "Apply" button in promo code component in cart for empty input,
   * disable "Add" button in quick order component when input is empty and remove
   * required validators for both inputs
   */
  a11yDisabledCouponAndQuickOrderActionButtonsInsteadOfRequiredFields?: boolean;

  /**
   * In `FacetListComponent` dialog view focus will be moved to the first facet
   * after single-select facet selection.
   * New "Back To Results" button is added
   */
  a11yFacetsDialogFocusHandling?: boolean;

  /**
   * Resets the focus after navigating to a new page.
   */
  a11yResetFocusAfterNavigating?: boolean;

  /**
   * `StorefrontComponent`: Prevents header links from wrapping on smaller screen sizes.
   * Enables support for increased letter-spacing up to 0.12em for header layout
   */
  headerLayoutForSmallerViewports?: boolean;

  /**
   * Enables radio group fieldset for 'CheckoutDeliveryModeComponent' form
   * and further improves its screen reader readout.
   */
  a11yDeliveryModeRadiogroup?: boolean;

  /**
   * Removes 'aria-live' from 'StoreFinderComponent' and adds 'alert' role to child components elements.
   */
  a11yStoreFinderAlerts?: boolean;

  /**
   * Adds label to 'StoreFinderSearchComponent' store search input field.
   */
  a11yStoreFinderLabel?: boolean;

  /**
   * Stops the icon inside 'FormErrorsComponent' from being read out by screen readers.
   */
  a11yFormErrorMuteIcon?: boolean;

  /**
   * `MessageComponent` gets focused after a message with an action is rendered.
   */
  a11yCxMessageFocus?: boolean;

  /**
   * Replaces buttons resembling links with tetriary buttons in the following components:
   * `AddToWishListComponent`, `ProductIntroComponent`, `ProductImageZoomTriggerComponent`
   */
  a11yLinkBtnsToTertiaryBtns?: boolean;

  /**
   * Aria-live inside the 'BreadcrumbComponent' will be toggled based on the active element.
   * This removes the repeated announcement of the page title.
   */
  a11yRepeatedPageTitleFix?: boolean;

  /**
   * 'NgSelectA11yDirective' will now provide a count of items for each availble option.
   * Including this count in aria-label will help screen readers to provide more context to the user.
   */
  a11yNgSelectOptionsCount?: boolean;

  /**
   * 'NgSelectA11yDirective' will close a dropdown with options on Escape key press
   * when a screen reader is used.
   */
  a11yNgSelectCloseDropdownOnEscape?: boolean;

  /**
   * Removes duplicated error message from 'CancelOrderComponent'.
   */
  a11yRepeatedCancelOrderError?: boolean;

  /**
   * Mofifies the template of 'AddedToCartDialogComponent' to retain the focus after the cart is updated.
   * Improves its screen reader readout.
   */
  a11yAddedToCartActiveDialog?: boolean;

  /**
   * Modifies the 'NgSelectA11yDirective' to improve the sorting dropdown screen reader experience on mobile devices.
   */
  a11yNgSelectMobileReadout?: boolean;

  /**
   * When enabled, the form in 'PickupOptionsComponent' will be wrapped in a fieldset and contain a legend.
   */
  a11yDeliveryMethodFieldset?: boolean;

  /**
   * In 'ProductReviewsComponent' the 'show more/less reviews' button will no longer loose focus on activation.
   */
  a11yShowMoreReviewsBtnFocus?: boolean;

  /**
   * Fixes `aria-controls` attribute in the 'QuickOrderFormComponent' combobox.
   */
  a11yQuickOrderAriaControls?: boolean;

  /**
   * Removes the element with `role="status"` attribute from subpage components.
   * The 'Loaded, empty status' message will no longer be present for the screen readers.
   */
  a11yRemoveStatusLoadedRole?: boolean;

  /**
   * Changes modal title elements form divs into headings. Affects modals before version 2211.27.
   */
  a11yDialogsHeading?: boolean;

  /**
   * When enabled, the focus will be returned to the trigger element after the dialog is closed.
   * Affected components: 'AddtoCartComponent', 'PickupOptionsComponent', CartPickupOptionsContainerComponent, PDPPickupOptionsContainerComponent
   */
  a11yDialogTriggerRefocus?: boolean;

  /**
   * The 'AddToWishListComponent' will restore focus to the button after adding or removing an item from the wishlist.
   */
  a11yAddToWishlistFocus?: boolean;

  /**
   * `SearchBoxComponent` should no longer lose focus after closing the popup the esc key.
   */
  a11ySearchBoxFocusOnEscape?: boolean;

  /**
   * In `AddedToCartDialogComponent`, `Updating cart...` should no longer read by a screen reader.
   */
  a11yUpdatingCartNoNarration?: boolean;

  /**
   * Stops the inputs value from obstructing the 'PasswordVisibilityToggleComponent'.
   */
  a11yPasswordVisibliltyBtnValueOverflow?: boolean;

  /**
   * In `ItemCounterComponenet`, Remove button no longer lose focus after activating when count is 2.
   * Add button no longer lose focus after activating when count is `max - 1`.
   */
  a11yItemCounterFocus?: boolean;

  /**
   * `ProductIntroComponent` should now scroll to the Review tab on the first click of the 'Show Review' button.
   */
  a11yScrollToReviewByShowReview?: boolean;

  /**
   * `StoreComponent and MyPreferredStoreComponent` an icon in a button that triggers showing
   * store's opening hours has an acceptable contrast ratio in a default theme
   */
  a11yViewHoursButtonIconContrast?: boolean;

  /**
   * `StoreComponent` `In Stock` icon has an acceptable contrast ratio in a default theme
   */
  a11yStoreInStockIconContrast?: boolean;

  /**
   * `Checkout` add a landmarks to content representing steps
   */
  a11yCheckoutStepsLandmarks?: boolean;

  /**
   * In `CartItemListComponent`, change QTY into Quantity.
   */
  a11yQTY2Quantity?: boolean;

  /**
   * In `Card component`, replace button classes to .btn .btn-tertiary and use cx-generic link
   * instead of regular <a> tag.
   * In `My Preferred Store component`, replace a `Get directions` action from CardAction to CardLinkAction
   * to so that Card component perceive it as a link;
   */
  a11yImproveButtonsInCardComponent?: boolean;

  /**
   * In `MiniCart component`, improve visible focus contrast on mobile.
   */
  a11yMiniCartFocusOnMobile?: boolean;

  /**
   * In `UnitFormComponent`, set 'clearable' as false for select of `ApprovalProcess`.
   */
  a11yApprovalProcessWithNoClearable?: boolean;

  /**
   * Changes the success message of successful registration to be more informative. Affects `RegisterComponentService`.
   */
  a11yPostRegisterSuccessMessage?: boolean;

  /**
   * In `CardComponent`, place `Delete` button before `Cancel` button.
   */
  a11yDeleteButton2First?: boolean;

  /**
   * In `CustomerListComponent`, `OrderApprovalListComponent`, and `ConfiguratorAttriuteSingleSelectionBundleDropdownComponent`, show label of every `ng-select` and `select`.
   */
  a11yShowLabelOfSelect?: boolean;

  /**
   * In `SiteContextSelectComponent` and `SiteThemeSwitcherComponent`, update style of caret.
   */
  a11yShowDownArrowOnFocusedSelectMenu?: boolean;

  /**
   * Fixes various instances of the focus ring being cropped in the UI.
   * The focus ring on interactive elements should have all its sides visible and not include any extra padding.
   * Affects styles of: 'CartItemListComponent, CartItemComponent, ListComponent, FutureStockAccordionComponent,
   * QuoteConfirmDialogComponent, MessagingComponent, TabComponent, ProductImageZoomViewComponent
   */
  a11yCroppedFocusRing?: boolean;

  /**
   * Fixes text formatting issues while a11y text spacing is enabled.
   * Affects: ListComponent, CSAgentLoginFormComponent
   */
  a11yTextSpacingAdjustments?: boolean;

  /**
   * Ensures the table column header gets properly narrated by the screen readers.
   * Affects tables in the following components: SavedCartListComponent, ReplenishmentOrderHistoryComponent, OrderReturnRequestListComponent,
   * AccountSummaryDocumentComponent, OrderDetailPermissionResultsComponent, OrderApprovalListComponent, UnitLevelOrderHistoryComponent,
   * InvoicesListComponent, MyInterestsComponent
   */
  a11yTableHeaderReadout?: boolean;

  /**
   * Removes the repetition of assistive message after the results are provided to the `SearchBoxComponent`.
   */
  a11ySearchboxAssistiveMessage?: boolean;

  /**
   * Updates the derivative `consentGiven` state when `consent` is updated.
   *
   * Components affected:
   * - `ConsentManagementFormComponent`
   * - `MyAccountV2ConsentManagementFormComponent`
   */
  updateConsentGivenInOnChanges?: boolean;

  /**
   * Adds additional styling to help differentiate between focused and selected items in the list.
   * Affects: ConfiguratorAttributeSingleSelectionImageComponent, ProductImagesComponent
   */
  a11yDifferentiateFocusedAndSelected?: boolean;

  /**
   * When enabled the input element in `QuickOrderFormComponent' will regain its focus after the dropdown is closed.
   */
  a11yQuickOrderSearchBoxRefocusOnClose?: boolean;

  /**
   * Adds a visible focus indicator for keyboard navigation in the `SearchBoxComponent` without affecting the visual state for mouse interactions.
   * Affects: SearchBoxComponent
   */
  a11yKeyboardFocusInSearchBox?: boolean;

  /**
   * Adds horizontal padding to the 'carousel-panel' to fix the issue where the focus only covers three sides of the 'Previous slide' and 'Next slide' buttons within the carousel section.
   * Affects: CarouselComponent
   */
  a11yAddPaddingToCarouselPanel?: boolean;

  /**
<<<<<<< HEAD
   * Search dropdowns will display the focus ring correctly when navigating to the options using the down arrow key.
   * Affects: SearchBoxComponent, QuickOrderFormComponent
   */
  a11ySearchableDropdownFirstElementFocus?: boolean;
=======
   * Hides the 'Consent Management' button from the tab order when the cookies banner is visible.
   * Ensures the button is re-enabled and part of the tab order once consent is given and the banner disappears.
   * Renames the button from "View Details" to "Consent Management" after consent is given.
   * Ensures the button is centered in the `AnonymousConsentOpenDialogComponent` and has clear, four-sided visible focus when navigated via keyboard.
   * Affects: AnonymousConsentOpenDialogComponent, AnonymousConsentManagementBannerComponent
   */
  a11yHideConsentButtonWhenBannerVisible?: boolean;
>>>>>>> 2ca33244

  /**
   * In OCC cart requests, it puts parameters of a cart name and cart description
   * into a request body, instead of query params.
   * This toggle is used in the following classes: `OccCartAdapter`, `OccSavedCartAdapter`, `SavedCartOccModule`, `CartBaseOccModule`.
   */
  occCartNameAndDescriptionInHttpRequestBody?: boolean;

  /**
   * When enabled, styles for the `cx-bottom-header-slot` class will be applied. These styles are necessary to display
   * customization buttons in the BottomHeaderSlot in SmartEdit.
   */
  cmsBottomHeaderSlotUsingFlexStyles?: boolean;

  /**
   * 1. It uses the new `SiteThemeService` as the source of truth for the "site theme" value
   * (this value can change over time, e.g. when selecting new value in the new `SiteThemeSwitcherComponent`).
   * Previously the "site theme" could be set only on the page start (via the static config `config.context.theme` or via CMS, when using the feature of the "automatic site-context configuration").
   * 2. Now, when no custom theme is selected, the default theme value is an empty string `''`,
   * unless you configure it differently via the global config `config.context.theme` (or via CMS).
   * Previously, there the non-defined theme had a value `undefined`.
   */
  useSiteThemeService?: boolean;

  /**
   * Enables the requirement that passwords cannot contain consecutive identical characters.
   *
   * When set to `true`, the app will enforce that passwords must not have consecutive
   * identical characters (e.g., "aa", "11", or "$$" are not allowed).
   */
  enableConsecutiveCharactersPasswordRequirement?: boolean;

  /**
   * Enables a validation that prevents new passwords from matching the current password
   * in the password update form.
   *
   * When set to `true`, the user will not be allowed to reuse their current password
   * when updating their password. The app will check that the new password does not match
   * the old password.
   */
  enablePasswordsCannotMatchInPasswordUpdateForm?: boolean;

  /**
   * Enables *all* page meta resolvers in Client-Side Rendering (CSR),
   * ignoring the configuration option set for specific resolvers
   * `config.pageMeta.resolvers[index].disabledInCsr`.
   *
   * Note: The config option `disabledInCsr` is now deprecated and will be removed
   *       in the future together with this feature toggle.
   */
  allPageMetaResolversEnabledInCsr?: boolean;

  /**
   * Modifies grid arrangement in Product Details Page for better accessibility:
   * - add to cart button should be last step
   * - future stock accordion is moved before add to cart button
   */
  a11yPdpGridArrangement?: boolean;

  /**
   * Header. Fixes trapping focus on menu items on mobile when the menu is expanded.
   * Sets `tabindex` attribute  to `-1` for all visible focusable elements in the header section to exclude them from
   * keyboard navigation
   */
  a11yHamburgerMenuTrapFocus?: boolean;

  /**
   * When enabled, allows to provide extended formats and media queries for <picture> element if used in MediaComponent.
   *
   * Important: After activation default HTML element in MediaComponent will be `<img>`
   * Only BannerComponent has passed `'picture'` value. If you need to use `<picture>` HTML element
   * you need to pass `[elementType]="'picture'"` to `<cx-media>`
   *
   * For proper work requires `pictureElementFormats`  provided in media config:
   *  ```ts
   * provideConfig({
   *   pictureElementFormats: {
   *    mediaQueries: '(max-width: 480px)',
   *   },
   * })
   * ```
   *
   * Toggle activates `@Input() elementType: 'img' | 'picture' = 'img'`
   * and `@Input() sizesForImgElement: string` in `MediaComponent`
   *
   */
  useExtendedMediaComponentConfiguration?: boolean;

  /**
   * Enables Real time stock display in the PDP page.
   * when set to `true`, the user will be able to see the real time stock in PDP
   */
  showRealTimeStockInPDP?: boolean;

  /**
   * When enabled, the scroll-to-top button adjusts its position when other UI elements
   * (like cookie consent banner) appear at the bottom of the page to prevent overlapping
   */
  a11yScrollToTopPositioning?: boolean;

  /**
   * Creates a section element with applied aria-label in "Review Order" page of the checkout.
   * Moves components to be children of this section element.
   */
  a11yWrapReviewOrderInSection?: boolean;

  /**
   * Enables the product carousel to include products based on specified category codes.
   *
   * - When this feature is enabled, the carousel will fetch and display products
   *   associated with the `categoryCodes` provided.
   * - The `categoryCodes` are configured and managed through SmartEdit
   *
   */
  enableCarouselCategoryProducts?: boolean;

  /**
   * When enabled, enforces stronger password validation rules,
   * including requirements for a mix of uppercase letters, lowercase letters,
   * special characters, digits, and no consecutive characters,
   * as well as enforcing both a minimum and maximum password length.
   */
  enableSecurePasswordValidation?: boolean;
}

export const defaultFeatureToggles: Required<FeatureTogglesInterface> = {
  showDeliveryOptionsTranslation: false,
  formErrorsDescriptiveMessages: true,
  showSearchingCustomerByOrderInASM: false,
  showStyleChangesInASM: false,
  shouldHideAddToCartForUnpurchasableProducts: true,
  useExtractedBillingAddressComponent: true,
  showBillingAddressInDigitalPayments: true,
  showDownloadProposalButton: true,
  showPromotionsInPDP: true,
  searchBoxV2: false,
  recentSearches: true,
  trendingSearches: false,
  pdfInvoicesSortByInvoiceDate: true,
  storeFrontLibCardParagraphTruncated: true,
  useProductCarouselBatchApi: false,
  productConfiguratorAttributeTypesV2: true,
  propagateErrorsToServer: false,
  ssrStrictErrorHandlingForHttpAndNgrx: false,
  productConfiguratorDeltaRendering: false,
  a11yRequiredAsterisks: true,
  a11yQuantityOrderTabbing: true,
  a11yNavigationUiKeyboardControls: true,
  a11yNavMenuExpandStateReadout: false,
  a11yOrderConfirmationHeadingOrder: true,
  a11yStarRating: true,
  a11yViewChangeAssistiveMessage: true,
  a11yPreventHorizontalScroll: false,
  a11yReorderDialog: true,
  a11yPopoverFocus: true,
  a11yScheduleReplenishment: true,
  a11yScrollToTop: true,
  a11ySavedCartsZoom: true,
  a11ySortingOptionsTruncation: true,
  a11yExpandedFocusIndicator: true,
  a11yCheckoutDeliveryFocus: true,
  a11yMobileVisibleFocus: true,
  a11yOrganizationsBanner: true,
  a11yOrganizationListHeadingOrder: true,
  a11yCartImportConfirmationMessage: false,
  a11yAnonymousConsentMessageInDialog: false,
  a11yReplenishmentOrderFieldset: true,
  a11yListOversizedFocus: true,
  a11yStoreFinderOverflow: true,
  a11yMobileFocusOnFirstNavigationItem: false,
  a11yQuickOrderSearchListKeyboardNavigation: false,
  a11yCartSummaryHeadingOrder: true,
  a11ySearchBoxMobileFocus: true,
  a11yFacetKeyboardNavigation: true,
  a11yUnitsListKeyboardControls: true,
  a11yCartItemsLinksStyles: true,
  a11yStyleExternalLinksAsLinks: false,
  a11ySearchboxLabel: false,
  a11yHideSelectBtnForSelectedAddrOrPayment: true,
  a11ySelectLabelWithContextForSelectedAddrOrPayment: false,
  a11yFocusableCarouselControls: true,
  a11yUseTrapTabInsteadOfTrapInDialogs: false,
  cmsGuardsServiceUseGuardsComposer: true,
  cartQuickOrderRemoveListeningToFailEvent: true,
  a11yKeyboardAccessibleZoom: false,
  a11yOrganizationLinkableCells: true,
  a11yVisibleFocusOverflows: true,
  a11yTruncatedTextForResponsiveView: true,
  a11yTruncatedTextStoreFinder: false,
  a11yTruncatedTextUnitLevelOrderHistory: false,
  a11ySemanticPaginationLabel: true,
  a11yPreventCartItemsFormRedundantRecreation: false,
  a11yPreventSRFocusOnHiddenElements: true,
  a11yMyAccountLinkOutline: true,
  a11yCloseProductImageBtnFocus: true,
  a11yNotificationPreferenceFieldset: true,
  a11yImproveContrast: true,
  a11yEmptyWishlistHeading: true,
  a11yScreenReaderBloatFix: true,
  a11yUseButtonsForBtnLinks: true,
  a11yTabComponent: false,
  a11yCarouselArrowKeysNavigation: false,
  a11yPickupOptionsTabs: false,
  a11yNotificationsOnConsentChange: false,
  a11yDisabledCouponAndQuickOrderActionButtonsInsteadOfRequiredFields: true,
  a11yFacetsDialogFocusHandling: true,
  a11yResetFocusAfterNavigating: false,
  headerLayoutForSmallerViewports: false,
  a11yStoreFinderAlerts: false,
  a11yStoreFinderLabel: false,
  a11yFormErrorMuteIcon: false,
  a11yCxMessageFocus: false,
  a11yLinkBtnsToTertiaryBtns: false,
  a11yRepeatedPageTitleFix: false,
  a11yDeliveryModeRadiogroup: false,
  a11yNgSelectOptionsCount: false,
  a11yNgSelectCloseDropdownOnEscape: false,
  a11yRepeatedCancelOrderError: false,
  a11yAddedToCartActiveDialog: false,
  a11yNgSelectMobileReadout: false,
  a11yDeliveryMethodFieldset: false,
  a11yShowMoreReviewsBtnFocus: false,
  a11yQuickOrderAriaControls: false,
  a11yRemoveStatusLoadedRole: false,
  a11yDialogsHeading: false,
  a11yDialogTriggerRefocus: false,
  a11yAddToWishlistFocus: false,
  a11ySearchBoxFocusOnEscape: false,
  a11yUpdatingCartNoNarration: false,
  a11yPasswordVisibliltyBtnValueOverflow: false,
  a11yItemCounterFocus: false,
  a11yScrollToReviewByShowReview: false,
  a11yViewHoursButtonIconContrast: false,
  a11yStoreInStockIconContrast: false,
  a11yCheckoutStepsLandmarks: false,
  a11yQTY2Quantity: false,
  a11yImproveButtonsInCardComponent: false,
  a11yMiniCartFocusOnMobile: false,
  a11yWrapReviewOrderInSection: false,
  a11yApprovalProcessWithNoClearable: false,
  a11yPostRegisterSuccessMessage: false,
  a11yDeleteButton2First: false,
  a11yShowLabelOfSelect: false,
  a11yShowDownArrowOnFocusedSelectMenu: false,
  a11yCroppedFocusRing: false,
  a11yTextSpacingAdjustments: false,
  a11yTableHeaderReadout: false,
  a11ySearchboxAssistiveMessage: false,
  updateConsentGivenInOnChanges: false,
  a11yDifferentiateFocusedAndSelected: false,
  a11yQuickOrderSearchBoxRefocusOnClose: false,
  a11yKeyboardFocusInSearchBox: false,
  a11yAddPaddingToCarouselPanel: false,
<<<<<<< HEAD
  a11ySearchableDropdownFirstElementFocus: false,
=======
  a11yHideConsentButtonWhenBannerVisible: false,
>>>>>>> 2ca33244
  occCartNameAndDescriptionInHttpRequestBody: false,
  cmsBottomHeaderSlotUsingFlexStyles: false,
  useSiteThemeService: false,
  enableConsecutiveCharactersPasswordRequirement: false,
  enablePasswordsCannotMatchInPasswordUpdateForm: false,
  allPageMetaResolversEnabledInCsr: false,
  a11yPdpGridArrangement: false,
  a11yHamburgerMenuTrapFocus: false,
  useExtendedMediaComponentConfiguration: false,
  showRealTimeStockInPDP: false,
  a11yScrollToTopPositioning: false,
  enableSecurePasswordValidation: false,
  enableCarouselCategoryProducts: false,
};<|MERGE_RESOLUTION|>--- conflicted
+++ resolved
@@ -795,12 +795,12 @@
   a11yAddPaddingToCarouselPanel?: boolean;
 
   /**
-<<<<<<< HEAD
    * Search dropdowns will display the focus ring correctly when navigating to the options using the down arrow key.
    * Affects: SearchBoxComponent, QuickOrderFormComponent
    */
   a11ySearchableDropdownFirstElementFocus?: boolean;
-=======
+
+  /**
    * Hides the 'Consent Management' button from the tab order when the cookies banner is visible.
    * Ensures the button is re-enabled and part of the tab order once consent is given and the banner disappears.
    * Renames the button from "View Details" to "Consent Management" after consent is given.
@@ -808,7 +808,6 @@
    * Affects: AnonymousConsentOpenDialogComponent, AnonymousConsentManagementBannerComponent
    */
   a11yHideConsentButtonWhenBannerVisible?: boolean;
->>>>>>> 2ca33244
 
   /**
    * In OCC cart requests, it puts parameters of a cart name and cart description
@@ -1062,11 +1061,8 @@
   a11yQuickOrderSearchBoxRefocusOnClose: false,
   a11yKeyboardFocusInSearchBox: false,
   a11yAddPaddingToCarouselPanel: false,
-<<<<<<< HEAD
   a11ySearchableDropdownFirstElementFocus: false,
-=======
   a11yHideConsentButtonWhenBannerVisible: false,
->>>>>>> 2ca33244
   occCartNameAndDescriptionInHttpRequestBody: false,
   cmsBottomHeaderSlotUsingFlexStyles: false,
   useSiteThemeService: false,
