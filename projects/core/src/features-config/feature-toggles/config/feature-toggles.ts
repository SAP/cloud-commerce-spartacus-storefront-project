/*
 * SPDX-FileCopyrightText: 2024 SAP Spartacus team <spartacus-team@sap.com>
 *
 * SPDX-License-Identifier: Apache-2.0
 */

// Let's NOT add here any wildcard property like
//  `[key: string]: boolean | undefined;`
// We want this interface to be STRICT and cause a compilation error when a removed property is used.
// Thanks to that, customers using a property that was recently removed, will know they have to adapt their code.
export interface FeatureTogglesInterface {
  /**
   * In 'CheckoutDeliveryModeComponent' and 'CheckReviewShippingComponent', it displays
   * the new delivery options translation
   */
  showDeliveryOptionsTranslation?: boolean;

  /**
   * In 'ProductListItemComponent' and 'ProductGridItemComponent', it hides the 'Add to cart' button
   * when a product does not have a defined price or its purchasable field is set to false
   */
  shouldHideAddToCartForUnpurchasableProducts?: boolean;

  /**
   * In `FormErrorsComponent` it uses more descriptive validation error messages
   * in all UI form fields existing before v2211.25.
   *
   * 1. The `FormErrorsComponent` uses new i18n keys:
   * `formErrors.labeled.<validatorName>` instead of `formErrors.<validatorName>`,
   * for example `formErrors.labeled.required` instead of `formErrors.required`.
   *
   * 2. The existing usages of `CustomFormValidators.passwordValidator` are replaced with
   * an array of new, more specific validators `CustomFormValidators.passwordValidators`
   * (with the plural `...Validators`)
   */
  formErrorsDescriptiveMessages?: boolean;

  /**
   * In `CheckoutPaymentFormComponent`, use the extracted billing address component instead of embedded billing address form.
   */
  useExtractedBillingAddressComponent?: boolean;

  /**
   * In `DpPaymentCallbackComponent` it shows the billing address form.
   */
  showBillingAddressInDigitalPayments?: boolean;

  /**
   * In `QuoteLinksComponent` it shows the download button.
   * API for this button is available in commerce 2211.16 and above
   */
  showDownloadProposalButton?: boolean;

  /**
   * In `ProductSummaryComponent` it shows the promotions info.
   */
  showPromotionsInPDP?: boolean;

  /**
   * In `ASM` it shows searching customer by order ID.
   */
  showSearchingCustomerByOrderInASM?: boolean;

  /**
   * New REDESIGNED search-box component
   */
  searchBoxV2?: boolean;

  /**
   * Some Changes for input of cart Number and text of Customer360View in ASM view
   */
  showStyleChangesInASM?: boolean;

  /**
   * In `SearchBoxComponent` it shows the recent searches.
   */
  recentSearches?: boolean;

  /**
   * In `SearchBoxComponent` it shows the trending searches.
   */
  trendingSearches?: boolean;

  /**
   * In `InvoicesListComponent` it sorts invoices by the date of the invoice itself.
   * Previously the sorting was done by the date of creating an invoice entry.
   */
  pdfInvoicesSortByInvoiceDate?: boolean;

  /**
   * In `CardComponent` it truncates the paragraph text
   * (analogically to the existing truncating of the label).
   */
  storeFrontLibCardParagraphTruncated?: boolean;

  /**
   * When enabled, the batch API is used `ProductCarouselComponent` to load products. It increases the component's performance.
   *
   * _NOTE_: When flag is enabled, custom OCC config for the `productSearch` endpoint has to be adjusted to have an object representation:
   * ```js
   * backend: {
   *    occ: {
   *      endpoints: {
   *         productSearch: {
   *           default: '...',
   *           carousel: '...',
   *           carouselMinimal: '...',
   *         },
   *       },
   *     },
   *   }
   * ```
   */
  useProductCarouselBatchApi?: boolean;

  /**
   * In `ConfiguratorAttributeDropDownComponent`, `ConfiguratorAttributeSingleSelectionImageComponent`
   * and in 'ConfiguratorAttributeMultiSelectionImageComponent' some HTML changes were done
   * to render read-only attribute with images and a long description at the value level accordingly.
   *
   * In `cx-configurator-price`, `cx-configurator-show-more`,`cx-configurator-attribute-drop-down`,
   * `cx-configurator-attribute-selection-image`, `cx-configurator-attribute-single-selection-bundle-dropdown`,
   * `cx-configurator-attribute-type` and `cx-configurator-form-group` some styling changes were done
   * to render read-only attribute with images and a long description at the value level accordingly.
   */
  productConfiguratorAttributeTypesV2?: boolean;

  /**
   * In a server environment (SSR or Prerendering) it propagates all errors caught in Angular app
   * (in the Angular's `ErrorHandler` class) to the server layer.
   *
   * In SSR, such a propagation allows the server layer (e.g. ExpressJS) for handling those errors,
   * e.g. sending a proper Error Page in response to the client,
   * instead of a rendered HTML that is possibly malformed due to the occurred error.
   */
  propagateErrorsToServer?: boolean;

  /**
   * In SSR, the following errors will be printed to logs (and additionally can also
   * be forwarded to ExpressJS if only the other feature toggle `propagateErrorsToServer` is enabled):
   *
   * 1. any outgoing HTTP request error (4xx-5xx status)
   * 2. any NgRx action with the `error` property
   */
  ssrStrictErrorHandlingForHttpAndNgrx?: boolean;

  /**
   * The product configuration UI is completely re-rendered after each UI interaction. This may lead to performance issues for large configuration models,
   * where a lot of attributes (>50) and/or a lot of possible values per attribute (>50) are rendered on the UI.
   *
   * When this feature toggle is activated, only these parts of the UI are re-rendered, that actually changed, significantly (up to factor 10) improving rendering performance for large models.
   *
   * Please note, this will influence how the pricing requests are processed and rendered.
   * Instead of merging the prices into the configuration model, which effectively triggers re-rendering the whole UI-Component tree,
   * the price supplements are kept in a separate subtree of the model, so that attribute components can react independently on pricing changes using the `ConfiguratorDeltaRenderingService`.
   *
   * Hence, it is advised to do full regression testing after activation of this flag and before rolling this out to production.
   */
  productConfiguratorDeltaRendering?: boolean;

  /**
   * Adds asterisks to required form fields in all components existing before v2211.20
   */
  a11yRequiredAsterisks?: boolean;

  /**
   * In `QuantityCounterComponent` the numeric input is no longer made focused
   * after an increment/decrement button is clicked.
   */
  a11yQuantityOrderTabbing?: boolean;

  /**
   * Improves keyboard navigation inside of 'NavigationUIComponent'.
   */
  a11yNavigationUiKeyboardControls?: boolean;

  /**
   * Improves screen reader(VoiceOver, JAWS) narration of menu buttons inside of 'NavigationUIComponent'.
   */
  a11yNavMenuExpandStateReadout?: boolean;

  /**
   * Fixes heading gap present in 'OrderConfirmationItemsComponent' template.
   */
  a11yOrderConfirmationHeadingOrder?: boolean;

  /**
   * Improves accessibility of 'StarRatingComponent' i.e.
   * Provides a clear rating value to screen readers.
   * Includes information on whether it is interactive.
   */
  a11yStarRating?: boolean;

  /**
   * 'ViewComponent' will trigger an assistive message after active view changes.
   */
  a11yViewChangeAssistiveMessage?: boolean;

  /**
   * Prevent horizontal scroll appearing on smaller screens for `CartItemListComponent`, `AddedToCartDialogComponent`
   */
  a11yPreventHorizontalScroll?: boolean;

  /**
   * Refocuses inside of 'ReorderDialogComponent' after its content updates.
   */
  a11yReorderDialog?: boolean;

  /**
   * Element containing the 'PopoverDirective' will be refocused after the popover is closed.
   */
  a11yPopoverFocus?: boolean;

  /**
   * Adds Datepicker label and corrects heading order for 'CheckoutScheduleReplenishmentOrderComponent'.
   */
  a11yScheduleReplenishment?: boolean;

  /**
   * When 'ScrollToTopComponent' is trigged with a keyboard, focus remains on the
   * button and preserves the user's context.
   */
  a11yScrollToTop?: boolean;

  /**
   * Fixes 'cx-saved-cart-list-label' dissapering on 200% zoom in 'SavedCartListComponent'.
   */
  a11ySavedCartsZoom?: boolean;

  /**
   * Stops dropdown options labels from truncating inside 'ProductListComponent'.
   */
  a11ySortingOptionsTruncation?: boolean;

  /**
   * Fixes unnecessarily expanded focus indicator in 'ProductListItemComponent' and 'AddToSavedCartComponent'.
   * Modifies dialog styles to stop the focus indicator from expanding when 'close' button is focused.
   */
  a11yExpandedFocusIndicator?: boolean;

  /**
   * Fixes 'CheckoutDeliveryModeComponent' losing focus after delivery methods update.
   */
  a11yCheckoutDeliveryFocus?: boolean;

  /**
   * Prevents the focus indicator of 'VisibleFocusDirective' from overflowing on mobile/while zoomed.
   */
  a11yMobileVisibleFocus?: boolean;

  /**
   * Improves screen reader readout of 'BannerComponent' on organization page.
   * The anchor tag will no longer contain unnecessary text that would otherwise be read out.
   */
  a11yOrganizationsBanner?: boolean;

  /**
   * Corrects heading order inside 'ListComponent' template.
   */
  a11yOrganizationListHeadingOrder?: boolean;

  /**
   * In `ImportToNewSavedCartFormComponent`,`ImportEntriesFormComponent` after selecting a file
   * confirmation message is displayed and read out
   */
  a11yCartImportConfirmationMessage?: boolean;

  /**
   * Changes 'order days' check list into a fieldset inside of 'CheckoutScheduleReplenishmentOrderComponent'.
   */
  a11yReplenishmentOrderFieldset?: boolean;

  /**
   * Corrects oversized focus indicator from list items inside 'ListComponent'.
   */
  a11yListOversizedFocus?: boolean;

  /**
   * Adjuststs the styles of 'StoreFinderMapComponent' to stop the Google map from overflowing on zoomed/mobile screens.
   * Includes DOM changes to 'StoreFinderStoreDescriptionComponent' improving the screen reader experience.
   */
  a11yStoreFinderOverflow?: boolean;

  /**
   * `StorefrontComponent` focuses on the first navigation item after hamburger menu expansion
   */
  a11yMobileFocusOnFirstNavigationItem?: boolean;

  /**
   * Corrects heading order inside 'OrderSummaryComponent' template.
   */
  a11yCartSummaryHeadingOrder?: boolean;

  /**
   * Improves focus behaviour of 'SearchBoxComponent'.
   * On mobile, search box will no longer open on focus.
   */
  a11ySearchBoxMobileFocus?: boolean;

  /**
   * Modifies 'FacetComponent' to enable keyboard navigation for facets in the product list page.
   */
  a11yFacetKeyboardNavigation?: boolean;

  /**
   * Allows users to navigate through the list of units using the arrow keys.
   * Enables keyboard controls inside 'ToggleLinkCellComponent' and
   * adjusts 'ListComponent' styles to accomodate.
   */
  a11yUnitsListKeyboardControls?: boolean;

  /**
   * When set to `true`, product titles in `CartItemComponent`, `QuickOrderItemComponent`, `WishListItemComponent`
   * adopt a more link-like style, appearing blue with an underline. This enhances visual cues for clickable elements,
   * providing a more intuitive user experience.
   */
  a11yCartItemsLinksStyles?: boolean;

  /**
   * If enabled, the "Select this address/payment" button
   * will not be displayed in `CheckoutPaymentMethodComponent`
   * and `CheckoutDeliveryAddressComponent` when the address
   * or payment method is already selected.
   */
  a11yHideSelectBtnForSelectedAddrOrPayment?: boolean;

  /**
   * Determines whether the controls in the `CarouselComponent` are focusable and accessible from the keyboard.
   */
  a11yFocusableCarouselControls?: boolean;

  /**
   * Enables only Tab/Shift+Tab keyboard navigation in dialogs and preserved default scrolling behaviour of up/down keys.
   * Components:
   * - `PickupOptionDialogComponent`
   */
  a11yUseTrapTabInsteadOfTrapInDialogs?: boolean;

  /**
   * In `CmsGuardsService`, it uses the `GuardsComposer` instead of
   * calling its own deprecated method `canActivateGuard()`.
   */
  cmsGuardsServiceUseGuardsComposer?: boolean;

  /**
   * In `CartQuickOrderFormComponent` it stops calling the deprecated method
   * `watchAddEntryFailEvent()`, which listens to the `CartAddEntryFailEvent`.
   *
   * It avoids showing an unnecessary duplicated error message on the failure
   * of adding to the cart.
   */
  cartQuickOrderRemoveListeningToFailEvent?: boolean;

  /**
   * Adds a keyboard accessible zoom button to the `ProductImageZoomViewComponent`.
   */
  a11yKeyboardAccessibleZoom?: boolean;

  /**
   * Sets 'linkable' property in 'CellComponent' to be false by default.
   * Modifies all table configs to acomodate this change.
   * This stops unnecessary anchor tags from being rendered in the table cells.
   */
  a11yOrganizationLinkableCells?: boolean;

  /**
   * Stops the focus indicator from overflowing and being obstructed by other elements.
   * Modifies the 'visible-focus' mixin. Includes style changes for:
   * `StarRatingComponent`, `AddToWishListComponent`, `StarRatingComponent`, `SkipLinkComponent`,
   * `StoreComponent`, `SetPreferredStoreComponent`, `WishListComponent`
   */
  a11yVisibleFocusOverflows?: boolean;

  /**
   * When enabled then on mobile(320px) responsive view:
   * 1. `ProductListComponent` - grid view button is aligned correctly
   * 2. `QuickOrderFormComponent` - search combobox options are not truncated
   * 3. `BreadcrumbComponent` - breadcrumb heading is not truncated
   * 4. `CheckoutProgressMobileTopComponent` - checkout step names do not have huge vertical white space
   */
  a11yTruncatedTextForResponsiveView?: boolean;

  /**
   * When enabled focus outline on the close button inside `ProductImageZoomDialogComponent`
   * will be fully visible
   */
  a11yCloseProductImageBtnFocus?: boolean;

  /**
   * Modifies getAriaLabel method in 'PaginationComponent' to return a sematic label.
   */
  a11ySemanticPaginationLabel?: boolean;

  /**
   * When using CartItemListComponent as an outlet ([cxOutlet]="CartOutlets.CART_ITEM_LIST"):
   * prevents the form from being recreated when neither the items nor other dependent properties (e.g., readonly) have changed.
   */
  a11yPreventCartItemsFormRedundantRecreation?: boolean;

  /**
   * Prevents screen reader from stopping on invisible elements when being in read mode for `BreadcrumbComponent`, `QuickOrderFormComponent`
   */
  a11yPreventSRFocusOnHiddenElements?: boolean;

  /**
   * In `LoginComponent` the outline of "My Account" link when focused will not cover the user name
   */
  a11yMyAccountLinkOutline?: boolean;

  /**
   * Improve colour contrast in the demonstration theme Santorini
   * to comply with accessibility standards. On activation, colour
   * assignations for all UI elements will change and previous keyboard
   * focus-ring gets replaced by a new bi-colour focus-ring.
   *
   * Note: If you're not using in your app the `StorefrontComponent`
   *       (`<cx-storefront>`) from Spartacus, then you'll need to also add
   *       the following line to the constructor of your app's root component:
   *
   * ```
   * constructor() {
   *   useFeatureStyles('a11yImproveContrast');
   * }
   * ```
   */
  a11yImproveContrast?: boolean;

  /**
   * Moves input elements of 'NotificationPreferenceComponent' into a fieldset.
   */
  a11yNotificationPreferenceFieldset?: boolean;

  /**
   * Modifies the template of 'WishListComponent'.
   * Empty wishlist notification will be displayed in a paragraph instead of a heading.
   */
  a11yEmptyWishlistHeading?: boolean;

  /**
   * Removes the `tabindex` attribute from the `StorefrontComponent`.
   * This helps to reduce the screen reader bloat.
   */
  a11yScreenReaderBloatFix?: boolean;

  /**
   * When enabled the button-like UI elements will use `<button>` under the hood instead of `<a>`
   * in the following components: `AddedToCartDialogComponent`, `ForgotPasswordComponent`,
   * `LoginRegisterComponent`, `ConfigureProductComponent`, `AnonymousConsentDialogComponent`,
   * `StoreSearchComponent`, `AddToSavedCartComponent`, `PickupOptionsComponent`
   */
  a11yUseButtonsForBtnLinks?: boolean;

  /**
   * Enables the use of TabComponent in the PLP and PDP page to replace some functionality
   * of the FacetListComponent and TabParagraphComponent to make then keyboard accessible
   * and responsive in tab and accordion stles.
   */
  a11yTabComponent?: boolean;

  /**
   * `ProductImageZoomProductImagesComponent`, `ProductImageZoomThumbnailsComponent` - enable
   * arrow keys navigation for the carousel
   */
  a11yCarouselArrowKeysNavigation?: boolean;

  /**
   * `AnonymousConsentDialogComponent` - after consent was given/withdrawn the notification
   * will be displayed
   * `ConsentManagementComponent` - improve stability of notifications announcements by VoiceOver
   * `ConsentManagementFormComponent` - only pronounce the title of the consent by default
   */
  a11yNotificationsOnConsentChange?: boolean;

  /**
   * When enabled disable "Apply" button in promo code component in cart for empty input,
   * disable "Add" button in quick order component when input is empty and remove
   * required validators for both inputs
   */
  a11yDisabledCouponAndQuickOrderActionButtonsInsteadOfRequiredFields?: boolean;

  /**
   * In `FacetListComponent` dialog view focus will be moved to the first facet
   * after single-select facet selection.
   * New "Back To Results" button is added
   */
  a11yFacetsDialogFocusHandling?: boolean;

  /**
   * Enables radio group fieldset for 'CheckoutDeliveryModeComponent' form
   * and further improves its screen reader readout.
   */
  a11yDeliveryModeRadiogroup?: boolean;

  /**
   * Removes 'aria-live' from 'StoreFinderComponent' and adds 'alert' role to child components elements.
   */
  a11yStoreFinderAlerts?: boolean;

  /**
   * Stops the icon inside 'FormErrorsComponent' from being read out by screen readers.
   */
  a11yFormErrorMuteIcon?: boolean;

  /**
   * `MessageComponent` gets focused after a message with an action is rendered.
   */
  a11yCxMessageFocus?: boolean;

  /**
   * Replaces buttons resembling links with tetriary buttons in the following components:
   * `AddToWishListComponent`, `ProductIntroComponent`, `ProductImageZoomTriggerComponent`
   */
  a11yLinkBtnsToTertiaryBtns?: boolean;

  /**
   * Aria-live inside the 'BreadcrumbComponent' will be toggled based on the active element.
   * This removes the repeated announcement of the page title.
   */
  a11yRepeatedPageTitleFix?: boolean;

  /**
   * 'NgSelectA11yDirective' will now provide a count of items for each availble option.
   * Including this count in aria-label will help screen readers to provide more context to the user.
   */
  a11yNgSelectOptionsCount?: boolean;

  /**
   * Removes duplicated error message from 'CancelOrderComponent'.
   */
  a11yRepeatedCancelOrderError?: boolean;

  /**
   * Mofifies the template of 'AddedToCartDialogComponent' to retain the focus after the cart is updated.
   * Improves its screen reader readout.
   */
  a11yAddedToCartActiveDialog?: boolean;

  /**
   * Modifies the 'NgSelectA11yDirective' to improve the sorting dropdown screen reader experience on mobile devices.
   */
  a11yNgSelectMobileReadout?: boolean;

  /**
   * When enabled, the form in 'PickupOptionsComponent' will be wrapped in a fieldset and contain a legend.
   */
  a11yDeliveryMethodFieldset?: boolean;

  /**
   * In 'ProductReviewsComponent' the 'show more/less reviews' button will no longer loose focus on activation.
   */
  a11yShowMoreReviewsBtnFocus?: boolean;

  /**
   * Fixes `aria-controls` attribute in the 'QuickOrderFormComponent' combobox.
   */
  a11yQuickOrderAriaControls?: boolean;

  /**
   * Removes the element with `role="status"` attribute from subpage components.
   * The 'Loaded, empty status' message will no longer be present for the screen readers.
   */
  a11yRemoveStatusLoadedRole?: boolean;

  /**
   * Changes modal title elements form divs into headings. Affects modals before version 2211.27.
   */
  a11yDialogsHeading?: boolean;

  /**
   * When enabled, the focus will be returned to the trigger element after the dialog is closed.
   * Affected components: 'AddtoCartComponent', 'PickupOptionsComponent', CartPickupOptionsContainerComponent, PDPPickupOptionsContainerComponent
   */
  a11yDialogTriggerRefocus?: boolean;

  /**
   * The 'AddToWishListComponent' will restore focus to the button after adding or removing an item from the wishlist.
   */
  a11yAddToWishlistFocus?: boolean;

  /**
   * `SearchBoxComponent` should no longer lose focus after closing the popup the esc key.
   */
  a11ySearchBoxFocusOnEscape?: boolean;

  /**
<<<<<<< HEAD
   * `ProductIntroComponent` should now scroll to the Review tab on the first click of the 'Show Review' button.
   */
  a11yScrollToReviewByShowReview?: boolean;
=======
   * `StoreComponent and MyPreferredStoreComponent` an icon in a button that triggers showing
   * store's opening hours has an acceptable contrast ratio in a default theme
   */
  a11yViewHoursButtonIconContrast?: boolean;
>>>>>>> e8eedb16

  /**
   * In OCC cart requests, it puts parameters of a cart name and cart description
   * into a request body, instead of query params.
   * This toggle is used in the following classes: `OccCartAdapter`, `OccSavedCartAdapter`, `SavedCartOccModule`, `CartBaseOccModule`.
   */
  occCartNameAndDescriptionInHttpRequestBody?: boolean;

  /**
   * When enabled, styles for the `cx-bottom-header-slot` class will be applied. These styles are necessary to display
   * customization buttons in the BottomHeaderSlot in SmartEdit.
   */
  cmsBottomHeaderSlotUsingFlexStyles?: boolean;

  /**
   * 1. It uses the new `SiteThemeService` as the source of truth for the "site theme" value
   * (this value can change over time, e.g. when selecting new value in the new `SiteThemeSwitcherComponent`).
   * Previously the "site theme" could be set only on the page start (via the static config `config.context.theme` or via CMS, when using the feature of the "automatic site-context configuration").
   * 2. Now, when no custom theme is selected, the default theme value is an empty string `''`,
   * unless you configure it differently via the global config `config.context.theme` (or via CMS).
   * Previously, there the non-defined theme had a value `undefined`.
   */
  useSiteThemeService?: boolean;

  /**
   * Enables the requirement that passwords cannot contain consecutive identical characters.
   *
   * When set to `true`, the app will enforce that passwords must not have consecutive
   * identical characters (e.g., "aa", "11", or "$$" are not allowed).
   */
  enableConsecutiveCharactersPasswordRequirement?: boolean;

  /**
   * Enables a validation that prevents new passwords from matching the current password
   * in the password update form.
   *
   * When set to `true`, the user will not be allowed to reuse their current password
   * when updating their password. The app will check that the new password does not match
   * the old password.
   */
  enablePasswordsCannotMatchInPasswordUpdateForm?: boolean;

  /**
   * Enables *all* page meta resolvers in Client-Side Rendering (CSR),
   * ignoring the configuration option set for specific resolvers
   * `config.pageMeta.resolvers[index].disabledInCsr`.
   *
   * Note: The config option `disabledInCsr` is now deprecated and will be removed
   *       in the future together with this feature toggle.
   */
  allPageMetaResolversEnabledInCsr?: boolean;

  /**
   * When enabled, allows to provide extended formats and media queries for <picture> element if used in MediaComponent.
   *
   * Important: After activation default HTML element in MediaComponent will be `<img>`
   * Only BannerComponent has passed `'picture'` value. If you need to use `<picture>` HTML element
   * you need to pass `[elementType]="'picture'"` to `<cx-media>`
   *
   * For proper work requires `pictureElementFormats`  provided in media config:
   *  ```ts
   * provideConfig({
   *   pictureElementFormats: {
   *    mediaQueries: {
   *     'max-width': '767px',
   *      ...
   *    },
   *    width: 50,
   *    height: 50,
   *   },
   * })
   * ```
   *
   * After activating this toggle, new inputs in `MediaComponent` — specifically
   * `width`, `height`, and `sizes` — will be passed to the template as HTML attributes.
   *
   * Toggle activates `@Input() elementType: 'img' | 'picture' = 'img'` in `MediaComponent`
   *
   */
  useExtendedMediaComponentConfiguration?: boolean;
}

export const defaultFeatureToggles: Required<FeatureTogglesInterface> = {
  showDeliveryOptionsTranslation: false,
  formErrorsDescriptiveMessages: false,
  showSearchingCustomerByOrderInASM: false,
  showStyleChangesInASM: false,
  shouldHideAddToCartForUnpurchasableProducts: false,
  useExtractedBillingAddressComponent: false,
  showBillingAddressInDigitalPayments: false,
  showDownloadProposalButton: false,
  showPromotionsInPDP: true,
  searchBoxV2: false,
  recentSearches: true,
  trendingSearches: false,
  pdfInvoicesSortByInvoiceDate: true,
  storeFrontLibCardParagraphTruncated: true,
  useProductCarouselBatchApi: false,
  productConfiguratorAttributeTypesV2: true,
  propagateErrorsToServer: false,
  ssrStrictErrorHandlingForHttpAndNgrx: false,
  productConfiguratorDeltaRendering: false,
  a11yRequiredAsterisks: true,
  a11yQuantityOrderTabbing: true,
  a11yNavigationUiKeyboardControls: true,
  a11yNavMenuExpandStateReadout: false,
  a11yOrderConfirmationHeadingOrder: true,
  a11yStarRating: true,
  a11yViewChangeAssistiveMessage: true,
  a11yPreventHorizontalScroll: false,
  a11yReorderDialog: true,
  a11yPopoverFocus: true,
  a11yScheduleReplenishment: true,
  a11yScrollToTop: true,
  a11ySavedCartsZoom: true,
  a11ySortingOptionsTruncation: true,
  a11yExpandedFocusIndicator: true,
  a11yCheckoutDeliveryFocus: true,
  a11yMobileVisibleFocus: true,
  a11yOrganizationsBanner: true,
  a11yOrganizationListHeadingOrder: true,
  a11yCartImportConfirmationMessage: false,
  a11yReplenishmentOrderFieldset: true,
  a11yListOversizedFocus: true,
  a11yStoreFinderOverflow: true,
  a11yMobileFocusOnFirstNavigationItem: false,
  a11yCartSummaryHeadingOrder: true,
  a11ySearchBoxMobileFocus: false,
  a11yFacetKeyboardNavigation: false,
  a11yUnitsListKeyboardControls: true,
  a11yCartItemsLinksStyles: true,
  a11yHideSelectBtnForSelectedAddrOrPayment: false,
  a11yFocusableCarouselControls: true,
  a11yUseTrapTabInsteadOfTrapInDialogs: false,
  cmsGuardsServiceUseGuardsComposer: false,
  cartQuickOrderRemoveListeningToFailEvent: true,
  a11yKeyboardAccessibleZoom: false,
  a11yOrganizationLinkableCells: false,
  a11yVisibleFocusOverflows: false,
  a11yTruncatedTextForResponsiveView: false,
  a11ySemanticPaginationLabel: false,
  a11yPreventCartItemsFormRedundantRecreation: false,
  a11yPreventSRFocusOnHiddenElements: false,
  a11yMyAccountLinkOutline: false,
  a11yCloseProductImageBtnFocus: false,
  a11yNotificationPreferenceFieldset: false,
  a11yImproveContrast: false,
  a11yEmptyWishlistHeading: false,
  a11yScreenReaderBloatFix: false,
  a11yUseButtonsForBtnLinks: false,
  a11yTabComponent: false,
  a11yCarouselArrowKeysNavigation: false,
  a11yNotificationsOnConsentChange: false,
  a11yDisabledCouponAndQuickOrderActionButtonsInsteadOfRequiredFields: false,
  a11yFacetsDialogFocusHandling: false,
  a11yStoreFinderAlerts: false,
  a11yFormErrorMuteIcon: false,
  a11yCxMessageFocus: false,
  a11yLinkBtnsToTertiaryBtns: false,
  a11yRepeatedPageTitleFix: false,
  a11yDeliveryModeRadiogroup: false,
  a11yNgSelectOptionsCount: false,
  a11yRepeatedCancelOrderError: false,
  a11yAddedToCartActiveDialog: false,
  a11yNgSelectMobileReadout: false,
  a11yDeliveryMethodFieldset: false,
  a11yShowMoreReviewsBtnFocus: false,
  a11yQuickOrderAriaControls: false,
  a11yRemoveStatusLoadedRole: false,
  a11yDialogsHeading: false,
  a11yDialogTriggerRefocus: false,
  a11yAddToWishlistFocus: false,
  a11ySearchBoxFocusOnEscape: false,
<<<<<<< HEAD
  a11yScrollToReviewByShowReview: false,
=======
  a11yViewHoursButtonIconContrast: false,
>>>>>>> e8eedb16
  occCartNameAndDescriptionInHttpRequestBody: false,
  cmsBottomHeaderSlotUsingFlexStyles: false,
  useSiteThemeService: false,
  enableConsecutiveCharactersPasswordRequirement: false,
  enablePasswordsCannotMatchInPasswordUpdateForm: false,
  allPageMetaResolversEnabledInCsr: false,
  useExtendedMediaComponentConfiguration: false,
};<|MERGE_RESOLUTION|>--- conflicted
+++ resolved
@@ -583,16 +583,15 @@
   a11ySearchBoxFocusOnEscape?: boolean;
 
   /**
-<<<<<<< HEAD
    * `ProductIntroComponent` should now scroll to the Review tab on the first click of the 'Show Review' button.
    */
   a11yScrollToReviewByShowReview?: boolean;
-=======
+
+  /**
    * `StoreComponent and MyPreferredStoreComponent` an icon in a button that triggers showing
    * store's opening hours has an acceptable contrast ratio in a default theme
    */
   a11yViewHoursButtonIconContrast?: boolean;
->>>>>>> e8eedb16
 
   /**
    * In OCC cart requests, it puts parameters of a cart name and cart description
@@ -766,11 +765,8 @@
   a11yDialogTriggerRefocus: false,
   a11yAddToWishlistFocus: false,
   a11ySearchBoxFocusOnEscape: false,
-<<<<<<< HEAD
   a11yScrollToReviewByShowReview: false,
-=======
   a11yViewHoursButtonIconContrast: false,
->>>>>>> e8eedb16
   occCartNameAndDescriptionInHttpRequestBody: false,
   cmsBottomHeaderSlotUsingFlexStyles: false,
   useSiteThemeService: false,
