/*
 * SPDX-FileCopyrightText: 2024 SAP Spartacus team <spartacus-team@sap.com>
 *
 * SPDX-License-Identifier: Apache-2.0
 */

// Let's NOT add here any wildcard property like
//  `[key: string]: boolean | undefined;`
// We want this interface to be STRICT and cause a compilation error when a removed property is used.
// Thanks to that, customers using a property that was recently removed, will know they have to adapt their code.
export interface FeatureTogglesInterface {
  /**
   * In `QuoteLinksComponent` it shows the download button.
   * API for this button is available in commerce 2211.16 and above
   */
  showDownloadProposalButton?: boolean;

  /**
   * In `ProductSummaryComponent` it shows the promotions info.
   */
  showPromotionsInPDP?: boolean;

  /**
   * In `SearchBoxComponent` it shows the recent searches.
   */
  recentSearches?: boolean;

  /**
   * In `InvoicesListComponent` it sorts invoices by the date of the invoice itself.
   * Previously the sorting was done by the date of creating an invoice entry.
   */
  pdfInvoicesSortByInvoiceDate?: boolean;

  /**
   * In `CardComponent` it truncates the paragraph text
   * (analogically to the existing truncating of the label).
   */
  storeFrontLibCardParagraphTruncated?: boolean;

  /**
   * In `ConfiguratorAttributeDropDownComponent`, `ConfiguratorAttributeSingleSelectionImageComponent`
   * and in 'ConfiguratorAttributeMultiSelectionImageComponent' some HTML changes were done
   * to render read-only attribute with images and a long description at the value level accordingly.
   *
   * In `cx-configurator-price`, `cx-configurator-show-more`,`cx-configurator-attribute-drop-down`,
   * `cx-configurator-attribute-selection-image`, `cx-configurator-attribute-single-selection-bundle-dropdown`,
   * `cx-configurator-attribute-type` and `cx-configurator-form-group` some styling changes were done
   * to render read-only attribute with images and a long description at the value level accordingly.
   */
  productConfiguratorAttributeTypesV2?: boolean;

  /**
   * Adds asterisks to required form fields in all components existing before v2211.20
   */
  a11yRequiredAsterisks?: boolean;

  /**
   * In `QuantityCounterComponent` the numeric input is no longer made focused
   * after an increment/decrement button is clicked.
   */
  a11yQuantityOrderTabbing?: boolean;

  /**
   * Improves keyboard navigation inside of 'NavigationUIComponent'.
   */
  a11yNavigationUiKeyboardControls?: boolean;

  /**
   * Fixes heading gap present in 'OrderConfirmationItemsComponent' template.
   */
  a11yOrderConfirmationHeadingOrder?: boolean;

  /**
   * Improves accessibility of 'StarRatingComponent' i.e.
   * Provides a clear rating value to screen readers.
   * Includes information on whether it is interactive.
   */
  a11yStarRating?: boolean;

  /**
   * 'ViewComponent' will trigger an assistive message after active view changes.
   */
  a11yViewChangeAssistiveMessage?: boolean;

  /**
   * Refocuses inside of 'ReorderDialogComponent' after its content updates.
   */
  a11yReorderDialog?: boolean;

  /**
   * Element containing the 'PopoverDirective' will be refocused after the popover is closed.
   */
  a11yPopoverFocus?: boolean;

  /**
   * Adds Datepicker label and corrects heading order for 'CheckoutScheduleReplenishmentOrderComponent'.
   */
  a11yScheduleReplenishment?: boolean;

  /**
   * When 'ScrollToTopComponent' is trigged with a keyboard, focus remains on the
   * button and preserves the user's context.
   */
  a11yScrollToTop?: boolean;

  /**
   * Fixes 'cx-saved-cart-list-label' dissapering on 200% zoom in 'SavedCartListComponent'.
   */
  a11ySavedCartsZoom?: boolean;

  /**
   * Stops dropdown options labels from truncating inside 'ProductListComponent'.
   */
  a11ySortingOptionsTruncation?: boolean;

  /**
   * Fixes unnecessarily expanded focus indicator in 'ProductListItemComponent' and 'AddToSavedCartComponent'.
   */
  a11yExpandedFocusIndicator?: boolean;

  /**
   * Fixes 'CheckoutDeliveryModeComponent' losing focus after delivery methods update.
   */
  a11yCheckoutDeliveryFocus?: boolean;

  /**
   * Prevents the focus indicator of 'VisibleFocusDirective' from overflowing on mobile/while zoomed.
   */
  a11yMobileVisibleFocus?: boolean;

  /**
   * Improves screen reader readout of 'BannerComponent' on organization page.
   * The anchor tag will no longer contain unnecessary text that would otherwise be read out.
   */
  a11yOrganizationsBanner?: boolean;

  /**
   * Corrects heading order inside 'ListComponent' template.
   */
  a11yOrganizationListHeadingOrder?: boolean;

  /**
   * Changes 'order days' check list into a fieldset inside of 'CheckoutScheduleReplenishmentOrderComponent'.
   */
  a11yReplenishmentOrderFieldset?: boolean;

  /**
   * Corrects oversized focus indicator from list items inside 'ListComponent'.
   */
  a11yListOversizedFocus?: boolean;

  /**
   * Adjuststs the styles of 'StoreFinderMapComponent' to stop the Google map from overflowing on zoomed/mobile screens.
   */
  a11yStoreFinderOverflow?: boolean;

  /**
   * Corrects heading order inside 'OrderSummaryComponent' template.
   */
  a11yCartSummaryHeadingOrder?: boolean;

  /**
   * Improves focus behaviour of 'SearchBoxComponent'.
   * On mobile, search box will no longer open on focus.
   */
  a11ySearchBoxMobileFocus?: boolean;

  /**
   * Modifies 'FacetComponent' to enable keyboard navigation for facets in the product list page.
   */
  a11yFacetKeyboardNavigation?: boolean;

  /**
   * Allows users to navigate through the list of units using the arrow keys.
   * Enables keyboard controls inside 'ToggleLinkCellComponent' and
   * adjusts 'ListComponent' styles to accomodate.
   */
  a11yUnitsListKeyboardControls?: boolean;

  /**
   * When set to `true`, product titles in `CartItemComponent`, `QuickOrderItemComponent`, `WishListItemComponent`
   * adopt a more link-like style, appearing blue with an underline. This enhances visual cues for clickable elements,
   * providing a more intuitive user experience.
   */
  a11yCartItemsLinksStyles?: boolean;

  /**
   * If enabled, the "Select this address/payment" button
   * will not be displayed in `CheckoutPaymentMethodComponent`
   * and `CheckoutDeliveryAddressComponent` when the address
   * or payment method is already selected.
   */
  a11yHideSelectBtnForSelectedAddrOrPayment?: boolean;

  /**
   * Determines whether the controls in the `CarouselComponent` are focusable and accessible from the keyboard.
   */
  a11yFocusableCarouselControls?: boolean;

  /**
   * In `CmsGuardsService`, it uses the `GuardsComposer` instead of
   * calling its own deprecated method `canActivateGuard()`.
   */
  cmsGuardsServiceUseGuardsComposer?: boolean;

  /**
   * In `CartQuickOrderFormComponent` it stops calling the deprecated method
   * `watchAddEntryFailEvent()`, which listens to the `CartAddEntryFailEvent`.
   *
   * It avoids showing an unnecessary duplicated error message on the failure
   * of adding to the cart.
   */
  cartQuickOrderRemoveListeningToFailEvent?: boolean;

  /**
   * Stops the focus indicator from overflowing and being obstructed by other elements.
   * Modifies the 'visible-focus' mixin. Includes style changes for:
   * 'StarRatingComponent', AddToWishListComponent, StarRatingComponent
   */
  a11yVisibleFocusOverflows?: boolean;

  /**
   * When enabled then on mobile(320px) responsive view:
   * 1. `ProductListComponent` - grid view button is aligned correctly
   * 2. `QuickOrderFormComponent` - search combobox options are not truncated
   * 3. `BreadcrumbComponent` - breadcrumb heading is not truncated
   * 4. `CheckoutProgressMobileTopComponent` - checkout step names do not have huge vertical white space
   */
  a11yTruncatedTextForResponsiveView?: boolean;

  /**
   * Modifies getAriaLabel method in 'PaginationComponent' to return a sematic label.
   */
  a11ySemanticPaginationLabel?: boolean;

  /**
   * In `LoginComponent` the outline of "My Account" link when focused will not cover the user name
   */
  a11yMyAccountLinkOutline?: boolean;

  /**
   * When enabled focus outline on the close button inside `ProductImageZoomDialogComponent`
   * will be fully visible
   */
  a11yCloseProductImageBtnFocus?: boolean;
<<<<<<< HEAD

  /**
   * Enables the updated Santorini theme.
   */
  santoriniV2?: boolean;
}
=======
>>>>>>> bbb10332

  /**
   * Modifies the template of 'WishListComponent'.
   * Empty wishlist notification will be displayed in a paragraph instead of a heading.
   */
  a11yEmptyWishlistHeading?: boolean;

  /**
   * When enabled the button-like UI elements will use `<button>` under the hood instead of `<a>`
   * in the following components: `AddedToCartDialogComponent`, `ForgotPasswordComponent`,
   * `LoginRegisterComponent`, `ConfigureProductComponent`
   */
  a11yUseButtonsForBtnLinks?: boolean;

  /**
   * In `FacetListComponent` dialog view focus will be moved to the first facet
   * after single-select facet selection.
   * New "Back To Results" button is added
   */
  a11yFacetsDialogFocusHandling?: boolean;
}
export const defaultFeatureToggles: Required<FeatureTogglesInterface> = {
  showDownloadProposalButton: false,
  showPromotionsInPDP: false,
  recentSearches: false,
  pdfInvoicesSortByInvoiceDate: false,
  storeFrontLibCardParagraphTruncated: false,
  productConfiguratorAttributeTypesV2: false,
  a11yRequiredAsterisks: false,
  a11yQuantityOrderTabbing: false,
  a11yNavigationUiKeyboardControls: false,
  a11yOrderConfirmationHeadingOrder: false,
  a11yStarRating: false,
  a11yViewChangeAssistiveMessage: false,
  a11yReorderDialog: false,
  a11yPopoverFocus: false,
  a11yScheduleReplenishment: false,
  a11yScrollToTop: false,
  a11ySavedCartsZoom: false,
  a11ySortingOptionsTruncation: false,
  a11yExpandedFocusIndicator: false,
  a11yCheckoutDeliveryFocus: false,
  a11yMobileVisibleFocus: false,
  a11yOrganizationsBanner: false,
  a11yOrganizationListHeadingOrder: false,
  a11yReplenishmentOrderFieldset: false,
  a11yListOversizedFocus: false,
  a11yStoreFinderOverflow: false,
  a11yCartSummaryHeadingOrder: false,
  a11ySearchBoxMobileFocus: false,
  a11yFacetKeyboardNavigation: false,
  a11yUnitsListKeyboardControls: false,
  a11yCartItemsLinksStyles: false,
  a11yHideSelectBtnForSelectedAddrOrPayment: false,
  a11yFocusableCarouselControls: false,
  cmsGuardsServiceUseGuardsComposer: false,
  cartQuickOrderRemoveListeningToFailEvent: false,
  a11yVisibleFocusOverflows: false,
  a11yTruncatedTextForResponsiveView: false,
  a11ySemanticPaginationLabel: false,
  a11yMyAccountLinkOutline: false,
  a11yCloseProductImageBtnFocus: false,
<<<<<<< HEAD
  santoriniV2: false,
=======
  a11yEmptyWishlistHeading: false,
  a11yUseButtonsForBtnLinks: false,
  a11yFacetsDialogFocusHandling: false,
>>>>>>> bbb10332
};<|MERGE_RESOLUTION|>--- conflicted
+++ resolved
@@ -243,15 +243,11 @@
    * will be fully visible
    */
   a11yCloseProductImageBtnFocus?: boolean;
-<<<<<<< HEAD
 
   /**
    * Enables the updated Santorini theme.
    */
   santoriniV2?: boolean;
-}
-=======
->>>>>>> bbb10332
 
   /**
    * Modifies the template of 'WishListComponent'.
@@ -314,11 +310,8 @@
   a11ySemanticPaginationLabel: false,
   a11yMyAccountLinkOutline: false,
   a11yCloseProductImageBtnFocus: false,
-<<<<<<< HEAD
   santoriniV2: false,
-=======
   a11yEmptyWishlistHeading: false,
   a11yUseButtonsForBtnLinks: false,
   a11yFacetsDialogFocusHandling: false,
->>>>>>> bbb10332
 };