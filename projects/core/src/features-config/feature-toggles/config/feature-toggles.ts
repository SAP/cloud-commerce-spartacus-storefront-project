--- conflicted
+++ resolved
@@ -439,12 +439,12 @@
   a11yLinkBtnsToTertiaryBtns?: boolean;
 
   /**
-<<<<<<< HEAD
    * Aria-live inside the 'BreadcrumbComponent' will be toggled based on the active element.
    * This removes the repeated announcement of the page title.
    */
   a11yRepeatedPageTitleFix?: boolean;
-=======
+
+  /**
    * Mofifies the template of 'AddedToCartDialogComponent' to retain the focus after the cart is updated.
    * Improves its screen reader readout.
    */
@@ -454,7 +454,6 @@
    * Modifies the 'NgSelectA11yDirective' to improve the sorting dropdown screen reader experience on mobile devices.
    */
   a11yNgSelectMobileReadout?: boolean;
->>>>>>> 31c3de9e
 
   /**
    * In OCC cart requests, it puts parameters of a cart name and cart description
@@ -536,13 +535,10 @@
   a11yFormErrorMuteIcon: false,
   a11yCxMessageFocus: false,
   a11yLinkBtnsToTertiaryBtns: false,
-<<<<<<< HEAD
   a11yRepeatedPageTitleFix: false,
-=======
   a11yDeliveryModeRadiogroup: false,
   a11yAddedToCartActiveDialog: false,
   a11yNgSelectMobileReadout: false,
->>>>>>> 31c3de9e
   occCartNameAndDescriptionInHttpRequestBody: false,
   cmsBottomHeaderSlotUsingFlexStyles: false,
 };