--- conflicted
+++ resolved
@@ -251,7 +251,6 @@
    * `LoginRegisterComponent`, `ConfigureProductComponent`
    */
   a11yUseButtonsForBtnLinks?: boolean;
-<<<<<<< HEAD
 
   /**
    * When enabled disable "Apply" button in promo code component in cart for empty input,
@@ -259,9 +258,6 @@
    * required validators for both inputs
    */
   a11yDisabledCouponAndQuickOrderActionButtonsInsteadOfRequiredFields?: boolean;
-}
-=======
->>>>>>> 5c7e38b8
 
   /**
    * In `FacetListComponent` dialog view focus will be moved to the first facet
@@ -270,6 +266,7 @@
    */
   a11yFacetsDialogFocusHandling?: boolean;
 }
+
 export const defaultFeatureToggles: Required<FeatureTogglesInterface> = {
   showDownloadProposalButton: false,
   showPromotionsInPDP: false,
@@ -312,9 +309,6 @@
   a11yCloseProductImageBtnFocus: false,
   a11yEmptyWishlistHeading: false,
   a11yUseButtonsForBtnLinks: false,
-<<<<<<< HEAD
   a11yDisabledCouponAndQuickOrderActionButtonsInsteadOfRequiredFields: false,
-=======
   a11yFacetsDialogFocusHandling: false,
->>>>>>> 5c7e38b8
 };