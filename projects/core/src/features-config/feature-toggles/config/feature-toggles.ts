--- conflicted
+++ resolved
@@ -154,11 +154,11 @@
   a11yCartSummaryHeadingOrder?: boolean;
 
   /**
-<<<<<<< HEAD
    * Modifies 'FacetComponent' to enable keyboard navigation for facets in the product list page.
    */
   a11yFacetKeyboardNavigation?: boolean;
-=======
+
+  /**
    * Allows users to navigate through the list of units using the arrow keys.
    * Enables keyboard controls inside 'ToggleLinkCellComponent' and
    * adjusts 'ListComponent' styles to accomodate.
@@ -176,7 +176,6 @@
    * Determines whether the controls in the `CarouselComponent` are focusable and accessible from the keyboard.
    */
   a11yFocusableCarouselControls?: boolean;
->>>>>>> 2be626f3
 }
 
 export const defaultFeatureToggles: Required<FeatureTogglesInterface> = {
@@ -206,11 +205,8 @@
   a11yListOversizedFocus: false,
   a11yStoreFinderOverflow: false,
   a11yCartSummaryHeadingOrder: false,
-<<<<<<< HEAD
   a11yFacetKeyboardNavigation: false,
-=======
   a11yUnitsListKeyboardControls: false,
   a11yCartItemsLinksStyles: false,
   a11yFocusableCarouselControls: false,
->>>>>>> 2be626f3
 };