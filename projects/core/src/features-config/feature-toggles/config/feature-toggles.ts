/*
 * SPDX-FileCopyrightText: 2024 SAP Spartacus team <spartacus-team@sap.com>
 *
 * SPDX-License-Identifier: Apache-2.0
 */

// Let's NOT add here any wildcard property like
//  `[key: string]: boolean | undefined;`
// We want this interface to be STRICT and cause a compilation error when a removed property is used.
// Thanks to that, customers using a property that was recently removed, will know they have to adapt their code.
export interface FeatureTogglesInterface {
  /**
   * In 'CheckoutDeliveryModeComponent' and 'CheckReviewShippingComponent', it displays
   * the new delivery options translation
   */
  showDeliveryOptionsTranslation?: boolean;

  /**
   * In 'ProductListItemComponent' and 'ProductGridItemComponent', it hides the 'Add to cart' button
   * when a product does not have a defined price or its purchasable field is set to false
   */
  shouldHideAddToCartForUnpurchasableProducts?: boolean;

  /**
   * In `FormErrorsComponent` it uses more descriptive validation error messages
   * in all UI form fields existing before v2211.25.
   *
   * 1. The `FormErrorsComponent` uses new i18n keys:
   * `formErrors.labeled.<validatorName>` instead of `formErrors.<validatorName>`,
   * for example `formErrors.labeled.required` instead of `formErrors.required`.
   *
   * 2. The existing usages of `CustomFormValidators.passwordValidator` are replaced with
   * an array of new, more specific validators `CustomFormValidators.passwordValidators`
   * (with the plural `...Validators`)
   */
  formErrorsDescriptiveMessages?: boolean;

  /**
   * In `CheckoutPaymentFormComponent`, use the extracted billing address component instead of embedded billing address form.
   */
  useExtractedBillingAddressComponent?: boolean;

  /**
   * In `DpPaymentCallbackComponent` it shows the billing address form.
   */
  showBillingAddressInDigitalPayments?: boolean;

  /**
   * In `QuoteLinksComponent` it shows the download button.
   * API for this button is available in commerce 2211.16 and above
   */
  showDownloadProposalButton?: boolean;

  /**
   * In `ProductSummaryComponent` it shows the promotions info.
   */
  showPromotionsInPDP?: boolean;

  /**
   * In `ASM` it shows searching customer by order ID.
   */
  showSearchingCustomerByOrderInASM?: boolean;

  /**
   * New REDESIGNED search-box component
   */
  searchBoxV2?: boolean;

  /**
   * Some Changes for input of cart Number and text of Customer360View in ASM view
   */
  showStyleChangesInASM?: boolean;

  /**
   * In `SearchBoxComponent` it shows the recent searches.
   */
  recentSearches?: boolean;

  /**
   * In `SearchBoxComponent` it shows the trending searches.
   */
  trendingSearches?: boolean;

  /**
   * In `InvoicesListComponent` it sorts invoices by the date of the invoice itself.
   * Previously the sorting was done by the date of creating an invoice entry.
   */
  pdfInvoicesSortByInvoiceDate?: boolean;

  /**
   * In `CardComponent` it truncates the paragraph text
   * (analogically to the existing truncating of the label).
   */
  storeFrontLibCardParagraphTruncated?: boolean;

  /**
   * When enabled, the batch API is used `ProductCarouselComponent` to load products. It increases the component's performance.
   *
   * _NOTE_: When flag is enabled, custom OCC config for the `productSearch` endpoint has to be adjusted to have an object representation:
   * ```js
   * backend: {
   *    occ: {
   *      endpoints: {
   *         productSearch: {
   *           default: '...',
   *           carousel: '...',
   *           carouselMinimal: '...',
   *         },
   *       },
   *     },
   *   }
   * ```
   */
  useProductCarouselBatchApi?: boolean;

  /**
   * In `ConfiguratorAttributeDropDownComponent`, `ConfiguratorAttributeSingleSelectionImageComponent`
   * and in 'ConfiguratorAttributeMultiSelectionImageComponent' some HTML changes were done
   * to render read-only attribute with images and a long description at the value level accordingly.
   *
   * In `cx-configurator-price`, `cx-configurator-show-more`,`cx-configurator-attribute-drop-down`,
   * `cx-configurator-attribute-selection-image`, `cx-configurator-attribute-single-selection-bundle-dropdown`,
   * `cx-configurator-attribute-type` and `cx-configurator-form-group` some styling changes were done
   * to render read-only attribute with images and a long description at the value level accordingly.
   */
  productConfiguratorAttributeTypesV2?: boolean;

  /**
   * In a server environment (SSR or Prerendering) it propagates all errors caught in Angular app
   * (in the Angular's `ErrorHandler` class) to the server layer.
   *
   * In SSR, such a propagation allows the server layer (e.g. ExpressJS) for handling those errors,
   * e.g. sending a proper Error Page in response to the client,
   * instead of a rendered HTML that is possibly malformed due to the occurred error.
   */
  propagateErrorsToServer?: boolean;

  /**
   * In SSR, the following errors will be printed to logs (and additionally can also
   * be forwarded to ExpressJS if only the other feature toggle `propagateErrorsToServer` is enabled):
   *
   * 1. any outgoing HTTP request error (4xx-5xx status)
   * 2. any NgRx action with the `error` property
   */
  ssrStrictErrorHandlingForHttpAndNgrx?: boolean;

  /**
   * The product configuration UI is completely re-rendered after each UI interaction. This may lead to performance issues for large configuration models,
   * where a lot of attributes (>50) and/or a lot of possible values per attribute (>50) are rendered on the UI.
   *
   * When this feature toggle is activated, only these parts of the UI are re-rendered, that actually changed, significantly (up to factor 10) improving rendering performance for large models.
   *
   * Please note, this will influence how the pricing requests are processed and rendered.
   * Instead of merging the prices into the configuration model, which effectively triggers re-rendering the whole UI-Component tree,
   * the price supplements are kept in a separate subtree of the model, so that attribute components can react independently on pricing changes using the `ConfiguratorDeltaRenderingService`.
   *
   * Hence, it is advised to do full regression testing after activation of this flag and before rolling this out to production.
   */
  productConfiguratorDeltaRendering?: boolean;

  /**
   * Adds asterisks to required form fields in all components existing before v2211.20
   */
  a11yRequiredAsterisks?: boolean;

  /**
   * In `QuantityCounterComponent` the numeric input is no longer made focused
   * after an increment/decrement button is clicked.
   */
  a11yQuantityOrderTabbing?: boolean;

  /**
   * Improves keyboard navigation inside of 'NavigationUIComponent'.
   */
  a11yNavigationUiKeyboardControls?: boolean;

  /**
   * Improves screen reader(VoiceOver, JAWS) narration of menu buttons inside of 'NavigationUIComponent'.
   */
  a11yNavMenuExpandStateReadout?: boolean;

  /**
   * Fixes heading gap present in 'OrderConfirmationItemsComponent' template.
   */
  a11yOrderConfirmationHeadingOrder?: boolean;

  /**
   * Improves accessibility of 'StarRatingComponent' i.e.
   * Provides a clear rating value to screen readers.
   * Includes information on whether it is interactive.
   */
  a11yStarRating?: boolean;

  /**
   * 'ViewComponent' will trigger an assistive message after active view changes.
   */
  a11yViewChangeAssistiveMessage?: boolean;

  /**
   * Prevent horizontal scroll appearing on smaller screens for `CartItemListComponent`, `AddedToCartDialogComponent`
   */
  a11yPreventHorizontalScroll?: boolean;

  /**
   * Refocuses inside of 'ReorderDialogComponent' after its content updates.
   */
  a11yReorderDialog?: boolean;

  /**
   * Element containing the 'PopoverDirective' will be refocused after the popover is closed.
   */
  a11yPopoverFocus?: boolean;

  /**
   * Adds Datepicker label and corrects heading order for 'CheckoutScheduleReplenishmentOrderComponent'.
   */
  a11yScheduleReplenishment?: boolean;

  /**
   * When 'ScrollToTopComponent' is trigged with a keyboard, focus remains on the
   * button and preserves the user's context.
   */
  a11yScrollToTop?: boolean;

  /**
   * Fixes 'cx-saved-cart-list-label' dissapering on 200% zoom in 'SavedCartListComponent'.
   */
  a11ySavedCartsZoom?: boolean;

  /**
   * Stops dropdown options labels from truncating inside 'ProductListComponent'.
   */
  a11ySortingOptionsTruncation?: boolean;

  /**
   * Fixes unnecessarily expanded focus indicator in 'ProductListItemComponent' and 'AddToSavedCartComponent'.
   * Modifies dialog styles to stop the focus indicator from expanding when 'close' button is focused.
   */
  a11yExpandedFocusIndicator?: boolean;

  /**
   * Fixes 'CheckoutDeliveryModeComponent' losing focus after delivery methods update.
   */
  a11yCheckoutDeliveryFocus?: boolean;

  /**
   * Prevents the focus indicator of 'VisibleFocusDirective' from overflowing on mobile/while zoomed.
   */
  a11yMobileVisibleFocus?: boolean;

  /**
   * Improves screen reader readout of 'BannerComponent' on organization page.
   * The anchor tag will no longer contain unnecessary text that would otherwise be read out.
   */
  a11yOrganizationsBanner?: boolean;

  /**
   * Corrects heading order inside 'ListComponent' template.
   */
  a11yOrganizationListHeadingOrder?: boolean;

  /**
   * In `ImportToNewSavedCartFormComponent`,`ImportEntriesFormComponent` after selecting a file
   * confirmation message is displayed and read out
   */
  a11yCartImportConfirmationMessage?: boolean;

  /**
   * Changes 'order days' check list into a fieldset inside of 'CheckoutScheduleReplenishmentOrderComponent'.
   */
  a11yReplenishmentOrderFieldset?: boolean;

  /**
   * Corrects oversized focus indicator from list items inside 'ListComponent'.
   */
  a11yListOversizedFocus?: boolean;

  /**
   * Adjuststs the styles of 'StoreFinderMapComponent' to stop the Google map from overflowing on zoomed/mobile screens.
   * Includes DOM changes to 'StoreFinderStoreDescriptionComponent' improving the screen reader experience.
   */
  a11yStoreFinderOverflow?: boolean;

  /**
   * `StorefrontComponent` focuses on the first navigation item after hamburger menu expansion
   */
  a11yMobileFocusOnFirstNavigationItem?: boolean;

  /**
   * Corrects heading order inside 'OrderSummaryComponent' template.
   */
  a11yCartSummaryHeadingOrder?: boolean;

  /**
   * Improves focus behaviour of 'SearchBoxComponent'.
   * On mobile, search box will no longer open on focus.
   */
  a11ySearchBoxMobileFocus?: boolean;

  /**
   * Modifies 'FacetComponent' to enable keyboard navigation for facets in the product list page.
   */
  a11yFacetKeyboardNavigation?: boolean;

  /**
   * Allows users to navigate through the list of units using the arrow keys.
   * Enables keyboard controls inside 'ToggleLinkCellComponent' and
   * adjusts 'ListComponent' styles to accomodate.
   */
  a11yUnitsListKeyboardControls?: boolean;

  /**
   * Adds label to the `SearchBoxComponent` search input
   */
  a11ySearchboxLabel?: boolean;

  /**
   * When set to `true`, product titles in `CartItemComponent`, `QuickOrderItemComponent`, `WishListItemComponent`
   * adopt a more link-like style, appearing blue with an underline. This enhances visual cues for clickable elements,
   * providing a more intuitive user experience.
   */
  a11yCartItemsLinksStyles?: boolean;

  /**
   * When set to `true`, external links in `StoreFinderListItemComponent`
   * adopt a more link-like style, appearing more like links instead of buttons. This is semantically more correct since they open content in a new window,
   * providing a more intuitive user experience.
   */
  a11yStyleExternalLinksAsLinks?: boolean;

  /**
   * If enabled, the "Select this address/payment" button
   * will not be displayed in `CheckoutPaymentMethodComponent`
   * and `CheckoutDeliveryAddressComponent` when the address
   * or payment method is already selected.
   */
  a11yHideSelectBtnForSelectedAddrOrPayment?: boolean;

  /**
   * If enabled, the "Checkout Shipping address/Payment" views
   * will have a more a11y friendly selected label, including the context
   * indicating weather the user is on a selected Address or Payment regsion.
   */
  a11ySelectLabelWithContextForSelectedAddrOrPayment?: boolean;

  /**
   * Determines whether the controls in the `CarouselComponent` are focusable and accessible from the keyboard.
   */
  a11yFocusableCarouselControls?: boolean;

  /**
   * Enables only Tab/Shift+Tab keyboard navigation in dialogs and preserved default scrolling behaviour of up/down keys.
   * Components:
   * - `PickupOptionDialogComponent`
   */
  a11yUseTrapTabInsteadOfTrapInDialogs?: boolean;

  /**
   * In `CmsGuardsService`, it uses the `GuardsComposer` instead of
   * calling its own deprecated method `canActivateGuard()`.
   */
  cmsGuardsServiceUseGuardsComposer?: boolean;

  /**
   * In `CartQuickOrderFormComponent` it stops calling the deprecated method
   * `watchAddEntryFailEvent()`, which listens to the `CartAddEntryFailEvent`.
   *
   * It avoids showing an unnecessary duplicated error message on the failure
   * of adding to the cart.
   */
  cartQuickOrderRemoveListeningToFailEvent?: boolean;

  /**
   * Adds a keyboard accessible zoom button to the `ProductImageZoomViewComponent`.
   */
  a11yKeyboardAccessibleZoom?: boolean;

  /**
   * Sets 'linkable' property in 'CellComponent' to be false by default.
   * Modifies all table configs to acomodate this change.
   * This stops unnecessary anchor tags from being rendered in the table cells.
   */
  a11yOrganizationLinkableCells?: boolean;

  /**
   * Stops the focus indicator from overflowing and being obstructed by other elements.
   * Modifies the 'visible-focus' mixin. Includes style changes for:
   * `StarRatingComponent`, `AddToWishListComponent`, `StarRatingComponent`, `SkipLinkComponent`,
   * `StoreComponent`, `SetPreferredStoreComponent`, `WishListComponent`
   */
  a11yVisibleFocusOverflows?: boolean;

  /**
   * When enabled then on mobile(320px) responsive view:
   * 1. `ProductListComponent` - grid view button is aligned correctly
   * 2. `QuickOrderFormComponent` - search combobox options are not truncated
   * 3. `BreadcrumbComponent` - breadcrumb heading is not truncated
   * 4. `CheckoutProgressMobileTopComponent` - checkout step names do not have huge vertical white space
   */
  a11yTruncatedTextForResponsiveView?: boolean;

  /**
   * When enabled focus outline on the close button inside `ProductImageZoomDialogComponent`
   * will be fully visible
   */
  a11yCloseProductImageBtnFocus?: boolean;

  /**
   * Modifies getAriaLabel method in 'PaginationComponent' to return a sematic label.
   */
  a11ySemanticPaginationLabel?: boolean;

  /**
   * When using CartItemListComponent as an outlet ([cxOutlet]="CartOutlets.CART_ITEM_LIST"):
   * prevents the form from being recreated when neither the items nor other dependent properties (e.g., readonly) have changed.
   */
  a11yPreventCartItemsFormRedundantRecreation?: boolean;

  /**
   * Prevents screen reader from stopping on invisible elements when being in read mode for `BreadcrumbComponent`, `QuickOrderFormComponent`
   */
  a11yPreventSRFocusOnHiddenElements?: boolean;

  /**
   * In `LoginComponent` the outline of "My Account" link when focused will not cover the user name
   */
  a11yMyAccountLinkOutline?: boolean;

  /**
   * Improve colour contrast in the demonstration theme Santorini
   * to comply with accessibility standards. On activation, colour
   * assignations for all UI elements will change and previous keyboard
   * focus-ring gets replaced by a new bi-colour focus-ring.
   *
   * Note: If you're not using in your app the `StorefrontComponent`
   *       (`<cx-storefront>`) from Spartacus, then you'll need to also add
   *       the following line to the constructor of your app's root component:
   *
   * ```
   * constructor() {
   *   useFeatureStyles('a11yImproveContrast');
   * }
   * ```
   */
  a11yImproveContrast?: boolean;

  /**
   * Moves input elements of 'NotificationPreferenceComponent' into a fieldset.
   */
  a11yNotificationPreferenceFieldset?: boolean;

  /**
   * Modifies the template of 'WishListComponent'.
   * Empty wishlist notification will be displayed in a paragraph instead of a heading.
   */
  a11yEmptyWishlistHeading?: boolean;

  /**
   * Removes the `tabindex` attribute from the `StorefrontComponent`.
   * This helps to reduce the screen reader bloat.
   */
  a11yScreenReaderBloatFix?: boolean;

  /**
   * When enabled the button-like UI elements will use `<button>` under the hood instead of `<a>`
   * in the following components: `AddedToCartDialogComponent`, `ForgotPasswordComponent`,
   * `LoginRegisterComponent`, `ConfigureProductComponent`, `AnonymousConsentDialogComponent`,
   * `StoreSearchComponent`, `AddToSavedCartComponent`, `PickupOptionsComponent`
   */
  a11yUseButtonsForBtnLinks?: boolean;

  /**
   * Enables the use of TabComponent in the PLP and PDP page to replace some functionality
   * of the FacetListComponent and TabParagraphComponent to make then keyboard accessible
   * and responsive in tab and accordion stles.
   */
  a11yTabComponent?: boolean;

  /**
   * `ProductImageZoomProductImagesComponent`, `ProductImageZoomThumbnailsComponent` - enable
   * arrow keys navigation for the carousel
   */
  a11yCarouselArrowKeysNavigation?: boolean;

  /**
   * Use tabs instead of radio group for pickup options. Improves SR narration and keyboard navigation pattern.
   * Modified components:
   *  - `PickupOptionsComponent`
   *  - `PdpPickupOptionsContainerComponent`
   *  - `CartPickupOptionsContainerComponent`
   *  - `AddToCartComponent`
   */
  a11yPickupOptionsTabs?: boolean;

  /**
   * `AnonymousConsentDialogComponent` - after consent was given/withdrawn the notification
   * will be displayed
   * `ConsentManagementComponent` - improve stability of notifications announcements by VoiceOver
   * `ConsentManagementFormComponent` - only pronounce the title of the consent by default
   */
  a11yNotificationsOnConsentChange?: boolean;

  /**
   * When enabled disable "Apply" button in promo code component in cart for empty input,
   * disable "Add" button in quick order component when input is empty and remove
   * required validators for both inputs
   */
  a11yDisabledCouponAndQuickOrderActionButtonsInsteadOfRequiredFields?: boolean;

  /**
   * In `FacetListComponent` dialog view focus will be moved to the first facet
   * after single-select facet selection.
   * New "Back To Results" button is added
   */
  a11yFacetsDialogFocusHandling?: boolean;

  /**
   * `StorefrontComponent`: Prevents header links from wrapping on smaller screen sizes
   */
  headerLayoutForSmallerViewports?: boolean;

  /**
   * Enables radio group fieldset for 'CheckoutDeliveryModeComponent' form
   * and further improves its screen reader readout.
   */
  a11yDeliveryModeRadiogroup?: boolean;

  /**
   * Removes 'aria-live' from 'StoreFinderComponent' and adds 'alert' role to child components elements.
   */
  a11yStoreFinderAlerts?: boolean;

  /**
   * Stops the icon inside 'FormErrorsComponent' from being read out by screen readers.
   */
  a11yFormErrorMuteIcon?: boolean;

  /**
   * `MessageComponent` gets focused after a message with an action is rendered.
   */
  a11yCxMessageFocus?: boolean;

  /**
   * Replaces buttons resembling links with tetriary buttons in the following components:
   * `AddToWishListComponent`, `ProductIntroComponent`, `ProductImageZoomTriggerComponent`
   */
  a11yLinkBtnsToTertiaryBtns?: boolean;

  /**
   * Aria-live inside the 'BreadcrumbComponent' will be toggled based on the active element.
   * This removes the repeated announcement of the page title.
   */
  a11yRepeatedPageTitleFix?: boolean;

  /**
   * 'NgSelectA11yDirective' will now provide a count of items for each availble option.
   * Including this count in aria-label will help screen readers to provide more context to the user.
   */
  a11yNgSelectOptionsCount?: boolean;

  /**
   * 'NgSelectA11yDirective' will close a dropdown with options on Escape key press
   * when a screen reader is used.
   */
  a11yNgSelectCloseDropdownOnEscape?: boolean;

  /**
   * Removes duplicated error message from 'CancelOrderComponent'.
   */
  a11yRepeatedCancelOrderError?: boolean;

  /**
   * Mofifies the template of 'AddedToCartDialogComponent' to retain the focus after the cart is updated.
   * Improves its screen reader readout.
   */
  a11yAddedToCartActiveDialog?: boolean;

  /**
   * Modifies the 'NgSelectA11yDirective' to improve the sorting dropdown screen reader experience on mobile devices.
   */
  a11yNgSelectMobileReadout?: boolean;

  /**
   * When enabled, the form in 'PickupOptionsComponent' will be wrapped in a fieldset and contain a legend.
   */
  a11yDeliveryMethodFieldset?: boolean;

  /**
   * In 'ProductReviewsComponent' the 'show more/less reviews' button will no longer loose focus on activation.
   */
  a11yShowMoreReviewsBtnFocus?: boolean;

  /**
   * Fixes `aria-controls` attribute in the 'QuickOrderFormComponent' combobox.
   */
  a11yQuickOrderAriaControls?: boolean;

  /**
   * Removes the element with `role="status"` attribute from subpage components.
   * The 'Loaded, empty status' message will no longer be present for the screen readers.
   */
  a11yRemoveStatusLoadedRole?: boolean;

  /**
   * Changes modal title elements form divs into headings. Affects modals before version 2211.27.
   */
  a11yDialogsHeading?: boolean;

  /**
   * When enabled, the focus will be returned to the trigger element after the dialog is closed.
   * Affected components: 'AddtoCartComponent', 'PickupOptionsComponent', CartPickupOptionsContainerComponent, PDPPickupOptionsContainerComponent
   */
  a11yDialogTriggerRefocus?: boolean;

  /**
   * The 'AddToWishListComponent' will restore focus to the button after adding or removing an item from the wishlist.
   */
  a11yAddToWishlistFocus?: boolean;

  /**
   * `SearchBoxComponent` should no longer lose focus after closing the popup the esc key.
   */
  a11ySearchBoxFocusOnEscape?: boolean;

  /**
   * In `AddedToCartDialogComponent`, `Updating cart...` should no longer read by a screen reader.
   */
  a11yUpdatingCartNoNarration?: boolean;

  /**
   * Stops the inputs value from obstructing the 'PasswordVisibilityToggleComponent'.
   */
  a11yPasswordVisibilityBtnValueOverflow?: boolean;

  /**
   * In `ItemCounterComponenet`, Remove button no longer lose focus after activating when count is 2.
   * Add button no longer lose focus after activating when count is `max - 1`.
   */
  a11yItemCounterFocus?: boolean;

  /**
   * `ProductIntroComponent` should now scroll to the Review tab on the first click of the 'Show Review' button.
   */
  a11yScrollToReviewByShowReview?: boolean;

  /**
   * `StoreComponent and MyPreferredStoreComponent` an icon in a button that triggers showing
   * store's opening hours has an acceptable contrast ratio in a default theme
   */
  a11yViewHoursButtonIconContrast?: boolean;

  /**
   * `Checkout` add a landmarks to content representing steps
   */
  a11yCheckoutStepsLandmarks?: boolean;

  /**
   * In `CartItemListComponent`, change QTY into Quantity.
   */
  a11yQTY2Quantity?: boolean;

  /**
   * In `UnitFormComponent`, set 'clearable' as false for select of `ApprovalProcess`.
   */
  a11yApprovalProcessWithNoClearable?: boolean;

  /**
   * Changes the success message of successful registration to be more informative. Affects `RegisterComponentService`.
   */
  a11yPostRegisterSuccessMessage?: boolean;

  /**
   * In `CardComponent`, place `Delete` button before `Cancel` button.
   */
  a11yDeleteButton2First?: boolean;

  /**
   * In `CustomerListComponent`, `OrderApprovalListComponent`, and `ConfiguratorAttriuteSingleSelectionBundleDropdownComponent`, show label of every `ng-select` and `select`.
   */
  a11yShowLabelOfSelect?: boolean;

  /**
   * In `SiteContextSelectComponent` and `SiteThemeSwitcherComponent`, update style of caret.
   */
  a11yShowDownArrowOnFocusedSelectMenu?: boolean;

  /**
   * Fixes text formatting issues while a11y text spacing is enabled.
   * Affects: ListComponent, CSAgentLoginFormComponent
   */
  a11yTextSpacingAdjustments?: boolean;

  /**
   * In OCC cart requests, it puts parameters of a cart name and cart description
   * into a request body, instead of query params.
   * This toggle is used in the following classes: `OccCartAdapter`, `OccSavedCartAdapter`, `SavedCartOccModule`, `CartBaseOccModule`.
   */
  occCartNameAndDescriptionInHttpRequestBody?: boolean;

  /**
   * When enabled, styles for the `cx-bottom-header-slot` class will be applied. These styles are necessary to display
   * customization buttons in the BottomHeaderSlot in SmartEdit.
   */
  cmsBottomHeaderSlotUsingFlexStyles?: boolean;

  /**
   * 1. It uses the new `SiteThemeService` as the source of truth for the "site theme" value
   * (this value can change over time, e.g. when selecting new value in the new `SiteThemeSwitcherComponent`).
   * Previously the "site theme" could be set only on the page start (via the static config `config.context.theme` or via CMS, when using the feature of the "automatic site-context configuration").
   * 2. Now, when no custom theme is selected, the default theme value is an empty string `''`,
   * unless you configure it differently via the global config `config.context.theme` (or via CMS).
   * Previously, there the non-defined theme had a value `undefined`.
   */
  useSiteThemeService?: boolean;

  /**
   * Enables the requirement that passwords cannot contain consecutive identical characters.
   *
   * When set to `true`, the app will enforce that passwords must not have consecutive
   * identical characters (e.g., "aa", "11", or "$$" are not allowed).
   */
  enableConsecutiveCharactersPasswordRequirement?: boolean;

  /**
   * Enables a validation that prevents new passwords from matching the current password
   * in the password update form.
   *
   * When set to `true`, the user will not be allowed to reuse their current password
   * when updating their password. The app will check that the new password does not match
   * the old password.
   */
  enablePasswordsCannotMatchInPasswordUpdateForm?: boolean;

  /**
   * Enables *all* page meta resolvers in Client-Side Rendering (CSR),
   * ignoring the configuration option set for specific resolvers
   * `config.pageMeta.resolvers[index].disabledInCsr`.
   *
   * Note: The config option `disabledInCsr` is now deprecated and will be removed
   *       in the future together with this feature toggle.
   */
  allPageMetaResolversEnabledInCsr?: boolean;

  /**
   * CDS/ISS is integrated into the SAP Cloud Identity Service (SCI). The downstream services use different domains and URL formats.
   * This feature toggle can be used to make the CDS module use these new URLs.
   */
  sciEnabled?: boolean;

  /**
   * When enabled, allows to provide extended formats and media queries for <picture> element if used in MediaComponent.
   *
   * Important: After activation default HTML element in MediaComponent will be `<img>`
   * Only BannerComponent has passed `'picture'` value. If you need to use `<picture>` HTML element
   * you need to pass `[elementType]="'picture'"` to `<cx-media>`
   *
   * For proper work requires `pictureElementFormats`  provided in media config:
   *  ```ts
   * provideConfig({
   *   pictureElementFormats: {
   *    mediaQueries: {
   *     'max-width': '767px',
   *      ...
   *    },
   *    width: 50,
   *    height: 50,
   *   },
   * })
   * ```
   *
   * After activating this toggle, new inputs in `MediaComponent` — specifically
   * `width`, `height`, and `sizes` — will be passed to the template as HTML attributes.
   *
   * Toggle activates `@Input() elementType: 'img' | 'picture' = 'img'` in `MediaComponent`
   *
   */
  useExtendedMediaComponentConfiguration?: boolean;

  /**
<<<<<<< HEAD
   * Enables the product carousel to include products based on specified category codes.
   *
   * - When this feature is enabled, the carousel will fetch and display products
   *   associated with the `categoryCodes` provided.
   * - The `categoryCodes` are configured and managed through SmartEdit
   *
   */
  enableCarouselCategoryProducts?: boolean;
=======
   * Creates a section element with applied aria-label in "Review Order" page of the checkout.
   * Moves components to be children of this section element.
   */
  a11yWrapReviewOrderInSection?: boolean;
>>>>>>> c2d7659b
}

export const defaultFeatureToggles: Required<FeatureTogglesInterface> = {
  showDeliveryOptionsTranslation: false,
  formErrorsDescriptiveMessages: false,
  showSearchingCustomerByOrderInASM: false,
  showStyleChangesInASM: false,
  shouldHideAddToCartForUnpurchasableProducts: false,
  useExtractedBillingAddressComponent: false,
  showBillingAddressInDigitalPayments: false,
  showDownloadProposalButton: true,
  showPromotionsInPDP: true,
  searchBoxV2: false,
  recentSearches: true,
  trendingSearches: false,
  pdfInvoicesSortByInvoiceDate: true,
  storeFrontLibCardParagraphTruncated: true,
  useProductCarouselBatchApi: false,
  productConfiguratorAttributeTypesV2: true,
  propagateErrorsToServer: false,
  ssrStrictErrorHandlingForHttpAndNgrx: false,
  productConfiguratorDeltaRendering: false,
  a11yRequiredAsterisks: true,
  a11yQuantityOrderTabbing: true,
  a11yNavigationUiKeyboardControls: true,
  a11yNavMenuExpandStateReadout: false,
  a11yOrderConfirmationHeadingOrder: true,
  a11yStarRating: true,
  a11yViewChangeAssistiveMessage: true,
  a11yPreventHorizontalScroll: false,
  a11yReorderDialog: true,
  a11yPopoverFocus: true,
  a11yScheduleReplenishment: true,
  a11yScrollToTop: true,
  a11ySavedCartsZoom: true,
  a11ySortingOptionsTruncation: true,
  a11yExpandedFocusIndicator: true,
  a11yCheckoutDeliveryFocus: true,
  a11yMobileVisibleFocus: true,
  a11yOrganizationsBanner: true,
  a11yOrganizationListHeadingOrder: true,
  a11yCartImportConfirmationMessage: false,
  a11yReplenishmentOrderFieldset: true,
  a11yListOversizedFocus: true,
  a11yStoreFinderOverflow: true,
  a11yMobileFocusOnFirstNavigationItem: false,
  a11yCartSummaryHeadingOrder: true,
  a11ySearchBoxMobileFocus: true,
  a11yFacetKeyboardNavigation: true,
  a11yUnitsListKeyboardControls: true,
  a11yCartItemsLinksStyles: true,
  a11yStyleExternalLinksAsLinks: false,
  a11ySearchboxLabel: false,
  a11yHideSelectBtnForSelectedAddrOrPayment: true,
  a11ySelectLabelWithContextForSelectedAddrOrPayment: false,
  a11yFocusableCarouselControls: true,
  a11yUseTrapTabInsteadOfTrapInDialogs: false,
  cmsGuardsServiceUseGuardsComposer: true,
  cartQuickOrderRemoveListeningToFailEvent: true,
  a11yKeyboardAccessibleZoom: false,
  a11yOrganizationLinkableCells: false,
  a11yVisibleFocusOverflows: true,
  a11yTruncatedTextForResponsiveView: true,
  a11ySemanticPaginationLabel: false,
  a11yPreventCartItemsFormRedundantRecreation: false,
  a11yPreventSRFocusOnHiddenElements: false,
  a11yMyAccountLinkOutline: true,
  a11yCloseProductImageBtnFocus: true,
  a11yNotificationPreferenceFieldset: false,
  a11yImproveContrast: false,
  a11yEmptyWishlistHeading: true,
  a11yScreenReaderBloatFix: false,
  a11yUseButtonsForBtnLinks: true,
  a11yTabComponent: false,
  a11yCarouselArrowKeysNavigation: false,
  a11yPickupOptionsTabs: false,
  a11yNotificationsOnConsentChange: false,
  a11yDisabledCouponAndQuickOrderActionButtonsInsteadOfRequiredFields: false,
  a11yFacetsDialogFocusHandling: true,
  headerLayoutForSmallerViewports: false,
  a11yStoreFinderAlerts: false,
  a11yFormErrorMuteIcon: false,
  a11yCxMessageFocus: false,
  a11yLinkBtnsToTertiaryBtns: false,
  a11yRepeatedPageTitleFix: false,
  a11yDeliveryModeRadiogroup: false,
  a11yNgSelectOptionsCount: false,
  a11yNgSelectCloseDropdownOnEscape: false,
  a11yRepeatedCancelOrderError: false,
  a11yAddedToCartActiveDialog: false,
  a11yNgSelectMobileReadout: false,
  a11yDeliveryMethodFieldset: false,
  a11yShowMoreReviewsBtnFocus: false,
  a11yQuickOrderAriaControls: false,
  a11yRemoveStatusLoadedRole: false,
  a11yDialogsHeading: false,
  a11yDialogTriggerRefocus: false,
  a11yAddToWishlistFocus: false,
  a11ySearchBoxFocusOnEscape: false,
  a11yUpdatingCartNoNarration: false,
  a11yPasswordVisibilityBtnValueOverflow: false,
  a11yItemCounterFocus: false,
  a11yScrollToReviewByShowReview: false,
  a11yViewHoursButtonIconContrast: false,
  a11yCheckoutStepsLandmarks: false,
  a11yQTY2Quantity: false,
  a11yWrapReviewOrderInSection: false,
  a11yApprovalProcessWithNoClearable: false,
  a11yPostRegisterSuccessMessage: false,
  a11yDeleteButton2First: false,
  a11yShowLabelOfSelect: false,
  a11yShowDownArrowOnFocusedSelectMenu: false,
  a11yTextSpacingAdjustments: false,
  occCartNameAndDescriptionInHttpRequestBody: false,
  cmsBottomHeaderSlotUsingFlexStyles: false,
  useSiteThemeService: false,
  enableConsecutiveCharactersPasswordRequirement: false,
  enablePasswordsCannotMatchInPasswordUpdateForm: false,
  allPageMetaResolversEnabledInCsr: false,
  sciEnabled: false,
  useExtendedMediaComponentConfiguration: false,
  enableCarouselCategoryProducts: false,
};<|MERGE_RESOLUTION|>--- conflicted
+++ resolved
@@ -777,7 +777,12 @@
   useExtendedMediaComponentConfiguration?: boolean;
 
   /**
-<<<<<<< HEAD
+   * Creates a section element with applied aria-label in "Review Order" page of the checkout.
+   * Moves components to be children of this section element.
+   */
+  a11yWrapReviewOrderInSection?: boolean;
+
+  /**
    * Enables the product carousel to include products based on specified category codes.
    *
    * - When this feature is enabled, the carousel will fetch and display products
@@ -786,12 +791,6 @@
    *
    */
   enableCarouselCategoryProducts?: boolean;
-=======
-   * Creates a section element with applied aria-label in "Review Order" page of the checkout.
-   * Moves components to be children of this section element.
-   */
-  a11yWrapReviewOrderInSection?: boolean;
->>>>>>> c2d7659b
 }
 
 export const defaultFeatureToggles: Required<FeatureTogglesInterface> = {
