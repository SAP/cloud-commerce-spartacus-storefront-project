--- conflicted
+++ resolved
@@ -10,6 +10,20 @@
 // Thanks to that, customers using a property that was recently removed, will know they have to adapt their code.
 export interface FeatureTogglesInterface {
   /**
+   * In `FormErrorsComponent` it uses more descriptive validation error messages
+   * in all UI form fields existing before v2211.25.
+   *
+   * 1. The `FormErrorsComponent` uses new i18n keys:
+   * `formErrors.labeled.<validatorName>` instead of `formErrors.<validatorName>`,
+   * for example `formErrors.labeled.required` instead of `formErrors.required`.
+   *
+   * 2. The existing usages of `CustomFormValidators.passwordValidator` are replaced with
+   * an array of new, more specific validators `CustomFormValidators.passwordValidators`
+   * (with the plural `...Validators`)
+   */
+  formErrorsDescriptiveMessages?: boolean;
+
+  /**
    * In `QuoteLinksComponent` it shows the download button.
    * API for this button is available in commerce 2211.16 and above
    */
@@ -257,22 +271,6 @@
   a11yCloseProductImageBtnFocus?: boolean;
 
   /**
-<<<<<<< HEAD
-   * In `FormErrorsComponent` it uses more descriptive validation error messages
-   * in all UI form fields existing before v2211.25.
-   *
-   * 1. The `FormErrorsComponent` uses new i18n keys:
-   * `formErrors.labeled.<validatorName>` instead of `formErrors.<validatorName>`,
-   * for example `formErrors.labeled.required` instead of `formErrors.required`.
-   *
-   * 2. The existing usages of `CustomFormValidators.passwordValidator` are replaced with
-   * an array of new, more specific validators `CustomFormValidators.passwordValidators`
-   * (with the plural `...Validators`)
-   */
-  formErrorsDescriptiveMessages?: boolean;
-
-  /* Enables the updated Santorini theme.
-=======
    * Improve colour contrast in the demonstration theme Santorini
    * to comply with accessibility standards. On activation, colour
    * assignations for all UI elements will change and previous keyboard
@@ -287,7 +285,6 @@
    *   useFeatureStyles('a11yImproveContrast');
    * }
    * ```
->>>>>>> 051406fa
    */
   a11yImproveContrast?: boolean;
 
@@ -318,6 +315,7 @@
 }
 
 export const defaultFeatureToggles: Required<FeatureTogglesInterface> = {
+  formErrorsDescriptiveMessages: true,
   showDownloadProposalButton: false,
   showPromotionsInPDP: false,
   recentSearches: false,
@@ -360,11 +358,6 @@
   a11yPreventSRFocusOnHiddenElements: false,
   a11yMyAccountLinkOutline: false,
   a11yCloseProductImageBtnFocus: false,
-<<<<<<< HEAD
-  formErrorsDescriptiveMessages: false,
-  santoriniV2: false,
-=======
->>>>>>> 051406fa
   a11yNotificationPreferenceFieldset: false,
   a11yImproveContrast: false,
   a11yEmptyWishlistHeading: false,
