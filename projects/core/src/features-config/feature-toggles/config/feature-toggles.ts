/*
 * SPDX-FileCopyrightText: 2024 SAP Spartacus team <spartacus-team@sap.com>
 *
 * SPDX-License-Identifier: Apache-2.0
 */

// Let's NOT add here any wildcard property like
//  `[key: string]: boolean | undefined;`
// We want this interface to be STRICT and cause a compilation error when a removed property is used.
// Thanks to that, customers using a property that was recently removed, will know they have to adapt their code.
export interface FeatureTogglesInterface {
  /**
   * In `ProductSummaryComponent` it shows the promotions info.
   */
  showPromotionsInPDP?: boolean;

  /**
   * In `SearchBoxComponent` it shows the recent searches.
   */
  recentSearches?: boolean;

  /**
   * In `InvoicesListComponent` it sorts invoices by the date of the invoice itself.
   * Previously the sorting was done by the date of creating an invoice entry.
   */
  pdfInvoicesSortByInvoiceDate?: boolean;

  /**
   * In `CardComponent` it truncates the paragraph text
   * (analogically to the existing truncating of the label).
   */
  storeFrontLibCardParagraphTruncated?: boolean;

  /**
   * In `ConfiguratorAttributeDropDownComponent`, `ConfiguratorAttributeSingleSelectionImageComponent`
   * and in 'ConfiguratorAttributeMultiSelectionImageComponent' some HTML changes were done
   * to render read-only attribute with images and a long description at the value level accordingly.
   *
   * In `cx-configurator-price`, `cx-configurator-show-more`,`cx-configurator-attribute-drop-down`,
   * `cx-configurator-attribute-selection-image`, `cx-configurator-attribute-single-selection-bundle-dropdown`,
   * `cx-configurator-attribute-type` and `cx-configurator-form-group` some styling changes were done
   * to render read-only attribute with images and a long description at the value level accordingly.
   */
  productConfiguratorAttributeTypesV2?: boolean;

  /**
   * Adds asterisks to required form fields in all components existing before v2211.20
   */
  a11yRequiredAsterisks?: boolean;

  /**
   * In `QuantityCounterComponent` the numeric input is no longer made focused
   * after an increment/decrement button is clicked.
   */
  a11yQuantityOrderTabbing?: boolean;

  /**
   * Improves keyboard navigation inside of 'NavigationUIComponent'.
   */
  a11yNavigationUiKeyboardControls?: boolean;

  /**
   * Fixes heading gap present in 'OrderConfirmationItemsComponent' template.
   */
  a11yOrderConfirmationHeadingOrder?: boolean;

  /**
   * Improves accessibility of 'StarRatingComponent' i.e.
   * Provides a clear rating value to screen readers.
   * Includes information on whether it is interactive.
   */
  a11yStarRating?: boolean;

  /**
   * 'ViewComponent' will trigger an assistive message after active view changes.
   */
  a11yViewChangeAssistiveMessage?: boolean;

  /**
   * Refocuses inside of 'ReorderDialogComponent' after its content updates.
   */
  a11yReorderDialog?: boolean;

  /**
   * Element containing the 'PopoverDirective' will be refocused after the popover is closed.
   */
  a11yPopoverFocus?: boolean;

  /**
   * Adds Datepicker label and corrects heading order for 'CheckoutScheduleReplenishmentOrderComponent'.
   */
  a11yScheduleReplenishment?: boolean;

  /**
   * When 'ScrollToTopComponent' is trigged with a keyboard, focus remains on the
   * button and preserves the user's context.
   */
  a11yScrollToTop?: boolean;

  /**
   * Fixes 'cx-saved-cart-list-label' dissapering on 200% zoom in 'SavedCartListComponent'.
   */
  a11ySavedCartsZoom?: boolean;

  /**
   * Stops dropdown options labels from truncating inside 'ProductListComponent'.
   */
  a11ySortingOptionsTruncation?: boolean;

  /**
   * Fixes unnecessarily expanded focus indicator in 'ProductListItemComponent' and 'AddToSavedCartComponent'.
   */
  a11yExpandedFocusIndicator?: boolean;

  /**
   * Fixes 'CheckoutDeliveryModeComponent' losing focus after delivery methods update.
   */
  a11yCheckoutDeliveryFocus?: boolean;

  /**
   * Prevents the focus indicator of 'VisibleFocusDirective' from overflowing on mobile/while zoomed.
   */
  a11yMobileVisibleFocus?: boolean;

  /**
   * Improves screen reader readout of 'BannerComponent' on organization page.
   * The anchor tag will no longer contain unnecessary text that would otherwise be read out.
   */
  a11yOrganizationsBanner?: boolean;

  /**
   * Corrects heading order inside 'ListComponent' template.
   */
  a11yOrganizationListHeadingOrder?: boolean;

  /**
   * Changes 'order days' check list into a fieldset inside of 'CheckoutScheduleReplenishmentOrderComponent'.
   */
  a11yReplenishmentOrderFieldset?: boolean;

  /**
   * Corrects oversized focus indicator from list items inside 'ListComponent'.
   */
  a11yListOversizedFocus?: boolean;

  /**
   * Adjuststs the styles of 'StoreFinderMapComponent' to stop the Google map from overflowing on zoomed/mobile screens.
   */
  a11yStoreFinderOverflow?: boolean;

  /**
   * Corrects heading order inside 'OrderSummaryComponent' template.
   */
  a11yCartSummaryHeadingOrder?: boolean;

  /**
   * Improves focus behaviour of 'SearchBoxComponent'.
   * On mobile, search box will no longer open on focus.
   */
  a11ySearchBoxMobileFocus?: boolean;

  /**
   * Modifies 'FacetComponent' to enable keyboard navigation for facets in the product list page.
   */
  a11yFacetKeyboardNavigation?: boolean;

  /**
   * Allows users to navigate through the list of units using the arrow keys.
   * Enables keyboard controls inside 'ToggleLinkCellComponent' and
   * adjusts 'ListComponent' styles to accomodate.
   */
  a11yUnitsListKeyboardControls?: boolean;

  /**
   * When set to `true`, product titles in `CartItemComponent`, `QuickOrderItemComponent`, `WishListItemComponent`
   * adopt a more link-like style, appearing blue with an underline. This enhances visual cues for clickable elements,
   * providing a more intuitive user experience.
   */
  a11yCartItemsLinksStyles?: boolean;

  /**
   * If enabled, the "Select this address/payment" button
   * will not be displayed in `CheckoutPaymentMethodComponent`
   * and `CheckoutDeliveryAddressComponent` when the address
   * or payment method is already selected.
   */
  a11yHideSelectBtnForSelectedAddrOrPayment?: boolean;

  /**
   * Determines whether the controls in the `CarouselComponent` are focusable and accessible from the keyboard.
   */
  a11yFocusableCarouselControls?: boolean;

  /**
   * In `CmsGuardsService`, it uses the `GuardsComposer` instead of
   * calling its own deprecated method `canActivateGuard()`.
   */
  cmsGuardsServiceUseGuardsComposer?: boolean;

  /**
   * In `CartQuickOrderFormComponent` it stops calling the deprecated method
   * `watchAddEntryFailEvent()`, which listens to the `CartAddEntryFailEvent`.
   *
   * It avoids showing an unnecessary duplicated error message on the failure
   * of adding to the cart.
   */
  cartQuickOrderRemoveListeningToFailEvent?: boolean;

  /**
<<<<<<< HEAD
   * Stops the focus indicator from overflowing and being obstructed by other elements.
   * Modifies the 'visible-focus' mixin. Includes style changes for:
   * 'StarRatingComponent', AddToWishListComponent, StarRatingComponent
   */
  a11yVisibleFocusOverflows?: boolean;
=======
   * When enabled then on mobile(320px) responsive view:
   * 1. `ProductListComponent` - grid view button is aligned correctly
   * 2. `QuickOrderFormComponent` - search combobox options are not truncated
   * 3. `BreadcrumbComponent` - breadcrumb heading is not truncated
   * 4. `CheckoutProgressMobileTopComponent` - checkout step names do not have huge vertical white space
   */
  a11yTruncatedTextForResponsiveView?: boolean;

  /**
   * In `LoginComponent` the outline of "My Account" link when focused will not cover the user name
   */
  a11yMyAccountLinkOutline?: boolean;

  /**
   * When enabled focus outline on the close button inside `ProductImageZoomDialogComponent`
   * will be fully visible
   */
  a11yCloseProductImageBtnFocus?: boolean;
>>>>>>> bb313a4d
}

export const defaultFeatureToggles: Required<FeatureTogglesInterface> = {
  showPromotionsInPDP: false,
  recentSearches: false,
  pdfInvoicesSortByInvoiceDate: false,
  storeFrontLibCardParagraphTruncated: false,
  productConfiguratorAttributeTypesV2: false,
  a11yRequiredAsterisks: false,
  a11yQuantityOrderTabbing: false,
  a11yNavigationUiKeyboardControls: false,
  a11yOrderConfirmationHeadingOrder: false,
  a11yStarRating: false,
  a11yViewChangeAssistiveMessage: false,
  a11yReorderDialog: false,
  a11yPopoverFocus: false,
  a11yScheduleReplenishment: false,
  a11yScrollToTop: false,
  a11ySavedCartsZoom: false,
  a11ySortingOptionsTruncation: false,
  a11yExpandedFocusIndicator: false,
  a11yCheckoutDeliveryFocus: false,
  a11yMobileVisibleFocus: false,
  a11yOrganizationsBanner: false,
  a11yOrganizationListHeadingOrder: false,
  a11yReplenishmentOrderFieldset: false,
  a11yListOversizedFocus: false,
  a11yStoreFinderOverflow: false,
  a11yCartSummaryHeadingOrder: false,
  a11ySearchBoxMobileFocus: false,
  a11yFacetKeyboardNavigation: false,
  a11yUnitsListKeyboardControls: false,
  a11yCartItemsLinksStyles: false,
  a11yHideSelectBtnForSelectedAddrOrPayment: false,
  a11yFocusableCarouselControls: false,
  cmsGuardsServiceUseGuardsComposer: false,
  cartQuickOrderRemoveListeningToFailEvent: false,
<<<<<<< HEAD
  a11yVisibleFocusOverflows: false,
=======
  a11yTruncatedTextForResponsiveView: false,
  a11yMyAccountLinkOutline: false,
  a11yCloseProductImageBtnFocus: false,
>>>>>>> bb313a4d
};<|MERGE_RESOLUTION|>--- conflicted
+++ resolved
@@ -207,13 +207,13 @@
   cartQuickOrderRemoveListeningToFailEvent?: boolean;
 
   /**
-<<<<<<< HEAD
    * Stops the focus indicator from overflowing and being obstructed by other elements.
    * Modifies the 'visible-focus' mixin. Includes style changes for:
    * 'StarRatingComponent', AddToWishListComponent, StarRatingComponent
    */
   a11yVisibleFocusOverflows?: boolean;
-=======
+
+  /**
    * When enabled then on mobile(320px) responsive view:
    * 1. `ProductListComponent` - grid view button is aligned correctly
    * 2. `QuickOrderFormComponent` - search combobox options are not truncated
@@ -232,7 +232,7 @@
    * will be fully visible
    */
   a11yCloseProductImageBtnFocus?: boolean;
->>>>>>> bb313a4d
+
 }
 
 export const defaultFeatureToggles: Required<FeatureTogglesInterface> = {
@@ -270,11 +270,8 @@
   a11yFocusableCarouselControls: false,
   cmsGuardsServiceUseGuardsComposer: false,
   cartQuickOrderRemoveListeningToFailEvent: false,
-<<<<<<< HEAD
   a11yVisibleFocusOverflows: false,
-=======
   a11yTruncatedTextForResponsiveView: false,
   a11yMyAccountLinkOutline: false,
   a11yCloseProductImageBtnFocus: false,
->>>>>>> bb313a4d
 };