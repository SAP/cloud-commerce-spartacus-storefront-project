--- conflicted
+++ resolved
@@ -56,15 +56,14 @@
   showSearchingCustomerByOrderInASM?: boolean;
 
   /**
-<<<<<<< HEAD
    * New REDESIGNED search-box component
    */
   searchBoxV2?: boolean;
-=======
+
+  /**
    * Some Changes for input of cart Number and text of Customer360View in ASM view
    */
   showStyleChangesInASM?: boolean;
->>>>>>> adda4e5c
 
   /**
    * In `SearchBoxComponent` it shows the recent searches.
