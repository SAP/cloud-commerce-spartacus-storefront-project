--- conflicted
+++ resolved
@@ -474,16 +474,15 @@
   a11yNgSelectMobileReadout?: boolean;
 
   /**
-<<<<<<< HEAD
    * Removes the element with `role="status"` attribute from subpage components.
    * The 'Loaded, empty status' message will no longer be present for the screen readers.
    */
   a11yRemoveStatusLoadedRole?: boolean;
-=======
+
+  /**
    * Changes modal title elements form divs into headings. Affects modals before version 2211.27.
    */
   a11yDialogsHeading?: boolean;
->>>>>>> bc9dfc6a
 
   /**
    * In OCC cart requests, it puts parameters of a cart name and cart description
@@ -572,11 +571,8 @@
   a11yRepeatedCancelOrderError: false,
   a11yAddedToCartActiveDialog: false,
   a11yNgSelectMobileReadout: false,
-<<<<<<< HEAD
   a11yRemoveStatusLoadedRole: false,
-=======
   a11yDialogsHeading: false,
->>>>>>> bc9dfc6a
   occCartNameAndDescriptionInHttpRequestBody: false,
   cmsBottomHeaderSlotUsingFlexStyles: false,
 };