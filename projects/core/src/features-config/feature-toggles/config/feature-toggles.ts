/*
 * SPDX-FileCopyrightText: 2024 SAP Spartacus team <spartacus-team@sap.com>
 *
 * SPDX-License-Identifier: Apache-2.0
 */

// Let's NOT add here any wildcard property like
//  `[key: string]: boolean | undefined;`
// We want this interface to be STRICT and cause a compilation error when a removed property is used.
// Thanks to that, customers using a property that was recently removed, will know they have to adapt their code.
export interface FeatureTogglesInterface {
  /**
   * In 'ProductListItemComponent' and 'ProductGridItemComponent', it hides the 'Add to cart' button
   * when a product does not have a defined price or its purchasable field is set to false
   */
  shouldHideAddToCartForUnpurchasableProducts?: boolean;

  /**
   * In `FormErrorsComponent` it uses more descriptive validation error messages
   * in all UI form fields existing before v2211.25.
   *
   * 1. The `FormErrorsComponent` uses new i18n keys:
   * `formErrors.labeled.<validatorName>` instead of `formErrors.<validatorName>`,
   * for example `formErrors.labeled.required` instead of `formErrors.required`.
   *
   * 2. The existing usages of `CustomFormValidators.passwordValidator` are replaced with
   * an array of new, more specific validators `CustomFormValidators.passwordValidators`
   * (with the plural `...Validators`)
   */
  formErrorsDescriptiveMessages?: boolean;

  /**
   * In `CheckoutPaymentFormComponent`, use the extracted billing address component instead of embedded billing address form.
   */
  useExtractedBillingAddressComponent?: boolean;

  /**
   * In `DpPaymentCallbackComponent` it shows the billing address form.
   */
  showBillingAddressInDigitalPayments?: boolean;

  /**
   * In `QuoteLinksComponent` it shows the download button.
   * API for this button is available in commerce 2211.16 and above
   */
  showDownloadProposalButton?: boolean;

  /**
   * In `ProductSummaryComponent` it shows the promotions info.
   */
  showPromotionsInPDP?: boolean;

  /**
   * In `ASM` it shows searching customer by order ID.
   */
  showSearchingCustomerByOrderInASM?: boolean;

  /**
   * In `SearchBoxComponent` it shows the recent searches.
   */
  recentSearches?: boolean;

  /**
   * In `InvoicesListComponent` it sorts invoices by the date of the invoice itself.
   * Previously the sorting was done by the date of creating an invoice entry.
   */
  pdfInvoicesSortByInvoiceDate?: boolean;

  /**
   * In `CardComponent` it truncates the paragraph text
   * (analogically to the existing truncating of the label).
   */
  storeFrontLibCardParagraphTruncated?: boolean;

  /**
   * In `ConfiguratorAttributeDropDownComponent`, `ConfiguratorAttributeSingleSelectionImageComponent`
   * and in 'ConfiguratorAttributeMultiSelectionImageComponent' some HTML changes were done
   * to render read-only attribute with images and a long description at the value level accordingly.
   *
   * In `cx-configurator-price`, `cx-configurator-show-more`,`cx-configurator-attribute-drop-down`,
   * `cx-configurator-attribute-selection-image`, `cx-configurator-attribute-single-selection-bundle-dropdown`,
   * `cx-configurator-attribute-type` and `cx-configurator-form-group` some styling changes were done
   * to render read-only attribute with images and a long description at the value level accordingly.
   */
  productConfiguratorAttributeTypesV2?: boolean;

  /**
   * Adds asterisks to required form fields in all components existing before v2211.20
   */
  a11yRequiredAsterisks?: boolean;

  /**
   * In `QuantityCounterComponent` the numeric input is no longer made focused
   * after an increment/decrement button is clicked.
   */
  a11yQuantityOrderTabbing?: boolean;

  /**
   * Improves keyboard navigation inside of 'NavigationUIComponent'.
   */
  a11yNavigationUiKeyboardControls?: boolean;

  /**
   * Fixes heading gap present in 'OrderConfirmationItemsComponent' template.
   */
  a11yOrderConfirmationHeadingOrder?: boolean;

  /**
   * Improves accessibility of 'StarRatingComponent' i.e.
   * Provides a clear rating value to screen readers.
   * Includes information on whether it is interactive.
   */
  a11yStarRating?: boolean;

  /**
   * 'ViewComponent' will trigger an assistive message after active view changes.
   */
  a11yViewChangeAssistiveMessage?: boolean;

  /**
   * Refocuses inside of 'ReorderDialogComponent' after its content updates.
   */
  a11yReorderDialog?: boolean;

  /**
   * Element containing the 'PopoverDirective' will be refocused after the popover is closed.
   */
  a11yPopoverFocus?: boolean;

  /**
   * Adds Datepicker label and corrects heading order for 'CheckoutScheduleReplenishmentOrderComponent'.
   */
  a11yScheduleReplenishment?: boolean;

  /**
   * When 'ScrollToTopComponent' is trigged with a keyboard, focus remains on the
   * button and preserves the user's context.
   */
  a11yScrollToTop?: boolean;

  /**
   * Fixes 'cx-saved-cart-list-label' dissapering on 200% zoom in 'SavedCartListComponent'.
   */
  a11ySavedCartsZoom?: boolean;

  /**
   * Stops dropdown options labels from truncating inside 'ProductListComponent'.
   */
  a11ySortingOptionsTruncation?: boolean;

  /**
   * Fixes unnecessarily expanded focus indicator in 'ProductListItemComponent' and 'AddToSavedCartComponent'.
   */
  a11yExpandedFocusIndicator?: boolean;

  /**
   * Fixes 'CheckoutDeliveryModeComponent' losing focus after delivery methods update.
   */
  a11yCheckoutDeliveryFocus?: boolean;

  /**
   * Prevents the focus indicator of 'VisibleFocusDirective' from overflowing on mobile/while zoomed.
   */
  a11yMobileVisibleFocus?: boolean;

  /**
   * Improves screen reader readout of 'BannerComponent' on organization page.
   * The anchor tag will no longer contain unnecessary text that would otherwise be read out.
   */
  a11yOrganizationsBanner?: boolean;

  /**
   * Corrects heading order inside 'ListComponent' template.
   */
  a11yOrganizationListHeadingOrder?: boolean;

  /**
   * Changes 'order days' check list into a fieldset inside of 'CheckoutScheduleReplenishmentOrderComponent'.
   */
  a11yReplenishmentOrderFieldset?: boolean;

  /**
   * Corrects oversized focus indicator from list items inside 'ListComponent'.
   */
  a11yListOversizedFocus?: boolean;

  /**
   * Adjuststs the styles of 'StoreFinderMapComponent' to stop the Google map from overflowing on zoomed/mobile screens.
   */
  a11yStoreFinderOverflow?: boolean;

  /**
   * Corrects heading order inside 'OrderSummaryComponent' template.
   */
  a11yCartSummaryHeadingOrder?: boolean;

  /**
   * Improves focus behaviour of 'SearchBoxComponent'.
   * On mobile, search box will no longer open on focus.
   */
  a11ySearchBoxMobileFocus?: boolean;

  /**
   * Modifies 'FacetComponent' to enable keyboard navigation for facets in the product list page.
   */
  a11yFacetKeyboardNavigation?: boolean;

  /**
   * Allows users to navigate through the list of units using the arrow keys.
   * Enables keyboard controls inside 'ToggleLinkCellComponent' and
   * adjusts 'ListComponent' styles to accomodate.
   */
  a11yUnitsListKeyboardControls?: boolean;

  /**
   * When set to `true`, product titles in `CartItemComponent`, `QuickOrderItemComponent`, `WishListItemComponent`
   * adopt a more link-like style, appearing blue with an underline. This enhances visual cues for clickable elements,
   * providing a more intuitive user experience.
   */
  a11yCartItemsLinksStyles?: boolean;

  /**
   * If enabled, the "Select this address/payment" button
   * will not be displayed in `CheckoutPaymentMethodComponent`
   * and `CheckoutDeliveryAddressComponent` when the address
   * or payment method is already selected.
   */
  a11yHideSelectBtnForSelectedAddrOrPayment?: boolean;

  /**
   * Determines whether the controls in the `CarouselComponent` are focusable and accessible from the keyboard.
   */
  a11yFocusableCarouselControls?: boolean;

  /**
   * In `CmsGuardsService`, it uses the `GuardsComposer` instead of
   * calling its own deprecated method `canActivateGuard()`.
   */
  cmsGuardsServiceUseGuardsComposer?: boolean;

  /**
   * In `CartQuickOrderFormComponent` it stops calling the deprecated method
   * `watchAddEntryFailEvent()`, which listens to the `CartAddEntryFailEvent`.
   *
   * It avoids showing an unnecessary duplicated error message on the failure
   * of adding to the cart.
   */
  cartQuickOrderRemoveListeningToFailEvent?: boolean;

  /**
   * Adds a keyboard accessible zoom button to the `ProductImageZoomViewComponent`.
   */
  a11yKeyboardAccessibleZoom?: boolean;

  /**
   * Sets 'linkable' property in 'CellComponent' to be false by default.
   * Modifies all table configs to acomodate this change.
   * This stops unnecessary anchor tags from being rendered in the table cells.
   */
  a11yOrganizationLinkableCells?: boolean;

  /**
   * Stops the focus indicator from overflowing and being obstructed by other elements.
   * Modifies the 'visible-focus' mixin. Includes style changes for:
   * 'StarRatingComponent', AddToWishListComponent, StarRatingComponent
   */
  a11yVisibleFocusOverflows?: boolean;

  /**
   * When enabled then on mobile(320px) responsive view:
   * 1. `ProductListComponent` - grid view button is aligned correctly
   * 2. `QuickOrderFormComponent` - search combobox options are not truncated
   * 3. `BreadcrumbComponent` - breadcrumb heading is not truncated
   * 4. `CheckoutProgressMobileTopComponent` - checkout step names do not have huge vertical white space
   */
  a11yTruncatedTextForResponsiveView?: boolean;

  /**
   * Modifies getAriaLabel method in 'PaginationComponent' to return a sematic label.
   */
  a11ySemanticPaginationLabel?: boolean;

  /**
   * When using CartItemListComponent as an outlet ([cxOutlet]="CartOutlets.CART_ITEM_LIST"):
   * prevents the form from being recreated when neither the items nor other dependent properties (e.g., readonly) have changed.
   */
  a11yPreventCartItemsFormRedundantRecreation?: boolean;

  /**
   * Prevents screen reader from stopping on invisible elements when being in read mode for `BreadcrumbComponent`, `QuickOrderFormComponent`
   */
  a11yPreventSRFocusOnHiddenElements?: boolean;

  /**
   * In `LoginComponent` the outline of "My Account" link when focused will not cover the user name
   */
  a11yMyAccountLinkOutline?: boolean;

  /**
   * When enabled focus outline on the close button inside `ProductImageZoomDialogComponent`
   * will be fully visible
   */
  a11yCloseProductImageBtnFocus?: boolean;

  /**
   * Improve colour contrast in the demonstration theme Santorini
   * to comply with accessibility standards. On activation, colour
   * assignations for all UI elements will change and previous keyboard
   * focus-ring gets replaced by a new bi-colour focus-ring.
   *
   * Note: If you're not using in your app the `StorefrontComponent`
   *       (`<cx-storefront>`) from Spartacus, then you'll need to also add
   *       the following line to the constructor of your app's root component:
   *
   * ```
   * constructor() {
   *   useFeatureStyles('a11yImproveContrast');
   * }
   * ```
   */
  a11yImproveContrast?: boolean;

  /**
   * Moves input elements of 'NotificationPreferenceComponent' into a fieldset.
   */
  a11yNotificationPreferenceFieldset?: boolean;

  /**
   * Modifies the template of 'WishListComponent'.
   * Empty wishlist notification will be displayed in a paragraph instead of a heading.
   */
  a11yEmptyWishlistHeading?: boolean;

  /**
   * Removes the `tabindex` attribute from the `StorefrontComponent`.
   * This helps to reduce the screen reader bloat.
   */
  a11yScreenReaderBloatFix?: boolean;

  /**
   * When enabled the button-like UI elements will use `<button>` under the hood instead of `<a>`
   * in the following components: `AddedToCartDialogComponent`, `ForgotPasswordComponent`,
   * `LoginRegisterComponent`, `ConfigureProductComponent`
   */
  a11yUseButtonsForBtnLinks?: boolean;

  /**
   * When enabled disable "Apply" button in promo code component in cart for empty input,
   * disable "Add" button in quick order component when input is empty and remove
   * required validators for both inputs
   */
  a11yDisabledCouponAndQuickOrderActionButtonsInsteadOfRequiredFields?: boolean;

  /**
   * In `FacetListComponent` dialog view focus will be moved to the first facet
   * after single-select facet selection.
   * New "Back To Results" button is added
   */
  a11yFacetsDialogFocusHandling?: boolean;

  /**
<<<<<<< HEAD
   * Enables radio group fieldset for 'CheckoutDeliveryModeComponent' form
   * and further improves its screen reader readout.
   */
  a11yDeliveryModeRadiogroup?: boolean;
=======
   * Removes 'aria-live' from 'StoreFinderComponent' and adds 'alert' role to child components elements.
   */
  a11yStoreFinderAlerts?: boolean;

  /**
   * Stops the icon inside 'FormErrorsComponent' from being read out by screen readers.
   */
  a11yFormErrorMuteIcon?: boolean;
>>>>>>> 58d55b3d

  /**
   * `MessageComponent` gets focused after a message with an action is rendered.
   */
  a11yCxMessageFocus?: boolean;

  /**
   * Replaces buttons resembling links with tetriary buttons in the following components:
   * `AddToWishListComponent`, `ProductIntroComponent`, `ProductImageZoomTriggerComponent`
   */
  a11yLinkBtnsToTertiaryBtns?: boolean;

  /**
   * In OCC cart requests, it puts parameters of a cart name and cart description
   * into a request body, instead of query params.
   * This toggle is used in the following classes: `OccCartAdapter`, `OccSavedCartAdapter`, `SavedCartOccModule`, `CartBaseOccModule`.
   */
  occCartNameAndDescriptionInHttpRequestBody?: boolean;

  /**
   * When enabled, styles for the `cx-bottom-header-slot` class will be applied. These styles are necessary to display
   * customization buttons in the BottomHeaderSlot in SmartEdit.
   */
  cmsBottomHeaderSlotUsingFlexStyles?: boolean;
}

export const defaultFeatureToggles: Required<FeatureTogglesInterface> = {
  formErrorsDescriptiveMessages: true,
  showSearchingCustomerByOrderInASM: false,
  shouldHideAddToCartForUnpurchasableProducts: false,
  useExtractedBillingAddressComponent: false,
  showBillingAddressInDigitalPayments: false,
  showDownloadProposalButton: false,
  showPromotionsInPDP: false,
  recentSearches: false,
  pdfInvoicesSortByInvoiceDate: false,
  storeFrontLibCardParagraphTruncated: false,
  productConfiguratorAttributeTypesV2: false,
  a11yRequiredAsterisks: false,
  a11yQuantityOrderTabbing: false,
  a11yNavigationUiKeyboardControls: false,
  a11yOrderConfirmationHeadingOrder: false,
  a11yStarRating: false,
  a11yViewChangeAssistiveMessage: false,
  a11yReorderDialog: false,
  a11yPopoverFocus: false,
  a11yScheduleReplenishment: false,
  a11yScrollToTop: false,
  a11ySavedCartsZoom: false,
  a11ySortingOptionsTruncation: false,
  a11yExpandedFocusIndicator: false,
  a11yCheckoutDeliveryFocus: false,
  a11yMobileVisibleFocus: false,
  a11yOrganizationsBanner: false,
  a11yOrganizationListHeadingOrder: false,
  a11yReplenishmentOrderFieldset: false,
  a11yListOversizedFocus: false,
  a11yStoreFinderOverflow: false,
  a11yCartSummaryHeadingOrder: false,
  a11ySearchBoxMobileFocus: false,
  a11yFacetKeyboardNavigation: false,
  a11yUnitsListKeyboardControls: false,
  a11yCartItemsLinksStyles: false,
  a11yHideSelectBtnForSelectedAddrOrPayment: false,
  a11yFocusableCarouselControls: false,
  cmsGuardsServiceUseGuardsComposer: false,
  cartQuickOrderRemoveListeningToFailEvent: false,
  a11yKeyboardAccessibleZoom: false,
  a11yOrganizationLinkableCells: false,
  a11yVisibleFocusOverflows: false,
  a11yTruncatedTextForResponsiveView: false,
  a11ySemanticPaginationLabel: false,
  a11yPreventCartItemsFormRedundantRecreation: false,
  a11yPreventSRFocusOnHiddenElements: false,
  a11yMyAccountLinkOutline: false,
  a11yCloseProductImageBtnFocus: false,
  a11yNotificationPreferenceFieldset: false,
  a11yImproveContrast: false,
  a11yEmptyWishlistHeading: false,
  a11yScreenReaderBloatFix: false,
  a11yUseButtonsForBtnLinks: false,
  a11yDisabledCouponAndQuickOrderActionButtonsInsteadOfRequiredFields: false,
  a11yFacetsDialogFocusHandling: false,
  a11yStoreFinderAlerts: false,
  a11yFormErrorMuteIcon: false,
  a11yCxMessageFocus: false,
  a11yLinkBtnsToTertiaryBtns: false,
<<<<<<< HEAD
  a11yDeliveryModeRadiogroup: false,
=======
  occCartNameAndDescriptionInHttpRequestBody: false,
>>>>>>> 58d55b3d
  cmsBottomHeaderSlotUsingFlexStyles: false,
};<|MERGE_RESOLUTION|>--- conflicted
+++ resolved
@@ -359,12 +359,12 @@
   a11yFacetsDialogFocusHandling?: boolean;
 
   /**
-<<<<<<< HEAD
    * Enables radio group fieldset for 'CheckoutDeliveryModeComponent' form
    * and further improves its screen reader readout.
    */
   a11yDeliveryModeRadiogroup?: boolean;
-=======
+
+  /**
    * Removes 'aria-live' from 'StoreFinderComponent' and adds 'alert' role to child components elements.
    */
   a11yStoreFinderAlerts?: boolean;
@@ -373,7 +373,6 @@
    * Stops the icon inside 'FormErrorsComponent' from being read out by screen readers.
    */
   a11yFormErrorMuteIcon?: boolean;
->>>>>>> 58d55b3d
 
   /**
    * `MessageComponent` gets focused after a message with an action is rendered.
@@ -461,10 +460,7 @@
   a11yFormErrorMuteIcon: false,
   a11yCxMessageFocus: false,
   a11yLinkBtnsToTertiaryBtns: false,
-<<<<<<< HEAD
   a11yDeliveryModeRadiogroup: false,
-=======
   occCartNameAndDescriptionInHttpRequestBody: false,
->>>>>>> 58d55b3d
   cmsBottomHeaderSlotUsingFlexStyles: false,
 };