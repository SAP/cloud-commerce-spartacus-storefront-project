/*
 * SPDX-FileCopyrightText: 2024 SAP Spartacus team <spartacus-team@sap.com>
 *
 * SPDX-License-Identifier: Apache-2.0
 */

// Let's NOT add here any wildcard property like
//  `[key: string]: boolean | undefined;`
// We want this interface to be STRICT and cause a compilation error when a removed property is used.
// Thanks to that, customers using a property that was recently removed, will know they have to adapt their code.
export interface FeatureTogglesInterface {
  /**
   * In 'CheckoutDeliveryModeComponent' and 'CheckReviewShippingComponent', it displays
   * the new delivery options translation
   */
  showDeliveryOptionsTranslation?: boolean;

  /**
   * In 'ProductListItemComponent' and 'ProductGridItemComponent', it hides the 'Add to cart' button
   * when a product does not have a defined price or its purchasable field is set to false
   */
  shouldHideAddToCartForUnpurchasableProducts?: boolean;

  /**
   * In `FormErrorsComponent` it uses more descriptive validation error messages
   * in all UI form fields existing before v2211.25.
   *
   * 1. The `FormErrorsComponent` uses new i18n keys:
   * `formErrors.labeled.<validatorName>` instead of `formErrors.<validatorName>`,
   * for example `formErrors.labeled.required` instead of `formErrors.required`.
   *
   * 2. The existing usages of `CustomFormValidators.passwordValidator` are replaced with
   * an array of new, more specific validators `CustomFormValidators.passwordValidators`
   * (with the plural `...Validators`)
   */
  formErrorsDescriptiveMessages?: boolean;

  /**
   * In `CheckoutPaymentFormComponent`, use the extracted billing address component instead of embedded billing address form.
   */
  useExtractedBillingAddressComponent?: boolean;

  /**
   * In `DpPaymentCallbackComponent` it shows the billing address form.
   */
  showBillingAddressInDigitalPayments?: boolean;

  /**
   * In `QuoteLinksComponent` it shows the download button.
   * API for this button is available in commerce 2211.16 and above
   */
  showDownloadProposalButton?: boolean;

  /**
   * In `ProductSummaryComponent` it shows the promotions info.
   */
  showPromotionsInPDP?: boolean;

  /**
   * In `ASM` it shows searching customer by order ID.
   */
  showSearchingCustomerByOrderInASM?: boolean;

  /**
   * New REDESIGNED search-box component
   */
  searchBoxV2?: boolean;

  /**
   * Some Changes for input of cart Number and text of Customer360View in ASM view
   */
  showStyleChangesInASM?: boolean;

  /**
   * In `SearchBoxComponent` it shows the recent searches.
   */
  recentSearches?: boolean;

  /**
   * In `SearchBoxComponent` it shows the trending searches.
   */
  trendingSearches?: boolean;

  /**
   * In `InvoicesListComponent` it sorts invoices by the date of the invoice itself.
   * Previously the sorting was done by the date of creating an invoice entry.
   */
  pdfInvoicesSortByInvoiceDate?: boolean;

  /**
   * In `CardComponent` it truncates the paragraph text
   * (analogically to the existing truncating of the label).
   */
  storeFrontLibCardParagraphTruncated?: boolean;

  /**
   * When enabled, the batch API is used `ProductCarouselComponent` to load products. It increases the component's performance.
   *
   * _NOTE_: When flag is enabled, custom OCC config for the `productSearch` endpoint has to be adjusted to have an object representation:
   * ```js
   * backend: {
   *    occ: {
   *      endpoints: {
   *         productSearch: {
   *           default: '...',
   *           carousel: '...',
   *           carouselMinimal: '...',
   *         },
   *       },
   *     },
   *   }
   * ```
   */
  useProductCarouselBatchApi?: boolean;

  /**
   * In `ConfiguratorAttributeDropDownComponent`, `ConfiguratorAttributeSingleSelectionImageComponent`
   * and in 'ConfiguratorAttributeMultiSelectionImageComponent' some HTML changes were done
   * to render read-only attribute with images and a long description at the value level accordingly.
   *
   * In `cx-configurator-price`, `cx-configurator-show-more`,`cx-configurator-attribute-drop-down`,
   * `cx-configurator-attribute-selection-image`, `cx-configurator-attribute-single-selection-bundle-dropdown`,
   * `cx-configurator-attribute-type` and `cx-configurator-form-group` some styling changes were done
   * to render read-only attribute with images and a long description at the value level accordingly.
   */
  productConfiguratorAttributeTypesV2?: boolean;

  /**
   * In a server environment (SSR or Prerendering) it propagates all errors caught in Angular app
   * (in the Angular's `ErrorHandler` class) to the server layer.
   *
   * In SSR, such a propagation allows the server layer (e.g. ExpressJS) for handling those errors,
   * e.g. sending a proper Error Page in response to the client,
   * instead of a rendered HTML that is possibly malformed due to the occurred error.
   */
  propagateErrorsToServer?: boolean;

  /**
   * In SSR, the following errors will be printed to logs (and additionally can also
   * be forwarded to ExpressJS if only the other feature toggle `propagateErrorsToServer` is enabled):
   *
   * 1. any outgoing HTTP request error (4xx-5xx status)
   * 2. any NgRx action with the `error` property
   */
  ssrStrictErrorHandlingForHttpAndNgrx?: boolean;

  /**
   * The product configuration UI is completely re-rendered after each UI interaction. This may lead to performance issues for large configuration models,
   * where a lot of attributes (>50) and/or a lot of possible values per attribute (>50) are rendered on the UI.
   *
   * When this feature toggle is activated, only these parts of the UI are re-rendered, that actually changed, significantly (up to factor 10) improving rendering performance for large models.
   *
   * Please note, this will influence how the pricing requests are processed and rendered.
   * Instead of merging the prices into the configuration model, which effectively triggers re-rendering the whole UI-Component tree,
   * the price supplements are kept in a separate subtree of the model, so that attribute components can react independently on pricing changes using the `ConfiguratorDeltaRenderingService`.
   *
   * Hence, it is advised to do full regression testing after activation of this flag and before rolling this out to production.
   */
  productConfiguratorDeltaRendering?: boolean;

  /**
   * Adds asterisks to required form fields in all components existing before v2211.20
   */
  a11yRequiredAsterisks?: boolean;

  /**
   * In `QuantityCounterComponent` the numeric input is no longer made focused
   * after an increment/decrement button is clicked.
   */
  a11yQuantityOrderTabbing?: boolean;

  /**
   * Improves keyboard navigation inside of 'NavigationUIComponent'.
   */
  a11yNavigationUiKeyboardControls?: boolean;

  /**
   * Improves screen reader(VoiceOver, JAWS) narration of menu buttons inside of 'NavigationUIComponent'.
   */
  a11yNavMenuExpandStateReadout?: boolean;

  /**
   * Fixes heading gap present in 'OrderConfirmationItemsComponent' template.
   */
  a11yOrderConfirmationHeadingOrder?: boolean;

  /**
   * Improves accessibility of 'StarRatingComponent' i.e.
   * Provides a clear rating value to screen readers.
   * Includes information on whether it is interactive.
   */
  a11yStarRating?: boolean;

  /**
   * 'ViewComponent' will trigger an assistive message after active view changes.
   */
  a11yViewChangeAssistiveMessage?: boolean;

  /**
   * Prevent horizontal scroll appearing on smaller screens for `CartItemListComponent`, `AddedToCartDialogComponent`
   */
  a11yPreventHorizontalScroll?: boolean;

  /**
   * Refocuses inside of 'ReorderDialogComponent' after its content updates.
   */
  a11yReorderDialog?: boolean;

  /**
   * Element containing the 'PopoverDirective' will be refocused after the popover is closed.
   */
  a11yPopoverFocus?: boolean;

  /**
   * Adds Datepicker and Combobox label and corrects heading order for 'CheckoutScheduleReplenishmentOrderComponent'.
   */
  a11yScheduleReplenishment?: boolean;

  /**
   * When 'ScrollToTopComponent' is trigged with a keyboard, focus remains on the
   * button and preserves the user's context.
   */
  a11yScrollToTop?: boolean;

  /**
   * Fixes 'cx-saved-cart-list-label' dissapering on 200% zoom in 'SavedCartListComponent'.
   */
  a11ySavedCartsZoom?: boolean;

  /**
   * Stops dropdown options labels from truncating inside 'ProductListComponent'.
   */
  a11ySortingOptionsTruncation?: boolean;

  /**
   * Fixes unnecessarily expanded focus indicator in 'ProductListItemComponent' and 'AddToSavedCartComponent'.
   * Modifies dialog styles to stop the focus indicator from expanding when 'close' button is focused.
   */
  a11yExpandedFocusIndicator?: boolean;

  /**
   * Fixes 'CheckoutDeliveryModeComponent' losing focus after delivery methods update.
   */
  a11yCheckoutDeliveryFocus?: boolean;

  /**
   * Prevents the focus indicator of 'VisibleFocusDirective' from overflowing on mobile/while zoomed.
   */
  a11yMobileVisibleFocus?: boolean;

  /**
   * Improves screen reader readout of 'BannerComponent' on organization page.
   * The anchor tag will no longer contain unnecessary text that would otherwise be read out.
   */
  a11yOrganizationsBanner?: boolean;

  /**
   * Corrects heading order inside 'ListComponent' template.
   */
  a11yOrganizationListHeadingOrder?: boolean;

  /**
   * In `ImportToNewSavedCartFormComponent`,`ImportEntriesFormComponent` after selecting a file
   * confirmation message is displayed and read out
   */
  a11yCartImportConfirmationMessage?: boolean;

  /**
   * Changes 'order days' check list into a fieldset inside of 'CheckoutScheduleReplenishmentOrderComponent'.
   */
  a11yReplenishmentOrderFieldset?: boolean;

  /**
   * Corrects oversized focus indicator from list items inside 'ListComponent'.
   */
  a11yListOversizedFocus?: boolean;

  /**
   * Adjuststs the styles of 'StoreFinderMapComponent' to stop the Google map from overflowing on zoomed/mobile screens.
   * Includes DOM changes to 'StoreFinderStoreDescriptionComponent' improving the screen reader experience.
   */
  a11yStoreFinderOverflow?: boolean;

  /**
   * `StorefrontComponent` focuses on the first navigation item after hamburger menu expansion
   */
  a11yMobileFocusOnFirstNavigationItem?: boolean;

  /**
   * Corrects heading order inside 'OrderSummaryComponent' template.
   */
  a11yCartSummaryHeadingOrder?: boolean;

  /**
   * Improves focus behaviour of 'SearchBoxComponent'.
   * On mobile, search box will no longer open on focus.
   */
  a11ySearchBoxMobileFocus?: boolean;

  /**
   * Modifies 'FacetComponent' to enable keyboard navigation for facets in the product list page.
   */
  a11yFacetKeyboardNavigation?: boolean;

  /**
   * Allows users to navigate through the list of units using the arrow keys.
   * Enables keyboard controls inside 'ToggleLinkCellComponent' and
   * adjusts 'ListComponent' styles to accomodate.
   */
  a11yUnitsListKeyboardControls?: boolean;

  /**
   * Adds label to the `SearchBoxComponent` search input
   */
  a11ySearchboxLabel?: boolean;

  /**
   * When set to `true`, product titles in `CartItemComponent`, `QuickOrderItemComponent`, `WishListItemComponent`
   * adopt a more link-like style, appearing blue with an underline. This enhances visual cues for clickable elements,
   * providing a more intuitive user experience.
   */
  a11yCartItemsLinksStyles?: boolean;

  /**
   * When set to `true`, external links in `StoreFinderListItemComponent`
   * adopt a more link-like style, appearing more like links instead of buttons. This is semantically more correct since they open content in a new window,
   * providing a more intuitive user experience.
   */
  a11yStyleExternalLinksAsLinks?: boolean;

  /**
   * If enabled, the "Select this address/payment" button
   * will not be displayed in `CheckoutPaymentMethodComponent`
   * and `CheckoutDeliveryAddressComponent` when the address
   * or payment method is already selected.
   */
  a11yHideSelectBtnForSelectedAddrOrPayment?: boolean;

  /**
   * If enabled, the "Checkout Shipping address/Payment" views
   * will have a more a11y friendly selected label, including the context
   * indicating weather the user is on a selected Address or Payment regsion.
   */
  a11ySelectLabelWithContextForSelectedAddrOrPayment?: boolean;

  /**
   * Determines whether the controls in the `CarouselComponent` are focusable and accessible from the keyboard.
   */
  a11yFocusableCarouselControls?: boolean;

  /**
   * Enables only Tab/Shift+Tab keyboard navigation in dialogs and preserved default scrolling behaviour of up/down keys.
   * Components:
   * - `PickupOptionDialogComponent`
   */
  a11yUseTrapTabInsteadOfTrapInDialogs?: boolean;

  /**
   * In `CmsGuardsService`, it uses the `GuardsComposer` instead of
   * calling its own deprecated method `canActivateGuard()`.
   */
  cmsGuardsServiceUseGuardsComposer?: boolean;

  /**
   * In `CartQuickOrderFormComponent` it stops calling the deprecated method
   * `watchAddEntryFailEvent()`, which listens to the `CartAddEntryFailEvent`.
   *
   * It avoids showing an unnecessary duplicated error message on the failure
   * of adding to the cart.
   */
  cartQuickOrderRemoveListeningToFailEvent?: boolean;

  /**
   * Adds a keyboard accessible zoom button to the `ProductImageZoomViewComponent`.
   */
  a11yKeyboardAccessibleZoom?: boolean;

  /**
   * Sets 'linkable' property in 'CellComponent' to be false by default.
   * Modifies all table configs to acomodate this change.
   * This stops unnecessary anchor tags from being rendered in the table cells.
   */
  a11yOrganizationLinkableCells?: boolean;

  /**
   * Stops the focus indicator from overflowing and being obstructed by other elements.
   * Modifies the 'visible-focus' mixin. Includes style changes for:
   * `StarRatingComponent`, `AddToWishListComponent`, `StarRatingComponent`, `SkipLinkComponent`,
   * `StoreComponent`, `SetPreferredStoreComponent`, `WishListComponent`
   */
  a11yVisibleFocusOverflows?: boolean;

  /**
   * When enabled then on mobile(320px) responsive view:
   * 1. `ProductListComponent` - grid view button is aligned correctly
   * 2. `QuickOrderFormComponent` - search combobox options are not truncated
   * 3. `BreadcrumbComponent` - breadcrumb heading is not truncated
   * 4. `CheckoutProgressMobileTopComponent` - checkout step names do not have huge vertical white space
   * 5. 'UnitLevelOrderHistoryComponent' - sorting dropdown options will not be truncated
   */
  a11yTruncatedTextForResponsiveView?: boolean;

  /**
   * `StoreFinderListItemComponent` street name is not truncated
   */
  a11yTruncatedTextStoreFinder?: boolean;

  /**
   * When enabled focus outline on the close button inside `ProductImageZoomDialogComponent`
   * will be fully visible
   */
  a11yCloseProductImageBtnFocus?: boolean;

  /**
   * Modifies getAriaLabel method in 'PaginationComponent' to return a sematic label.
   */
  a11ySemanticPaginationLabel?: boolean;

  /**
   * When using CartItemListComponent as an outlet ([cxOutlet]="CartOutlets.CART_ITEM_LIST"):
   * prevents the form from being recreated when neither the items nor other dependent properties (e.g., readonly) have changed.
   */
  a11yPreventCartItemsFormRedundantRecreation?: boolean;

  /**
   * Prevents screen reader from stopping on invisible elements when being in read mode for `BreadcrumbComponent`, `QuickOrderFormComponent`
   */
  a11yPreventSRFocusOnHiddenElements?: boolean;

  /**
   * In `LoginComponent` the outline of "My Account" link when focused will not cover the user name
   */
  a11yMyAccountLinkOutline?: boolean;

  /**
   * Improve colour contrast in the demonstration theme Santorini
   * to comply with accessibility standards. On activation, colour
   * assignations for all UI elements will change and previous keyboard
   * focus-ring gets replaced by a new bi-colour focus-ring.
   *
   * Note: If you're not using in your app the `StorefrontComponent`
   *       (`<cx-storefront>`) from Spartacus, then you'll need to also add
   *       the following line to the constructor of your app's root component:
   *
   * ```
   * constructor() {
   *   useFeatureStyles('a11yImproveContrast');
   * }
   * ```
   */
  a11yImproveContrast?: boolean;

  /**
   * Moves input elements of 'NotificationPreferenceComponent' into a fieldset.
   */
  a11yNotificationPreferenceFieldset?: boolean;

  /**
   * Modifies the template of 'WishListComponent'.
   * Empty wishlist notification will be displayed in a paragraph instead of a heading.
   */
  a11yEmptyWishlistHeading?: boolean;

  /**
   * Removes the `tabindex` attribute from the `StorefrontComponent`.
   * This helps to reduce the screen reader bloat.
   */
  a11yScreenReaderBloatFix?: boolean;

  /**
   * When enabled the button-like UI elements will use `<button>` under the hood instead of `<a>`
   * in the following components: `AddedToCartDialogComponent`, `ForgotPasswordComponent`,
   * `LoginRegisterComponent`, `ConfigureProductComponent`, `AnonymousConsentDialogComponent`,
   * `StoreSearchComponent`, `AddToSavedCartComponent`, `PickupOptionsComponent`
   */
  a11yUseButtonsForBtnLinks?: boolean;

  /**
   * Enables the use of TabComponent in the PLP and PDP page to replace some functionality
   * of the FacetListComponent and TabParagraphComponent to make then keyboard accessible
   * and responsive in tab and accordion stles.
   */
  a11yTabComponent?: boolean;

  /**
   * `ProductImageZoomProductImagesComponent`, `ProductImageZoomThumbnailsComponent` - enable
   * arrow keys navigation for the carousel
   */
  a11yCarouselArrowKeysNavigation?: boolean;

  /**
   * Use tabs instead of radio group for pickup options. Improves SR narration and keyboard navigation pattern.
   * Modified components:
   *  - `PickupOptionsComponent`
   *  - `PdpPickupOptionsContainerComponent`
   *  - `CartPickupOptionsContainerComponent`
   *  - `AddToCartComponent`
   */
  a11yPickupOptionsTabs?: boolean;

  /**
   * `AnonymousConsentDialogComponent` - after consent was given/withdrawn the notification
   * will be displayed
   * `ConsentManagementComponent` - improve stability of notifications announcements by VoiceOver
   * `ConsentManagementFormComponent` - only pronounce the title of the consent by default
   */
  a11yNotificationsOnConsentChange?: boolean;

  /**
   * When enabled disable "Apply" button in promo code component in cart for empty input,
   * disable "Add" button in quick order component when input is empty and remove
   * required validators for both inputs
   */
  a11yDisabledCouponAndQuickOrderActionButtonsInsteadOfRequiredFields?: boolean;

  /**
   * In `FacetListComponent` dialog view focus will be moved to the first facet
   * after single-select facet selection.
   * New "Back To Results" button is added
   */
  a11yFacetsDialogFocusHandling?: boolean;

  /**
   * `StorefrontComponent`: Prevents header links from wrapping on smaller screen sizes.
   * Enables support for increased letter-spacing up to 0.12em for header layout
   */
  headerLayoutForSmallerViewports?: boolean;

  /**
   * Enables radio group fieldset for 'CheckoutDeliveryModeComponent' form
   * and further improves its screen reader readout.
   */
  a11yDeliveryModeRadiogroup?: boolean;

  /**
   * Removes 'aria-live' from 'StoreFinderComponent' and adds 'alert' role to child components elements.
   */
  a11yStoreFinderAlerts?: boolean;

  /**
   * Adds label to 'StoreFinderSearchComponent' store search input field.
   */
  a11yStoreFinderLabel?: boolean;

  /**
   * Stops the icon inside 'FormErrorsComponent' from being read out by screen readers.
   */
  a11yFormErrorMuteIcon?: boolean;

  /**
   * `MessageComponent` gets focused after a message with an action is rendered.
   */
  a11yCxMessageFocus?: boolean;

  /**
   * Replaces buttons resembling links with tetriary buttons in the following components:
   * `AddToWishListComponent`, `ProductIntroComponent`, `ProductImageZoomTriggerComponent`
   */
  a11yLinkBtnsToTertiaryBtns?: boolean;

  /**
   * Aria-live inside the 'BreadcrumbComponent' will be toggled based on the active element.
   * This removes the repeated announcement of the page title.
   */
  a11yRepeatedPageTitleFix?: boolean;

  /**
   * 'NgSelectA11yDirective' will now provide a count of items for each availble option.
   * Including this count in aria-label will help screen readers to provide more context to the user.
   */
  a11yNgSelectOptionsCount?: boolean;

  /**
   * 'NgSelectA11yDirective' will close a dropdown with options on Escape key press
   * when a screen reader is used.
   */
  a11yNgSelectCloseDropdownOnEscape?: boolean;

  /**
   * Removes duplicated error message from 'CancelOrderComponent'.
   */
  a11yRepeatedCancelOrderError?: boolean;

  /**
   * Mofifies the template of 'AddedToCartDialogComponent' to retain the focus after the cart is updated.
   * Improves its screen reader readout.
   */
  a11yAddedToCartActiveDialog?: boolean;

  /**
   * Modifies the 'NgSelectA11yDirective' to improve the sorting dropdown screen reader experience on mobile devices.
   */
  a11yNgSelectMobileReadout?: boolean;

  /**
   * When enabled, the form in 'PickupOptionsComponent' will be wrapped in a fieldset and contain a legend.
   */
  a11yDeliveryMethodFieldset?: boolean;

  /**
   * In 'ProductReviewsComponent' the 'show more/less reviews' button will no longer loose focus on activation.
   */
  a11yShowMoreReviewsBtnFocus?: boolean;

  /**
   * Fixes `aria-controls` attribute in the 'QuickOrderFormComponent' combobox.
   */
  a11yQuickOrderAriaControls?: boolean;

  /**
   * Removes the element with `role="status"` attribute from subpage components.
   * The 'Loaded, empty status' message will no longer be present for the screen readers.
   */
  a11yRemoveStatusLoadedRole?: boolean;

  /**
   * Changes modal title elements form divs into headings. Affects modals before version 2211.27.
   */
  a11yDialogsHeading?: boolean;

  /**
   * When enabled, the focus will be returned to the trigger element after the dialog is closed.
   * Affected components: 'AddtoCartComponent', 'PickupOptionsComponent', CartPickupOptionsContainerComponent, PDPPickupOptionsContainerComponent
   */
  a11yDialogTriggerRefocus?: boolean;

  /**
   * The 'AddToWishListComponent' will restore focus to the button after adding or removing an item from the wishlist.
   */
  a11yAddToWishlistFocus?: boolean;

  /**
   * `SearchBoxComponent` should no longer lose focus after closing the popup the esc key.
   */
  a11ySearchBoxFocusOnEscape?: boolean;

  /**
   * In `AddedToCartDialogComponent`, `Updating cart...` should no longer read by a screen reader.
   */
  a11yUpdatingCartNoNarration?: boolean;

  /**
   * Stops the inputs value from obstructing the 'PasswordVisibilityToggleComponent'.
   */
  a11yPasswordVisibilityBtnValueOverflow?: boolean;

  /**
   * In `ItemCounterComponenet`, Remove button no longer lose focus after activating when count is 2.
   * Add button no longer lose focus after activating when count is `max - 1`.
   */
  a11yItemCounterFocus?: boolean;

  /**
   * `ProductIntroComponent` should now scroll to the Review tab on the first click of the 'Show Review' button.
   */
  a11yScrollToReviewByShowReview?: boolean;

  /**
   * `StoreComponent and MyPreferredStoreComponent` an icon in a button that triggers showing
   * store's opening hours has an acceptable contrast ratio in a default theme
   */
  a11yViewHoursButtonIconContrast?: boolean;

  /**
   * `StoreComponent` `In Stock` icon has an acceptable contrast ratio in a default theme
   */
  a11yStoreInStockIconContrast?: boolean;

  /**
   * `Checkout` add a landmarks to content representing steps
   */
  a11yCheckoutStepsLandmarks?: boolean;

  /**
   * In `CartItemListComponent`, change QTY into Quantity.
   */
  a11yQTY2Quantity?: boolean;

  /**
   * In `Card component`, replace button classes to .btn .btn-tertiary and use cx-generic link
   * instead of regular <a> tag.
   * In `My Preferred Store component`, replace a `Get directions` action from CardAction to CardLinkAction
   * to so that Card component perceive it as a link;
   */
  a11yImproveButtonsInCardComponent?: boolean;

  /**
   * In `UnitFormComponent`, set 'clearable' as false for select of `ApprovalProcess`.
   */
  a11yApprovalProcessWithNoClearable?: boolean;

  /**
   * Changes the success message of successful registration to be more informative. Affects `RegisterComponentService`.
   */
  a11yPostRegisterSuccessMessage?: boolean;

  /**
   * In `CardComponent`, place `Delete` button before `Cancel` button.
   */
  a11yDeleteButton2First?: boolean;

  /**
   * In `CustomerListComponent`, `OrderApprovalListComponent`, and `ConfiguratorAttriuteSingleSelectionBundleDropdownComponent`, show label of every `ng-select` and `select`.
   */
  a11yShowLabelOfSelect?: boolean;

  /**
   * In `SiteContextSelectComponent` and `SiteThemeSwitcherComponent`, update style of caret.
   */
  a11yShowDownArrowOnFocusedSelectMenu?: boolean;

  /**
   * Fixes various instances of the focus ring being cropped in the UI.
   * The focus ring on interactive elements should have all its sides visible and not include any extra padding.
   * Affects styles of: 'CartItemListComponent, CartItemComponent, ListComponent, FutureStockAccordionComponent, QuoteConfirmDialogComponent, MessagingComponent, TabComponent
   */
  a11yCroppedFocusRing?: boolean;

  /**
   * Fixes text formatting issues while a11y text spacing is enabled.
   * Affects: ListComponent, CSAgentLoginFormComponent
   */
  a11yTextSpacingAdjustments?: boolean;

  /**
   * Ensures the table column header gets properly narrated by the screen readers.
   * Affects tables in the following components: SavedCartListComponent, ReplenishmentOrderHistoryComponent, OrderReturnRequestListComponent,
   * AccountSummaryDocumentComponent, OrderDetailPermissionResultsComponent, OrderApprovalListComponent, UnitLevelOrderHistoryComponent,
   * InvoicesListComponent, MyInterestsComponent
   */
  a11yTableHeaderReadout?: boolean;

  /**
   * Removes the repetition of assistive message after the results are provided to the `SearchBoxComponent`.
   */
  a11ySearchboxAssistiveMessage?: boolean;

  /**
   * Adds additional styling to help differentiate between focused and selected items in the list.
   * Affects: ConfiguratorAttributeSingleSelectionImageComponent, ProductImagesComponent
   */
  a11yDifferentiateFocusedAndSelected?: boolean;

  /**
   * Adds horizontal padding to the 'carousel-panel' to fix the issue where the focus only covers three sides of the 'Previous slide' and 'Next slide' buttons within the carousel section.
   * Affects: CarouselComponent
   */
  a11yAddPaddingToCarouselPanel?: boolean;

  /**
   * In OCC cart requests, it puts parameters of a cart name and cart description
   * into a request body, instead of query params.
   * This toggle is used in the following classes: `OccCartAdapter`, `OccSavedCartAdapter`, `SavedCartOccModule`, `CartBaseOccModule`.
   */
  occCartNameAndDescriptionInHttpRequestBody?: boolean;

  /**
   * When enabled, styles for the `cx-bottom-header-slot` class will be applied. These styles are necessary to display
   * customization buttons in the BottomHeaderSlot in SmartEdit.
   */
  cmsBottomHeaderSlotUsingFlexStyles?: boolean;

  /**
   * 1. It uses the new `SiteThemeService` as the source of truth for the "site theme" value
   * (this value can change over time, e.g. when selecting new value in the new `SiteThemeSwitcherComponent`).
   * Previously the "site theme" could be set only on the page start (via the static config `config.context.theme` or via CMS, when using the feature of the "automatic site-context configuration").
   * 2. Now, when no custom theme is selected, the default theme value is an empty string `''`,
   * unless you configure it differently via the global config `config.context.theme` (or via CMS).
   * Previously, there the non-defined theme had a value `undefined`.
   */
  useSiteThemeService?: boolean;

  /**
   * Enables the requirement that passwords cannot contain consecutive identical characters.
   *
   * When set to `true`, the app will enforce that passwords must not have consecutive
   * identical characters (e.g., "aa", "11", or "$$" are not allowed).
   */
  enableConsecutiveCharactersPasswordRequirement?: boolean;

  /**
   * Enables a validation that prevents new passwords from matching the current password
   * in the password update form.
   *
   * When set to `true`, the user will not be allowed to reuse their current password
   * when updating their password. The app will check that the new password does not match
   * the old password.
   */
  enablePasswordsCannotMatchInPasswordUpdateForm?: boolean;

  /**
   * Enables *all* page meta resolvers in Client-Side Rendering (CSR),
   * ignoring the configuration option set for specific resolvers
   * `config.pageMeta.resolvers[index].disabledInCsr`.
   *
   * Note: The config option `disabledInCsr` is now deprecated and will be removed
   *       in the future together with this feature toggle.
   */
  allPageMetaResolversEnabledInCsr?: boolean;

  /**
   * Modifies grid arrangement in Product Details Page for better accessibility:
   * - add to cart button should be last step
   * - future stock accordion is moved before add to cart button
   */
  a11yPdpGridArrangement?: boolean;

  /**
   * When enabled, allows to provide extended formats and media queries for <picture> element if used in MediaComponent.
   *
   * Important: After activation default HTML element in MediaComponent will be `<img>`
   * Only BannerComponent has passed `'picture'` value. If you need to use `<picture>` HTML element
   * you need to pass `[elementType]="'picture'"` to `<cx-media>`
   *
   * For proper work requires `pictureElementFormats`  provided in media config:
   *  ```ts
   * provideConfig({
   *   pictureElementFormats: {
   *    mediaQueries: {
   *     'max-width': '767px',
   *      ...
   *    },
   *    width: 50,
   *    height: 50,
   *   },
   * })
   * ```
   *
   * After activating this toggle, new inputs in `MediaComponent` — specifically
   * `width`, `height`, and `sizes` — will be passed to the template as HTML attributes.
   *
   * Toggle activates `@Input() elementType: 'img' | 'picture' = 'img'` in `MediaComponent`
   *
   */
  useExtendedMediaComponentConfiguration?: boolean;

  /**
   * Enables Real time stock display in the PDP page.
   * when set to `true`, the user will be able to see the real time stock in PDP
   */
  showRealTimeStockInPDP?: boolean;

  /**
   * When enabled, the scroll-to-top button adjusts its position when other UI elements
   * (like cookie consent banner) appear at the bottom of the page to prevent overlapping
   */
  a11yScrollToTopPositioning?: boolean;

  /**
   * Creates a section element with applied aria-label in "Review Order" page of the checkout.
   * Moves components to be children of this section element.
   */
  a11yWrapReviewOrderInSection?: boolean;

<<<<<<< HEAD
  /**
   * Enables the product carousel to include products based on specified category codes.
   *
   * - When this feature is enabled, the carousel will fetch and display products
   *   associated with the `categoryCodes` provided.
   * - The `categoryCodes` are configured and managed through SmartEdit
   *
   */
  enableCarouselCategoryProducts?: boolean;
=======
  enableSecurePasswordValidation?: boolean;
>>>>>>> 6e538c5e
}

export const defaultFeatureToggles: Required<FeatureTogglesInterface> = {
  showDeliveryOptionsTranslation: false,
  formErrorsDescriptiveMessages: false,
  showSearchingCustomerByOrderInASM: false,
  showStyleChangesInASM: false,
  shouldHideAddToCartForUnpurchasableProducts: false,
  useExtractedBillingAddressComponent: false,
  showBillingAddressInDigitalPayments: false,
  showDownloadProposalButton: true,
  showPromotionsInPDP: true,
  searchBoxV2: false,
  recentSearches: true,
  trendingSearches: false,
  pdfInvoicesSortByInvoiceDate: true,
  storeFrontLibCardParagraphTruncated: true,
  useProductCarouselBatchApi: false,
  productConfiguratorAttributeTypesV2: true,
  propagateErrorsToServer: false,
  ssrStrictErrorHandlingForHttpAndNgrx: false,
  productConfiguratorDeltaRendering: false,
  a11yRequiredAsterisks: true,
  a11yQuantityOrderTabbing: true,
  a11yNavigationUiKeyboardControls: true,
  a11yNavMenuExpandStateReadout: false,
  a11yOrderConfirmationHeadingOrder: true,
  a11yStarRating: true,
  a11yViewChangeAssistiveMessage: true,
  a11yPreventHorizontalScroll: false,
  a11yReorderDialog: true,
  a11yPopoverFocus: true,
  a11yScheduleReplenishment: true,
  a11yScrollToTop: true,
  a11ySavedCartsZoom: true,
  a11ySortingOptionsTruncation: true,
  a11yExpandedFocusIndicator: true,
  a11yCheckoutDeliveryFocus: true,
  a11yMobileVisibleFocus: true,
  a11yOrganizationsBanner: true,
  a11yOrganizationListHeadingOrder: true,
  a11yCartImportConfirmationMessage: false,
  a11yReplenishmentOrderFieldset: true,
  a11yListOversizedFocus: true,
  a11yStoreFinderOverflow: true,
  a11yMobileFocusOnFirstNavigationItem: false,
  a11yCartSummaryHeadingOrder: true,
  a11ySearchBoxMobileFocus: true,
  a11yFacetKeyboardNavigation: true,
  a11yUnitsListKeyboardControls: true,
  a11yCartItemsLinksStyles: true,
  a11yStyleExternalLinksAsLinks: false,
  a11ySearchboxLabel: false,
  a11yHideSelectBtnForSelectedAddrOrPayment: true,
  a11ySelectLabelWithContextForSelectedAddrOrPayment: false,
  a11yFocusableCarouselControls: true,
  a11yUseTrapTabInsteadOfTrapInDialogs: false,
  cmsGuardsServiceUseGuardsComposer: true,
  cartQuickOrderRemoveListeningToFailEvent: true,
  a11yKeyboardAccessibleZoom: false,
  a11yOrganizationLinkableCells: false,
  a11yVisibleFocusOverflows: true,
  a11yTruncatedTextForResponsiveView: true,
  a11yTruncatedTextStoreFinder: false,
  a11ySemanticPaginationLabel: false,
  a11yPreventCartItemsFormRedundantRecreation: false,
  a11yPreventSRFocusOnHiddenElements: false,
  a11yMyAccountLinkOutline: true,
  a11yCloseProductImageBtnFocus: true,
  a11yNotificationPreferenceFieldset: false,
  a11yImproveContrast: false,
  a11yEmptyWishlistHeading: true,
  a11yScreenReaderBloatFix: false,
  a11yUseButtonsForBtnLinks: true,
  a11yTabComponent: false,
  a11yCarouselArrowKeysNavigation: false,
  a11yPickupOptionsTabs: false,
  a11yNotificationsOnConsentChange: false,
  a11yDisabledCouponAndQuickOrderActionButtonsInsteadOfRequiredFields: false,
  a11yFacetsDialogFocusHandling: true,
  headerLayoutForSmallerViewports: false,
  a11yStoreFinderAlerts: false,
  a11yStoreFinderLabel: false,
  a11yFormErrorMuteIcon: false,
  a11yCxMessageFocus: false,
  a11yLinkBtnsToTertiaryBtns: false,
  a11yRepeatedPageTitleFix: false,
  a11yDeliveryModeRadiogroup: false,
  a11yNgSelectOptionsCount: false,
  a11yNgSelectCloseDropdownOnEscape: false,
  a11yRepeatedCancelOrderError: false,
  a11yAddedToCartActiveDialog: false,
  a11yNgSelectMobileReadout: false,
  a11yDeliveryMethodFieldset: false,
  a11yShowMoreReviewsBtnFocus: false,
  a11yQuickOrderAriaControls: false,
  a11yRemoveStatusLoadedRole: false,
  a11yDialogsHeading: false,
  a11yDialogTriggerRefocus: false,
  a11yAddToWishlistFocus: false,
  a11ySearchBoxFocusOnEscape: false,
  a11yUpdatingCartNoNarration: false,
  a11yPasswordVisibilityBtnValueOverflow: false,
  a11yItemCounterFocus: false,
  a11yScrollToReviewByShowReview: false,
  a11yViewHoursButtonIconContrast: false,
  a11yStoreInStockIconContrast: false,
  a11yCheckoutStepsLandmarks: false,
  a11yQTY2Quantity: false,
  a11yImproveButtonsInCardComponent: false,
  a11yWrapReviewOrderInSection: false,
  a11yApprovalProcessWithNoClearable: false,
  a11yPostRegisterSuccessMessage: false,
  a11yDeleteButton2First: false,
  a11yShowLabelOfSelect: false,
  a11yShowDownArrowOnFocusedSelectMenu: false,
  a11yCroppedFocusRing: false,
  a11yTextSpacingAdjustments: false,
  a11yTableHeaderReadout: false,
  a11ySearchboxAssistiveMessage: false,
  a11yDifferentiateFocusedAndSelected: false,
  a11yAddPaddingToCarouselPanel: false,
  occCartNameAndDescriptionInHttpRequestBody: false,
  cmsBottomHeaderSlotUsingFlexStyles: false,
  useSiteThemeService: false,
  enableConsecutiveCharactersPasswordRequirement: false,
  enablePasswordsCannotMatchInPasswordUpdateForm: false,
  allPageMetaResolversEnabledInCsr: false,
  a11yPdpGridArrangement: false,
  useExtendedMediaComponentConfiguration: false,
  a11yScrollToTopPositioning: false,
  showRealTimeStockInPDP: false,
<<<<<<< HEAD
  enableCarouselCategoryProducts: false,
=======
  enableSecurePasswordValidation: false,
>>>>>>> 6e538c5e
};<|MERGE_RESOLUTION|>--- conflicted
+++ resolved
@@ -852,7 +852,6 @@
    */
   a11yWrapReviewOrderInSection?: boolean;
 
-<<<<<<< HEAD
   /**
    * Enables the product carousel to include products based on specified category codes.
    *
@@ -862,9 +861,8 @@
    *
    */
   enableCarouselCategoryProducts?: boolean;
-=======
+
   enableSecurePasswordValidation?: boolean;
->>>>>>> 6e538c5e
 }
 
 export const defaultFeatureToggles: Required<FeatureTogglesInterface> = {
@@ -997,9 +995,6 @@
   useExtendedMediaComponentConfiguration: false,
   a11yScrollToTopPositioning: false,
   showRealTimeStockInPDP: false,
-<<<<<<< HEAD
+  enableSecurePasswordValidation: false,
   enableCarouselCategoryProducts: false,
-=======
-  enableSecurePasswordValidation: false,
->>>>>>> 6e538c5e
 };