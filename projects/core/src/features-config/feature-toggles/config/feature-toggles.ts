/*
 * SPDX-FileCopyrightText: 2024 SAP Spartacus team <spartacus-team@sap.com>
 *
 * SPDX-License-Identifier: Apache-2.0
 */

// Let's NOT add here any wildcard property like
//  `[key: string]: boolean | undefined;`
// We want this interface to be STRICT and cause a compilation error when a removed property is used.
// Thanks to that, customers using a property that was recently removed, will know they have to adapt their code.
export interface FeatureTogglesInterface {
  /**
   * In 'CheckoutDeliveryModeComponent' and 'CheckReviewShippingComponent', it displays
   * the new delivery options translation
   */
  showDeliveryOptionsTranslation?: boolean;

  /**
   * In 'ProductListItemComponent' and 'ProductGridItemComponent', it hides the 'Add to cart' button
   * when a product does not have a defined price or its purchasable field is set to false
   */
  shouldHideAddToCartForUnpurchasableProducts?: boolean;

  /**
   * In `FormErrorsComponent` it uses more descriptive validation error messages
   * in all UI form fields existing before v2211.25.
   *
   * 1. The `FormErrorsComponent` uses new i18n keys:
   * `formErrors.labeled.<validatorName>` instead of `formErrors.<validatorName>`,
   * for example `formErrors.labeled.required` instead of `formErrors.required`.
   *
   * 2. The existing usages of `CustomFormValidators.passwordValidator` are replaced with
   * an array of new, more specific validators `CustomFormValidators.passwordValidators`
   * (with the plural `...Validators`)
   */
  formErrorsDescriptiveMessages?: boolean;

  /**
   * In `CheckoutPaymentFormComponent`, use the extracted billing address component instead of embedded billing address form.
   */
  useExtractedBillingAddressComponent?: boolean;

  /**
   * In `DpPaymentCallbackComponent` it shows the billing address form.
   */
  showBillingAddressInDigitalPayments?: boolean;

  /**
   * In `QuoteLinksComponent` it shows the download button.
   * API for this button is available in commerce 2211.16 and above
   */
  showDownloadProposalButton?: boolean;

  /**
   * In `ProductSummaryComponent` it shows the promotions info.
   */
  showPromotionsInPDP?: boolean;

  /**
   * In `ASM` it shows searching customer by order ID.
   */
  showSearchingCustomerByOrderInASM?: boolean;

  /**
   * Some Changes for input of cart Number and text of Customer360View in ASM view
   */
  showStyleChangesInASM?: boolean;

  /**
   * In `SearchBoxComponent` it shows the recent searches.
   */
  recentSearches?: boolean;

  /**
   * In `InvoicesListComponent` it sorts invoices by the date of the invoice itself.
   * Previously the sorting was done by the date of creating an invoice entry.
   */
  pdfInvoicesSortByInvoiceDate?: boolean;

  /**
   * In `CardComponent` it truncates the paragraph text
   * (analogically to the existing truncating of the label).
   */
  storeFrontLibCardParagraphTruncated?: boolean;

  /**
   * When enabled, the batch API is used `ProductCarouselComponent` to load products. It increases the component's performance.
   *
   * _NOTE_: When flag is enabled, custom OCC config for the `productSearch` endpoint has to be adjusted to have an object representation:
   * ```js
   * backend: {
   *    occ: {
   *      endpoints: {
   *         productSearch: {
   *           default: '...',
   *           carousel: '...',
   *           carouselMinimal: '...',
   *         },
   *       },
   *     },
   *   }
   * ```
   */
  useProductCarouselBatchApi?: boolean;

  /**
   * In `ConfiguratorAttributeDropDownComponent`, `ConfiguratorAttributeSingleSelectionImageComponent`
   * and in 'ConfiguratorAttributeMultiSelectionImageComponent' some HTML changes were done
   * to render read-only attribute with images and a long description at the value level accordingly.
   *
   * In `cx-configurator-price`, `cx-configurator-show-more`,`cx-configurator-attribute-drop-down`,
   * `cx-configurator-attribute-selection-image`, `cx-configurator-attribute-single-selection-bundle-dropdown`,
   * `cx-configurator-attribute-type` and `cx-configurator-form-group` some styling changes were done
   * to render read-only attribute with images and a long description at the value level accordingly.
   */
  productConfiguratorAttributeTypesV2?: boolean;

  /**
<<<<<<< HEAD
   * In a server environment (SSR or Prerendering) it propagates all errors caught in Angular app
   * (in the Angular's `ErrorHandler` class) to the server layer.
   *
   * In SSR, such a propagation allows the server layer (e.g. ExpressJS) for handling those errors,
   * e.g. sending a proper Error Page in response to the client,
   * instead of a rendered HTML that is possibly malformed due to the occurred error.
   */
  propagateErrorsToServer?: boolean;

  /**
   * In SSR, the following errors will be printed to logs (and additionally can also
   * be forwarded to ExpressJS if only the setting
   * `SsrOptimizationOptions.ssrErrorHandling`  is enabled):
   * 1. any outgoing HTTP request error (4xx-5xx status)
   * 2. any NgRx action with the `error` property
   */
  ssrStrictErrorHandlingForHttpAndNgrx?: boolean;
=======
   * The product configuration UI is completely re-rendered after each UI interaction. This may lead to performance issues for large configuration models,
   * where a lot of attributes (>50) and/or a lot of possible values per attribute (>50) are rendered on the UI.
   *
   * When this feature toggle is activated, only these parts of the UI are re-rendered, that actually changed, significantly (up to factor 10) improving rendering performance for large models.
   *
   * Please note, this will influence how the pricing requests are processed and rendered.
   * Instead of merging the prices into the configuration model, which effectively triggers re-rendering the whole UI-Component tree,
   * the price supplements are kept in a separate subtree of the model, so that attribute components can react independently on pricing changes using the `ConfiguratorDeltaRenderingService`.
   *
   * Hence, it is advised to do full regression testing after activation of this flag and before rolling this out to production.
   */
  productConfiguratorDeltaRendering?: boolean;
>>>>>>> e968054b

  /**
   * Adds asterisks to required form fields in all components existing before v2211.20
   */
  a11yRequiredAsterisks?: boolean;

  /**
   * In `QuantityCounterComponent` the numeric input is no longer made focused
   * after an increment/decrement button is clicked.
   */
  a11yQuantityOrderTabbing?: boolean;

  /**
   * Improves keyboard navigation inside of 'NavigationUIComponent'.
   */
  a11yNavigationUiKeyboardControls?: boolean;

  /**
   * Improves screen reader(VoiceOver, JAWS) narration of menu buttons inside of 'NavigationUIComponent'.
   */
  a11yNavMenuExpandStateReadout?: boolean;

  /**
   * Fixes heading gap present in 'OrderConfirmationItemsComponent' template.
   */
  a11yOrderConfirmationHeadingOrder?: boolean;

  /**
   * Improves accessibility of 'StarRatingComponent' i.e.
   * Provides a clear rating value to screen readers.
   * Includes information on whether it is interactive.
   */
  a11yStarRating?: boolean;

  /**
   * 'ViewComponent' will trigger an assistive message after active view changes.
   */
  a11yViewChangeAssistiveMessage?: boolean;

  /**
   * Refocuses inside of 'ReorderDialogComponent' after its content updates.
   */
  a11yReorderDialog?: boolean;

  /**
   * Element containing the 'PopoverDirective' will be refocused after the popover is closed.
   */
  a11yPopoverFocus?: boolean;

  /**
   * Adds Datepicker label and corrects heading order for 'CheckoutScheduleReplenishmentOrderComponent'.
   */
  a11yScheduleReplenishment?: boolean;

  /**
   * When 'ScrollToTopComponent' is trigged with a keyboard, focus remains on the
   * button and preserves the user's context.
   */
  a11yScrollToTop?: boolean;

  /**
   * Fixes 'cx-saved-cart-list-label' dissapering on 200% zoom in 'SavedCartListComponent'.
   */
  a11ySavedCartsZoom?: boolean;

  /**
   * Stops dropdown options labels from truncating inside 'ProductListComponent'.
   */
  a11ySortingOptionsTruncation?: boolean;

  /**
   * Fixes unnecessarily expanded focus indicator in 'ProductListItemComponent' and 'AddToSavedCartComponent'.
   */
  a11yExpandedFocusIndicator?: boolean;

  /**
   * Fixes 'CheckoutDeliveryModeComponent' losing focus after delivery methods update.
   */
  a11yCheckoutDeliveryFocus?: boolean;

  /**
   * Prevents the focus indicator of 'VisibleFocusDirective' from overflowing on mobile/while zoomed.
   */
  a11yMobileVisibleFocus?: boolean;

  /**
   * Improves screen reader readout of 'BannerComponent' on organization page.
   * The anchor tag will no longer contain unnecessary text that would otherwise be read out.
   */
  a11yOrganizationsBanner?: boolean;

  /**
   * Corrects heading order inside 'ListComponent' template.
   */
  a11yOrganizationListHeadingOrder?: boolean;

  /**
   * Changes 'order days' check list into a fieldset inside of 'CheckoutScheduleReplenishmentOrderComponent'.
   */
  a11yReplenishmentOrderFieldset?: boolean;

  /**
   * Corrects oversized focus indicator from list items inside 'ListComponent'.
   */
  a11yListOversizedFocus?: boolean;

  /**
   * Adjuststs the styles of 'StoreFinderMapComponent' to stop the Google map from overflowing on zoomed/mobile screens.
   * Includes DOM changes to 'StoreFinderStoreDescriptionComponent' improving the screen reader experience.
   */
  a11yStoreFinderOverflow?: boolean;

  /**
   * Corrects heading order inside 'OrderSummaryComponent' template.
   */
  a11yCartSummaryHeadingOrder?: boolean;

  /**
   * Improves focus behaviour of 'SearchBoxComponent'.
   * On mobile, search box will no longer open on focus.
   */
  a11ySearchBoxMobileFocus?: boolean;

  /**
   * Modifies 'FacetComponent' to enable keyboard navigation for facets in the product list page.
   */
  a11yFacetKeyboardNavigation?: boolean;

  /**
   * Allows users to navigate through the list of units using the arrow keys.
   * Enables keyboard controls inside 'ToggleLinkCellComponent' and
   * adjusts 'ListComponent' styles to accomodate.
   */
  a11yUnitsListKeyboardControls?: boolean;

  /**
   * When set to `true`, product titles in `CartItemComponent`, `QuickOrderItemComponent`, `WishListItemComponent`
   * adopt a more link-like style, appearing blue with an underline. This enhances visual cues for clickable elements,
   * providing a more intuitive user experience.
   */
  a11yCartItemsLinksStyles?: boolean;

  /**
   * If enabled, the "Select this address/payment" button
   * will not be displayed in `CheckoutPaymentMethodComponent`
   * and `CheckoutDeliveryAddressComponent` when the address
   * or payment method is already selected.
   */
  a11yHideSelectBtnForSelectedAddrOrPayment?: boolean;

  /**
   * Determines whether the controls in the `CarouselComponent` are focusable and accessible from the keyboard.
   */
  a11yFocusableCarouselControls?: boolean;

  /**
   * In `CmsGuardsService`, it uses the `GuardsComposer` instead of
   * calling its own deprecated method `canActivateGuard()`.
   */
  cmsGuardsServiceUseGuardsComposer?: boolean;

  /**
   * In `CartQuickOrderFormComponent` it stops calling the deprecated method
   * `watchAddEntryFailEvent()`, which listens to the `CartAddEntryFailEvent`.
   *
   * It avoids showing an unnecessary duplicated error message on the failure
   * of adding to the cart.
   */
  cartQuickOrderRemoveListeningToFailEvent?: boolean;

  /**
   * Adds a keyboard accessible zoom button to the `ProductImageZoomViewComponent`.
   */
  a11yKeyboardAccessibleZoom?: boolean;

  /**
   * Sets 'linkable' property in 'CellComponent' to be false by default.
   * Modifies all table configs to acomodate this change.
   * This stops unnecessary anchor tags from being rendered in the table cells.
   */
  a11yOrganizationLinkableCells?: boolean;

  /**
   * Stops the focus indicator from overflowing and being obstructed by other elements.
   * Modifies the 'visible-focus' mixin. Includes style changes for:
   * 'StarRatingComponent', AddToWishListComponent, StarRatingComponent
   */
  a11yVisibleFocusOverflows?: boolean;

  /**
   * When enabled then on mobile(320px) responsive view:
   * 1. `ProductListComponent` - grid view button is aligned correctly
   * 2. `QuickOrderFormComponent` - search combobox options are not truncated
   * 3. `BreadcrumbComponent` - breadcrumb heading is not truncated
   * 4. `CheckoutProgressMobileTopComponent` - checkout step names do not have huge vertical white space
   */
  a11yTruncatedTextForResponsiveView?: boolean;

  /**
   * Modifies getAriaLabel method in 'PaginationComponent' to return a sematic label.
   */
  a11ySemanticPaginationLabel?: boolean;

  /**
   * When using CartItemListComponent as an outlet ([cxOutlet]="CartOutlets.CART_ITEM_LIST"):
   * prevents the form from being recreated when neither the items nor other dependent properties (e.g., readonly) have changed.
   */
  a11yPreventCartItemsFormRedundantRecreation?: boolean;

  /**
   * Prevents screen reader from stopping on invisible elements when being in read mode for `BreadcrumbComponent`, `QuickOrderFormComponent`
   */
  a11yPreventSRFocusOnHiddenElements?: boolean;

  /**
   * In `LoginComponent` the outline of "My Account" link when focused will not cover the user name
   */
  a11yMyAccountLinkOutline?: boolean;

  /**
   * When enabled focus outline on the close button inside `ProductImageZoomDialogComponent`
   * will be fully visible
   */
  a11yCloseProductImageBtnFocus?: boolean;

  /**
   * Improve colour contrast in the demonstration theme Santorini
   * to comply with accessibility standards. On activation, colour
   * assignations for all UI elements will change and previous keyboard
   * focus-ring gets replaced by a new bi-colour focus-ring.
   *
   * Note: If you're not using in your app the `StorefrontComponent`
   *       (`<cx-storefront>`) from Spartacus, then you'll need to also add
   *       the following line to the constructor of your app's root component:
   *
   * ```
   * constructor() {
   *   useFeatureStyles('a11yImproveContrast');
   * }
   * ```
   */
  a11yImproveContrast?: boolean;

  /**
   * Moves input elements of 'NotificationPreferenceComponent' into a fieldset.
   */
  a11yNotificationPreferenceFieldset?: boolean;

  /**
   * Modifies the template of 'WishListComponent'.
   * Empty wishlist notification will be displayed in a paragraph instead of a heading.
   */
  a11yEmptyWishlistHeading?: boolean;

  /**
   * Removes the `tabindex` attribute from the `StorefrontComponent`.
   * This helps to reduce the screen reader bloat.
   */
  a11yScreenReaderBloatFix?: boolean;

  /**
   * When enabled the button-like UI elements will use `<button>` under the hood instead of `<a>`
   * in the following components: `AddedToCartDialogComponent`, `ForgotPasswordComponent`,
   * `LoginRegisterComponent`, `ConfigureProductComponent`, `AnonymousConsentDialogComponent`
   */
  a11yUseButtonsForBtnLinks?: boolean;

  /**
   * `AnonymousConsentDialogComponent` - after consent was given/withdrawn the notification
   * will be displayed
   * `ConsentManagementComponent` - improve stability of notifications announcements by VoiceOver
   * `ConsentManagementFormComponent` - only pronounce the title of the consent by default
   */
  a11yNotificationsOnConsentChange?: boolean;

  /**
   * When enabled disable "Apply" button in promo code component in cart for empty input,
   * disable "Add" button in quick order component when input is empty and remove
   * required validators for both inputs
   */
  a11yDisabledCouponAndQuickOrderActionButtonsInsteadOfRequiredFields?: boolean;

  /**
   * In `FacetListComponent` dialog view focus will be moved to the first facet
   * after single-select facet selection.
   * New "Back To Results" button is added
   */
  a11yFacetsDialogFocusHandling?: boolean;

  /**
   * Enables radio group fieldset for 'CheckoutDeliveryModeComponent' form
   * and further improves its screen reader readout.
   */
  a11yDeliveryModeRadiogroup?: boolean;

  /**
   * Removes 'aria-live' from 'StoreFinderComponent' and adds 'alert' role to child components elements.
   */
  a11yStoreFinderAlerts?: boolean;

  /**
   * Stops the icon inside 'FormErrorsComponent' from being read out by screen readers.
   */
  a11yFormErrorMuteIcon?: boolean;

  /**
   * `MessageComponent` gets focused after a message with an action is rendered.
   */
  a11yCxMessageFocus?: boolean;

  /**
   * Replaces buttons resembling links with tetriary buttons in the following components:
   * `AddToWishListComponent`, `ProductIntroComponent`, `ProductImageZoomTriggerComponent`
   */
  a11yLinkBtnsToTertiaryBtns?: boolean;

  /**
   * Aria-live inside the 'BreadcrumbComponent' will be toggled based on the active element.
   * This removes the repeated announcement of the page title.
   */
  a11yRepeatedPageTitleFix?: boolean;

  /**
   * 'NgSelectA11yDirective' will now provide a count of items for each availble option.
   * Including this count in aria-label will help screen readers to provide more context to the user.
   */
  a11yNgSelectOptionsCount?: boolean;

  /**
   * Removes duplicated error message from 'CancelOrderComponent'.
   */
  a11yRepeatedCancelOrderError?: boolean;

  /**
   * Mofifies the template of 'AddedToCartDialogComponent' to retain the focus after the cart is updated.
   * Improves its screen reader readout.
   */
  a11yAddedToCartActiveDialog?: boolean;

  /**
   * Modifies the 'NgSelectA11yDirective' to improve the sorting dropdown screen reader experience on mobile devices.
   */
  a11yNgSelectMobileReadout?: boolean;

  /**
   * In OCC cart requests, it puts parameters of a cart name and cart description
   * into a request body, instead of query params.
   * This toggle is used in the following classes: `OccCartAdapter`, `OccSavedCartAdapter`, `SavedCartOccModule`, `CartBaseOccModule`.
   */
  occCartNameAndDescriptionInHttpRequestBody?: boolean;

  /**
   * When enabled, styles for the `cx-bottom-header-slot` class will be applied. These styles are necessary to display
   * customization buttons in the BottomHeaderSlot in SmartEdit.
   */
  cmsBottomHeaderSlotUsingFlexStyles?: boolean;
}

export const defaultFeatureToggles: Required<FeatureTogglesInterface> = {
  showDeliveryOptionsTranslation: false,
  formErrorsDescriptiveMessages: true,
  showSearchingCustomerByOrderInASM: false,
  showStyleChangesInASM: false,
  shouldHideAddToCartForUnpurchasableProducts: false,
  useExtractedBillingAddressComponent: false,
  showBillingAddressInDigitalPayments: false,
  showDownloadProposalButton: false,
  showPromotionsInPDP: false,
  recentSearches: false,
  pdfInvoicesSortByInvoiceDate: false,
  storeFrontLibCardParagraphTruncated: false,
  useProductCarouselBatchApi: false,
  productConfiguratorAttributeTypesV2: false,
<<<<<<< HEAD
  propagateErrorsToServer: false,
  ssrStrictErrorHandlingForHttpAndNgrx: false,
=======
  productConfiguratorDeltaRendering: false,
>>>>>>> e968054b
  a11yRequiredAsterisks: false,
  a11yQuantityOrderTabbing: false,
  a11yNavigationUiKeyboardControls: false,
  a11yNavMenuExpandStateReadout: false,
  a11yOrderConfirmationHeadingOrder: false,
  a11yStarRating: false,
  a11yViewChangeAssistiveMessage: false,
  a11yReorderDialog: false,
  a11yPopoverFocus: false,
  a11yScheduleReplenishment: false,
  a11yScrollToTop: false,
  a11ySavedCartsZoom: false,
  a11ySortingOptionsTruncation: false,
  a11yExpandedFocusIndicator: false,
  a11yCheckoutDeliveryFocus: false,
  a11yMobileVisibleFocus: false,
  a11yOrganizationsBanner: false,
  a11yOrganizationListHeadingOrder: false,
  a11yReplenishmentOrderFieldset: false,
  a11yListOversizedFocus: false,
  a11yStoreFinderOverflow: false,
  a11yCartSummaryHeadingOrder: false,
  a11ySearchBoxMobileFocus: false,
  a11yFacetKeyboardNavigation: false,
  a11yUnitsListKeyboardControls: false,
  a11yCartItemsLinksStyles: false,
  a11yHideSelectBtnForSelectedAddrOrPayment: false,
  a11yFocusableCarouselControls: false,
  cmsGuardsServiceUseGuardsComposer: false,
  cartQuickOrderRemoveListeningToFailEvent: false,
  a11yKeyboardAccessibleZoom: false,
  a11yOrganizationLinkableCells: false,
  a11yVisibleFocusOverflows: false,
  a11yTruncatedTextForResponsiveView: false,
  a11ySemanticPaginationLabel: false,
  a11yPreventCartItemsFormRedundantRecreation: false,
  a11yPreventSRFocusOnHiddenElements: false,
  a11yMyAccountLinkOutline: false,
  a11yCloseProductImageBtnFocus: false,
  a11yNotificationPreferenceFieldset: false,
  a11yImproveContrast: false,
  a11yEmptyWishlistHeading: false,
  a11yScreenReaderBloatFix: false,
  a11yUseButtonsForBtnLinks: false,
  a11yNotificationsOnConsentChange: false,
  a11yDisabledCouponAndQuickOrderActionButtonsInsteadOfRequiredFields: false,
  a11yFacetsDialogFocusHandling: false,
  a11yStoreFinderAlerts: false,
  a11yFormErrorMuteIcon: false,
  a11yCxMessageFocus: false,
  a11yLinkBtnsToTertiaryBtns: false,
  a11yRepeatedPageTitleFix: false,
  a11yDeliveryModeRadiogroup: false,
  a11yNgSelectOptionsCount: false,
  a11yRepeatedCancelOrderError: false,
  a11yAddedToCartActiveDialog: false,
  a11yNgSelectMobileReadout: false,
  occCartNameAndDescriptionInHttpRequestBody: false,
  cmsBottomHeaderSlotUsingFlexStyles: false,
};<|MERGE_RESOLUTION|>--- conflicted
+++ resolved
@@ -116,7 +116,6 @@
   productConfiguratorAttributeTypesV2?: boolean;
 
   /**
-<<<<<<< HEAD
    * In a server environment (SSR or Prerendering) it propagates all errors caught in Angular app
    * (in the Angular's `ErrorHandler` class) to the server layer.
    *
@@ -134,7 +133,8 @@
    * 2. any NgRx action with the `error` property
    */
   ssrStrictErrorHandlingForHttpAndNgrx?: boolean;
-=======
+
+  /**
    * The product configuration UI is completely re-rendered after each UI interaction. This may lead to performance issues for large configuration models,
    * where a lot of attributes (>50) and/or a lot of possible values per attribute (>50) are rendered on the UI.
    *
@@ -147,7 +147,6 @@
    * Hence, it is advised to do full regression testing after activation of this flag and before rolling this out to production.
    */
   productConfiguratorDeltaRendering?: boolean;
->>>>>>> e968054b
 
   /**
    * Adds asterisks to required form fields in all components existing before v2211.20
@@ -521,12 +520,9 @@
   storeFrontLibCardParagraphTruncated: false,
   useProductCarouselBatchApi: false,
   productConfiguratorAttributeTypesV2: false,
-<<<<<<< HEAD
   propagateErrorsToServer: false,
   ssrStrictErrorHandlingForHttpAndNgrx: false,
-=======
   productConfiguratorDeltaRendering: false,
->>>>>>> e968054b
   a11yRequiredAsterisks: false,
   a11yQuantityOrderTabbing: false,
   a11yNavigationUiKeyboardControls: false,
