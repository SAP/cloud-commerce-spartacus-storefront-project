--- conflicted
+++ resolved
@@ -4,11 +4,7 @@
  * SPDX-License-Identifier: Apache-2.0
  */
 
-<<<<<<< HEAD
-import { inject, Injectable, OnDestroy } from '@angular/core';
-=======
-import { Injectable, inject } from '@angular/core';
->>>>>>> 526df602
+import { inject, Injectable } from '@angular/core';
 import { select, Store } from '@ngrx/store';
 import { filter, map, take, tap } from 'rxjs/operators';
 
@@ -22,12 +18,7 @@
 import { StateWithSiteTheme } from '../store/state';
 
 @Injectable()
-<<<<<<< HEAD
-export class SiteThemeService implements OnDestroy {
-=======
 export class SiteThemeService {
-  private _isInitialized = false;
->>>>>>> 526df602
   protected store = inject(Store<StateWithSiteTheme>);
   protected config = inject(SiteThemeConfig);
 
