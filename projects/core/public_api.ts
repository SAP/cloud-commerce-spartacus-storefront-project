--- conflicted
+++ resolved
@@ -8,10 +8,6 @@
 export * from './src/site-context/index';
 export * from './src/occ/index';
 export * from './src/routing/index';
-<<<<<<< HEAD
 export * from './src/user/index';
 export * from './src/auth/index';
-=======
-export * from './src/auth/index';
-export * from './src/cms/index';
->>>>>>> 7d807643
+export * from './src/cms/index';