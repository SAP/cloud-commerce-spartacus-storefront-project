--- conflicted
+++ resolved
@@ -1,10 +1,6 @@
 {
   "name": "@spartacus/core",
-<<<<<<< HEAD
-  "version": "1.0.0-RC.0",
-=======
   "version": "1.0.0-RC.1",
->>>>>>> 252820d0
   "description": "Spartacus - the core framework",
   "keywords": [
     "spartacus",
