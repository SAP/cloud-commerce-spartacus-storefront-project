{
  "name": "@spartacus/core",
<<<<<<< HEAD
  "version": "0.1.0-prealpha.9",
=======
  "version": "0.1.0-alpha.0",
>>>>>>> cfd82d7c
  "description": "Spartacus - the core framework",
  "keywords": [
    "spartacus",
    "storefront",
    "angular",
    "framework"
  ],
  "license": "Apache-2.0",
  "publishConfig": {
    "access": "public"
  },
  "repository": "https://github.com/SAP/cloud-commerce-spartacus-storefront",
  "peerDependencies": {
    "@angular/common": "~7.2.0",
    "@angular/core": "~7.2.0",
    "@ngrx/effects": "~7.0.0",
    "@ngrx/router-store": "~7.0.0",
    "@ngrx/store": "~7.0.0",
    "ngrx-store-localstorage": "^5.1.0"
  }
}<|MERGE_RESOLUTION|>--- conflicted
+++ resolved
@@ -1,10 +1,6 @@
 {
   "name": "@spartacus/core",
-<<<<<<< HEAD
-  "version": "0.1.0-prealpha.9",
-=======
   "version": "0.1.0-alpha.0",
->>>>>>> cfd82d7c
   "description": "Spartacus - the core framework",
   "keywords": [
     "spartacus",
