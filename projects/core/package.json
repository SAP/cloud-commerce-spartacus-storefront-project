{
  "name": "@spartacus/core",
<<<<<<< HEAD
  "version": "3.0.0-next.0",
=======
  "version": "3.0.0-next.1",
>>>>>>> 3dec7402
  "description": "Spartacus - the core framework",
  "homepage": "https://github.com/SAP/spartacus",
  "keywords": [
    "spartacus",
    "storefront",
    "angular",
    "framework"
  ],
  "license": "Apache-2.0",
  "publishConfig": {
    "access": "public"
  },
  "repository": "https://github.com/SAP/spartacus/tree/develop/projects/core",
  "dependencies": {
    "tslib": "^2.0.0"
  },
  "peerDependencies": {
    "@angular/common": "^10.1.0",
    "@angular/core": "^10.1.0",
    "@angular/platform-browser": "^10.1.0",
    "@angular/router": "^10.1.0",
    "rxjs": "^6.6.0",
    "@ngrx/effects": "^10.0.0",
    "@ngrx/router-store": "^10.0.0",
    "@ngrx/store": "^10.0.0",
    "i18next": "^19.3.4",
    "i18next-xhr-backend": "^3.2.2"
  }
}<|MERGE_RESOLUTION|>--- conflicted
+++ resolved
@@ -1,10 +1,6 @@
 {
   "name": "@spartacus/core",
-<<<<<<< HEAD
-  "version": "3.0.0-next.0",
-=======
   "version": "3.0.0-next.1",
->>>>>>> 3dec7402
   "description": "Spartacus - the core framework",
   "homepage": "https://github.com/SAP/spartacus",
   "keywords": [
