--- conflicted
+++ resolved
@@ -1,10 +1,6 @@
 {
   "name": "@spartacus/core",
-<<<<<<< HEAD
-  "version": "6.8.0-1",
-=======
   "version": "2211.19.0",
->>>>>>> 52285875
   "description": "Spartacus - the core framework",
   "keywords": [
     "spartacus",
