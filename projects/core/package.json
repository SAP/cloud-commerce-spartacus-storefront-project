{
  "name": "@spartacus/core",
  "version": "4.1.0-next.0",
  "description": "Spartacus - the core framework",
  "keywords": [
    "spartacus",
    "storefront",
    "angular",
    "framework"
  ],
  "homepage": "https://github.com/SAP/spartacus",
  "repository": "https://github.com/SAP/spartacus/tree/develop/projects/core",
  "license": "Apache-2.0",
  "dependencies": {
    "tslib": "^2.3.0"
  },
  "peerDependencies": {
    "@angular/common": "^13.2.0",
    "@angular/core": "^13.2.0",
    "@angular/platform-browser": "^13.2.0",
    "@angular/router": "^13.2.0",
    "@ngrx/effects": "^13.0.2",
    "@ngrx/router-store": "^13.0.2",
    "@ngrx/store": "^13.0.2",
    "angular-oauth2-oidc": "^13.0.1",
<<<<<<< HEAD
    "i18next": "^21.6.6",
    "i18next-http-backend": "^1.3.1",
=======
    "i18next": "^21.6.10",
    "i18next-http-backend": "^1.3.2",
>>>>>>> 5f5a1015
    "rxjs": "^6.6.0"
  },
  "publishConfig": {
    "access": "public"
  }
}<|MERGE_RESOLUTION|>--- conflicted
+++ resolved
@@ -23,13 +23,8 @@
     "@ngrx/router-store": "^13.0.2",
     "@ngrx/store": "^13.0.2",
     "angular-oauth2-oidc": "^13.0.1",
-<<<<<<< HEAD
-    "i18next": "^21.6.6",
-    "i18next-http-backend": "^1.3.1",
-=======
     "i18next": "^21.6.10",
     "i18next-http-backend": "^1.3.2",
->>>>>>> 5f5a1015
     "rxjs": "^6.6.0"
   },
   "publishConfig": {
