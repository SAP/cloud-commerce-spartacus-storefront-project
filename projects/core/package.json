{
  "name": "@spartacus/core",
<<<<<<< HEAD
  "version": "0.1.0-prealpha.4",
=======
  "version": "0.1.0-prealpha.5",
>>>>>>> 1300f1fd
  "description": "Spartacus - the core framework",
  "keywords": [
    "spartacus",
    "storefront",
    "angular",
    "framework"
  ],
  "license": "Apache-2.0",
  "publishConfig": {
    "access": "public"
  },
  "repository": "https://github.com/SAP/cloud-commerce-spartacus-storefront",
  "peerDependencies": {
    "@angular/common": "^6.0.0",
    "@angular/core": "^6.0.0",
    "@ngrx/effects": "^6.1.0",
    "@ngrx/router-store": "^6.1.0",
    "@ngrx/store": "^6.1.0",
    "ngrx-store-localstorage": "^5.0.1"
  }
}<|MERGE_RESOLUTION|>--- conflicted
+++ resolved
@@ -1,10 +1,6 @@
 {
   "name": "@spartacus/core",
-<<<<<<< HEAD
-  "version": "0.1.0-prealpha.4",
-=======
   "version": "0.1.0-prealpha.5",
->>>>>>> 1300f1fd
   "description": "Spartacus - the core framework",
   "keywords": [
     "spartacus",
