<<<<<<< HEAD
{
  "name": "@spartacus/styles",
  "version": "0.1.0-prealpha.10",
  "description": "Style library containing global styles",
  "homepage": "https://github.com/SAP/cloud-commerce-spartacus-storefront",
  "keywords": [
    "spartacus",
    "storefront",
    "styles"
  ],
  "license": "Apache-2.0",
  "publishConfig": {
    "access": "public"
  },
  "repository": "https://github.com/SAP/cloud-commerce-spartacus-storefront/tree/develop/projects/storefrontstyles",
  "scripts": {
    "sass": "node-sass ./scss/ -o ./temp-scss --include-path ./ --importer=./importer.js"
  },
  "devDependencies": {
    "node-sass": "^4.9.0"
  },
  "peerDependencies": {
    "bootstrap": "^4.1.3"
  },
  "dependencies": {
    "hamburgers": "^1.1.3"
  }
}
=======
{
  "name": "@spartacus/styles",
  "version": "0.1.0-alpha.0",
  "description": "Style library containing global styles",
  "homepage": "https://github.com/SAP/cloud-commerce-spartacus-storefront",
  "keywords": [
    "spartacus",
    "storefront",
    "styles"
  ],
  "license": "Apache-2.0",
  "publishConfig": {
    "access": "public"
  },
  "repository": "https://github.com/SAP/cloud-commerce-spartacus-storefront/tree/develop/projects/storefrontstyles",
  "scripts": {
    "sass": "node-sass ./scss/ -o ./temp-scss --include-path ./ --importer=./importer.js"
  },
  "devDependencies": {
    "node-sass": "^4.9.0"
  },
  "peerDependencies": {
    "bootstrap": "^4.1.3"
  },
  "dependencies": {
    "hamburgers": "^1.1.3"
  }
}
>>>>>>> cfd82d7c
<|MERGE_RESOLUTION|>--- conflicted
+++ resolved
@@ -1,33 +1,3 @@
-<<<<<<< HEAD
-{
-  "name": "@spartacus/styles",
-  "version": "0.1.0-prealpha.10",
-  "description": "Style library containing global styles",
-  "homepage": "https://github.com/SAP/cloud-commerce-spartacus-storefront",
-  "keywords": [
-    "spartacus",
-    "storefront",
-    "styles"
-  ],
-  "license": "Apache-2.0",
-  "publishConfig": {
-    "access": "public"
-  },
-  "repository": "https://github.com/SAP/cloud-commerce-spartacus-storefront/tree/develop/projects/storefrontstyles",
-  "scripts": {
-    "sass": "node-sass ./scss/ -o ./temp-scss --include-path ./ --importer=./importer.js"
-  },
-  "devDependencies": {
-    "node-sass": "^4.9.0"
-  },
-  "peerDependencies": {
-    "bootstrap": "^4.1.3"
-  },
-  "dependencies": {
-    "hamburgers": "^1.1.3"
-  }
-}
-=======
 {
   "name": "@spartacus/styles",
   "version": "0.1.0-alpha.0",
@@ -55,5 +25,4 @@
   "dependencies": {
     "hamburgers": "^1.1.3"
   }
-}
->>>>>>> cfd82d7c
+}