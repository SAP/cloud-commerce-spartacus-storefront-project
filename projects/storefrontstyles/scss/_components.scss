@import './functions';
@import './components/index';

// the $skipComponentStyles is used as a list of component styles that can be ignore
// during the sass compilation. Whenever the list contains a component selector, the
// selector is not used.
$skipComponentStyles: () !default;

$layout-components-allowlist: () !default;
$product-components-allowlist: () !default;
$user-components-allowlist: () !default;
$content-components-allowlist: () !default;
$misc-components-allowlist: () !default;
$pwa-components-allowlist: () !default;
$cds-components-allowlist: () !default;
<<<<<<< HEAD
$epd-visualization-components-allowlist: () !default;
$wish-list-components-allowlist: () !default;
=======
>>>>>>> c86dd1c6
$myaccount-components-allowlist: () !default;

$selectors: mergeAll(
  (
    $layout-components-allowlist,
    $misc-components-allowlist,
    $content-components-allowlist,
    $product-components-allowlist,
    $user-components-allowlist,
    $myaccount-components-allowlist,
    $pwa-components-allowlist,
<<<<<<< HEAD
    $cds-components-allowlist,
    $epd-visualization-components-allowlist,
    $wish-list-components-allowlist
=======
    $cds-components-allowlist
>>>>>>> c86dd1c6
  )
);

@each $selector in $selectors {
  #{$selector} {
    // skip selectors if they're added to the $skipComponentStyles list
    @if (index($skipComponentStyles, $selector) ==null) {
      @extend %#{$selector} !optional;
    }
  }
}

// add body specific selectors
body {
  @each $selector in $selectors {
    @if (index($skipComponentStyles, $selector) ==null) {
      @extend %#{$selector}__body !optional;
    }
  }
}<|MERGE_RESOLUTION|>--- conflicted
+++ resolved
@@ -13,11 +13,7 @@
 $misc-components-allowlist: () !default;
 $pwa-components-allowlist: () !default;
 $cds-components-allowlist: () !default;
-<<<<<<< HEAD
 $epd-visualization-components-allowlist: () !default;
-$wish-list-components-allowlist: () !default;
-=======
->>>>>>> c86dd1c6
 $myaccount-components-allowlist: () !default;
 
 $selectors: mergeAll(
@@ -29,13 +25,8 @@
     $user-components-allowlist,
     $myaccount-components-allowlist,
     $pwa-components-allowlist,
-<<<<<<< HEAD
     $cds-components-allowlist,
-    $epd-visualization-components-allowlist,
-    $wish-list-components-allowlist
-=======
-    $cds-components-allowlist
->>>>>>> c86dd1c6
+    $epd-visualization-components-allowlist
   )
 );
 
