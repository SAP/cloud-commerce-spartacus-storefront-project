--- conflicted
+++ resolved
@@ -22,11 +22,7 @@
 // Indicates the current major/minor version, which is used to avoid breaking changes.
 // Any CSS added later than this version is omitted by default, unless the `$useLatestStyles`
 // or `$styleVersion` are enabled.
-<<<<<<< HEAD
-$_fullVersion: 5.1;
-=======
 $_fullVersion: 5;
->>>>>>> 2abeaf78
 
 // The _global_ major version. Any (left over) styles from previous stable versions
 // are processed to the final CSS.
