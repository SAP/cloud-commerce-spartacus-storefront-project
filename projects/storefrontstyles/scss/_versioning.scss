--- conflicted
+++ resolved
@@ -24,13 +24,8 @@
 // or `$styleVersion` are enabled.
 $_fullVersion: (
   major: 6,
-<<<<<<< HEAD
-  minor: 5,
-  patch: 1,
-=======
   minor: 6,
   patch: 0,
->>>>>>> a29b89da
 );
 
 // The _global_ major version. Any (left over) styles from previous stable versions
