--- conflicted
+++ resolved
@@ -13,11 +13,7 @@
   cx-product-attributes, cx-product-reviews, cx-product-list,
   cx-product-list-item, cx-product-grid, cx-product-facet-navigation,
   cx-pagination, cx-order-history, cx-address-book, cx-address-card,
-<<<<<<< HEAD
-  cx-payment-method, cx-icon !default;
-=======
-  cx-payment-method, cx-close-account !default;
->>>>>>> f93a4b0f
+  cx-payment-method, cx-close-account, cx-icon !default;
 
 // future theme's, can be introduced during minors
 $theme: ''; // conconut
