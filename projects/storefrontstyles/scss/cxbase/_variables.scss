--- conflicted
+++ resolved
@@ -16,11 +16,7 @@
 @import 'functions';
 @import '~bootstrap/scss/variables';
 
-<<<<<<< HEAD
-// future theme's, can be introduced during minors
-=======
 // future themes can be introduced during minors
->>>>>>> 38d9c27f
 $theme: '' !default;
 
 $background: $white !default;
