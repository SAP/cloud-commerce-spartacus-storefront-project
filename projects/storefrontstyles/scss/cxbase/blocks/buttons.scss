--- conflicted
+++ resolved
@@ -170,11 +170,10 @@
   }
 }
 
-<<<<<<< HEAD
 // When switched to Angular 8, we switched also the compiler from `node-sass` to `sass` (dart-sass).
 // Then extending compound selector become illegal (i.e. `@extend .btn.active`)
 // See: https://github.com/sass/dart-sass#behavioral-differences-from-ruby-sass
-// Commented out the styles below, because they use the forbidden syntax
+// Commented out the styles below, because they use the forbidden syntax:
 
 // .btn[aria-pressed='true'] {
 //   @extend .btn.active;
@@ -194,8 +193,8 @@
 
 // .btn[aria-disabled='true'] {
 //   @extend .btn.disabled;
-//   cursor: var(--cx-cursor, auto);
-//   opacity: var(--cx-opacity, 0.6);
+//   cursor: auto;
+//   opacity: 0.6;
 
 //   &.btn-primary {
 //     @extend .btn-primary.disabled;
@@ -224,53 +223,4 @@
 //   }
 // }
 
-// ============ end of commented out styles =============
-=======
-.btn[aria-pressed='true'] {
-  @extend .btn.active;
-
-  &.btn-primary {
-    @extend .btn-primary;
-  }
-
-  &.btn-secondary {
-    @extend .btn-secondary;
-  }
-
-  &.btn-action {
-    @extend .btn-action;
-  }
-}
-
-.btn[aria-disabled='true'] {
-  @extend .btn.disabled;
-  cursor: auto;
-  opacity: 0.6;
-
-  &.btn-primary {
-    @extend .btn-primary.disabled;
-  }
-
-  &.btn-secondary {
-    @extend .btn-secondary.disabled;
-  }
-
-  &.btn-action {
-    @extend .btn-action.disabled;
-  }
-}
-
-.btn[disabled] {
-  &.btn-primary {
-    @extend .btn-primary.disabled;
-  }
-
-  &.btn-secondary {
-    @extend .btn-secondary.disabled;
-  }
-
-  &.btn-action {
-    @extend .btn-action.disabled;
-  }
-}
->>>>>>> 70f51584
+// ============ end of commented out styles =============