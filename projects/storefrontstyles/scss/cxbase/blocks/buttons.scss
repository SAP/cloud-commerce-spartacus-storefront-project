@import '../../theme';
@import '~bootstrap/scss/buttons';

button {
  &:focus {
    outline: none;
  }

  &.link {
    text-decoration: underline;
    background-color: none;
    border-style: none;
    padding: 0;
    cursor: pointer;

    &:disabled {
      pointer-events: none;
      cursor: not-allowed;
      opacity: 0.8;
    }
  }
}

//buttons - https://github.com/twbs/bootstrap/blob/v4-dev/scss/_variables.scss#L348
.btn {
  font-size: $font-size-base * 1.125;
  text-transform: capitalize;
  line-height: 1.34;
  padding: 11px 12px;
  height: 48px;
  max-height: 48px;
  min-width: 48px;
  border-radius: var(--cx-g-buttons-border-radius);

  &-sm {
    padding-top: 0;
    padding-bottom: 0;
    height: 40px;
    max-height: 40px;
    min-width: 40px;
  }

  &-lg {
    height: 55px;
    max-height: 55px;
    min-width: 55px;
  }

  &-primary {
    background-color: var(--cx-g-color-primary);
    border-color: var(--cx-g-color-primary);

    &:hover {
      background-color: var(--cx-g-color-primary);
      border-color: var(--cx-g-color-primary);
      @include cx-darken(88);
    }

    &.active {
      background-color: var(--cx-g-color-primary);
      border-color: var(--cx-g-color-primary);
      @include cx-darken(88);
    }

    &.disabled {
      background-color: var(--cx-g-color-primary);
      border-color: var(--cx-g-color-primary);

      &:hover {
        border-color: var(--cx-g-color-primary);
        @include cx-darken(100);
      }
    }

    &:focus {
      box-shadow: 0 0 0 0.2em rgba(var(--cx-g-color-primary), 0.5);
    }

    &:not(:disabled):not(.disabled):active,
    &:not(:disabled):not(.disabled).active {
      background-color: var(--cx-g-color-primary);
      border-color: var(--cx-g-color-primary);
      @include cx-darken(88);

      &:focus {
        box-shadow: 0 0 0 0.2em rgba(var(--cx-g-color-primary), 0.5);
      }
    }
  }

  &-secondary {
    background-color: var(--cx-g-color-secondary);
    border-color: var(--cx-g-color-secondary);

    &:hover {
      background-color: var(--cx-g-color-secondary);
      border-color: var(--cx-g-color-secondary);
      @include cx-darken(84);
    }

    &.active {
      background-color: var(--cx-g-color-secondary);
      border-color: var(--cx-g-color-secondary);
      @include cx-darken(84);
    }

    &.disabled {
      background-color: var(--cx-g-color-secondary);
      border-color: var(--cx-g-color-secondary);

      &:hover {
        border-color: var(--cx-g-color-secondary);
        @include cx-darken(100);
      }
    }

    &:focus {
      //this here below will not work unles cx global colors are initially declared in rbg
      box-shadow: 0 0 0 0.2em rgba(var(--cx-g-color-primary), 0.5);
    }

    &:not(:disabled):not(.disabled):active,
    &:not(:disabled):not(.disabled).active {
      background-color: var(--cx-g-color-secondary);
      border-color: var(--cx-g-color-secondary);
      @include cx-darken(84);

      &:focus {
        //this here below will not work unles cx global colors are initially declared in rbg
        box-shadow: 0 0 0 0.2em rgba(var(--cx-g-color-primary), 0.5);
      }
    }
  }

  &-link {
    font-size: $font-size-base * 1.125;
    color: var(--cx-g-color-text);
    text-decoration: underline;
    cursor: pointer;
    display: inline-block;
  }
}

.btn-action {
  @extend .btn-outline-text !optional;
  border-width: 2px;
  border-style: solid;

  &:hover {
    color: var(--cx-g-color-primary);
    border-width: 2px;
    border-style: solid;
    border-color: var(--cx-g-color-primary);
    background-color: var(--cx-g-color-inverse);
  }

  &.active {
    color: var(--cx-g-color-primary);
    border-width: 2px;
    border-style: solid;
    background-color: var(--cx-g-color-inverse);
  }

  &.disabled {
    color: var(--cx-g-color-light);
    border-width: 2px;
    border-style: solid;
    border-color: var(--cx-g-color-light);
    opacity: 1;
  }
}

<<<<<<< HEAD
.btn[aria-pressed='true'] {
  @extend .btn.active;

  &.btn-primary {
    @extend .btn-primary;
  }

  &.btn-secondary {
    @extend .btn-secondary;
  }

  &.btn-action {
    @extend .btn-action;
  }
}

.btn[aria-disabled='true'] {
  @extend .btn.disabled;
  cursor: auto;
  opacity: 0.6;

  &.btn-primary {
    @extend .btn-primary.disabled;
  }

  &.btn-secondary {
    @extend .btn-secondary.disabled;
  }

  &.btn-action {
    @extend .btn-action.disabled;
  }
}

.btn[disabled] {
  &.btn-primary {
    @extend .btn-primary.disabled;
  }

  &.btn-secondary {
    @extend .btn-secondary.disabled;
  }

  &.btn-action {
    @extend .btn-action.disabled;
  }
}
=======
// When switched to Angular 8, we switched also the compiler from `node-sass` to `sass` (dart-sass).
// Then extending compound selector become illegal (i.e. `@extend .btn.active`)
// See: https://github.com/sass/dart-sass#behavioral-differences-from-ruby-sass
// Commented out the styles below, because they use the forbidden syntax

// .btn[aria-pressed='true'] {
//   @extend .btn.active;

//   &.btn-primary {
//     @extend .btn-primary;
//   }

//   &.btn-secondary {
//     @extend .btn-secondary;
//   }

//   &.btn-action {
//     @extend .btn-action;
//   }
// }

// .btn[aria-disabled='true'] {
//   @extend .btn.disabled;
//   cursor: var(--cx-cursor, auto);
//   opacity: var(--cx-opacity, 0.6);

//   &.btn-primary {
//     @extend .btn-primary.disabled;
//   }

//   &.btn-secondary {
//     @extend .btn-secondary.disabled;
//   }

//   &.btn-action {
//     @extend .btn-action.disabled;
//   }
// }

// .btn[disabled] {
//   &.btn-primary {
//     @extend .btn-primary.disabled;
//   }

//   &.btn-secondary {
//     @extend .btn-secondary.disabled;
//   }

//   &.btn-action {
//     @extend .btn-action.disabled;
//   }
// }

// ============ end of commented out styles =============
>>>>>>> efcc730c
<|MERGE_RESOLUTION|>--- conflicted
+++ resolved
@@ -170,55 +170,6 @@
   }
 }
 
-<<<<<<< HEAD
-.btn[aria-pressed='true'] {
-  @extend .btn.active;
-
-  &.btn-primary {
-    @extend .btn-primary;
-  }
-
-  &.btn-secondary {
-    @extend .btn-secondary;
-  }
-
-  &.btn-action {
-    @extend .btn-action;
-  }
-}
-
-.btn[aria-disabled='true'] {
-  @extend .btn.disabled;
-  cursor: auto;
-  opacity: 0.6;
-
-  &.btn-primary {
-    @extend .btn-primary.disabled;
-  }
-
-  &.btn-secondary {
-    @extend .btn-secondary.disabled;
-  }
-
-  &.btn-action {
-    @extend .btn-action.disabled;
-  }
-}
-
-.btn[disabled] {
-  &.btn-primary {
-    @extend .btn-primary.disabled;
-  }
-
-  &.btn-secondary {
-    @extend .btn-secondary.disabled;
-  }
-
-  &.btn-action {
-    @extend .btn-action.disabled;
-  }
-}
-=======
 // When switched to Angular 8, we switched also the compiler from `node-sass` to `sass` (dart-sass).
 // Then extending compound selector become illegal (i.e. `@extend .btn.active`)
 // See: https://github.com/sass/dart-sass#behavioral-differences-from-ruby-sass
@@ -272,5 +223,4 @@
 //   }
 // }
 
-// ============ end of commented out styles =============
->>>>>>> efcc730c
+// ============ end of commented out styles =============