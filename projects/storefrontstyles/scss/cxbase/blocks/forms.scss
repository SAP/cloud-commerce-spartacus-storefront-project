@import '../../theme';
@import 'bootstrap/scss/forms';
@import 'bootstrap/scss/custom-forms';

.form-control {
  margin-bottom: 0.25rem;
  color: var(--cx-color-text);
  &:focus {
    border-color: var(--cx-color-secondary);
    box-shadow: none;
    -webkit-box-shadow: none;
  }
  border: 1px solid var(--cx-color-medium);

  @include forFeature('santoriniV2') {
    &:focus {
      border-color: var(--cx-color-text);
      box-shadow: 0 0 0 0.2em var(--cx-color-border-medium);
    }
    
    &::placeholder{
      color: var(--cx-color-dark);
    }

    &::-webkit-input-placeholder {
      color: var(--cx-color-dark);
    }
    
    &:-ms-input-placeholder {
      color: var(--cx-color-dark);
    }

    &::-ms-input-placeholder {
      color: var(--cx-color-dark);
    }
  }
}

cx-form-errors {
  p {
    font-size: 14px;
    margin: 6px 0;
    padding-inline-start: 25px;
    position: relative;
    word-break: break-word;

    @include forFeature('santoriniV2') {
      @include type('7')
    }

    &::before,
    &::after {
      position: absolute;
      left: 0;
      top: 0;
      bottom: 0;
      margin: auto;
      width: 20px;
      height: 20px;
    }

    &::before {
      content: '';
      background-color: var(--cx-color-danger);
      border-radius: 50%;
    }

    &::after {
      content: '!';
      color: var(--cx-color-inverse);
      font-weight: var(--cx-font-weight-bold);
      text-align: center;
      line-height: 20px;
    }

    &:focus {
      box-shadow: none;
      -webkit-box-shadow: none;
    }
  }
}

cx-file-upload {
  display: flex;
  flex-direction: column;
  align-items: center;
  justify-content: center;
  text-align: center;

  input[type='file'] {
    display: none;
  }

  button {
    width: 100%;
  }
}

input,
input[type='checkbox'],
input[type='radio'],
textarea {
  &.ng-invalid {
    &.ng-dirty,
    &.ng-touched {
      border-color: var(--cx-color-danger);
    }
  }
}

ng-select.ng-invalid {
  &.ng-dirty,
  &.ng-touched {
    .ng-select-container {
      border-color: var(--cx-color-danger);
    }
  }
}

input[type='checkbox'],
input[type='radio'] {
  height: 22px;
  width: 22px;
  vertical-align: middle;
  cursor: pointer;
  line-height: 1.42857;
  appearance: none;
  -webkit-appearance: textfield;
  -moz-appearance: textfield;
  font-size: inherit;
  box-sizing: border-box;
  outline: none;
  border-style: solid;
  border-width: 1px;
  position: absolute;
  margin-top: 0.3rem;
  margin-inline-start: -2.25rem;
}

label {
  display: block;
  .label-content {
    display: block;
    margin-bottom: $label-margin-bottom;
    &.bold {
      font-weight: var(--cx-font-weight-semi);
    }
  }
}

.notes-content {
  margin-top: 1rem;
}

legend {
  margin-bottom: $label-margin-bottom;
}

.form-check {
  margin-bottom: 18px;
  padding-inline-start: 2.25rem;

  label {
    font-weight: var(--cx-font-weight-normal);
  }

  .form-check-label {
    display: inline-block;
    position: relative;
    top: 4px;
  }

  input + .form-check-label {
    color: var(--cx-color-text);

    a {
      color: var(--cx-color-text);
      text-decoration: underline;

      &:hover {
        color: var(--cx-color-primary);
      }

      @include media-breakpoint-down(sm) {
        display: inline;
      }
    }

    &::after {
      content: none;
    }
  }

  input:disabled + .form-check-label {
    color: var(--cx-color-light);
  }

  input[role='checkbox'],
  input[role='radio'] {
    display: inline-block;

    &:focus {
      box-shadow: 0px 0px 0px 3px var(--cx-color-light);
      border-color: var(--cx-color-secondary);
    }
  }

  input[type='checkbox'] {
    border-style: solid;
    border-radius: 5px;
    border-width: 2px;
    border-color: var(--cx-color-medium);

    @include forFeature('santoriniV2') {
      border-color: var(--cx-color-text);
    }

    &:checked {
      font-style: normal;
      border-color: var(--cx-color-primary);
      background-color: var(--cx-color-primary);

      &::after {
        color: var(--cx-color-inverse);
        position: absolute;

        content: '';
        display: inline-block;
        height: 6px;
        width: 9px;
        top: 5px;
        left: 5px;
        border-width: 0 0 2px 2px;
        border-style: solid;
        border-color: var(--cx-color-inverse);
        transform: rotate(-45deg);
      }
    }
  }
}

.form-control[type='text'] {
  &:focus {
    background-color: var(--cx-color-background);
    box-shadow: none;
    -webkit-box-shadow: none;
  }
}

input[type='radio'] {
  border-radius: 50%;
  display: inline-block;
  border-style: solid;
  border-width: 2px;
  border-color: var(--cx-color-medium);
  position: absolute;

  @include forFeature('santoriniV2') {
    border-color: var(--cx-color-text);
  }

  &::after {
    content: '';
    position: absolute;
    display: inline-block;
    height: 10px;
    width: 10px;
    border-radius: 50%;
    background-color: var(--cx-color-inverse);
    left: 4px;
    top: 4px;
  }
  &:checked {
    border-color: var(--cx-color-primary) !important;
    background-color: var(--cx-color-inverse);

    &::after {
      background-color: var(--cx-color-primary);
    }
  }
}

.form-message {
  @include type(7);
  &--danger {
    color: var(--cx-color-danger);
  }
}

.form-legend {
  font-style: italic;
  color: var(--cx-color-secondary);
  margin-bottom: 1rem;
}

.ng-select,
.ng-select.ng-select-single {
  .ng-dropdown-panel {
    .ng-dropdown-panel-items {
      .ng-option.ng-option-marked {
        background-color: var(--cx-color-light);
      }
    }
  }

  .ng-arrow-wrapper {
    .ng-arrow {
      border-color: var(--cx-color-text) transparent transparent;
      border-style: solid;
      border-width: 5px 5px 2.5px;
    }
  }

  .ng-select-container {
    padding: 0.6875rem 0;
    line-height: 1.6;
    height: unset;

    .ng-value-container {
      padding-inline-start: 10px;
    }
  }
}

.ng-select {
  .ng-arrow-wrapper {
    padding-inline-end: 5px;
  }
}

:focus {
  @include visible-focus();
}
.form-control,
input {
  &:focus {
    @include visible-focus();
  }
}
.ng-select-focused {
  @include visible-focus();
}

.form-check {
  //crossbroswer input options without vendor prefixes

  //radio buttons
  input[type='radio'] {
    appearance: none;
  }
  input[type='radio']::after {
    visibility: hidden;
  }
  input[type='radio']:checked::after {
    visibility: visible;
  }

  //checkboxes
  input[type='checkbox'] {
    appearance: none;
  }
}

.form-check {
  //crossbrowser radio button
  input[type='radio'] {
    -webkit-appearance: none;
    -moz-appearance: none;
    appearance: none;
  }
  input[type='radio']::after {
    visibility: hidden;
  }
  input[type='radio']:checked::after {
    visibility: visible;
  }

  //crossbrowser checkbox button
  input[type='checkbox'] {
    -webkit-appearance: none;
    -moz-appearance: none;
    appearance: none;
  }
}

.ng-select .ng-select-container .ng-value-container .ng-placeholder {
  color: var(--cx-color-secondary);
}

.form-group {
<<<<<<< HEAD
  input[type='text']::placeholder {
    color: var(--cx-color-secondary);
=======
  input[type='text']::placeholder,
  input[type='tel']::placeholder {
    color: var(--cx-color-text);
>>>>>>> d899c016
    opacity: 1;

    @include forFeature('santoriniV2') {
      color: var(--cx-color-dark);
    }
  }

  input[type='text']:-ms-input-placeholder,
  input[type='tel']:-ms-input-placeholder {
    color: var(--cx-color-secondary);

    @include forFeature('santoriniV2') {
      color: var(--cx-color-dark);
    }
  }

  input[type='text']::-ms-input-placeholder,
  input[type='tel']::-ms-input-placeholder {
    color: var(--cx-color-secondary);

    @include forFeature('santoriniV2') {
      color: var(--cx-color-dark);
    }
  }
}<|MERGE_RESOLUTION|>--- conflicted
+++ resolved
@@ -388,14 +388,9 @@
 }
 
 .form-group {
-<<<<<<< HEAD
-  input[type='text']::placeholder {
-    color: var(--cx-color-secondary);
-=======
   input[type='text']::placeholder,
   input[type='tel']::placeholder {
     color: var(--cx-color-text);
->>>>>>> d899c016
     opacity: 1;
 
     @include forFeature('santoriniV2') {
