--- conflicted
+++ resolved
@@ -62,11 +62,7 @@
 
 cx-file-upload {
   input[type='file'] {
-<<<<<<< HEAD
-    @extend .cx-visually-hidden;
-=======
     display: none;
->>>>>>> 8763d392
   }
 
   div {
