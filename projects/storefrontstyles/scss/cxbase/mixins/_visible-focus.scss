--- conflicted
+++ resolved
@@ -4,28 +4,25 @@
   outline-width: var(--cx-visual-focus-width, 2px);
   outline-offset: 4px;
   transition: none;
-<<<<<<< HEAD
-=======
   @include forFeature('a11yImproveContrast') {
-    // !important statement not optimal, remove when possible
-    // overrides bootstrap styles and specific feature flag adjustments
-    // box-shadow reset was added .mouse-focus in storefront.scss
-    outline-style: solid;
-    outline-color: var(--cx-color-visual-focus);
-    outline-width: var(--cx-visual-focus-width, 2px);
-    outline-offset: 2px !important;
+    outline-offset: 2px;
     box-shadow: 0 0 0 2px var(--cx-color-inverse);
   }
   // TODO: (CXSPA-7208) Remove feature flag next major
   @include forFeature('a11yVisibleFocusOverflows') {
     z-index: 1000;
   }
->>>>>>> d9be43f6
 
   // TODO: (CXSPA-5912) Remove feature flag next major
   @include forFeature('a11yMobileVisibleFocus') {
     @include media-breakpoint-down(md) {
       outline-offset: -2px;
+      .ng-select-container {
+        position: initial;
+      }
+      &[type='radio'] {
+        outline-offset: 2px;
+      }
       & > cx-media {
         transition: none;
         padding: 2px;
