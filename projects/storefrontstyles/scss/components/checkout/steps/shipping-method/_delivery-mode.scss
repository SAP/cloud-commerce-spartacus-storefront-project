--- conflicted
+++ resolved
@@ -3,13 +3,7 @@
 %cx-delivery-mode {
   @include checkout-media-style();
 
-<<<<<<< HEAD
-  .cx-delivery-label {
-    padding: var(--cx-padding, 0);
-    margin: var(--cx-margin, 0 auto 1.5rem 2rem);
-=======
   .form-check {
->>>>>>> 9b95c937
     display: var(--cx-display, flex);
     margin-bottom: var(--cx-margin, 0);
 
@@ -31,20 +25,10 @@
         text-align: var(--cx-text-align, right);
       }
 
-<<<<<<< HEAD
-  .form-check-input {
-    margin-left: var(--cx-margin, 0);
-  }
-
-  .form-check {
-    display: var(--cx-display, flex);
-=======
       .cx-delivery-details {
-        flex: var(--cx-flex, 100%);
-        flex-basis: var(--cx-flex-basis, 100%);
+        width: var(--cx-width, 100%);
         color: var(--cx-color, var(--cx-g-color-success));
       }
     }
->>>>>>> 9b95c937
   }
 }