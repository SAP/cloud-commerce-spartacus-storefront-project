@import '../../../../theme';

%cx-suggested-addresses-dialog {
  .cx-dialog-header {
    padding: 1rem 1rem 1rem 2rem;
    border-color: var(--cx-g-color-light);
  }
  .cx-dialog-title {
    @include type('3');
  }
  .cx-dialog-body {
    padding: 1rem;
    @include media-breakpoint-down(sm) {
      padding: 15px 0;
    }
  }
  .cx-dialog-suggested,
  .cx-dialog-entered {
    @include type('7');
    margin: 0 0 0 0.75rem;
  }
  .cx-dialog-label {
    @include type('5');
  }
  .cx-dialog-actions {
    display: flex;
    flex-direction: row;
  }
  .cx-dialog-buttons {
<<<<<<< HEAD
    display: flex;
    justify-content: center;
    margin: 0 0 0 0.5rem;
=======
    display: var(--cx-display, flex);
    justify-content: var(--cx-justify-content, center);
  }

  .cx-dialog-buttons + .cx-dialog-buttons {
    margin: var(--cx-margin, 0 0 0 0.5rem);
>>>>>>> 099a87fc
  }
}<|MERGE_RESOLUTION|>--- conflicted
+++ resolved
@@ -27,17 +27,11 @@
     flex-direction: row;
   }
   .cx-dialog-buttons {
-<<<<<<< HEAD
     display: flex;
     justify-content: center;
-    margin: 0 0 0 0.5rem;
-=======
-    display: var(--cx-display, flex);
-    justify-content: var(--cx-justify-content, center);
   }
 
   .cx-dialog-buttons + .cx-dialog-buttons {
-    margin: var(--cx-margin, 0 0 0 0.5rem);
->>>>>>> 099a87fc
+    margin: 0 0 0 0.5rem;
   }
 }