@import '../../../theme';

%cx-checkout-progress,
%cx-checkout-progress-mobile-top,
%cx-checkout-progress-mobile-bottom {
  .cx-nav {
    @include media-breakpoint-only(lg) {
      @include type('5', 'semi');
    }
    @include type('4', 'semi');
    margin: 0;

    .cx-list {
      display: flex;
      flex-direction: row;
      list-style: none;
      padding: 0;
      margin: 0;
    }

    .cx-item {
      display: flex;
      justify-content: center;
      flex: 1;
      color: var(--cx-color-text);
      padding: 0 0 1.375rem 0;
      border-bottom: 2px solid var(--cx-color-text);

      ::after {
<<<<<<< HEAD
        padding-inline-end: 0.75em;
        content: '>';
        color: var(--cx-color-text);
=======
        padding: 0 0.75rem 0 0;
        content: '';
>>>>>>> 45986ae9
        @include media-breakpoint-only(lg) {
          padding-inline-end: 0.5rem;
        }
      }

      &.active {
        border-color: var(--cx-color-primary);
      }

      &.disabled {
        border-color: var(--cx-color-light);
      }

      &:first-child ::before {
        padding: 0;
        content: '';
      }

      &:last-child ::after {
        padding: 0;
        content: '';
      }
    }
  }

  .cx-link,
  .cx-link:hover {
    color: var(--cx-color-text);
    cursor: pointer;
    text-decoration: none;
    text-align: start;

    &.disabled {
      color: var(--cx-color-light);
      cursor: not-allowed;
      pointer-events: none;
      &::after {
        color: var(--cx-color-light);
      }
    }

    &.active {
      color: var(--cx-color-primary);
      &::after {
        color: var(--cx-color-primary);
      }
    }
  }

  .cx-media {
    .cx-list-media {
      display: none;
      @include type('3');
      justify-content: space-between;
      align-items: center;
      line-height: 4.75rem;
      min-width: 100%;
      border-width: 1px 0 0 0;
      border-style: solid;
      border-color: var(--cx-color-light);
      margin: 0;
      &.active {
        background-color: var(--cx-color-background);
        border: 0;
      }

      button {
        font-weight: var(--cx-font-weight-semi);
      }
      @include media-breakpoint-down(md) {
        display: flex;
        padding: 0 3.5rem;
        border-width: 0 0 1px 0;
        border-style: solid;
        border-color: var(--cx-color-light);
      }

      @include media-breakpoint-down(sm) {
        padding: 0 1.375rem;
      }
    }
  }
}<|MERGE_RESOLUTION|>--- conflicted
+++ resolved
@@ -27,14 +27,8 @@
       border-bottom: 2px solid var(--cx-color-text);
 
       ::after {
-<<<<<<< HEAD
         padding-inline-end: 0.75em;
-        content: '>';
-        color: var(--cx-color-text);
-=======
-        padding: 0 0.75rem 0 0;
         content: '';
->>>>>>> 45986ae9
         @include media-breakpoint-only(lg) {
           padding-inline-end: 0.5rem;
         }
