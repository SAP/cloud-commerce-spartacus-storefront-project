$spinWhileLoading: false !default;
$spinWhileWaiting: false !default;
$overlayWhileLoading: false !default;
$zoomThumbOnHover: false !default;
$zoomOutWhileLoading: false !default;

$productThumbSize: 75px !default;

%cx-product-images {
  display: flex;
  flex-direction: column;

  height: 100%;
  > cx-media {
    height: 100%;
    width: 100%; // required to support horizontal layouts
    position: relative;
  }

  cx-media {
    &.is-missing {
      min-height: 30vh;
    }

    @if $zoomOutWhileLoading == true {
      &.is-initialized.is-loading {
        --cx-zoom: 0.5;
      }
    }

    @if $spinWhileLoading == true OR $spinWhileWaiting == true {
      &:after {
        @extend %spinner !optional;
      }
      &:not(.is-loading):after {
        animation-play-state: paused;
      }
    }

    // the effects run always, but are made visible only when loading or waiting
    // this is done so we can slowly fadein/out the effect
    @if $spinWhileLoading == true {
      &.is-loading:after {
        --cx-opacity: 1;
      }
    }
    @if $spinWhileWaiting == true {
      &.is-waiting:after {
        --cx-opacity: 1;
      }
    }
  }

  .thumbs {
    display: flex;
    &.hidden {
      display: none;
    }
    justify-content: flex-start;

    cx-media {
<<<<<<< HEAD
      width: 75px;
      height: 75px;
=======
      width: $productThumbSize;
      height: $productThumbSize;

      &.is-missing {
        min-height: $productThumbSize;
        background-size: $productThumbSize;
      }

>>>>>>> 31952eb8
      transition: all var(--cx-g-transition-duration);

      &:not(.active) {
        cursor: pointer;
      }
      overflow: hidden;
      position: relative;

      border: 2px solid var(--cx-g-color-light);

      margin: 0.5vw;
      padding: 0.5vw;

      &:hover,
      &.active {
        border-color: var(--cx-g-color-primary);
      }
      outline: none;

      @if $zoomThumbOnHover == true {
        &:hover:not(.active) {
          --cx-zoom: 1.3;
        }
      }

      @if $overlayWhileLoading == true {
        &.is-initialized:before {
          @extend %overlay !optional;
        }
        // the effects run always, but are made visible only when loading or waiting
        // this is done so we can slowly fadein/out the effect
        &.is-loading:before,
        &.is-waiting:before {
          --cx-opacity: 1;
        }
      }
    }
  }
}<|MERGE_RESOLUTION|>--- conflicted
+++ resolved
@@ -59,10 +59,6 @@
     justify-content: flex-start;
 
     cx-media {
-<<<<<<< HEAD
-      width: 75px;
-      height: 75px;
-=======
       width: $productThumbSize;
       height: $productThumbSize;
 
@@ -71,7 +67,6 @@
         background-size: $productThumbSize;
       }
 
->>>>>>> 31952eb8
       transition: all var(--cx-g-transition-duration);
 
       &:not(.active) {
