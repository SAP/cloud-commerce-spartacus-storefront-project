--- conflicted
+++ resolved
@@ -56,18 +56,10 @@
     border-style: solid;
     border-color: var(--cx-g-color-light);
     @include type(4);
-<<<<<<< HEAD
     color: var(--cx-g-color-text);
-    padding: 0 0 10px 0;
     margin: 0 0 17px 0;
     display: block;
     font-weight: var(--cx-g-font-weight-semi);
-=======
-    color: var(--cx-color, var(--cx-g-color-text));
-    margin: var(--cx-margin, 0 0 17px 0);
-    display: var(--cx-display, block);
-    font-weight: var(--cx-font-weight, var(--cx-g-font-weight-semi, 600));
->>>>>>> 575aa5c1
 
     &-link {
       padding: var(--cx-padding, 5px);
@@ -76,7 +68,7 @@
       transition: var(--cx-transition, 0.3s);
 
       &:hover {
-        background-color: var(--cx-background-color, var(--cx-g-color-light));
+        background-color: var(--cx-g-color-light);
       }
     }
 
