%cx-product-list-item {
  .cx-product-search-list {
    border-width: 0 0 1px 0;
    border-style: solid;
    border-color: var(--cx-g-color-light);
    margin: 0 0 25px 0;

    &:last-of-type {
      border-width: 0 0 0 0;
    }
  }

  .cx-product-image-container {
    display: block;
    text-align: center;
  }

  .cx-product-image {
    width: 100%;
  }

  .cx-product-name {
    @include type('5');
    text-align: left;
    display: block;
    margin: 0 0 3px 0;
    color: var(--cx-g-color-dark);
    text-decoration: none;

    &:hover {
      color: var(--cx-g-color-primary);
    }
  }

  .cx-product-price {
    @include type('3');
    text-align: left;
<<<<<<< HEAD
    display: inline-block;
    margin: 0 0 25px 0;
=======
    margin: var(--cx-margin, 15px 0 0 0);
>>>>>>> 9a5b714d

    &.old {
      color: var(--cx-g-color-secondary);
      text-decoration: line-through;
    }

    &.new {
      margin: 0 0 0 5px;
      color: var(--cx-g-color-primary);
    }
  }
}<|MERGE_RESOLUTION|>--- conflicted
+++ resolved
@@ -35,12 +35,7 @@
   .cx-product-price {
     @include type('3');
     text-align: left;
-<<<<<<< HEAD
-    display: inline-block;
-    margin: 0 0 25px 0;
-=======
-    margin: var(--cx-margin, 15px 0 0 0);
->>>>>>> 9a5b714d
+    margin: 15px 0 0 0;
 
     &.old {
       color: var(--cx-g-color-secondary);
