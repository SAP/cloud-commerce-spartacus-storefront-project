@import '../../../theme';

<<<<<<< HEAD
%cx-searchbox {
  display: block;
  @include media-breakpoint-down(xs) {
    margin: 0;
  }

  .cx-form-group {
    background-color: var(--cx-g-color-secondary);
    padding: 0;
    display: flex;
    margin: auto;

    @include media-breakpoint-down(xs) {
      background-color: var(--cx-g-color-transparent);
=======
/**
 * To control visual effects while searching the searchbox requries
 * some CSS rules to the outer elements.
 */
%cx-searchbox__body {
  // when there are results and the searchbox is active
  // we display the searchbox
  &.searchbox-is-active {
    &.has-searchbox-results {
      cx-searchbox {
        .results {
          display: block;
        }
      }

      // the searchbox requires an overlay over the page (except for the header)
      // we do this with an overlay under the header, on top of the rest of the page
      header {
        position: relative;
        z-index: 100;
      }
      cx-storefront {
        &:before {
          content: '';
          position: absolute;
          left: 0;
          top: 0;
          width: 100%;
          height: 100%;
          z-index: 10;

          background: rgba(0, 0, 0, 0.5);
        }
      }
    }
  }

  &:not(.searchbox-is-active) {
    @include media-breakpoint-down(sm) {
      // hide the input on mobile when there's no interaction with searchbox
      cx-searchbox {
        input {
          // we cannot use display:none, visible:hidden or opacity: 0
          // as this will no longer emit a focus event to the controller logic
          width: 0;
          padding: 0;
        }
        cx-icon.reset {
          display: none;
        }
      }
>>>>>>> 575aa5c1
    }
  }
}

<<<<<<< HEAD
  .cx-form {
    display: inline-block;
    vertical-align: middle;
  }

  .cx-input {
    color: var(--cx-g-color-inverse);
    @include placeholder {
      color: currentColor;
=======
%cx-searchbox {
  @include media-breakpoint-up(md) {
    // we position the parent relative to ensure the result panel
    // is aligned to the left of searchbox
    position: relative;
  }

  z-index: 10;
  display: block;

  > * {
    z-index: 20;
    @include media-breakpoint-up(md) {
      background-color: var(--cx-g-color-secondary);
      position: relative;
>>>>>>> 575aa5c1
    }
  }

<<<<<<< HEAD
    background-color: var(--cx-g-color-transparent);
    border-radius: 0;
    border-style: none;
    border-width: 0;
    margin: 0;
    z-index: 1;

    &[aria-label='search'] {
      &:focus {
        background-color: var(--cx-g-color-transparent);
        color: var(--cx-g-color-inverse);
        box-shadow: none;
      }

      @include media-breakpoint-down(xl) {
        width: 22rem;
=======
  a,
  .message {
    padding: 6px 16px;
    color: currentColor;
    user-select: none;
  }

  label {
    display: flex;
    align-content: stretch;
    margin: 0;
    padding: 6px 6px 6px 10px;
    @include media-breakpoint-up(md) {
      width: 27vw;
      min-width: 300px;
      // hide search icon when the input is dirty
      &.dirty cx-icon.search {
        display: none;
>>>>>>> 575aa5c1
      }
    }

<<<<<<< HEAD
      @include media-breakpoint-down(lg) {
        width: 18rem;
      }

      @include media-breakpoint-down(md) {
        width: 16rem;
      }

      @include media-breakpoint-down(sm) {
        width: 7rem;
      }

      @include media-breakpoint-down(xs) {
        background-color: var(--cx-g-color-secondary);
        color: var(--cx-g-color-inverse);
        display: none;
        position: absolute;
        left: 0;
        top: 56px;
        width: 100%;

        &:focus {
          background-color: var(--cx-g-color-secondary);
          color: var(--cx-g-color-inverse);
        }

        & + .dropdown-menu {
          width: 100%;
          border-radius: 0;
          border-style: none;
          border-width: 0;
          margin: 0;
        }
      }
    }

    &.show-mobile {
      display: block;
    }
  }

  .cx-button {
    display: flex;
    color: currentColor;

    border-style: none;
    border-width: 0;
    padding: 5px;
    margin: 5px;
    background-color: var(--cx-g-color-transparent);

    &-desktop {
      @include media-breakpoint-down(xs) {
        display: none;
      }
    }

    &-mobile {
      display: none;
      @include media-breakpoint-down(xs) {
        display: block;
      }
    }
  }

  .cx-dropdown-content {
    @include media-breakpoint-down(xl) {
      width: 22rem;
    }

    @include media-breakpoint-down(lg) {
      width: 18rem;
    }

    @include media-breakpoint-down(md) {
      width: 16rem;
    }

    @include media-breakpoint-down(sm) {
      width: 7rem;
    }

    @include media-breakpoint-down(xs) {
      width: auto;
=======
    input {
      background: none;
      border: none;
      outline: none;

      display: block;

      @include media-breakpoint-down(sm) {
        position: absolute;
        left: 0;
        top: 57px;
        width: 100%;
        background-color: var(--cx-g-color-secondary);
        padding: 6px 16px;
        height: 48px;
        border-bottom: 1px solid var(--cx-g-color-light);
      }

      flex-basis: 100%;
      height: 35px;
      color: currentColor;
      z-index: 20;

      @include placeholder {
        color: currentColor;
      }
    }

    // hide reset icon when the input is empty
    &:not(.dirty) cx-icon.reset {
      display: none;
    }

    cx-icon {
      color: currentColor;
      flex-basis: 48px;
      text-align: center;
      cursor: pointer;
      &.reset {
        &:before {
          font-size: 1.4rem;
        }
        @include media-breakpoint-down(sm) {
          position: absolute;
          right: 65px;
          z-index: 20;
          right: 20px;
          margin-top: 52px;
        }
      }
    }
  }

  .results {
    // hide the result by default
    display: none;
    position: absolute;
    left: 0;
    width: 100%;
    color: #000;
    background-color: var(--cx-g-color-background);
    font-size: var(--cx-g-font-small, 1rem);

    @include media-breakpoint-down(sm) {
      top: 105px;
      z-index: 10;
    }

    a {
      text-decoration: none;
      cursor: pointer;

      font-weight: 800;

      .highlight,
      .search-results-highlight {
        font-weight: normal;
        font-style: normal;
      }

      &:hover {
        background: var(--cx-g-color-light);
        color: currentColor;
      }
>>>>>>> 575aa5c1
    }
    .suggestions {
      display: flex;
      flex-wrap: wrap;
      a {
        flex: 100%;
        line-height: 2rem;
      }
    }
    .products {
      @include media-breakpoint-down(sm) {
        display: none;
      }

<<<<<<< HEAD
  .cx-product {
    display: flex;

    cx-media {
      min-width: 80px;
      width: 80px;
      flex-shrink: 0;
    }

    &-name {
      padding: 0 15px;
      flex-grow: 1;
      flex-shrink: 1;
      height: 80px;
      display: flex;
      align-items: center;
      overflow: hidden;
    }

    &-price {
      text-align: right;
      align-self: center;
      flex-shrink: 0;
    }
  }

  .dropdown-menu .dropdown-item.active {
    background-color: var(--cx-g-color-primary);
=======
      a {
        display: grid;
        grid-column-gap: 16px;

        &.has-media {
          // create a grid layout in case we show an image
          grid-template-columns: 50px 1fr;
        }

        border-top: solid 1px var(--cx-g-color-light);

        cx-media {
          grid-row: 1 / 3;
        }
        h4.name {
          text-overflow: ellipsis;

          font-size: inherit;
          font-weight: inherit;

          /* Required for text-overflow to do anything */
          white-space: nowrap;
          overflow: hidden;
        }
        .price {
          font-weight: normal;
        }
      }
    }
>>>>>>> 575aa5c1
  }
}<|MERGE_RESOLUTION|>--- conflicted
+++ resolved
@@ -1,21 +1,5 @@
 @import '../../../theme';
 
-<<<<<<< HEAD
-%cx-searchbox {
-  display: block;
-  @include media-breakpoint-down(xs) {
-    margin: 0;
-  }
-
-  .cx-form-group {
-    background-color: var(--cx-g-color-secondary);
-    padding: 0;
-    display: flex;
-    margin: auto;
-
-    @include media-breakpoint-down(xs) {
-      background-color: var(--cx-g-color-transparent);
-=======
 /**
  * To control visual effects while searching the searchbox requries
  * some CSS rules to the outer elements.
@@ -67,22 +51,10 @@
           display: none;
         }
       }
->>>>>>> 575aa5c1
     }
   }
 }
 
-<<<<<<< HEAD
-  .cx-form {
-    display: inline-block;
-    vertical-align: middle;
-  }
-
-  .cx-input {
-    color: var(--cx-g-color-inverse);
-    @include placeholder {
-      color: currentColor;
-=======
 %cx-searchbox {
   @include media-breakpoint-up(md) {
     // we position the parent relative to ensure the result panel
@@ -98,28 +70,9 @@
     @include media-breakpoint-up(md) {
       background-color: var(--cx-g-color-secondary);
       position: relative;
->>>>>>> 575aa5c1
-    }
-  }
-
-<<<<<<< HEAD
-    background-color: var(--cx-g-color-transparent);
-    border-radius: 0;
-    border-style: none;
-    border-width: 0;
-    margin: 0;
-    z-index: 1;
-
-    &[aria-label='search'] {
-      &:focus {
-        background-color: var(--cx-g-color-transparent);
-        color: var(--cx-g-color-inverse);
-        box-shadow: none;
-      }
-
-      @include media-breakpoint-down(xl) {
-        width: 22rem;
-=======
+    }
+  }
+
   a,
   .message {
     padding: 6px 16px;
@@ -138,96 +91,9 @@
       // hide search icon when the input is dirty
       &.dirty cx-icon.search {
         display: none;
->>>>>>> 575aa5c1
-      }
-    }
-
-<<<<<<< HEAD
-      @include media-breakpoint-down(lg) {
-        width: 18rem;
-      }
-
-      @include media-breakpoint-down(md) {
-        width: 16rem;
-      }
-
-      @include media-breakpoint-down(sm) {
-        width: 7rem;
-      }
-
-      @include media-breakpoint-down(xs) {
-        background-color: var(--cx-g-color-secondary);
-        color: var(--cx-g-color-inverse);
-        display: none;
-        position: absolute;
-        left: 0;
-        top: 56px;
-        width: 100%;
-
-        &:focus {
-          background-color: var(--cx-g-color-secondary);
-          color: var(--cx-g-color-inverse);
-        }
-
-        & + .dropdown-menu {
-          width: 100%;
-          border-radius: 0;
-          border-style: none;
-          border-width: 0;
-          margin: 0;
-        }
-      }
-    }
-
-    &.show-mobile {
-      display: block;
-    }
-  }
-
-  .cx-button {
-    display: flex;
-    color: currentColor;
-
-    border-style: none;
-    border-width: 0;
-    padding: 5px;
-    margin: 5px;
-    background-color: var(--cx-g-color-transparent);
-
-    &-desktop {
-      @include media-breakpoint-down(xs) {
-        display: none;
-      }
-    }
-
-    &-mobile {
-      display: none;
-      @include media-breakpoint-down(xs) {
-        display: block;
-      }
-    }
-  }
-
-  .cx-dropdown-content {
-    @include media-breakpoint-down(xl) {
-      width: 22rem;
-    }
-
-    @include media-breakpoint-down(lg) {
-      width: 18rem;
-    }
-
-    @include media-breakpoint-down(md) {
-      width: 16rem;
-    }
-
-    @include media-breakpoint-down(sm) {
-      width: 7rem;
-    }
-
-    @include media-breakpoint-down(xs) {
-      width: auto;
-=======
+      }
+    }
+
     input {
       background: none;
       border: none;
@@ -312,7 +178,6 @@
         background: var(--cx-g-color-light);
         color: currentColor;
       }
->>>>>>> 575aa5c1
     }
     .suggestions {
       display: flex;
@@ -327,36 +192,6 @@
         display: none;
       }
 
-<<<<<<< HEAD
-  .cx-product {
-    display: flex;
-
-    cx-media {
-      min-width: 80px;
-      width: 80px;
-      flex-shrink: 0;
-    }
-
-    &-name {
-      padding: 0 15px;
-      flex-grow: 1;
-      flex-shrink: 1;
-      height: 80px;
-      display: flex;
-      align-items: center;
-      overflow: hidden;
-    }
-
-    &-price {
-      text-align: right;
-      align-self: center;
-      flex-shrink: 0;
-    }
-  }
-
-  .dropdown-menu .dropdown-item.active {
-    background-color: var(--cx-g-color-primary);
-=======
       a {
         display: grid;
         grid-column-gap: 16px;
@@ -386,6 +221,5 @@
         }
       }
     }
->>>>>>> 575aa5c1
   }
 }