--- conflicted
+++ resolved
@@ -174,14 +174,9 @@
         font-style: normal;
       }
 
-<<<<<<< HEAD
       &:hover,
       &:focus {
         background: var(--cx-g-color-light);
-=======
-      &:hover {
-        background: var(--cx-color-light);
->>>>>>> 5d6dc8d3
         color: currentColor;
       }
     }
