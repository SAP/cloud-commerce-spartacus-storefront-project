--- conflicted
+++ resolved
@@ -12,7 +12,6 @@
     display: flex;
   }
 
-<<<<<<< HEAD
   cx-csagent-login-form {
     .sap-spinner {
       margin-top: 50px;
@@ -57,10 +56,7 @@
     }
   }
 
-  .cx-customer-emulation {
-=======
   cx-customer-emulation {
->>>>>>> 7cf350d2
     padding: 2rem;
   }
 
