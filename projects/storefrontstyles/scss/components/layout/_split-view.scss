/*
    The split-view can be used to add multiple associated views in a single view. This UX pattern is convenient
    if you navigate through items, and want to go into more detail or related information without leaving the
    initial view. Instead of navigating through "pages", the split view hosts child views. The child views can be
    static view elements, or dynamic created element, i.e. route driven.

    To offer maximum flexibility on the number of child views that be visualized at the same time, the maximum number
    of views is controlled by a CSS property. This allows to differ the number per breakpoint or even component, as CSS
    properties cascade.
    The  default (global) max views for a split view on tablet or higher is 2, where as we use 1 view on mobile.

<<<<<<< HEAD
    The 2nd CSS property that is used to split views, is the `--cx-last-visible-view`. This property is set by the
    component logic and indicates the deepest view that is visible. When the visibility of views are toggled, the
    `--cx-last-visible-view` is set accordingly.
=======
    The 2nd CSS property that is used to split views, is the `--cx-active-view`. This property is set by the 
    component logic and indicates the deepest view that is visible. When the visibility of views are toggled, the 
    `--cx-active-view` is set accordingly. 
>>>>>>> 746a15c1
  */

:root {
  --cx-transition-duration: 0.3s;

  @include media-breakpoint-down(md) {
    --cx-max-views: 1;
  }
  @include media-breakpoint-up(md) {
    --cx-max-views: 2;
  }

  /**
   * Hide all split views by default.
   */
  --cx-active-view: 1;
}

%cx-split-view {
  display: flex;
  align-items: stretch;

  max-width: 100vw;

  --cx-view-flex: calc(
    (100% / min(var(--cx-active-view), var(--cx-max-views)))
  );

  @include media-breakpoint-up(md) {
    padding: 0 var(--cx-spatial-base);
  }

  cx-view {
    width: 100%;
    height: 100%;
    @include media-breakpoint-up(md) {
      padding: 0 var(--cx-spatial-base);
    }

    transition: var(--cx-transition-duration);
    transition-timing-function: ease-in;

<<<<<<< HEAD
    flex: 1 0
      calc((100% / min(var(--cx-last-visible-view), var(--cx-max-views))));
=======
    overflow: hidden;

    flex: 1 0 calc((100% / min(var(--cx-active-view), var(--cx-max-views))));
>>>>>>> 746a15c1

    &[position='0'] {
      // we hide the first cx-view based on the visible position, as we can't rely on
      // overflow-x to hide the view.
      opacity: calc(1 - var(--cx-last-visible-view) + var(--cx-max-views));

      // The inline start margin of the first flex item decreases to move
      // the flex items outside the flex container.
      margin-inline-start: calc(
        max(var(--cx-active-view) - var(--cx-max-views), 0) *
          (var(--cx-view-flex) * -1)
      );
    }

    &[disappeared='true'] {
      max-height: 0;
      visibility: hidden;
    }
  }
}<|MERGE_RESOLUTION|>--- conflicted
+++ resolved
@@ -1,23 +1,17 @@
-/*
+/* 
     The split-view can be used to add multiple associated views in a single view. This UX pattern is convenient
-    if you navigate through items, and want to go into more detail or related information without leaving the
+    if you navigate through items, and want to go into more detail or related information without leaving the 
     initial view. Instead of navigating through "pages", the split view hosts child views. The child views can be
-    static view elements, or dynamic created element, i.e. route driven.
-
-    To offer maximum flexibility on the number of child views that be visualized at the same time, the maximum number
-    of views is controlled by a CSS property. This allows to differ the number per breakpoint or even component, as CSS
+    static view elements, or dynamic created element, i.e. route driven. 
+    
+    To offer maximum flexibility on the number of child views that be visualized at the same time, the maximum number 
+    of views is controlled by a CSS property. This allows to differ the number per breakpoint or even component, as CSS 
     properties cascade.
     The  default (global) max views for a split view on tablet or higher is 2, where as we use 1 view on mobile.
 
-<<<<<<< HEAD
-    The 2nd CSS property that is used to split views, is the `--cx-last-visible-view`. This property is set by the
-    component logic and indicates the deepest view that is visible. When the visibility of views are toggled, the
-    `--cx-last-visible-view` is set accordingly.
-=======
     The 2nd CSS property that is used to split views, is the `--cx-active-view`. This property is set by the 
     component logic and indicates the deepest view that is visible. When the visibility of views are toggled, the 
     `--cx-active-view` is set accordingly. 
->>>>>>> 746a15c1
   */
 
 :root {
@@ -31,51 +25,35 @@
   }
 
   /**
-   * Hide all split views by default.
-   */
+     * Hide all split views by default.
+     */
   --cx-active-view: 1;
 }
 
 %cx-split-view {
   display: flex;
   align-items: stretch;
-
-  max-width: 100vw;
+  /* We hide all elements outside the box, so that the views can animate nicely inside.  */
+  overflow: hidden;
 
   --cx-view-flex: calc(
     (100% / min(var(--cx-active-view), var(--cx-max-views)))
   );
 
-  @include media-breakpoint-up(md) {
-    padding: 0 var(--cx-spatial-base);
-  }
-
   cx-view {
     width: 100%;
     height: 100%;
-    @include media-breakpoint-up(md) {
-      padding: 0 var(--cx-spatial-base);
-    }
 
     transition: var(--cx-transition-duration);
     transition-timing-function: ease-in;
 
-<<<<<<< HEAD
-    flex: 1 0
-      calc((100% / min(var(--cx-last-visible-view), var(--cx-max-views))));
-=======
     overflow: hidden;
 
     flex: 1 0 calc((100% / min(var(--cx-active-view), var(--cx-max-views))));
->>>>>>> 746a15c1
 
+    // The inline start margin of the first flex item decreases to move
+    // the flex items outside the flex container.
     &[position='0'] {
-      // we hide the first cx-view based on the visible position, as we can't rely on
-      // overflow-x to hide the view.
-      opacity: calc(1 - var(--cx-last-visible-view) + var(--cx-max-views));
-
-      // The inline start margin of the first flex item decreases to move
-      // the flex items outside the flex container.
       margin-inline-start: calc(
         max(var(--cx-active-view) - var(--cx-max-views), 0) *
           (var(--cx-view-flex) * -1)
