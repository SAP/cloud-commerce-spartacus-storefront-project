--- conflicted
+++ resolved
@@ -7,12 +7,7 @@
     display: flex;
     justify-content: space-between;
     flex-wrap: wrap;
-<<<<<<< HEAD
-    padding: 1rem 0;
-    min-height: 63.38px;
-=======
-    padding: var(--cx-padding, 0.5rem 0);
->>>>>>> 575aa5c1
+    padding: 0.5rem 0;
 
     cx-navigation {
       &:not(:first-child) {
