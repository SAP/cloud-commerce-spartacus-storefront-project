html[dir='rtl'] cx-breadcrumb nav span:not(:last-child):after {
  content: '\\';
}

%cx-breadcrumb {
  display: flex;
  flex-direction: column;

<<<<<<< HEAD
  text-align: center;

  color: currentcolor;
  background-color: var(--cx-color-background);

  // TODO: with 3.0 the default padding should be replaced with the new spatial
  padding: 20px 0;
  @include forVersion(2.1) {
    padding: var(--cx-spatial-base);
    h1 {
      white-space: nowrap;
      overflow: hidden;
      text-overflow: ellipsis;
    }
=======
  color: currentcolor;
  background-color: var(--cx-color-background);

  padding: var(--cx-spatial-base);
  h1 {
    white-space: nowrap;
    overflow: hidden;
    text-overflow: ellipsis;
    text-align: center;
>>>>>>> 400240d8
  }

  nav {
    font-size: 0.85rem;
    padding: 5px 0;

<<<<<<< HEAD
    @include forVersion(2.1) {
      white-space: nowrap;
      overflow: hidden;
      text-overflow: ellipsis;
    }
=======
    display: flex;
    justify-content: center;

    white-space: nowrap;
    overflow: hidden;
    text-overflow: ellipsis;
>>>>>>> 400240d8

    span {
      color: var(--cx-color-secondary);

      &:not(:last-child):after {
        content: '/';
      }
      a {
        color: inherit;
        padding: 5px 5px;
      }
    }
  }
}<|MERGE_RESOLUTION|>--- conflicted
+++ resolved
@@ -6,22 +6,6 @@
   display: flex;
   flex-direction: column;
 
-<<<<<<< HEAD
-  text-align: center;
-
-  color: currentcolor;
-  background-color: var(--cx-color-background);
-
-  // TODO: with 3.0 the default padding should be replaced with the new spatial
-  padding: 20px 0;
-  @include forVersion(2.1) {
-    padding: var(--cx-spatial-base);
-    h1 {
-      white-space: nowrap;
-      overflow: hidden;
-      text-overflow: ellipsis;
-    }
-=======
   color: currentcolor;
   background-color: var(--cx-color-background);
 
@@ -31,27 +15,18 @@
     overflow: hidden;
     text-overflow: ellipsis;
     text-align: center;
->>>>>>> 400240d8
   }
 
   nav {
     font-size: 0.85rem;
     padding: 5px 0;
 
-<<<<<<< HEAD
-    @include forVersion(2.1) {
-      white-space: nowrap;
-      overflow: hidden;
-      text-overflow: ellipsis;
-    }
-=======
     display: flex;
     justify-content: center;
 
     white-space: nowrap;
     overflow: hidden;
     text-overflow: ellipsis;
->>>>>>> 400240d8
 
     span {
       color: var(--cx-color-secondary);
