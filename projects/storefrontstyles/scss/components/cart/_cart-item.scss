--- conflicted
+++ resolved
@@ -91,17 +91,12 @@
   }
 
   .cx-image-container {
-<<<<<<< HEAD
-    @include media-breakpoint-down(md) {
-      padding: 0;
-=======
     padding: 0;
 
     a {
       display: block;
       padding: 0 1vw;
       height: 100%;
->>>>>>> 23f2d908
     }
   }
 
