@import '../../theme';

%cx-cart-item {
  .cx-info-container {
    @include media-breakpoint-down(sm) {
      display: flex;
      flex-direction: column;
    }
  }

  .cx-name {
    @include type('5');
    overflow-wrap: break-word;
    padding: 0;

    h2 {
      @include type('5');
    }

    @include media-breakpoint-up(xl) {
      min-width: 14rem;
    }

    .cx-link {
      color: var(--cx-color-text);
      text-decoration: none;

      &:hover {
        color: var(--cx-color-primary);
      }
    }
  }

  .cx-code {
    @include type('7');
    color: var(--cx-color-secondary);
    padding: 0.625rem 0;
  }

  .cx-property {
    display: flex;
    &:last-of-type {
      margin-bottom: 0.5rem;
    }
  }

  .cx-label {
    @include type('8');
    overflow-wrap: break-word;
    padding-inline-end: 1rem;

    @include media-breakpoint-down(sm) {
      min-width: 5rem;
    }
  }

  .cx-value {
    @include type('5');
    overflow-wrap: break-word;
    font-weight: 400;

    @include media-breakpoint-down(sm) {
      @include type('7');
    }

    @include media-breakpoint-only(lg) {
      padding-inline-start: 1em;
    }
  }

  .cx-price {
    display: flex;
    justify-content: center;
    align-items: center;
    @include type('5');
    font-weight: $font-weight-normal;

    @include media-breakpoint-down(sm) {
      justify-content: flex-start;
    }

    @include media-breakpoint-only(xl) {
      padding-inline-start: 0px;
    }

    .cx-old {
      text-decoration: line-through;
      color: var(--cx-color-secondary);
      padding-inline-end: 1rem;
    }

    .cx-new {
      color: var(--cx-color-primary);
    }
  }

  .cx-image-container {
    padding: 0;

    a {
      display: block;
      padding: 0 1vw;
      height: 100%;
    }
  }

  .cx-quantity {
    display: flex;
    justify-content: center;
    align-items: center;

    @include media-breakpoint-down(sm) {
      justify-content: flex-start;
    }

    @include forVersion(4.2) {
      @include media-breakpoint-down(sm) {
        .readonly-value {
          display: flex;
          justify-content: space-between;

          &::before {
            content: '';
            width: 105px;
          }
        }
      }
    }
  }

  .cx-total {
    display: flex;
    justify-content: flex-end;
    align-items: center;
    margin-bottom: 0;
<<<<<<< HEAD
    text-align: end;
=======
    @include forVersion(4.2) {
      padding-inline-start: 0;
    }
>>>>>>> 1fa81391

    @include media-breakpoint-down(sm) {
      justify-content: flex-start;
      @include forVersion(4.2) {
        padding-inline-start: 15px;
      }
    }

    .cx-value {
      word-break: break-word;
    }
  }

  @include forVersion(4.2) {
    .cx-price,
    .cx-quantity,
    .cx-total {
      @include media-breakpoint-down(sm) {
        width: 250px;
        justify-content: space-between;
      }
    }
  }

  .cx-promo {
    @include type('8');
    color: var(--cx-color-success);
    padding: 0.75rem 0;
    margin: 0;
  }

  .cx-availability {
    @include type('8');
    color: var(--cx-color-danger);
    padding: 0.75rem 0;
    margin: 0;
  }

  .cx-actions {
    display: flex;
    justify-content: flex-end;
    padding: 0;

    @include media-breakpoint-down(sm) {
      display: flex;
      justify-content: flex-start;
      padding: 0;
    }

    button.link {
      @include type('7');
      color: var(--cx-color-text);
      border-width: 0;
      background-color: transparent;

      &:hover {
        color: var(--cx-color-primary);
      }
    }
  }

  // ------------------------------------COMPACT VERSION STYLING------------------------------------------

  .cx-compact {
    display: flex;
    flex-direction: row;

    .cx-image-container {
      padding: 0;
    }

    .cx-info-container {
      display: flex;
      flex-direction: column;
      margin: 0;
    }

    .cx-price,
    .cx-quantity {
      @include media-breakpoint-down(sm) {
        padding-bottom: 10px;
      }
    }

    .cx-price,
    .cx-quantity,
    .cx-total,
    .cx-actions {
      justify-content: flex-start;
      padding: 0 0 10px 0;

      .cx-label {
        @include type('8');
        min-width: 5rem;
      }

      .cx-value {
        @include type('7');
      }

      button.link {
        @include type('7');
      }
    }
  }
}<|MERGE_RESOLUTION|>--- conflicted
+++ resolved
@@ -133,13 +133,9 @@
     justify-content: flex-end;
     align-items: center;
     margin-bottom: 0;
-<<<<<<< HEAD
-    text-align: end;
-=======
     @include forVersion(4.2) {
       padding-inline-start: 0;
     }
->>>>>>> 1fa81391
 
     @include media-breakpoint-down(sm) {
       justify-content: flex-start;
