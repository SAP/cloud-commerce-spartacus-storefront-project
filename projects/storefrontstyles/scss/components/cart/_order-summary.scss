--- conflicted
+++ resolved
@@ -1,16 +1,9 @@
 %cx-order-summary {
   display: block;
-<<<<<<< HEAD
-  padding-top: 1rem;
-  padding-inline-end: 2.5rem;
-  padding-bottom: 0;
-  padding-inline-start: 2.5rem;
-=======
   padding-top: 16px;
   padding-inline-end: 15px;
   padding-bottom: 0;
   padding-inline-start: 15px;
->>>>>>> 400240d8
   margin: 0;
 
   h4 {
