--- conflicted
+++ resolved
@@ -16,37 +16,5 @@
 
 %CheckoutLoginPageTemplate {
   @extend %LoginPageTemplate !optional;
-<<<<<<< HEAD
-}
-
-.CheckoutLoginPageTemplate {
-  @extend %LoginPageTemplate !optional;
-}
-
-.AccountPageTemplate {
-  --cx-max-width: 100%;
-  @extend %LoginPageTemplate !optional;
-}
-
-.MultiStepCheckoutSummaryPageTemplate {
-  @extend %MultiStepCheckoutSummaryPageTemplate !optional;
-}
-
-.ErrorPageTemplate {
-  @extend %ErrorPageTemplate !optional;
-}
-
-.VariantConfigurationTemplate {
-  @extend %VariantConfigurationTemplate !optional;
-}
-
-.TextfieldConfigurationTemplate {
-  @extend %TextfieldConfigurationTemplate !optional;
-}
-
-.StoreFinderPageTemplate {
-  @extend %StoreFinderPageTemplate !optional;
-=======
   @extend %LoginPageTemplate-#{$theme} !optional;
->>>>>>> c8adc469
 }