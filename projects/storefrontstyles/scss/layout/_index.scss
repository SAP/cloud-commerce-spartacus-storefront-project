@import './page-templates/common-template';
@import './page-templates/landing-page-2';
@import './page-templates/content-page-1';
@import './page-templates/category-page';
@import './page-templates/product-detail';
@import './page-templates/cart-page';
@import './page-templates/login-page';

cx-page-layout {
  @extend %cx-page-layout !optional;
}

.LandingPage2Template {
  @extend %LandingPage2Template !optional;
}

.ContentPage1Template {
  @extend %ContentPage1Template !optional;
}

.CategoryPageTemplate {
  @extend %CategoryPageTemplate !optional;
}

.ProductDetailsPageTemplate {
  @extend %ProductDetailsPageTemplate !optional;
}

.CartPageTemplate {
  @extend %CartPageTemplate !optional;
}

.LoginPageTemplate {
  @extend %LoginPageTemplate !optional;
}

<<<<<<< HEAD
.AccountPageTemplate {
  --cx-max-width: 100%;
=======
.ErrorPageTemplate {
>>>>>>> c2373c49
  @extend %LoginPageTemplate !optional;
}<|MERGE_RESOLUTION|>--- conflicted
+++ resolved
@@ -34,11 +34,11 @@
   @extend %LoginPageTemplate !optional;
 }
 
-<<<<<<< HEAD
 .AccountPageTemplate {
   --cx-max-width: 100%;
-=======
+  @extend %LoginPageTemplate !optional;
+}
+
 .ErrorPageTemplate {
->>>>>>> c2373c49
   @extend %LoginPageTemplate !optional;
 }