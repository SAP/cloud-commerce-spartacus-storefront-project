@import './page-templates/common-template';
@import './page-templates/landing-page-2';
@import './page-templates/content-page-1';
@import './page-templates/category-page';
@import './page-templates/product-detail';
@import './page-templates/product-list';
@import './page-templates/search-results-list';
@import './page-templates/cart-page';
@import './page-templates/login-page';
@import './page-templates/error-page';
@import './page-templates/order-detail-page';
@import './page-templates/multistep-checkout-page';
@import './page-templates/search-results-grid';
@import './page-templates/store-finder-page';

<<<<<<< HEAD
cx-page-layout {
  @extend %cx-page-layout !optional;
}

cx-page-slot {
  @extend %cx-page-slot !optional;
}

cx-paragraph {
  @extend %cx-paragraph !optional;
}

cx-category-navigation {
  @extend %cx-category-navigation !optional;
}

.LandingPage2Template {
  @extend %LandingPage2Template !optional;
}

.ContentPage1Template {
  @extend %ContentPage1Template !optional;
}

.CategoryPageTemplate {
  @extend %CategoryPageTemplate !optional;
}

.ProductListPageTemplate {
  @extend %ProductListPageTemplate !optional;
}

.ProductGridPageTemplate {
  @extend %ProductListPageTemplate !optional;
}

.SearchResultsListPageTemplate {
  @extend %SearchResultsListPageTemplate !optional;
}

.SearchResultsGridPageTemplate {
  @extend %SearchResultsGridPageTemplate !optional;
}

.ProductDetailsPageTemplate {
  @extend %ProductDetailsPageTemplate !optional;
}

.CartPageTemplate {
  @extend %CartPageTemplate !optional;
}

.LoginPageTemplate {
=======
%CheckoutLoginPageTemplate {
>>>>>>> 049c4ba8
  @extend %LoginPageTemplate !optional;
  @extend %LoginPageTemplate-#{$theme} !optional;
}<|MERGE_RESOLUTION|>--- conflicted
+++ resolved
@@ -13,63 +13,7 @@
 @import './page-templates/search-results-grid';
 @import './page-templates/store-finder-page';
 
-<<<<<<< HEAD
-cx-page-layout {
-  @extend %cx-page-layout !optional;
-}
-
-cx-page-slot {
-  @extend %cx-page-slot !optional;
-}
-
-cx-paragraph {
-  @extend %cx-paragraph !optional;
-}
-
-cx-category-navigation {
-  @extend %cx-category-navigation !optional;
-}
-
-.LandingPage2Template {
-  @extend %LandingPage2Template !optional;
-}
-
-.ContentPage1Template {
-  @extend %ContentPage1Template !optional;
-}
-
-.CategoryPageTemplate {
-  @extend %CategoryPageTemplate !optional;
-}
-
-.ProductListPageTemplate {
-  @extend %ProductListPageTemplate !optional;
-}
-
-.ProductGridPageTemplate {
-  @extend %ProductListPageTemplate !optional;
-}
-
-.SearchResultsListPageTemplate {
-  @extend %SearchResultsListPageTemplate !optional;
-}
-
-.SearchResultsGridPageTemplate {
-  @extend %SearchResultsGridPageTemplate !optional;
-}
-
-.ProductDetailsPageTemplate {
-  @extend %ProductDetailsPageTemplate !optional;
-}
-
-.CartPageTemplate {
-  @extend %CartPageTemplate !optional;
-}
-
-.LoginPageTemplate {
-=======
 %CheckoutLoginPageTemplate {
->>>>>>> 049c4ba8
   @extend %LoginPageTemplate !optional;
   @extend %LoginPageTemplate-#{$theme} !optional;
 }