%ProductDetailsPageTemplate {
  padding: var(--cx-padding, 2.5rem 0 0);

  cx-page-slot {
    &.Summary {
      @extend .container !optional;
      margin-bottom: 40px;

      @include media-breakpoint-up(lg) {
        display: grid;
        grid-template-columns: 1fr 1fr;
        grid-template-rows: repeat(3, auto) 1fr;
        grid-column-gap: 20px;
        grid-row-gap: 0px;
        cx-product-images {
          grid-column: 1;
          grid-row: 1 / span 4;
        }

        cx-product-intro {
          grid-column: 2;
          grid-row: 1 / 2;
        }

        cx-product-summary {
          grid-column: 2;
          grid-row: 2 / 3;
        }

        cx-add-to-cart {
          grid-column: 2;
          grid-row: 3 / 4;
          padding: 0 20px 20px 20px;
        }
<<<<<<< HEAD
        cx-configure-product {
          grid-column: 2;
          grid-row: 4 / 5;
          padding: 0 20px 20px 20px;
          margin-top: -15px;
=======

        cx-stock-notification {
          grid-column: 2;
          grid-row: 3 / 4;
          padding: 20% 20px 20px 20px;
>>>>>>> 35e678a3
        }
      }
    }
    &.AddToCart {
      max-width: 50%;
    }
    &.UpSelling,
    &.CrossSelling {
      max-width: 1140px;
      margin: auto;
    }
  }

  .tab-delivery {
    @extend .container !optional;
  }
}<|MERGE_RESOLUTION|>--- conflicted
+++ resolved
@@ -32,19 +32,18 @@
           grid-row: 3 / 4;
           padding: 0 20px 20px 20px;
         }
-<<<<<<< HEAD
+
         cx-configure-product {
           grid-column: 2;
           grid-row: 4 / 5;
           padding: 0 20px 20px 20px;
           margin-top: -15px;
-=======
+        }
 
         cx-stock-notification {
           grid-column: 2;
           grid-row: 3 / 4;
           padding: 20% 20px 20px 20px;
->>>>>>> 35e678a3
         }
       }
     }
