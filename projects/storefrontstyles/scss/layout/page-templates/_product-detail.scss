--- conflicted
+++ resolved
@@ -8,15 +8,12 @@
 
       @include media-breakpoint-up(lg) {
         display: grid;
-<<<<<<< HEAD
         grid-template-columns: 1fr 1fr;
         grid-template-rows: repeat(3, auto) 1fr;
-=======
->>>>>>> e343ffc1
         grid-column-gap: 20px;
         grid-row-gap: 0px;
         grid-template-columns: 1fr 1fr;
-        grid-template-rows: repeat(2, auto) 1fr;
+
         cx-product-images {
           grid-column: 1;
           grid-row: 1 / span 4;
