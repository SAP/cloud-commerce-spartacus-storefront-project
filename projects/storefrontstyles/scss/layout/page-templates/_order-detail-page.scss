--- conflicted
+++ resolved
@@ -89,93 +89,6 @@
     }
   }
 
-<<<<<<< HEAD
-  cx-order-details-approval-details {
-    margin: 45px 0px 15px;
-
-    .cx-approval-header {
-      padding: 15px;
-
-      background-color: var(--cx-color-background);
-
-      .cx-approval-label {
-        @include type('4');
-      }
-    }
-
-    .cx-approval-table {
-      padding: 15px;
-
-      .cx-approval-thead-mobile {
-        background-color: var(--cx-color-dark);
-
-        th {
-          text-align: start;
-          color: var(--cx-color-inverse);
-        }
-
-        @include media-breakpoint-down(sm) {
-          display: none;
-        }
-      }
-
-      &.table-striped > tr:nth-child(odd) {
-        background-color: var(--cx-color-background);
-      }
-
-      .cx-approval-permissionCode {
-        width: 25%;
-        @include media-breakpoint-down(sm) {
-          width: 100%;
-        }
-      }
-
-      .cx-approval-approverName {
-        width: 17%;
-        @include media-breakpoint-down(sm) {
-          width: 100%;
-        }
-      }
-
-      .cx-approval-statusDisplay {
-        width: 13%;
-        @include media-breakpoint-down(sm) {
-          width: 100%;
-        }
-      }
-
-      .cx-approval-table-label {
-        text-transform: uppercase;
-        color: var(--cx-color-secondary);
-
-        @include media-breakpoint-down(sm) {
-          @include type('8');
-          min-width: 110px;
-          max-width: 110px;
-        }
-      }
-
-      td {
-        @include media-breakpoint-down(sm) {
-          width: 100%;
-          display: flex;
-          border-width: 0;
-          padding: 0 1.25rem;
-
-          &:first-child {
-            padding-top: 1.25rem;
-          }
-
-          &:last-child {
-            padding-bottom: 1.25rem;
-          }
-        }
-      }
-    }
-  }
-
-=======
->>>>>>> 280bb11a
   cx-order cx-order-details-totals {
     margin-bottom: 32px;
   }
