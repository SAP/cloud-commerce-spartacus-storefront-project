--- conflicted
+++ resolved
@@ -61,14 +61,10 @@
   }
 
   cx-order-details-items {
-<<<<<<< HEAD
     margin-bottom: 15px;
-    order: 2;
   }
 
   cx-order-consigned-entries {
-=======
->>>>>>> 39f2d9ca
     margin-bottom: 15px;
     .cx-list-header {
       @include media-breakpoint-down(sm) {
