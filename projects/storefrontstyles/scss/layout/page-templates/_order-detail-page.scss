--- conflicted
+++ resolved
@@ -98,7 +98,6 @@
     }
   }
 
-<<<<<<< HEAD
   cx-order-details-shipping {
     .cx-account-summary {
       background-color: var(--cx-color-background);
@@ -157,8 +156,6 @@
     }
   }
 
-=======
->>>>>>> f483085b
   cx-order-details-totals {
     margin-bottom: 32px;
   }
