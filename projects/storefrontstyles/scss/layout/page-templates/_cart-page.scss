%CartPageTemplate {
  max-width: var(--cx-page-width-max);
  padding: 0 1.5rem;
  margin: auto;
  display: flex;
  flex-wrap: wrap;

  .TopContent {
    --cx-flex-basis: 68%;
    flex-direction: column;
    flex-wrap: nowrap;

    @include media-breakpoint-down(md) {
      --cx-flex-basis: 100%;
    }
  }

  .CenterRightContentSlot {
    --cx-flex-basis: 30%;
    flex-direction: column;
    justify-content: flex-start;

    @include media-breakpoint-up(lg) {
      > * {
        flex: none;
      }
    }

    @include media-breakpoint-down(md) {
      --cx-flex-basis: 50%;
      justify-content: flex-end;
      flex-direction: row;

      cx-cart-totals {
        max-width: 50%;
      }

      cx-cart-coupon {
        max-width: 50%;
      }
    }

    @include media-breakpoint-down(sm) {
      --cx-flex-basis: 100%;
      flex-direction: unset;

      cx-cart-totals {
        max-width: none;
      }

<<<<<<< HEAD
      cx-cart-quick-form {
        max-width: 100%;
        padding-inline-end: 0;
        padding-inline-start: 0;
      }

=======
>>>>>>> b6dace6e
      cx-cart-coupon {
        max-width: 100%;
        padding-inline-end: 0;
        padding-inline-start: 0;
      }
    }
  }
}<|MERGE_RESOLUTION|>--- conflicted
+++ resolved
@@ -48,15 +48,12 @@
         max-width: none;
       }
 
-<<<<<<< HEAD
       cx-cart-quick-form {
         max-width: 100%;
         padding-inline-end: 0;
         padding-inline-start: 0;
       }
-
-=======
->>>>>>> b6dace6e
+      
       cx-cart-coupon {
         max-width: 100%;
         padding-inline-end: 0;
