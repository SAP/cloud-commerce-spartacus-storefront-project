// Image Mixins
// - Responsive image
// - Retina image

// Responsive image
//
// Keep images from scaling beyond the width of their parents.

@mixin img-fluid() {
  // Part 1: Set a maximum relative to the parent
  max-width: 100%;
  // Part 2: Override the height to auto, otherwise images will be stretched
  // when setting a width and height attribute on the img element.
  height: auto;
}

// Retina image
//
// Short retina mixin for setting background-image and -size.

@mixin img-retina($file-1x, $file-2x, $width-1x, $height-1x) {
  background-image: url($file-1x);

  // Autoprefixer takes care of adding -webkit-min-device-pixel-ratio and -o-min-device-pixel-ratio,
  // but doesn't convert dppx=>dpi.
  // There's no such thing as unprefixed min-device-pixel-ratio since it's nonstandard.
  // Compatibility info: https://caniuse.com/css-media-resolution
<<<<<<< HEAD
  @media only screen and (min-resolution: 192dpi),
    only screen and (min-resolution: 2dppx) {
    // IE9-11 don't support dppx
=======
  @media only screen and (min-resolution: 192dpi), // IE9-11 don't support dppx
  only screen and (min-resolution: 2dppx) { // Standardized
>>>>>>> f94b44c9
    background-image: url($file-2x);
    background-size: $width-1x $height-1x;
  }
  @include deprecate('`img-retina()`', 'v4.3.0', 'v5');
}<|MERGE_RESOLUTION|>--- conflicted
+++ resolved
@@ -25,14 +25,8 @@
   // but doesn't convert dppx=>dpi.
   // There's no such thing as unprefixed min-device-pixel-ratio since it's nonstandard.
   // Compatibility info: https://caniuse.com/css-media-resolution
-<<<<<<< HEAD
-  @media only screen and (min-resolution: 192dpi),
-    only screen and (min-resolution: 2dppx) {
-    // IE9-11 don't support dppx
-=======
   @media only screen and (min-resolution: 192dpi), // IE9-11 don't support dppx
   only screen and (min-resolution: 2dppx) { // Standardized
->>>>>>> f94b44c9
     background-image: url($file-2x);
     background-size: $width-1x $height-1x;
   }
