--- conflicted
+++ resolved
@@ -13,7 +13,7 @@
 These are the steps to take in order to test both `@spartacus/schematics` and `spartacus/dev-schematics` locally:
 
 1. Launch local verdaccio in yours terminal with command `verdaccio`
-2. **(Optional step)**: From project root go to `/projects/schematics` and change lib version in package.json file (for local testing purposes only, please remember to revert it before committing any changes)
+2. **(Optional step)**: From the project root go to `/projects/schematics` and change lib version in package.json file (for local testing purposes only, please remember to revert it before committing any changes)
 3. Now (in new terminal or tab) go to dev-schematics scripts: `/projects/dev-schematics/scripts`
 4. Run `./test-dev-schematics-local.sh <version>` where `<version>` is **optional** argument for providing schematics version if it was changed in optional step (`projects/schematics/package.json`). The script will perform all necessary steps to ensure up to date schematics version on your local verdaccio. When the script finishes running, you should be ready to test your dev-schematics.
 
@@ -21,15 +21,11 @@
 
 Make sure that you have `.npmrc` in the root of your testing project, and that it contains the following content: `@spartacus:registry=http://localhost:4873`.
 
-<<<<<<< HEAD
 Run the following command from dev-schematics project:
 
 `ng add @spartacus/dev-schematics --baseSites --routing --outlets`
 
 > NOTE: Please be aware that dev-schematics without params is an empty shell that doesn't perform any actions.
-=======
-An alternative method of installing dev-schematics can be achieved through *verdaccio*, about which you can read more here: [Using verdaccio for local development](https://github.com/SAP/spartacus/tree/develop/projects/schematics#verdaccio-setup)
->>>>>>> b1ac8f4e
 
 ### Available options
 
@@ -49,46 +45,10 @@
 
 - `ng g @spartacus/dev-schematics:add-test-outlets` - provides modules and files for outlets testing
 
-<<<<<<< HEAD
-### Available scripts
-
-For ease of usage we provide scripts for smoother installation process:
-
-`./outlet-template-files.sh` - takes care of copying and moving up to date test outlets module files from `projects/storefrontapp`.
-This script is ran as part of the `build` script (see `projects/dev-schematics/package.json`), and there's no need to run it manually.
-=======
-
-## Example of full dev-schematics implementation for Spartacus project
-
-1. Run `verdaccio` locally in separte terminal / tab
-2. Go to dev-schematics scripts and run script responsible for preparing necessary dependencies (including public api from schematics lib):
-    - `cd /projects/dev-schematics/scripts && ./test-dev-schematics-local.sh`
-3. Build and pack dev-schematics project from source:
-    - `cd .. && yarn && yarn build && npm pack`
-4. Create new Angular app (or use an existing one):
-    - `ng new test-dev-schematics-app --style=scss`
-5. Apply Spartacus lib (no matter if 1.5 or 2.0, should be applicable to both)
-    - `ng add @spartacus/schematics`
-6. Add built dev-schematics package from local machine:
-    - `ng add <path-to-spartacus-dev-schematics-x.x.x.tgz --baseSites --routing --outlets`
- 
-## Testing dev-schematics locally
-
-There might be situations, where you want to add new entities to/from public API of schematics, but the @spartacus/schematics hasn't been released yet. You can test it locally by the following steps:
-
-1. Launch local verdaccio in yours terminal with command `verdaccio` 
-2. **(Optional step)**: From the project root go to `/projects/schematics` and change lib version in package.json file (for local testing purposes only, please remember to revert it before committing any changes)
-3. Now (in new terminal or tab) go to dev-schematics scripts: `/projects/dev-schematics/scripts`
-4. Run `./test-dev-schematics-local.sh <version>` where `<version>` is **optional** argument for providing schematics version if it was changed in optional step (`projects/schematics/package.json`).
-
-The above script will perform all necessary steps to ensure up to date schematics version on your local verdaccio. When the script will complete, you should be ready to test your dev-schematics.
-
-
 ### Available scripts
 
 For ease of usage we provide scripts for a smoother installation process:
 
 `./outlet-template-files.sh` - takes care of copying and moving up to date test outlets module files from `projects/storefrontapp`.
 
-`./test-dev-schematics-local.sh` - performs all necessary steps for testing dev-schematics locally including re-publishing schematics to local verdaccio, changing the registry to local, and installing Spartacus schematics. Requires verdaccio running locally.
->>>>>>> b1ac8f4e
+`./test-dev-schematics-local.sh` - performs all necessary steps for testing dev-schematics locally including re-publishing schematics to local verdaccio, changing the registry to local, and installing Spartacus schematics. Requires verdaccio running locally.