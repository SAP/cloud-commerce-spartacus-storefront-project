--- conflicted
+++ resolved
@@ -3,11 +3,7 @@
   Rule,
   SchematicContext,
   SchematicsException,
-<<<<<<< HEAD
-  Tree
-=======
   Tree,
->>>>>>> a0e2a58b
 } from '@angular-devkit/schematics';
 import { getAppModulePath } from '@schematics/angular/utility/ng-ast-utils';
 import {
@@ -17,11 +13,7 @@
   getExistingStorefrontConfigNode,
   getProjectTargets,
   getTsSourceFile,
-<<<<<<< HEAD
-  mergeConfig
-=======
   mergeConfig,
->>>>>>> a0e2a58b
 } from '@spartacus/schematics';
 import { Schema as SpartacusDevSchematicsOptions } from '../ng-add/schema';
 
