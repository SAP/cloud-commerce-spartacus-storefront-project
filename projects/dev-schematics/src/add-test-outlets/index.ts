import {
  apply,
  chain,
  MergeStrategy,
  mergeWith,
  move,
  renameTemplateFiles,
<<<<<<< HEAD
  Rule, SchematicContext,
  SchematicsException, Source,
  Tree,
  url
=======
  Rule,
  SchematicContext,
  SchematicsException,
  Source,
  Tree,
  url,
>>>>>>> a0e2a58b
} from '@angular-devkit/schematics';
import { isImported } from '@schematics/angular/utility/ast-utils';
import { getAppModulePath } from '@schematics/angular/utility/ng-ast-utils';
import {
  addImport,
<<<<<<< HEAD
  addToModuleImportsAndCommitChanges, getProjectTargets, getTsSourceFile, SPARTACUS_CORE,
  TEST_CONFIG_MODULE,
  TEST_OUTLET_MODULE
} from '@spartacus/schematics';
import { Schema as DevSpartacusOptions } from '../ng-add/schema';

=======
  addToModuleImportsAndCommitChanges,
  getProjectTargets,
  getTsSourceFile,
  SPARTACUS_CORE,
  TEST_CONFIG_MODULE,
  TEST_OUTLET_MODULE,
} from '@spartacus/schematics';
import { Schema as DevSpartacusOptions } from '../ng-add/schema';
>>>>>>> a0e2a58b

function provideTestOutletsModuleImports(options: DevSpartacusOptions): Rule {
  return (tree: Tree, _context: SchematicContext) => {
    const projectTargets = getProjectTargets(tree, options.project);
    if (!projectTargets.build) {
      throw new SchematicsException(`Project target "build" not found.`);
    }
    const mainPath = projectTargets.build.options.main;
    const modulePath = getAppModulePath(tree, mainPath);
    const moduleSource = getTsSourceFile(tree, modulePath);

    if (!isImported(moduleSource, TEST_CONFIG_MODULE, SPARTACUS_CORE)) {
      addImport(tree, modulePath, TEST_CONFIG_MODULE, SPARTACUS_CORE);
      addToModuleImportsAndCommitChanges(tree, modulePath, TEST_CONFIG_MODULE);
    }

    if (!isImported(moduleSource, TEST_OUTLET_MODULE, SPARTACUS_CORE)) {
      addImport(
        tree,
        modulePath,
        TEST_OUTLET_MODULE,
        './test-outlets/test-outlet.module'
      );
      addToModuleImportsAndCommitChanges(tree, modulePath, TEST_OUTLET_MODULE);
    }
  };
}

function provideTestOutletsModuleFiles(): Source {
  return apply(url('./files'), [renameTemplateFiles(), move('.', './src/app')]);
}

export default function (options: DevSpartacusOptions): Rule {
  return (_tree: Tree) => {
    return chain([
      provideTestOutletsModuleImports(options),
      mergeWith(provideTestOutletsModuleFiles(), MergeStrategy.Overwrite),
    ]);
  };
}<|MERGE_RESOLUTION|>--- conflicted
+++ resolved
@@ -5,32 +5,17 @@
   mergeWith,
   move,
   renameTemplateFiles,
-<<<<<<< HEAD
-  Rule, SchematicContext,
-  SchematicsException, Source,
-  Tree,
-  url
-=======
   Rule,
   SchematicContext,
   SchematicsException,
   Source,
   Tree,
   url,
->>>>>>> a0e2a58b
 } from '@angular-devkit/schematics';
 import { isImported } from '@schematics/angular/utility/ast-utils';
 import { getAppModulePath } from '@schematics/angular/utility/ng-ast-utils';
 import {
   addImport,
-<<<<<<< HEAD
-  addToModuleImportsAndCommitChanges, getProjectTargets, getTsSourceFile, SPARTACUS_CORE,
-  TEST_CONFIG_MODULE,
-  TEST_OUTLET_MODULE
-} from '@spartacus/schematics';
-import { Schema as DevSpartacusOptions } from '../ng-add/schema';
-
-=======
   addToModuleImportsAndCommitChanges,
   getProjectTargets,
   getTsSourceFile,
@@ -39,7 +24,6 @@
   TEST_OUTLET_MODULE,
 } from '@spartacus/schematics';
 import { Schema as DevSpartacusOptions } from '../ng-add/schema';
->>>>>>> a0e2a58b
 
 function provideTestOutletsModuleImports(options: DevSpartacusOptions): Rule {
   return (tree: Tree, _context: SchematicContext) => {
