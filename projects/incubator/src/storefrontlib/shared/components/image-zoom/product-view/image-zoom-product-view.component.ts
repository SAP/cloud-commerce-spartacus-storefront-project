import {
  AfterViewInit,
  ChangeDetectionStrategy,
  ChangeDetectorRef,
  Component,
  ElementRef,
  Input,
  QueryList,
  Renderer2,
  ViewChild,
  ViewChildren,
} from '@angular/core';
import { Product } from '@spartacus/core';
import {
  BREAKPOINT,
  BreakpointService,
  CurrentProductService,
  ICON_TYPE,
} from '@spartacus/storefront';
import {
  BehaviorSubject,
  combineLatest,
  fromEvent,
  merge,
  Observable,
  of,
} from 'rxjs';
import {
  distinctUntilChanged,
  filter,
  first,
  map,
  switchMapTo,
  tap,
} from 'rxjs/operators';

@Component({
  selector: 'cx-image-zoom-product-view',
  templateUrl: './image-zoom-product-view.component.html',
  styleUrls: ['./image-zoom-product-view.component.scss'],
  changeDetection: ChangeDetectionStrategy.OnPush,
})
// TODO:#zoom - try the ssr build (it should pass, as the feature is "inactive" on the PDP, unless the user opens the dialog)
export class ImageZoomProductViewComponent implements AfterViewInit {
  iconType = ICON_TYPE;
  private mainMediaContainer = new BehaviorSubject(null);

  isZoomed = false;

  // TODO:#zoom - make private
  private isZoomed2 = new BehaviorSubject(false);
  private elemReady = new BehaviorSubject(false);

  private _zzz: ElementRef;

  xxx$ = this.elemReady.pipe(
    filter(Boolean),
    distinctUntilChanged(),
    switchMapTo(
      combineLatest([
        fromEvent(this.zzz.nativeElement, 'click').pipe(debounceTime(300)),
        fromEvent(this.zzz.nativeElement, 'dblclick'),
      ])
    ),
    tap(([click, dbl]) => {
      console.log('click', click);
      console.log('dbl', dbl);
      this.zoom();
    }),
    first()
  );

  // combineLatest([
  //   fromEvent(z.nativeElement, 'click').pipe(debounceTime(300)),
  //   fromEvent(z.nativeElement, 'dblclick'),
  // ])
  //   .pipe(
  //     tap(([click, dbl]) => {
  //       console.log('click', click);
  //       console.log('dbl', dbl);
  //       this.zoom();
  //     }),
  //     first()
  //   )

  isZoomed$ = this.isZoomed2.asObservable().pipe(
    filter(Boolean),
    tap((val) => {
      if (val) {
        // console.log('true', val);
        // fromEvent(this.container.nativeElement, 'click').subscribe((event) =>
        //   console.log(event)
        // );
      } else {
        // console.log('in else', val);
      }
    })
  );

  @Input() galleryIndex: number;

  @ViewChildren('zoomedImage', { read: ElementRef }) zoomedImage: QueryList<
    ElementRef
  >;

  @ViewChild('container') container: ElementRef;

  get zzz(): ElementRef {
    return this._zzz;
  }

  @ViewChild('z3', { read: ElementRef }) set zz(z: ElementRef) {
    if (z) {
<<<<<<< HEAD
      this._zzz = z;
      this.elemReady.next(true);
      // combineLatest([
      //   fromEvent(z.nativeElement, 'click').pipe(debounceTime(300)),
      //   fromEvent(z.nativeElement, 'dblclick'),
      // ])
      //   .pipe(
      //     tap(([click, dbl]) => {
      //       console.log('click', click);
      //       console.log('dbl', dbl);
      //       this.zoom();
      //     }),
      //     first()
      //   )
      //   .subscribe();

=======
      merge(
        fromEvent(z.nativeElement, 'click').pipe(
          switchMapTo(this.breakpoint.isDown(BREAKPOINT.lg)),
          filter(Boolean)
        ),
        fromEvent(z.nativeElement, 'dblclick').pipe(
          switchMapTo(this.breakpoint.isUp(BREAKPOINT.md)),
          filter(Boolean)
        )
      )
        .pipe(
          tap((clickOrDoubleClick) => {
            console.log('clickOrDoubleClick', clickOrDoubleClick);
            // console.log('dbl', dbl);
            this.zoom();
          }),
          first()
        )
        .subscribe();
>>>>>>> 6d7d650d
      // fromEvent(z.nativeElement, 'click')
      //   .pipe(debounceTime(300))
      //   .subscribe(() => this.zoom());
      // fromEvent(z.nativeElement, 'dblclick').subscribe(() =>
      //   console.log('dbl')
      // );
    } else {
      this.elemReady.next(false);
    }
  }

  startCoords: { x: number; y: number } = null;
  left = 0;
  top = 0;

  // TODO:#zoom - subscribing multiple times to this one. We can consider using shareReplay
  private product$: Observable<
    Product
  > = this.currentProductService.getProduct().pipe(
    filter(Boolean),
    distinctUntilChanged(),
    tap((p: Product) => {
      if (this.galleryIndex) {
        const image = Array.isArray(p.images?.GALLERY)
          ? p.images?.GALLERY.find(
              (img) => img.zoom?.galleryIndex === this.galleryIndex
            )
          : p.images?.GALLERY;
        this.mainMediaContainer.next(image);
      } else {
        this.mainMediaContainer.next(p.images?.PRIMARY ? p.images.PRIMARY : {});
      }
    })
  );

  // TODO:#zoom - subscribed multiple times
  thumbs$: Observable<any[]> = this.product$.pipe(
    map((p: Product) => this.createThumbs(p))
  );

  mainImage$ = combineLatest([this.product$, this.mainMediaContainer]).pipe(
    map(([, container]) => container)
  );

  constructor(
    protected currentProductService: CurrentProductService,
    protected renderer: Renderer2,
    // TODO:#zoom - is it needed?
    protected element: ElementRef,
    protected cdRef: ChangeDetectorRef,
    protected breakpoint: BreakpointService
  ) {}

  ngAfterViewInit() {
    // fromEvent(this.z3.nativeElement, 'click').subscribe((event) =>
    //   console.log(event)
    // );
    // this.z3.changes.subscribe((comp) => {
    //   console.log('comp', comp);
    //   if (comp.length > 0) {
    //     console.log(comp[0]);
    //   }
    // });
  }

  openImage(item: any): void {
    this.mainMediaContainer.next(item);
  }

  isActive(thumbnail): Observable<boolean> {
    return this.mainMediaContainer.pipe(
      filter(Boolean),
      map((container: any) => {
        return (
          container.zoom &&
          container.zoom.url &&
          thumbnail.zoom &&
          thumbnail.zoom.url &&
          container.zoom.url === thumbnail.zoom.url
        );
      })
    );
  }

  print() {
    console.log('print', !this.isZoomed);
  }

  /** find the index of the main media in the list of media */
  getActive(): number {
    return this.mainMediaContainer.value.thumbnail?.galleryIndex || 0;
  }

  getPreviousProduct(thumbs: any[]): Observable<any> {
    const active = this.getActive();
    if (active === 0) {
      return thumbs[active];
    }
    return thumbs[active - 1];
  }
  getNextProduct(thumbs: any[]): Observable<any> {
    const active = this.getActive();
    if (active === thumbs.length - 1) {
      return thumbs[active];
    }
    return thumbs[active + 1];
  }

  zoom(): void {
    console.log('zoom', this.isZoomed);
    // this.isZoomed2.next(true);
    this.isZoomed = !this.isZoomed;
    this.startCoords = null;
    this.left = 0;
    this.top = 0;
    // TODO:#zoom - would  this.cdRef.markForCheck() work?
    this.cdRef.detectChanges();
  }

  /**
   * Touch screen image pan
   *
   * @param event
   */
  touchMove(event: any): void {
    const touch = event.touches[0] || event.changedTouches[0];
    const boundingRect = this.zoomedImage.last.nativeElement.getBoundingClientRect() as DOMRect;
    const imageElement = this.zoomedImage.last.nativeElement.firstChild;

    if (!this.startCoords)
      this.startCoords = { x: touch.clientX, y: touch.clientY };

    this.left += touch.clientX - this.startCoords.x;
    this.top += touch.clientY - this.startCoords.y;

    this.moveImage(this.left, this.top, boundingRect, imageElement);

    this.startCoords = { x: touch.clientX, y: touch.clientY };
  }

  /**
   * Clears touch location
   */
  clearTouch(): void {
    this.startCoords = null;
  }

  /**
   * Pointer image pan
   *
   * @param event
   */
  pointerMove(event: any): void {
    const boundingRect = this.zoomedImage.first.nativeElement.getBoundingClientRect() as DOMRect;
    const imageElement = this.zoomedImage.first.nativeElement.firstChild;

    const x = event.clientX - boundingRect.left;
    const y = event.clientY - boundingRect.top;

    const positionX = -x + this.zoomedImage.first.nativeElement.clientWidth / 2;
    const positionY =
      -y + this.zoomedImage.first.nativeElement.clientHeight / 2;

    this.moveImage(positionX, positionY, boundingRect, imageElement);
  }

  /**
   * Applies the offset from touchMove or pointerMove to the image element
   *
   * @param positionX
   * @param positionY
   * @param boundingRect
   * @param imageElement
   */
  protected moveImage(
    positionX: number,
    positionY: number,
    boundingRect: any,
    imageElement: DOMRect
  ): void {
    const { x, y } = this.handleOutOfBounds(
      positionX,
      positionY,
      imageElement,
      boundingRect
    );

    this.renderer.setStyle(imageElement, 'left', x + 'px');
    this.renderer.setStyle(imageElement, 'top', y + 'px');
  }

  /**
   * Keeps the zoom image from leaving the bounding container
   *
   * @param positionX
   * @param positionY
   * @param imageElement
   * @param boundingRect
   */
  protected handleOutOfBounds(
    positionX: number,
    positionY: number,
    imageElement: any,
    boundingRect: DOMRect
  ): { x: number; y: number } {
    const paddingX = 60;
    const paddingY = 60;

    if (positionY <= -imageElement.height + paddingY) {
      positionY = -imageElement.height + paddingY;
    }
    if (positionY >= boundingRect.height - paddingY) {
      positionY = boundingRect.height - paddingY;
    }
    if (positionX <= -imageElement.width - boundingRect.width / 2 + paddingX) {
      positionX = -imageElement.width - boundingRect.width / 2 + paddingX;
    }
    if (positionX >= imageElement.width + boundingRect.width / 2 - paddingX) {
      positionX = imageElement.width + boundingRect.width / 2 - paddingX;
    }

    return { x: positionX, y: positionY };
  }

  /**
   * Return an array of CarouselItems for the product thumbnails.
   * In case there are less then 2 thumbs, we return null.
   */
  private createThumbs(product: Product): Observable<any>[] {
    if (
      !product.images ||
      !product.images.GALLERY ||
      product.images.GALLERY.length < 2
    ) {
      return [];
    }

    return (<any[]>product.images.GALLERY).map((c) => of({ container: c }));
  }
}<|MERGE_RESOLUTION|>--- conflicted
+++ resolved
@@ -12,7 +12,6 @@
 } from '@angular/core';
 import { Product } from '@spartacus/core';
 import {
-  BREAKPOINT,
   BreakpointService,
   CurrentProductService,
   ICON_TYPE,
@@ -21,7 +20,6 @@
   BehaviorSubject,
   combineLatest,
   fromEvent,
-  merge,
   Observable,
   of,
 } from 'rxjs';
@@ -111,44 +109,29 @@
 
   @ViewChild('z3', { read: ElementRef }) set zz(z: ElementRef) {
     if (z) {
-<<<<<<< HEAD
       this._zzz = z;
       this.elemReady.next(true);
-      // combineLatest([
-      //   fromEvent(z.nativeElement, 'click').pipe(debounceTime(300)),
-      //   fromEvent(z.nativeElement, 'dblclick'),
-      // ])
+
+      // merge(
+      //   fromEvent(z.nativeElement, 'click').pipe(
+      //     switchMapTo(this.breakpoint.isDown(BREAKPOINT.lg)),
+      //     filter(Boolean)
+      //   ),
+      //   fromEvent(z.nativeElement, 'dblclick').pipe(
+      //     switchMapTo(this.breakpoint.isUp(BREAKPOINT.md)),
+      //     filter(Boolean)
+      //   )
+      // )
       //   .pipe(
-      //     tap(([click, dbl]) => {
-      //       console.log('click', click);
-      //       console.log('dbl', dbl);
+      //     tap((clickOrDoubleClick) => {
+      //       console.log('clickOrDoubleClick', clickOrDoubleClick);
+      //       // console.log('dbl', dbl);
       //       this.zoom();
       //     }),
       //     first()
       //   )
       //   .subscribe();
 
-=======
-      merge(
-        fromEvent(z.nativeElement, 'click').pipe(
-          switchMapTo(this.breakpoint.isDown(BREAKPOINT.lg)),
-          filter(Boolean)
-        ),
-        fromEvent(z.nativeElement, 'dblclick').pipe(
-          switchMapTo(this.breakpoint.isUp(BREAKPOINT.md)),
-          filter(Boolean)
-        )
-      )
-        .pipe(
-          tap((clickOrDoubleClick) => {
-            console.log('clickOrDoubleClick', clickOrDoubleClick);
-            // console.log('dbl', dbl);
-            this.zoom();
-          }),
-          first()
-        )
-        .subscribe();
->>>>>>> 6d7d650d
       // fromEvent(z.nativeElement, 'click')
       //   .pipe(debounceTime(300))
       //   .subscribe(() => this.zoom());
