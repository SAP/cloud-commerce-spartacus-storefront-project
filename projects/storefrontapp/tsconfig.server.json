--- conflicted
+++ resolved
@@ -8,13 +8,8 @@
     "paths": {
       "@spartacus/core": ["../../dist/core"],
       "@spartacus/storefront": ["../../dist/storefrontlib"],
-<<<<<<< HEAD
-      "@spartacus/assets": ["../../dist/assets"],
-      "@spartacus/cds": ["../../dist/cds"]
-=======
       "@spartacus/cds": ["../../dist/cds"],
       "@spartacus/assets": ["../../dist/assets"]
->>>>>>> 13d53e1b
     }
   },
   "exclude": ["test.ts", "**/*.spec.ts"],
