--- conflicted
+++ resolved
@@ -36,7 +36,8 @@
       "@spartacus/organization/order-approval/root": [
         "../../feature-libs/organization/order-approval/root/public_api"
       ],
-<<<<<<< HEAD
+
+
       "@spartacus/product/bulk-pricing/assets": [
         "../../feature-libs/product/bulk-pricing/assets/public_api"
       ],
@@ -48,12 +49,13 @@
       ],
       "@spartacus/product/configurators/common": [
         "../../feature-libs/product/configurators/common/public_api"
-=======
+      ],
       "@spartacus/product": ["../../feature-libs/product/public_api"],
       "@spartacus/product-configurator": [
         "../../feature-libs/product-configurator/public_api"
->>>>>>> bd70ab96
       ],
+
+      
       "@spartacus/product-configurator/common": [
         "../../feature-libs/product-configurator/common/public_api"
       ],
