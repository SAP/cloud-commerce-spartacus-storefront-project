--- conflicted
+++ resolved
@@ -8,9 +8,7 @@
     "paths": {
       "@spartacus/setup": ["../../core-libs/setup/public_api"],
       "@spartacus/setup/ssr": ["../../core-libs/setup/ssr/public_api"],
-<<<<<<< HEAD
       "@spartacus/checkout": ["../../feature-libs/checkout/public_api"],
-=======
       "@spartacus/cart": ["../../feature-libs/cart/public_api"],
       "@spartacus/cart/saved-cart/assets": [
         "../../feature-libs/cart/saved-cart/assets/public_api"
@@ -30,7 +28,6 @@
       "@spartacus/cart/saved-cart/root": [
         "../../feature-libs/cart/saved-cart/root/public_api"
       ],
->>>>>>> 007f080f
       "@spartacus/asm/assets": ["../../feature-libs/asm/assets/public_api"],
       "@spartacus/asm/components": [
         "../../feature-libs/asm/components/public_api"
