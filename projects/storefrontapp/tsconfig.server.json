{
  "extends": "./tsconfig.app.json",
  "compilerOptions": {
    "outDir": "../../out-tsc/app-server",
    "baseUrl": ".",
    "types": ["node"],
    "esModuleInterop": true,
    "skipLibCheck": true,
    "paths": {
      "@spartacus/setup": ["../../core-libs/setup/public_api"],
      "@spartacus/setup/ssr": ["../../core-libs/setup/ssr/public_api"],
      "@spartacus/asm/assets": ["../../feature-libs/asm/assets/public_api"],
      "@spartacus/asm/components": [
        "../../feature-libs/asm/components/public_api"
      ],
      "@spartacus/asm/core": ["../../feature-libs/asm/core/public_api"],
      "@spartacus/asm": ["../../feature-libs/asm/public_api"],
      "@spartacus/asm/occ": ["../../feature-libs/asm/occ/public_api"],
      "@spartacus/asm/root": ["../../feature-libs/asm/root/public_api"],
      "@spartacus/cart/base/assets": [
        "../../feature-libs/cart/base/assets/public_api"
      ],
      "@spartacus/cart/base/components/add-to-cart": [
        "../../feature-libs/cart/base/components/add-to-cart/public_api"
      ],
      "@spartacus/cart/base/components/mini-cart": [
        "../../feature-libs/cart/base/components/mini-cart/public_api"
      ],
      "@spartacus/cart/base/components": [
        "../../feature-libs/cart/base/components/public_api"
      ],
      "@spartacus/cart/base/core": [
        "../../feature-libs/cart/base/core/public_api"
      ],
      "@spartacus/cart/base": ["../../feature-libs/cart/base/public_api"],
      "@spartacus/cart/base/occ": [
        "../../feature-libs/cart/base/occ/public_api"
      ],
      "@spartacus/cart/base/root": [
        "../../feature-libs/cart/base/root/public_api"
      ],
      "@spartacus/cart/import-export/assets": [
        "../../feature-libs/cart/import-export/assets/public_api"
      ],
      "@spartacus/cart/import-export/components": [
        "../../feature-libs/cart/import-export/components/public_api"
      ],
      "@spartacus/cart/import-export/core": [
        "../../feature-libs/cart/import-export/core/public_api"
      ],
      "@spartacus/cart/import-export": [
        "../../feature-libs/cart/import-export/public_api"
      ],
      "@spartacus/cart/import-export/root": [
        "../../feature-libs/cart/import-export/root/public_api"
      ],
      "@spartacus/cart": ["../../feature-libs/cart/public_api"],
      "@spartacus/cart/quick-order/assets": [
        "../../feature-libs/cart/quick-order/assets/public_api"
      ],
      "@spartacus/cart/quick-order/components": [
        "../../feature-libs/cart/quick-order/components/public_api"
      ],
      "@spartacus/cart/quick-order/core": [
        "../../feature-libs/cart/quick-order/core/public_api"
      ],
      "@spartacus/cart/quick-order": [
        "../../feature-libs/cart/quick-order/public_api"
      ],
      "@spartacus/cart/quick-order/root": [
        "../../feature-libs/cart/quick-order/root/public_api"
      ],
      "@spartacus/cart/saved-cart/assets": [
        "../../feature-libs/cart/saved-cart/assets/public_api"
      ],
      "@spartacus/cart/saved-cart/components": [
        "../../feature-libs/cart/saved-cart/components/public_api"
      ],
      "@spartacus/cart/saved-cart/core": [
        "../../feature-libs/cart/saved-cart/core/public_api"
      ],
      "@spartacus/cart/saved-cart": [
        "../../feature-libs/cart/saved-cart/public_api"
      ],
      "@spartacus/cart/saved-cart/occ": [
        "../../feature-libs/cart/saved-cart/occ/public_api"
      ],
      "@spartacus/cart/saved-cart/root": [
        "../../feature-libs/cart/saved-cart/root/public_api"
      ],
      "@spartacus/cart/wish-list/assets": [
        "../../feature-libs/cart/wish-list/assets/public_api"
      ],
      "@spartacus/cart/wish-list/components/add-to-wishlist": [
        "../../feature-libs/cart/wish-list/components/add-to-wishlist/public_api"
      ],
      "@spartacus/cart/wish-list/components": [
        "../../feature-libs/cart/wish-list/components/public_api"
      ],
      "@spartacus/cart/wish-list/core": [
        "../../feature-libs/cart/wish-list/core/public_api"
      ],
      "@spartacus/cart/wish-list": [
        "../../feature-libs/cart/wish-list/public_api"
      ],
      "@spartacus/cart/wish-list/root": [
        "../../feature-libs/cart/wish-list/root/public_api"
      ],
      "@spartacus/checkout/b2b/assets": [
        "../../feature-libs/checkout/b2b/assets/public_api"
      ],
      "@spartacus/checkout/b2b/components": [
        "../../feature-libs/checkout/b2b/components/public_api"
      ],
      "@spartacus/checkout/b2b/core": [
        "../../feature-libs/checkout/b2b/core/public_api"
      ],
      "@spartacus/checkout/b2b": ["../../feature-libs/checkout/b2b/public_api"],
      "@spartacus/checkout/b2b/occ": [
        "../../feature-libs/checkout/b2b/occ/public_api"
      ],
      "@spartacus/checkout/b2b/root": [
        "../../feature-libs/checkout/b2b/root/public_api"
      ],
      "@spartacus/checkout/base/assets": [
        "../../feature-libs/checkout/base/assets/public_api"
      ],
      "@spartacus/checkout/base/components": [
        "../../feature-libs/checkout/base/components/public_api"
      ],
      "@spartacus/checkout/base/core": [
        "../../feature-libs/checkout/base/core/public_api"
      ],
      "@spartacus/checkout/base": [
        "../../feature-libs/checkout/base/public_api"
      ],
      "@spartacus/checkout/base/occ": [
        "../../feature-libs/checkout/base/occ/public_api"
      ],
      "@spartacus/checkout/base/root": [
        "../../feature-libs/checkout/base/root/public_api"
      ],
      "@spartacus/checkout": ["../../feature-libs/checkout/public_api"],
      "@spartacus/checkout/scheduled-replenishment/assets": [
        "../../feature-libs/checkout/scheduled-replenishment/assets/public_api"
      ],
      "@spartacus/checkout/scheduled-replenishment/components": [
        "../../feature-libs/checkout/scheduled-replenishment/components/public_api"
      ],
      "@spartacus/checkout/scheduled-replenishment": [
        "../../feature-libs/checkout/scheduled-replenishment/public_api"
      ],
      "@spartacus/checkout/scheduled-replenishment/root": [
        "../../feature-libs/checkout/scheduled-replenishment/root/public_api"
      ],
      "@spartacus/customer-ticketing/assets": [
        "../../feature-libs/customer-ticketing/assets/public_api"
      ],
      "@spartacus/customer-ticketing/components": [
        "../../feature-libs/customer-ticketing/components/public_api"
      ],
      "@spartacus/customer-ticketing/core": [
        "../../feature-libs/customer-ticketing/core/public_api"
      ],
      "@spartacus/customer-ticketing": [
        "../../feature-libs/customer-ticketing/public_api"
      ],
      "@spartacus/customer-ticketing/occ": [
        "../../feature-libs/customer-ticketing/occ/public_api"
      ],
      "@spartacus/customer-ticketing/root": [
        "../../feature-libs/customer-ticketing/root/public_api"
      ],
      "@spartacus/order/assets": ["../../feature-libs/order/assets/public_api"],
      "@spartacus/order/components": [
        "../../feature-libs/order/components/public_api"
      ],
      "@spartacus/order/core": ["../../feature-libs/order/core/public_api"],
      "@spartacus/order": ["../../feature-libs/order/public_api"],
      "@spartacus/order/occ": ["../../feature-libs/order/occ/public_api"],
      "@spartacus/order/root": ["../../feature-libs/order/root/public_api"],
      "@spartacus/organization/account-summary/assets": [
        "../../feature-libs/organization/account-summary/assets/public_api"
      ],
      "@spartacus/organization/account-summary/components": [
        "../../feature-libs/organization/account-summary/components/public_api"
      ],
      "@spartacus/organization/account-summary/core": [
        "../../feature-libs/organization/account-summary/core/public_api"
      ],
      "@spartacus/organization/account-summary": [
        "../../feature-libs/organization/account-summary/public_api"
      ],
      "@spartacus/organization/account-summary/occ": [
        "../../feature-libs/organization/account-summary/occ/public_api"
      ],
      "@spartacus/organization/account-summary/root": [
        "../../feature-libs/organization/account-summary/root/public_api"
      ],
      "@spartacus/organization/administration/assets": [
        "../../feature-libs/organization/administration/assets/public_api"
      ],
      "@spartacus/organization/administration/components": [
        "../../feature-libs/organization/administration/components/public_api"
      ],
      "@spartacus/organization/administration/core": [
        "../../feature-libs/organization/administration/core/public_api"
      ],
      "@spartacus/organization/administration": [
        "../../feature-libs/organization/administration/public_api"
      ],
      "@spartacus/organization/administration/occ": [
        "../../feature-libs/organization/administration/occ/public_api"
      ],
      "@spartacus/organization/administration/root": [
        "../../feature-libs/organization/administration/root/public_api"
      ],
      "@spartacus/organization": ["../../feature-libs/organization/public_api"],
      "@spartacus/organization/order-approval/assets": [
        "../../feature-libs/organization/order-approval/assets/public_api"
      ],
      "@spartacus/organization/order-approval": [
        "../../feature-libs/organization/order-approval/public_api"
      ],
      "@spartacus/organization/order-approval/root": [
        "../../feature-libs/organization/order-approval/root/public_api"
      ],
      "@spartacus/organization/unit-order/assets": [
        "../../feature-libs/organization/unit-order/assets/public_api"
      ],
      "@spartacus/organization/unit-order/components": [
        "../../feature-libs/organization/unit-order/components/public_api"
      ],
      "@spartacus/organization/unit-order/core": [
        "../../feature-libs/organization/unit-order/core/public_api"
      ],
      "@spartacus/organization/unit-order": [
        "../../feature-libs/organization/unit-order/public_api"
      ],
      "@spartacus/organization/unit-order/occ": [
        "../../feature-libs/organization/unit-order/occ/public_api"
      ],
      "@spartacus/organization/unit-order/root": [
        "../../feature-libs/organization/unit-order/root/public_api"
      ],
      "@spartacus/organization/user-registration/assets": [
        "../../feature-libs/organization/user-registration/assets/public_api"
      ],
      "@spartacus/organization/user-registration/components": [
        "../../feature-libs/organization/user-registration/components/public_api"
      ],
      "@spartacus/organization/user-registration/core": [
        "../../feature-libs/organization/user-registration/core/public_api"
      ],
      "@spartacus/organization/user-registration": [
        "../../feature-libs/organization/user-registration/public_api"
      ],
      "@spartacus/organization/user-registration/occ": [
        "../../feature-libs/organization/user-registration/occ/public_api"
      ],
      "@spartacus/organization/user-registration/root": [
        "../../feature-libs/organization/user-registration/root/public_api"
      ],
      "@spartacus/pickup-in-store/assets": [
        "../../feature-libs/pickup-in-store/assets/public_api"
      ],
      "@spartacus/pickup-in-store/components": [
        "../../feature-libs/pickup-in-store/components/public_api"
      ],
      "@spartacus/pickup-in-store/core": [
        "../../feature-libs/pickup-in-store/core/public_api"
      ],
      "@spartacus/pickup-in-store": [
        "../../feature-libs/pickup-in-store/public_api"
      ],
      "@spartacus/pickup-in-store/occ": [
        "../../feature-libs/pickup-in-store/occ/public_api"
      ],
      "@spartacus/pickup-in-store/root": [
        "../../feature-libs/pickup-in-store/root/public_api"
      ],
      "@spartacus/product-configurator/common/assets": [
        "../../feature-libs/product-configurator/common/assets/public_api"
      ],
      "@spartacus/product-configurator/common": [
        "../../feature-libs/product-configurator/common/public_api"
      ],
      "@spartacus/product-configurator": [
        "../../feature-libs/product-configurator/public_api"
      ],
      "@spartacus/product-configurator/rulebased/cpq": [
        "../../feature-libs/product-configurator/rulebased/cpq/public_api"
      ],
      "@spartacus/product-configurator/rulebased": [
        "../../feature-libs/product-configurator/rulebased/public_api"
      ],
      "@spartacus/product-configurator/rulebased/root": [
        "../../feature-libs/product-configurator/rulebased/root/public_api"
      ],
      "@spartacus/product-configurator/textfield": [
        "../../feature-libs/product-configurator/textfield/public_api"
      ],
      "@spartacus/product-configurator/textfield/root": [
        "../../feature-libs/product-configurator/textfield/root/public_api"
      ],
      "@spartacus/product/bulk-pricing/assets": [
        "../../feature-libs/product/bulk-pricing/assets/public_api"
      ],
      "@spartacus/product/bulk-pricing/components": [
        "../../feature-libs/product/bulk-pricing/components/public_api"
      ],
      "@spartacus/product/bulk-pricing/core": [
        "../../feature-libs/product/bulk-pricing/core/public_api"
      ],
      "@spartacus/product/bulk-pricing": [
        "../../feature-libs/product/bulk-pricing/public_api"
      ],
      "@spartacus/product/bulk-pricing/occ": [
        "../../feature-libs/product/bulk-pricing/occ/public_api"
      ],
      "@spartacus/product/bulk-pricing/root": [
        "../../feature-libs/product/bulk-pricing/root/public_api"
      ],
      "@spartacus/product/future-stock/assets": [
        "../../feature-libs/product/future-stock/assets/public_api"
      ],
      "@spartacus/product/future-stock/components": [
        "../../feature-libs/product/future-stock/components/public_api"
      ],
      "@spartacus/product/future-stock/core": [
        "../../feature-libs/product/future-stock/core/public_api"
      ],
      "@spartacus/product/future-stock": [
        "../../feature-libs/product/future-stock/public_api"
      ],
      "@spartacus/product/future-stock/occ": [
        "../../feature-libs/product/future-stock/occ/public_api"
      ],
      "@spartacus/product/future-stock/root": [
        "../../feature-libs/product/future-stock/root/public_api"
      ],
      "@spartacus/product/image-zoom/assets": [
        "../../feature-libs/product/image-zoom/assets/public_api"
      ],
      "@spartacus/product/image-zoom/components": [
        "../../feature-libs/product/image-zoom/components/public_api"
      ],
      "@spartacus/product/image-zoom": [
        "../../feature-libs/product/image-zoom/public_api"
      ],
      "@spartacus/product/image-zoom/root": [
        "../../feature-libs/product/image-zoom/root/public_api"
      ],
      "@spartacus/product": ["../../feature-libs/product/public_api"],
      "@spartacus/product/variants/assets": [
        "../../feature-libs/product/variants/assets/public_api"
      ],
      "@spartacus/product/variants/components": [
        "../../feature-libs/product/variants/components/public_api"
      ],
      "@spartacus/product/variants": [
        "../../feature-libs/product/variants/public_api"
      ],
      "@spartacus/product/variants/occ": [
        "../../feature-libs/product/variants/occ/public_api"
      ],
      "@spartacus/product/variants/root": [
        "../../feature-libs/product/variants/root/public_api"
      ],
      "@spartacus/qualtrics/components": [
        "../../feature-libs/qualtrics/components/public_api"
      ],
      "@spartacus/qualtrics": ["../../feature-libs/qualtrics/public_api"],
      "@spartacus/qualtrics/root": [
        "../../feature-libs/qualtrics/root/public_api"
      ],
      "@spartacus/smartedit/core": [
        "../../feature-libs/smartedit/core/public_api"
      ],
      "@spartacus/smartedit": ["../../feature-libs/smartedit/public_api"],
      "@spartacus/smartedit/root": [
        "../../feature-libs/smartedit/root/public_api"
      ],
      "@spartacus/storefinder/assets": [
        "../../feature-libs/storefinder/assets/public_api"
      ],
      "@spartacus/storefinder/components": [
        "../../feature-libs/storefinder/components/public_api"
      ],
      "@spartacus/storefinder/core": [
        "../../feature-libs/storefinder/core/public_api"
      ],
      "@spartacus/storefinder": ["../../feature-libs/storefinder/public_api"],
      "@spartacus/storefinder/occ": [
        "../../feature-libs/storefinder/occ/public_api"
      ],
      "@spartacus/storefinder/root": [
        "../../feature-libs/storefinder/root/public_api"
      ],
      "@spartacus/tracking": ["../../feature-libs/tracking/public_api"],
      "@spartacus/tracking/personalization/core": [
        "../../feature-libs/tracking/personalization/core/public_api"
      ],
      "@spartacus/tracking/personalization": [
        "../../feature-libs/tracking/personalization/public_api"
      ],
      "@spartacus/tracking/personalization/root": [
        "../../feature-libs/tracking/personalization/root/public_api"
      ],
      "@spartacus/tracking/tms/aep": [
        "../../feature-libs/tracking/tms/aep/public_api"
      ],
      "@spartacus/tracking/tms/core": [
        "../../feature-libs/tracking/tms/core/public_api"
      ],
      "@spartacus/tracking/tms/gtm": [
        "../../feature-libs/tracking/tms/gtm/public_api"
      ],
      "@spartacus/tracking/tms": ["../../feature-libs/tracking/tms/public_api"],
      "@spartacus/user/account/assets": [
        "../../feature-libs/user/account/assets/public_api"
      ],
      "@spartacus/user/account/components": [
        "../../feature-libs/user/account/components/public_api"
      ],
      "@spartacus/user/account/core": [
        "../../feature-libs/user/account/core/public_api"
      ],
      "@spartacus/user/account": ["../../feature-libs/user/account/public_api"],
      "@spartacus/user/account/occ": [
        "../../feature-libs/user/account/occ/public_api"
      ],
      "@spartacus/user/account/root": [
        "../../feature-libs/user/account/root/public_api"
      ],
      "@spartacus/user": ["../../feature-libs/user/public_api"],
      "@spartacus/user/profile/assets": [
        "../../feature-libs/user/profile/assets/public_api"
      ],
      "@spartacus/user/profile/components": [
        "../../feature-libs/user/profile/components/public_api"
      ],
      "@spartacus/user/profile/core": [
        "../../feature-libs/user/profile/core/public_api"
      ],
      "@spartacus/user/profile": ["../../feature-libs/user/profile/public_api"],
      "@spartacus/user/profile/occ": [
        "../../feature-libs/user/profile/occ/public_api"
      ],
      "@spartacus/user/profile/root": [
        "../../feature-libs/user/profile/root/public_api"
      ],
<<<<<<< HEAD
      "@spartacus/commerce-quotes": [
        "../../feature-libs/commerce-quotes/public_api"
      ],
      "@spartacus/commerce-quotes/assets": [
        "../../feature-libs/commerce-quotes/assets/public_api"
      ],
      "@spartacus/commerce-quotes/components": [
        "../../feature-libs/commerce-quotes/components/public_api"
      ],
      "@spartacus/commerce-quotes/core": [
        "../../feature-libs/commerce-quotes/core/public_api"
      ],
      "@spartacus/commerce-quotes/occ": [
        "../../feature-libs/commerce-quotes/occ/public_api"
      ],
      "@spartacus/commerce-quotes/root": [
        "../../feature-libs/commerce-quotes/root/public_api"
      ],
=======
      "@spartacus/cdc/assets": ["../../integration-libs/cdc/assets/public_api"],
>>>>>>> 684c98b6
      "@spartacus/cdc/components": [
        "../../integration-libs/cdc/components/public_api"
      ],
      "@spartacus/cdc/core": ["../../integration-libs/cdc/core/public_api"],
      "@spartacus/cdc": ["../../integration-libs/cdc/public_api"],
      "@spartacus/cdc/organization/administration": [
        "../../integration-libs/cdc/organization/administration/public_api"
      ],
      "@spartacus/cdc/root": ["../../integration-libs/cdc/root/public_api"],
      "@spartacus/cdc/user-account": [
        "../../integration-libs/cdc/user-account/public_api"
      ],
      "@spartacus/cdc/user-profile": [
        "../../integration-libs/cdc/user-profile/public_api"
      ],
      "@spartacus/cds": ["../../integration-libs/cds/public_api"],
      "@spartacus/digital-payments/assets": [
        "../../integration-libs/digital-payments/assets/public_api"
      ],
      "@spartacus/digital-payments": [
        "../../integration-libs/digital-payments/public_api"
      ],
      "@spartacus/epd-visualization/assets": [
        "../../integration-libs/epd-visualization/assets/public_api"
      ],
      "@spartacus/epd-visualization/components": [
        "../../integration-libs/epd-visualization/components/public_api"
      ],
      "@spartacus/epd-visualization/core": [
        "../../integration-libs/epd-visualization/core/public_api"
      ],
      "@spartacus/epd-visualization/epd-visualization-api": [
        "../../integration-libs/epd-visualization/epd-visualization-api/public_api"
      ],
      "@spartacus/epd-visualization": [
        "../../integration-libs/epd-visualization/public_api"
      ],
      "@spartacus/epd-visualization/root": [
        "../../integration-libs/epd-visualization/root/public_api"
      ],
      "@spartacus/s4om/assets": [
        "../../integration-libs/s4om/assets/public_api"
      ],
      "@spartacus/s4om": ["../../integration-libs/s4om/public_api"],
      "@spartacus/s4om/root": ["../../integration-libs/s4om/root/public_api"],
      "@spartacus/assets": ["../../projects/assets/src/public_api"],
      "@spartacus/core": ["../../projects/core/public_api"],
      "@spartacus/storefront": ["../../projects/storefrontlib/public_api"]
    }
  },
  "files": [
    "src/main.server.ts",
    "server.ts",
    "src/environments/models/build.process.env.d.ts"
  ]
}<|MERGE_RESOLUTION|>--- conflicted
+++ resolved
@@ -450,7 +450,7 @@
       "@spartacus/user/profile/root": [
         "../../feature-libs/user/profile/root/public_api"
       ],
-<<<<<<< HEAD
+ 
       "@spartacus/commerce-quotes": [
         "../../feature-libs/commerce-quotes/public_api"
       ],
@@ -469,9 +469,9 @@
       "@spartacus/commerce-quotes/root": [
         "../../feature-libs/commerce-quotes/root/public_api"
       ],
-=======
+ 
       "@spartacus/cdc/assets": ["../../integration-libs/cdc/assets/public_api"],
->>>>>>> 684c98b6
+ 
       "@spartacus/cdc/components": [
         "../../integration-libs/cdc/components/public_api"
       ],
