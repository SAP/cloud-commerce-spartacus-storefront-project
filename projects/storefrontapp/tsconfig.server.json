{
  "extends": "./tsconfig.app.json",
  "compilerOptions": {
    "outDir": "../../out-tsc/app-server",
    "baseUrl": ".",
    "types": ["node"],
    "esModuleInterop": true,
    "paths": {
      "@spartacus/setup": ["../../core-libs/setup/public_api"],
      "@spartacus/setup/ssr": ["../../core-libs/setup/ssr/public_api"],
<<<<<<< HEAD
=======
      "@spartacus/checkout": ["../../feature-libs/checkout/public_api"],
>>>>>>> b0491183
      "@spartacus/asm/assets": ["../../feature-libs/asm/assets/public_api"],
      "@spartacus/asm/components": [
        "../../feature-libs/asm/components/public_api"
      ],
      "@spartacus/asm/core": ["../../feature-libs/asm/core/public_api"],
      "@spartacus/asm": ["../../feature-libs/asm/public_api"],
      "@spartacus/asm/occ": ["../../feature-libs/asm/occ/public_api"],
      "@spartacus/asm/root": ["../../feature-libs/asm/root/public_api"],
      "@spartacus/cart": ["../../feature-libs/cart/public_api"],
      "@spartacus/cart/saved-cart/assets": [
        "../../feature-libs/cart/saved-cart/assets/public_api"
      ],
      "@spartacus/cart/saved-cart/components": [
        "../../feature-libs/cart/saved-cart/components/public_api"
      ],
      "@spartacus/cart/saved-cart/core": [
        "../../feature-libs/cart/saved-cart/core/public_api"
      ],
      "@spartacus/cart/saved-cart": [
        "../../feature-libs/cart/saved-cart/public_api"
      ],
      "@spartacus/cart/saved-cart/occ": [
        "../../feature-libs/cart/saved-cart/occ/public_api"
      ],
      "@spartacus/cart/saved-cart/root": [
        "../../feature-libs/cart/saved-cart/root/public_api"
      ],
<<<<<<< HEAD
      "@spartacus/checkout/assets": [
        "../../feature-libs/checkout/assets/public_api"
      ],
      "@spartacus/checkout/components": [
        "../../feature-libs/checkout/components/public_api"
      ],
      "@spartacus/checkout/core": [
        "../../feature-libs/checkout/core/public_api"
      ],
      "@spartacus/checkout": ["../../feature-libs/checkout/public_api"],
      "@spartacus/checkout/occ": ["../../feature-libs/checkout/occ/public_api"],
      "@spartacus/checkout/root": [
        "../../feature-libs/checkout/root/public_api"
      ],
=======
>>>>>>> b0491183
      "@spartacus/organization/administration/assets": [
        "../../feature-libs/organization/administration/assets/public_api"
      ],
      "@spartacus/organization/administration/components": [
        "../../feature-libs/organization/administration/components/public_api"
      ],
      "@spartacus/organization/administration/core": [
        "../../feature-libs/organization/administration/core/public_api"
      ],
      "@spartacus/organization/administration": [
        "../../feature-libs/organization/administration/public_api"
      ],
      "@spartacus/organization/administration/occ": [
        "../../feature-libs/organization/administration/occ/public_api"
      ],
      "@spartacus/organization/administration/root": [
        "../../feature-libs/organization/administration/root/public_api"
      ],
      "@spartacus/organization": ["../../feature-libs/organization/public_api"],
      "@spartacus/organization/order-approval/assets": [
        "../../feature-libs/organization/order-approval/assets/public_api"
      ],
      "@spartacus/organization/order-approval": [
        "../../feature-libs/organization/order-approval/public_api"
      ],
      "@spartacus/organization/order-approval/root": [
        "../../feature-libs/organization/order-approval/root/public_api"
      ],
      "@spartacus/product-configurator/common/assets": [
        "../../feature-libs/product-configurator/common/assets/public_api"
      ],
      "@spartacus/product-configurator/common": [
        "../../feature-libs/product-configurator/common/public_api"
      ],
      "@spartacus/product-configurator": [
        "../../feature-libs/product-configurator/public_api"
      ],
      "@spartacus/product-configurator/rulebased": [
        "../../feature-libs/product-configurator/rulebased/public_api"
      ],
      "@spartacus/product-configurator/rulebased/root": [
        "../../feature-libs/product-configurator/rulebased/root/public_api"
      ],
      "@spartacus/product-configurator/rulebased/cpq": [
        "../../feature-libs/product-configurator/rulebased/cpq/public_api"
      ],
      "@spartacus/product-configurator/textfield": [
        "../../feature-libs/product-configurator/textfield/public_api"
      ],
      "@spartacus/product-configurator/textfield/root": [
        "../../feature-libs/product-configurator/textfield/root/public_api"
      ],
      "@spartacus/product/bulk-pricing/assets": [
        "../../feature-libs/product/bulk-pricing/assets/public_api"
      ],
      "@spartacus/product/bulk-pricing/components": [
        "../../feature-libs/product/bulk-pricing/components/public_api"
      ],
      "@spartacus/product/bulk-pricing/core": [
        "../../feature-libs/product/bulk-pricing/core/public_api"
      ],
      "@spartacus/product/bulk-pricing": [
        "../../feature-libs/product/bulk-pricing/public_api"
      ],
      "@spartacus/product/bulk-pricing/occ": [
        "../../feature-libs/product/bulk-pricing/occ/public_api"
      ],
      "@spartacus/product/bulk-pricing/root": [
        "../../feature-libs/product/bulk-pricing/root/public_api"
      ],
      "@spartacus/product": ["../../feature-libs/product/public_api"],
      "@spartacus/product/variants/assets": [
        "../../feature-libs/product/variants/assets/public_api"
      ],
      "@spartacus/product/variants/components": [
        "../../feature-libs/product/variants/components/public_api"
      ],
      "@spartacus/product/variants": [
        "../../feature-libs/product/variants/public_api"
      ],
      "@spartacus/product/variants/occ": [
        "../../feature-libs/product/variants/occ/public_api"
      ],
      "@spartacus/product/variants/root": [
        "../../feature-libs/product/variants/root/public_api"
      ],
      "@spartacus/qualtrics/components": [
        "../../feature-libs/qualtrics/components/public_api"
      ],
      "@spartacus/qualtrics": ["../../feature-libs/qualtrics/public_api"],
      "@spartacus/qualtrics/root": [
        "../../feature-libs/qualtrics/root/public_api"
      ],
      "@spartacus/smartedit/core": [
        "../../feature-libs/smartedit/core/public_api"
      ],
      "@spartacus/smartedit": ["../../feature-libs/smartedit/public_api"],
      "@spartacus/smartedit/root": [
        "../../feature-libs/smartedit/root/public_api"
      ],
      "@spartacus/storefinder/assets": [
        "../../feature-libs/storefinder/assets/public_api"
      ],
      "@spartacus/storefinder/components": [
        "../../feature-libs/storefinder/components/public_api"
      ],
      "@spartacus/storefinder/core": [
        "../../feature-libs/storefinder/core/public_api"
      ],
      "@spartacus/storefinder": ["../../feature-libs/storefinder/public_api"],
      "@spartacus/storefinder/occ": [
        "../../feature-libs/storefinder/occ/public_api"
      ],
      "@spartacus/storefinder/root": [
        "../../feature-libs/storefinder/root/public_api"
      ],
      "@spartacus/tracking": ["../../feature-libs/tracking/public_api"],
      "@spartacus/tracking/personalization/core": [
        "../../feature-libs/tracking/personalization/core/public_api"
      ],
      "@spartacus/tracking/personalization": [
        "../../feature-libs/tracking/personalization/public_api"
      ],
      "@spartacus/tracking/personalization/root": [
        "../../feature-libs/tracking/personalization/root/public_api"
      ],
      "@spartacus/tracking/tms/aep": [
        "../../feature-libs/tracking/tms/aep/public_api"
      ],
      "@spartacus/tracking/tms/core": [
        "../../feature-libs/tracking/tms/core/public_api"
      ],
      "@spartacus/tracking/tms/gtm": [
        "../../feature-libs/tracking/tms/gtm/public_api"
      ],
      "@spartacus/tracking/tms": ["../../feature-libs/tracking/tms/public_api"],
      "@spartacus/user/account/assets": [
        "../../feature-libs/user/account/assets/public_api"
      ],
      "@spartacus/user/account/components": [
        "../../feature-libs/user/account/components/public_api"
      ],
      "@spartacus/user/account/core": [
        "../../feature-libs/user/account/core/public_api"
      ],
      "@spartacus/user/account": ["../../feature-libs/user/account/public_api"],
      "@spartacus/user/account/occ": [
        "../../feature-libs/user/account/occ/public_api"
      ],
      "@spartacus/user/account/root": [
        "../../feature-libs/user/account/root/public_api"
      ],
      "@spartacus/user": ["../../feature-libs/user/public_api"],
      "@spartacus/user/profile/assets": [
        "../../feature-libs/user/profile/assets/public_api"
      ],
      "@spartacus/user/profile/components": [
        "../../feature-libs/user/profile/components/public_api"
      ],
      "@spartacus/user/profile/core": [
        "../../feature-libs/user/profile/core/public_api"
      ],
      "@spartacus/user/profile": ["../../feature-libs/user/profile/public_api"],
      "@spartacus/user/profile/occ": [
        "../../feature-libs/user/profile/occ/public_api"
      ],
      "@spartacus/user/profile/root": [
        "../../feature-libs/user/profile/root/public_api"
      ],
      "@spartacus/cdc/components": [
        "../../integration-libs/cdc/components/public_api"
      ],
      "@spartacus/cdc/core": ["../../integration-libs/cdc/core/public_api"],
      "@spartacus/cdc": ["../../integration-libs/cdc/public_api"],
      "@spartacus/cdc/root": ["../../integration-libs/cdc/root/public_api"],
      "@spartacus/cds": ["../../integration-libs/cds/public_api"],
      "@spartacus/assets": ["../../projects/assets/src/public_api"],
      "@spartacus/core": ["../../projects/core/public_api"],
      "@spartacus/incubator": ["../../projects/incubator/public_api"],
      "@spartacus/storefront": ["../../projects/storefrontlib/src/public_api"]
    }
  },
  "angularCompilerOptions": {
    "entryModule": "src/app/app.server.module#AppServerModule"
  },
  "files": [
    "src/main.server.ts",
    "server.ts",
    "src/environments/models/build.process.env.d.ts"
  ]
}<|MERGE_RESOLUTION|>--- conflicted
+++ resolved
@@ -8,10 +8,6 @@
     "paths": {
       "@spartacus/setup": ["../../core-libs/setup/public_api"],
       "@spartacus/setup/ssr": ["../../core-libs/setup/ssr/public_api"],
-<<<<<<< HEAD
-=======
-      "@spartacus/checkout": ["../../feature-libs/checkout/public_api"],
->>>>>>> b0491183
       "@spartacus/asm/assets": ["../../feature-libs/asm/assets/public_api"],
       "@spartacus/asm/components": [
         "../../feature-libs/asm/components/public_api"
@@ -39,7 +35,6 @@
       "@spartacus/cart/saved-cart/root": [
         "../../feature-libs/cart/saved-cart/root/public_api"
       ],
-<<<<<<< HEAD
       "@spartacus/checkout/assets": [
         "../../feature-libs/checkout/assets/public_api"
       ],
@@ -54,8 +49,6 @@
       "@spartacus/checkout/root": [
         "../../feature-libs/checkout/root/public_api"
       ],
-=======
->>>>>>> b0491183
       "@spartacus/organization/administration/assets": [
         "../../feature-libs/organization/administration/assets/public_api"
       ],
