--- conflicted
+++ resolved
@@ -51,7 +51,6 @@
       "@spartacus/product/configurators/textfield": [
         "../../feature-libs/product/configurators/textfield/public_api"
       ],
-<<<<<<< HEAD
       "@spartacus/product/configurators/textfield/root": [
         "../../feature-libs/product/configurators/textfield/root/public_api"
       ],
@@ -60,15 +59,10 @@
       ],
       "@spartacus/product/configurators/rulebased/root": [
         "../../feature-libs/product/configurators/rulebased/root/public_api"
-      ],
-      "@spartacus/misc": ["../../feature-libs/misc/public_api"],
-      "@spartacus/misc/storefinder": [
-        "../../feature-libs/misc/storefinder/public_api"
-=======
+      ], 
       "@spartacus/storefinder": ["../../feature-libs/storefinder/public_api"],
       "@spartacus/storefinder/root": [
         "../../feature-libs/storefinder/root/public_api"
->>>>>>> 6206415f
       ],
       "@spartacus/storefinder/core": [
         "../../feature-libs/storefinder/core/public_api"
