--- conflicted
+++ resolved
@@ -17,7 +17,39 @@
       "@spartacus/asm/occ": ["../../feature-libs/asm/occ/public_api"],
       "@spartacus/asm/root": ["../../feature-libs/asm/root/public_api"],
       "@spartacus/cart": ["../../feature-libs/cart/public_api"],
-<<<<<<< HEAD
+      "@spartacus/cart/quick-order/assets": [
+        "../../feature-libs/cart/quick-order/assets/public_api"
+      ],
+      "@spartacus/cart/quick-order/components": [
+        "../../feature-libs/cart/quick-order/components/public_api"
+      ],
+      "@spartacus/cart/quick-order/core": [
+        "../../feature-libs/cart/quick-order/core/public_api"
+      ],
+      "@spartacus/cart/quick-order": [
+        "../../feature-libs/cart/quick-order/public_api"
+      ],
+      "@spartacus/cart/quick-order/root": [
+        "../../feature-libs/cart/quick-order/root/public_api"
+      ],
+      "@spartacus/cart/saved-cart/assets": [
+        "../../feature-libs/cart/saved-cart/assets/public_api"
+      ],
+      "@spartacus/cart/saved-cart/components": [
+        "../../feature-libs/cart/saved-cart/components/public_api"
+      ],
+      "@spartacus/cart/saved-cart/core": [
+        "../../feature-libs/cart/saved-cart/core/public_api"
+      ],
+      "@spartacus/cart/saved-cart": [
+        "../../feature-libs/cart/saved-cart/public_api"
+      ],
+      "@spartacus/cart/saved-cart/occ": [
+        "../../feature-libs/cart/saved-cart/occ/public_api"
+      ],
+      "@spartacus/cart/saved-cart/root": [
+        "../../feature-libs/cart/saved-cart/root/public_api"
+      ],
       "@spartacus/cart/import-export/assets": [
         "../../feature-libs/cart/import-export/assets/public_api"
       ],
@@ -32,40 +64,6 @@
       ],
       "@spartacus/cart/import-export/root": [
         "../../feature-libs/cart/import-export/root/public_api"
-=======
-      "@spartacus/cart/quick-order/assets": [
-        "../../feature-libs/cart/quick-order/assets/public_api"
-      ],
-      "@spartacus/cart/quick-order/components": [
-        "../../feature-libs/cart/quick-order/components/public_api"
-      ],
-      "@spartacus/cart/quick-order/core": [
-        "../../feature-libs/cart/quick-order/core/public_api"
-      ],
-      "@spartacus/cart/quick-order": [
-        "../../feature-libs/cart/quick-order/public_api"
-      ],
-      "@spartacus/cart/quick-order/root": [
-        "../../feature-libs/cart/quick-order/root/public_api"
->>>>>>> 563a9b65
-      ],
-      "@spartacus/cart/saved-cart/assets": [
-        "../../feature-libs/cart/saved-cart/assets/public_api"
-      ],
-      "@spartacus/cart/saved-cart/components": [
-        "../../feature-libs/cart/saved-cart/components/public_api"
-      ],
-      "@spartacus/cart/saved-cart/core": [
-        "../../feature-libs/cart/saved-cart/core/public_api"
-      ],
-      "@spartacus/cart/saved-cart": [
-        "../../feature-libs/cart/saved-cart/public_api"
-      ],
-      "@spartacus/cart/saved-cart/occ": [
-        "../../feature-libs/cart/saved-cart/occ/public_api"
-      ],
-      "@spartacus/cart/saved-cart/root": [
-        "../../feature-libs/cart/saved-cart/root/public_api"
       ],
       "@spartacus/checkout/assets": [
         "../../feature-libs/checkout/assets/public_api"
