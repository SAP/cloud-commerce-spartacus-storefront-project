{
  "extends": "./tsconfig.app.json",
  "compilerOptions": {
    "outDir": "../../out-tsc/app-server",
    "baseUrl": ".",
    "types": ["node"],
    "esModuleInterop": true,
    "paths": {
      "@spartacus/setup": ["../../core-libs/setup/public_api"],
      "@spartacus/setup/ssr": ["../../core-libs/setup/ssr/public_api"],
      "@spartacus/asm/assets": ["../../feature-libs/asm/assets/public_api"],
      "@spartacus/asm/components": [
        "../../feature-libs/asm/components/public_api"
      ],
      "@spartacus/asm/core": ["../../feature-libs/asm/core/public_api"],
      "@spartacus/asm": ["../../feature-libs/asm/public_api"],
      "@spartacus/asm/occ": ["../../feature-libs/asm/occ/public_api"],
      "@spartacus/asm/root": ["../../feature-libs/asm/root/public_api"],
      "@spartacus/cart": ["../../feature-libs/cart/public_api"],
      "@spartacus/cart/quick-order/assets": [
        "../../feature-libs/cart/quick-order/assets/public_api"
      ],
      "@spartacus/cart/quick-order/components": [
        "../../feature-libs/cart/quick-order/components/public_api"
      ],
      "@spartacus/cart/quick-order/core": [
        "../../feature-libs/cart/quick-order/core/public_api"
      ],
      "@spartacus/cart/quick-order": [
        "../../feature-libs/cart/quick-order/public_api"
      ],
      "@spartacus/cart/quick-order/root": [
        "../../feature-libs/cart/quick-order/root/public_api"
      ],
      "@spartacus/cart/saved-cart/assets": [
        "../../feature-libs/cart/saved-cart/assets/public_api"
      ],
      "@spartacus/cart/saved-cart/components": [
        "../../feature-libs/cart/saved-cart/components/public_api"
      ],
      "@spartacus/cart/saved-cart/core": [
        "../../feature-libs/cart/saved-cart/core/public_api"
      ],
      "@spartacus/cart/saved-cart": [
        "../../feature-libs/cart/saved-cart/public_api"
      ],
      "@spartacus/cart/saved-cart/occ": [
        "../../feature-libs/cart/saved-cart/occ/public_api"
      ],
      "@spartacus/cart/saved-cart/root": [
        "../../feature-libs/cart/saved-cart/root/public_api"
      ],
      "@spartacus/checkout/assets": [
        "../../feature-libs/checkout/assets/public_api"
<<<<<<< HEAD
      ],
      "@spartacus/checkout/b2b/assets": [
        "../../feature-libs/checkout/b2b/assets/public_api"
      ],
      "@spartacus/checkout/b2b/components": [
        "../../feature-libs/checkout/b2b/components/public_api"
      ],
      "@spartacus/checkout/b2b/core": [
        "../../feature-libs/checkout/b2b/core/public_api"
      ],
      "@spartacus/checkout/b2b": ["../../feature-libs/checkout/b2b/public_api"],
      "@spartacus/checkout/b2b/occ": [
        "../../feature-libs/checkout/b2b/occ/public_api"
      ],
      "@spartacus/checkout/b2b/root": [
        "../../feature-libs/checkout/b2b/root/public_api"
=======
>>>>>>> cba1b5e7
      ],
      "@spartacus/checkout/components": [
        "../../feature-libs/checkout/components/public_api"
      ],
      "@spartacus/checkout/core": [
        "../../feature-libs/checkout/core/public_api"
      ],
      "@spartacus/checkout": ["../../feature-libs/checkout/public_api"],
      "@spartacus/checkout/occ": ["../../feature-libs/checkout/occ/public_api"],
      "@spartacus/checkout/root": [
        "../../feature-libs/checkout/root/public_api"
      ],
      "@spartacus/checkout/scheduled-replenishment/assets": [
        "../../feature-libs/checkout/scheduled-replenishment/assets/public_api"
      ],
      "@spartacus/checkout/scheduled-replenishment/components": [
        "../../feature-libs/checkout/scheduled-replenishment/components/public_api"
      ],
      "@spartacus/checkout/scheduled-replenishment/core": [
        "../../feature-libs/checkout/scheduled-replenishment/core/public_api"
      ],
      "@spartacus/checkout/scheduled-replenishment": [
        "../../feature-libs/checkout/scheduled-replenishment/public_api"
      ],
      "@spartacus/checkout/scheduled-replenishment/occ": [
        "../../feature-libs/checkout/scheduled-replenishment/occ/public_api"
      ],
      "@spartacus/checkout/scheduled-replenishment/root": [
        "../../feature-libs/checkout/scheduled-replenishment/root/public_api"
      ],
      "@spartacus/order/assets": ["../../feature-libs/order/assets/public_api"],
      "@spartacus/order/components": [
        "../../feature-libs/order/components/public_api"
      ],
      "@spartacus/order/core": ["../../feature-libs/order/core/public_api"],
      "@spartacus/order": ["../../feature-libs/order/public_api"],
      "@spartacus/order/occ": ["../../feature-libs/order/occ/public_api"],
      "@spartacus/order/root": ["../../feature-libs/order/root/public_api"],
      "@spartacus/organization/administration/assets": [
        "../../feature-libs/organization/administration/assets/public_api"
      ],
      "@spartacus/organization/administration/components": [
        "../../feature-libs/organization/administration/components/public_api"
      ],
      "@spartacus/organization/administration/core": [
        "../../feature-libs/organization/administration/core/public_api"
      ],
      "@spartacus/organization/administration": [
        "../../feature-libs/organization/administration/public_api"
      ],
      "@spartacus/organization/administration/occ": [
        "../../feature-libs/organization/administration/occ/public_api"
      ],
      "@spartacus/organization/administration/root": [
        "../../feature-libs/organization/administration/root/public_api"
      ],
      "@spartacus/organization": ["../../feature-libs/organization/public_api"],
      "@spartacus/organization/order-approval/assets": [
        "../../feature-libs/organization/order-approval/assets/public_api"
      ],
      "@spartacus/organization/order-approval": [
        "../../feature-libs/organization/order-approval/public_api"
      ],
      "@spartacus/organization/order-approval/root": [
        "../../feature-libs/organization/order-approval/root/public_api"
      ],
      "@spartacus/product-configurator/common/assets": [
        "../../feature-libs/product-configurator/common/assets/public_api"
      ],
      "@spartacus/product-configurator/common": [
        "../../feature-libs/product-configurator/common/public_api"
      ],
      "@spartacus/product-configurator": [
        "../../feature-libs/product-configurator/public_api"
      ],
      "@spartacus/product-configurator/rulebased/cpq": [
        "../../feature-libs/product-configurator/rulebased/cpq/public_api"
      ],
      "@spartacus/product-configurator/rulebased": [
        "../../feature-libs/product-configurator/rulebased/public_api"
      ],
      "@spartacus/product-configurator/rulebased/root": [
        "../../feature-libs/product-configurator/rulebased/root/public_api"
      ],
      "@spartacus/product-configurator/textfield": [
        "../../feature-libs/product-configurator/textfield/public_api"
      ],
      "@spartacus/product-configurator/textfield/root": [
        "../../feature-libs/product-configurator/textfield/root/public_api"
      ],
      "@spartacus/product/bulk-pricing/assets": [
        "../../feature-libs/product/bulk-pricing/assets/public_api"
      ],
      "@spartacus/product/bulk-pricing/components": [
        "../../feature-libs/product/bulk-pricing/components/public_api"
      ],
      "@spartacus/product/bulk-pricing/core": [
        "../../feature-libs/product/bulk-pricing/core/public_api"
      ],
      "@spartacus/product/bulk-pricing": [
        "../../feature-libs/product/bulk-pricing/public_api"
      ],
      "@spartacus/product/bulk-pricing/occ": [
        "../../feature-libs/product/bulk-pricing/occ/public_api"
      ],
      "@spartacus/product/bulk-pricing/root": [
        "../../feature-libs/product/bulk-pricing/root/public_api"
      ],
      "@spartacus/product/image-zoom/assets": [
        "../../feature-libs/product/image-zoom/assets/public_api"
      ],
      "@spartacus/product/image-zoom/components": [
        "../../feature-libs/product/image-zoom/components/public_api"
      ],
      "@spartacus/product/image-zoom": [
        "../../feature-libs/product/image-zoom/public_api"
      ],
      "@spartacus/product/image-zoom/root": [
        "../../feature-libs/product/image-zoom/root/public_api"
      ],
      "@spartacus/product": ["../../feature-libs/product/public_api"],
      "@spartacus/product/variants/assets": [
        "../../feature-libs/product/variants/assets/public_api"
      ],
      "@spartacus/product/variants/components": [
        "../../feature-libs/product/variants/components/public_api"
      ],
      "@spartacus/product/variants": [
        "../../feature-libs/product/variants/public_api"
      ],
      "@spartacus/product/variants/occ": [
        "../../feature-libs/product/variants/occ/public_api"
      ],
      "@spartacus/product/variants/root": [
        "../../feature-libs/product/variants/root/public_api"
      ],
      "@spartacus/qualtrics/components": [
        "../../feature-libs/qualtrics/components/public_api"
      ],
      "@spartacus/qualtrics": ["../../feature-libs/qualtrics/public_api"],
      "@spartacus/qualtrics/root": [
        "../../feature-libs/qualtrics/root/public_api"
      ],
      "@spartacus/smartedit/core": [
        "../../feature-libs/smartedit/core/public_api"
      ],
      "@spartacus/smartedit": ["../../feature-libs/smartedit/public_api"],
      "@spartacus/smartedit/root": [
        "../../feature-libs/smartedit/root/public_api"
      ],
      "@spartacus/storefinder/assets": [
        "../../feature-libs/storefinder/assets/public_api"
      ],
      "@spartacus/storefinder/components": [
        "../../feature-libs/storefinder/components/public_api"
      ],
      "@spartacus/storefinder/core": [
        "../../feature-libs/storefinder/core/public_api"
      ],
      "@spartacus/storefinder": ["../../feature-libs/storefinder/public_api"],
      "@spartacus/storefinder/occ": [
        "../../feature-libs/storefinder/occ/public_api"
      ],
      "@spartacus/storefinder/root": [
        "../../feature-libs/storefinder/root/public_api"
      ],
      "@spartacus/tracking": ["../../feature-libs/tracking/public_api"],
      "@spartacus/tracking/personalization/core": [
        "../../feature-libs/tracking/personalization/core/public_api"
      ],
      "@spartacus/tracking/personalization": [
        "../../feature-libs/tracking/personalization/public_api"
      ],
      "@spartacus/tracking/personalization/root": [
        "../../feature-libs/tracking/personalization/root/public_api"
      ],
      "@spartacus/tracking/tms/aep": [
        "../../feature-libs/tracking/tms/aep/public_api"
      ],
      "@spartacus/tracking/tms/core": [
        "../../feature-libs/tracking/tms/core/public_api"
      ],
      "@spartacus/tracking/tms/gtm": [
        "../../feature-libs/tracking/tms/gtm/public_api"
      ],
      "@spartacus/tracking/tms": ["../../feature-libs/tracking/tms/public_api"],
      "@spartacus/user/account/assets": [
        "../../feature-libs/user/account/assets/public_api"
      ],
      "@spartacus/user/account/components": [
        "../../feature-libs/user/account/components/public_api"
      ],
      "@spartacus/user/account/core": [
        "../../feature-libs/user/account/core/public_api"
      ],
      "@spartacus/user/account": ["../../feature-libs/user/account/public_api"],
      "@spartacus/user/account/occ": [
        "../../feature-libs/user/account/occ/public_api"
      ],
      "@spartacus/user/account/root": [
        "../../feature-libs/user/account/root/public_api"
      ],
      "@spartacus/user": ["../../feature-libs/user/public_api"],
      "@spartacus/user/profile/assets": [
        "../../feature-libs/user/profile/assets/public_api"
      ],
      "@spartacus/user/profile/components": [
        "../../feature-libs/user/profile/components/public_api"
      ],
      "@spartacus/user/profile/core": [
        "../../feature-libs/user/profile/core/public_api"
      ],
      "@spartacus/user/profile": ["../../feature-libs/user/profile/public_api"],
      "@spartacus/user/profile/occ": [
        "../../feature-libs/user/profile/occ/public_api"
      ],
      "@spartacus/user/profile/root": [
        "../../feature-libs/user/profile/root/public_api"
      ],
      "@spartacus/cdc/components": [
        "../../integration-libs/cdc/components/public_api"
      ],
      "@spartacus/cdc/core": ["../../integration-libs/cdc/core/public_api"],
      "@spartacus/cdc": ["../../integration-libs/cdc/public_api"],
      "@spartacus/cdc/root": ["../../integration-libs/cdc/root/public_api"],
      "@spartacus/cds": ["../../integration-libs/cds/public_api"],
      "@spartacus/digital-payments": [
        "../../integration-libs/digital-payments/public_api"
      ],
      "@spartacus/assets": ["../../projects/assets/src/public_api"],
      "@spartacus/core": ["../../projects/core/public_api"],
      "@spartacus/incubator": ["../../projects/incubator/public_api"],
      "@spartacus/storefront": ["../../projects/storefrontlib/public_api"]
    }
  },
  "angularCompilerOptions": {
    "entryModule": "src/app/app.server.module#AppServerModule"
  },
  "files": [
    "src/main.server.ts",
    "server.ts",
    "src/environments/models/build.process.env.d.ts"
  ]
}<|MERGE_RESOLUTION|>--- conflicted
+++ resolved
@@ -52,7 +52,6 @@
       ],
       "@spartacus/checkout/assets": [
         "../../feature-libs/checkout/assets/public_api"
-<<<<<<< HEAD
       ],
       "@spartacus/checkout/b2b/assets": [
         "../../feature-libs/checkout/b2b/assets/public_api"
@@ -69,8 +68,6 @@
       ],
       "@spartacus/checkout/b2b/root": [
         "../../feature-libs/checkout/b2b/root/public_api"
-=======
->>>>>>> cba1b5e7
       ],
       "@spartacus/checkout/components": [
         "../../feature-libs/checkout/components/public_api"
