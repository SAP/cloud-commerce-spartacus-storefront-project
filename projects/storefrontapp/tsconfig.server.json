{
  "extends": "./tsconfig.app.json",
  "compilerOptions": {
    "outDir": "../../out-tsc/app-server",
    "baseUrl": ".",
    "types": ["node"],
    "esModuleInterop": true,
    "skipLibCheck": true,
    "paths": {
      "@spartacus/setup": ["../../core-libs/setup/public_api"],
      "@spartacus/setup/ssr": ["../../core-libs/setup/ssr/public_api"],
      "@spartacus/asm/assets": ["../../feature-libs/asm/assets/public_api"],
      "@spartacus/asm/components": [
        "../../feature-libs/asm/components/public_api"
      ],
      "@spartacus/asm/core": ["../../feature-libs/asm/core/public_api"],
      "@spartacus/asm": ["../../feature-libs/asm/public_api"],
      "@spartacus/asm/occ": ["../../feature-libs/asm/occ/public_api"],
      "@spartacus/asm/root": ["../../feature-libs/asm/root/public_api"],
      "@spartacus/cart/base/assets": [
        "../../feature-libs/cart/base/assets/public_api"
      ],
      "@spartacus/cart/base/components/add-to-cart": [
        "../../feature-libs/cart/base/components/add-to-cart/public_api"
      ],
      "@spartacus/cart/base/components/mini-cart": [
        "../../feature-libs/cart/base/components/mini-cart/public_api"
      ],
      "@spartacus/cart/base/components": [
        "../../feature-libs/cart/base/components/public_api"
      ],
      "@spartacus/cart/base/core": [
        "../../feature-libs/cart/base/core/public_api"
      ],
      "@spartacus/cart/base": ["../../feature-libs/cart/base/public_api"],
      "@spartacus/cart/base/occ": [
        "../../feature-libs/cart/base/occ/public_api"
      ],
      "@spartacus/cart/base/root": [
        "../../feature-libs/cart/base/root/public_api"
      ],
      "@spartacus/cart/import-export/assets": [
        "../../feature-libs/cart/import-export/assets/public_api"
      ],
      "@spartacus/cart/import-export/components": [
        "../../feature-libs/cart/import-export/components/public_api"
      ],
      "@spartacus/cart/import-export/core": [
        "../../feature-libs/cart/import-export/core/public_api"
      ],
      "@spartacus/cart/import-export": [
        "../../feature-libs/cart/import-export/public_api"
      ],
      "@spartacus/cart/import-export/root": [
        "../../feature-libs/cart/import-export/root/public_api"
      ],
      "@spartacus/cart": ["../../feature-libs/cart/public_api"],
      "@spartacus/cart/quick-order/assets": [
        "../../feature-libs/cart/quick-order/assets/public_api"
      ],
      "@spartacus/cart/quick-order/components": [
        "../../feature-libs/cart/quick-order/components/public_api"
      ],
      "@spartacus/cart/quick-order/core": [
        "../../feature-libs/cart/quick-order/core/public_api"
      ],
      "@spartacus/cart/quick-order": [
        "../../feature-libs/cart/quick-order/public_api"
      ],
      "@spartacus/cart/quick-order/root": [
        "../../feature-libs/cart/quick-order/root/public_api"
      ],
      "@spartacus/cart/saved-cart/assets": [
        "../../feature-libs/cart/saved-cart/assets/public_api"
      ],
      "@spartacus/cart/saved-cart/components": [
        "../../feature-libs/cart/saved-cart/components/public_api"
      ],
      "@spartacus/cart/saved-cart/core": [
        "../../feature-libs/cart/saved-cart/core/public_api"
      ],
      "@spartacus/cart/saved-cart": [
        "../../feature-libs/cart/saved-cart/public_api"
      ],
      "@spartacus/cart/saved-cart/occ": [
        "../../feature-libs/cart/saved-cart/occ/public_api"
      ],
      "@spartacus/cart/saved-cart/root": [
        "../../feature-libs/cart/saved-cart/root/public_api"
      ],
      "@spartacus/cart/wish-list/assets": [
        "../../feature-libs/cart/wish-list/assets/public_api"
      ],
      "@spartacus/cart/wish-list/components/add-to-wishlist": [
        "../../feature-libs/cart/wish-list/components/add-to-wishlist/public_api"
      ],
      "@spartacus/cart/wish-list/components": [
        "../../feature-libs/cart/wish-list/components/public_api"
      ],
      "@spartacus/cart/wish-list/core": [
        "../../feature-libs/cart/wish-list/core/public_api"
      ],
      "@spartacus/cart/wish-list": [
        "../../feature-libs/cart/wish-list/public_api"
      ],
      "@spartacus/cart/wish-list/root": [
        "../../feature-libs/cart/wish-list/root/public_api"
      ],
      "@spartacus/checkout/b2b/assets": [
        "../../feature-libs/checkout/b2b/assets/public_api"
      ],
      "@spartacus/checkout/b2b/components": [
        "../../feature-libs/checkout/b2b/components/public_api"
      ],
      "@spartacus/checkout/b2b/core": [
        "../../feature-libs/checkout/b2b/core/public_api"
      ],
      "@spartacus/checkout/b2b": ["../../feature-libs/checkout/b2b/public_api"],
      "@spartacus/checkout/b2b/occ": [
        "../../feature-libs/checkout/b2b/occ/public_api"
      ],
      "@spartacus/checkout/b2b/root": [
        "../../feature-libs/checkout/b2b/root/public_api"
      ],
      "@spartacus/checkout/base/assets": [
        "../../feature-libs/checkout/base/assets/public_api"
      ],
      "@spartacus/checkout/base/components": [
        "../../feature-libs/checkout/base/components/public_api"
      ],
      "@spartacus/checkout/base/core": [
        "../../feature-libs/checkout/base/core/public_api"
      ],
      "@spartacus/checkout/base": [
        "../../feature-libs/checkout/base/public_api"
      ],
      "@spartacus/checkout/base/occ": [
        "../../feature-libs/checkout/base/occ/public_api"
      ],
      "@spartacus/checkout/base/root": [
        "../../feature-libs/checkout/base/root/public_api"
      ],
      "@spartacus/checkout": ["../../feature-libs/checkout/public_api"],
      "@spartacus/checkout/scheduled-replenishment/assets": [
        "../../feature-libs/checkout/scheduled-replenishment/assets/public_api"
      ],
      "@spartacus/checkout/scheduled-replenishment/components": [
        "../../feature-libs/checkout/scheduled-replenishment/components/public_api"
      ],
      "@spartacus/checkout/scheduled-replenishment": [
        "../../feature-libs/checkout/scheduled-replenishment/public_api"
      ],
      "@spartacus/checkout/scheduled-replenishment/root": [
        "../../feature-libs/checkout/scheduled-replenishment/root/public_api"
      ],
      "@spartacus/order/assets": ["../../feature-libs/order/assets/public_api"],
      "@spartacus/order/components": [
        "../../feature-libs/order/components/public_api"
      ],
      "@spartacus/order/core": ["../../feature-libs/order/core/public_api"],
      "@spartacus/order": ["../../feature-libs/order/public_api"],
      "@spartacus/order/occ": ["../../feature-libs/order/occ/public_api"],
      "@spartacus/order/root": ["../../feature-libs/order/root/public_api"],
      "@spartacus/organization/account-summary/assets": [
        "../../feature-libs/organization/account-summary/assets/public_api"
      ],
      "@spartacus/organization/account-summary/components": [
        "../../feature-libs/organization/account-summary/components/public_api"
      ],
      "@spartacus/organization/account-summary/core": [
        "../../feature-libs/organization/account-summary/core/public_api"
      ],
      "@spartacus/organization/account-summary": [
        "../../feature-libs/organization/account-summary/public_api"
      ],
      "@spartacus/organization/account-summary/occ": [
        "../../feature-libs/organization/account-summary/occ/public_api"
      ],
      "@spartacus/organization/account-summary/root": [
        "../../feature-libs/organization/account-summary/root/public_api"
      ],
      "@spartacus/organization/administration/assets": [
        "../../feature-libs/organization/administration/assets/public_api"
      ],
      "@spartacus/organization/administration/components": [
        "../../feature-libs/organization/administration/components/public_api"
      ],
      "@spartacus/organization/administration/core": [
        "../../feature-libs/organization/administration/core/public_api"
      ],
      "@spartacus/organization/administration": [
        "../../feature-libs/organization/administration/public_api"
      ],
      "@spartacus/organization/administration/occ": [
        "../../feature-libs/organization/administration/occ/public_api"
      ],
      "@spartacus/organization/administration/root": [
        "../../feature-libs/organization/administration/root/public_api"
      ],
      "@spartacus/organization": ["../../feature-libs/organization/public_api"],
      "@spartacus/organization/order-approval/assets": [
        "../../feature-libs/organization/order-approval/assets/public_api"
      ],
      "@spartacus/organization/order-approval": [
        "../../feature-libs/organization/order-approval/public_api"
      ],
      "@spartacus/organization/order-approval/root": [
        "../../feature-libs/organization/order-approval/root/public_api"
      ],
      "@spartacus/organization/user-registration/assets": [
        "../../feature-libs/organization/user-registration/assets/public_api"
      ],
      "@spartacus/organization/user-registration/components": [
        "../../feature-libs/organization/user-registration/components/public_api"
      ],
      "@spartacus/organization/user-registration/core": [
        "../../feature-libs/organization/user-registration/core/public_api"
      ],
      "@spartacus/organization/user-registration": [
        "../../feature-libs/organization/user-registration/public_api"
      ],
      "@spartacus/organization/user-registration/occ": [
        "../../feature-libs/organization/user-registration/occ/public_api"
      ],
      "@spartacus/organization/user-registration/root": [
        "../../feature-libs/organization/user-registration/root/public_api"
      ],
      "@spartacus/organization/unit-order/assets": [
        "../../feature-libs/organization/unit-order/assets/public_api"
      ],
      "@spartacus/organization/unit-order/components": [
        "../../feature-libs/organization/unit-order/components/public_api"
      ],
      "@spartacus/organization/unit-order/core": [
        "../../feature-libs/organization/unit-order/core/public_api"
      ],
      "@spartacus/organization/unit-order": [
        "../../feature-libs/organization/unit-order/public_api"
      ],
      "@spartacus/organization/unit-order/occ": [
        "../../feature-libs/organization/unit-order/occ/public_api"
      ],
      "@spartacus/organization/unit-order/root": [
        "../../feature-libs/organization/unit-order/root/public_api"
      ],
      "@spartacus/product-configurator/common/assets": [
        "../../feature-libs/product-configurator/common/assets/public_api"
      ],
      "@spartacus/product-configurator/common": [
        "../../feature-libs/product-configurator/common/public_api"
      ],
      "@spartacus/product-configurator": [
        "../../feature-libs/product-configurator/public_api"
      ],
      "@spartacus/product-configurator/rulebased/cpq": [
        "../../feature-libs/product-configurator/rulebased/cpq/public_api"
      ],
      "@spartacus/product-configurator/rulebased": [
        "../../feature-libs/product-configurator/rulebased/public_api"
      ],
      "@spartacus/product-configurator/rulebased/root": [
        "../../feature-libs/product-configurator/rulebased/root/public_api"
      ],
      "@spartacus/product-configurator/textfield": [
        "../../feature-libs/product-configurator/textfield/public_api"
      ],
      "@spartacus/product-configurator/textfield/root": [
        "../../feature-libs/product-configurator/textfield/root/public_api"
      ],
      "@spartacus/product/bulk-pricing/assets": [
        "../../feature-libs/product/bulk-pricing/assets/public_api"
      ],
      "@spartacus/product/bulk-pricing/components": [
        "../../feature-libs/product/bulk-pricing/components/public_api"
      ],
      "@spartacus/product/bulk-pricing/core": [
        "../../feature-libs/product/bulk-pricing/core/public_api"
      ],
      "@spartacus/product/bulk-pricing": [
        "../../feature-libs/product/bulk-pricing/public_api"
      ],
      "@spartacus/product/bulk-pricing/occ": [
        "../../feature-libs/product/bulk-pricing/occ/public_api"
      ],
      "@spartacus/product/bulk-pricing/root": [
        "../../feature-libs/product/bulk-pricing/root/public_api"
      ],
      "@spartacus/product/image-zoom/assets": [
        "../../feature-libs/product/image-zoom/assets/public_api"
      ],
      "@spartacus/product/image-zoom/components": [
        "../../feature-libs/product/image-zoom/components/public_api"
      ],
      "@spartacus/product/image-zoom": [
        "../../feature-libs/product/image-zoom/public_api"
      ],
      "@spartacus/product/image-zoom/root": [
        "../../feature-libs/product/image-zoom/root/public_api"
      ],
      "@spartacus/product": ["../../feature-libs/product/public_api"],
      "@spartacus/product/variants/assets": [
        "../../feature-libs/product/variants/assets/public_api"
      ],
      "@spartacus/product/variants/components": [
        "../../feature-libs/product/variants/components/public_api"
      ],
      "@spartacus/product/variants": [
        "../../feature-libs/product/variants/public_api"
      ],
      "@spartacus/product/variants/occ": [
        "../../feature-libs/product/variants/occ/public_api"
      ],
      "@spartacus/product/variants/root": [
        "../../feature-libs/product/variants/root/public_api"
      ],
      "@spartacus/qualtrics/components": [
        "../../feature-libs/qualtrics/components/public_api"
      ],
      "@spartacus/qualtrics": ["../../feature-libs/qualtrics/public_api"],
      "@spartacus/qualtrics/root": [
        "../../feature-libs/qualtrics/root/public_api"
      ],
      "@spartacus/smartedit/core": [
        "../../feature-libs/smartedit/core/public_api"
      ],
      "@spartacus/smartedit": ["../../feature-libs/smartedit/public_api"],
      "@spartacus/smartedit/root": [
        "../../feature-libs/smartedit/root/public_api"
      ],
      "@spartacus/storefinder/assets": [
        "../../feature-libs/storefinder/assets/public_api"
      ],
      "@spartacus/storefinder/components": [
        "../../feature-libs/storefinder/components/public_api"
      ],
      "@spartacus/storefinder/core": [
        "../../feature-libs/storefinder/core/public_api"
      ],
      "@spartacus/storefinder": ["../../feature-libs/storefinder/public_api"],
      "@spartacus/storefinder/occ": [
        "../../feature-libs/storefinder/occ/public_api"
      ],
      "@spartacus/storefinder/root": [
        "../../feature-libs/storefinder/root/public_api"
      ],
      "@spartacus/tracking": ["../../feature-libs/tracking/public_api"],
      "@spartacus/tracking/personalization/core": [
        "../../feature-libs/tracking/personalization/core/public_api"
      ],
      "@spartacus/tracking/personalization": [
        "../../feature-libs/tracking/personalization/public_api"
      ],
      "@spartacus/tracking/personalization/root": [
        "../../feature-libs/tracking/personalization/root/public_api"
      ],
      "@spartacus/tracking/tms/aep": [
        "../../feature-libs/tracking/tms/aep/public_api"
      ],
      "@spartacus/tracking/tms/core": [
        "../../feature-libs/tracking/tms/core/public_api"
      ],
      "@spartacus/tracking/tms/gtm": [
        "../../feature-libs/tracking/tms/gtm/public_api"
      ],
      "@spartacus/tracking/tms": ["../../feature-libs/tracking/tms/public_api"],
      "@spartacus/user/account/assets": [
        "../../feature-libs/user/account/assets/public_api"
      ],
      "@spartacus/user/account/components": [
        "../../feature-libs/user/account/components/public_api"
      ],
      "@spartacus/user/account/core": [
        "../../feature-libs/user/account/core/public_api"
      ],
      "@spartacus/user/account": ["../../feature-libs/user/account/public_api"],
      "@spartacus/user/account/occ": [
        "../../feature-libs/user/account/occ/public_api"
      ],
      "@spartacus/user/account/root": [
        "../../feature-libs/user/account/root/public_api"
      ],
      "@spartacus/user": ["../../feature-libs/user/public_api"],
      "@spartacus/user/profile/assets": [
        "../../feature-libs/user/profile/assets/public_api"
      ],
      "@spartacus/user/profile/components": [
        "../../feature-libs/user/profile/components/public_api"
      ],
      "@spartacus/user/profile/core": [
        "../../feature-libs/user/profile/core/public_api"
      ],
      "@spartacus/user/profile": ["../../feature-libs/user/profile/public_api"],
      "@spartacus/user/profile/occ": [
        "../../feature-libs/user/profile/occ/public_api"
      ],
      "@spartacus/user/profile/root": [
        "../../feature-libs/user/profile/root/public_api"
      ],
      "@spartacus/cdc/components": [
        "../../integration-libs/cdc/components/public_api"
      ],
      "@spartacus/cdc/core": ["../../integration-libs/cdc/core/public_api"],
      "@spartacus/cdc": ["../../integration-libs/cdc/public_api"],
      "@spartacus/cdc/root": ["../../integration-libs/cdc/root/public_api"],
      "@spartacus/cdc/user-account": [
        "../../integration-libs/cdc/user-account/public_api"
      ],
      "@spartacus/cdc/user-profile": [
        "../../integration-libs/cdc/user-profile/public_api"
      ],
      "@spartacus/cds": ["../../integration-libs/cds/public_api"],
      "@spartacus/digital-payments/assets": [
        "../../integration-libs/digital-payments/assets/public_api"
      ],
      "@spartacus/digital-payments": [
        "../../integration-libs/digital-payments/public_api"
      ],
      "@spartacus/epd-visualization/assets": [
        "../../integration-libs/epd-visualization/assets/public_api"
      ],
      "@spartacus/epd-visualization/components": [
        "../../integration-libs/epd-visualization/components/public_api"
      ],
      "@spartacus/epd-visualization/core": [
        "../../integration-libs/epd-visualization/core/public_api"
      ],
      "@spartacus/epd-visualization/epd-visualization-api": [
        "../../integration-libs/epd-visualization/epd-visualization-api/public_api"
      ],
      "@spartacus/epd-visualization": [
        "../../integration-libs/epd-visualization/public_api"
      ],
      "@spartacus/epd-visualization/root": [
        "../../integration-libs/epd-visualization/root/public_api"
      ],
<<<<<<< HEAD

      "@spartacus/opf/assets": ["../../integration-libs/opf/assets/public_api"],
      "@spartacus/opf/components": [
        "../../integration-libs/opf/components/public_api"
      ],
      "@spartacus/opf/core": ["../../integration-libs/opf/core/public_api"],
      "@spartacus/opf": ["../../integration-libs/opf/public_api"],
      "@spartacus/opf/root": ["../../integration-libs/opf/root/public_api"],

=======
      "@spartacus/s4om/assets": [
        "../../integration-libs/s4om/assets/public_api"
      ],
      "@spartacus/s4om": ["../../integration-libs/s4om/public_api"],
      "@spartacus/s4om/root": ["../../integration-libs/s4om/root/public_api"],
>>>>>>> 4c578972
      "@spartacus/assets": ["../../projects/assets/src/public_api"],
      "@spartacus/core": ["../../projects/core/public_api"],
      "@spartacus/storefront": ["../../projects/storefrontlib/public_api"]
    }
  },
  "files": [
    "src/main.server.ts",
    "server.ts",
    "src/environments/models/build.process.env.d.ts"
  ]
}<|MERGE_RESOLUTION|>--- conflicted
+++ resolved
@@ -433,8 +433,11 @@
       "@spartacus/epd-visualization/root": [
         "../../integration-libs/epd-visualization/root/public_api"
       ],
-<<<<<<< HEAD
-
+      "@spartacus/s4om/assets": [
+        "../../integration-libs/s4om/assets/public_api"
+      ],
+      "@spartacus/s4om": ["../../integration-libs/s4om/public_api"],
+      "@spartacus/s4om/root": ["../../integration-libs/s4om/root/public_api"],
       "@spartacus/opf/assets": ["../../integration-libs/opf/assets/public_api"],
       "@spartacus/opf/components": [
         "../../integration-libs/opf/components/public_api"
@@ -442,14 +445,6 @@
       "@spartacus/opf/core": ["../../integration-libs/opf/core/public_api"],
       "@spartacus/opf": ["../../integration-libs/opf/public_api"],
       "@spartacus/opf/root": ["../../integration-libs/opf/root/public_api"],
-
-=======
-      "@spartacus/s4om/assets": [
-        "../../integration-libs/s4om/assets/public_api"
-      ],
-      "@spartacus/s4om": ["../../integration-libs/s4om/public_api"],
-      "@spartacus/s4om/root": ["../../integration-libs/s4om/root/public_api"],
->>>>>>> 4c578972
       "@spartacus/assets": ["../../projects/assets/src/public_api"],
       "@spartacus/core": ["../../projects/core/public_api"],
       "@spartacus/storefront": ["../../projects/storefrontlib/public_api"]
