--- conflicted
+++ resolved
@@ -36,22 +36,8 @@
       "@spartacus/organization/order-approval/root": [
         "../../feature-libs/organization/order-approval/root/public_api"
       ],
-<<<<<<< HEAD
-      "@spartacus/personalization/core": [
-        "../../feature-libs/personalization/core/public_api"
-      ],
-      "@spartacus/personalization": [
-        "../../feature-libs/personalization/public_api"
-      ],
-      "@spartacus/personalization/root": [
-        "../../feature-libs/personalization/root/public_api"
-      ],
-      "@spartacus/product/configurators/common": [
-        "../../feature-libs/product/configurators/common/public_api"
-=======
       "@spartacus/product-configurator/common/assets": [
         "../../feature-libs/product-configurator/common/assets/public_api"
->>>>>>> 4c27fd55
       ],
       "@spartacus/product-configurator/common": [
         "../../feature-libs/product-configurator/common/public_api"
@@ -79,8 +65,6 @@
       "@spartacus/qualtrics/root": [
         "../../feature-libs/qualtrics/root/public_api"
       ],
-<<<<<<< HEAD
-=======
       "@spartacus/smartedit/core": [
         "../../feature-libs/smartedit/core/public_api"
       ],
@@ -88,7 +72,6 @@
       "@spartacus/smartedit/root": [
         "../../feature-libs/smartedit/root/public_api"
       ],
->>>>>>> 4c27fd55
       "@spartacus/storefinder/assets": [
         "../../feature-libs/storefinder/assets/public_api"
       ],
@@ -105,8 +88,6 @@
       "@spartacus/storefinder/root": [
         "../../feature-libs/storefinder/root/public_api"
       ],
-<<<<<<< HEAD
-=======
       "@spartacus/tracking": ["../../feature-libs/tracking/public_api"],
       "@spartacus/tracking/tms/aep": [
         "../../feature-libs/tracking/tms/aep/public_api"
@@ -118,7 +99,6 @@
         "../../feature-libs/tracking/tms/gtm/public_api"
       ],
       "@spartacus/tracking/tms": ["../../feature-libs/tracking/tms/public_api"],
->>>>>>> 4c27fd55
       "@spartacus/cdc": ["../../integration-libs/cdc/public_api"],
       "@spartacus/cds": ["../../integration-libs/cds/public_api"],
       "@spartacus/assets": ["../../projects/assets/src/public_api"],
