--- conflicted
+++ resolved
@@ -397,14 +397,11 @@
       "@spartacus/epd-visualization/root": [
         "../../integration-libs/epd-visualization/root/public_api"
       ],
-<<<<<<< HEAD
       "@spartacus/s4om/assets": [
         "../../integration-libs/s4om/assets/public_api"
       ],
       "@spartacus/s4om": ["../../integration-libs/s4om/public_api"],
       "@spartacus/s4om/root": ["../../integration-libs/s4om/root/public_api"],
-=======
->>>>>>> c601425f
       "@spartacus/assets": ["../../projects/assets/src/public_api"],
       "@spartacus/core": ["../../projects/core/public_api"],
       "@spartacus/storefront": ["../../projects/storefrontlib/public_api"]
