{
  "extends": "./tsconfig.app.json",
  "compilerOptions": {
    "outDir": "../../out-tsc/app-server",
    "baseUrl": ".",
    "types": ["node"],
    "esModuleInterop": true,
    "paths": {
      "@spartacus/setup": ["../../core-libs/setup/public_api"],
      "@spartacus/setup/ssr": ["../../core-libs/setup/ssr/public_api"],
      "@spartacus/organization/administration/assets": [
        "../../feature-libs/organization/administration/assets/public_api"
      ],
      "@spartacus/organization/administration/components": [
        "../../feature-libs/organization/administration/components/public_api"
      ],
      "@spartacus/organization/administration/core": [
        "../../feature-libs/organization/administration/core/public_api"
      ],
      "@spartacus/organization/administration": [
        "../../feature-libs/organization/administration/public_api"
      ],
      "@spartacus/organization/administration/occ": [
        "../../feature-libs/organization/administration/occ/public_api"
      ],
      "@spartacus/organization/administration/root": [
        "../../feature-libs/organization/administration/root/public_api"
      ],
      "@spartacus/organization": ["../../feature-libs/organization/public_api"],
      "@spartacus/organization/order-approval/assets": [
        "../../feature-libs/organization/order-approval/assets/public_api"
      ],
      "@spartacus/organization/order-approval": [
        "../../feature-libs/organization/order-approval/public_api"
      ],
      "@spartacus/organization/order-approval/root": [
        "../../feature-libs/organization/order-approval/root/public_api"
      ],
      "@spartacus/product-configurator/common/assets": [
        "../../feature-libs/product-configurator/common/assets/public_api"
      ],
      "@spartacus/product-configurator/common": [
        "../../feature-libs/product-configurator/common/public_api"
      ],
<<<<<<< HEAD
      "@spartacus/product-configurator/common/assets": [
        "../../feature-libs/product-configurator/common/assets/public_api"
=======
      "@spartacus/product-configurator": [
        "../../feature-libs/product-configurator/public_api"
      ],
      "@spartacus/product-configurator/rulebased": [
        "../../feature-libs/product-configurator/rulebased/public_api"
      ],
      "@spartacus/product-configurator/rulebased/root": [
        "../../feature-libs/product-configurator/rulebased/root/public_api"
>>>>>>> d6aa4d0b
      ],
      "@spartacus/product-configurator/textfield": [
        "../../feature-libs/product-configurator/textfield/public_api"
      ],
      "@spartacus/product-configurator/textfield/root": [
        "../../feature-libs/product-configurator/textfield/root/public_api"
      ],
      "@spartacus/product": ["../../feature-libs/product/public_api"],
      "@spartacus/qualtrics/components": [
        "../../feature-libs/qualtrics/components/public_api"
      ],
      "@spartacus/qualtrics": ["../../feature-libs/qualtrics/public_api"],
      "@spartacus/qualtrics/root": [
        "../../feature-libs/qualtrics/root/public_api"
      ],
      "@spartacus/storefinder/assets": [
        "../../feature-libs/storefinder/assets/public_api"
      ],
      "@spartacus/storefinder/components": [
        "../../feature-libs/storefinder/components/public_api"
      ],
      "@spartacus/storefinder/core": [
        "../../feature-libs/storefinder/core/public_api"
      ],
      "@spartacus/storefinder": ["../../feature-libs/storefinder/public_api"],
      "@spartacus/storefinder/occ": [
        "../../feature-libs/storefinder/occ/public_api"
      ],
      "@spartacus/storefinder/root": [
        "../../feature-libs/storefinder/root/public_api"
      ],
      "@spartacus/cdc": ["../../integration-libs/cdc/public_api"],
      "@spartacus/cds": ["../../integration-libs/cds/public_api"],
      "@spartacus/assets": ["../../projects/assets/src/public_api"],
      "@spartacus/core": ["../../projects/core/public_api"],
      "@spartacus/incubator": ["../../projects/incubator/public_api"],
      "@spartacus/storefront": ["../../projects/storefrontlib/src/public_api"]
    }
  },
  "angularCompilerOptions": {
    "entryModule": "src/app/app.server.module#AppServerModule"
  },
  "files": [
    "src/main.server.ts",
    "server.ts",
    "src/environments/models/build.process.env.d.ts"
  ]
}<|MERGE_RESOLUTION|>--- conflicted
+++ resolved
@@ -42,10 +42,6 @@
       "@spartacus/product-configurator/common": [
         "../../feature-libs/product-configurator/common/public_api"
       ],
-<<<<<<< HEAD
-      "@spartacus/product-configurator/common/assets": [
-        "../../feature-libs/product-configurator/common/assets/public_api"
-=======
       "@spartacus/product-configurator": [
         "../../feature-libs/product-configurator/public_api"
       ],
@@ -54,7 +50,6 @@
       ],
       "@spartacus/product-configurator/rulebased/root": [
         "../../feature-libs/product-configurator/rulebased/root/public_api"
->>>>>>> d6aa4d0b
       ],
       "@spartacus/product-configurator/textfield": [
         "../../feature-libs/product-configurator/textfield/public_api"
