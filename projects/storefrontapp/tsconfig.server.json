{
  "extends": "./tsconfig.app.json",
  "compilerOptions": {
    "outDir": "../../out-tsc/app-server",
    "baseUrl": ".",
    "types": ["node"],
    "esModuleInterop": true,
    "paths": {
      "@spartacus/setup": ["../../core-libs/setup/public_api"],
      "@spartacus/setup/ssr": ["../../core-libs/setup/ssr/public_api"],
      "@spartacus/organization/administration/assets": [
        "../../feature-libs/organization/administration/assets/public_api"
      ],
      "@spartacus/organization/administration/components": [
        "../../feature-libs/organization/administration/components/public_api"
      ],
      "@spartacus/organization/administration/core": [
        "../../feature-libs/organization/administration/core/public_api"
      ],
      "@spartacus/organization/administration": [
        "../../feature-libs/organization/administration/public_api"
      ],
      "@spartacus/organization/administration/occ": [
        "../../feature-libs/organization/administration/occ/public_api"
      ],
      "@spartacus/organization/administration/root": [
        "../../feature-libs/organization/administration/root/public_api"
      ],
      "@spartacus/organization": ["../../feature-libs/organization/public_api"],
      "@spartacus/organization/order-approval/assets": [
        "../../feature-libs/organization/order-approval/assets/public_api"
      ],
      "@spartacus/organization/order-approval": [
        "../../feature-libs/organization/order-approval/public_api"
      ],
      "@spartacus/organization/order-approval/root": [
        "../../feature-libs/organization/order-approval/root/public_api"
      ],
      "@spartacus/product-configurator/common/assets": [
        "../../feature-libs/product-configurator/common/assets/public_api"
      ],
      "@spartacus/product-configurator/common": [
        "../../feature-libs/product-configurator/common/public_api"
      ],
      "@spartacus/product-configurator": [
        "../../feature-libs/product-configurator/public_api"
      ],
      "@spartacus/product-configurator/rulebased": [
        "../../feature-libs/product-configurator/rulebased/public_api"
      ],
      "@spartacus/product-configurator/rulebased/root": [
        "../../feature-libs/product-configurator/rulebased/root/public_api"
      ],
      "@spartacus/product-configurator/textfield": [
        "../../feature-libs/product-configurator/textfield/public_api"
      ],
      "@spartacus/product-configurator/textfield/root": [
        "../../feature-libs/product-configurator/textfield/root/public_api"
      ],
      "@spartacus/product": ["../../feature-libs/product/public_api"],
      "@spartacus/qualtrics/components": [
        "../../feature-libs/qualtrics/components/public_api"
      ],
      "@spartacus/qualtrics": ["../../feature-libs/qualtrics/public_api"],
      "@spartacus/qualtrics/root": [
        "../../feature-libs/qualtrics/root/public_api"
<<<<<<< HEAD
      ],
      "@spartacus/smartedit/core": [
        "../../feature-libs/smartedit/core/public_api"
      ],
      "@spartacus/smartedit": ["../../feature-libs/smartedit/public_api"],
      "@spartacus/smartedit/root": [
        "../../feature-libs/smartedit/root/public_api"
=======
>>>>>>> e2773de3
      ],
      "@spartacus/storefinder/assets": [
        "../../feature-libs/storefinder/assets/public_api"
      ],
      "@spartacus/storefinder/components": [
        "../../feature-libs/storefinder/components/public_api"
      ],
      "@spartacus/storefinder/core": [
        "../../feature-libs/storefinder/core/public_api"
      ],
      "@spartacus/storefinder": ["../../feature-libs/storefinder/public_api"],
      "@spartacus/storefinder/occ": [
        "../../feature-libs/storefinder/occ/public_api"
      ],
      "@spartacus/storefinder/root": [
        "../../feature-libs/storefinder/root/public_api"
      ],
<<<<<<< HEAD
=======
      "@spartacus/tracking": ["../../feature-libs/tracking/public_api"],
      "@spartacus/tracking/tms/aep": [
        "../../feature-libs/tracking/tms/aep/public_api"
      ],
      "@spartacus/tracking/tms/core": [
        "../../feature-libs/tracking/tms/core/public_api"
      ],
      "@spartacus/tracking/tms/gtm": [
        "../../feature-libs/tracking/tms/gtm/public_api"
      ],
      "@spartacus/tracking/tms": ["../../feature-libs/tracking/tms/public_api"],
>>>>>>> e2773de3
      "@spartacus/cdc": ["../../integration-libs/cdc/public_api"],
      "@spartacus/cds": ["../../integration-libs/cds/public_api"],
      "@spartacus/assets": ["../../projects/assets/src/public_api"],
      "@spartacus/core": ["../../projects/core/public_api"],
      "@spartacus/incubator": ["../../projects/incubator/public_api"],
      "@spartacus/storefront": ["../../projects/storefrontlib/src/public_api"]
    }
  },
  "angularCompilerOptions": {
    "entryModule": "src/app/app.server.module#AppServerModule"
  },
  "files": [
    "src/main.server.ts",
    "server.ts",
    "src/environments/models/build.process.env.d.ts"
  ]
}<|MERGE_RESOLUTION|>--- conflicted
+++ resolved
@@ -64,7 +64,6 @@
       "@spartacus/qualtrics": ["../../feature-libs/qualtrics/public_api"],
       "@spartacus/qualtrics/root": [
         "../../feature-libs/qualtrics/root/public_api"
-<<<<<<< HEAD
       ],
       "@spartacus/smartedit/core": [
         "../../feature-libs/smartedit/core/public_api"
@@ -72,8 +71,6 @@
       "@spartacus/smartedit": ["../../feature-libs/smartedit/public_api"],
       "@spartacus/smartedit/root": [
         "../../feature-libs/smartedit/root/public_api"
-=======
->>>>>>> e2773de3
       ],
       "@spartacus/storefinder/assets": [
         "../../feature-libs/storefinder/assets/public_api"
@@ -91,8 +88,6 @@
       "@spartacus/storefinder/root": [
         "../../feature-libs/storefinder/root/public_api"
       ],
-<<<<<<< HEAD
-=======
       "@spartacus/tracking": ["../../feature-libs/tracking/public_api"],
       "@spartacus/tracking/tms/aep": [
         "../../feature-libs/tracking/tms/aep/public_api"
@@ -104,7 +99,6 @@
         "../../feature-libs/tracking/tms/gtm/public_api"
       ],
       "@spartacus/tracking/tms": ["../../feature-libs/tracking/tms/public_api"],
->>>>>>> e2773de3
       "@spartacus/cdc": ["../../integration-libs/cdc/public_api"],
       "@spartacus/cds": ["../../integration-libs/cds/public_api"],
       "@spartacus/assets": ["../../projects/assets/src/public_api"],
