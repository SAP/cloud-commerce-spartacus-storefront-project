--- conflicted
+++ resolved
@@ -140,7 +140,6 @@
       "@spartacus/core": ["../../projects/core/public_api"],
       "@spartacus/incubator": ["../../projects/incubator/public_api"],
       "@spartacus/storefront": ["../../projects/storefrontlib/src/public_api"],
-<<<<<<< HEAD
       "@spartacus/cart/bundle/core": [
         "../../feature-libs/cart/bundle/core/public_api"
       ],
@@ -150,7 +149,7 @@
       ],
       "@spartacus/cart/bundle/root": [
         "../../feature-libs/cart/bundle/root/public_api"
-=======
+      ],
       "@spartacus/product/variants/assets": [
         "../../feature-libs/product/variants/assets/public_api"
       ],
@@ -165,7 +164,6 @@
       ],
       "@spartacus/product/variants/root": [
         "../../feature-libs/product/variants/root/public_api"
->>>>>>> 0edf852b
       ]
     }
   },
