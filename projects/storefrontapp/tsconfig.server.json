--- conflicted
+++ resolved
@@ -626,8 +626,6 @@
       "@spartacus/epd-visualization/root": [
         "../../integration-libs/epd-visualization/root/public_api"
       ],
-<<<<<<< HEAD
-=======
       "@spartacus/omf": ["../../integration-libs/omf/public_api"],
       "@spartacus/omf/order": ["../../integration-libs/omf/order/public_api"],
       "@spartacus/omf/root": ["../../integration-libs/omf/root/public_api"],
@@ -657,7 +655,6 @@
       "@spartacus/segment-refs/root": [
         "../../integration-libs/segment-refs/root/public_api"
       ],
->>>>>>> 23b72bb0
       "@spartacus/assets": ["../../projects/assets/src/public_api"],
       "@spartacus/core": ["../../projects/core/public_api"],
       "@spartacus/storefront": ["../../projects/storefrontlib/public_api"]
