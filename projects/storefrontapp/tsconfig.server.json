--- conflicted
+++ resolved
@@ -31,23 +31,6 @@
       "@spartacus/cart/import-export/root": [
         "../../feature-libs/cart/import-export/root/public_api"
       ],
-<<<<<<< HEAD
-      "@spartacus/cart/main/assets": [
-        "../../feature-libs/cart/main/assets/public_api"
-      ],
-      "@spartacus/cart/main/components": [
-        "../../feature-libs/cart/main/components/public_api"
-      ],
-      "@spartacus/cart/main/core": [
-        "../../feature-libs/cart/main/core/public_api"
-      ],
-      "@spartacus/cart/main": ["../../feature-libs/cart/main/public_api"],
-      "@spartacus/cart/main/occ": [
-        "../../feature-libs/cart/main/occ/public_api"
-      ],
-      "@spartacus/cart/main/root": [
-        "../../feature-libs/cart/main/root/public_api"
-=======
       "@spartacus/cart/base/assets": [
         "../../feature-libs/cart/base/assets/public_api"
       ],
@@ -63,7 +46,6 @@
       ],
       "@spartacus/cart/base/root": [
         "../../feature-libs/cart/base/root/public_api"
->>>>>>> a32dea3c
       ],
       "@spartacus/cart": ["../../feature-libs/cart/public_api"],
       "@spartacus/cart/quick-order/assets": [
@@ -99,7 +81,6 @@
       "@spartacus/cart/saved-cart/root": [
         "../../feature-libs/cart/saved-cart/root/public_api"
       ],
-<<<<<<< HEAD
       "@spartacus/checkout/assets": [
         "../../feature-libs/checkout/assets/public_api"
       ],
@@ -115,22 +96,6 @@
       "@spartacus/checkout/b2b": ["../../feature-libs/checkout/b2b/public_api"],
       "@spartacus/checkout/b2b/occ": [
         "../../feature-libs/checkout/b2b/occ/public_api"
-=======
-      "@spartacus/cart/wish-list/assets": [
-        "../../feature-libs/cart/wish-list/assets/public_api"
-      ],
-      "@spartacus/cart/wish-list/components": [
-        "../../feature-libs/cart/wish-list/components/public_api"
-      ],
-      "@spartacus/cart/wish-list/core": [
-        "../../feature-libs/cart/wish-list/core/public_api"
-      ],
-      "@spartacus/cart/wish-list": [
-        "../../feature-libs/cart/wish-list/public_api"
-      ],
-      "@spartacus/cart/wish-list/root": [
-        "../../feature-libs/cart/wish-list/root/public_api"
->>>>>>> a32dea3c
       ],
       "@spartacus/cart/wish-list/assets": [
         "../../feature-libs/cart/wish-list/assets/public_api"
