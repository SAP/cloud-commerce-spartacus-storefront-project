{
  "extends": "./tsconfig.app.json",
  "compilerOptions": {
    "outDir": "../../out-tsc/app-server",
    "baseUrl": ".",
    "types": ["node"],
    "esModuleInterop": true,
    "skipLibCheck": true,
    "paths": {
      "@spartacus/setup": ["../../core-libs/setup/public_api"],
      "@spartacus/setup/ssr": ["../../core-libs/setup/ssr/public_api"],
      "@spartacus/asm/assets": ["../../feature-libs/asm/assets/public_api"],
      "@spartacus/asm/components": [
        "../../feature-libs/asm/components/public_api"
      ],
      "@spartacus/asm/core": ["../../feature-libs/asm/core/public_api"],
      "@spartacus/asm": ["../../feature-libs/asm/public_api"],
      "@spartacus/asm/occ": ["../../feature-libs/asm/occ/public_api"],
      "@spartacus/asm/root": ["../../feature-libs/asm/root/public_api"],
      "@spartacus/cart/base/assets": [
        "../../feature-libs/cart/base/assets/public_api"
      ],
      "@spartacus/cart/base/components/add-to-cart": [
        "../../feature-libs/cart/base/components/add-to-cart/public_api"
      ],
      "@spartacus/cart/base/components/mini-cart": [
        "../../feature-libs/cart/base/components/mini-cart/public_api"
      ],
      "@spartacus/cart/base/components": [
        "../../feature-libs/cart/base/components/public_api"
      ],
      "@spartacus/cart/base/core": [
        "../../feature-libs/cart/base/core/public_api"
      ],
      "@spartacus/cart/base": ["../../feature-libs/cart/base/public_api"],
      "@spartacus/cart/base/occ": [
        "../../feature-libs/cart/base/occ/public_api"
      ],
      "@spartacus/cart/base/root": [
        "../../feature-libs/cart/base/root/public_api"
      ],
      "@spartacus/cart/import-export/assets": [
        "../../feature-libs/cart/import-export/assets/public_api"
      ],
      "@spartacus/cart/import-export/components": [
        "../../feature-libs/cart/import-export/components/public_api"
      ],
      "@spartacus/cart/import-export/core": [
        "../../feature-libs/cart/import-export/core/public_api"
      ],
      "@spartacus/cart/import-export": [
        "../../feature-libs/cart/import-export/public_api"
      ],
      "@spartacus/cart/import-export/root": [
        "../../feature-libs/cart/import-export/root/public_api"
      ],
      "@spartacus/cart": ["../../feature-libs/cart/public_api"],
      "@spartacus/cart/quick-order/assets": [
        "../../feature-libs/cart/quick-order/assets/public_api"
      ],
      "@spartacus/cart/quick-order/components": [
        "../../feature-libs/cart/quick-order/components/public_api"
      ],
      "@spartacus/cart/quick-order/core": [
        "../../feature-libs/cart/quick-order/core/public_api"
      ],
      "@spartacus/cart/quick-order": [
        "../../feature-libs/cart/quick-order/public_api"
      ],
      "@spartacus/cart/quick-order/root": [
        "../../feature-libs/cart/quick-order/root/public_api"
      ],
      "@spartacus/cart/saved-cart/assets": [
        "../../feature-libs/cart/saved-cart/assets/public_api"
      ],
      "@spartacus/cart/saved-cart/components": [
        "../../feature-libs/cart/saved-cart/components/public_api"
      ],
      "@spartacus/cart/saved-cart/core": [
        "../../feature-libs/cart/saved-cart/core/public_api"
      ],
      "@spartacus/cart/saved-cart": [
        "../../feature-libs/cart/saved-cart/public_api"
      ],
      "@spartacus/cart/saved-cart/occ": [
        "../../feature-libs/cart/saved-cart/occ/public_api"
      ],
      "@spartacus/cart/saved-cart/root": [
        "../../feature-libs/cart/saved-cart/root/public_api"
      ],
      "@spartacus/cart/wish-list/assets": [
        "../../feature-libs/cart/wish-list/assets/public_api"
      ],
      "@spartacus/cart/wish-list/components/add-to-wishlist": [
        "../../feature-libs/cart/wish-list/components/add-to-wishlist/public_api"
      ],
      "@spartacus/cart/wish-list/components": [
        "../../feature-libs/cart/wish-list/components/public_api"
      ],
      "@spartacus/cart/wish-list/core": [
        "../../feature-libs/cart/wish-list/core/public_api"
      ],
      "@spartacus/cart/wish-list": [
        "../../feature-libs/cart/wish-list/public_api"
      ],
      "@spartacus/cart/wish-list/root": [
        "../../feature-libs/cart/wish-list/root/public_api"
      ],
      "@spartacus/checkout/b2b/assets": [
        "../../feature-libs/checkout/b2b/assets/public_api"
      ],
      "@spartacus/checkout/b2b/components": [
        "../../feature-libs/checkout/b2b/components/public_api"
      ],
      "@spartacus/checkout/b2b/core": [
        "../../feature-libs/checkout/b2b/core/public_api"
      ],
      "@spartacus/checkout/b2b": ["../../feature-libs/checkout/b2b/public_api"],
      "@spartacus/checkout/b2b/occ": [
        "../../feature-libs/checkout/b2b/occ/public_api"
      ],
      "@spartacus/checkout/b2b/root": [
        "../../feature-libs/checkout/b2b/root/public_api"
      ],
      "@spartacus/checkout/base/assets": [
        "../../feature-libs/checkout/base/assets/public_api"
      ],
      "@spartacus/checkout/base/components": [
        "../../feature-libs/checkout/base/components/public_api"
      ],
      "@spartacus/checkout/base/core": [
        "../../feature-libs/checkout/base/core/public_api"
      ],
      "@spartacus/checkout/base": [
        "../../feature-libs/checkout/base/public_api"
      ],
      "@spartacus/checkout/base/occ": [
        "../../feature-libs/checkout/base/occ/public_api"
      ],
      "@spartacus/checkout/base/root": [
        "../../feature-libs/checkout/base/root/public_api"
      ],
      "@spartacus/checkout": ["../../feature-libs/checkout/public_api"],
      "@spartacus/checkout/scheduled-replenishment/assets": [
        "../../feature-libs/checkout/scheduled-replenishment/assets/public_api"
      ],
      "@spartacus/checkout/scheduled-replenishment/components": [
        "../../feature-libs/checkout/scheduled-replenishment/components/public_api"
      ],
      "@spartacus/checkout/scheduled-replenishment": [
        "../../feature-libs/checkout/scheduled-replenishment/public_api"
      ],
      "@spartacus/checkout/scheduled-replenishment/root": [
        "../../feature-libs/checkout/scheduled-replenishment/root/public_api"
      ],
      "@spartacus/customer-ticketing/assets": [
        "../../feature-libs/customer-ticketing/assets/public_api"
      ],
      "@spartacus/customer-ticketing/components": [
        "../../feature-libs/customer-ticketing/components/public_api"
      ],
      "@spartacus/customer-ticketing/core": [
        "../../feature-libs/customer-ticketing/core/public_api"
      ],
      "@spartacus/customer-ticketing": [
        "../../feature-libs/customer-ticketing/public_api"
      ],
      "@spartacus/customer-ticketing/occ": [
        "../../feature-libs/customer-ticketing/occ/public_api"
      ],
      "@spartacus/customer-ticketing/root": [
        "../../feature-libs/customer-ticketing/root/public_api"
      ],
      "@spartacus/order/assets": ["../../feature-libs/order/assets/public_api"],
      "@spartacus/order/components": [
        "../../feature-libs/order/components/public_api"
      ],
      "@spartacus/order/core": ["../../feature-libs/order/core/public_api"],
      "@spartacus/order": ["../../feature-libs/order/public_api"],
      "@spartacus/order/occ": ["../../feature-libs/order/occ/public_api"],
      "@spartacus/order/root": ["../../feature-libs/order/root/public_api"],
      "@spartacus/organization/account-summary/assets": [
        "../../feature-libs/organization/account-summary/assets/public_api"
      ],
      "@spartacus/organization/account-summary/components": [
        "../../feature-libs/organization/account-summary/components/public_api"
      ],
      "@spartacus/organization/account-summary/core": [
        "../../feature-libs/organization/account-summary/core/public_api"
      ],
      "@spartacus/organization/account-summary": [
        "../../feature-libs/organization/account-summary/public_api"
      ],
      "@spartacus/organization/account-summary/occ": [
        "../../feature-libs/organization/account-summary/occ/public_api"
      ],
      "@spartacus/organization/account-summary/root": [
        "../../feature-libs/organization/account-summary/root/public_api"
      ],
      "@spartacus/organization/administration/assets": [
        "../../feature-libs/organization/administration/assets/public_api"
      ],
      "@spartacus/organization/administration/components": [
        "../../feature-libs/organization/administration/components/public_api"
      ],
      "@spartacus/organization/administration/core": [
        "../../feature-libs/organization/administration/core/public_api"
      ],
      "@spartacus/organization/administration": [
        "../../feature-libs/organization/administration/public_api"
      ],
      "@spartacus/organization/administration/occ": [
        "../../feature-libs/organization/administration/occ/public_api"
      ],
      "@spartacus/organization/administration/root": [
        "../../feature-libs/organization/administration/root/public_api"
      ],
      "@spartacus/organization": ["../../feature-libs/organization/public_api"],
      "@spartacus/organization/order-approval/assets": [
        "../../feature-libs/organization/order-approval/assets/public_api"
      ],
      "@spartacus/organization/order-approval": [
        "../../feature-libs/organization/order-approval/public_api"
      ],
      "@spartacus/organization/order-approval/root": [
        "../../feature-libs/organization/order-approval/root/public_api"
      ],
      "@spartacus/organization/unit-order/assets": [
        "../../feature-libs/organization/unit-order/assets/public_api"
<<<<<<< HEAD
      ],
      "@spartacus/organization/unit-order/components": [
        "../../feature-libs/organization/unit-order/components/public_api"
      ],
      "@spartacus/organization/unit-order/core": [
        "../../feature-libs/organization/unit-order/core/public_api"
      ],
      "@spartacus/organization/unit-order": [
        "../../feature-libs/organization/unit-order/public_api"
      ],
      "@spartacus/organization/unit-order/occ": [
        "../../feature-libs/organization/unit-order/occ/public_api"
      ],
      "@spartacus/organization/unit-order/root": [
        "../../feature-libs/organization/unit-order/root/public_api"
      ],
      "@spartacus/organization/user-registration/assets": [
        "../../feature-libs/organization/user-registration/assets/public_api"
      ],
      "@spartacus/organization/user-registration/components": [
        "../../feature-libs/organization/user-registration/components/public_api"
      ],
      "@spartacus/organization/user-registration/core": [
        "../../feature-libs/organization/user-registration/core/public_api"
      ],
      "@spartacus/organization/user-registration": [
        "../../feature-libs/organization/user-registration/public_api"
      ],
      "@spartacus/organization/user-registration/occ": [
        "../../feature-libs/organization/user-registration/occ/public_api"
      ],
      "@spartacus/organization/user-registration/root": [
        "../../feature-libs/organization/user-registration/root/public_api"
      ],
      "@spartacus/pickup-in-store/assets": [
        "../../feature-libs/pickup-in-store/assets/public_api"
=======
>>>>>>> f8438ddc
      ],
      "@spartacus/pickup-in-store/cart": [
        "../../feature-libs/pickup-in-store/cart/public_api"
      ],
      "@spartacus/pickup-in-store/components": [
        "../../feature-libs/pickup-in-store/components/public_api"
      ],
      "@spartacus/pickup-in-store/core": [
        "../../feature-libs/pickup-in-store/core/public_api"
      ],
      "@spartacus/pickup-in-store": [
        "../../feature-libs/pickup-in-store/public_api"
      ],
      "@spartacus/pickup-in-store/occ": [
        "../../feature-libs/pickup-in-store/occ/public_api"
      ],
      "@spartacus/pickup-in-store/root": [
        "../../feature-libs/pickup-in-store/root/public_api"
      ],
      "@spartacus/organization/user-registration/assets": [
        "../../feature-libs/organization/user-registration/assets/public_api"
      ],
      "@spartacus/organization/user-registration/components": [
        "../../feature-libs/organization/user-registration/components/public_api"
      ],
      "@spartacus/organization/user-registration/core": [
        "../../feature-libs/organization/user-registration/core/public_api"
      ],
      "@spartacus/organization/user-registration": [
        "../../feature-libs/organization/user-registration/public_api"
      ],
      "@spartacus/organization/user-registration/occ": [
        "../../feature-libs/organization/user-registration/occ/public_api"
      ],
      "@spartacus/organization/user-registration/root": [
        "../../feature-libs/organization/user-registration/root/public_api"
      ],
      "@spartacus/product-configurator/common/assets": [
        "../../feature-libs/product-configurator/common/assets/public_api"
      ],
      "@spartacus/product-configurator/common": [
        "../../feature-libs/product-configurator/common/public_api"
      ],
      "@spartacus/product-configurator": [
        "../../feature-libs/product-configurator/public_api"
      ],
      "@spartacus/product-configurator/rulebased/cpq": [
        "../../feature-libs/product-configurator/rulebased/cpq/public_api"
      ],
      "@spartacus/product-configurator/rulebased": [
        "../../feature-libs/product-configurator/rulebased/public_api"
      ],
      "@spartacus/product-configurator/rulebased/root": [
        "../../feature-libs/product-configurator/rulebased/root/public_api"
      ],
      "@spartacus/product-configurator/textfield": [
        "../../feature-libs/product-configurator/textfield/public_api"
      ],
      "@spartacus/product-configurator/textfield/root": [
        "../../feature-libs/product-configurator/textfield/root/public_api"
      ],
      "@spartacus/product/bulk-pricing/assets": [
        "../../feature-libs/product/bulk-pricing/assets/public_api"
      ],
      "@spartacus/product/bulk-pricing/components": [
        "../../feature-libs/product/bulk-pricing/components/public_api"
      ],
      "@spartacus/product/bulk-pricing/core": [
        "../../feature-libs/product/bulk-pricing/core/public_api"
      ],
      "@spartacus/product/bulk-pricing": [
        "../../feature-libs/product/bulk-pricing/public_api"
      ],
      "@spartacus/product/bulk-pricing/occ": [
        "../../feature-libs/product/bulk-pricing/occ/public_api"
      ],
      "@spartacus/product/bulk-pricing/root": [
        "../../feature-libs/product/bulk-pricing/root/public_api"
      ],
      "@spartacus/product/future-stock/assets": [
        "../../feature-libs/product/future-stock/assets/public_api"
      ],
      "@spartacus/product/future-stock/components": [
        "../../feature-libs/product/future-stock/components/public_api"
      ],
      "@spartacus/product/future-stock/core": [
        "../../feature-libs/product/future-stock/core/public_api"
      ],
      "@spartacus/product/future-stock": [
        "../../feature-libs/product/future-stock/public_api"
      ],
      "@spartacus/product/future-stock/occ": [
        "../../feature-libs/product/future-stock/occ/public_api"
      ],
      "@spartacus/product/future-stock/root": [
        "../../feature-libs/product/future-stock/root/public_api"
      ],
      "@spartacus/product/image-zoom/assets": [
        "../../feature-libs/product/image-zoom/assets/public_api"
      ],
      "@spartacus/product/image-zoom/components": [
        "../../feature-libs/product/image-zoom/components/public_api"
      ],
      "@spartacus/product/image-zoom": [
        "../../feature-libs/product/image-zoom/public_api"
      ],
      "@spartacus/product/image-zoom/root": [
        "../../feature-libs/product/image-zoom/root/public_api"
      ],
      "@spartacus/product": ["../../feature-libs/product/public_api"],
      "@spartacus/product/variants/assets": [
        "../../feature-libs/product/variants/assets/public_api"
      ],
      "@spartacus/product/variants/components": [
        "../../feature-libs/product/variants/components/public_api"
      ],
      "@spartacus/product/variants": [
        "../../feature-libs/product/variants/public_api"
      ],
      "@spartacus/product/variants/occ": [
        "../../feature-libs/product/variants/occ/public_api"
      ],
      "@spartacus/product/variants/root": [
        "../../feature-libs/product/variants/root/public_api"
      ],
      "@spartacus/qualtrics/components": [
        "../../feature-libs/qualtrics/components/public_api"
      ],
      "@spartacus/qualtrics": ["../../feature-libs/qualtrics/public_api"],
      "@spartacus/qualtrics/root": [
        "../../feature-libs/qualtrics/root/public_api"
      ],
      "@spartacus/smartedit/core": [
        "../../feature-libs/smartedit/core/public_api"
      ],
      "@spartacus/smartedit": ["../../feature-libs/smartedit/public_api"],
      "@spartacus/smartedit/root": [
        "../../feature-libs/smartedit/root/public_api"
      ],
      "@spartacus/storefinder/assets": [
        "../../feature-libs/storefinder/assets/public_api"
      ],
      "@spartacus/storefinder/components": [
        "../../feature-libs/storefinder/components/public_api"
      ],
      "@spartacus/storefinder/core": [
        "../../feature-libs/storefinder/core/public_api"
      ],
      "@spartacus/storefinder": ["../../feature-libs/storefinder/public_api"],
      "@spartacus/storefinder/occ": [
        "../../feature-libs/storefinder/occ/public_api"
      ],
      "@spartacus/storefinder/root": [
        "../../feature-libs/storefinder/root/public_api"
      ],
      "@spartacus/tracking": ["../../feature-libs/tracking/public_api"],
      "@spartacus/tracking/personalization/core": [
        "../../feature-libs/tracking/personalization/core/public_api"
      ],
      "@spartacus/tracking/personalization": [
        "../../feature-libs/tracking/personalization/public_api"
      ],
      "@spartacus/tracking/personalization/root": [
        "../../feature-libs/tracking/personalization/root/public_api"
      ],
      "@spartacus/tracking/tms/aep": [
        "../../feature-libs/tracking/tms/aep/public_api"
      ],
      "@spartacus/tracking/tms/core": [
        "../../feature-libs/tracking/tms/core/public_api"
      ],
      "@spartacus/tracking/tms/gtm": [
        "../../feature-libs/tracking/tms/gtm/public_api"
      ],
      "@spartacus/tracking/tms": ["../../feature-libs/tracking/tms/public_api"],
      "@spartacus/user/account/assets": [
        "../../feature-libs/user/account/assets/public_api"
      ],
      "@spartacus/user/account/components": [
        "../../feature-libs/user/account/components/public_api"
      ],
      "@spartacus/user/account/core": [
        "../../feature-libs/user/account/core/public_api"
      ],
      "@spartacus/user/account": ["../../feature-libs/user/account/public_api"],
      "@spartacus/user/account/occ": [
        "../../feature-libs/user/account/occ/public_api"
      ],
      "@spartacus/user/account/root": [
        "../../feature-libs/user/account/root/public_api"
      ],
      "@spartacus/user": ["../../feature-libs/user/public_api"],
      "@spartacus/user/profile/assets": [
        "../../feature-libs/user/profile/assets/public_api"
      ],
      "@spartacus/user/profile/components": [
        "../../feature-libs/user/profile/components/public_api"
      ],
      "@spartacus/user/profile/core": [
        "../../feature-libs/user/profile/core/public_api"
      ],
      "@spartacus/user/profile": ["../../feature-libs/user/profile/public_api"],
      "@spartacus/user/profile/occ": [
        "../../feature-libs/user/profile/occ/public_api"
      ],
      "@spartacus/user/profile/root": [
        "../../feature-libs/user/profile/root/public_api"
      ],
      "@spartacus/cdc/components": [
        "../../integration-libs/cdc/components/public_api"
      ],
      "@spartacus/cdc/core": ["../../integration-libs/cdc/core/public_api"],
      "@spartacus/cdc": ["../../integration-libs/cdc/public_api"],
      "@spartacus/cdc/root": ["../../integration-libs/cdc/root/public_api"],
      "@spartacus/cdc/user-account": [
        "../../integration-libs/cdc/user-account/public_api"
      ],
      "@spartacus/cdc/user-profile": [
        "../../integration-libs/cdc/user-profile/public_api"
      ],
      "@spartacus/cds": ["../../integration-libs/cds/public_api"],
      "@spartacus/digital-payments/assets": [
        "../../integration-libs/digital-payments/assets/public_api"
      ],
      "@spartacus/digital-payments": [
        "../../integration-libs/digital-payments/public_api"
      ],
      "@spartacus/epd-visualization/assets": [
        "../../integration-libs/epd-visualization/assets/public_api"
      ],
      "@spartacus/epd-visualization/components": [
        "../../integration-libs/epd-visualization/components/public_api"
      ],
      "@spartacus/epd-visualization/core": [
        "../../integration-libs/epd-visualization/core/public_api"
      ],
      "@spartacus/epd-visualization/epd-visualization-api": [
        "../../integration-libs/epd-visualization/epd-visualization-api/public_api"
      ],
      "@spartacus/epd-visualization": [
        "../../integration-libs/epd-visualization/public_api"
      ],
      "@spartacus/epd-visualization/root": [
        "../../integration-libs/epd-visualization/root/public_api"
      ],
      "@spartacus/s4om/assets": [
        "../../integration-libs/s4om/assets/public_api"
      ],
      "@spartacus/s4om": ["../../integration-libs/s4om/public_api"],
      "@spartacus/s4om/root": ["../../integration-libs/s4om/root/public_api"],
      "@spartacus/assets": ["../../projects/assets/src/public_api"],
      "@spartacus/core": ["../../projects/core/public_api"],
      "@spartacus/storefront": ["../../projects/storefrontlib/public_api"]
    }
  },
  "files": [
    "src/main.server.ts",
    "server.ts",
    "src/environments/models/build.process.env.d.ts"
  ]
}<|MERGE_RESOLUTION|>--- conflicted
+++ resolved
@@ -227,45 +227,6 @@
       ],
       "@spartacus/organization/unit-order/assets": [
         "../../feature-libs/organization/unit-order/assets/public_api"
-<<<<<<< HEAD
-      ],
-      "@spartacus/organization/unit-order/components": [
-        "../../feature-libs/organization/unit-order/components/public_api"
-      ],
-      "@spartacus/organization/unit-order/core": [
-        "../../feature-libs/organization/unit-order/core/public_api"
-      ],
-      "@spartacus/organization/unit-order": [
-        "../../feature-libs/organization/unit-order/public_api"
-      ],
-      "@spartacus/organization/unit-order/occ": [
-        "../../feature-libs/organization/unit-order/occ/public_api"
-      ],
-      "@spartacus/organization/unit-order/root": [
-        "../../feature-libs/organization/unit-order/root/public_api"
-      ],
-      "@spartacus/organization/user-registration/assets": [
-        "../../feature-libs/organization/user-registration/assets/public_api"
-      ],
-      "@spartacus/organization/user-registration/components": [
-        "../../feature-libs/organization/user-registration/components/public_api"
-      ],
-      "@spartacus/organization/user-registration/core": [
-        "../../feature-libs/organization/user-registration/core/public_api"
-      ],
-      "@spartacus/organization/user-registration": [
-        "../../feature-libs/organization/user-registration/public_api"
-      ],
-      "@spartacus/organization/user-registration/occ": [
-        "../../feature-libs/organization/user-registration/occ/public_api"
-      ],
-      "@spartacus/organization/user-registration/root": [
-        "../../feature-libs/organization/user-registration/root/public_api"
-      ],
-      "@spartacus/pickup-in-store/assets": [
-        "../../feature-libs/pickup-in-store/assets/public_api"
-=======
->>>>>>> f8438ddc
       ],
       "@spartacus/pickup-in-store/cart": [
         "../../feature-libs/pickup-in-store/cart/public_api"
