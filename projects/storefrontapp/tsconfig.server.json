{
  "extends": "./tsconfig.app.json",
  "compilerOptions": {
    "outDir": "../../out-tsc/app-server",
    "baseUrl": ".",
    "types": ["node"],
    "esModuleInterop": true,
    "paths": {
      "@spartacus/setup": ["../../core-libs/setup/public_api"],
      "@spartacus/setup/ssr": ["../../core-libs/setup/ssr/public_api"],
      "@spartacus/organization/administration/assets": [
        "../../feature-libs/organization/administration/assets/public_api"
      ],
      "@spartacus/organization/administration/components": [
        "../../feature-libs/organization/administration/components/public_api"
      ],
      "@spartacus/organization/administration/core": [
        "../../feature-libs/organization/administration/core/public_api"
      ],
      "@spartacus/organization/administration": [
        "../../feature-libs/organization/administration/public_api"
      ],
      "@spartacus/organization/administration/occ": [
        "../../feature-libs/organization/administration/occ/public_api"
      ],
      "@spartacus/organization/administration/root": [
        "../../feature-libs/organization/administration/root/public_api"
      ],
      "@spartacus/organization": ["../../feature-libs/organization/public_api"],
      "@spartacus/organization/order-approval/assets": [
        "../../feature-libs/organization/order-approval/assets/public_api"
      ],
      "@spartacus/organization/order-approval": [
        "../../feature-libs/organization/order-approval/public_api"
      ],
      "@spartacus/organization/order-approval/root": [
        "../../feature-libs/organization/order-approval/root/public_api"
      ],
<<<<<<< HEAD
      "@spartacus/product": ["../../feature-libs/product/public_api"],
      "@spartacus/product-configurator": [
        "../../feature-libs/product-configurator/public_api"
      ],
      "@spartacus/product-configurator/common": [
        "../../feature-libs/product-configurator/common/public_api"
=======
      "@spartacus/product/configurators/common": [
        "../../feature-libs/product/configurators/common/public_api"
>>>>>>> 136039d7
      ],
      "@spartacus/product-configurator/common/assets": [
        "../../feature-libs/product-configurator/common/assets/public_api"
      ],
<<<<<<< HEAD
      "@spartacus/product-configurator/textfield": [
        "../../feature-libs/product-configurator/textfield/public_api"
=======
      "@spartacus/product/configurators": [
        "../../feature-libs/product/configurators/public_api"
>>>>>>> 136039d7
      ],
      "@spartacus/product-configurator/textfield/root": [
        "../../feature-libs/product-configurator/textfield/root/public_api"
      ],
      "@spartacus/product-configurator/rulebased": [
        "../../feature-libs/product-configurator/rulebased/public_api"
      ],
      "@spartacus/product-configurator/rulebased/root": [
        "../../feature-libs/product-configurator/rulebased/root/public_api"
      ],
      "@spartacus/product/configurators/variant": [
        "../../feature-libs/product/configurators/variant/public_api"
      ],
      "@spartacus/product": ["../../feature-libs/product/public_api"],
      "@spartacus/storefinder/assets": [
        "../../feature-libs/storefinder/assets/public_api"
      ],
      "@spartacus/storefinder/components": [
        "../../feature-libs/storefinder/components/public_api"
      ],
      "@spartacus/storefinder/core": [
        "../../feature-libs/storefinder/core/public_api"
      ],
      "@spartacus/storefinder": ["../../feature-libs/storefinder/public_api"],
      "@spartacus/storefinder/occ": [
        "../../feature-libs/storefinder/occ/public_api"
      ],
      "@spartacus/storefinder/root": [
        "../../feature-libs/storefinder/root/public_api"
      ],
      "@spartacus/cdc": ["../../integration-libs/cdc/public_api"],
      "@spartacus/cds": ["../../integration-libs/cds/public_api"],
      "@spartacus/assets": ["../../projects/assets/src/public_api"],
      "@spartacus/core": ["../../projects/core/public_api"],
      "@spartacus/incubator": ["../../projects/incubator/public_api"],
      "@spartacus/storefront": ["../../projects/storefrontlib/src/public_api"],
      "@spartacus/vendor": ["../../projects/vendor/public_api"]
    }
  },
  "angularCompilerOptions": {
    "entryModule": "src/app/app.server.module#AppServerModule"
  },
  "files": [
    "src/main.server.ts",
    "server.ts",
    "src/environments/models/build.process.env.d.ts"
  ]
}<|MERGE_RESOLUTION|>--- conflicted
+++ resolved
@@ -36,29 +36,19 @@
       "@spartacus/organization/order-approval/root": [
         "../../feature-libs/organization/order-approval/root/public_api"
       ],
-<<<<<<< HEAD
       "@spartacus/product": ["../../feature-libs/product/public_api"],
       "@spartacus/product-configurator": [
         "../../feature-libs/product-configurator/public_api"
       ],
       "@spartacus/product-configurator/common": [
-        "../../feature-libs/product-configurator/common/public_api"
-=======
-      "@spartacus/product/configurators/common": [
-        "../../feature-libs/product/configurators/common/public_api"
->>>>>>> 136039d7
-      ],
+        "../../feature-libs/product-configurator/common/public_api"],
+ 
       "@spartacus/product-configurator/common/assets": [
         "../../feature-libs/product-configurator/common/assets/public_api"
       ],
-<<<<<<< HEAD
       "@spartacus/product-configurator/textfield": [
-        "../../feature-libs/product-configurator/textfield/public_api"
-=======
-      "@spartacus/product/configurators": [
-        "../../feature-libs/product/configurators/public_api"
->>>>>>> 136039d7
-      ],
+        "../../feature-libs/product-configurator/textfield/public_api"],
+ 
       "@spartacus/product-configurator/textfield/root": [
         "../../feature-libs/product-configurator/textfield/root/public_api"
       ],
@@ -67,11 +57,7 @@
       ],
       "@spartacus/product-configurator/rulebased/root": [
         "../../feature-libs/product-configurator/rulebased/root/public_api"
-      ],
-      "@spartacus/product/configurators/variant": [
-        "../../feature-libs/product/configurators/variant/public_api"
-      ],
-      "@spartacus/product": ["../../feature-libs/product/public_api"],
+      ],      
       "@spartacus/storefinder/assets": [
         "../../feature-libs/storefinder/assets/public_api"
       ],
