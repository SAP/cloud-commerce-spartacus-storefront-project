{
  "extends": "./tsconfig.app.json",
  "compilerOptions": {
    "outDir": "../../out-tsc/app-server",
    "baseUrl": ".",
    "types": ["node"],
    "esModuleInterop": true,
    "paths": {
      "@spartacus/setup": ["../../core-libs/setup/public_api"],
      "@spartacus/setup/ssr": ["../../core-libs/setup/ssr/public_api"],
      "@spartacus/asm/assets": ["../../feature-libs/asm/assets/public_api"],
      "@spartacus/asm/components": [
        "../../feature-libs/asm/components/public_api"
      ],
      "@spartacus/asm/core": ["../../feature-libs/asm/core/public_api"],
      "@spartacus/asm": ["../../feature-libs/asm/public_api"],
      "@spartacus/asm/occ": ["../../feature-libs/asm/occ/public_api"],
      "@spartacus/asm/root": ["../../feature-libs/asm/root/public_api"],
      "@spartacus/cart/import-export/assets": [
        "../../feature-libs/cart/import-export/assets/public_api"
      ],
      "@spartacus/cart/import-export/components": [
        "../../feature-libs/cart/import-export/components/public_api"
      ],
      "@spartacus/cart/import-export/core": [
        "../../feature-libs/cart/import-export/core/public_api"
      ],
      "@spartacus/cart/import-export": [
        "../../feature-libs/cart/import-export/public_api"
      ],
      "@spartacus/cart/import-export/root": [
        "../../feature-libs/cart/import-export/root/public_api"
      ],
<<<<<<< HEAD
=======
      "@spartacus/cart/main/assets": [
        "../../feature-libs/cart/main/assets/public_api"
      ],
      "@spartacus/cart/main/components": [
        "../../feature-libs/cart/main/components/public_api"
      ],
      "@spartacus/cart/main/core": [
        "../../feature-libs/cart/main/core/public_api"
      ],
      "@spartacus/cart/main": ["../../feature-libs/cart/main/public_api"],
      "@spartacus/cart/main/occ": [
        "../../feature-libs/cart/main/occ/public_api"
      ],
      "@spartacus/cart/main/root": [
        "../../feature-libs/cart/main/root/public_api"
      ],
>>>>>>> d75d62f1
      "@spartacus/cart": ["../../feature-libs/cart/public_api"],
      "@spartacus/cart/quick-order/assets": [
        "../../feature-libs/cart/quick-order/assets/public_api"
      ],
      "@spartacus/cart/quick-order/components": [
        "../../feature-libs/cart/quick-order/components/public_api"
      ],
      "@spartacus/cart/quick-order/core": [
        "../../feature-libs/cart/quick-order/core/public_api"
      ],
      "@spartacus/cart/quick-order": [
        "../../feature-libs/cart/quick-order/public_api"
      ],
      "@spartacus/cart/quick-order/root": [
        "../../feature-libs/cart/quick-order/root/public_api"
      ],
      "@spartacus/cart/saved-cart/assets": [
        "../../feature-libs/cart/saved-cart/assets/public_api"
      ],
      "@spartacus/cart/saved-cart/components": [
        "../../feature-libs/cart/saved-cart/components/public_api"
      ],
      "@spartacus/cart/saved-cart/core": [
        "../../feature-libs/cart/saved-cart/core/public_api"
      ],
      "@spartacus/cart/saved-cart": [
        "../../feature-libs/cart/saved-cart/public_api"
      ],
      "@spartacus/cart/saved-cart/occ": [
        "../../feature-libs/cart/saved-cart/occ/public_api"
      ],
      "@spartacus/cart/saved-cart/root": [
        "../../feature-libs/cart/saved-cart/root/public_api"
      ],
<<<<<<< HEAD
      "@spartacus/checkout/assets": [
        "../../feature-libs/checkout/assets/public_api"
      ],
      "@spartacus/checkout/b2b/assets": [
        "../../feature-libs/checkout/b2b/assets/public_api"
      ],
      "@spartacus/checkout/b2b/components": [
        "../../feature-libs/checkout/b2b/components/public_api"
      ],
      "@spartacus/checkout/b2b/core": [
        "../../feature-libs/checkout/b2b/core/public_api"
      ],
      "@spartacus/checkout/b2b": ["../../feature-libs/checkout/b2b/public_api"],
      "@spartacus/checkout/b2b/occ": [
        "../../feature-libs/checkout/b2b/occ/public_api"
=======
      "@spartacus/cart/wish-list/assets": [
        "../../feature-libs/cart/wish-list/assets/public_api"
      ],
      "@spartacus/cart/wish-list/components": [
        "../../feature-libs/cart/wish-list/components/public_api"
      ],
      "@spartacus/cart/wish-list/core": [
        "../../feature-libs/cart/wish-list/core/public_api"
      ],
      "@spartacus/cart/wish-list": [
        "../../feature-libs/cart/wish-list/public_api"
      ],
      "@spartacus/cart/wish-list/root": [
        "../../feature-libs/cart/wish-list/root/public_api"
>>>>>>> d75d62f1
      ],
      "@spartacus/checkout/b2b/root": [
        "../../feature-libs/checkout/b2b/root/public_api"
      ],
      "@spartacus/checkout/base/assets": [
        "../../feature-libs/checkout/base/assets/public_api"
      ],
      "@spartacus/checkout/base/components": [
        "../../feature-libs/checkout/base/components/public_api"
      ],
      "@spartacus/checkout/base/core": [
        "../../feature-libs/checkout/base/core/public_api"
      ],
      "@spartacus/checkout/base": [
        "../../feature-libs/checkout/base/public_api"
      ],
      "@spartacus/checkout/base/occ": [
        "../../feature-libs/checkout/base/occ/public_api"
      ],
      "@spartacus/checkout/base/root": [
        "../../feature-libs/checkout/base/root/public_api"
      ],
      "@spartacus/checkout/components": [
        "../../feature-libs/checkout/components/public_api"
      ],
      "@spartacus/checkout/core": [
        "../../feature-libs/checkout/core/public_api"
      ],
      "@spartacus/checkout": ["../../feature-libs/checkout/public_api"],
      "@spartacus/checkout/occ": ["../../feature-libs/checkout/occ/public_api"],
      "@spartacus/checkout/root": [
        "../../feature-libs/checkout/root/public_api"
      ],
      "@spartacus/checkout/scheduled-replenishment/assets": [
        "../../feature-libs/checkout/scheduled-replenishment/assets/public_api"
      ],
      "@spartacus/checkout/scheduled-replenishment/components": [
        "../../feature-libs/checkout/scheduled-replenishment/components/public_api"
      ],
      "@spartacus/checkout/scheduled-replenishment/core": [
        "../../feature-libs/checkout/scheduled-replenishment/core/public_api"
      ],
      "@spartacus/checkout/scheduled-replenishment": [
        "../../feature-libs/checkout/scheduled-replenishment/public_api"
      ],
      "@spartacus/checkout/scheduled-replenishment/occ": [
        "../../feature-libs/checkout/scheduled-replenishment/occ/public_api"
      ],
      "@spartacus/checkout/scheduled-replenishment/root": [
        "../../feature-libs/checkout/scheduled-replenishment/root/public_api"
      ],
      "@spartacus/order/assets": ["../../feature-libs/order/assets/public_api"],
      "@spartacus/order/components": [
        "../../feature-libs/order/components/public_api"
      ],
      "@spartacus/order/core": ["../../feature-libs/order/core/public_api"],
      "@spartacus/order": ["../../feature-libs/order/public_api"],
      "@spartacus/order/occ": ["../../feature-libs/order/occ/public_api"],
      "@spartacus/order/root": ["../../feature-libs/order/root/public_api"],
      "@spartacus/organization/administration/assets": [
        "../../feature-libs/organization/administration/assets/public_api"
      ],
      "@spartacus/organization/administration/components": [
        "../../feature-libs/organization/administration/components/public_api"
      ],
      "@spartacus/organization/administration/core": [
        "../../feature-libs/organization/administration/core/public_api"
      ],
      "@spartacus/organization/administration": [
        "../../feature-libs/organization/administration/public_api"
      ],
      "@spartacus/organization/administration/occ": [
        "../../feature-libs/organization/administration/occ/public_api"
      ],
      "@spartacus/organization/administration/root": [
        "../../feature-libs/organization/administration/root/public_api"
      ],
      "@spartacus/organization": ["../../feature-libs/organization/public_api"],
      "@spartacus/organization/order-approval/assets": [
        "../../feature-libs/organization/order-approval/assets/public_api"
      ],
      "@spartacus/organization/order-approval": [
        "../../feature-libs/organization/order-approval/public_api"
      ],
      "@spartacus/organization/order-approval/root": [
        "../../feature-libs/organization/order-approval/root/public_api"
      ],
      "@spartacus/product-configurator/common/assets": [
        "../../feature-libs/product-configurator/common/assets/public_api"
      ],
      "@spartacus/product-configurator/common": [
        "../../feature-libs/product-configurator/common/public_api"
      ],
      "@spartacus/product-configurator": [
        "../../feature-libs/product-configurator/public_api"
      ],
      "@spartacus/product-configurator/rulebased/cpq": [
        "../../feature-libs/product-configurator/rulebased/cpq/public_api"
      ],
      "@spartacus/product-configurator/rulebased": [
        "../../feature-libs/product-configurator/rulebased/public_api"
      ],
      "@spartacus/product-configurator/rulebased/root": [
        "../../feature-libs/product-configurator/rulebased/root/public_api"
      ],
      "@spartacus/product-configurator/textfield": [
        "../../feature-libs/product-configurator/textfield/public_api"
      ],
      "@spartacus/product-configurator/textfield/root": [
        "../../feature-libs/product-configurator/textfield/root/public_api"
      ],
      "@spartacus/product/bulk-pricing/assets": [
        "../../feature-libs/product/bulk-pricing/assets/public_api"
      ],
      "@spartacus/product/bulk-pricing/components": [
        "../../feature-libs/product/bulk-pricing/components/public_api"
      ],
      "@spartacus/product/bulk-pricing/core": [
        "../../feature-libs/product/bulk-pricing/core/public_api"
      ],
      "@spartacus/product/bulk-pricing": [
        "../../feature-libs/product/bulk-pricing/public_api"
      ],
      "@spartacus/product/bulk-pricing/occ": [
        "../../feature-libs/product/bulk-pricing/occ/public_api"
      ],
      "@spartacus/product/bulk-pricing/root": [
        "../../feature-libs/product/bulk-pricing/root/public_api"
      ],
      "@spartacus/product/image-zoom/assets": [
        "../../feature-libs/product/image-zoom/assets/public_api"
      ],
      "@spartacus/product/image-zoom/components": [
        "../../feature-libs/product/image-zoom/components/public_api"
      ],
      "@spartacus/product/image-zoom": [
        "../../feature-libs/product/image-zoom/public_api"
      ],
      "@spartacus/product/image-zoom/root": [
        "../../feature-libs/product/image-zoom/root/public_api"
      ],
      "@spartacus/product": ["../../feature-libs/product/public_api"],
      "@spartacus/product/variants/assets": [
        "../../feature-libs/product/variants/assets/public_api"
      ],
      "@spartacus/product/variants/components": [
        "../../feature-libs/product/variants/components/public_api"
      ],
      "@spartacus/product/variants": [
        "../../feature-libs/product/variants/public_api"
      ],
      "@spartacus/product/variants/occ": [
        "../../feature-libs/product/variants/occ/public_api"
      ],
      "@spartacus/product/variants/root": [
        "../../feature-libs/product/variants/root/public_api"
      ],
      "@spartacus/qualtrics/components": [
        "../../feature-libs/qualtrics/components/public_api"
      ],
      "@spartacus/qualtrics": ["../../feature-libs/qualtrics/public_api"],
      "@spartacus/qualtrics/root": [
        "../../feature-libs/qualtrics/root/public_api"
      ],
      "@spartacus/smartedit/core": [
        "../../feature-libs/smartedit/core/public_api"
      ],
      "@spartacus/smartedit": ["../../feature-libs/smartedit/public_api"],
      "@spartacus/smartedit/root": [
        "../../feature-libs/smartedit/root/public_api"
      ],
      "@spartacus/storefinder/assets": [
        "../../feature-libs/storefinder/assets/public_api"
      ],
      "@spartacus/storefinder/components": [
        "../../feature-libs/storefinder/components/public_api"
      ],
      "@spartacus/storefinder/core": [
        "../../feature-libs/storefinder/core/public_api"
      ],
      "@spartacus/storefinder": ["../../feature-libs/storefinder/public_api"],
      "@spartacus/storefinder/occ": [
        "../../feature-libs/storefinder/occ/public_api"
      ],
      "@spartacus/storefinder/root": [
        "../../feature-libs/storefinder/root/public_api"
      ],
      "@spartacus/tracking": ["../../feature-libs/tracking/public_api"],
      "@spartacus/tracking/personalization/core": [
        "../../feature-libs/tracking/personalization/core/public_api"
      ],
      "@spartacus/tracking/personalization": [
        "../../feature-libs/tracking/personalization/public_api"
      ],
      "@spartacus/tracking/personalization/root": [
        "../../feature-libs/tracking/personalization/root/public_api"
      ],
      "@spartacus/tracking/tms/aep": [
        "../../feature-libs/tracking/tms/aep/public_api"
      ],
      "@spartacus/tracking/tms/core": [
        "../../feature-libs/tracking/tms/core/public_api"
      ],
      "@spartacus/tracking/tms/gtm": [
        "../../feature-libs/tracking/tms/gtm/public_api"
      ],
      "@spartacus/tracking/tms": ["../../feature-libs/tracking/tms/public_api"],
      "@spartacus/user/account/assets": [
        "../../feature-libs/user/account/assets/public_api"
      ],
      "@spartacus/user/account/components": [
        "../../feature-libs/user/account/components/public_api"
      ],
      "@spartacus/user/account/core": [
        "../../feature-libs/user/account/core/public_api"
      ],
      "@spartacus/user/account": ["../../feature-libs/user/account/public_api"],
      "@spartacus/user/account/occ": [
        "../../feature-libs/user/account/occ/public_api"
      ],
      "@spartacus/user/account/root": [
        "../../feature-libs/user/account/root/public_api"
      ],
      "@spartacus/user": ["../../feature-libs/user/public_api"],
      "@spartacus/user/profile/assets": [
        "../../feature-libs/user/profile/assets/public_api"
      ],
      "@spartacus/user/profile/components": [
        "../../feature-libs/user/profile/components/public_api"
      ],
      "@spartacus/user/profile/core": [
        "../../feature-libs/user/profile/core/public_api"
      ],
      "@spartacus/user/profile": ["../../feature-libs/user/profile/public_api"],
      "@spartacus/user/profile/occ": [
        "../../feature-libs/user/profile/occ/public_api"
      ],
      "@spartacus/user/profile/root": [
        "../../feature-libs/user/profile/root/public_api"
      ],
      "@spartacus/cdc/components": [
        "../../integration-libs/cdc/components/public_api"
      ],
      "@spartacus/cdc/core": ["../../integration-libs/cdc/core/public_api"],
      "@spartacus/cdc": ["../../integration-libs/cdc/public_api"],
      "@spartacus/cdc/root": ["../../integration-libs/cdc/root/public_api"],
      "@spartacus/cds": ["../../integration-libs/cds/public_api"],
      "@spartacus/digital-payments": [
        "../../integration-libs/digital-payments/public_api"
      ],
      "@spartacus/assets": ["../../projects/assets/src/public_api"],
      "@spartacus/core": ["../../projects/core/public_api"],
      "@spartacus/incubator": ["../../projects/incubator/public_api"],
      "@spartacus/storefront": ["../../projects/storefrontlib/public_api"]
    }
  },
  "angularCompilerOptions": {
    "entryModule": "src/app/app.server.module#AppServerModule"
  },
  "files": [
    "src/main.server.ts",
    "server.ts",
    "src/environments/models/build.process.env.d.ts"
  ]
}<|MERGE_RESOLUTION|>--- conflicted
+++ resolved
@@ -31,8 +31,6 @@
       "@spartacus/cart/import-export/root": [
         "../../feature-libs/cart/import-export/root/public_api"
       ],
-<<<<<<< HEAD
-=======
       "@spartacus/cart/main/assets": [
         "../../feature-libs/cart/main/assets/public_api"
       ],
@@ -49,7 +47,6 @@
       "@spartacus/cart/main/root": [
         "../../feature-libs/cart/main/root/public_api"
       ],
->>>>>>> d75d62f1
       "@spartacus/cart": ["../../feature-libs/cart/public_api"],
       "@spartacus/cart/quick-order/assets": [
         "../../feature-libs/cart/quick-order/assets/public_api"
@@ -84,7 +81,6 @@
       "@spartacus/cart/saved-cart/root": [
         "../../feature-libs/cart/saved-cart/root/public_api"
       ],
-<<<<<<< HEAD
       "@spartacus/checkout/assets": [
         "../../feature-libs/checkout/assets/public_api"
       ],
@@ -100,7 +96,7 @@
       "@spartacus/checkout/b2b": ["../../feature-libs/checkout/b2b/public_api"],
       "@spartacus/checkout/b2b/occ": [
         "../../feature-libs/checkout/b2b/occ/public_api"
-=======
+      ],
       "@spartacus/cart/wish-list/assets": [
         "../../feature-libs/cart/wish-list/assets/public_api"
       ],
@@ -115,7 +111,6 @@
       ],
       "@spartacus/cart/wish-list/root": [
         "../../feature-libs/cart/wish-list/root/public_api"
->>>>>>> d75d62f1
       ],
       "@spartacus/checkout/b2b/root": [
         "../../feature-libs/checkout/b2b/root/public_api"
