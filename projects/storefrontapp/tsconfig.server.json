--- conflicted
+++ resolved
@@ -36,23 +36,14 @@
       "@spartacus/organization/order-approval/root": [
         "../../feature-libs/organization/order-approval/root/public_api"
       ],
-      "@spartacus/product": ["../../feature-libs/product/public_api"],
-      "@spartacus/product-configurator": [
-        "../../feature-libs/product-configurator/public_api"
+      "@spartacus/product-configurator/common/assets": [
+        "../../feature-libs/product-configurator/common/assets/public_api"
       ],
       "@spartacus/product-configurator/common": [
         "../../feature-libs/product-configurator/common/public_api"
       ],
-
-      "@spartacus/product-configurator/common/assets": [
-        "../../feature-libs/product-configurator/common/assets/public_api"
-      ],
-      "@spartacus/product-configurator/textfield": [
-        "../../feature-libs/product-configurator/textfield/public_api"
-      ],
-
-      "@spartacus/product-configurator/textfield/root": [
-        "../../feature-libs/product-configurator/textfield/root/public_api"
+      "@spartacus/product-configurator": [
+        "../../feature-libs/product-configurator/public_api"
       ],
       "@spartacus/product-configurator/rulebased": [
         "../../feature-libs/product-configurator/rulebased/public_api"
@@ -60,8 +51,20 @@
       "@spartacus/product-configurator/rulebased/root": [
         "../../feature-libs/product-configurator/rulebased/root/public_api"
       ],
-<<<<<<< HEAD
+      "@spartacus/product-configurator/textfield": [
+        "../../feature-libs/product-configurator/textfield/public_api"
+      ],
+      "@spartacus/product-configurator/textfield/root": [
+        "../../feature-libs/product-configurator/textfield/root/public_api"
+      ],
       "@spartacus/product": ["../../feature-libs/product/public_api"],
+      "@spartacus/qualtrics/components": [
+        "../../feature-libs/qualtrics/components/public_api"
+      ],
+      "@spartacus/qualtrics": ["../../feature-libs/qualtrics/public_api"],
+      "@spartacus/qualtrics/root": [
+        "../../feature-libs/qualtrics/root/public_api"
+      ],
       "@spartacus/smartedit/core": [
         "../../feature-libs/smartedit/core/public_api"
       ],
@@ -69,8 +72,6 @@
       "@spartacus/smartedit/root": [
         "../../feature-libs/smartedit/root/public_api"
       ],
-=======
->>>>>>> 5519d0fc
       "@spartacus/storefinder/assets": [
         "../../feature-libs/storefinder/assets/public_api"
       ],
@@ -86,13 +87,6 @@
       ],
       "@spartacus/storefinder/root": [
         "../../feature-libs/storefinder/root/public_api"
-      ],
-      "@spartacus/qualtrics/components": [
-        "../../feature-libs/qualtrics/components/public_api"
-      ],
-      "@spartacus/qualtrics": ["../../feature-libs/qualtrics/public_api"],
-      "@spartacus/qualtrics/root": [
-        "../../feature-libs/qualtrics/root/public_api"
       ],
       "@spartacus/cdc": ["../../integration-libs/cdc/public_api"],
       "@spartacus/cds": ["../../integration-libs/cds/public_api"],
