--- conflicted
+++ resolved
@@ -43,30 +43,15 @@
       "@spartacus/product-configurator/common": [
         "../../feature-libs/product-configurator/common/public_api"
       ],
-<<<<<<< HEAD
-=======
-
->>>>>>> bd70ab96
       "@spartacus/product-configurator/common/assets": [
         "../../feature-libs/product-configurator/common/assets/public_api"
       ],
       "@spartacus/product-configurator/textfield": [
         "../../feature-libs/product-configurator/textfield/public_api"
       ],
-<<<<<<< HEAD
-      "@spartacus/product-configurator/textfield/root": [
-        "../../feature-libs/product-configurator/textfield/root/public_api"
-      ],
-      "@spartacus/product-configurator/rulebased": [
-        "../../feature-libs/product-configurator/rulebased/public_api"
-      ],
-      "@spartacus/product-configurator/rulebased/root": [
-        "../../feature-libs/product-configurator/rulebased/root/public_api"
-=======
 
       "@spartacus/product-configurator/textfield/root": [
         "../../feature-libs/product-configurator/textfield/root/public_api"
->>>>>>> bd70ab96
       ],
       "@spartacus/product-configurator/rulebased": [
         "../../feature-libs/product-configurator/rulebased/public_api"
