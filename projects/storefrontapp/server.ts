/*
 * SPDX-FileCopyrightText: 2024 SAP Spartacus team <spartacus-team@sap.com>
 *
 * SPDX-License-Identifier: Apache-2.0
 */

import { APP_BASE_HREF } from '@angular/common';
import {
  NgExpressEngineDecorator,
  SsrOptimizationOptions,
  customErrorPageErrorHandlers,
  defaultExpressErrorHandlers,
  defaultSsrOptimizationOptions,
  ngExpressEngine as engine,
} from '@spartacus/setup/ssr';

import express from 'express';
import { existsSync, readFileSync } from 'node:fs';
import { join } from 'path';
import 'zone.js/node';
import AppServerModule from './src/main.server';

const ssrOptions: SsrOptimizationOptions = {
  timeout: Number(
    process.env['SSR_TIMEOUT'] ?? defaultSsrOptimizationOptions.timeout
  ),
<<<<<<< HEAD
};

const ngExpressEngine1 = NgExpressEngineDecorator.get(engine, {
  ...ssrOptions,
  cache: true,
  featureToggles: {
    avoidCachingErrors: true,
  },
})({
  bootstrap: AppServerModule,
});

const ngExpressEngine2 = NgExpressEngineDecorator.get(engine, {
  ...ssrOptions,
  cache: true,
  shouldCacheRenderingResult: () => true,
  featureToggles: {
    avoidCachingErrors: true,
  },
})({
  bootstrap: AppServerModule,
});

const ngExpressEngine3 = NgExpressEngineDecorator.get(engine, {
  ...ssrOptions,
  cache: true,
  shouldCacheRenderingResult: () => true,
  featureToggles: {
=======
  cache: process.env['SSR_CACHE'] === 'true',
  ssrFeatureToggles: {
>>>>>>> 7eba6980
    avoidCachingErrors: true,
  },
})({
  bootstrap: AppServerModule,
});

const ngExpressEngineDefault = NgExpressEngineDecorator.get(
  engine,
  ssrOptions
)({
  bootstrap: AppServerModule,
});

const ngExpressEngineWrapper = (
  filePath: string,
  options: object,
  callback: any
) => {
  const ngExpressEngineInstance = String(
    (options as any).req.query.ngExpressEngineInstance
  );
  console.log('ngExpressEngineInstance', ngExpressEngineInstance);
  // WORKS BUT INSTANCES NEEDS TO BE CREATED BEFORE
  switch (ngExpressEngineInstance) {
    case '1':
      console.log('ngExpressEngineInstance 1');
      return ngExpressEngine1(filePath, options, callback);
    case '2':
      console.log('ngExpressEngineInstance 2');
      return ngExpressEngine2(filePath, options, callback);
    case '3':
      console.log('ngExpressEngineInstance 3');
      return ngExpressEngine3(filePath, options, callback);
    default:
      console.log('ngExpressEngineInstance default');
      return ngExpressEngineDefault(filePath, options, callback);
  }
};

// The Express app is exported so that it can be used by serverless Functions.
export function app(): express.Express {
  const server = express();
  const distFolder = join(process.cwd(), 'dist/storefrontapp');
  const indexHtml = existsSync(join(distFolder, 'index.original.html'))
    ? join(distFolder, 'index.original.html')
    : join(distFolder, 'index.html');
  const indexHtmlContent = readFileSync(indexHtml, 'utf-8');

  server.set('trust proxy', 'loopback');

  // Our Universal express-engine (found @ https://github.com/angular/universal/tree/master/modules/express-engine)
  server.engine('html', ngExpressEngineWrapper);

  server.set('view engine', 'html');
  server.set('views', distFolder);

  // Serve static files from /browser
  server.get(
    '*.*',
    express.static(distFolder, {
      maxAge: '1y',
    })
  );

  // All regular routes use the Universal engine
  server.get('*', (req, res) => {
    res.render(indexHtml, {
      req,
      providers: [{ provide: APP_BASE_HREF, useValue: req.baseUrl }],
    });
  });

  server.use(customErrorPageErrorHandlers);
  server.use(defaultExpressErrorHandlers(indexHtmlContent));

  return server;
}

function run() {
  const port = process.env['PORT'] || 4000;

  // Start up the Node server
  const server = app();
  server.listen(port, () => {
    /* eslint-disable-next-line no-console
    --
    It's just an example application file. This message is not crucial
    to be logged using any special logger. Moreover, we don't have
    any special logger available in this context. */
    console.log(`Node Express server listening on http://localhost:${port}`);
  });
}

// Webpack will replace 'require' with '__webpack_require__'
// '__non_webpack_require__' is a proxy to Node 'require'
// The below code is to ensure that the server is run only when not requiring the bundle.
declare const __non_webpack_require__: NodeRequire;
const mainModule = __non_webpack_require__.main;
const moduleFilename = (mainModule && mainModule.filename) || '';
if (moduleFilename === __filename || moduleFilename.includes('iisnode')) {
  run();
}

export default AppServerModule;<|MERGE_RESOLUTION|>--- conflicted
+++ resolved
@@ -24,13 +24,12 @@
   timeout: Number(
     process.env['SSR_TIMEOUT'] ?? defaultSsrOptimizationOptions.timeout
   ),
-<<<<<<< HEAD
 };
 
 const ngExpressEngine1 = NgExpressEngineDecorator.get(engine, {
   ...ssrOptions,
   cache: true,
-  featureToggles: {
+  ssrFeatureToggles: {
     avoidCachingErrors: true,
   },
 })({
@@ -41,7 +40,7 @@
   ...ssrOptions,
   cache: true,
   shouldCacheRenderingResult: () => true,
-  featureToggles: {
+  ssrFeatureToggles: {
     avoidCachingErrors: true,
   },
 })({
@@ -52,11 +51,7 @@
   ...ssrOptions,
   cache: true,
   shouldCacheRenderingResult: () => true,
-  featureToggles: {
-=======
-  cache: process.env['SSR_CACHE'] === 'true',
   ssrFeatureToggles: {
->>>>>>> 7eba6980
     avoidCachingErrors: true,
   },
 })({
