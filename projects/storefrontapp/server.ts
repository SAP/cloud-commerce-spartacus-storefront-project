--- conflicted
+++ resolved
@@ -23,12 +23,8 @@
   timeout: Number(
     process.env['SSR_TIMEOUT'] ?? defaultSsrOptimizationOptions.timeout
   ),
-<<<<<<< HEAD
   cache: process.env['SSR_CACHE'] === 'true',
-  featureToggles: {
-=======
   ssrFeatureToggles: {
->>>>>>> 69ad4545
     avoidCachingErrors: true,
   },
 };
