--- conflicted
+++ resolved
@@ -103,17 +103,6 @@
       "@spartacus/core": ["../../dist/core"],
       "@spartacus/incubator": ["../../dist/incubator"],
       "@spartacus/storefront": ["../../dist/storefrontlib"],
-<<<<<<< HEAD
-      "@spartacus/vendor": ["../../dist/vendor"],
-
-      "@spartacus/product/multi-d": ["../../dist/product/multi-d"],
-      "@spartacus/product/multi-d/components": [
-        "../../dist/product/multi-d/components"
-      ],
-      "@spartacus/product/multi-d/core": ["../../dist/product/multi-d/core"],
-      "@spartacus/product/multi-d/occ": ["../../dist/product/multi-d/occ"],
-      "@spartacus/product/multi-d/root": ["../../dist/product/multi-d/root"]
-=======
       "@spartacus/product/variants": ["../../dist/product/variants"],
       "@spartacus/product/variants/assets": [
         "../../dist/product/variants/assets"
@@ -122,8 +111,14 @@
         "../../dist/product/variants/components"
       ],
       "@spartacus/product/variants/occ": ["../../dist/product/variants/occ"],
-      "@spartacus/product/variants/root": ["../../dist/product/variants/root"]
->>>>>>> a0b839e8
+      "@spartacus/product/variants/root": ["../../dist/product/variants/root"],
+      "@spartacus/product/multi-d": ["../../dist/product/multi-d"],
+      "@spartacus/product/multi-d/components": [
+        "../../dist/product/multi-d/components"
+      ],
+      "@spartacus/product/multi-d/core": ["../../dist/product/multi-d/core"],
+      "@spartacus/product/multi-d/occ": ["../../dist/product/multi-d/occ"],
+      "@spartacus/product/multi-d/root": ["../../dist/product/multi-d/root"]
     }
   }
 }