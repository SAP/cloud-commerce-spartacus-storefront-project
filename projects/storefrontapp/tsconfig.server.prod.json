{
  "extends": "./tsconfig.server.json",
  "compilerOptions": {
    "esModuleInterop": false,
    "paths": {
      "@spartacus/setup": ["../../dist/setup"],
      "@spartacus/setup/ssr": ["../../dist/setup/ssr"],
      "@spartacus/organization/administration/assets": [
        "../../dist/organization/administration/assets"
      ],
      "@spartacus/organization/administration/components": [
        "../../dist/organization/administration/components"
      ],
      "@spartacus/organization/administration/core": [
        "../../dist/organization/administration/core"
      ],
      "@spartacus/organization/administration": [
        "../../dist/organization/administration"
      ],
      "@spartacus/organization/administration/occ": [
        "../../dist/organization/administration/occ"
      ],
      "@spartacus/organization/administration/root": [
        "../../dist/organization/administration/root"
      ],
      "@spartacus/organization": ["../../dist/organization"],
      "@spartacus/organization/order-approval/assets": [
        "../../dist/organization/order-approval/assets"
      ],
      "@spartacus/organization/order-approval": [
        "../../dist/organization/order-approval"
      ],
      "@spartacus/organization/order-approval/root": [
        "../../dist/organization/order-approval/root"
      ],
<<<<<<< HEAD
      "@spartacus/product/bulk-pricing/assets": [
        "../../dist/product/bulk-pricing/assets"
      ],
      "@spartacus/product/bulk-pricing": ["../../dist/product/bulk-pricing"],
      "@spartacus/product/bulk-pricing/root": [
        "../../dist/product/bulk-pricing/root"
      ],
      "@spartacus/product/configurators/common": [
        "../../dist/product/configurators/common"
=======
      "@spartacus/product-configurator/common/assets": [
        "../../dist/product-configurator/common/assets"
>>>>>>> bd70ab96
      ],
      "@spartacus/product-configurator/common": [
        "../../dist/product-configurator/common"
      ],
      "@spartacus/product-configurator": ["../../dist/product-configurator"],
      "@spartacus/product-configurator/rulebased": [
        "../../dist/product-configurator/rulebased"
      ],
      "@spartacus/product-configurator/rulebased/root": [
        "../../dist/product-configurator/rulebased/root"
      ],
      "@spartacus/product-configurator/textfield": [
        "../../dist/product-configurator/textfield"
      ],
      "@spartacus/product-configurator/textfield/root": [
        "../../dist/product-configurator/textfield/root"
      ],
      "@spartacus/product": ["../../dist/product"],
      "@spartacus/qualtrics/components": ["../../dist/qualtrics/components"],
      "@spartacus/qualtrics": ["../../dist/qualtrics"],
      "@spartacus/qualtrics/root": ["../../dist/qualtrics/root"],
      "@spartacus/storefinder/assets": ["../../dist/storefinder/assets"],
      "@spartacus/storefinder/components": [
        "../../dist/storefinder/components"
      ],
      "@spartacus/storefinder/core": ["../../dist/storefinder/core"],
      "@spartacus/storefinder": ["../../dist/storefinder"],
      "@spartacus/storefinder/occ": ["../../dist/storefinder/occ"],
      "@spartacus/storefinder/root": ["../../dist/storefinder/root"],
      "@spartacus/cdc": ["../../dist/cdc"],
      "@spartacus/cds": ["../../dist/cds"],
      "@spartacus/assets": ["../../dist/assets"],
      "@spartacus/core": ["../../dist/core"],
      "@spartacus/incubator": ["../../dist/incubator"],
      "@spartacus/storefront": ["../../dist/storefrontlib"],
      "@spartacus/vendor": ["../../dist/vendor"]
    }
  }
}<|MERGE_RESOLUTION|>--- conflicted
+++ resolved
@@ -33,7 +33,8 @@
       "@spartacus/organization/order-approval/root": [
         "../../dist/organization/order-approval/root"
       ],
-<<<<<<< HEAD
+
+
       "@spartacus/product/bulk-pricing/assets": [
         "../../dist/product/bulk-pricing/assets"
       ],
@@ -43,11 +44,13 @@
       ],
       "@spartacus/product/configurators/common": [
         "../../dist/product/configurators/common"
-=======
+      ],
       "@spartacus/product-configurator/common/assets": [
         "../../dist/product-configurator/common/assets"
->>>>>>> bd70ab96
       ],
+
+
+      
       "@spartacus/product-configurator/common": [
         "../../dist/product-configurator/common"
       ],
