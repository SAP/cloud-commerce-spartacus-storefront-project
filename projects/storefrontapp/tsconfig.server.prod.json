--- conflicted
+++ resolved
@@ -187,6 +187,17 @@
       "@spartacus/product/variants": ["../../dist/product/variants"],
       "@spartacus/product/variants/occ": ["../../dist/product/variants/occ"],
       "@spartacus/product/variants/root": ["../../dist/product/variants/root"],
+      "@spartacus/product/multi-d": ["../../dist/product/multi-d"],
+      "@spartacus/product/multi-d/assets": [
+        "../../dist/product/multi-d/assets"
+      ],
+      "@spartacus/product/multi-d/components": [
+        "../../dist/product/multi-d/components"
+      ],
+      "@spartacus/product/multi-d/core": ["../../dist/product/multi-d/core"],
+      "@spartacus/product/multi-d/occ": ["../../dist/product/multi-d/occ"],
+      "@spartacus/product/multi-d/root": ["../../dist/product/multi-d/root"]
+,
       "@spartacus/qualtrics/components": ["../../dist/qualtrics/components"],
       "@spartacus/qualtrics": ["../../dist/qualtrics"],
       "@spartacus/qualtrics/root": ["../../dist/qualtrics/root"],
@@ -259,22 +270,7 @@
       "@spartacus/epd-visualization": ["../../dist/epd-visualization"],
       "@spartacus/assets": ["../../dist/assets"],
       "@spartacus/core": ["../../dist/core"],
-<<<<<<< HEAD
-      "@spartacus/incubator": ["../../dist/incubator"],
-      "@spartacus/storefront": ["../../dist/storefrontlib"],
-      "@spartacus/product/multi-d": ["../../dist/product/multi-d"],
-      "@spartacus/product/multi-d/assets": [
-        "../../dist/product/multi-d/assets"
-      ],
-      "@spartacus/product/multi-d/components": [
-        "../../dist/product/multi-d/components"
-      ],
-      "@spartacus/product/multi-d/core": ["../../dist/product/multi-d/core"],
-      "@spartacus/product/multi-d/occ": ["../../dist/product/multi-d/occ"],
-      "@spartacus/product/multi-d/root": ["../../dist/product/multi-d/root"]
-=======
       "@spartacus/storefront": ["../../dist/storefrontlib"]
->>>>>>> 024b0298
     }
   }
 }