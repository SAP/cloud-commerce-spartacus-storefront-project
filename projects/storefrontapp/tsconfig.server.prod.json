--- conflicted
+++ resolved
@@ -171,7 +171,6 @@
       ],
       "@spartacus/organization/unit-order/core": [
         "../../dist/organization/unit-order/core"
-<<<<<<< HEAD
       ],
       "@spartacus/organization/unit-order": [
         "../../dist/organization/unit-order"
@@ -202,38 +201,15 @@
       ],
       "@spartacus/pickup-in-store/assets": [
         "../../dist/pickup-in-store/assets"
-=======
->>>>>>> f8438ddc
       ],
       "@spartacus/pickup-in-store/cart": ["../../dist/pickup-in-store/cart"],
       "@spartacus/pickup-in-store/components": [
         "../../dist/pickup-in-store/components"
       ],
-<<<<<<< HEAD
       "@spartacus/pickup-in-store/core": ["../../dist/pickup-in-store/core"],
       "@spartacus/pickup-in-store": ["../../dist/pickup-in-store"],
       "@spartacus/pickup-in-store/occ": ["../../dist/pickup-in-store/occ"],
       "@spartacus/pickup-in-store/root": ["../../dist/pickup-in-store/root"],
-=======
-      "@spartacus/organization/user-registration/assets": [
-        "../../dist/organization/user-registration/assets"
-      ],
-      "@spartacus/organization/user-registration/components": [
-        "../../dist/organization/user-registration/components"
-      ],
-      "@spartacus/organization/user-registration/core": [
-        "../../dist/organization/user-registration/core"
-      ],
-      "@spartacus/organization/user-registration": [
-        "../../dist/organization/user-registration"
-      ],
-      "@spartacus/organization/user-registration/occ": [
-        "../../dist/organization/user-registration/occ"
-      ],
-      "@spartacus/organization/user-registration/root": [
-        "../../dist/organization/user-registration/root"
-      ],
->>>>>>> f8438ddc
       "@spartacus/product-configurator/common/assets": [
         "../../dist/product-configurator/common/assets"
       ],
