--- conflicted
+++ resolved
@@ -33,25 +33,6 @@
       "@spartacus/organization/order-approval/root": [
         "../../dist/organization/order-approval/root"
       ],
-<<<<<<< HEAD
-      "@spartacus/product": ["../../dist/product"],
-      "@spartacus/product-configurator": ["../../dist/product-configurator"],
-      "@spartacus/product-configurator/common": [
-        "../../dist/product-configurator/common"
-      ],
-      "@spartacus/product-configurator/assets": [
-        "../../dist/product-configurator/common/assets"
-      ],
-      "@spartacus/product-configurator/textfield": [
-        "../../dist/product-configurator/textfield"
-      ],
-      "@spartacus/product-configurator/textfield/root": [
-        "../../dist/product-configurator/textfield/root"
-      ],
-      "@spartacus/product-configurator/rulebased": [
-        "../../dist/product-configurator/rulebased"
-      ],
-=======
       "@spartacus/product-configurator/common/assets": [
         "../../dist/product-configurator/common/assets"
       ],
@@ -62,7 +43,6 @@
       "@spartacus/product-configurator/rulebased": [
         "../../dist/product-configurator/rulebased"
       ],
->>>>>>> bd70ab96
       "@spartacus/product-configurator/rulebased/root": [
         "../../dist/product-configurator/rulebased/root"
       ],
