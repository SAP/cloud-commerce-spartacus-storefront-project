--- conflicted
+++ resolved
@@ -7,15 +7,9 @@
       "@spartacus/storefront": ["../../dist/storefrontlib"],
       "@spartacus/cds": ["../../dist/cds"],
       "@spartacus/assets": ["../../dist/assets"],
-<<<<<<< HEAD
-      "@spartacus/my-account": ["../../dist/feature-libs/my-account"],
-      "@spartacus/product": ["../../dist/feature-libs/product"],
-      "@spartacus/product/configuration": [
-        "../../dist/feature-libs/product/configuration"
-      ]
-=======
-      "@spartacus/my-account": ["../../feature-libs/my-account"]
->>>>>>> b08b6e67
+      "@spartacus/my-account": ["../../dist/my-account"],
+      "@spartacus/product": ["../../dist/product"],
+      "@spartacus/product/configuration": ["../../dist/product/configuration"]
     }
   }
 }