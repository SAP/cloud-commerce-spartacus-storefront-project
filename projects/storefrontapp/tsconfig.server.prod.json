{
  "extends": "./tsconfig.server.json",
  "compilerOptions": {
    "esModuleInterop": false,
    "paths": {
      "@spartacus/setup": ["../../dist/setup"],
      "@spartacus/setup/ssr": ["../../dist/setup/ssr"],
      "@spartacus/asm/assets": ["../../dist/asm/assets"],
      "@spartacus/asm/components": ["../../dist/asm/components"],
      "@spartacus/asm/core": ["../../dist/asm/core"],
      "@spartacus/asm/customer-360/assets": [
        "../../dist/asm/customer-360/assets"
      ],
      "@spartacus/asm/customer-360/components": [
        "../../dist/asm/customer-360/components"
      ],
      "@spartacus/asm/customer-360/core": ["../../dist/asm/customer-360/core"],
      "@spartacus/asm/customer-360": ["../../dist/asm/customer-360"],
      "@spartacus/asm/customer-360/occ": ["../../dist/asm/customer-360/occ"],
      "@spartacus/asm/customer-360/root": ["../../dist/asm/customer-360/root"],
      "@spartacus/asm": ["../../dist/asm"],
      "@spartacus/asm/occ": ["../../dist/asm/occ"],
      "@spartacus/asm/root": ["../../dist/asm/root"],
      "@spartacus/cart/base/assets": ["../../dist/cart/base/assets"],
      "@spartacus/cart/base/components/add-to-cart": [
        "../../dist/cart/base/components/add-to-cart"
      ],
      "@spartacus/cart/base/components/mini-cart": [
        "../../dist/cart/base/components/mini-cart"
      ],
      "@spartacus/cart/base/components": ["../../dist/cart/base/components"],
      "@spartacus/cart/base/core": ["../../dist/cart/base/core"],
      "@spartacus/cart/base": ["../../dist/cart/base"],
      "@spartacus/cart/base/occ": ["../../dist/cart/base/occ"],
      "@spartacus/cart/base/root": ["../../dist/cart/base/root"],
      "@spartacus/cart/import-export/assets": [
        "../../dist/cart/import-export/assets"
      ],
      "@spartacus/cart/import-export/components": [
        "../../dist/cart/import-export/components"
      ],
      "@spartacus/cart/import-export/core": [
        "../../dist/cart/import-export/core"
      ],
      "@spartacus/cart/import-export": ["../../dist/cart/import-export"],
      "@spartacus/cart/import-export/root": [
        "../../dist/cart/import-export/root"
      ],
      "@spartacus/cart": ["../../dist/cart"],
      "@spartacus/cart/quick-order/assets": [
        "../../dist/cart/quick-order/assets"
      ],
      "@spartacus/cart/quick-order/components": [
        "../../dist/cart/quick-order/components"
      ],
      "@spartacus/cart/quick-order/core": ["../../dist/cart/quick-order/core"],
      "@spartacus/cart/quick-order": ["../../dist/cart/quick-order"],
      "@spartacus/cart/quick-order/root": ["../../dist/cart/quick-order/root"],
      "@spartacus/cart/saved-cart/assets": [
        "../../dist/cart/saved-cart/assets"
      ],
      "@spartacus/cart/saved-cart/components": [
        "../../dist/cart/saved-cart/components"
      ],
      "@spartacus/cart/saved-cart/core": ["../../dist/cart/saved-cart/core"],
      "@spartacus/cart/saved-cart": ["../../dist/cart/saved-cart"],
      "@spartacus/cart/saved-cart/occ": ["../../dist/cart/saved-cart/occ"],
      "@spartacus/cart/saved-cart/root": ["../../dist/cart/saved-cart/root"],
      "@spartacus/cart/wish-list/assets": ["../../dist/cart/wish-list/assets"],
      "@spartacus/cart/wish-list/components/add-to-wishlist": [
        "../../dist/cart/wish-list/components/add-to-wishlist"
      ],
      "@spartacus/cart/wish-list/components": [
        "../../dist/cart/wish-list/components"
      ],
      "@spartacus/cart/wish-list/core": ["../../dist/cart/wish-list/core"],
      "@spartacus/cart/wish-list": ["../../dist/cart/wish-list"],
      "@spartacus/cart/wish-list/root": ["../../dist/cart/wish-list/root"],
      "@spartacus/checkout/b2b/assets": ["../../dist/checkout/b2b/assets"],
      "@spartacus/checkout/b2b/components": [
        "../../dist/checkout/b2b/components"
      ],
      "@spartacus/checkout/b2b/core": ["../../dist/checkout/b2b/core"],
      "@spartacus/checkout/b2b": ["../../dist/checkout/b2b"],
      "@spartacus/checkout/b2b/occ": ["../../dist/checkout/b2b/occ"],
      "@spartacus/checkout/b2b/root": ["../../dist/checkout/b2b/root"],
      "@spartacus/checkout/base/assets": ["../../dist/checkout/base/assets"],
      "@spartacus/checkout/base/components": [
        "../../dist/checkout/base/components"
      ],
      "@spartacus/checkout/base/core": ["../../dist/checkout/base/core"],
      "@spartacus/checkout/base": ["../../dist/checkout/base"],
      "@spartacus/checkout/base/occ": ["../../dist/checkout/base/occ"],
      "@spartacus/checkout/base/root": ["../../dist/checkout/base/root"],
      "@spartacus/checkout": ["../../dist/checkout"],
      "@spartacus/checkout/scheduled-replenishment/assets": [
        "../../dist/checkout/scheduled-replenishment/assets"
      ],
      "@spartacus/checkout/scheduled-replenishment/components": [
        "../../dist/checkout/scheduled-replenishment/components"
      ],
      "@spartacus/checkout/scheduled-replenishment": [
        "../../dist/checkout/scheduled-replenishment"
      ],
      "@spartacus/checkout/scheduled-replenishment/root": [
        "../../dist/checkout/scheduled-replenishment/root"
      ],
      "@spartacus/customer-ticketing/assets": [
        "../../dist/customer-ticketing/assets"
      ],
      "@spartacus/customer-ticketing/components": [
        "../../dist/customer-ticketing/components"
      ],
      "@spartacus/customer-ticketing/core": [
        "../../dist/customer-ticketing/core"
      ],
      "@spartacus/customer-ticketing": ["../../dist/customer-ticketing"],
      "@spartacus/customer-ticketing/occ": [
        "../../dist/customer-ticketing/occ"
      ],
      "@spartacus/customer-ticketing/root": [
        "../../dist/customer-ticketing/root"
      ],
      "@spartacus/estimated-delivery-date/assets": [
        "../../dist/estimated-delivery-date/assets"
      ],
      "@spartacus/estimated-delivery-date": [
        "../../dist/estimated-delivery-date"
      ],
      "@spartacus/estimated-delivery-date/root": [
        "../../dist/estimated-delivery-date/root"
      ],
      "@spartacus/order/assets": ["../../dist/order/assets"],
      "@spartacus/order/components": ["../../dist/order/components"],
      "@spartacus/order/core": ["../../dist/order/core"],
      "@spartacus/order": ["../../dist/order"],
      "@spartacus/order/occ": ["../../dist/order/occ"],
      "@spartacus/order/root": ["../../dist/order/root"],
      "@spartacus/organization/account-summary/assets": [
        "../../dist/organization/account-summary/assets"
      ],
      "@spartacus/organization/account-summary/components": [
        "../../dist/organization/account-summary/components"
      ],
      "@spartacus/organization/account-summary/core": [
        "../../dist/organization/account-summary/core"
      ],
      "@spartacus/organization/account-summary": [
        "../../dist/organization/account-summary"
      ],
      "@spartacus/organization/account-summary/occ": [
        "../../dist/organization/account-summary/occ"
      ],
      "@spartacus/organization/account-summary/root": [
        "../../dist/organization/account-summary/root"
      ],
      "@spartacus/organization/administration/assets": [
        "../../dist/organization/administration/assets"
      ],
      "@spartacus/organization/administration/components": [
        "../../dist/organization/administration/components"
      ],
      "@spartacus/organization/administration/core": [
        "../../dist/organization/administration/core"
      ],
      "@spartacus/organization/administration": [
        "../../dist/organization/administration"
      ],
      "@spartacus/organization/administration/occ": [
        "../../dist/organization/administration/occ"
      ],
      "@spartacus/organization/administration/root": [
        "../../dist/organization/administration/root"
      ],
      "@spartacus/organization": ["../../dist/organization"],
      "@spartacus/organization/order-approval/assets": [
        "../../dist/organization/order-approval/assets"
      ],
      "@spartacus/organization/order-approval": [
        "../../dist/organization/order-approval"
      ],
      "@spartacus/organization/order-approval/root": [
        "../../dist/organization/order-approval/root"
      ],
      "@spartacus/organization/unit-order/assets": [
        "../../dist/organization/unit-order/assets"
      ],
      "@spartacus/organization/unit-order/components": [
        "../../dist/organization/unit-order/components"
      ],
      "@spartacus/organization/unit-order/core": [
        "../../dist/organization/unit-order/core"
      ],
      "@spartacus/organization/unit-order": [
        "../../dist/organization/unit-order"
      ],
      "@spartacus/organization/unit-order/occ": [
        "../../dist/organization/unit-order/occ"
      ],
      "@spartacus/organization/unit-order/root": [
        "../../dist/organization/unit-order/root"
      ],
      "@spartacus/organization/user-registration/assets": [
        "../../dist/organization/user-registration/assets"
      ],
      "@spartacus/organization/user-registration/components": [
        "../../dist/organization/user-registration/components"
      ],
      "@spartacus/organization/user-registration/core": [
        "../../dist/organization/user-registration/core"
      ],
      "@spartacus/organization/user-registration": [
        "../../dist/organization/user-registration"
      ],
      "@spartacus/organization/user-registration/occ": [
        "../../dist/organization/user-registration/occ"
      ],
      "@spartacus/organization/user-registration/root": [
        "../../dist/organization/user-registration/root"
      ],
      "@spartacus/pdf-invoices/assets": ["../../dist/pdf-invoices/assets"],
      "@spartacus/pdf-invoices/components": [
        "../../dist/pdf-invoices/components"
      ],
      "@spartacus/pdf-invoices/core": ["../../dist/pdf-invoices/core"],
      "@spartacus/pdf-invoices": ["../../dist/pdf-invoices"],
      "@spartacus/pdf-invoices/occ": ["../../dist/pdf-invoices/occ"],
      "@spartacus/pdf-invoices/root": ["../../dist/pdf-invoices/root"],
      "@spartacus/pickup-in-store/assets": [
        "../../dist/pickup-in-store/assets"
      ],
      "@spartacus/pickup-in-store/components": [
        "../../dist/pickup-in-store/components"
      ],
      "@spartacus/pickup-in-store/core": ["../../dist/pickup-in-store/core"],
      "@spartacus/pickup-in-store": ["../../dist/pickup-in-store"],
      "@spartacus/pickup-in-store/occ": ["../../dist/pickup-in-store/occ"],
      "@spartacus/pickup-in-store/root": ["../../dist/pickup-in-store/root"],
      "@spartacus/product-configurator/common/assets": [
        "../../dist/product-configurator/common/assets"
      ],
      "@spartacus/product-configurator/common": [
        "../../dist/product-configurator/common"
      ],
      "@spartacus/product-configurator": ["../../dist/product-configurator"],
      "@spartacus/product-configurator/rulebased/cpq": [
        "../../dist/product-configurator/rulebased/cpq"
      ],
      "@spartacus/product-configurator/rulebased": [
        "../../dist/product-configurator/rulebased"
      ],
      "@spartacus/product-configurator/rulebased/root": [
        "../../dist/product-configurator/rulebased/root"
      ],
      "@spartacus/product-configurator/textfield": [
        "../../dist/product-configurator/textfield"
      ],
      "@spartacus/product-configurator/textfield/root": [
        "../../dist/product-configurator/textfield/root"
      ],
      "@spartacus/product/bulk-pricing/assets": [
        "../../dist/product/bulk-pricing/assets"
      ],
      "@spartacus/product/bulk-pricing/components": [
        "../../dist/product/bulk-pricing/components"
      ],
      "@spartacus/product/bulk-pricing/core": [
        "../../dist/product/bulk-pricing/core"
      ],
      "@spartacus/product/bulk-pricing": ["../../dist/product/bulk-pricing"],
      "@spartacus/product/bulk-pricing/occ": [
        "../../dist/product/bulk-pricing/occ"
      ],
      "@spartacus/product/bulk-pricing/root": [
        "../../dist/product/bulk-pricing/root"
      ],
      "@spartacus/product/future-stock/assets": [
        "../../dist/product/future-stock/assets"
      ],
      "@spartacus/product/future-stock/components": [
        "../../dist/product/future-stock/components"
      ],
      "@spartacus/product/future-stock/core": [
        "../../dist/product/future-stock/core"
      ],
      "@spartacus/product/future-stock": ["../../dist/product/future-stock"],
      "@spartacus/product/future-stock/occ": [
        "../../dist/product/future-stock/occ"
      ],
      "@spartacus/product/future-stock/root": [
        "../../dist/product/future-stock/root"
      ],
      "@spartacus/product/image-zoom/assets": [
        "../../dist/product/image-zoom/assets"
      ],
      "@spartacus/product/image-zoom/components": [
        "../../dist/product/image-zoom/components"
      ],
      "@spartacus/product/image-zoom": ["../../dist/product/image-zoom"],
      "@spartacus/product/image-zoom/root": [
        "../../dist/product/image-zoom/root"
      ],
      "@spartacus/product": ["../../dist/product"],
      "@spartacus/product/variants/assets": [
        "../../dist/product/variants/assets"
      ],
      "@spartacus/product/variants/components": [
        "../../dist/product/variants/components"
      ],
      "@spartacus/product/variants": ["../../dist/product/variants"],
      "@spartacus/product/variants/occ": ["../../dist/product/variants/occ"],
      "@spartacus/product/variants/root": ["../../dist/product/variants/root"],
      "@spartacus/qualtrics/components": ["../../dist/qualtrics/components"],
      "@spartacus/qualtrics": ["../../dist/qualtrics"],
      "@spartacus/qualtrics/root": ["../../dist/qualtrics/root"],
      "@spartacus/quote/assets": ["../../dist/quote/assets"],
      "@spartacus/quote/components/cart-guard": [
        "../../dist/quote/components/cart-guard"
      ],
      "@spartacus/quote/components": ["../../dist/quote/components"],
      "@spartacus/quote/components/request-button": [
        "../../dist/quote/components/request-button"
      ],
      "@spartacus/quote/core": ["../../dist/quote/core"],
      "@spartacus/quote": ["../../dist/quote"],
      "@spartacus/quote/occ": ["../../dist/quote/occ"],
      "@spartacus/quote/root": ["../../dist/quote/root"],
      "@spartacus/requested-delivery-date/assets": [
        "../../dist/requested-delivery-date/assets"
      ],
      "@spartacus/requested-delivery-date/core": [
        "../../dist/requested-delivery-date/core"
      ],
      "@spartacus/requested-delivery-date": [
        "../../dist/requested-delivery-date"
      ],
      "@spartacus/requested-delivery-date/occ": [
        "../../dist/requested-delivery-date/occ"
      ],
      "@spartacus/requested-delivery-date/root": [
        "../../dist/requested-delivery-date/root"
      ],
      "@spartacus/smartedit/core": ["../../dist/smartedit/core"],
      "@spartacus/smartedit": ["../../dist/smartedit"],
      "@spartacus/smartedit/root": ["../../dist/smartedit/root"],
      "@spartacus/storefinder/assets": ["../../dist/storefinder/assets"],
      "@spartacus/storefinder/components": [
        "../../dist/storefinder/components"
      ],
      "@spartacus/storefinder/core": ["../../dist/storefinder/core"],
      "@spartacus/storefinder": ["../../dist/storefinder"],
      "@spartacus/storefinder/occ": ["../../dist/storefinder/occ"],
      "@spartacus/storefinder/root": ["../../dist/storefinder/root"],
      "@spartacus/tracking": ["../../dist/tracking"],
      "@spartacus/tracking/personalization/core": [
        "../../dist/tracking/personalization/core"
      ],
      "@spartacus/tracking/personalization": [
        "../../dist/tracking/personalization"
      ],
      "@spartacus/tracking/personalization/root": [
        "../../dist/tracking/personalization/root"
      ],
      "@spartacus/tracking/tms/aep": ["../../dist/tracking/tms/aep"],
      "@spartacus/tracking/tms/core": ["../../dist/tracking/tms/core"],
      "@spartacus/tracking/tms/gtm": ["../../dist/tracking/tms/gtm"],
      "@spartacus/tracking/tms": ["../../dist/tracking/tms"],
      "@spartacus/user/account/assets": ["../../dist/user/account/assets"],
      "@spartacus/user/account/components": [
        "../../dist/user/account/components"
      ],
      "@spartacus/user/account/core": ["../../dist/user/account/core"],
      "@spartacus/user/account": ["../../dist/user/account"],
      "@spartacus/user/account/occ": ["../../dist/user/account/occ"],
      "@spartacus/user/account/root": ["../../dist/user/account/root"],
      "@spartacus/user": ["../../dist/user"],
      "@spartacus/user/profile/assets": ["../../dist/user/profile/assets"],
      "@spartacus/user/profile/components": [
        "../../dist/user/profile/components"
      ],
      "@spartacus/user/profile/core": ["../../dist/user/profile/core"],
      "@spartacus/user/profile": ["../../dist/user/profile"],
      "@spartacus/user/profile/occ": ["../../dist/user/profile/occ"],
      "@spartacus/user/profile/root": ["../../dist/user/profile/root"],
      "@spartacus/cdc/assets": ["../../dist/cdc/assets"],
      "@spartacus/cdc/components": ["../../dist/cdc/components"],
      "@spartacus/cdc/core": ["../../dist/cdc/core"],
      "@spartacus/cdc": ["../../dist/cdc"],
      "@spartacus/cdc/organization/administration": [
        "../../dist/cdc/organization/administration"
      ],
      "@spartacus/cdc/organization/user-registration": [
        "../../dist/cdc/organization/user-registration"
      ],
      "@spartacus/cdc/root": ["../../dist/cdc/root"],
      "@spartacus/cdc/user-account": ["../../dist/cdc/user-account"],
      "@spartacus/cdc/user-profile": ["../../dist/cdc/user-profile"],
      "@spartacus/cdp/customer-ticketing": [
        "../../dist/cdp/customer-ticketing"
      ],
      "@spartacus/cdp": ["../../dist/cdp"],
      "@spartacus/cds": ["../../dist/cds"],
      "@spartacus/digital-payments/assets": [
        "../../dist/digital-payments/assets"
      ],
      "@spartacus/digital-payments": ["../../dist/digital-payments"],
      "@spartacus/epd-visualization/assets": [
        "../../dist/epd-visualization/assets"
      ],
      "@spartacus/epd-visualization/components": [
        "../../dist/epd-visualization/components"
      ],
      "@spartacus/epd-visualization/core": [
        "../../dist/epd-visualization/core"
      ],
      "@spartacus/epd-visualization/epd-visualization-api": [
        "../../dist/epd-visualization/epd-visualization-api"
      ],
      "@spartacus/epd-visualization": ["../../dist/epd-visualization"],
      "@spartacus/epd-visualization/root": [
        "../../dist/epd-visualization/root"
      ],
<<<<<<< HEAD
      "@spartacus/opf/base/assets": ["../../dist/opf/base/assets"],
      "@spartacus/opf/base/components": ["../../dist/opf/base/components"],
      "@spartacus/opf/base/core": ["../../dist/opf/base/core"],
      "@spartacus/opf/base": ["../../dist/opf/base"],
      "@spartacus/opf/base/occ": ["../../dist/opf/base/occ"],
      "@spartacus/opf/base/root": ["../../dist/opf/base/root"],
      "@spartacus/opf/checkout/assets": ["../../dist/opf/checkout/assets"],
      "@spartacus/opf/checkout/components": [
        "../../dist/opf/checkout/components"
      ],
      "@spartacus/opf/checkout/core": ["../../dist/opf/checkout/core"],
      "@spartacus/opf/checkout": ["../../dist/opf/checkout"],
      "@spartacus/opf/checkout/occ": ["../../dist/opf/checkout/occ"],
      "@spartacus/opf/checkout/root": ["../../dist/opf/checkout/root"],
      "@spartacus/opf": ["../../dist/opf"],
=======
      "@spartacus/opps": ["../../dist/opps"],
      "@spartacus/opps/root": ["../../dist/opps/root"],
>>>>>>> 669cdf58
      "@spartacus/s4om/assets": ["../../dist/s4om/assets"],
      "@spartacus/s4om": ["../../dist/s4om"],
      "@spartacus/s4om/root": ["../../dist/s4om/root"],
      "@spartacus/segment-refs": ["../../dist/segment-refs"],
      "@spartacus/segment-refs/root": ["../../dist/segment-refs/root"],
      "@spartacus/assets": ["../../dist/assets"],
      "@spartacus/core": ["../../dist/core"],
      "@spartacus/storefront": ["../../dist/storefrontlib"]
    }
  }
}<|MERGE_RESOLUTION|>--- conflicted
+++ resolved
@@ -420,7 +420,6 @@
       "@spartacus/epd-visualization/root": [
         "../../dist/epd-visualization/root"
       ],
-<<<<<<< HEAD
       "@spartacus/opf/base/assets": ["../../dist/opf/base/assets"],
       "@spartacus/opf/base/components": ["../../dist/opf/base/components"],
       "@spartacus/opf/base/core": ["../../dist/opf/base/core"],
@@ -436,10 +435,8 @@
       "@spartacus/opf/checkout/occ": ["../../dist/opf/checkout/occ"],
       "@spartacus/opf/checkout/root": ["../../dist/opf/checkout/root"],
       "@spartacus/opf": ["../../dist/opf"],
-=======
       "@spartacus/opps": ["../../dist/opps"],
       "@spartacus/opps/root": ["../../dist/opps/root"],
->>>>>>> 669cdf58
       "@spartacus/s4om/assets": ["../../dist/s4om/assets"],
       "@spartacus/s4om": ["../../dist/s4om"],
       "@spartacus/s4om/root": ["../../dist/s4om/root"],
