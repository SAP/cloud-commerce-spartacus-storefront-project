--- conflicted
+++ resolved
@@ -333,27 +333,6 @@
       "@spartacus/product/image-zoom/root": [
         "../../dist/product/image-zoom/root"
       ],
-<<<<<<< HEAD
-      "@spartacus/product/multi-dimensional/assets": [
-        "../../dist/product/multi-dimensional/assets"
-      ],
-      "@spartacus/product/multi-dimensional/components": [
-        "../../dist/product/multi-dimensional/components"
-      ],
-      "@spartacus/product/multi-dimensional/core": [
-        "../../dist/product/multi-dimensional/core"
-      ],
-      "@spartacus/product/multi-dimensional": [
-        "../../dist/product/multi-dimensional"
-      ],
-      "@spartacus/product/multi-dimensional/occ": [
-        "../../dist/product/multi-dimensional/occ"
-      ],
-      "@spartacus/product/multi-dimensional/root": [
-        "../../dist/product/multi-dimensional/root"
-      ],
-=======
->>>>>>> 87705afc
       "@spartacus/product": ["../../dist/product"],
       "@spartacus/product/variants/assets": [
         "../../dist/product/variants/assets"
