--- conflicted
+++ resolved
@@ -46,7 +46,6 @@
       "@spartacus/product/configurators/textfield": [
         "../../dist/product/configurators/textfield"
       ],
-<<<<<<< HEAD
       "@spartacus/product/configurators/textfield/root": [
         "../../dist/product/configurators/textfield/root"
       ],
@@ -55,25 +54,13 @@
       ],
       "@spartacus/product/configurators/rulebased/root": [
         "../../dist/product/configurators/rulebased/root"
-      ],
-      "@spartacus/misc": ["../../dist/misc"],
-      "@spartacus/misc/storefinder": ["../../dist/misc/storefinder"],
-      "@spartacus/misc/storefinder/root": ["../../dist/misc/storefinder/root"],
-      "@spartacus/misc/storefinder/core": ["../../dist/misc/storefinder/core"],
-      "@spartacus/misc/storefinder/occ": ["../../dist/misc/storefinder/occ"],
-      "@spartacus/misc/storefinder/components": [
-        "../../dist/misc/storefinder/components"
-      ],
-      "@spartacus/misc/storefinder/assets": [
-        "../../dist/misc/storefinder/assets"
-=======
+      ], 
       "@spartacus/storefinder": ["../../dist/storefinder"],
       "@spartacus/storefinder/root": ["../../dist/storefinder/root"],
       "@spartacus/storefinder/core": ["../../dist/storefinder/core"],
       "@spartacus/storefinder/occ": ["../../dist/storefinder/occ"],
       "@spartacus/storefinder/components": [
         "../../dist/storefinder/components"
->>>>>>> 6206415f
       ],
       "@spartacus/storefinder/assets": ["../../dist/storefinder/assets"],
       "@spartacus/cdc": ["../../dist/cdc"],
