{
  "extends": "./tsconfig.server.json",
  "compilerOptions": {
    "esModuleInterop": false,
    "paths": {
      "@spartacus/setup": ["../../dist/setup"],
      "@spartacus/setup/ssr": ["../../dist/setup/ssr"],
      "@spartacus/asm/assets": ["../../dist/asm/assets"],
      "@spartacus/asm/components": ["../../dist/asm/components"],
      "@spartacus/asm/core": ["../../dist/asm/core"],
      "@spartacus/asm/customer-360/assets": [
        "../../dist/asm/customer-360/assets"
      ],
      "@spartacus/asm/customer-360/components": [
        "../../dist/asm/customer-360/components"
      ],
      "@spartacus/asm/customer-360/core": ["../../dist/asm/customer-360/core"],
      "@spartacus/asm/customer-360": ["../../dist/asm/customer-360"],
      "@spartacus/asm/customer-360/occ": ["../../dist/asm/customer-360/occ"],
      "@spartacus/asm/customer-360/root": ["../../dist/asm/customer-360/root"],
      "@spartacus/asm": ["../../dist/asm"],
      "@spartacus/asm/occ": ["../../dist/asm/occ"],
      "@spartacus/asm/root": ["../../dist/asm/root"],
      "@spartacus/cart/base/assets": ["../../dist/cart/base/assets"],
      "@spartacus/cart/base/components/add-to-cart": [
        "../../dist/cart/base/components/add-to-cart"
      ],
      "@spartacus/cart/base/components/mini-cart": [
        "../../dist/cart/base/components/mini-cart"
      ],
      "@spartacus/cart/base/components": ["../../dist/cart/base/components"],
      "@spartacus/cart/base/core": ["../../dist/cart/base/core"],
      "@spartacus/cart/base": ["../../dist/cart/base"],
      "@spartacus/cart/base/occ": ["../../dist/cart/base/occ"],
      "@spartacus/cart/base/root": ["../../dist/cart/base/root"],
      "@spartacus/cart/import-export/assets": [
        "../../dist/cart/import-export/assets"
      ],
      "@spartacus/cart/import-export/components": [
        "../../dist/cart/import-export/components"
      ],
      "@spartacus/cart/import-export/core": [
        "../../dist/cart/import-export/core"
      ],
      "@spartacus/cart/import-export": ["../../dist/cart/import-export"],
      "@spartacus/cart/import-export/root": [
        "../../dist/cart/import-export/root"
      ],
      "@spartacus/cart": ["../../dist/cart"],
      "@spartacus/cart/quick-order/assets": [
        "../../dist/cart/quick-order/assets"
      ],
      "@spartacus/cart/quick-order/components": [
        "../../dist/cart/quick-order/components"
      ],
      "@spartacus/cart/quick-order/core": ["../../dist/cart/quick-order/core"],
      "@spartacus/cart/quick-order": ["../../dist/cart/quick-order"],
      "@spartacus/cart/quick-order/root": ["../../dist/cart/quick-order/root"],
      "@spartacus/cart/saved-cart/assets": [
        "../../dist/cart/saved-cart/assets"
      ],
      "@spartacus/cart/saved-cart/components": [
        "../../dist/cart/saved-cart/components"
      ],
      "@spartacus/cart/saved-cart/core": ["../../dist/cart/saved-cart/core"],
      "@spartacus/cart/saved-cart": ["../../dist/cart/saved-cart"],
      "@spartacus/cart/saved-cart/occ": ["../../dist/cart/saved-cart/occ"],
      "@spartacus/cart/saved-cart/root": ["../../dist/cart/saved-cart/root"],
      "@spartacus/cart/wish-list/assets": ["../../dist/cart/wish-list/assets"],
      "@spartacus/cart/wish-list/components/add-to-wishlist": [
        "../../dist/cart/wish-list/components/add-to-wishlist"
      ],
      "@spartacus/cart/wish-list/components": [
        "../../dist/cart/wish-list/components"
      ],
      "@spartacus/cart/wish-list/core": ["../../dist/cart/wish-list/core"],
      "@spartacus/cart/wish-list": ["../../dist/cart/wish-list"],
      "@spartacus/cart/wish-list/root": ["../../dist/cart/wish-list/root"],
      "@spartacus/checkout/b2b/assets": ["../../dist/checkout/b2b/assets"],
      "@spartacus/checkout/b2b/components": [
        "../../dist/checkout/b2b/components"
      ],
      "@spartacus/checkout/b2b/core": ["../../dist/checkout/b2b/core"],
      "@spartacus/checkout/b2b": ["../../dist/checkout/b2b"],
      "@spartacus/checkout/b2b/occ": ["../../dist/checkout/b2b/occ"],
      "@spartacus/checkout/b2b/root": ["../../dist/checkout/b2b/root"],
      "@spartacus/checkout/base/assets": ["../../dist/checkout/base/assets"],
      "@spartacus/checkout/base/components": [
        "../../dist/checkout/base/components"
      ],
      "@spartacus/checkout/base/core": ["../../dist/checkout/base/core"],
      "@spartacus/checkout/base": ["../../dist/checkout/base"],
      "@spartacus/checkout/base/occ": ["../../dist/checkout/base/occ"],
      "@spartacus/checkout/base/root": ["../../dist/checkout/base/root"],
      "@spartacus/checkout": ["../../dist/checkout"],
      "@spartacus/checkout/scheduled-replenishment/assets": [
        "../../dist/checkout/scheduled-replenishment/assets"
      ],
      "@spartacus/checkout/scheduled-replenishment/components": [
        "../../dist/checkout/scheduled-replenishment/components"
      ],
      "@spartacus/checkout/scheduled-replenishment": [
        "../../dist/checkout/scheduled-replenishment"
      ],
      "@spartacus/checkout/scheduled-replenishment/root": [
        "../../dist/checkout/scheduled-replenishment/root"
      ],
      "@spartacus/customer-ticketing/assets": [
        "../../dist/customer-ticketing/assets"
      ],
      "@spartacus/customer-ticketing/components": [
        "../../dist/customer-ticketing/components"
      ],
      "@spartacus/customer-ticketing/core": [
        "../../dist/customer-ticketing/core"
      ],
      "@spartacus/customer-ticketing": ["../../dist/customer-ticketing"],
      "@spartacus/customer-ticketing/occ": [
        "../../dist/customer-ticketing/occ"
      ],
      "@spartacus/customer-ticketing/root": [
        "../../dist/customer-ticketing/root"
      ],
      "@spartacus/estimated-delivery-date/assets": [
        "../../dist/estimated-delivery-date/assets"
      ],
      "@spartacus/estimated-delivery-date": [
        "../../dist/estimated-delivery-date"
      ],
      "@spartacus/estimated-delivery-date/root": [
        "../../dist/estimated-delivery-date/root"
      ],
      "@spartacus/estimated-delivery-date/show-estimated-delivery-date": [
        "../../dist/estimated-delivery-date/show-estimated-delivery-date"
      ],
      "@spartacus/order/assets": ["../../dist/order/assets"],
      "@spartacus/order/components": ["../../dist/order/components"],
      "@spartacus/order/core": ["../../dist/order/core"],
      "@spartacus/order": ["../../dist/order"],
      "@spartacus/order/occ": ["../../dist/order/occ"],
      "@spartacus/order/root": ["../../dist/order/root"],
      "@spartacus/organization/account-summary/assets": [
        "../../dist/organization/account-summary/assets"
      ],
      "@spartacus/organization/account-summary/components": [
        "../../dist/organization/account-summary/components"
      ],
      "@spartacus/organization/account-summary/core": [
        "../../dist/organization/account-summary/core"
      ],
      "@spartacus/organization/account-summary": [
        "../../dist/organization/account-summary"
      ],
      "@spartacus/organization/account-summary/occ": [
        "../../dist/organization/account-summary/occ"
      ],
      "@spartacus/organization/account-summary/root": [
        "../../dist/organization/account-summary/root"
      ],
      "@spartacus/organization/administration/assets": [
        "../../dist/organization/administration/assets"
      ],
      "@spartacus/organization/administration/components": [
        "../../dist/organization/administration/components"
      ],
      "@spartacus/organization/administration/core": [
        "../../dist/organization/administration/core"
      ],
      "@spartacus/organization/administration": [
        "../../dist/organization/administration"
      ],
      "@spartacus/organization/administration/occ": [
        "../../dist/organization/administration/occ"
      ],
      "@spartacus/organization/administration/root": [
        "../../dist/organization/administration/root"
      ],
      "@spartacus/organization": ["../../dist/organization"],
      "@spartacus/organization/order-approval/assets": [
        "../../dist/organization/order-approval/assets"
      ],
      "@spartacus/organization/order-approval": [
        "../../dist/organization/order-approval"
      ],
      "@spartacus/organization/order-approval/root": [
        "../../dist/organization/order-approval/root"
      ],
      "@spartacus/organization/unit-order/assets": [
        "../../dist/organization/unit-order/assets"
      ],
      "@spartacus/organization/unit-order/components": [
        "../../dist/organization/unit-order/components"
      ],
      "@spartacus/organization/unit-order/core": [
        "../../dist/organization/unit-order/core"
      ],
      "@spartacus/organization/unit-order": [
        "../../dist/organization/unit-order"
      ],
      "@spartacus/organization/unit-order/occ": [
        "../../dist/organization/unit-order/occ"
      ],
      "@spartacus/organization/unit-order/root": [
        "../../dist/organization/unit-order/root"
      ],
      "@spartacus/organization/user-registration/assets": [
        "../../dist/organization/user-registration/assets"
      ],
      "@spartacus/organization/user-registration/components": [
        "../../dist/organization/user-registration/components"
      ],
      "@spartacus/organization/user-registration/core": [
        "../../dist/organization/user-registration/core"
      ],
      "@spartacus/organization/user-registration": [
        "../../dist/organization/user-registration"
      ],
      "@spartacus/organization/user-registration/occ": [
        "../../dist/organization/user-registration/occ"
      ],
      "@spartacus/organization/user-registration/root": [
        "../../dist/organization/user-registration/root"
      ],
      "@spartacus/pdf-invoices/assets": ["../../dist/pdf-invoices/assets"],
      "@spartacus/pdf-invoices/components": [
        "../../dist/pdf-invoices/components"
      ],
      "@spartacus/pdf-invoices/core": ["../../dist/pdf-invoices/core"],
      "@spartacus/pdf-invoices": ["../../dist/pdf-invoices"],
      "@spartacus/pdf-invoices/occ": ["../../dist/pdf-invoices/occ"],
      "@spartacus/pdf-invoices/root": ["../../dist/pdf-invoices/root"],
      "@spartacus/pickup-in-store/assets": [
        "../../dist/pickup-in-store/assets"
      ],
      "@spartacus/pickup-in-store/components": [
        "../../dist/pickup-in-store/components"
      ],
      "@spartacus/pickup-in-store/core": ["../../dist/pickup-in-store/core"],
      "@spartacus/pickup-in-store": ["../../dist/pickup-in-store"],
      "@spartacus/pickup-in-store/occ": ["../../dist/pickup-in-store/occ"],
      "@spartacus/pickup-in-store/root": ["../../dist/pickup-in-store/root"],
      "@spartacus/product-configurator/common/assets": [
        "../../dist/product-configurator/common/assets"
      ],
      "@spartacus/product-configurator/common": [
        "../../dist/product-configurator/common"
      ],
      "@spartacus/product-configurator": ["../../dist/product-configurator"],
      "@spartacus/product-configurator/rulebased/cpq": [
        "../../dist/product-configurator/rulebased/cpq"
      ],
      "@spartacus/product-configurator/rulebased": [
        "../../dist/product-configurator/rulebased"
      ],
      "@spartacus/product-configurator/rulebased/root": [
        "../../dist/product-configurator/rulebased/root"
      ],
      "@spartacus/product-configurator/textfield": [
        "../../dist/product-configurator/textfield"
      ],
      "@spartacus/product-configurator/textfield/root": [
        "../../dist/product-configurator/textfield/root"
      ],
      "@spartacus/product-multi-dimensional/list": [
        "../../dist/product-multi-dimensional/list"
      ],
      "@spartacus/product-multi-dimensional/list/root": [
        "../../dist/product-multi-dimensional/list/root"
      ],
      "@spartacus/product-multi-dimensional": [
        "../../dist/product-multi-dimensional"
      ],
      "@spartacus/product-multi-dimensional/selector/assets": [
        "../../dist/product-multi-dimensional/selector/assets"
      ],
      "@spartacus/product-multi-dimensional/selector/components": [
        "../../dist/product-multi-dimensional/selector/components"
      ],
      "@spartacus/product-multi-dimensional/selector/core": [
        "../../dist/product-multi-dimensional/selector/core"
      ],
      "@spartacus/product-multi-dimensional/selector": [
        "../../dist/product-multi-dimensional/selector"
      ],
      "@spartacus/product-multi-dimensional/selector/occ": [
        "../../dist/product-multi-dimensional/selector/occ"
      ],
      "@spartacus/product-multi-dimensional/selector/root": [
        "../../dist/product-multi-dimensional/selector/root"
      ],
      "@spartacus/product/bulk-pricing/assets": [
        "../../dist/product/bulk-pricing/assets"
      ],
      "@spartacus/product/bulk-pricing/components": [
        "../../dist/product/bulk-pricing/components"
      ],
      "@spartacus/product/bulk-pricing/core": [
        "../../dist/product/bulk-pricing/core"
      ],
      "@spartacus/product/bulk-pricing": ["../../dist/product/bulk-pricing"],
      "@spartacus/product/bulk-pricing/occ": [
        "../../dist/product/bulk-pricing/occ"
      ],
      "@spartacus/product/bulk-pricing/root": [
        "../../dist/product/bulk-pricing/root"
      ],
      "@spartacus/product/future-stock/assets": [
        "../../dist/product/future-stock/assets"
      ],
      "@spartacus/product/future-stock/components": [
        "../../dist/product/future-stock/components"
      ],
      "@spartacus/product/future-stock/core": [
        "../../dist/product/future-stock/core"
      ],
      "@spartacus/product/future-stock": ["../../dist/product/future-stock"],
      "@spartacus/product/future-stock/occ": [
        "../../dist/product/future-stock/occ"
      ],
      "@spartacus/product/future-stock/root": [
        "../../dist/product/future-stock/root"
      ],
      "@spartacus/product/image-zoom/assets": [
        "../../dist/product/image-zoom/assets"
      ],
      "@spartacus/product/image-zoom/components": [
        "../../dist/product/image-zoom/components"
      ],
      "@spartacus/product/image-zoom": ["../../dist/product/image-zoom"],
      "@spartacus/product/image-zoom/root": [
        "../../dist/product/image-zoom/root"
      ],
      "@spartacus/product": ["../../dist/product"],
      "@spartacus/product/variants/assets": [
        "../../dist/product/variants/assets"
      ],
      "@spartacus/product/variants/components": [
        "../../dist/product/variants/components"
      ],
      "@spartacus/product/variants": ["../../dist/product/variants"],
      "@spartacus/product/variants/occ": ["../../dist/product/variants/occ"],
      "@spartacus/product/variants/root": ["../../dist/product/variants/root"],
      "@spartacus/punchout/assets": ["../../dist/punchout/assets"],
      "@spartacus/punchout/components": ["../../dist/punchout/components"],
      "@spartacus/punchout/core": ["../../dist/punchout/core"],
      "@spartacus/punchout": ["../../dist/punchout"],
      "@spartacus/punchout/occ": ["../../dist/punchout/occ"],
      "@spartacus/punchout/root": ["../../dist/punchout/root"],
      "@spartacus/qualtrics/components": ["../../dist/qualtrics/components"],
      "@spartacus/qualtrics": ["../../dist/qualtrics"],
      "@spartacus/qualtrics/root": ["../../dist/qualtrics/root"],
      "@spartacus/quote/assets": ["../../dist/quote/assets"],
      "@spartacus/quote/components/cart-guard": [
        "../../dist/quote/components/cart-guard"
      ],
      "@spartacus/quote/components": ["../../dist/quote/components"],
      "@spartacus/quote/components/request-button": [
        "../../dist/quote/components/request-button"
      ],
      "@spartacus/quote/core": ["../../dist/quote/core"],
      "@spartacus/quote": ["../../dist/quote"],
      "@spartacus/quote/occ": ["../../dist/quote/occ"],
      "@spartacus/quote/root": ["../../dist/quote/root"],
      "@spartacus/requested-delivery-date/assets": [
        "../../dist/requested-delivery-date/assets"
      ],
      "@spartacus/requested-delivery-date/core": [
        "../../dist/requested-delivery-date/core"
      ],
      "@spartacus/requested-delivery-date": [
        "../../dist/requested-delivery-date"
      ],
      "@spartacus/requested-delivery-date/occ": [
        "../../dist/requested-delivery-date/occ"
      ],
      "@spartacus/requested-delivery-date/root": [
        "../../dist/requested-delivery-date/root"
      ],
      "@spartacus/smartedit/core": ["../../dist/smartedit/core"],
      "@spartacus/smartedit": ["../../dist/smartedit"],
      "@spartacus/smartedit/root": ["../../dist/smartedit/root"],
      "@spartacus/storefinder/assets": ["../../dist/storefinder/assets"],
      "@spartacus/storefinder/components": [
        "../../dist/storefinder/components"
      ],
      "@spartacus/storefinder/core": ["../../dist/storefinder/core"],
      "@spartacus/storefinder": ["../../dist/storefinder"],
      "@spartacus/storefinder/occ": ["../../dist/storefinder/occ"],
      "@spartacus/storefinder/root": ["../../dist/storefinder/root"],
      "@spartacus/tracking": ["../../dist/tracking"],
      "@spartacus/tracking/personalization/core": [
        "../../dist/tracking/personalization/core"
      ],
      "@spartacus/tracking/personalization": [
        "../../dist/tracking/personalization"
      ],
      "@spartacus/tracking/personalization/root": [
        "../../dist/tracking/personalization/root"
      ],
      "@spartacus/tracking/tms/aep": ["../../dist/tracking/tms/aep"],
      "@spartacus/tracking/tms/core": ["../../dist/tracking/tms/core"],
      "@spartacus/tracking/tms/gtm": ["../../dist/tracking/tms/gtm"],
      "@spartacus/tracking/tms": ["../../dist/tracking/tms"],
      "@spartacus/user/account/assets": ["../../dist/user/account/assets"],
      "@spartacus/user/account/components": [
        "../../dist/user/account/components"
      ],
      "@spartacus/user/account/core": ["../../dist/user/account/core"],
      "@spartacus/user/account": ["../../dist/user/account"],
      "@spartacus/user/account/occ": ["../../dist/user/account/occ"],
      "@spartacus/user/account/root": ["../../dist/user/account/root"],
      "@spartacus/user": ["../../dist/user"],
      "@spartacus/user/profile/assets": ["../../dist/user/profile/assets"],
      "@spartacus/user/profile/components": [
        "../../dist/user/profile/components"
      ],
      "@spartacus/user/profile/core": ["../../dist/user/profile/core"],
      "@spartacus/user/profile": ["../../dist/user/profile"],
      "@spartacus/user/profile/occ": ["../../dist/user/profile/occ"],
      "@spartacus/user/profile/root": ["../../dist/user/profile/root"],
      "@spartacus/cdc/assets": ["../../dist/cdc/assets"],
      "@spartacus/cdc/components": ["../../dist/cdc/components"],
      "@spartacus/cdc/core": ["../../dist/cdc/core"],
      "@spartacus/cdc": ["../../dist/cdc"],
      "@spartacus/cdc/organization/administration": [
        "../../dist/cdc/organization/administration"
      ],
      "@spartacus/cdc/organization/user-registration": [
        "../../dist/cdc/organization/user-registration"
      ],
      "@spartacus/cdc/root": ["../../dist/cdc/root"],
      "@spartacus/cdc/user-account": ["../../dist/cdc/user-account"],
      "@spartacus/cdc/user-profile": ["../../dist/cdc/user-profile"],
      "@spartacus/cdp/customer-ticketing": [
        "../../dist/cdp/customer-ticketing"
      ],
      "@spartacus/cdp": ["../../dist/cdp"],
      "@spartacus/cds/assets": ["../../dist/cds/assets"],
      "@spartacus/cds": ["../../dist/cds"],
      "@spartacus/cpq-quote/assets": ["../../dist/cpq-quote/assets"],
      "@spartacus/cpq-quote/cpq-quote-discount": [
        "../../dist/cpq-quote/cpq-quote-discount"
      ],
      "@spartacus/cpq-quote": ["../../dist/cpq-quote"],
      "@spartacus/cpq-quote/root": ["../../dist/cpq-quote/root"],
      "@spartacus/digital-payments/assets": [
        "../../dist/digital-payments/assets"
      ],
      "@spartacus/digital-payments": ["../../dist/digital-payments"],
      "@spartacus/epd-visualization/assets": [
        "../../dist/epd-visualization/assets"
      ],
      "@spartacus/epd-visualization/components": [
        "../../dist/epd-visualization/components"
      ],
      "@spartacus/epd-visualization/core": [
        "../../dist/epd-visualization/core"
      ],
      "@spartacus/epd-visualization/epd-visualization-api": [
        "../../dist/epd-visualization/epd-visualization-api"
      ],
      "@spartacus/epd-visualization": ["../../dist/epd-visualization"],
      "@spartacus/epd-visualization/root": [
        "../../dist/epd-visualization/root"
      ],
<<<<<<< HEAD
=======
      "@spartacus/omf": ["../../dist/omf"],
      "@spartacus/omf/order": ["../../dist/omf/order"],
      "@spartacus/omf/root": ["../../dist/omf/root"],
      "@spartacus/opps": ["../../dist/opps"],
      "@spartacus/opps/root": ["../../dist/opps/root"],
      "@spartacus/s4-service/assets": ["../../dist/s4-service/assets"],
      "@spartacus/s4-service/checkout": ["../../dist/s4-service/checkout"],
      "@spartacus/s4-service": ["../../dist/s4-service"],
      "@spartacus/s4-service/order": ["../../dist/s4-service/order"],
      "@spartacus/s4-service/root": ["../../dist/s4-service/root"],
      "@spartacus/s4om/assets": ["../../dist/s4om/assets"],
      "@spartacus/s4om": ["../../dist/s4om"],
      "@spartacus/s4om/root": ["../../dist/s4om/root"],
      "@spartacus/segment-refs": ["../../dist/segment-refs"],
      "@spartacus/segment-refs/root": ["../../dist/segment-refs/root"],
>>>>>>> 23b72bb0
      "@spartacus/assets": ["../../dist/assets"],
      "@spartacus/core": ["../../dist/core"],
      "@spartacus/storefront": ["../../dist/storefrontlib"]
    }
  }
}<|MERGE_RESOLUTION|>--- conflicted
+++ resolved
@@ -463,8 +463,6 @@
       "@spartacus/epd-visualization/root": [
         "../../dist/epd-visualization/root"
       ],
-<<<<<<< HEAD
-=======
       "@spartacus/omf": ["../../dist/omf"],
       "@spartacus/omf/order": ["../../dist/omf/order"],
       "@spartacus/omf/root": ["../../dist/omf/root"],
@@ -480,7 +478,6 @@
       "@spartacus/s4om/root": ["../../dist/s4om/root"],
       "@spartacus/segment-refs": ["../../dist/segment-refs"],
       "@spartacus/segment-refs/root": ["../../dist/segment-refs/root"],
->>>>>>> 23b72bb0
       "@spartacus/assets": ["../../dist/assets"],
       "@spartacus/core": ["../../dist/core"],
       "@spartacus/storefront": ["../../dist/storefrontlib"]
