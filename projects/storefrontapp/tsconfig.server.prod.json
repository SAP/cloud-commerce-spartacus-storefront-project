{
  "extends": "./tsconfig.server.json",
  "compilerOptions": {
    "esModuleInterop": false,
    "paths": {
      "@spartacus/setup": ["../../dist/setup"],
      "@spartacus/setup/ssr": ["../../dist/setup/ssr"],
<<<<<<< HEAD
=======
      "@spartacus/checkout": ["../../dist/checkout"],
>>>>>>> b0491183
      "@spartacus/asm/assets": ["../../dist/asm/assets"],
      "@spartacus/asm/components": ["../../dist/asm/components"],
      "@spartacus/asm/core": ["../../dist/asm/core"],
      "@spartacus/asm": ["../../dist/asm"],
      "@spartacus/asm/occ": ["../../dist/asm/occ"],
      "@spartacus/asm/root": ["../../dist/asm/root"],
      "@spartacus/cart": ["../../dist/cart"],
      "@spartacus/cart/saved-cart/assets": [
        "../../dist/cart/saved-cart/assets"
      ],
      "@spartacus/cart/saved-cart/components": [
        "../../dist/cart/saved-cart/components"
      ],
      "@spartacus/cart/saved-cart/core": ["../../dist/cart/saved-cart/core"],
      "@spartacus/cart/saved-cart": ["../../dist/cart/saved-cart"],
      "@spartacus/cart/saved-cart/occ": ["../../dist/cart/saved-cart/occ"],
      "@spartacus/cart/saved-cart/root": ["../../dist/cart/saved-cart/root"],
<<<<<<< HEAD
      "@spartacus/checkout/assets": ["../../dist/checkout/assets"],
      "@spartacus/checkout/components": ["../../dist/checkout/components"],
      "@spartacus/checkout/core": ["../../dist/checkout/core"],
      "@spartacus/checkout": ["../../dist/checkout"],
      "@spartacus/checkout/occ": ["../../dist/checkout/occ"],
      "@spartacus/checkout/root": ["../../dist/checkout/root"],
=======
>>>>>>> b0491183
      "@spartacus/organization/administration/assets": [
        "../../dist/organization/administration/assets"
      ],
      "@spartacus/organization/administration/components": [
        "../../dist/organization/administration/components"
      ],
      "@spartacus/organization/administration/core": [
        "../../dist/organization/administration/core"
      ],
      "@spartacus/organization/administration": [
        "../../dist/organization/administration"
      ],
      "@spartacus/organization/administration/occ": [
        "../../dist/organization/administration/occ"
      ],
      "@spartacus/organization/administration/root": [
        "../../dist/organization/administration/root"
      ],
      "@spartacus/organization": ["../../dist/organization"],
      "@spartacus/organization/order-approval/assets": [
        "../../dist/organization/order-approval/assets"
      ],
      "@spartacus/organization/order-approval": [
        "../../dist/organization/order-approval"
      ],
      "@spartacus/organization/order-approval/root": [
        "../../dist/organization/order-approval/root"
      ],
      "@spartacus/product-configurator/common/assets": [
        "../../dist/product-configurator/common/assets"
      ],
      "@spartacus/product-configurator/common": [
        "../../dist/product-configurator/common"
      ],
      "@spartacus/product-configurator": ["../../dist/product-configurator"],
      "@spartacus/product-configurator/rulebased": [
        "../../dist/product-configurator/rulebased"
      ],
      "@spartacus/product-configurator/rulebased/cpq": [
        "../../dist/product-configurator/rulebased/cpq"
      ],
      "@spartacus/product-configurator/rulebased/root": [
        "../../dist/product-configurator/rulebased/root"
      ],
      "@spartacus/product-configurator/textfield": [
        "../../dist/product-configurator/textfield"
      ],
      "@spartacus/product-configurator/textfield/root": [
        "../../dist/product-configurator/textfield/root"
      ],
      "@spartacus/product/bulk-pricing/assets": [
        "../../dist/product/bulk-pricing/assets"
      ],
      "@spartacus/product/bulk-pricing/components": [
        "../../dist/product/bulk-pricing/components"
      ],
      "@spartacus/product/bulk-pricing/core": [
        "../../dist/product/bulk-pricing/core"
      ],
      "@spartacus/product/bulk-pricing": ["../../dist/product/bulk-pricing"],
      "@spartacus/product/bulk-pricing/occ": [
        "../../dist/product/bulk-pricing/occ"
      ],
      "@spartacus/product/bulk-pricing/root": [
        "../../dist/product/bulk-pricing/root"
      ],
      "@spartacus/product": ["../../dist/product"],
      "@spartacus/product/variants/assets": [
        "../../dist/product/variants/assets"
      ],
      "@spartacus/product/variants/components": [
        "../../dist/product/variants/components"
      ],
      "@spartacus/product/variants": ["../../dist/product/variants"],
      "@spartacus/product/variants/occ": ["../../dist/product/variants/occ"],
      "@spartacus/product/variants/root": ["../../dist/product/variants/root"],
      "@spartacus/qualtrics/components": ["../../dist/qualtrics/components"],
      "@spartacus/qualtrics": ["../../dist/qualtrics"],
      "@spartacus/qualtrics/root": ["../../dist/qualtrics/root"],
      "@spartacus/smartedit/core": ["../../dist/smartedit/core"],
      "@spartacus/smartedit": ["../../dist/smartedit"],
      "@spartacus/smartedit/root": ["../../dist/smartedit/root"],
      "@spartacus/storefinder/assets": ["../../dist/storefinder/assets"],
      "@spartacus/storefinder/components": [
        "../../dist/storefinder/components"
      ],
      "@spartacus/storefinder/core": ["../../dist/storefinder/core"],
      "@spartacus/storefinder": ["../../dist/storefinder"],
      "@spartacus/storefinder/occ": ["../../dist/storefinder/occ"],
      "@spartacus/storefinder/root": ["../../dist/storefinder/root"],
      "@spartacus/tracking": ["../../dist/tracking"],
      "@spartacus/tracking/personalization/core": [
        "../../dist/tracking/personalization/core"
      ],
      "@spartacus/tracking/personalization": [
        "../../dist/tracking/personalization"
      ],
      "@spartacus/tracking/personalization/root": [
        "../../dist/tracking/personalization/root"
      ],
      "@spartacus/tracking/tms/aep": ["../../dist/tracking/tms/aep"],
      "@spartacus/tracking/tms/core": ["../../dist/tracking/tms/core"],
      "@spartacus/tracking/tms/gtm": ["../../dist/tracking/tms/gtm"],
      "@spartacus/tracking/tms": ["../../dist/tracking/tms"],
      "@spartacus/user/account/assets": ["../../dist/user/account/assets"],
      "@spartacus/user/account/components": [
        "../../dist/user/account/components"
      ],
      "@spartacus/user/account/core": ["../../dist/user/account/core"],
      "@spartacus/user/account": ["../../dist/user/account"],
      "@spartacus/user/account/occ": ["../../dist/user/account/occ"],
      "@spartacus/user/account/root": ["../../dist/user/account/root"],
      "@spartacus/user": ["../../dist/user"],
      "@spartacus/user/profile/assets": ["../../dist/user/profile/assets"],
      "@spartacus/user/profile/components": [
        "../../dist/user/profile/components"
      ],
      "@spartacus/user/profile/core": ["../../dist/user/profile/core"],
      "@spartacus/user/profile": ["../../dist/user/profile"],
      "@spartacus/user/profile/occ": ["../../dist/user/profile/occ"],
      "@spartacus/user/profile/root": ["../../dist/user/profile/root"],
      "@spartacus/cdc/components": ["../../dist/cdc/components"],
      "@spartacus/cdc/core": ["../../dist/cdc/core"],
      "@spartacus/cdc": ["../../dist/cdc"],
      "@spartacus/cdc/root": ["../../dist/cdc/root"],
      "@spartacus/cds": ["../../dist/cds"],
      "@spartacus/assets": ["../../dist/assets"],
      "@spartacus/core": ["../../dist/core"],
      "@spartacus/incubator": ["../../dist/incubator"],
      "@spartacus/storefront": ["../../dist/storefrontlib"]
    }
  }
}<|MERGE_RESOLUTION|>--- conflicted
+++ resolved
@@ -5,10 +5,6 @@
     "paths": {
       "@spartacus/setup": ["../../dist/setup"],
       "@spartacus/setup/ssr": ["../../dist/setup/ssr"],
-<<<<<<< HEAD
-=======
-      "@spartacus/checkout": ["../../dist/checkout"],
->>>>>>> b0491183
       "@spartacus/asm/assets": ["../../dist/asm/assets"],
       "@spartacus/asm/components": ["../../dist/asm/components"],
       "@spartacus/asm/core": ["../../dist/asm/core"],
@@ -26,15 +22,12 @@
       "@spartacus/cart/saved-cart": ["../../dist/cart/saved-cart"],
       "@spartacus/cart/saved-cart/occ": ["../../dist/cart/saved-cart/occ"],
       "@spartacus/cart/saved-cart/root": ["../../dist/cart/saved-cart/root"],
-<<<<<<< HEAD
       "@spartacus/checkout/assets": ["../../dist/checkout/assets"],
       "@spartacus/checkout/components": ["../../dist/checkout/components"],
       "@spartacus/checkout/core": ["../../dist/checkout/core"],
       "@spartacus/checkout": ["../../dist/checkout"],
       "@spartacus/checkout/occ": ["../../dist/checkout/occ"],
       "@spartacus/checkout/root": ["../../dist/checkout/root"],
-=======
->>>>>>> b0491183
       "@spartacus/organization/administration/assets": [
         "../../dist/organization/administration/assets"
       ],
