--- conflicted
+++ resolved
@@ -104,13 +104,12 @@
             "bundleName": "s4om"
           },
           {
-<<<<<<< HEAD
             "input": "projects/storefrontapp/src/styles/lib-opf.scss",
             "bundleName": "opf"
-=======
+          },
+          {
             "input": "projects/storefrontapp/src/styles/lib-quote.scss",
             "bundleName": "quote"
->>>>>>> 0ecf4c2d
           }
         ],
         "ngswConfigPath": "projects/storefrontlib/cms-structure/pwa/ngsw-config.json",
@@ -154,12 +153,7 @@
     "serve": {
       "executor": "@angular-builders/custom-webpack:dev-server",
       "options": {
-<<<<<<< HEAD
-        "browserTarget": "storefrontapp:build",
-        "disableHostCheck": true
-=======
         "buildTarget": "storefrontapp:build"
->>>>>>> 0ecf4c2d
       },
       "configurations": {
         "production": {
