--- conflicted
+++ resolved
@@ -60,10 +60,6 @@
       "@spartacus/product-configurator/rulebased/root": [
         "dist/product-configurator/rulebased/root"
       ],
-<<<<<<< HEAD
-      "@spartacus/cdc": ["dist/cdc"],
-      "@spartacus/incubator": ["dist/incubator"]
-=======
       "@spartacus/product-configurator/rulebased/cpq": [
         "dist/product-configurator/rulebased/cpq"
       ],
@@ -141,7 +137,6 @@
       "@spartacus/core": ["dist/core"],
       "@spartacus/incubator": ["dist/incubator"],
       "@spartacus/storefront": ["dist/storefrontlib"]
->>>>>>> b65957e9
     }
   }
 }