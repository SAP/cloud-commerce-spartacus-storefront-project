--- conflicted
+++ resolved
@@ -55,26 +55,20 @@
       "@spartacus/qualtrics/components": ["dist/qualtrics/components"],
       "@spartacus/qualtrics": ["dist/qualtrics"],
       "@spartacus/qualtrics/root": ["dist/qualtrics/root"],
-<<<<<<< HEAD
       "@spartacus/smartedit/core": ["dist/smartedit/core"],
       "@spartacus/smartedit": ["dist/smartedit"],
       "@spartacus/smartedit/root": ["dist/smartedit/root"],
-=======
->>>>>>> e2773de3
       "@spartacus/storefinder/assets": ["dist/storefinder/assets"],
       "@spartacus/storefinder/components": ["dist/storefinder/components"],
       "@spartacus/storefinder/core": ["dist/storefinder/core"],
       "@spartacus/storefinder": ["dist/storefinder"],
       "@spartacus/storefinder/occ": ["dist/storefinder/occ"],
       "@spartacus/storefinder/root": ["dist/storefinder/root"],
-<<<<<<< HEAD
-=======
       "@spartacus/tracking": ["dist/tracking"],
       "@spartacus/tracking/tms/aep": ["dist/tracking/tms/aep"],
       "@spartacus/tracking/tms/core": ["dist/tracking/tms/core"],
       "@spartacus/tracking/tms/gtm": ["dist/tracking/tms/gtm"],
       "@spartacus/tracking/tms": ["dist/tracking/tms"],
->>>>>>> e2773de3
       "@spartacus/cdc": ["dist/cdc"],
       "@spartacus/cds": ["dist/cds"],
       "@spartacus/assets": ["dist/assets"],
