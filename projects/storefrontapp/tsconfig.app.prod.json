--- conflicted
+++ resolved
@@ -4,9 +4,7 @@
     "paths": {
       "@spartacus/setup": ["dist/setup"],
       "@spartacus/setup/ssr": ["dist/setup/ssr"],
-<<<<<<< HEAD
       "@spartacus/checkout": ["dist/checkout"],
-=======
       "@spartacus/cart": ["dist/cart"],
       "@spartacus/cart/saved-cart/assets": ["dist/cart/saved-cart/assets"],
       "@spartacus/cart/saved-cart/components": [
@@ -16,7 +14,6 @@
       "@spartacus/cart/saved-cart": ["dist/cart/saved-cart"],
       "@spartacus/cart/saved-cart/occ": ["dist/cart/saved-cart/occ"],
       "@spartacus/cart/saved-cart/root": ["dist/cart/saved-cart/root"],
->>>>>>> 007f080f
       "@spartacus/asm/assets": ["dist/asm/assets"],
       "@spartacus/asm/components": ["dist/asm/components"],
       "@spartacus/asm/core": ["dist/asm/core"],
