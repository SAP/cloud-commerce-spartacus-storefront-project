{
  "extends": "./tsconfig.app.json",
  "compilerOptions": {
    "paths": {
      "@spartacus/setup": ["dist/setup"],
      "@spartacus/setup/ssr": ["dist/setup/ssr"],
      "@spartacus/asm/assets": ["dist/asm/assets"],
      "@spartacus/asm/components": ["dist/asm/components"],
      "@spartacus/asm/core": ["dist/asm/core"],
      "@spartacus/asm": ["dist/asm"],
      "@spartacus/asm/occ": ["dist/asm/occ"],
      "@spartacus/asm/root": ["dist/asm/root"],
      "@spartacus/cart/base/assets": ["dist/cart/base/assets"],
      "@spartacus/cart/base/components/add-to-cart": [
        "dist/cart/base/components/add-to-cart"
      ],
      "@spartacus/cart/base/components/mini-cart": [
        "dist/cart/base/components/mini-cart"
      ],
      "@spartacus/cart/base/components": ["dist/cart/base/components"],
      "@spartacus/cart/base/core": ["dist/cart/base/core"],
      "@spartacus/cart/base": ["dist/cart/base"],
      "@spartacus/cart/base/occ": ["dist/cart/base/occ"],
      "@spartacus/cart/base/root": ["dist/cart/base/root"],
      "@spartacus/cart/import-export/assets": [
        "dist/cart/import-export/assets"
      ],
      "@spartacus/cart/import-export/components": [
        "dist/cart/import-export/components"
      ],
      "@spartacus/cart/import-export/core": ["dist/cart/import-export/core"],
      "@spartacus/cart/import-export": ["dist/cart/import-export"],
      "@spartacus/cart/import-export/root": ["dist/cart/import-export/root"],
      "@spartacus/cart": ["dist/cart"],
      "@spartacus/cart/quick-order/assets": ["dist/cart/quick-order/assets"],
      "@spartacus/cart/quick-order/components": [
        "dist/cart/quick-order/components"
      ],
      "@spartacus/cart/quick-order/core": ["dist/cart/quick-order/core"],
      "@spartacus/cart/quick-order": ["dist/cart/quick-order"],
      "@spartacus/cart/quick-order/root": ["dist/cart/quick-order/root"],
      "@spartacus/cart/saved-cart/assets": ["dist/cart/saved-cart/assets"],
      "@spartacus/cart/saved-cart/components": [
        "dist/cart/saved-cart/components"
      ],
      "@spartacus/cart/saved-cart/core": ["dist/cart/saved-cart/core"],
      "@spartacus/cart/saved-cart": ["dist/cart/saved-cart"],
      "@spartacus/cart/saved-cart/occ": ["dist/cart/saved-cart/occ"],
      "@spartacus/cart/saved-cart/root": ["dist/cart/saved-cart/root"],
      "@spartacus/cart/wish-list/assets": ["dist/cart/wish-list/assets"],
      "@spartacus/cart/wish-list/components/add-to-wishlist": [
        "dist/cart/wish-list/components/add-to-wishlist"
      ],
      "@spartacus/cart/wish-list/components": [
        "dist/cart/wish-list/components"
      ],
      "@spartacus/cart/wish-list/core": ["dist/cart/wish-list/core"],
      "@spartacus/cart/wish-list": ["dist/cart/wish-list"],
      "@spartacus/cart/wish-list/root": ["dist/cart/wish-list/root"],
      "@spartacus/checkout/b2b/assets": ["dist/checkout/b2b/assets"],
      "@spartacus/checkout/b2b/components": ["dist/checkout/b2b/components"],
      "@spartacus/checkout/b2b/core": ["dist/checkout/b2b/core"],
      "@spartacus/checkout/b2b": ["dist/checkout/b2b"],
      "@spartacus/checkout/b2b/occ": ["dist/checkout/b2b/occ"],
      "@spartacus/checkout/b2b/root": ["dist/checkout/b2b/root"],
      "@spartacus/checkout/base/assets": ["dist/checkout/base/assets"],
      "@spartacus/checkout/base/components": ["dist/checkout/base/components"],
      "@spartacus/checkout/base/core": ["dist/checkout/base/core"],
      "@spartacus/checkout/base": ["dist/checkout/base"],
      "@spartacus/checkout/base/occ": ["dist/checkout/base/occ"],
      "@spartacus/checkout/base/root": ["dist/checkout/base/root"],
      "@spartacus/checkout": ["dist/checkout"],
      "@spartacus/checkout/scheduled-replenishment/assets": [
        "dist/checkout/scheduled-replenishment/assets"
      ],
      "@spartacus/checkout/scheduled-replenishment/components": [
        "dist/checkout/scheduled-replenishment/components"
      ],
      "@spartacus/checkout/scheduled-replenishment": [
        "dist/checkout/scheduled-replenishment"
      ],
      "@spartacus/checkout/scheduled-replenishment/root": [
        "dist/checkout/scheduled-replenishment/root"
      ],
      "@spartacus/order/assets": ["dist/order/assets"],
      "@spartacus/order/components": ["dist/order/components"],
      "@spartacus/order/core": ["dist/order/core"],
      "@spartacus/order": ["dist/order"],
      "@spartacus/order/occ": ["dist/order/occ"],
      "@spartacus/order/root": ["dist/order/root"],
      "@spartacus/organization/account-summary/assets": [
        "dist/organization/account-summary/assets"
      ],
      "@spartacus/organization/account-summary/components": [
        "dist/organization/account-summary/components"
      ],
      "@spartacus/organization/account-summary/core": [
        "dist/organization/account-summary/core"
      ],
      "@spartacus/organization/account-summary": [
        "dist/organization/account-summary"
      ],
      "@spartacus/organization/account-summary/occ": [
        "dist/organization/account-summary/occ"
      ],
      "@spartacus/organization/account-summary/root": [
        "dist/organization/account-summary/root"
      ],
      "@spartacus/organization/administration/assets": [
        "dist/organization/administration/assets"
      ],
      "@spartacus/organization/administration/components": [
        "dist/organization/administration/components"
      ],
      "@spartacus/organization/administration/core": [
        "dist/organization/administration/core"
      ],
      "@spartacus/organization/administration": [
        "dist/organization/administration"
      ],
      "@spartacus/organization/administration/occ": [
        "dist/organization/administration/occ"
      ],
      "@spartacus/organization/administration/root": [
        "dist/organization/administration/root"
      ],
      "@spartacus/organization": ["dist/organization"],
      "@spartacus/organization/order-approval/assets": [
        "dist/organization/order-approval/assets"
      ],
      "@spartacus/organization/order-approval": [
        "dist/organization/order-approval"
      ],
      "@spartacus/organization/order-approval/root": [
        "dist/organization/order-approval/root"
      ],
<<<<<<< HEAD
      "@spartacus/organization/unit-order/assets": [
        "dist/organization/unit-order/assets"
      ],
      "@spartacus/organization/unit-order": ["dist/organization/unit-order"],
      "@spartacus/organization/unit-order/root": [
        "dist/organization/unit-order/root"
=======
      "@spartacus/organization/user-registration/assets": [
        "dist/organization/user-registration/assets"
      ],
      "@spartacus/organization/user-registration/components": [
        "dist/organization/user-registration/components"
      ],
      "@spartacus/organization/user-registration/core": [
        "dist/organization/user-registration/core"
      ],
      "@spartacus/organization/user-registration": [
        "dist/organization/user-registration"
      ],
      "@spartacus/organization/user-registration/occ": [
        "dist/organization/user-registration/occ"
      ],
      "@spartacus/organization/user-registration/root": [
        "dist/organization/user-registration/root"
>>>>>>> ea85902b
      ],
      "@spartacus/product-configurator/common/assets": [
        "dist/product-configurator/common/assets"
      ],
      "@spartacus/product-configurator/common": [
        "dist/product-configurator/common"
      ],
      "@spartacus/product-configurator": ["dist/product-configurator"],
      "@spartacus/product-configurator/rulebased/cpq": [
        "dist/product-configurator/rulebased/cpq"
      ],
      "@spartacus/product-configurator/rulebased": [
        "dist/product-configurator/rulebased"
      ],
      "@spartacus/product-configurator/rulebased/root": [
        "dist/product-configurator/rulebased/root"
      ],
      "@spartacus/product-configurator/textfield": [
        "dist/product-configurator/textfield"
      ],
      "@spartacus/product-configurator/textfield/root": [
        "dist/product-configurator/textfield/root"
      ],
      "@spartacus/product/bulk-pricing/assets": [
        "dist/product/bulk-pricing/assets"
      ],
      "@spartacus/product/bulk-pricing/components": [
        "dist/product/bulk-pricing/components"
      ],
      "@spartacus/product/bulk-pricing/core": [
        "dist/product/bulk-pricing/core"
      ],
      "@spartacus/product/bulk-pricing": ["dist/product/bulk-pricing"],
      "@spartacus/product/bulk-pricing/occ": ["dist/product/bulk-pricing/occ"],
      "@spartacus/product/bulk-pricing/root": [
        "dist/product/bulk-pricing/root"
      ],
      "@spartacus/product/image-zoom/assets": [
        "dist/product/image-zoom/assets"
      ],
      "@spartacus/product/image-zoom/components": [
        "dist/product/image-zoom/components"
      ],
      "@spartacus/product/image-zoom": ["dist/product/image-zoom"],
      "@spartacus/product/image-zoom/root": ["dist/product/image-zoom/root"],
      "@spartacus/product": ["dist/product"],
      "@spartacus/product/variants/assets": ["dist/product/variants/assets"],
      "@spartacus/product/variants/components": [
        "dist/product/variants/components"
      ],
      "@spartacus/product/variants": ["dist/product/variants"],
      "@spartacus/product/variants/occ": ["dist/product/variants/occ"],
      "@spartacus/product/variants/root": ["dist/product/variants/root"],
      "@spartacus/qualtrics/components": ["dist/qualtrics/components"],
      "@spartacus/qualtrics": ["dist/qualtrics"],
      "@spartacus/qualtrics/root": ["dist/qualtrics/root"],
      "@spartacus/smartedit/core": ["dist/smartedit/core"],
      "@spartacus/smartedit": ["dist/smartedit"],
      "@spartacus/smartedit/root": ["dist/smartedit/root"],
      "@spartacus/storefinder/assets": ["dist/storefinder/assets"],
      "@spartacus/storefinder/components": ["dist/storefinder/components"],
      "@spartacus/storefinder/core": ["dist/storefinder/core"],
      "@spartacus/storefinder": ["dist/storefinder"],
      "@spartacus/storefinder/occ": ["dist/storefinder/occ"],
      "@spartacus/storefinder/root": ["dist/storefinder/root"],
      "@spartacus/tracking": ["dist/tracking"],
      "@spartacus/tracking/personalization/core": [
        "dist/tracking/personalization/core"
      ],
      "@spartacus/tracking/personalization": ["dist/tracking/personalization"],
      "@spartacus/tracking/personalization/root": [
        "dist/tracking/personalization/root"
      ],
      "@spartacus/tracking/tms/aep": ["dist/tracking/tms/aep"],
      "@spartacus/tracking/tms/core": ["dist/tracking/tms/core"],
      "@spartacus/tracking/tms/gtm": ["dist/tracking/tms/gtm"],
      "@spartacus/tracking/tms": ["dist/tracking/tms"],
      "@spartacus/user/account/assets": ["dist/user/account/assets"],
      "@spartacus/user/account/components": ["dist/user/account/components"],
      "@spartacus/user/account/core": ["dist/user/account/core"],
      "@spartacus/user/account": ["dist/user/account"],
      "@spartacus/user/account/occ": ["dist/user/account/occ"],
      "@spartacus/user/account/root": ["dist/user/account/root"],
      "@spartacus/user": ["dist/user"],
      "@spartacus/user/profile/assets": ["dist/user/profile/assets"],
      "@spartacus/user/profile/components": ["dist/user/profile/components"],
      "@spartacus/user/profile/core": ["dist/user/profile/core"],
      "@spartacus/user/profile": ["dist/user/profile"],
      "@spartacus/user/profile/occ": ["dist/user/profile/occ"],
      "@spartacus/user/profile/root": ["dist/user/profile/root"],
      "@spartacus/cdc/components": ["dist/cdc/components"],
      "@spartacus/cdc/user-account": ["dist/cdc/user-account"],
      "@spartacus/cdc/user-profile": ["dist/cdc/user-profile"],
      "@spartacus/cdc/core": ["dist/cdc/core"],
      "@spartacus/cdc": ["dist/cdc"],
      "@spartacus/cdc/root": ["dist/cdc/root"],
      "@spartacus/cds": ["dist/cds"],
      "@spartacus/digital-payments/assets": ["dist/digital-payments/assets"],
      "@spartacus/digital-payments": ["dist/digital-payments"],
      "@spartacus/epd-visualization/assets": ["dist/epd-visualization/assets"],
      "@spartacus/epd-visualization/components": [
        "dist/epd-visualization/components"
      ],
      "@spartacus/epd-visualization/core": ["dist/epd-visualization/core"],
      "@spartacus/epd-visualization/epd-visualization-api": [
        "dist/epd-visualization/epd-visualization-api"
      ],
      "@spartacus/epd-visualization": ["dist/epd-visualization"],
      "@spartacus/epd-visualization/root": ["dist/epd-visualization/root"],
      "@spartacus/assets": ["dist/assets"],
      "@spartacus/core": ["dist/core"],
      "@spartacus/storefront": ["dist/storefrontlib"]
    }
  }
}<|MERGE_RESOLUTION|>--- conflicted
+++ resolved
@@ -134,32 +134,30 @@
       "@spartacus/organization/order-approval/root": [
         "dist/organization/order-approval/root"
       ],
-<<<<<<< HEAD
+      "@spartacus/organization/user-registration/assets": [
+        "dist/organization/user-registration/assets"
+      ],
+      "@spartacus/organization/user-registration/components": [
+        "dist/organization/user-registration/components"
+      ],
+      "@spartacus/organization/user-registration/core": [
+        "dist/organization/user-registration/core"
+      ],
+      "@spartacus/organization/user-registration": [
+        "dist/organization/user-registration"
+      ],
+      "@spartacus/organization/user-registration/occ": [
+        "dist/organization/user-registration/occ"
+      ],
+      "@spartacus/organization/user-registration/root": [
+        "dist/organization/user-registration/root"
+      ],
       "@spartacus/organization/unit-order/assets": [
         "dist/organization/unit-order/assets"
       ],
       "@spartacus/organization/unit-order": ["dist/organization/unit-order"],
       "@spartacus/organization/unit-order/root": [
         "dist/organization/unit-order/root"
-=======
-      "@spartacus/organization/user-registration/assets": [
-        "dist/organization/user-registration/assets"
-      ],
-      "@spartacus/organization/user-registration/components": [
-        "dist/organization/user-registration/components"
-      ],
-      "@spartacus/organization/user-registration/core": [
-        "dist/organization/user-registration/core"
-      ],
-      "@spartacus/organization/user-registration": [
-        "dist/organization/user-registration"
-      ],
-      "@spartacus/organization/user-registration/occ": [
-        "dist/organization/user-registration/occ"
-      ],
-      "@spartacus/organization/user-registration/root": [
-        "dist/organization/user-registration/root"
->>>>>>> ea85902b
       ],
       "@spartacus/product-configurator/common/assets": [
         "dist/product-configurator/common/assets"
