--- conflicted
+++ resolved
@@ -37,10 +37,6 @@
       "@spartacus/product-configurator/common": [
         "dist/product-configurator/common"
       ],
-<<<<<<< HEAD
-=======
-
->>>>>>> bd70ab96
       "@spartacus/product-configurator/common/assets": [
         "dist/product-configurator/common/assets"
       ],
@@ -49,15 +45,6 @@
       ],
       "@spartacus/product-configurator/textfield/root": [
         "dist/product-configurator/textfield/root"
-<<<<<<< HEAD
-      ],
-      "@spartacus/product-configurator/rulebased": [
-        "dist/product-configurator/rulebased"
-      ],
-      "@spartacus/product-configurator/rulebased/root": [
-        "dist/product-configurator/rulebased/root"
-=======
->>>>>>> bd70ab96
       ],
       "@spartacus/product-configurator/rulebased": [
         "dist/product-configurator/rulebased"
