--- conflicted
+++ resolved
@@ -10,23 +10,12 @@
       "@spartacus/asm": ["dist/asm"],
       "@spartacus/asm/occ": ["dist/asm/occ"],
       "@spartacus/asm/root": ["dist/asm/root"],
-<<<<<<< HEAD
-=======
       "@spartacus/cart/main/assets": ["dist/cart/main/assets"],
       "@spartacus/cart/main/components": ["dist/cart/main/components"],
       "@spartacus/cart/main/core": ["dist/cart/main/core"],
       "@spartacus/cart/main": ["dist/cart/main"],
       "@spartacus/cart/main/occ": ["dist/cart/main/occ"],
       "@spartacus/cart/main/root": ["dist/cart/main/root"],
-      "@spartacus/cart": ["dist/cart"],
-      "@spartacus/cart/quick-order/assets": ["dist/cart/quick-order/assets"],
-      "@spartacus/cart/quick-order/components": [
-        "dist/cart/quick-order/components"
-      ],
-      "@spartacus/cart/quick-order/core": ["dist/cart/quick-order/core"],
-      "@spartacus/cart/quick-order": ["dist/cart/quick-order"],
-      "@spartacus/cart/quick-order/root": ["dist/cart/quick-order/root"],
->>>>>>> d75d62f1
       "@spartacus/cart/import-export/assets": [
         "dist/cart/import-export/assets"
       ],
