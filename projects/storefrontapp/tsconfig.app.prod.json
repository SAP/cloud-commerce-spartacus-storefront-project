--- conflicted
+++ resolved
@@ -7,9 +7,6 @@
       "@spartacus/cds": ["dist/cds"],
       "@spartacus/vendor": ["dist/vendor"],
       "@spartacus/assets": ["dist/assets"],
-<<<<<<< HEAD
-      "@spartacus/incubator": ["dist/incubator"]
-=======
       "@spartacus/my-account": ["dist/my-account"],
       "@spartacus/product": ["dist/product"],
       "@spartacus/product/configurators": ["dist/product/configurators"],
@@ -25,8 +22,8 @@
       "@spartacus/product/configurators/textfield": [
         "dist/product/configurators/textfield"
       ],
-      "@spartacus/cdc": ["dist/cdc"]
->>>>>>> 795ec815
+      "@spartacus/cdc": ["dist/cdc"],
+      "@spartacus/incubator": ["dist/incubator"]
     }
   }
 }