--- conflicted
+++ resolved
@@ -13,16 +13,13 @@
       "@spartacus/cart/saved-cart": ["dist/cart/saved-cart"],
       "@spartacus/cart/saved-cart/occ": ["dist/cart/saved-cart/occ"],
       "@spartacus/cart/saved-cart/root": ["dist/cart/saved-cart/root"],
-<<<<<<< HEAD
       "@spartacus/cart/saved-cart/events": ["dist/cart/saved-cart/events"],
-=======
       "@spartacus/asm/assets": ["dist/asm/assets"],
       "@spartacus/asm/components": ["dist/asm/components"],
       "@spartacus/asm/core": ["dist/asm/core"],
       "@spartacus/asm": ["dist/asm"],
       "@spartacus/asm/occ": ["dist/asm/occ"],
       "@spartacus/asm/root": ["dist/asm/root"],
->>>>>>> cb62b22e
       "@spartacus/organization/administration/assets": [
         "dist/organization/administration/assets"
       ],
