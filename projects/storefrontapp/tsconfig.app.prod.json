{
  "extends": "./tsconfig.app.json",
  "compilerOptions": {
    "paths": {
      "@spartacus/setup": ["dist/setup"],
      "@spartacus/setup/ssr": ["dist/setup/ssr"],
      "@spartacus/organization/administration/assets": [
        "dist/organization/administration/assets"
      ],
      "@spartacus/organization/administration/components": [
        "dist/organization/administration/components"
      ],
      "@spartacus/organization/administration/core": [
        "dist/organization/administration/core"
      ],
      "@spartacus/organization/administration": [
        "dist/organization/administration"
      ],
      "@spartacus/organization/administration/occ": [
        "dist/organization/administration/occ"
      ],
      "@spartacus/organization/administration/root": [
        "dist/organization/administration/root"
      ],
      "@spartacus/organization": ["dist/organization"],
      "@spartacus/organization/order-approval/assets": [
        "dist/organization/order-approval/assets"
      ],
      "@spartacus/organization/order-approval": [
        "dist/organization/order-approval"
      ],
      "@spartacus/organization/order-approval/root": [
        "dist/organization/order-approval/root"
      ],
      "@spartacus/product/configurators/common": [
        "dist/product/configurators/common"
      ],
      "@spartacus/product/configurators/cpq": [
        "dist/product/configurators/cpq"
      ],
      "@spartacus/product/configurators": ["dist/product/configurators"],
      "@spartacus/product/configurators/textfield": [
        "dist/product/configurators/textfield"
      ],
      "@spartacus/product/configurators/variant": [
        "dist/product/configurators/variant"
      ],
      "@spartacus/product": ["dist/product"],
      "@spartacus/storefinder/assets": ["dist/storefinder/assets"],
      "@spartacus/storefinder/components": ["dist/storefinder/components"],
      "@spartacus/storefinder/core": ["dist/storefinder/core"],
      "@spartacus/storefinder": ["dist/storefinder"],
      "@spartacus/storefinder/occ": ["dist/storefinder/occ"],
      "@spartacus/storefinder/root": ["dist/storefinder/root"],
<<<<<<< HEAD
      "@spartacus/tms": ["dist/tms"],
=======
      "@spartacus/qualtrics/components": ["dist/qualtrics/components"],
      "@spartacus/qualtrics": ["dist/qualtrics"],
      "@spartacus/qualtrics/root": ["dist/qualtrics/root"],
>>>>>>> 03839ad6
      "@spartacus/cdc": ["dist/cdc"],
      "@spartacus/cds": ["dist/cds"],
      "@spartacus/assets": ["dist/assets"],
      "@spartacus/core": ["dist/core"],
      "@spartacus/incubator": ["dist/incubator"],
      "@spartacus/storefront": ["dist/storefrontlib"],
      "@spartacus/vendor": ["dist/vendor"]
    }
  }
}<|MERGE_RESOLUTION|>--- conflicted
+++ resolved
@@ -52,13 +52,10 @@
       "@spartacus/storefinder": ["dist/storefinder"],
       "@spartacus/storefinder/occ": ["dist/storefinder/occ"],
       "@spartacus/storefinder/root": ["dist/storefinder/root"],
-<<<<<<< HEAD
       "@spartacus/tms": ["dist/tms"],
-=======
       "@spartacus/qualtrics/components": ["dist/qualtrics/components"],
       "@spartacus/qualtrics": ["dist/qualtrics"],
       "@spartacus/qualtrics/root": ["dist/qualtrics/root"],
->>>>>>> 03839ad6
       "@spartacus/cdc": ["dist/cdc"],
       "@spartacus/cds": ["dist/cds"],
       "@spartacus/assets": ["dist/assets"],
