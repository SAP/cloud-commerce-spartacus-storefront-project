{
  "extends": "./tsconfig.app.json",
  "compilerOptions": {
    "paths": {
      "@spartacus/setup": ["dist/setup"],
      "@spartacus/setup/ssr": ["dist/setup/ssr"],
      "@spartacus/asm/assets": ["dist/asm/assets"],
      "@spartacus/asm/components": ["dist/asm/components"],
      "@spartacus/asm/core": ["dist/asm/core"],
      "@spartacus/asm": ["dist/asm"],
      "@spartacus/asm/occ": ["dist/asm/occ"],
      "@spartacus/asm/root": ["dist/asm/root"],
      "@spartacus/cart/base/assets": ["dist/cart/base/assets"],
      "@spartacus/cart/base/components/add-to-cart": [
        "dist/cart/base/components/add-to-cart"
      ],
      "@spartacus/cart/base/components/mini-cart": [
        "dist/cart/base/components/mini-cart"
      ],
      "@spartacus/cart/base/components": ["dist/cart/base/components"],
      "@spartacus/cart/base/core": ["dist/cart/base/core"],
      "@spartacus/cart/base": ["dist/cart/base"],
      "@spartacus/cart/base/occ": ["dist/cart/base/occ"],
      "@spartacus/cart/base/root": ["dist/cart/base/root"],
      "@spartacus/cart/import-export/assets": [
        "dist/cart/import-export/assets"
      ],
      "@spartacus/cart/import-export/components": [
        "dist/cart/import-export/components"
      ],
      "@spartacus/cart/import-export/core": ["dist/cart/import-export/core"],
      "@spartacus/cart/import-export": ["dist/cart/import-export"],
      "@spartacus/cart/import-export/root": ["dist/cart/import-export/root"],
      "@spartacus/cart": ["dist/cart"],
      "@spartacus/cart/quick-order/assets": ["dist/cart/quick-order/assets"],
      "@spartacus/cart/quick-order/components": [
        "dist/cart/quick-order/components"
      ],
      "@spartacus/cart/quick-order/core": ["dist/cart/quick-order/core"],
      "@spartacus/cart/quick-order": ["dist/cart/quick-order"],
      "@spartacus/cart/quick-order/root": ["dist/cart/quick-order/root"],
      "@spartacus/cart/saved-cart/assets": ["dist/cart/saved-cart/assets"],
      "@spartacus/cart/saved-cart/components": [
        "dist/cart/saved-cart/components"
      ],
      "@spartacus/cart/saved-cart/core": ["dist/cart/saved-cart/core"],
      "@spartacus/cart/saved-cart": ["dist/cart/saved-cart"],
      "@spartacus/cart/saved-cart/occ": ["dist/cart/saved-cart/occ"],
      "@spartacus/cart/saved-cart/root": ["dist/cart/saved-cart/root"],
      "@spartacus/cart/wish-list/assets": ["dist/cart/wish-list/assets"],
      "@spartacus/cart/wish-list/components/add-to-wishlist": [
        "dist/cart/wish-list/components/add-to-wishlist"
      ],
      "@spartacus/cart/wish-list/components": [
        "dist/cart/wish-list/components"
      ],
      "@spartacus/cart/wish-list/core": ["dist/cart/wish-list/core"],
      "@spartacus/cart/wish-list": ["dist/cart/wish-list"],
      "@spartacus/cart/wish-list/root": ["dist/cart/wish-list/root"],
      "@spartacus/checkout/b2b/assets": ["dist/checkout/b2b/assets"],
      "@spartacus/checkout/b2b/components": ["dist/checkout/b2b/components"],
      "@spartacus/checkout/b2b/core": ["dist/checkout/b2b/core"],
      "@spartacus/checkout/b2b": ["dist/checkout/b2b"],
      "@spartacus/checkout/b2b/occ": ["dist/checkout/b2b/occ"],
      "@spartacus/checkout/b2b/root": ["dist/checkout/b2b/root"],
      "@spartacus/checkout/base/assets": ["dist/checkout/base/assets"],
      "@spartacus/checkout/base/components": ["dist/checkout/base/components"],
      "@spartacus/checkout/base/core": ["dist/checkout/base/core"],
      "@spartacus/checkout/base": ["dist/checkout/base"],
      "@spartacus/checkout/base/occ": ["dist/checkout/base/occ"],
      "@spartacus/checkout/base/root": ["dist/checkout/base/root"],
      "@spartacus/checkout": ["dist/checkout"],
      "@spartacus/checkout/scheduled-replenishment/assets": [
        "dist/checkout/scheduled-replenishment/assets"
      ],
      "@spartacus/checkout/scheduled-replenishment/components": [
        "dist/checkout/scheduled-replenishment/components"
      ],
      "@spartacus/checkout/scheduled-replenishment": [
        "dist/checkout/scheduled-replenishment"
      ],
      "@spartacus/checkout/scheduled-replenishment/root": [
        "dist/checkout/scheduled-replenishment/root"
      ],
      "@spartacus/order/assets": ["dist/order/assets"],
      "@spartacus/order/components": ["dist/order/components"],
      "@spartacus/order/core": ["dist/order/core"],
      "@spartacus/order": ["dist/order"],
      "@spartacus/order/occ": ["dist/order/occ"],
      "@spartacus/order/root": ["dist/order/root"],
      "@spartacus/organization/account-summary/assets": [
        "dist/organization/account-summary/assets"
      ],
      "@spartacus/organization/account-summary/components": [
        "dist/organization/account-summary/components"
      ],
      "@spartacus/organization/account-summary/core": [
        "dist/organization/account-summary/core"
      ],
      "@spartacus/organization/account-summary": [
        "dist/organization/account-summary"
      ],
      "@spartacus/organization/account-summary/occ": [
        "dist/organization/account-summary/occ"
      ],
      "@spartacus/organization/account-summary/root": [
        "dist/organization/account-summary/root"
      ],
      "@spartacus/organization/administration/assets": [
        "dist/organization/administration/assets"
      ],
      "@spartacus/organization/administration/components": [
        "dist/organization/administration/components"
      ],
      "@spartacus/organization/administration/core": [
        "dist/organization/administration/core"
      ],
      "@spartacus/organization/administration": [
        "dist/organization/administration"
      ],
      "@spartacus/organization/administration/occ": [
        "dist/organization/administration/occ"
      ],
      "@spartacus/organization/administration/root": [
        "dist/organization/administration/root"
      ],
      "@spartacus/organization": ["dist/organization"],
      "@spartacus/organization/order-approval/assets": [
        "dist/organization/order-approval/assets"
      ],
      "@spartacus/organization/order-approval": [
        "dist/organization/order-approval"
      ],
      "@spartacus/organization/order-approval/root": [
        "dist/organization/order-approval/root"
      ],
      "@spartacus/organization/user-registration/assets": [
        "dist/organization/user-registration/assets"
      ],
      "@spartacus/organization/user-registration/components": [
        "dist/organization/user-registration/components"
      ],
      "@spartacus/organization/user-registration/core": [
        "dist/organization/user-registration/core"
      ],
      "@spartacus/organization/user-registration": [
        "dist/organization/user-registration"
      ],
      "@spartacus/organization/user-registration/occ": [
        "dist/organization/user-registration/occ"
      ],
      "@spartacus/organization/user-registration/root": [
        "dist/organization/user-registration/root"
      ],
      "@spartacus/organization/unit-order/assets": [
        "dist/organization/unit-order/assets"
      ],
      "@spartacus/organization/unit-order/components": [
        "dist/organization/unit-order/components"
      ],
      "@spartacus/organization/unit-order/core": [
        "dist/organization/unit-order/core"
      ],
      "@spartacus/organization/unit-order": ["dist/organization/unit-order"],
      "@spartacus/organization/unit-order/occ": [
        "dist/organization/unit-order/occ"
      ],
      "@spartacus/organization/unit-order/root": [
        "dist/organization/unit-order/root"
      ],
      "@spartacus/product-configurator/common/assets": [
        "dist/product-configurator/common/assets"
      ],
      "@spartacus/product-configurator/common": [
        "dist/product-configurator/common"
      ],
      "@spartacus/product-configurator": ["dist/product-configurator"],
      "@spartacus/product-configurator/rulebased/cpq": [
        "dist/product-configurator/rulebased/cpq"
      ],
      "@spartacus/product-configurator/rulebased": [
        "dist/product-configurator/rulebased"
      ],
      "@spartacus/product-configurator/rulebased/root": [
        "dist/product-configurator/rulebased/root"
      ],
      "@spartacus/product-configurator/textfield": [
        "dist/product-configurator/textfield"
      ],
      "@spartacus/product-configurator/textfield/root": [
        "dist/product-configurator/textfield/root"
      ],
      "@spartacus/product/bulk-pricing/assets": [
        "dist/product/bulk-pricing/assets"
      ],
      "@spartacus/product/bulk-pricing/components": [
        "dist/product/bulk-pricing/components"
      ],
      "@spartacus/product/bulk-pricing/core": [
        "dist/product/bulk-pricing/core"
      ],
      "@spartacus/product/bulk-pricing": ["dist/product/bulk-pricing"],
      "@spartacus/product/bulk-pricing/occ": ["dist/product/bulk-pricing/occ"],
      "@spartacus/product/bulk-pricing/root": [
        "dist/product/bulk-pricing/root"
      ],
      "@spartacus/product/image-zoom/assets": [
        "dist/product/image-zoom/assets"
      ],
      "@spartacus/product/image-zoom/components": [
        "dist/product/image-zoom/components"
      ],
      "@spartacus/product/image-zoom": ["dist/product/image-zoom"],
      "@spartacus/product/image-zoom/root": ["dist/product/image-zoom/root"],
      "@spartacus/product": ["dist/product"],
      "@spartacus/product/variants/assets": ["dist/product/variants/assets"],
      "@spartacus/product/variants/components": [
        "dist/product/variants/components"
      ],
      "@spartacus/product/variants": ["dist/product/variants"],
      "@spartacus/product/variants/occ": ["dist/product/variants/occ"],
      "@spartacus/product/variants/root": ["dist/product/variants/root"],
      "@spartacus/qualtrics/components": ["dist/qualtrics/components"],
      "@spartacus/qualtrics": ["dist/qualtrics"],
      "@spartacus/qualtrics/root": ["dist/qualtrics/root"],
      "@spartacus/smartedit/core": ["dist/smartedit/core"],
      "@spartacus/smartedit": ["dist/smartedit"],
      "@spartacus/smartedit/root": ["dist/smartedit/root"],
      "@spartacus/storefinder/assets": ["dist/storefinder/assets"],
      "@spartacus/storefinder/components": ["dist/storefinder/components"],
      "@spartacus/storefinder/core": ["dist/storefinder/core"],
      "@spartacus/storefinder": ["dist/storefinder"],
      "@spartacus/storefinder/occ": ["dist/storefinder/occ"],
      "@spartacus/storefinder/root": ["dist/storefinder/root"],
      "@spartacus/tracking": ["dist/tracking"],
      "@spartacus/tracking/personalization/core": [
        "dist/tracking/personalization/core"
      ],
      "@spartacus/tracking/personalization": ["dist/tracking/personalization"],
      "@spartacus/tracking/personalization/root": [
        "dist/tracking/personalization/root"
      ],
      "@spartacus/tracking/tms/aep": ["dist/tracking/tms/aep"],
      "@spartacus/tracking/tms/core": ["dist/tracking/tms/core"],
      "@spartacus/tracking/tms/gtm": ["dist/tracking/tms/gtm"],
      "@spartacus/tracking/tms": ["dist/tracking/tms"],
      "@spartacus/user/account/assets": ["dist/user/account/assets"],
      "@spartacus/user/account/components": ["dist/user/account/components"],
      "@spartacus/user/account/core": ["dist/user/account/core"],
      "@spartacus/user/account": ["dist/user/account"],
      "@spartacus/user/account/occ": ["dist/user/account/occ"],
      "@spartacus/user/account/root": ["dist/user/account/root"],
      "@spartacus/user": ["dist/user"],
      "@spartacus/user/profile/assets": ["dist/user/profile/assets"],
      "@spartacus/user/profile/components": ["dist/user/profile/components"],
      "@spartacus/user/profile/core": ["dist/user/profile/core"],
      "@spartacus/user/profile": ["dist/user/profile"],
      "@spartacus/user/profile/occ": ["dist/user/profile/occ"],
      "@spartacus/user/profile/root": ["dist/user/profile/root"],
      "@spartacus/cdc/components": ["dist/cdc/components"],
      "@spartacus/cdc/core": ["dist/cdc/core"],
      "@spartacus/cdc": ["dist/cdc"],
      "@spartacus/cdc/root": ["dist/cdc/root"],
      "@spartacus/cdc/user-account": ["dist/cdc/user-account"],
      "@spartacus/cdc/user-profile": ["dist/cdc/user-profile"],
      "@spartacus/cds": ["dist/cds"],
      "@spartacus/digital-payments/assets": ["dist/digital-payments/assets"],
      "@spartacus/digital-payments": ["dist/digital-payments"],
      "@spartacus/epd-visualization/assets": ["dist/epd-visualization/assets"],
      "@spartacus/epd-visualization/components": [
        "dist/epd-visualization/components"
      ],
      "@spartacus/epd-visualization/core": ["dist/epd-visualization/core"],
      "@spartacus/epd-visualization/epd-visualization-api": [
        "dist/epd-visualization/epd-visualization-api"
      ],
      "@spartacus/epd-visualization": ["dist/epd-visualization"],
      "@spartacus/epd-visualization/root": ["dist/epd-visualization/root"],
<<<<<<< HEAD

      "@spartacus/opf/assets": ["dist/opf/assets"],
      "@spartacus/opf/components": ["dist/opf/components"],
      "@spartacus/opf/core": ["dist/opf/core"],
      "@spartacus/opf": ["dist/opf"],
      "@spartacus/opf/root": ["dist/opf/root"],
=======
      "@spartacus/s4om/assets": ["dist/s4om/assets"],
      "@spartacus/s4om": ["dist/s4om"],
      "@spartacus/s4om/root": ["dist/s4om/root"],
>>>>>>> 4c578972
      "@spartacus/assets": ["dist/assets"],
      "@spartacus/core": ["dist/core"],
      "@spartacus/storefront": ["dist/storefrontlib"]
    }
  }
}<|MERGE_RESOLUTION|>--- conflicted
+++ resolved
@@ -276,18 +276,14 @@
       ],
       "@spartacus/epd-visualization": ["dist/epd-visualization"],
       "@spartacus/epd-visualization/root": ["dist/epd-visualization/root"],
-<<<<<<< HEAD
-
+      "@spartacus/s4om/assets": ["dist/s4om/assets"],
+      "@spartacus/s4om": ["dist/s4om"],
+      "@spartacus/s4om/root": ["dist/s4om/root"],
       "@spartacus/opf/assets": ["dist/opf/assets"],
       "@spartacus/opf/components": ["dist/opf/components"],
       "@spartacus/opf/core": ["dist/opf/core"],
       "@spartacus/opf": ["dist/opf"],
       "@spartacus/opf/root": ["dist/opf/root"],
-=======
-      "@spartacus/s4om/assets": ["dist/s4om/assets"],
-      "@spartacus/s4om": ["dist/s4om"],
-      "@spartacus/s4om/root": ["dist/s4om/root"],
->>>>>>> 4c578972
       "@spartacus/assets": ["dist/assets"],
       "@spartacus/core": ["dist/core"],
       "@spartacus/storefront": ["dist/storefrontlib"]
