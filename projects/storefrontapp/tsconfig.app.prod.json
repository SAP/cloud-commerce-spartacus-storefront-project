{
  "extends": "./tsconfig.app.json",
  "compilerOptions": {
    "paths": {
      "@spartacus/setup": ["dist/setup"],
      "@spartacus/setup/ssr": ["dist/setup/ssr"],
      "@spartacus/asm/assets": ["dist/asm/assets"],
      "@spartacus/asm/components": ["dist/asm/components"],
      "@spartacus/asm/core": ["dist/asm/core"],
      "@spartacus/asm": ["dist/asm"],
      "@spartacus/asm/occ": ["dist/asm/occ"],
      "@spartacus/asm/root": ["dist/asm/root"],
      "@spartacus/cart/base/assets": ["dist/cart/base/assets"],
      "@spartacus/cart/base/components/add-to-cart": [
        "dist/cart/base/components/add-to-cart"
      ],
      "@spartacus/cart/base/components/mini-cart": [
        "dist/cart/base/components/mini-cart"
      ],
      "@spartacus/cart/base/components": ["dist/cart/base/components"],
      "@spartacus/cart/base/core": ["dist/cart/base/core"],
      "@spartacus/cart/base": ["dist/cart/base"],
      "@spartacus/cart/base/occ": ["dist/cart/base/occ"],
      "@spartacus/cart/base/root": ["dist/cart/base/root"],
      "@spartacus/cart/import-export/assets": [
        "dist/cart/import-export/assets"
      ],
      "@spartacus/cart/import-export/components": [
        "dist/cart/import-export/components"
      ],
      "@spartacus/cart/import-export/core": ["dist/cart/import-export/core"],
      "@spartacus/cart/import-export": ["dist/cart/import-export"],
      "@spartacus/cart/import-export/root": ["dist/cart/import-export/root"],
      "@spartacus/cart": ["dist/cart"],
      "@spartacus/cart/quick-order/assets": ["dist/cart/quick-order/assets"],
      "@spartacus/cart/quick-order/components": [
        "dist/cart/quick-order/components"
      ],
      "@spartacus/cart/quick-order/core": ["dist/cart/quick-order/core"],
      "@spartacus/cart/quick-order": ["dist/cart/quick-order"],
      "@spartacus/cart/quick-order/root": ["dist/cart/quick-order/root"],
      "@spartacus/cart/saved-cart/assets": ["dist/cart/saved-cart/assets"],
      "@spartacus/cart/saved-cart/components": [
        "dist/cart/saved-cart/components"
      ],
      "@spartacus/cart/saved-cart/core": ["dist/cart/saved-cart/core"],
      "@spartacus/cart/saved-cart": ["dist/cart/saved-cart"],
      "@spartacus/cart/saved-cart/occ": ["dist/cart/saved-cart/occ"],
      "@spartacus/cart/saved-cart/root": ["dist/cart/saved-cart/root"],
      "@spartacus/cart/wish-list/assets": ["dist/cart/wish-list/assets"],
      "@spartacus/cart/wish-list/components/add-to-wishlist": [
        "dist/cart/wish-list/components/add-to-wishlist"
      ],
      "@spartacus/cart/wish-list/components": [
        "dist/cart/wish-list/components"
      ],
      "@spartacus/cart/wish-list/core": ["dist/cart/wish-list/core"],
      "@spartacus/cart/wish-list": ["dist/cart/wish-list"],
      "@spartacus/cart/wish-list/root": ["dist/cart/wish-list/root"],
      "@spartacus/checkout/b2b/assets": ["dist/checkout/b2b/assets"],
      "@spartacus/checkout/b2b/components": ["dist/checkout/b2b/components"],
      "@spartacus/checkout/b2b/core": ["dist/checkout/b2b/core"],
      "@spartacus/checkout/b2b": ["dist/checkout/b2b"],
      "@spartacus/checkout/b2b/occ": ["dist/checkout/b2b/occ"],
      "@spartacus/checkout/b2b/root": ["dist/checkout/b2b/root"],
      "@spartacus/checkout/base/assets": ["dist/checkout/base/assets"],
      "@spartacus/checkout/base/components": ["dist/checkout/base/components"],
      "@spartacus/checkout/base/core": ["dist/checkout/base/core"],
      "@spartacus/checkout/base": ["dist/checkout/base"],
      "@spartacus/checkout/base/occ": ["dist/checkout/base/occ"],
      "@spartacus/checkout/base/root": ["dist/checkout/base/root"],
      "@spartacus/checkout": ["dist/checkout"],
      "@spartacus/checkout/scheduled-replenishment/assets": [
        "dist/checkout/scheduled-replenishment/assets"
      ],
      "@spartacus/checkout/scheduled-replenishment/components": [
        "dist/checkout/scheduled-replenishment/components"
      ],
      "@spartacus/checkout/scheduled-replenishment": [
        "dist/checkout/scheduled-replenishment"
      ],
      "@spartacus/checkout/scheduled-replenishment/root": [
        "dist/checkout/scheduled-replenishment/root"
      ],
      "@spartacus/order/assets": ["dist/order/assets"],
      "@spartacus/order/components": ["dist/order/components"],
      "@spartacus/order/core": ["dist/order/core"],
      "@spartacus/order": ["dist/order"],
      "@spartacus/order/occ": ["dist/order/occ"],
      "@spartacus/order/root": ["dist/order/root"],
      "@spartacus/organization/account-summary/assets": [
        "dist/organization/account-summary/assets"
      ],
      "@spartacus/organization/account-summary/components": [
        "dist/organization/account-summary/components"
      ],
      "@spartacus/organization/account-summary/core": [
        "dist/organization/account-summary/core"
      ],
      "@spartacus/organization/account-summary": [
        "dist/organization/account-summary"
      ],
      "@spartacus/organization/account-summary/occ": [
        "dist/organization/account-summary/occ"
      ],
      "@spartacus/organization/account-summary/root": [
        "dist/organization/account-summary/root"
      ],
      "@spartacus/organization/administration/assets": [
        "dist/organization/administration/assets"
      ],
      "@spartacus/organization/administration/components": [
        "dist/organization/administration/components"
      ],
      "@spartacus/organization/administration/core": [
        "dist/organization/administration/core"
      ],
      "@spartacus/organization/administration": [
        "dist/organization/administration"
      ],
      "@spartacus/organization/administration/occ": [
        "dist/organization/administration/occ"
      ],
      "@spartacus/organization/administration/root": [
        "dist/organization/administration/root"
      ],
      "@spartacus/organization": ["dist/organization"],
      "@spartacus/organization/order-approval/assets": [
        "dist/organization/order-approval/assets"
      ],
      "@spartacus/organization/order-approval": [
        "dist/organization/order-approval"
      ],
      "@spartacus/organization/order-approval/root": [
        "dist/organization/order-approval/root"
      ],
      "@spartacus/organization/user-registration/assets": [
        "dist/organization/user-registration/assets"
      ],
      "@spartacus/organization/user-registration/components": [
        "dist/organization/user-registration/components"
      ],
      "@spartacus/organization/user-registration/core": [
        "dist/organization/user-registration/core"
      ],
      "@spartacus/organization/user-registration": [
        "dist/organization/user-registration"
      ],
      "@spartacus/organization/user-registration/occ": [
        "dist/organization/user-registration/occ"
      ],
      "@spartacus/organization/user-registration/root": [
        "dist/organization/user-registration/root"
      ],
      "@spartacus/product-configurator/common/assets": [
        "dist/product-configurator/common/assets"
      ],
      "@spartacus/product-configurator/common": [
        "dist/product-configurator/common"
      ],
      "@spartacus/product-configurator": ["dist/product-configurator"],
      "@spartacus/product-configurator/rulebased/cpq": [
        "dist/product-configurator/rulebased/cpq"
      ],
      "@spartacus/product-configurator/rulebased": [
        "dist/product-configurator/rulebased"
      ],
      "@spartacus/product-configurator/rulebased/root": [
        "dist/product-configurator/rulebased/root"
      ],
      "@spartacus/product-configurator/textfield": [
        "dist/product-configurator/textfield"
      ],
      "@spartacus/product-configurator/textfield/root": [
        "dist/product-configurator/textfield/root"
      ],
      "@spartacus/product/bulk-pricing/assets": [
        "dist/product/bulk-pricing/assets"
      ],
      "@spartacus/product/bulk-pricing/components": [
        "dist/product/bulk-pricing/components"
      ],
      "@spartacus/product/bulk-pricing/core": [
        "dist/product/bulk-pricing/core"
      ],
      "@spartacus/product/bulk-pricing": ["dist/product/bulk-pricing"],
      "@spartacus/product/bulk-pricing/occ": ["dist/product/bulk-pricing/occ"],
      "@spartacus/product/bulk-pricing/root": [
        "dist/product/bulk-pricing/root"
      ],
      "@spartacus/product/image-zoom/assets": [
        "dist/product/image-zoom/assets"
      ],
      "@spartacus/product/image-zoom/components": [
        "dist/product/image-zoom/components"
      ],
      "@spartacus/product/image-zoom": ["dist/product/image-zoom"],
      "@spartacus/product/image-zoom/root": ["dist/product/image-zoom/root"],
      "@spartacus/product": ["dist/product"],
      "@spartacus/product/variants/assets": ["dist/product/variants/assets"],
      "@spartacus/product/variants/components": [
        "dist/product/variants/components"
      ],
      "@spartacus/product/variants": ["dist/product/variants"],
      "@spartacus/product/variants/occ": ["dist/product/variants/occ"],
      "@spartacus/product/variants/root": ["dist/product/variants/root"],
      "@spartacus/qualtrics/components": ["dist/qualtrics/components"],
      "@spartacus/qualtrics": ["dist/qualtrics"],
      "@spartacus/qualtrics/root": ["dist/qualtrics/root"],
      "@spartacus/smartedit/core": ["dist/smartedit/core"],
      "@spartacus/smartedit": ["dist/smartedit"],
      "@spartacus/smartedit/root": ["dist/smartedit/root"],
      "@spartacus/storefinder/assets": ["dist/storefinder/assets"],
      "@spartacus/storefinder/components": ["dist/storefinder/components"],
      "@spartacus/storefinder/core": ["dist/storefinder/core"],
      "@spartacus/storefinder": ["dist/storefinder"],
      "@spartacus/storefinder/occ": ["dist/storefinder/occ"],
      "@spartacus/storefinder/root": ["dist/storefinder/root"],
      "@spartacus/tracking": ["dist/tracking"],
      "@spartacus/tracking/personalization/core": [
        "dist/tracking/personalization/core"
      ],
      "@spartacus/tracking/personalization": ["dist/tracking/personalization"],
      "@spartacus/tracking/personalization/root": [
        "dist/tracking/personalization/root"
      ],
      "@spartacus/tracking/tms/aep": ["dist/tracking/tms/aep"],
      "@spartacus/tracking/tms/core": ["dist/tracking/tms/core"],
      "@spartacus/tracking/tms/gtm": ["dist/tracking/tms/gtm"],
      "@spartacus/tracking/tms": ["dist/tracking/tms"],
      "@spartacus/user/account/assets": ["dist/user/account/assets"],
      "@spartacus/user/account/components": ["dist/user/account/components"],
      "@spartacus/user/account/core": ["dist/user/account/core"],
      "@spartacus/user/account": ["dist/user/account"],
      "@spartacus/user/account/occ": ["dist/user/account/occ"],
      "@spartacus/user/account/root": ["dist/user/account/root"],
      "@spartacus/user": ["dist/user"],
      "@spartacus/user/profile/assets": ["dist/user/profile/assets"],
      "@spartacus/user/profile/components": ["dist/user/profile/components"],
      "@spartacus/user/profile/core": ["dist/user/profile/core"],
      "@spartacus/user/profile": ["dist/user/profile"],
      "@spartacus/user/profile/occ": ["dist/user/profile/occ"],
      "@spartacus/user/profile/root": ["dist/user/profile/root"],
      "@spartacus/cdc/components": ["dist/cdc/components"],
      "@spartacus/cdc/user-account": ["dist/cdc/user-account"],
      "@spartacus/cdc/user-profile": ["dist/cdc/user-profile"],
      "@spartacus/cdc/core": ["dist/cdc/core"],
      "@spartacus/cdc": ["dist/cdc"],
      "@spartacus/cdc/root": ["dist/cdc/root"],
      "@spartacus/cds": ["dist/cds"],
      "@spartacus/digital-payments/assets": ["dist/digital-payments/assets"],
      "@spartacus/digital-payments": ["dist/digital-payments"],
      "@spartacus/epd-visualization/assets": ["dist/epd-visualization/assets"],
      "@spartacus/epd-visualization/components": [
        "dist/epd-visualization/components"
      ],
      "@spartacus/epd-visualization/core": ["dist/epd-visualization/core"],
      "@spartacus/epd-visualization/epd-visualization-api": [
        "dist/epd-visualization/epd-visualization-api"
      ],
      "@spartacus/epd-visualization": ["dist/epd-visualization"],
<<<<<<< HEAD
      "@spartacus/multisite-isolation": ["dist/multisite-isolation"],
      "@spartacus/multisite-isolation/root": ["dist/multisite-isolation/root"],
=======
      "@spartacus/epd-visualization/root": ["dist/epd-visualization/root"],
>>>>>>> cb7a003d
      "@spartacus/assets": ["dist/assets"],
      "@spartacus/core": ["dist/core"],
      "@spartacus/storefront": ["dist/storefrontlib"]
    }
  }
}<|MERGE_RESOLUTION|>--- conflicted
+++ resolved
@@ -259,12 +259,9 @@
         "dist/epd-visualization/epd-visualization-api"
       ],
       "@spartacus/epd-visualization": ["dist/epd-visualization"],
-<<<<<<< HEAD
       "@spartacus/multisite-isolation": ["dist/multisite-isolation"],
       "@spartacus/multisite-isolation/root": ["dist/multisite-isolation/root"],
-=======
       "@spartacus/epd-visualization/root": ["dist/epd-visualization/root"],
->>>>>>> cb7a003d
       "@spartacus/assets": ["dist/assets"],
       "@spartacus/core": ["dist/core"],
       "@spartacus/storefront": ["dist/storefrontlib"]
