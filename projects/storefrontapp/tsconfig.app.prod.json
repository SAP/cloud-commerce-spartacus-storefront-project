--- conflicted
+++ resolved
@@ -32,7 +32,9 @@
       "@spartacus/organization/order-approval/root": [
         "dist/organization/order-approval/root"
       ],
-<<<<<<< HEAD
+
+
+
       "@spartacus/product/bulk-pricing/assets": [
         "dist/product/bulk-pricing/assets"
       ],
@@ -42,13 +44,15 @@
       ],
       "@spartacus/product/configurators/common": [
         "dist/product/configurators/common"
-=======
+      ],
       "@spartacus/product": ["dist/product"],
       "@spartacus/product-configurator": ["dist/product-configurator"],
       "@spartacus/product-configurator/common": [
         "dist/product-configurator/common"
->>>>>>> bd70ab96
       ],
+
+
+      
 
       "@spartacus/product-configurator/common/assets": [
         "dist/product-configurator/common/assets"
