{
  "extends": "./tsconfig.app.json",
  "compilerOptions": {
    "paths": {
      "@spartacus/setup": ["dist/setup"],
      "@spartacus/setup/ssr": ["dist/setup/ssr"],
      "@spartacus/organization/administration/assets": [
        "dist/organization/administration/assets"
      ],
      "@spartacus/organization/administration/components": [
        "dist/organization/administration/components"
      ],
      "@spartacus/organization/administration/core": [
        "dist/organization/administration/core"
      ],
      "@spartacus/organization/administration": [
        "dist/organization/administration"
      ],
      "@spartacus/organization/administration/occ": [
        "dist/organization/administration/occ"
      ],
      "@spartacus/organization/administration/root": [
        "dist/organization/administration/root"
      ],
      "@spartacus/organization": ["dist/organization"],
      "@spartacus/organization/order-approval/assets": [
        "dist/organization/order-approval/assets"
      ],
      "@spartacus/organization/order-approval": [
        "dist/organization/order-approval"
      ],
      "@spartacus/organization/order-approval/root": [
        "dist/organization/order-approval/root"
      ],
      "@spartacus/product-configurator/common/assets": [
        "dist/product-configurator/common/assets"
      ],
      "@spartacus/product-configurator/common": [
        "dist/product-configurator/common"
      ],
      "@spartacus/product-configurator": ["dist/product-configurator"],
      "@spartacus/product-configurator/rulebased": [
        "dist/product-configurator/rulebased"
      ],
      "@spartacus/product-configurator/rulebased/root": [
        "dist/product-configurator/rulebased/root"
      ],
      "@spartacus/product-configurator/textfield": [
        "dist/product-configurator/textfield"
      ],
      "@spartacus/product-configurator/textfield/root": [
        "dist/product-configurator/textfield/root"
      ],
      "@spartacus/product": ["dist/product"],
      "@spartacus/qualtrics/components": ["dist/qualtrics/components"],
      "@spartacus/qualtrics": ["dist/qualtrics"],
      "@spartacus/qualtrics/root": ["dist/qualtrics/root"],
      "@spartacus/storefinder/assets": ["dist/storefinder/assets"],
      "@spartacus/storefinder/components": ["dist/storefinder/components"],
      "@spartacus/storefinder/core": ["dist/storefinder/core"],
      "@spartacus/storefinder": ["dist/storefinder"],
      "@spartacus/storefinder/occ": ["dist/storefinder/occ"],
      "@spartacus/storefinder/root": ["dist/storefinder/root"],
      "@spartacus/cdc": ["dist/cdc"],
      "@spartacus/cds": ["dist/cds"],
      "@spartacus/assets": ["dist/assets"],
      "@spartacus/core": ["dist/core"],
      "@spartacus/incubator": ["dist/incubator"],
<<<<<<< HEAD
      "@spartacus/storefront": ["dist/storefrontlib"],
      "@spartacus/vendor": ["dist/vendor"],

      "@spartacus/product/multi-d": ["dist/product/multi-d"],
      "@spartacus/product/multi-d/components": [
        "dist/product/multi-d/components"
      ],
      "@spartacus/product/multi-d/core": ["dist/product/multi-d/core"],
      "@spartacus/product/multi-d/occ": ["dist/product/multi-d/occ"],
      "@spartacus/product/multi-d/root": [
        "dist/product/multi-d/root/public_api"
      ],
      "@spartacus/product/variants": ["dist/product/variants"],
      "@spartacus/product/variants/assets": ["dist/product/variants/assets"],
      "@spartacus/product/variants/components": [
        "dist/product/variants/components"
      ],
      "@spartacus/product/variants/core": ["dist/product/variants/core"],
      "@spartacus/product/variants/occ": ["dist/product/variants/occ"],
      "@spartacus/product/variants/root": ["dist/product/variants/root"]
=======
      "@spartacus/storefront": ["dist/storefrontlib"]
>>>>>>> efb54a31
    }
  }
}<|MERGE_RESOLUTION|>--- conflicted
+++ resolved
@@ -66,9 +66,7 @@
       "@spartacus/assets": ["dist/assets"],
       "@spartacus/core": ["dist/core"],
       "@spartacus/incubator": ["dist/incubator"],
-<<<<<<< HEAD
       "@spartacus/storefront": ["dist/storefrontlib"],
-      "@spartacus/vendor": ["dist/vendor"],
 
       "@spartacus/product/multi-d": ["dist/product/multi-d"],
       "@spartacus/product/multi-d/components": [
@@ -87,9 +85,6 @@
       "@spartacus/product/variants/core": ["dist/product/variants/core"],
       "@spartacus/product/variants/occ": ["dist/product/variants/occ"],
       "@spartacus/product/variants/root": ["dist/product/variants/root"]
-=======
-      "@spartacus/storefront": ["dist/storefrontlib"]
->>>>>>> efb54a31
     }
   }
 }