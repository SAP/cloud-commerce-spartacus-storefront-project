--- conflicted
+++ resolved
@@ -133,15 +133,7 @@
       "@spartacus/assets": ["dist/assets"],
       "@spartacus/core": ["dist/core"],
       "@spartacus/incubator": ["dist/incubator"],
-<<<<<<< HEAD
       "@spartacus/storefront": ["dist/storefrontlib"],
-      "@spartacus/product/variants": ["dist/product/variants"],
-      "@spartacus/product/variants/assets": ["dist/product/variants/assets"],
-      "@spartacus/product/variants/components": [
-        "dist/product/variants/components"
-      ],
-      "@spartacus/product/variants/occ": ["dist/product/variants/occ"],
-      "@spartacus/product/variants/root": ["dist/product/variants/root"],
       "@spartacus/product/multi-d": ["dist/product/multi-d"],
       "@spartacus/product/multi-d/assets": ["dist/product/multi-d/assets"],
       "@spartacus/product/multi-d/components": [
@@ -150,9 +142,6 @@
       "@spartacus/product/multi-d/core": ["dist/product/multi-d/core"],
       "@spartacus/product/multi-d/occ": ["dist/product/multi-d/occ"],
       "@spartacus/product/multi-d/root": ["dist/product/multi-d/root"]
-=======
-      "@spartacus/storefront": ["dist/storefrontlib"]
->>>>>>> e4765aff
     }
   }
 }