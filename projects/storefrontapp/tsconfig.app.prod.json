{
  "extends": "./tsconfig.app.json",
  "compilerOptions": {
    "paths": {
      "@spartacus/setup": ["dist/setup"],
      "@spartacus/setup/ssr": ["dist/setup/ssr"],
      "@spartacus/organization/administration/assets": [
        "dist/organization/administration/assets"
      ],
      "@spartacus/organization/administration/components": [
        "dist/organization/administration/components"
      ],
      "@spartacus/organization/administration/core": [
        "dist/organization/administration/core"
      ],
      "@spartacus/organization/administration": [
        "dist/organization/administration"
      ],
      "@spartacus/organization/administration/occ": [
        "dist/organization/administration/occ"
      ],
      "@spartacus/organization/administration/root": [
        "dist/organization/administration/root"
      ],
      "@spartacus/organization": ["dist/organization"],
      "@spartacus/organization/order-approval/assets": [
        "dist/organization/order-approval/assets"
      ],
      "@spartacus/organization/order-approval": [
        "dist/organization/order-approval"
      ],
      "@spartacus/organization/order-approval/root": [
        "dist/organization/order-approval/root"
      ],
<<<<<<< HEAD
      "@spartacus/product": ["dist/product"],
      "@spartacus/product-configurator": ["dist/product-configurator"],
      "@spartacus/product-configurator/common": [
        "dist/product-configurator/common"
=======
      "@spartacus/product/configurators/common": [
        "dist/product/configurators/common"
>>>>>>> 136039d7
      ],
      "@spartacus/product-configurator/common/assets": [
        "dist/product-configurator/common/assets"
      ],
<<<<<<< HEAD
      "@spartacus/product-configurator/textfield": [
        "dist/product-configurator/textfield"
      ],
      "@spartacus/product-configurator/textfield/root": [
        "dist/product-configurator/textfield/root"
      ],
      "@spartacus/product-configurator/rulebased": [
        "dist/product-configurator/rulebased"
      ],
      "@spartacus/product-configurator/rulebased/root": [
        "dist/product-configurator/rulebased/root"
=======
      "@spartacus/product/configurators": ["dist/product/configurators"],
      "@spartacus/product/configurators/textfield": [
        "dist/product/configurators/textfield"
>>>>>>> 136039d7
      ],
      "@spartacus/product/configurators/variant": [
        "dist/product/configurators/variant"
      ],
      "@spartacus/product": ["dist/product"],
      "@spartacus/storefinder/assets": ["dist/storefinder/assets"],
      "@spartacus/storefinder/components": ["dist/storefinder/components"],
      "@spartacus/storefinder/core": ["dist/storefinder/core"],
      "@spartacus/storefinder": ["dist/storefinder"],
      "@spartacus/storefinder/occ": ["dist/storefinder/occ"],
      "@spartacus/storefinder/root": ["dist/storefinder/root"],
      "@spartacus/cdc": ["dist/cdc"],
      "@spartacus/cds": ["dist/cds"],
      "@spartacus/assets": ["dist/assets"],
      "@spartacus/core": ["dist/core"],
      "@spartacus/incubator": ["dist/incubator"],
      "@spartacus/storefront": ["dist/storefrontlib"],
      "@spartacus/vendor": ["dist/vendor"]
    }
  }
}<|MERGE_RESOLUTION|>--- conflicted
+++ resolved
@@ -32,20 +32,14 @@
       "@spartacus/organization/order-approval/root": [
         "dist/organization/order-approval/root"
       ],
-<<<<<<< HEAD
       "@spartacus/product": ["dist/product"],
       "@spartacus/product-configurator": ["dist/product-configurator"],
       "@spartacus/product-configurator/common": [
-        "dist/product-configurator/common"
-=======
-      "@spartacus/product/configurators/common": [
-        "dist/product/configurators/common"
->>>>>>> 136039d7
-      ],
+        "dist/product-configurator/common"],
+
       "@spartacus/product-configurator/common/assets": [
         "dist/product-configurator/common/assets"
       ],
-<<<<<<< HEAD
       "@spartacus/product-configurator/textfield": [
         "dist/product-configurator/textfield"
       ],
@@ -56,17 +50,9 @@
         "dist/product-configurator/rulebased"
       ],
       "@spartacus/product-configurator/rulebased/root": [
-        "dist/product-configurator/rulebased/root"
-=======
-      "@spartacus/product/configurators": ["dist/product/configurators"],
-      "@spartacus/product/configurators/textfield": [
-        "dist/product/configurators/textfield"
->>>>>>> 136039d7
-      ],
-      "@spartacus/product/configurators/variant": [
-        "dist/product/configurators/variant"
-      ],
-      "@spartacus/product": ["dist/product"],
+        "dist/product-configurator/rulebased/root"],
+ 
+    
       "@spartacus/storefinder/assets": ["dist/storefinder/assets"],
       "@spartacus/storefinder/components": ["dist/storefinder/components"],
       "@spartacus/storefinder/core": ["dist/storefinder/core"],
