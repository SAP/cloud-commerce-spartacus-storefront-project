--- conflicted
+++ resolved
@@ -32,14 +32,6 @@
       "@spartacus/organization/order-approval/root": [
         "dist/organization/order-approval/root"
       ],
-<<<<<<< HEAD
-      "@spartacus/product": ["dist/product"],
-      "@spartacus/product-configurator": ["dist/product-configurator"],
-      "@spartacus/product-configurator/common": [
-        "dist/product-configurator/common"
-      ],
-=======
->>>>>>> d6aa4d0b
       "@spartacus/product-configurator/common/assets": [
         "dist/product-configurator/common/assets"
       ],
