{
  "extends": "./tsconfig.app.json",
  "compilerOptions": {
    "paths": {
      "@spartacus/setup": ["dist/setup"],
      "@spartacus/setup/ssr": ["dist/setup/ssr"],
      "@spartacus/asm/assets": ["dist/asm/assets"],
      "@spartacus/asm/components": ["dist/asm/components"],
      "@spartacus/asm/core": ["dist/asm/core"],
      "@spartacus/asm": ["dist/asm"],
      "@spartacus/asm/occ": ["dist/asm/occ"],
      "@spartacus/asm/root": ["dist/asm/root"],
      "@spartacus/cart/base/assets": ["dist/cart/base/assets"],
      "@spartacus/cart/base/components/add-to-cart": [
        "dist/cart/base/components/add-to-cart"
      ],
      "@spartacus/cart/base/components/mini-cart": [
        "dist/cart/base/components/mini-cart"
      ],
      "@spartacus/cart/base/components": ["dist/cart/base/components"],
      "@spartacus/cart/base/core": ["dist/cart/base/core"],
      "@spartacus/cart/base": ["dist/cart/base"],
      "@spartacus/cart/base/occ": ["dist/cart/base/occ"],
      "@spartacus/cart/base/root": ["dist/cart/base/root"],
      "@spartacus/cart/import-export/assets": [
        "dist/cart/import-export/assets"
      ],
      "@spartacus/cart/import-export/components": [
        "dist/cart/import-export/components"
      ],
      "@spartacus/cart/import-export/core": ["dist/cart/import-export/core"],
      "@spartacus/cart/import-export": ["dist/cart/import-export"],
      "@spartacus/cart/import-export/root": ["dist/cart/import-export/root"],
      "@spartacus/cart": ["dist/cart"],
      "@spartacus/cart/quick-order/assets": ["dist/cart/quick-order/assets"],
      "@spartacus/cart/quick-order/components": [
        "dist/cart/quick-order/components"
      ],
      "@spartacus/cart/quick-order/core": ["dist/cart/quick-order/core"],
      "@spartacus/cart/quick-order": ["dist/cart/quick-order"],
      "@spartacus/cart/quick-order/root": ["dist/cart/quick-order/root"],
      "@spartacus/cart/saved-cart/assets": ["dist/cart/saved-cart/assets"],
      "@spartacus/cart/saved-cart/components": [
        "dist/cart/saved-cart/components"
      ],
      "@spartacus/cart/saved-cart/core": ["dist/cart/saved-cart/core"],
      "@spartacus/cart/saved-cart": ["dist/cart/saved-cart"],
      "@spartacus/cart/saved-cart/occ": ["dist/cart/saved-cart/occ"],
      "@spartacus/cart/saved-cart/root": ["dist/cart/saved-cart/root"],
      "@spartacus/cart/wish-list/assets": ["dist/cart/wish-list/assets"],
      "@spartacus/cart/wish-list/components/add-to-wishlist": [
        "dist/cart/wish-list/components/add-to-wishlist"
      ],
      "@spartacus/cart/wish-list/components": [
        "dist/cart/wish-list/components"
      ],
      "@spartacus/cart/wish-list/core": ["dist/cart/wish-list/core"],
      "@spartacus/cart/wish-list": ["dist/cart/wish-list"],
      "@spartacus/cart/wish-list/root": ["dist/cart/wish-list/root"],
      "@spartacus/checkout/b2b/assets": ["dist/checkout/b2b/assets"],
      "@spartacus/checkout/b2b/components": ["dist/checkout/b2b/components"],
      "@spartacus/checkout/b2b/core": ["dist/checkout/b2b/core"],
      "@spartacus/checkout/b2b": ["dist/checkout/b2b"],
      "@spartacus/checkout/b2b/occ": ["dist/checkout/b2b/occ"],
      "@spartacus/checkout/b2b/root": ["dist/checkout/b2b/root"],
      "@spartacus/checkout/base/assets": ["dist/checkout/base/assets"],
      "@spartacus/checkout/base/components": ["dist/checkout/base/components"],
      "@spartacus/checkout/base/core": ["dist/checkout/base/core"],
      "@spartacus/checkout/base": ["dist/checkout/base"],
      "@spartacus/checkout/base/occ": ["dist/checkout/base/occ"],
      "@spartacus/checkout/base/root": ["dist/checkout/base/root"],
      "@spartacus/checkout": ["dist/checkout"],
      "@spartacus/checkout/scheduled-replenishment/assets": [
        "dist/checkout/scheduled-replenishment/assets"
      ],
      "@spartacus/checkout/scheduled-replenishment/components": [
        "dist/checkout/scheduled-replenishment/components"
      ],
      "@spartacus/checkout/scheduled-replenishment": [
        "dist/checkout/scheduled-replenishment"
      ],
      "@spartacus/checkout/scheduled-replenishment/root": [
        "dist/checkout/scheduled-replenishment/root"
      ],
      "@spartacus/order/assets": ["dist/order/assets"],
      "@spartacus/order/components": ["dist/order/components"],
      "@spartacus/order/core": ["dist/order/core"],
      "@spartacus/order": ["dist/order"],
      "@spartacus/order/occ": ["dist/order/occ"],
      "@spartacus/order/root": ["dist/order/root"],
      "@spartacus/organization/administration/assets": [
        "dist/organization/administration/assets"
      ],
      "@spartacus/organization/administration/components": [
        "dist/organization/administration/components"
      ],
      "@spartacus/organization/administration/core": [
        "dist/organization/administration/core"
      ],
      "@spartacus/organization/administration": [
        "dist/organization/administration"
      ],
      "@spartacus/organization/administration/occ": [
        "dist/organization/administration/occ"
      ],
      "@spartacus/organization/administration/root": [
        "dist/organization/administration/root"
      ],
      "@spartacus/organization": ["dist/organization"],
      "@spartacus/organization/order-approval/assets": [
        "dist/organization/order-approval/assets"
      ],
      "@spartacus/organization/order-approval": [
        "dist/organization/order-approval"
      ],
      "@spartacus/organization/order-approval/root": [
        "dist/organization/order-approval/root"
      ],
      "@spartacus/product-configurator/common/assets": [
        "dist/product-configurator/common/assets"
      ],
      "@spartacus/product-configurator/common": [
        "dist/product-configurator/common"
      ],
      "@spartacus/product-configurator": ["dist/product-configurator"],
      "@spartacus/product-configurator/rulebased/cpq": [
        "dist/product-configurator/rulebased/cpq"
      ],
      "@spartacus/product-configurator/rulebased": [
        "dist/product-configurator/rulebased"
      ],
      "@spartacus/product-configurator/rulebased/root": [
        "dist/product-configurator/rulebased/root"
      ],
      "@spartacus/product-configurator/textfield": [
        "dist/product-configurator/textfield"
      ],
      "@spartacus/product-configurator/textfield/root": [
        "dist/product-configurator/textfield/root"
      ],
      "@spartacus/product/bulk-pricing/assets": [
        "dist/product/bulk-pricing/assets"
      ],
      "@spartacus/product/bulk-pricing/components": [
        "dist/product/bulk-pricing/components"
      ],
      "@spartacus/product/bulk-pricing/core": [
        "dist/product/bulk-pricing/core"
      ],
      "@spartacus/product/bulk-pricing": ["dist/product/bulk-pricing"],
      "@spartacus/product/bulk-pricing/occ": ["dist/product/bulk-pricing/occ"],
      "@spartacus/product/bulk-pricing/root": [
        "dist/product/bulk-pricing/root"
      ],
      "@spartacus/product/image-zoom/assets": [
        "dist/product/image-zoom/assets"
      ],
      "@spartacus/product/image-zoom/components": [
        "dist/product/image-zoom/components"
      ],
      "@spartacus/product/image-zoom": ["dist/product/image-zoom"],
      "@spartacus/product/image-zoom/root": ["dist/product/image-zoom/root"],
      "@spartacus/product": ["dist/product"],
      "@spartacus/product/variants/assets": ["dist/product/variants/assets"],
      "@spartacus/product/variants/components": [
        "dist/product/variants/components"
      ],
      "@spartacus/product/variants": ["dist/product/variants"],
      "@spartacus/product/variants/occ": ["dist/product/variants/occ"],
      "@spartacus/product/variants/root": ["dist/product/variants/root"],
      "@spartacus/qualtrics/components": ["dist/qualtrics/components"],
      "@spartacus/qualtrics": ["dist/qualtrics"],
      "@spartacus/qualtrics/root": ["dist/qualtrics/root"],
      "@spartacus/smartedit/core": ["dist/smartedit/core"],
      "@spartacus/smartedit": ["dist/smartedit"],
      "@spartacus/smartedit/root": ["dist/smartedit/root"],
      "@spartacus/storefinder/assets": ["dist/storefinder/assets"],
      "@spartacus/storefinder/components": ["dist/storefinder/components"],
      "@spartacus/storefinder/core": ["dist/storefinder/core"],
      "@spartacus/storefinder": ["dist/storefinder"],
      "@spartacus/storefinder/occ": ["dist/storefinder/occ"],
      "@spartacus/storefinder/root": ["dist/storefinder/root"],
      "@spartacus/tracking": ["dist/tracking"],
      "@spartacus/tracking/personalization/core": [
        "dist/tracking/personalization/core"
      ],
      "@spartacus/tracking/personalization": ["dist/tracking/personalization"],
      "@spartacus/tracking/personalization/root": [
        "dist/tracking/personalization/root"
      ],
      "@spartacus/tracking/tms/aep": ["dist/tracking/tms/aep"],
      "@spartacus/tracking/tms/core": ["dist/tracking/tms/core"],
      "@spartacus/tracking/tms/gtm": ["dist/tracking/tms/gtm"],
      "@spartacus/tracking/tms": ["dist/tracking/tms"],
      "@spartacus/user/account/assets": ["dist/user/account/assets"],
      "@spartacus/user/account/components": ["dist/user/account/components"],
      "@spartacus/user/account/core": ["dist/user/account/core"],
      "@spartacus/user/account": ["dist/user/account"],
      "@spartacus/user/account/occ": ["dist/user/account/occ"],
      "@spartacus/user/account/root": ["dist/user/account/root"],
      "@spartacus/user": ["dist/user"],
      "@spartacus/user/profile/assets": ["dist/user/profile/assets"],
      "@spartacus/user/profile/components": ["dist/user/profile/components"],
      "@spartacus/user/profile/core": ["dist/user/profile/core"],
      "@spartacus/user/profile": ["dist/user/profile"],
      "@spartacus/user/profile/occ": ["dist/user/profile/occ"],
      "@spartacus/user/profile/root": ["dist/user/profile/root"],
      "@spartacus/cdc/components": ["dist/cdc/components"],
      "@spartacus/cdc/core": ["dist/cdc/core"],
      "@spartacus/cdc": ["dist/cdc"],
      "@spartacus/cdc/root": ["dist/cdc/root"],
      "@spartacus/cds": ["dist/cds"],
      "@spartacus/digital-payments/assets": ["dist/digital-payments/assets"],
      "@spartacus/digital-payments": ["dist/digital-payments"],
      "@spartacus/epd-visualization/components": [
        "dist/epd-visualization/components"
      ],
      "@spartacus/epd-visualization/assets": ["dist/epd-visualization/assets"],
      "@spartacus/epd-visualization/root": ["dist/epd-visualization/root"],
      "@spartacus/epd-visualization/core": ["dist/epd-visualization/core"],
      "@spartacus/epd-visualization/epd-visualization-api": [
        "dist/epd-visualization/epd-visualization-api"
      ],
      "@spartacus/epd-visualization": ["dist/epd-visualization"],
      "@spartacus/assets": ["dist/assets"],
      "@spartacus/core": ["dist/core"],
<<<<<<< HEAD
      "@spartacus/incubator": ["dist/incubator"],
      "@spartacus/storefront": ["dist/storefrontlib"],
      "@spartacus/cart/bundle/core": ["dist/cart/bundle/core"],
      "@spartacus/cart/bundle": ["dist/cart/bundle"],
      "@spartacus/cart/bundle/occ": ["dist/cart/bundle/occ"],
      "@spartacus/cart/bundle/root": ["dist/cart/bundle/root"],
=======
      "@spartacus/storefront": ["dist/storefrontlib"]
>>>>>>> 024b0298
    }
  }
}<|MERGE_RESOLUTION|>--- conflicted
+++ resolved
@@ -2,74 +2,162 @@
   "extends": "./tsconfig.app.json",
   "compilerOptions": {
     "paths": {
-      "@spartacus/setup": ["dist/setup"],
-      "@spartacus/setup/ssr": ["dist/setup/ssr"],
-      "@spartacus/asm/assets": ["dist/asm/assets"],
-      "@spartacus/asm/components": ["dist/asm/components"],
-      "@spartacus/asm/core": ["dist/asm/core"],
-      "@spartacus/asm": ["dist/asm"],
-      "@spartacus/asm/occ": ["dist/asm/occ"],
-      "@spartacus/asm/root": ["dist/asm/root"],
-      "@spartacus/cart/base/assets": ["dist/cart/base/assets"],
+      "@spartacus/setup": [
+        "dist/setup"
+      ],
+      "@spartacus/setup/ssr": [
+        "dist/setup/ssr"
+      ],
+      "@spartacus/asm/assets": [
+        "dist/asm/assets"
+      ],
+      "@spartacus/asm/components": [
+        "dist/asm/components"
+      ],
+      "@spartacus/asm/core": [
+        "dist/asm/core"
+      ],
+      "@spartacus/asm": [
+        "dist/asm"
+      ],
+      "@spartacus/asm/occ": [
+        "dist/asm/occ"
+      ],
+      "@spartacus/asm/root": [
+        "dist/asm/root"
+      ],
+      "@spartacus/cart/base/assets": [
+        "dist/cart/base/assets"
+      ],
       "@spartacus/cart/base/components/add-to-cart": [
         "dist/cart/base/components/add-to-cart"
       ],
       "@spartacus/cart/base/components/mini-cart": [
         "dist/cart/base/components/mini-cart"
       ],
-      "@spartacus/cart/base/components": ["dist/cart/base/components"],
-      "@spartacus/cart/base/core": ["dist/cart/base/core"],
-      "@spartacus/cart/base": ["dist/cart/base"],
-      "@spartacus/cart/base/occ": ["dist/cart/base/occ"],
-      "@spartacus/cart/base/root": ["dist/cart/base/root"],
+      "@spartacus/cart/base/components": [
+        "dist/cart/base/components"
+      ],
+      "@spartacus/cart/base/core": [
+        "dist/cart/base/core"
+      ],
+      "@spartacus/cart/base": [
+        "dist/cart/base"
+      ],
+      "@spartacus/cart/base/occ": [
+        "dist/cart/base/occ"
+      ],
+      "@spartacus/cart/base/root": [
+        "dist/cart/base/root"
+      ],
       "@spartacus/cart/import-export/assets": [
         "dist/cart/import-export/assets"
       ],
       "@spartacus/cart/import-export/components": [
         "dist/cart/import-export/components"
       ],
-      "@spartacus/cart/import-export/core": ["dist/cart/import-export/core"],
-      "@spartacus/cart/import-export": ["dist/cart/import-export"],
-      "@spartacus/cart/import-export/root": ["dist/cart/import-export/root"],
-      "@spartacus/cart": ["dist/cart"],
-      "@spartacus/cart/quick-order/assets": ["dist/cart/quick-order/assets"],
+      "@spartacus/cart/import-export/core": [
+        "dist/cart/import-export/core"
+      ],
+      "@spartacus/cart/import-export": [
+        "dist/cart/import-export"
+      ],
+      "@spartacus/cart/import-export/root": [
+        "dist/cart/import-export/root"
+      ],
+      "@spartacus/cart": [
+        "dist/cart"
+      ],
+      "@spartacus/cart/quick-order/assets": [
+        "dist/cart/quick-order/assets"
+      ],
       "@spartacus/cart/quick-order/components": [
         "dist/cart/quick-order/components"
       ],
-      "@spartacus/cart/quick-order/core": ["dist/cart/quick-order/core"],
-      "@spartacus/cart/quick-order": ["dist/cart/quick-order"],
-      "@spartacus/cart/quick-order/root": ["dist/cart/quick-order/root"],
-      "@spartacus/cart/saved-cart/assets": ["dist/cart/saved-cart/assets"],
+      "@spartacus/cart/quick-order/core": [
+        "dist/cart/quick-order/core"
+      ],
+      "@spartacus/cart/quick-order": [
+        "dist/cart/quick-order"
+      ],
+      "@spartacus/cart/quick-order/root": [
+        "dist/cart/quick-order/root"
+      ],
+      "@spartacus/cart/saved-cart/assets": [
+        "dist/cart/saved-cart/assets"
+      ],
       "@spartacus/cart/saved-cart/components": [
         "dist/cart/saved-cart/components"
       ],
-      "@spartacus/cart/saved-cart/core": ["dist/cart/saved-cart/core"],
-      "@spartacus/cart/saved-cart": ["dist/cart/saved-cart"],
-      "@spartacus/cart/saved-cart/occ": ["dist/cart/saved-cart/occ"],
-      "@spartacus/cart/saved-cart/root": ["dist/cart/saved-cart/root"],
-      "@spartacus/cart/wish-list/assets": ["dist/cart/wish-list/assets"],
+      "@spartacus/cart/saved-cart/core": [
+        "dist/cart/saved-cart/core"
+      ],
+      "@spartacus/cart/saved-cart": [
+        "dist/cart/saved-cart"
+      ],
+      "@spartacus/cart/saved-cart/occ": [
+        "dist/cart/saved-cart/occ"
+      ],
+      "@spartacus/cart/saved-cart/root": [
+        "dist/cart/saved-cart/root"
+      ],
+      "@spartacus/cart/wish-list/assets": [
+        "dist/cart/wish-list/assets"
+      ],
       "@spartacus/cart/wish-list/components/add-to-wishlist": [
         "dist/cart/wish-list/components/add-to-wishlist"
       ],
       "@spartacus/cart/wish-list/components": [
         "dist/cart/wish-list/components"
       ],
-      "@spartacus/cart/wish-list/core": ["dist/cart/wish-list/core"],
-      "@spartacus/cart/wish-list": ["dist/cart/wish-list"],
-      "@spartacus/cart/wish-list/root": ["dist/cart/wish-list/root"],
-      "@spartacus/checkout/b2b/assets": ["dist/checkout/b2b/assets"],
-      "@spartacus/checkout/b2b/components": ["dist/checkout/b2b/components"],
-      "@spartacus/checkout/b2b/core": ["dist/checkout/b2b/core"],
-      "@spartacus/checkout/b2b": ["dist/checkout/b2b"],
-      "@spartacus/checkout/b2b/occ": ["dist/checkout/b2b/occ"],
-      "@spartacus/checkout/b2b/root": ["dist/checkout/b2b/root"],
-      "@spartacus/checkout/base/assets": ["dist/checkout/base/assets"],
-      "@spartacus/checkout/base/components": ["dist/checkout/base/components"],
-      "@spartacus/checkout/base/core": ["dist/checkout/base/core"],
-      "@spartacus/checkout/base": ["dist/checkout/base"],
-      "@spartacus/checkout/base/occ": ["dist/checkout/base/occ"],
-      "@spartacus/checkout/base/root": ["dist/checkout/base/root"],
-      "@spartacus/checkout": ["dist/checkout"],
+      "@spartacus/cart/wish-list/core": [
+        "dist/cart/wish-list/core"
+      ],
+      "@spartacus/cart/wish-list": [
+        "dist/cart/wish-list"
+      ],
+      "@spartacus/cart/wish-list/root": [
+        "dist/cart/wish-list/root"
+      ],
+      "@spartacus/checkout/b2b/assets": [
+        "dist/checkout/b2b/assets"
+      ],
+      "@spartacus/checkout/b2b/components": [
+        "dist/checkout/b2b/components"
+      ],
+      "@spartacus/checkout/b2b/core": [
+        "dist/checkout/b2b/core"
+      ],
+      "@spartacus/checkout/b2b": [
+        "dist/checkout/b2b"
+      ],
+      "@spartacus/checkout/b2b/occ": [
+        "dist/checkout/b2b/occ"
+      ],
+      "@spartacus/checkout/b2b/root": [
+        "dist/checkout/b2b/root"
+      ],
+      "@spartacus/checkout/base/assets": [
+        "dist/checkout/base/assets"
+      ],
+      "@spartacus/checkout/base/components": [
+        "dist/checkout/base/components"
+      ],
+      "@spartacus/checkout/base/core": [
+        "dist/checkout/base/core"
+      ],
+      "@spartacus/checkout/base": [
+        "dist/checkout/base"
+      ],
+      "@spartacus/checkout/base/occ": [
+        "dist/checkout/base/occ"
+      ],
+      "@spartacus/checkout/base/root": [
+        "dist/checkout/base/root"
+      ],
+      "@spartacus/checkout": [
+        "dist/checkout"
+      ],
       "@spartacus/checkout/scheduled-replenishment/assets": [
         "dist/checkout/scheduled-replenishment/assets"
       ],
@@ -82,12 +170,24 @@
       "@spartacus/checkout/scheduled-replenishment/root": [
         "dist/checkout/scheduled-replenishment/root"
       ],
-      "@spartacus/order/assets": ["dist/order/assets"],
-      "@spartacus/order/components": ["dist/order/components"],
-      "@spartacus/order/core": ["dist/order/core"],
-      "@spartacus/order": ["dist/order"],
-      "@spartacus/order/occ": ["dist/order/occ"],
-      "@spartacus/order/root": ["dist/order/root"],
+      "@spartacus/order/assets": [
+        "dist/order/assets"
+      ],
+      "@spartacus/order/components": [
+        "dist/order/components"
+      ],
+      "@spartacus/order/core": [
+        "dist/order/core"
+      ],
+      "@spartacus/order": [
+        "dist/order"
+      ],
+      "@spartacus/order/occ": [
+        "dist/order/occ"
+      ],
+      "@spartacus/order/root": [
+        "dist/order/root"
+      ],
       "@spartacus/organization/administration/assets": [
         "dist/organization/administration/assets"
       ],
@@ -106,7 +206,9 @@
       "@spartacus/organization/administration/root": [
         "dist/organization/administration/root"
       ],
-      "@spartacus/organization": ["dist/organization"],
+      "@spartacus/organization": [
+        "dist/organization"
+      ],
       "@spartacus/organization/order-approval/assets": [
         "dist/organization/order-approval/assets"
       ],
@@ -122,7 +224,9 @@
       "@spartacus/product-configurator/common": [
         "dist/product-configurator/common"
       ],
-      "@spartacus/product-configurator": ["dist/product-configurator"],
+      "@spartacus/product-configurator": [
+        "dist/product-configurator"
+      ],
       "@spartacus/product-configurator/rulebased/cpq": [
         "dist/product-configurator/rulebased/cpq"
       ],
@@ -147,8 +251,12 @@
       "@spartacus/product/bulk-pricing/core": [
         "dist/product/bulk-pricing/core"
       ],
-      "@spartacus/product/bulk-pricing": ["dist/product/bulk-pricing"],
-      "@spartacus/product/bulk-pricing/occ": ["dist/product/bulk-pricing/occ"],
+      "@spartacus/product/bulk-pricing": [
+        "dist/product/bulk-pricing"
+      ],
+      "@spartacus/product/bulk-pricing/occ": [
+        "dist/product/bulk-pricing/occ"
+      ],
       "@spartacus/product/bulk-pricing/root": [
         "dist/product/bulk-pricing/root"
       ],
@@ -158,82 +266,192 @@
       "@spartacus/product/image-zoom/components": [
         "dist/product/image-zoom/components"
       ],
-      "@spartacus/product/image-zoom": ["dist/product/image-zoom"],
-      "@spartacus/product/image-zoom/root": ["dist/product/image-zoom/root"],
-      "@spartacus/product": ["dist/product"],
-      "@spartacus/product/variants/assets": ["dist/product/variants/assets"],
+      "@spartacus/product/image-zoom": [
+        "dist/product/image-zoom"
+      ],
+      "@spartacus/product/image-zoom/root": [
+        "dist/product/image-zoom/root"
+      ],
+      "@spartacus/product": [
+        "dist/product"
+      ],
+      "@spartacus/product/variants/assets": [
+        "dist/product/variants/assets"
+      ],
       "@spartacus/product/variants/components": [
         "dist/product/variants/components"
       ],
-      "@spartacus/product/variants": ["dist/product/variants"],
-      "@spartacus/product/variants/occ": ["dist/product/variants/occ"],
-      "@spartacus/product/variants/root": ["dist/product/variants/root"],
-      "@spartacus/qualtrics/components": ["dist/qualtrics/components"],
-      "@spartacus/qualtrics": ["dist/qualtrics"],
-      "@spartacus/qualtrics/root": ["dist/qualtrics/root"],
-      "@spartacus/smartedit/core": ["dist/smartedit/core"],
-      "@spartacus/smartedit": ["dist/smartedit"],
-      "@spartacus/smartedit/root": ["dist/smartedit/root"],
-      "@spartacus/storefinder/assets": ["dist/storefinder/assets"],
-      "@spartacus/storefinder/components": ["dist/storefinder/components"],
-      "@spartacus/storefinder/core": ["dist/storefinder/core"],
-      "@spartacus/storefinder": ["dist/storefinder"],
-      "@spartacus/storefinder/occ": ["dist/storefinder/occ"],
-      "@spartacus/storefinder/root": ["dist/storefinder/root"],
-      "@spartacus/tracking": ["dist/tracking"],
+      "@spartacus/product/variants": [
+        "dist/product/variants"
+      ],
+      "@spartacus/product/variants/occ": [
+        "dist/product/variants/occ"
+      ],
+      "@spartacus/product/variants/root": [
+        "dist/product/variants/root"
+      ],
+      "@spartacus/qualtrics/components": [
+        "dist/qualtrics/components"
+      ],
+      "@spartacus/qualtrics": [
+        "dist/qualtrics"
+      ],
+      "@spartacus/qualtrics/root": [
+        "dist/qualtrics/root"
+      ],
+      "@spartacus/smartedit/core": [
+        "dist/smartedit/core"
+      ],
+      "@spartacus/smartedit": [
+        "dist/smartedit"
+      ],
+      "@spartacus/smartedit/root": [
+        "dist/smartedit/root"
+      ],
+      "@spartacus/storefinder/assets": [
+        "dist/storefinder/assets"
+      ],
+      "@spartacus/storefinder/components": [
+        "dist/storefinder/components"
+      ],
+      "@spartacus/storefinder/core": [
+        "dist/storefinder/core"
+      ],
+      "@spartacus/storefinder": [
+        "dist/storefinder"
+      ],
+      "@spartacus/storefinder/occ": [
+        "dist/storefinder/occ"
+      ],
+      "@spartacus/storefinder/root": [
+        "dist/storefinder/root"
+      ],
+      "@spartacus/tracking": [
+        "dist/tracking"
+      ],
       "@spartacus/tracking/personalization/core": [
         "dist/tracking/personalization/core"
       ],
-      "@spartacus/tracking/personalization": ["dist/tracking/personalization"],
+      "@spartacus/tracking/personalization": [
+        "dist/tracking/personalization"
+      ],
       "@spartacus/tracking/personalization/root": [
         "dist/tracking/personalization/root"
       ],
-      "@spartacus/tracking/tms/aep": ["dist/tracking/tms/aep"],
-      "@spartacus/tracking/tms/core": ["dist/tracking/tms/core"],
-      "@spartacus/tracking/tms/gtm": ["dist/tracking/tms/gtm"],
-      "@spartacus/tracking/tms": ["dist/tracking/tms"],
-      "@spartacus/user/account/assets": ["dist/user/account/assets"],
-      "@spartacus/user/account/components": ["dist/user/account/components"],
-      "@spartacus/user/account/core": ["dist/user/account/core"],
-      "@spartacus/user/account": ["dist/user/account"],
-      "@spartacus/user/account/occ": ["dist/user/account/occ"],
-      "@spartacus/user/account/root": ["dist/user/account/root"],
-      "@spartacus/user": ["dist/user"],
-      "@spartacus/user/profile/assets": ["dist/user/profile/assets"],
-      "@spartacus/user/profile/components": ["dist/user/profile/components"],
-      "@spartacus/user/profile/core": ["dist/user/profile/core"],
-      "@spartacus/user/profile": ["dist/user/profile"],
-      "@spartacus/user/profile/occ": ["dist/user/profile/occ"],
-      "@spartacus/user/profile/root": ["dist/user/profile/root"],
-      "@spartacus/cdc/components": ["dist/cdc/components"],
-      "@spartacus/cdc/core": ["dist/cdc/core"],
-      "@spartacus/cdc": ["dist/cdc"],
-      "@spartacus/cdc/root": ["dist/cdc/root"],
-      "@spartacus/cds": ["dist/cds"],
-      "@spartacus/digital-payments/assets": ["dist/digital-payments/assets"],
-      "@spartacus/digital-payments": ["dist/digital-payments"],
+      "@spartacus/tracking/tms/aep": [
+        "dist/tracking/tms/aep"
+      ],
+      "@spartacus/tracking/tms/core": [
+        "dist/tracking/tms/core"
+      ],
+      "@spartacus/tracking/tms/gtm": [
+        "dist/tracking/tms/gtm"
+      ],
+      "@spartacus/tracking/tms": [
+        "dist/tracking/tms"
+      ],
+      "@spartacus/user/account/assets": [
+        "dist/user/account/assets"
+      ],
+      "@spartacus/user/account/components": [
+        "dist/user/account/components"
+      ],
+      "@spartacus/user/account/core": [
+        "dist/user/account/core"
+      ],
+      "@spartacus/user/account": [
+        "dist/user/account"
+      ],
+      "@spartacus/user/account/occ": [
+        "dist/user/account/occ"
+      ],
+      "@spartacus/user/account/root": [
+        "dist/user/account/root"
+      ],
+      "@spartacus/user": [
+        "dist/user"
+      ],
+      "@spartacus/user/profile/assets": [
+        "dist/user/profile/assets"
+      ],
+      "@spartacus/user/profile/components": [
+        "dist/user/profile/components"
+      ],
+      "@spartacus/user/profile/core": [
+        "dist/user/profile/core"
+      ],
+      "@spartacus/user/profile": [
+        "dist/user/profile"
+      ],
+      "@spartacus/user/profile/occ": [
+        "dist/user/profile/occ"
+      ],
+      "@spartacus/user/profile/root": [
+        "dist/user/profile/root"
+      ],
+      "@spartacus/cdc/components": [
+        "dist/cdc/components"
+      ],
+      "@spartacus/cdc/core": [
+        "dist/cdc/core"
+      ],
+      "@spartacus/cdc": [
+        "dist/cdc"
+      ],
+      "@spartacus/cdc/root": [
+        "dist/cdc/root"
+      ],
+      "@spartacus/cds": [
+        "dist/cds"
+      ],
+      "@spartacus/digital-payments/assets": [
+        "dist/digital-payments/assets"
+      ],
+      "@spartacus/digital-payments": [
+        "dist/digital-payments"
+      ],
       "@spartacus/epd-visualization/components": [
         "dist/epd-visualization/components"
       ],
-      "@spartacus/epd-visualization/assets": ["dist/epd-visualization/assets"],
-      "@spartacus/epd-visualization/root": ["dist/epd-visualization/root"],
-      "@spartacus/epd-visualization/core": ["dist/epd-visualization/core"],
+      "@spartacus/epd-visualization/assets": [
+        "dist/epd-visualization/assets"
+      ],
+      "@spartacus/epd-visualization/root": [
+        "dist/epd-visualization/root"
+      ],
+      "@spartacus/epd-visualization/core": [
+        "dist/epd-visualization/core"
+      ],
       "@spartacus/epd-visualization/epd-visualization-api": [
         "dist/epd-visualization/epd-visualization-api"
       ],
-      "@spartacus/epd-visualization": ["dist/epd-visualization"],
-      "@spartacus/assets": ["dist/assets"],
-      "@spartacus/core": ["dist/core"],
-<<<<<<< HEAD
-      "@spartacus/incubator": ["dist/incubator"],
-      "@spartacus/storefront": ["dist/storefrontlib"],
-      "@spartacus/cart/bundle/core": ["dist/cart/bundle/core"],
-      "@spartacus/cart/bundle": ["dist/cart/bundle"],
-      "@spartacus/cart/bundle/occ": ["dist/cart/bundle/occ"],
-      "@spartacus/cart/bundle/root": ["dist/cart/bundle/root"],
-=======
-      "@spartacus/storefront": ["dist/storefrontlib"]
->>>>>>> 024b0298
+      "@spartacus/epd-visualization": [
+        "dist/epd-visualization"
+      ],
+      "@spartacus/assets": [
+        "dist/assets"
+      ],
+      "@spartacus/core": [
+        "dist/core"
+      ],
+      "@spartacus/incubator": [
+        "dist/incubator"
+      ],
+      "@spartacus/storefront": [
+        "dist/storefrontlib"
+      ],
+      "@spartacus/cart/bundle/core": [
+        "dist/cart/bundle/core"
+      ],
+      "@spartacus/cart/bundle": [
+        "dist/cart/bundle"
+      ],
+      "@spartacus/cart/bundle/occ": [
+        "dist/cart/bundle/occ"
+      ],
+      "@spartacus/cart/bundle/root": [
+        "dist/cart/bundle/root"
+      ],
     }
   }
 }