--- conflicted
+++ resolved
@@ -38,13 +38,7 @@
       "@spartacus/product-configurator/common": [
         "dist/product-configurator/common"
       ],
-<<<<<<< HEAD
-      "@spartacus/qualtrics/components": ["dist/qualtrics/components"],
-      "@spartacus/qualtrics": ["dist/qualtrics"],
-      "@spartacus/qualtrics/root": ["dist/qualtrics/root"],
-=======
       "@spartacus/product-configurator": ["dist/product-configurator"],
->>>>>>> d6aa4d0b
       "@spartacus/product-configurator/rulebased": [
         "dist/product-configurator/rulebased"
       ],
@@ -67,13 +61,10 @@
       "@spartacus/storefinder": ["dist/storefinder"],
       "@spartacus/storefinder/occ": ["dist/storefinder/occ"],
       "@spartacus/storefinder/root": ["dist/storefinder/root"],
-<<<<<<< HEAD
       "@spartacus/tms/adobe-launch": ["dist/tms/adobe-launch"],
       "@spartacus/tms/core": ["dist/tms/core"],
       "@spartacus/tms/gtm": ["dist/tms/gtm"],
       "@spartacus/tms": ["dist/tms"],
-=======
->>>>>>> d6aa4d0b
       "@spartacus/cdc": ["dist/cdc"],
       "@spartacus/cds": ["dist/cds"],
       "@spartacus/assets": ["dist/assets"],
