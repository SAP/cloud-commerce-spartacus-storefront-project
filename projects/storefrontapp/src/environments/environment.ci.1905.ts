--- conflicted
+++ resolved
@@ -1,10 +1,6 @@
 export const environment = {
   production: true,
-<<<<<<< HEAD
-  occBaseUrl: 'https://dev-com-12.accdemo.b2c.ydev.hybris.com:9002',
-  channel: 'b2c',
-=======
   occBaseUrl: 'https://dev-com-17.accdemo.b2c.ydev.hybris.com:9002',
   occApiPrefix: '/rest/v2/',
->>>>>>> 803d752a
+  channel: 'b2c',
 };