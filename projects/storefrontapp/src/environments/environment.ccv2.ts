--- conflicted
+++ resolved
@@ -2,9 +2,6 @@
   production: true,
   occBaseUrl:
     'https://api.c39j2-walkersde1-d4-public.model-t.cc.commerce.ondemand.com',
-<<<<<<< HEAD
+  occApiPrefix: '/rest/v2/',
   channel: 'b2c',
-=======
-  occApiPrefix: '/rest/v2/',
->>>>>>> bdd3c8c0
 };