--- conflicted
+++ resolved
@@ -1,14 +1,14 @@
 import { translationChunksConfig, translations } from '@spartacus/assets';
-<<<<<<< HEAD
+import { B2bStorefrontModule } from '@spartacus/storefront';
+import { environment } from '../environment';
+import { FeatureEnvironment } from '../models/feature.model';
+import { translationChunksConfig, translations } from '@spartacus/assets';
 import {
   organizationTranslationChunksConfig,
   organizationTranslations,
 } from '@spartacus/my-account/organization/assets';
 import { OrganizationModule } from '@spartacus/my-account/organization';
 import { B2bStorefrontModule } from '@spartacus/my-account';
-=======
-import { B2bStorefrontModule } from '@spartacus/storefront';
->>>>>>> 741e8d51
 import { environment } from '../environment';
 import { FeatureEnvironment } from '../models/feature.model';
 
@@ -19,13 +19,6 @@
         occ: {
           baseUrl: environment.occBaseUrl,
           prefix: environment.occApiPrefix,
-<<<<<<< HEAD
-          endpoints: {
-            addEntries: 'orgUsers/${userId}/carts/${cartId}/entries',
-            user: 'orgUsers/${userId}',
-          },
-=======
->>>>>>> 741e8d51
         },
       },
       context: {
@@ -42,34 +35,25 @@
         },
       },
       // we bring in static translations to be up and running soon right away
-      i18n: {
-<<<<<<< HEAD
-        resources: {
-          en: { ...translations.en, ...organizationTranslations.en },
-        },
-        chunks: {
-          ...translationChunksConfig,
-          ...organizationTranslationChunksConfig,
-        },
+      i18n: { {
+      resources: {
+        en: { ...translations.en, ...organizationTranslations.en },
+      },
+      chunks: {
+        ...translationChunksConfig,
+        ...organizationTranslationChunksConfig,
+      },
 
-=======
-        resources: translations,
+      resources: translations,
         chunks: translationChunksConfig,
->>>>>>> 741e8d51
         fallbackLang: 'en',
       },
 
       features: {
-<<<<<<< HEAD
         level: '2.1',
       },
     }),
 
     OrganizationModule,
-=======
-        level: '2.0',
-      },
-    }),
->>>>>>> 741e8d51
   ],
 };