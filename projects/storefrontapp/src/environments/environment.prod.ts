--- conflicted
+++ resolved
@@ -16,9 +16,6 @@
   cpq: buildProcess.env.CX_CPQ,
   digitalPayments: buildProcess.env.CX_DIGITAL_PAYMENTS,
   epdVisualization: buildProcess.env.CX_EPD_VISUALIZATION,
-<<<<<<< HEAD
+  s4om: buildProcess.env.CX_S4OM,
   opf: buildProcess.env.CX_OPF,
-=======
-  s4om: buildProcess.env.CX_S4OM,
->>>>>>> 4c578972
 };