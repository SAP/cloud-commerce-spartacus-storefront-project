export const environment = {
  production: true,
  occBaseUrl: '',
  occApiPrefix: '/rest/v2/',
<<<<<<< HEAD
  channel: 'b2c',
=======
  channel: 'b2b',
>>>>>>> 04ed0534
};<|MERGE_RESOLUTION|>--- conflicted
+++ resolved
@@ -2,9 +2,5 @@
   production: true,
   occBaseUrl: '',
   occApiPrefix: '/rest/v2/',
-<<<<<<< HEAD
-  channel: 'b2c',
-=======
   channel: 'b2b',
->>>>>>> 04ed0534
 };