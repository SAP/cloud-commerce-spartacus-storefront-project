--- conflicted
+++ resolved
@@ -4,17 +4,10 @@
   production: true,
   occBaseUrl:
     build.process.env.SPARTACUS_BASE_URL ??
-<<<<<<< HEAD
     'https://cpqteamserver.mo.sap.corp:39002',
-  occApiPrefix: build.process.env.SPARTACUS_API_PREFIX ?? '/occ/v2/',
-  cds: build.process.env.SPARTACUS_CDS,
-  b2b: true,
-  productconfig: build.process.env.SPARTACUS_PRODUCTCONFIG,
-=======
-    'https://spartacus-dev0.eastus.cloudapp.azure.com:9002',
   occApiPrefix: build.process.env.SPARTACUS_API_PREFIX ?? '/occ/v2/',
   cds: build.process.env.SPARTACUS_CDS,
   b2b: build.process.env.SPARTACUS_B2B,
   cdc: build.process.env.SPARTACUS_CDC,
->>>>>>> ee006385
+  productconfig: build.process.env.SPARTACUS_PRODUCTCONFIG,
 };