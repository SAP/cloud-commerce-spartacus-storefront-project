--- conflicted
+++ resolved
@@ -4,11 +4,7 @@
   production: true,
   occBaseUrl:
     build.process.env.SPARTACUS_BASE_URL ??
-<<<<<<< HEAD
-    'https://cpqteamserver.mo.sap.corp:39002',
-=======
     'https://spartacus-devci767.eastus.cloudapp.azure.com:9002',
->>>>>>> 0b918161
   occApiPrefix: build.process.env.SPARTACUS_API_PREFIX ?? '/occ/v2/',
   cds: build.process.env.SPARTACUS_CDS,
   b2b: build.process.env.SPARTACUS_B2B,
