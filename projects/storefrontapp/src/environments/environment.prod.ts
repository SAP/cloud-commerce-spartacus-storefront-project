--- conflicted
+++ resolved
@@ -3,20 +3,10 @@
 export const environment: Environment = {
   production: true,
   occBaseUrl:
-<<<<<<< HEAD
-    build.process.env.SPARTACUS_BASE_URL ??
-    'https://cpqteamserver.mo.sap.corp:39002',
-  occApiPrefix: build.process.env.SPARTACUS_API_PREFIX ?? '/occ/v2/',
-  cds: build.process.env.SPARTACUS_CDS,
-  b2b: build.process.env.SPARTACUS_B2B,
-  cdc: build.process.env.SPARTACUS_CDC,
-  productconfig: build.process.env.SPARTACUS_PRODUCTCONFIG,
-=======
     buildProcess.env.CX_BASE_URL ??
-    'https://spartacus-dev0.eastus.cloudapp.azure.com:9002',
+    'https://cpqteamserver.mo.sap.corp:39002,
   occApiPrefix: '/occ/v2/',
   cds: buildProcess.env.CX_CDS,
   b2b: buildProcess.env.CX_B2B,
   cdc: buildProcess.env.CX_CDC,
->>>>>>> bd70ab96
 };