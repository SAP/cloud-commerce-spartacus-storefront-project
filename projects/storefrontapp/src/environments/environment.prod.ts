--- conflicted
+++ resolved
@@ -1,5 +1,4 @@
 export const environment = {
-<<<<<<< HEAD
   production: false,
 
   // The following is needed for argonauts deployments
@@ -8,8 +7,4 @@
   profileTagUrl: 'https://tag.static.stage.context.cloud.sap/js/profile-tag.js',
   authClientId: 'mobile_android',
   authClientSecret: 'li0A2SEKP41s1CQRUaodiCTDJaXtm76m',
-=======
-  production: true,
-  occBaseUrl: 'https://yprofiletest2.yrdci.fra.hybris.com:9002',
->>>>>>> 52ce1be0
 };