<<<<<<< HEAD
=======
import { QualtricsRootModule } from '@spartacus/qualtrics/root';
>>>>>>> f97fb78a
import {
  storeFinderTranslationChunksConfig,
  storeFinderTranslations,
} from '@spartacus/storefinder/assets';
import { StoreFinderRootModule } from '@spartacus/storefinder/root';
import { B2cStorefrontModule } from '@spartacus/storefront';
<<<<<<< HEAD
import { UserProfileRootModule } from '@spartacus/user/profile/root';
import { UserAccountRootModule } from 'feature-libs/user/account/root/public_api';
import {
  userProfileTranslations,
  userTranslationChunksConfig,
} from 'feature-libs/user/profile/assets/public_api';
=======
>>>>>>> f97fb78a
import { FeatureEnvironment } from '../models/feature.model';

export const b2cFeature: FeatureEnvironment = {
  imports: [
    B2cStorefrontModule.withConfig({
      context: {
        urlParameters: ['baseSite', 'language', 'currency'],
        baseSite: [
          'electronics-spa',
          'electronics',
          'apparel-de',
          'apparel-uk',
          'apparel-uk-spa',
        ],
      },
      cart: {
        selectiveCart: {
          enabled: true,
        },
      },

      featureModules: {
        storeFinder: {
          module: () =>
            import('@spartacus/storefinder').then((m) => m.StoreFinderModule),
        },
<<<<<<< HEAD
        userDetails: {
          module: () =>
            import('feature-libs/user/account/public_api').then(
              (m) => m.UserAccountModule
            ),
        },
        userProfile: {
          module: () =>
            import('@spartacus/user/profile').then((m) => m.UserProfileModule),
=======
        qualtrics: {
          module: () =>
            import('@spartacus/qualtrics').then((m) => m.QualtricsModule),
>>>>>>> f97fb78a
        },
      },
      i18n: {
        resources: {
          ...storeFinderTranslations,
          ...userProfileTranslations,
        },
        chunks: {
          ...storeFinderTranslationChunksConfig,
          ...userTranslationChunksConfig,
        },
      },
    }),

    StoreFinderRootModule,
<<<<<<< HEAD
    UserAccountRootModule,
    UserProfileRootModule,
=======
    QualtricsRootModule,
>>>>>>> f97fb78a
  ],
};<|MERGE_RESOLUTION|>--- conflicted
+++ resolved
@@ -1,22 +1,16 @@
-<<<<<<< HEAD
-=======
 import { QualtricsRootModule } from '@spartacus/qualtrics/root';
->>>>>>> f97fb78a
 import {
   storeFinderTranslationChunksConfig,
   storeFinderTranslations,
 } from '@spartacus/storefinder/assets';
 import { StoreFinderRootModule } from '@spartacus/storefinder/root';
 import { B2cStorefrontModule } from '@spartacus/storefront';
-<<<<<<< HEAD
 import { UserProfileRootModule } from '@spartacus/user/profile/root';
 import { UserAccountRootModule } from 'feature-libs/user/account/root/public_api';
 import {
   userProfileTranslations,
   userTranslationChunksConfig,
 } from 'feature-libs/user/profile/assets/public_api';
-=======
->>>>>>> f97fb78a
 import { FeatureEnvironment } from '../models/feature.model';
 
 export const b2cFeature: FeatureEnvironment = {
@@ -43,21 +37,17 @@
           module: () =>
             import('@spartacus/storefinder').then((m) => m.StoreFinderModule),
         },
-<<<<<<< HEAD
         userDetails: {
           module: () =>
-            import('feature-libs/user/account/public_api').then(
-              (m) => m.UserAccountModule
-            ),
+            import('@spartacus/user/account').then((m) => m.UserAccountModule),
         },
         userProfile: {
           module: () =>
             import('@spartacus/user/profile').then((m) => m.UserProfileModule),
-=======
+        },
         qualtrics: {
           module: () =>
             import('@spartacus/qualtrics').then((m) => m.QualtricsModule),
->>>>>>> f97fb78a
         },
       },
       i18n: {
@@ -73,11 +63,8 @@
     }),
 
     StoreFinderRootModule,
-<<<<<<< HEAD
     UserAccountRootModule,
     UserProfileRootModule,
-=======
     QualtricsRootModule,
->>>>>>> f97fb78a
   ],
 };