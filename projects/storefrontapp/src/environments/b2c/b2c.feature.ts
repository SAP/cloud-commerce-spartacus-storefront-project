--- conflicted
+++ resolved
@@ -1,11 +1,8 @@
-<<<<<<< HEAD
+import { QualtricsRootModule } from '@spartacus/qualtrics/root';
 import { SmartEditRootModule } from '@spartacus/smartedit/root';
-=======
-import { QualtricsRootModule } from '@spartacus/qualtrics/root';
->>>>>>> d1749f92
 import {
   storeFinderTranslationChunksConfig,
-  storeFinderTranslations,
+  storeFinderTranslations
 } from '@spartacus/storefinder/assets';
 import { StoreFinderRootModule } from '@spartacus/storefinder/root';
 import { B2cStorefrontModule } from '@spartacus/storefront';
@@ -35,15 +32,13 @@
           module: () =>
             import('@spartacus/storefinder').then((m) => m.StoreFinderModule),
         },
-<<<<<<< HEAD
         smartEdit: {
           module: () =>
             import('@spartacus/smartedit').then((m) => m.SmartEditModule),
-=======
+        },
         qualtrics: {
           module: () =>
             import('@spartacus/qualtrics').then((m) => m.QualtricsModule),
->>>>>>> d1749f92
         },
       },
       i18n: {
@@ -52,10 +47,7 @@
       },
     }),
     StoreFinderRootModule,
-<<<<<<< HEAD
     SmartEditRootModule,
-=======
     QualtricsRootModule,
->>>>>>> d1749f92
   ],
 };