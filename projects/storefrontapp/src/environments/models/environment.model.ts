export interface Environment {
  production: boolean;
  occBaseUrl: string;
  occApiPrefix: string;
  b2b: boolean;
  cds: boolean;
<<<<<<< HEAD
  productconfig: boolean;
=======
  cdc: boolean;
>>>>>>> ee006385
}<|MERGE_RESOLUTION|>--- conflicted
+++ resolved
@@ -4,9 +4,6 @@
   occApiPrefix: string;
   b2b: boolean;
   cds: boolean;
-<<<<<<< HEAD
   productconfig: boolean;
-=======
   cdc: boolean;
->>>>>>> ee006385
 }