--- conflicted
+++ resolved
@@ -15,9 +15,5 @@
   digitalPayments: boolean;
   epdVisualization: boolean;
   s4om: boolean;
-<<<<<<< HEAD
-  cdp: boolean;
-=======
   segmentRefs: boolean;
->>>>>>> d5c4bc9c
 }