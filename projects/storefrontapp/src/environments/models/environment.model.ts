/*
 * SPDX-FileCopyrightText: 2023 SAP Spartacus team <spartacus-team@sap.com>
 *
 * SPDX-License-Identifier: Apache-2.0
 */

export interface Environment {
  production: boolean;
  occBaseUrl: string;
  occApiPrefix: string;
  b2b: boolean;
  cds: boolean;
  cdc: boolean;
  cpq: boolean;
  digitalPayments: boolean;
  epdVisualization: boolean;
<<<<<<< HEAD
  opf: boolean;
=======
  s4om: boolean;
>>>>>>> 4c578972
}<|MERGE_RESOLUTION|>--- conflicted
+++ resolved
@@ -14,9 +14,6 @@
   cpq: boolean;
   digitalPayments: boolean;
   epdVisualization: boolean;
-<<<<<<< HEAD
+  s4om: boolean;
   opf: boolean;
-=======
-  s4om: boolean;
->>>>>>> 4c578972
 }