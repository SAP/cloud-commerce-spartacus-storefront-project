--- conflicted
+++ resolved
@@ -19,9 +19,5 @@
   CX_DIGITAL_PAYMENTS: boolean;
   CX_EPD_VISUALIZATION: boolean;
   CX_S4OM: boolean;
-<<<<<<< HEAD
-  CX_CDP: boolean;
-=======
   CX_SEGMENT_REFS: boolean;
->>>>>>> d5c4bc9c
 }