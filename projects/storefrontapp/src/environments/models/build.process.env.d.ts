--- conflicted
+++ resolved
@@ -19,9 +19,6 @@
   CX_DIGITAL_PAYMENTS: boolean;
   CX_EPD_VISUALIZATION: boolean;
   CX_S4OM: boolean;
-<<<<<<< HEAD
   CX_OPF: boolean;
-=======
   CX_SEGMENT_REFS: boolean;
->>>>>>> 155e04f2
 }