/*
 * SPDX-FileCopyrightText: 2024 SAP Spartacus team <spartacus-team@sap.com>
 *
 * SPDX-License-Identifier: Apache-2.0
 */

declare var buildProcess: BuildProcess;

interface BuildProcess {
  env: Env;
}

interface Env {
  CX_BASE_URL: string;
  CX_CDS: boolean;
  CX_CDC: boolean;
  CX_CDP: boolean;
  CX_B2B: boolean;
  CX_CPQ: boolean;
  CX_DIGITAL_PAYMENTS: boolean;
  CX_EPD_VISUALIZATION: boolean;
  CX_S4OM: boolean;
<<<<<<< HEAD
  CX_OPF: boolean;
=======
  CX_OMF: boolean;
>>>>>>> 2a34704c
  CX_SEGMENT_REFS: boolean;
  CX_OPPS: boolean;
  CX_REQUESTED_DELIVERY_DATE: boolean;
  CX_PDF_INVOICES: boolean;
  CX_MY_ACCOUNT_V2: boolean;
  CX_ESTIMATED_DELIVERY_DATE: boolean;
  CX_S4_SERVICE: boolean;
}<|MERGE_RESOLUTION|>--- conflicted
+++ resolved
@@ -20,11 +20,8 @@
   CX_DIGITAL_PAYMENTS: boolean;
   CX_EPD_VISUALIZATION: boolean;
   CX_S4OM: boolean;
-<<<<<<< HEAD
   CX_OPF: boolean;
-=======
   CX_OMF: boolean;
->>>>>>> 2a34704c
   CX_SEGMENT_REFS: boolean;
   CX_OPPS: boolean;
   CX_REQUESTED_DELIVERY_DATE: boolean;
