--- conflicted
+++ resolved
@@ -18,9 +18,6 @@
   CX_CPQ: boolean;
   CX_DIGITAL_PAYMENTS: boolean;
   CX_EPD_VISUALIZATION: boolean;
-<<<<<<< HEAD
+  CX_S4OM: boolean;
   CX_OPF: boolean;
-=======
-  CX_S4OM: boolean;
->>>>>>> 4c578972
 }