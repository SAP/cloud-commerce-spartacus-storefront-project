--- conflicted
+++ resolved
@@ -8,16 +8,6 @@
 export const environment: Environment = {
   production: false,
   occBaseUrl:
-<<<<<<< HEAD
-    // 'https://spartacus-dev0.eastus.cloudapp.azure.com:9002' ||
-    'https://spartacus-dev3.eastus.cloudapp.azure.com:9002' ||
-    // 'https://api.c39j2-walkersde1-d4-public.model-t.cc.commerce.ondemand.com' ||
-    build.process.env.SPARTACUS_BASE_URL,
-  occApiPrefix: '/occ/v2/',
-  b2b: true,
-  cds: false,
-  cdc: false,
-=======
     build.process.env.SPARTACUS_BASE_URL ??
     'https://spartacus-dev0.eastus.cloudapp.azure.com:9002',
   // 'https://spartacus-dev3.eastus.cloudapp.azure.com:9002',
@@ -26,5 +16,4 @@
   cds: build.process.env.SPARTACUS_CDS ?? false,
   b2b: build.process.env.SPARTACUS_B2B ?? false,
   cdc: build.process.env.SPARTACUS_CDC ?? false,
->>>>>>> 400240d8
 };