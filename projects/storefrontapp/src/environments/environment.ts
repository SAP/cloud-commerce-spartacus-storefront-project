--- conflicted
+++ resolved
@@ -8,22 +8,12 @@
 export const environment: Environment = {
   production: false,
   occBaseUrl:
-<<<<<<< HEAD
     // 'https://spartacus-dev0.eastus.cloudapp.azure.com:9002' ||
     'https://spartacus-dev3.eastus.cloudapp.azure.com:9002' ||
     // 'https://api.c39j2-walkersde1-d4-public.model-t.cc.commerce.ondemand.com' ||
     build.process.env.SPARTACUS_BASE_URL,
-  occApiPrefix: '/occ/v2/',
-  b2b: false,
-  cds: false,
-  cdc: false,
-=======
-    build.process.env.SPARTACUS_BASE_URL ??
-    'https://spartacus-dev0.eastus.cloudapp.azure.com:9002',
-  // 'https://spartacus-dev3.eastus.cloudapp.azure.com:9002',
   occApiPrefix: build.process.env.SPARTACUS_API_PREFIX ?? '/occ/v2/',
   cds: build.process.env.SPARTACUS_CDS ?? false,
   b2b: build.process.env.SPARTACUS_B2B ?? false,
   cdc: build.process.env.SPARTACUS_CDC ?? false,
->>>>>>> f67c8d17
 };