// The file contents for the current environment will overwrite these during build.
// The build system defaults to the dev environment which uses `environment.ts`, but if you do
// `ng build --env=prod` then `environment.prod.ts` will be used instead.
// The list of which env maps to which file can be found in `.angular-cli.json`.

export const environment = {
  production: false,
  occBaseUrl: '',
  occApiPrefix: '/rest/v2/',
<<<<<<< HEAD
  channel: 'b2c',
=======
  channel: 'b2b',
>>>>>>> 04ed0534
};<|MERGE_RESOLUTION|>--- conflicted
+++ resolved
@@ -7,9 +7,5 @@
   production: false,
   occBaseUrl: '',
   occApiPrefix: '/rest/v2/',
-<<<<<<< HEAD
-  channel: 'b2c',
-=======
   channel: 'b2b',
->>>>>>> 04ed0534
 };