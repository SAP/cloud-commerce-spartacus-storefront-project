// The file contents for the current environment will overwrite these during build.
// The build system defaults to the dev environment which uses `environment.ts`, but if you do
// `ng build --env=prod` then `environment.prod.ts` will be used instead.
// The list of which env maps to which file can be found in `.angular-cli.json`.

export const environment = {
  production: false,
  occBaseUrl: '',
<<<<<<< HEAD
  channel: 'b2c',
=======
  occApiPrefix: '/rest/v2/',
>>>>>>> 803d752a
};<|MERGE_RESOLUTION|>--- conflicted
+++ resolved
@@ -6,9 +6,6 @@
 export const environment = {
   production: false,
   occBaseUrl: '',
-<<<<<<< HEAD
+  occApiPrefix: '/rest/v2/',
   channel: 'b2c',
-=======
-  occApiPrefix: '/rest/v2/',
->>>>>>> 803d752a
 };