--- conflicted
+++ resolved
@@ -8,21 +8,11 @@
 export const environment: Environment = {
   production: false,
   occBaseUrl:
-<<<<<<< HEAD
-    //' https://spartacus-legacy.eastus.cloudapp.azure.com:9002' ||
-    'https://cpqteamserver.mo.sap.corp:39002' ||
-    // 'https://dev-com-6.accdemo.b2c.ydev.hybris.com:9002' ||
-    // 'https://dev-com-7.accdemo.b2c.ydev.hybris.com:9002' ||
-    // 'https://api.c39j2-walkersde1-d4-public.model-t.cc.commerce.ondemand.com' ||
-    build.process.env.SPARTACUS_BASE_URL,
-  occApiPrefix: '/occ/v2/',
-=======
     build.process.env.SPARTACUS_BASE_URL ??
-    'https://spartacus-dev0.eastus.cloudapp.azure.com:9002',
+    'https://cpqteamserver.mo.sap.corp:39002',
   // 'https://spartacus-dev3.eastus.cloudapp.azure.com:9002',
   // 'https://api.c39j2-walkersde1-d4-public.model-t.cc.commerce.ondemand.com',
   occApiPrefix: build.process.env.SPARTACUS_API_PREFIX ?? '/occ/v2/',
->>>>>>> eac4855a
   b2b: false,
   cds: false,
   productconfig: true,
