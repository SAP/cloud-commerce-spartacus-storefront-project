/*
 * SPDX-FileCopyrightText: 2023 SAP Spartacus team <spartacus-team@sap.com>
 *
 * SPDX-License-Identifier: Apache-2.0
 */

// The file contents for the current environment will overwrite these during build.
// The build system defaults to the dev environment which uses `environment.ts`, but if you do
// `ng build --env=prod` then `environment.prod.ts` will be used instead.
// The list of which env maps to which file can be found in `angular.json`.

/*
 * For easier debugging in development mode, you can import the following file
 * to ignore zone related error stack frames such as `zone.run`, `zoneDelegate.invokeTask`.
 *
 * This import should be commented out in production mode because it will have a negative impact
 * on performance if an error is thrown.
 */
import 'zone.js/plugins/zone-error'; // Included with Angular CLI.
import { Environment } from './models/environment.model';

export const environment: Environment = {
  production: false,
  occBaseUrl: buildProcess.env.CX_BASE_URL,
  occApiPrefix: '/occ/v2/',
  cds: buildProcess.env.CX_CDS ?? false,
  b2b: buildProcess.env.CX_B2B ?? false,
  cdc: buildProcess.env.CX_CDC ?? false,
  cpq: buildProcess.env.CX_CPQ ?? false,
  digitalPayments: buildProcess.env.CX_DIGITAL_PAYMENTS ?? false,
  epdVisualization: buildProcess.env.CX_EPD_VISUALIZATION ?? false,
<<<<<<< HEAD
  opf: true, // TODO: (OPF) refactor before final review
=======
  s4om: buildProcess.env.CX_S4OM ?? false,
>>>>>>> 4c578972
};<|MERGE_RESOLUTION|>--- conflicted
+++ resolved
@@ -29,9 +29,6 @@
   cpq: buildProcess.env.CX_CPQ ?? false,
   digitalPayments: buildProcess.env.CX_DIGITAL_PAYMENTS ?? false,
   epdVisualization: buildProcess.env.CX_EPD_VISUALIZATION ?? false,
-<<<<<<< HEAD
+  s4om: buildProcess.env.CX_S4OM ?? false,
   opf: true, // TODO: (OPF) refactor before final review
-=======
-  s4om: buildProcess.env.CX_S4OM ?? false,
->>>>>>> 4c578972
 };