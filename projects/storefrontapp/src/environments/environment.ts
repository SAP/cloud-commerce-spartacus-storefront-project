--- conflicted
+++ resolved
@@ -8,9 +8,6 @@
 export const environment: Environment = {
   production: false,
   occBaseUrl: '',
-<<<<<<< HEAD
-=======
   occApiPrefix: '/rest/v2/',
   b2b: false,
->>>>>>> 1814f429
 };