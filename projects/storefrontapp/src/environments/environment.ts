--- conflicted
+++ resolved
@@ -15,13 +15,7 @@
 
 export const environment: Environment = {
   production: false,
-<<<<<<< HEAD
-  occBaseUrl:
-    'https://spartacus-dev2.eastus.cloudapp.azure.com:9002' ??
-    'https://spartacus-dev2.eastus.cloudapp.azure.com:9002',
-=======
   occBaseUrl: buildProcess.env.CX_BASE_URL ?? 'https://20.83.184.244:9002',
->>>>>>> db9a93e1
   occApiPrefix: '/occ/v2/',
   cds: false ?? false,
   b2b: true ?? true,
