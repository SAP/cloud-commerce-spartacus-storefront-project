--- conflicted
+++ resolved
@@ -15,13 +15,9 @@
 
 export const environment: Environment = {
   production: false,
-<<<<<<< HEAD
   occBaseUrl:
     'https://spartacus-dev3.eastus.cloudapp.azure.com:9002' ??
-    'https://20.83.184.244:9002',
-=======
-  occBaseUrl: buildProcess.env.CX_BASE_URL,
->>>>>>> 2587626e
+    buildProcess.env.CX_BASE_URL,
   occApiPrefix: '/occ/v2/',
   cds: buildProcess.env.CX_CDS ?? false,
   b2b: true ?? false,
