--- conflicted
+++ resolved
@@ -5,13 +5,5 @@
 
 export const environment = {
   production: false,
-<<<<<<< HEAD
-  occBaseUrl:
-    // 'https://storefront.c39j2-walkersde1-d4-public.model-t.cc.commerce.ondemand.com',
-    'https://dev-com-17.accdemo.b2c.ydev.hybris.com:9002'
-  // 'https://dev-com-19.accdemo.b2c.ydev.hybris.com:9002'
-  // 'https://dev-com-20.accdemo.b2c.ydev.hybris.com:9002'
-=======
   occBaseUrl: '',
->>>>>>> f5ecc777
 };