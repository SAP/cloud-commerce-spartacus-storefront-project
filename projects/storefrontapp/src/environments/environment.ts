--- conflicted
+++ resolved
@@ -8,11 +8,8 @@
 export const environment: Environment = {
   production: false,
   occBaseUrl:
-<<<<<<< HEAD
     'https://dev-com-8.accdemo.b2c.ydev.hybris.com:9002' ||
-=======
     'https://dev-com-6.accdemo.b2c.ydev.hybris.com:9002' ||
->>>>>>> 8847dd8b
     // 'https://dev-com-7.accdemo.b2c.ydev.hybris.com:9002' ||
     // 'https://api.c39j2-walkersde1-d4-public.model-t.cc.commerce.ondemand.com' ||
     build.process.env.SPARTACUS_BASE_URL,
