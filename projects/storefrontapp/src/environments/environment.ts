// The file contents for the current environment will overwrite these during build.
// The build system defaults to the dev environment which uses `environment.ts`, but if you do
// `ng build --env=prod` then `environment.prod.ts` will be used instead.
// The list of which env maps to which file can be found in `angular.json`.

import { Environment } from './models/environment.model';

export const environment: Environment = {
  production: false,
<<<<<<< HEAD
  occBaseUrl: build.process.env.SPARTACUS_BASE_URL,
  occApiPrefix: '/occ/v2/',
  b2b: build.process.env.SPARTACUS_B2B,
=======
  occBaseUrl:
    'https://dev-com-6.accdemo.b2c.ydev.hybris.com:9002' ||
    // 'https://dev-com-7.accdemo.b2c.ydev.hybris.com:9002' ||
    // 'https://api.c39j2-walkersde1-d4-public.model-t.cc.commerce.ondemand.com'
    build.process.env.SPARTACUS_BASE_URL,
  occApiPrefix: '/occ/v2/',
  b2b: false,
>>>>>>> 21d3b6cf
  cds: false,
};<|MERGE_RESOLUTION|>--- conflicted
+++ resolved
@@ -7,11 +7,6 @@
 
 export const environment: Environment = {
   production: false,
-<<<<<<< HEAD
-  occBaseUrl: build.process.env.SPARTACUS_BASE_URL,
-  occApiPrefix: '/occ/v2/',
-  b2b: build.process.env.SPARTACUS_B2B,
-=======
   occBaseUrl:
     'https://dev-com-6.accdemo.b2c.ydev.hybris.com:9002' ||
     // 'https://dev-com-7.accdemo.b2c.ydev.hybris.com:9002' ||
@@ -19,6 +14,5 @@
     build.process.env.SPARTACUS_BASE_URL,
   occApiPrefix: '/occ/v2/',
   b2b: false,
->>>>>>> 21d3b6cf
   cds: false,
 };