/*
 * SPDX-FileCopyrightText: 2024 SAP Spartacus team <spartacus-team@sap.com>
 *
 * SPDX-License-Identifier: Apache-2.0
 */

import { registerLocaleData } from '@angular/common';
import {
  provideHttpClient,
  withFetch,
  withInterceptorsFromDi,
} from '@angular/common/http';
import localeDe from '@angular/common/locales/de';
import localeJa from '@angular/common/locales/ja';
import localeZh from '@angular/common/locales/zh';
import { NgModule } from '@angular/core';
import { BrowserModule } from '@angular/platform-browser';
import { EffectsModule } from '@ngrx/effects';
import { StoreModule } from '@ngrx/store';
import { StoreDevtoolsModule } from '@ngrx/store-devtools';
import { translationChunksConfig, translations } from '@spartacus/assets';
import {
  FeaturesConfig,
  I18nConfig,
  OccConfig,
  RoutingConfig,
  TestConfigModule,
  provideConfig,
} from '@spartacus/core';
import { StoreFinderConfig } from '@spartacus/storefinder/core';
import { GOOGLE_MAPS_DEVELOPMENT_KEY_CONFIG } from '@spartacus/storefinder/root';
import {
  AppRoutingModule,
  StorefrontComponent,
  USE_LEGACY_MEDIA_COMPONENT,
} from '@spartacus/storefront';
import { environment } from '../environments/environment';
import { TestOutletModule } from '../test-outlets/test-outlet.module';
import { SpartacusModule } from './spartacus/spartacus.module';

registerLocaleData(localeDe);
registerLocaleData(localeJa);
registerLocaleData(localeZh);

const devImports = [];
if (!environment.production) {
  devImports.push(StoreDevtoolsModule.instrument());
}

@NgModule({
  imports: [
    BrowserModule,
    AppRoutingModule,
    StoreModule.forRoot({}),
    EffectsModule.forRoot([]),
    SpartacusModule,
    TestOutletModule, // custom usages of cxOutletRef only for e2e testing
    TestConfigModule.forRoot({ cookie: 'cxConfigE2E' }), // Injects config dynamically from e2e tests. Should be imported after other config modules.

    ...devImports,
  ],
  providers: [
    provideHttpClient(withFetch(), withInterceptorsFromDi()),
    provideConfig(<OccConfig>{
      backend: {
        occ: {
          baseUrl: environment.occBaseUrl,
          prefix: environment.occApiPrefix,
        },
      },
    }),
    provideConfig(<RoutingConfig>{
      // custom routing configuration for e2e testing
      routing: {
        routes: {
          product: {
            paths: ['product/:productCode/:name', 'product/:productCode'],
            paramsMapping: { name: 'slug' },
          },
        },
      },
    }),
    provideConfig(<I18nConfig>{
      // we bring in static translations to be up and running soon right away
      i18n: {
        resources: translations,
        chunks: translationChunksConfig,
        fallbackLang: 'en',
      },
    }),
    provideConfig(<FeaturesConfig>{
      // For the development environment and CI, feature level is always the highest.
      features: {
        level: '*',
        a11yRequiredAsterisks: true,
        a11yQuantityOrderTabbing: true,
        a11yNavigationUiKeyboardControls: true,
        a11yOrderConfirmationHeadingOrder: true,
        a11yStarRating: true,
        a11yPopoverFocus: true,
        a11yScheduleReplenishment: true,
        a11yScrollToTop: true,
        a11ySavedCartsZoom: true,
        a11ySortingOptionsTruncation: true,
        a11yExpandedFocusIndicator: true,
        a11yCheckoutDeliveryFocus: true,
<<<<<<< HEAD
        a11yMobileVisibleFocus: true,
=======
        a11yOrganizationsBanner: true,
        a11yOrganizationListHeadingOrder: true,
        a11yReplenishmentOrderFieldset: true,
        a11yListOversizedFocus: true,
        a11yStoreFinderOverflow: true,
        a11yCartSummaryHeadingOrder: true,
>>>>>>> 62e321ce
      },
    }),
    provideConfig(<StoreFinderConfig>{
      // For security compliance, by default, google maps does not display.
      // Using special key value 'cx-development' allows google maps to display
      // without a key, for development or demo purposes.
      googleMaps: { apiKey: GOOGLE_MAPS_DEVELOPMENT_KEY_CONFIG },
    }),
    {
      provide: USE_LEGACY_MEDIA_COMPONENT,
      useValue: false,
    },
  ],
  bootstrap: [StorefrontComponent],
})
export class AppModule {}<|MERGE_RESOLUTION|>--- conflicted
+++ resolved
@@ -104,16 +104,13 @@
         a11ySortingOptionsTruncation: true,
         a11yExpandedFocusIndicator: true,
         a11yCheckoutDeliveryFocus: true,
-<<<<<<< HEAD
         a11yMobileVisibleFocus: true,
-=======
         a11yOrganizationsBanner: true,
         a11yOrganizationListHeadingOrder: true,
         a11yReplenishmentOrderFieldset: true,
         a11yListOversizedFocus: true,
         a11yStoreFinderOverflow: true,
         a11yCartSummaryHeadingOrder: true,
->>>>>>> 62e321ce
       },
     }),
     provideConfig(<StoreFinderConfig>{
