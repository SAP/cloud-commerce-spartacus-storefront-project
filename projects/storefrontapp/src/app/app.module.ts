import { registerLocaleData } from '@angular/common';
import { HttpClientModule } from '@angular/common/http';
import localeDe from '@angular/common/locales/de';
import localeJa from '@angular/common/locales/ja';
import localeZh from '@angular/common/locales/zh';
import { NgModule } from '@angular/core';
import {
  BrowserModule,
  BrowserTransferStateModule,
} from '@angular/platform-browser';
import { EffectsModule } from '@ngrx/effects';
import { StoreModule } from '@ngrx/store';
import { StoreDevtoolsModule } from '@ngrx/store-devtools';
import { translationChunksConfig, translations } from '@spartacus/assets';
import {
  FeaturesConfig,
  I18nConfig,
  OccConfig,
  provideConfig,
  RoutingConfig,
  TestConfigModule,
} from '@spartacus/core';
import { StorefrontComponent } from '@spartacus/storefront';
import { environment } from '../environments/environment';
import { TestOutletModule } from '../test-outlets/test-outlet.module';
import { AppRoutingModule } from './app-routing.module';
import { SpartacusModule } from './spartacus/spartacus.module';

registerLocaleData(localeDe);
registerLocaleData(localeJa);
registerLocaleData(localeZh);

const devImports = [];
if (!environment.production) {
  devImports.push(StoreDevtoolsModule.instrument());
}

@NgModule({
  imports: [
    BrowserModule.withServerTransition({ appId: 'spartacus-app' }),
    BrowserTransferStateModule,
    HttpClientModule,
    AppRoutingModule,
    StoreModule.forRoot({}),
    EffectsModule.forRoot([]),
    SpartacusModule,
    TestOutletModule, // custom usages of cxOutletRef only for e2e testing
    TestConfigModule.forRoot({ cookie: 'cxConfigE2E' }), // Injects config dynamically from e2e tests. Should be imported after other config modules.

    ...devImports,
  ],
  providers: [
    provideConfig(<OccConfig>{
      backend: {
        occ: {
          baseUrl: environment.occBaseUrl,
          prefix: environment.occApiPrefix,
        },
      },
    }),
    provideConfig(<RoutingConfig>{
      // custom routing configuration for e2e testing
      routing: {
        routes: {
          product: {
            paths: ['product/:productCode/:name', 'product/:productCode'],
            paramsMapping: { name: 'slug' },
          },
        },
      },
    }),
    provideConfig(<I18nConfig>{
      // we bring in static translations to be up and running soon right away
      i18n: {
        resources: translations,
        chunks: translationChunksConfig,
        fallbackLang: 'en',
      },
    }),
    provideConfig(<FeaturesConfig>{
      features: {
<<<<<<< HEAD
        level: '4.1',
=======
        level: '4.0',
>>>>>>> 77e6e244
      },
    }),
  ],
  bootstrap: [StorefrontComponent],
})
export class AppModule {}<|MERGE_RESOLUTION|>--- conflicted
+++ resolved
@@ -79,11 +79,7 @@
     }),
     provideConfig(<FeaturesConfig>{
       features: {
-<<<<<<< HEAD
-        level: '4.1',
-=======
         level: '4.0',
->>>>>>> 77e6e244
       },
     }),
   ],
