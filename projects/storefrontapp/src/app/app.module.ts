import { registerLocaleData } from '@angular/common';
import localeDe from '@angular/common/locales/de';
import localeJa from '@angular/common/locales/ja';
import localeZh from '@angular/common/locales/zh';
import { NgModule } from '@angular/core';
import {
  BrowserModule,
  BrowserTransferStateModule,
} from '@angular/platform-browser';
import { StoreDevtoolsModule } from '@ngrx/store-devtools';
import { translationChunksConfig, translations } from '@spartacus/assets';
import { ConfigModule, TestConfigModule } from '@spartacus/core';
import {
  B2bStorefrontModule,
  // B2cStorefrontModule,
  JsonLdBuilderModule,
  StorefrontComponent,
} from '@spartacus/storefront';
import { environment } from '../environments/environment';
import { TestOutletModule } from '../test-outlets/test-outlet.module';
registerLocaleData(localeDe);
registerLocaleData(localeJa);
registerLocaleData(localeZh);

const devImports = [];

if (!environment.production) {
  devImports.push(StoreDevtoolsModule.instrument());
}

@NgModule({
  imports: [
    BrowserModule.withServerTransition({ appId: 'spartacus-app' }),
    BrowserTransferStateModule,

    // B2cStorefrontModule.withConfig({
    //   backend: {
    //     occ: {
    //       baseUrl: environment.occBaseUrl,
    //       legacy: false,
    //     },
    //   },
    //   context: {
    //     urlParameters: ['baseSite', 'language', 'currency'],
    //     baseSite: [
    //       'electronics-spa',
    //       'electronics',
    //       'apparel-de',
    //       'apparel-uk',
    //     ],
    //   },
    //
    //   // custom routing configuration for e2e testing
    //   routing: {
    //     routes: {
    //       product: {
    //         paths: ['product/:productCode/:name', 'product/:productCode'],
    //       },
    //     },
    //   },
    //   // we bring in static translations to be up and running soon right away
    //   i18n: {
    //     resources: translations,
    //     chunks: translationChunksConfig,
    //     fallbackLang: 'en',
    //   },
    //   features: {
    //     level: '1.3',
    //     anonymousConsents: true,
    //   },
    // }),
    JsonLdBuilderModule,
    // The following part is for B2b storefront
    B2bStorefrontModule.withConfig({
      backend: {
        occ: {
          baseUrl: environment.occBaseUrl,
          legacy: false,
        },
      },
      context: {
        urlParameters: ['baseSite', 'language', 'currency'],
        baseSite: ['powertools-spa'],
      },

      // custom routing configuration for e2e testing
      routing: {
        routes: {
          product: {
            paths: ['product/:productCode/:name', 'product/:productCode'],
          },
        },
      },
      // we bring in static translations to be up and running soon right away
      i18n: {
        resources: translations,
        chunks: translationChunksConfig,
        fallbackLang: 'en',
      },
<<<<<<< HEAD
=======
      features: {
        level: '1.4',
        anonymousConsents: true,
      },
>>>>>>> c0369c73
    }),
    JsonLdBuilderModule,

    TestOutletModule, // custom usages of cxOutletRef only for e2e testing
    TestConfigModule.forRoot({ cookie: 'cxConfigE2E' }), // Injects config dynamically from e2e tests. Should be imported after other config modules.

    ...devImports,
    ConfigModule,
  ],

  bootstrap: [StorefrontComponent],
})
export class AppModule {}<|MERGE_RESOLUTION|>--- conflicted
+++ resolved
@@ -97,13 +97,10 @@
         chunks: translationChunksConfig,
         fallbackLang: 'en',
       },
-<<<<<<< HEAD
-=======
       features: {
         level: '1.4',
         anonymousConsents: true,
       },
->>>>>>> c0369c73
     }),
     JsonLdBuilderModule,
 
