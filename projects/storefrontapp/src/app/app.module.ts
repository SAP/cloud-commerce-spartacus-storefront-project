--- conflicted
+++ resolved
@@ -9,11 +9,8 @@
 import {
   StorefrontComponent,
   StorefrontModule,
-<<<<<<< HEAD
-  translations
-=======
+  translations,
   defaultCmsContentConfig
->>>>>>> 849c84ec
 } from '@spartacus/storefront';
 
 import { environment } from '../environments/environment';
