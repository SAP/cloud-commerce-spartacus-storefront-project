--- conflicted
+++ resolved
@@ -85,11 +85,7 @@
     provideConfig(<FeaturesConfig>{
       // For the development environment and CI, feature level is always the highest.
       features: {
-<<<<<<< HEAD
-        level: '5.1',
-=======
         level: '*',
->>>>>>> 3757817a
       },
     }),
   ],
