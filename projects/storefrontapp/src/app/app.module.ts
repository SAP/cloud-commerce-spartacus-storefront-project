--- conflicted
+++ resolved
@@ -5,17 +5,8 @@
 import { ConfigService } from './config.service';
 import { AppRoutingModule } from './app-routing.module';
 
-<<<<<<< HEAD
-import { AuthModule } from 'storefrontlib';
-import { RoutingModule } from 'storefrontlib';
-import { OccModule } from 'storefrontlib';
-import { UserModule } from 'storefrontlib';
-import { UiModule } from 'storefrontlib';
-import { CmsLibModule } from 'storefrontlib';
-import { CmsModule } from 'storefrontlib';
-import { UiFrameworkModule } from 'storefrontlib';
-=======
 import {
+  AuthModule,
   OccModule,
   UiModule,
   CmsLibModule,
@@ -24,7 +15,6 @@
   UserModule,
   UiFrameworkModule
 } from 'storefrontlib';
->>>>>>> 3547ebfb
 
 // bootstrap
 import { AppComponent } from './app.component';
