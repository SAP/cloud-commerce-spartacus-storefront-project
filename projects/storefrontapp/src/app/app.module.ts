--- conflicted
+++ resolved
@@ -47,6 +47,7 @@
     //       'electronics',
     //       'apparel-de',
     //       'apparel-uk',
+    //       'apparel-uk-spa',
     //     ],
     //   },
     //
@@ -80,17 +81,7 @@
       },
       context: {
         urlParameters: ['baseSite', 'language', 'currency'],
-<<<<<<< HEAD
         baseSite: ['powertools-spa'],
-=======
-        baseSite: [
-          'electronics-spa',
-          'electronics',
-          'apparel-de',
-          'apparel-uk',
-          'apparel-uk-spa',
-        ],
->>>>>>> 25fe417d
       },
 
       // custom routing configuration for e2e testing
