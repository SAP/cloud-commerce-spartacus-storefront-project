--- conflicted
+++ resolved
@@ -40,7 +40,6 @@
     StoreModule.forRoot({}),
     EffectsModule.forRoot([]),
     SpartacusModule,
-<<<<<<< HEAD
     ConfigModule.withConfig({
       backend: {
         occ: {
@@ -72,8 +71,6 @@
       },
     }),
 
-=======
->>>>>>> 202d3f24
     // PRODUCT CONFIGURATOR
     // TODO(#10883): Move product configurator to a separate feature module
     ConfigModule.withConfig({
