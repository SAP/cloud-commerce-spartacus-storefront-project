--- conflicted
+++ resolved
@@ -8,15 +8,12 @@
   BrowserTransferStateModule,
 } from '@angular/platform-browser';
 import { StoreDevtoolsModule } from '@ngrx/store-devtools';
-<<<<<<< HEAD
 import { ProfileTagPushEventsService } from '@spartacus/cds';
-=======
-import { SpartacusEventService } from '@spartacus/cds';
->>>>>>> 139a9204
 import {
   CartPageVisited,
   EventService,
   HomePageVisited,
+  ProductDetailsPageVisited,
   TestConfigModule,
 } from '@spartacus/core';
 import {
@@ -63,14 +60,10 @@
     ...devImports,
   ],
   providers: [
-<<<<<<< HEAD
     {
       provide: ProfileTagPushEventsService,
       useClass: CdsSpartacusEventService,
     },
-=======
-    { provide: SpartacusEventService, useClass: CdsSpartacusEventService },
->>>>>>> 139a9204
   ],
   bootstrap: [StorefrontComponent],
 })
@@ -82,5 +75,8 @@
     this.x.get(CartPageVisited).subscribe((event) => {
       console.log('cart event: ', event);
     });
+    this.x.get(ProductDetailsPageVisited).subscribe((event) => {
+      console.log('cart event: ', event);
+    });
   }
 }