--- conflicted
+++ resolved
@@ -97,9 +97,7 @@
         a11yNavigationUiKeyboardControls: true,
         a11yOrderConfirmationHeadingOrder: true,
         a11yStarRating: true,
-<<<<<<< HEAD
         a11yPopoverFocus: true,
-=======
         a11yScheduleReplenishment: true,
         a11yScrollToTop: true,
         a11ySavedCartsZoom: true,
@@ -108,7 +106,6 @@
         a11yCheckoutDeliveryFocus: true,
         a11yOrganizationListHeadingOrder: true,
         a11yReplenishmentOrderFieldset: true,
->>>>>>> 4a4176bb
       },
     }),
     provideConfig(<StoreFinderConfig>{
