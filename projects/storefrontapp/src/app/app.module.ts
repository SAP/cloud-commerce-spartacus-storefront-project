import { registerLocaleData } from '@angular/common';
import localeDe from '@angular/common/locales/de';
import localeJa from '@angular/common/locales/ja';
import localeZh from '@angular/common/locales/zh';
import { NgModule } from '@angular/core';
import {
  BrowserModule,
  BrowserTransferStateModule,
} from '@angular/platform-browser';
import { StoreDevtoolsModule } from '@ngrx/store-devtools';
import { translationChunksConfig, translations } from '@spartacus/assets';
<<<<<<< HEAD
import { ExternalConfigModule, TestConfigModule } from '@spartacus/core';
=======
import { ConfigModule, TestConfigModule } from '@spartacus/core';
>>>>>>> 7a248d40
import {
  B2cStorefrontModule,
  JsonLdBuilderModule,
  StorefrontComponent,
} from '@spartacus/storefront';
import { environment } from '../environments/environment';
import { TestOutletModule } from '../test-outlets/test-outlet.module';
registerLocaleData(localeDe);
registerLocaleData(localeJa);
registerLocaleData(localeZh);

const devImports = [];

if (!environment.production) {
  devImports.push(StoreDevtoolsModule.instrument());
}

@NgModule({
  imports: [
    BrowserModule.withServerTransition({ appId: 'spartacus-app' }),
    BrowserTransferStateModule,

    B2cStorefrontModule.withConfig({
      backend: {
        occ: {
          legacy: false,
        },
      },
      context: {
        urlParameters: ['baseSite', 'language', 'currency'],
        baseSite: [
          'electronics-spa',
          'electronics',
          'apparel-de',
          'apparel-uk',
        ],
      },

      // custom routing configuration for e2e testing
      routing: {
        routes: {
          product: {
            paths: ['product/:productCode/:name', 'product/:productCode'],
          },
        },
      },
      // we bring in static translations to be up and running soon right away
      i18n: {
        resources: translations,
        chunks: translationChunksConfig,
        fallbackLang: 'en',
      },
      features: {
        level: '1.3',
        anonymousConsents: true,
      },
    }),
    JsonLdBuilderModule,
    ExternalConfigModule.forRoot(),

    TestOutletModule, // custom usages of cxOutletRef only for e2e testing
    TestConfigModule.forRoot({ cookie: 'cxConfigE2E' }), // Injects config dynamically from e2e tests. Should be imported after other config modules.

    ...devImports,
    ConfigModule,
  ],

  bootstrap: [StorefrontComponent],
})
export class AppModule {}<|MERGE_RESOLUTION|>--- conflicted
+++ resolved
@@ -9,11 +9,11 @@
 } from '@angular/platform-browser';
 import { StoreDevtoolsModule } from '@ngrx/store-devtools';
 import { translationChunksConfig, translations } from '@spartacus/assets';
-<<<<<<< HEAD
-import { ExternalConfigModule, TestConfigModule } from '@spartacus/core';
-=======
-import { ConfigModule, TestConfigModule } from '@spartacus/core';
->>>>>>> 7a248d40
+import {
+  ConfigModule,
+  ExternalConfigModule,
+  TestConfigModule,
+} from '@spartacus/core';
 import {
   B2cStorefrontModule,
   JsonLdBuilderModule,
