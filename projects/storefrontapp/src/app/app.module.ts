import { registerLocaleData } from '@angular/common';
import localeDe from '@angular/common/locales/de';
import localeJa from '@angular/common/locales/ja';
import localeZh from '@angular/common/locales/zh';
import { NgModule } from '@angular/core';
import {
  BrowserModule,
  BrowserTransferStateModule,
} from '@angular/platform-browser';
import { StoreDevtoolsModule } from '@ngrx/store-devtools';
<<<<<<< HEAD
import { ConfigModule, TestConfigModule } from '@spartacus/core';
import {
  B2cStorefrontModule,
  B2bStorefrontModule,
=======
import { TestConfigModule } from '@spartacus/core';
import {
>>>>>>> d96faf02
  JsonLdBuilderModule,
  StorefrontComponent,
} from '@spartacus/storefront';
import { b2bFeature } from '../environments/b2b/b2b.feature';
import { b2cFeature } from '../environments/b2c/b2c.feature';
import { cdsFeature } from '../environments/cds/cds.feature';
import { environment } from '../environments/environment';
import { TestOutletModule } from '../test-outlets/test-outlet.module';

<<<<<<< HEAD
import { b2cConfig } from './b2c-config';
import { b2bConfig } from './b2b-config';

=======
>>>>>>> d96faf02
registerLocaleData(localeDe);
registerLocaleData(localeJa);
registerLocaleData(localeZh);

const devImports = [];
if (!environment.production) {
  devImports.push(StoreDevtoolsModule.instrument());
}

const channelImports = [];
if (environment.channel === 'b2b') {
  channelImports.push(B2bStorefrontModule.withConfig(b2bConfig));
} else {
  channelImports.push(B2cStorefrontModule.withConfig(b2cConfig));
}

@NgModule({
  imports: [
    BrowserModule.withServerTransition({ appId: 'spartacus-app' }),
    BrowserTransferStateModule,

<<<<<<< HEAD
=======
    ...(environment.b2b ? b2bFeature.imports : b2cFeature.imports),
>>>>>>> d96faf02
    JsonLdBuilderModule,

    ...cdsFeature.imports,

    TestOutletModule, // custom usages of cxOutletRef only for e2e testing
    TestConfigModule.forRoot({ cookie: 'cxConfigE2E' }), // Injects config dynamically from e2e tests. Should be imported after other config modules.

    ...channelImports,
    ...devImports,
  ],

  bootstrap: [StorefrontComponent],
})
export class AppModule {}<|MERGE_RESOLUTION|>--- conflicted
+++ resolved
@@ -8,15 +8,8 @@
   BrowserTransferStateModule,
 } from '@angular/platform-browser';
 import { StoreDevtoolsModule } from '@ngrx/store-devtools';
-<<<<<<< HEAD
-import { ConfigModule, TestConfigModule } from '@spartacus/core';
-import {
-  B2cStorefrontModule,
-  B2bStorefrontModule,
-=======
 import { TestConfigModule } from '@spartacus/core';
 import {
->>>>>>> d96faf02
   JsonLdBuilderModule,
   StorefrontComponent,
 } from '@spartacus/storefront';
@@ -26,12 +19,6 @@
 import { environment } from '../environments/environment';
 import { TestOutletModule } from '../test-outlets/test-outlet.module';
 
-<<<<<<< HEAD
-import { b2cConfig } from './b2c-config';
-import { b2bConfig } from './b2b-config';
-
-=======
->>>>>>> d96faf02
 registerLocaleData(localeDe);
 registerLocaleData(localeJa);
 registerLocaleData(localeZh);
@@ -41,22 +28,12 @@
   devImports.push(StoreDevtoolsModule.instrument());
 }
 
-const channelImports = [];
-if (environment.channel === 'b2b') {
-  channelImports.push(B2bStorefrontModule.withConfig(b2bConfig));
-} else {
-  channelImports.push(B2cStorefrontModule.withConfig(b2cConfig));
-}
-
 @NgModule({
   imports: [
     BrowserModule.withServerTransition({ appId: 'spartacus-app' }),
     BrowserTransferStateModule,
 
-<<<<<<< HEAD
-=======
     ...(environment.b2b ? b2bFeature.imports : b2cFeature.imports),
->>>>>>> d96faf02
     JsonLdBuilderModule,
 
     ...cdsFeature.imports,
@@ -64,7 +41,6 @@
     TestOutletModule, // custom usages of cxOutletRef only for e2e testing
     TestConfigModule.forRoot({ cookie: 'cxConfigE2E' }), // Injects config dynamically from e2e tests. Should be imported after other config modules.
 
-    ...channelImports,
     ...devImports,
   ],
 
