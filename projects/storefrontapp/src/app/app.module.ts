import { NgModule } from '@angular/core';
import { BrowserModule } from '@angular/platform-browser';
import { LOCALE_ID } from '@angular/core';

import { ConfigService } from './config.service';
import { AppRoutingModule } from './app-routing.module';

<<<<<<< HEAD
import {
  OccModule,
  UiModule,
  CmsLibModule,
  UiFrameworkModule } from 'storefrontlib';

import {
  CmsModule,
  RoutingModule,
  SiteContextModule,
  ProductModule } from 'storefrontlib';

import { appRoutes } from './app.routes';
=======
import { RoutingModule } from 'storefrontlib';
import { OccModule } from 'storefrontlib';
import { UserModule } from 'storefrontlib';
import { UiModule } from 'storefrontlib';
import { CmsLibModule } from 'storefrontlib';
import { CmsModule } from 'storefrontlib';
import { UiFrameworkModule } from 'storefrontlib';
>>>>>>> d1742153

// bootstrap
import { AppComponent } from './app.component';

<<<<<<< HEAD
import {
  UserModule,
  CartModule,
  CheckoutModule,
  GlobalMessageModule,
  StoreFinderModule } from 'storefrontlib';

=======
>>>>>>> d1742153
@NgModule({
  imports: [
    BrowserModule,
    RoutingModule.forRoot(ConfigService),
    OccModule.forRoot(ConfigService),

    AppRoutingModule,

    UserModule,
<<<<<<< HEAD
    CartModule,
    GlobalMessageModule,
    CartModule,
    StoreFinderModule
=======
    CmsLibModule,
    CmsModule.forRoot(ConfigService),
    UiModule,
    UiFrameworkModule
>>>>>>> d1742153
  ],

  providers: [
    ConfigService,
    {
      // TODO: configure locale
      provide: LOCALE_ID,
      useValue: 'en-US'
    }
  ],
  declarations: [AppComponent],
  bootstrap: [AppComponent]
})
export class AppModule {}<|MERGE_RESOLUTION|>--- conflicted
+++ resolved
@@ -5,7 +5,6 @@
 import { ConfigService } from './config.service';
 import { AppRoutingModule } from './app-routing.module';
 
-<<<<<<< HEAD
 import {
   OccModule,
   UiModule,
@@ -19,20 +18,10 @@
   ProductModule } from 'storefrontlib';
 
 import { appRoutes } from './app.routes';
-=======
-import { RoutingModule } from 'storefrontlib';
-import { OccModule } from 'storefrontlib';
-import { UserModule } from 'storefrontlib';
-import { UiModule } from 'storefrontlib';
-import { CmsLibModule } from 'storefrontlib';
-import { CmsModule } from 'storefrontlib';
-import { UiFrameworkModule } from 'storefrontlib';
->>>>>>> d1742153
 
 // bootstrap
 import { AppComponent } from './app.component';
 
-<<<<<<< HEAD
 import {
   UserModule,
   CartModule,
@@ -40,8 +29,6 @@
   GlobalMessageModule,
   StoreFinderModule } from 'storefrontlib';
 
-=======
->>>>>>> d1742153
 @NgModule({
   imports: [
     BrowserModule,
@@ -51,17 +38,10 @@
     AppRoutingModule,
 
     UserModule,
-<<<<<<< HEAD
-    CartModule,
-    GlobalMessageModule,
-    CartModule,
-    StoreFinderModule
-=======
     CmsLibModule,
     CmsModule.forRoot(ConfigService),
     UiModule,
     UiFrameworkModule
->>>>>>> d1742153
   ],
 
   providers: [
