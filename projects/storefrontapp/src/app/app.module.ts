/*
 * SPDX-FileCopyrightText: 2024 SAP Spartacus team <spartacus-team@sap.com>
 *
 * SPDX-License-Identifier: Apache-2.0
 */

import { registerLocaleData } from '@angular/common';
import {
  provideHttpClient,
  withFetch,
  withInterceptorsFromDi,
} from '@angular/common/http';
import localeDe from '@angular/common/locales/de';
import localeJa from '@angular/common/locales/ja';
import localeZh from '@angular/common/locales/zh';
import { NgModule } from '@angular/core';
import { BrowserModule } from '@angular/platform-browser';
import { EffectsModule } from '@ngrx/effects';
import { StoreModule } from '@ngrx/store';
import { StoreDevtoolsModule } from '@ngrx/store-devtools';
import { translationChunksConfig, translations } from '@spartacus/assets';
import {
  FeaturesConfig,
  I18nConfig,
  OccConfig,
  RoutingConfig,
  TestConfigModule,
  provideConfig,
} from '@spartacus/core';
import { StoreFinderConfig } from '@spartacus/storefinder/core';
import { GOOGLE_MAPS_DEVELOPMENT_KEY_CONFIG } from '@spartacus/storefinder/root';
import {
  AppRoutingModule,
  StorefrontComponent,
  USE_LEGACY_MEDIA_COMPONENT,
} from '@spartacus/storefront';
import { environment } from '../environments/environment';
import { TestOutletModule } from '../test-outlets/test-outlet.module';
import { SpartacusModule } from './spartacus/spartacus.module';

registerLocaleData(localeDe);
registerLocaleData(localeJa);
registerLocaleData(localeZh);

const devImports = [];
if (!environment.production) {
  devImports.push(StoreDevtoolsModule.instrument());
}

@NgModule({
  imports: [
    BrowserModule,
    AppRoutingModule,
    StoreModule.forRoot({}),
    EffectsModule.forRoot([]),
    SpartacusModule,
    TestOutletModule, // custom usages of cxOutletRef only for e2e testing
    TestConfigModule.forRoot({ cookie: 'cxConfigE2E' }), // Injects config dynamically from e2e tests. Should be imported after other config modules.

    ...devImports,
  ],
  providers: [
    provideHttpClient(withFetch(), withInterceptorsFromDi()),
    provideConfig(<OccConfig>{
      backend: {
        occ: {
          baseUrl: environment.occBaseUrl,
          prefix: environment.occApiPrefix,
        },
      },
    }),
    provideConfig(<RoutingConfig>{
      // custom routing configuration for e2e testing
      routing: {
        routes: {
          product: {
            paths: ['product/:productCode/:name', 'product/:productCode'],
            paramsMapping: { name: 'slug' },
          },
        },
      },
    }),
    provideConfig(<I18nConfig>{
      // we bring in static translations to be up and running soon right away
      i18n: {
        resources: translations,
        chunks: translationChunksConfig,
        fallbackLang: 'en',
      },
    }),
    provideConfig(<FeaturesConfig>{
      // For the development environment and CI, feature level is always the highest.
      features: {
        level: '*',
        a11yRequiredAsterisks: true,
        a11yQuantityOrderTabbing: true,
        a11yNavigationUiKeyboardControls: true,
        a11yOrderConfirmationHeadingOrder: true,
        a11yStarRating: true,
<<<<<<< HEAD
        a11yReorderDialog: true,
=======
        a11yPopoverFocus: true,
        a11yScheduleReplenishment: true,
        a11yScrollToTop: true,
        a11ySavedCartsZoom: true,
        a11ySortingOptionsTruncation: true,
        a11yExpandedFocusIndicator: true,
        a11yCheckoutDeliveryFocus: true,
        a11yOrganizationsBanner: true,
        a11yOrganizationListHeadingOrder: true,
        a11yReplenishmentOrderFieldset: true,
        a11yListOversizedFocus: true,
        a11yStoreFinderOverflow: true,
        a11yCartSummaryHeadingOrder: true,
>>>>>>> 62e321ce
      },
    }),
    provideConfig(<StoreFinderConfig>{
      // For security compliance, by default, google maps does not display.
      // Using special key value 'cx-development' allows google maps to display
      // without a key, for development or demo purposes.
      googleMaps: { apiKey: GOOGLE_MAPS_DEVELOPMENT_KEY_CONFIG },
    }),
    {
      provide: USE_LEGACY_MEDIA_COMPONENT,
      useValue: false,
    },
  ],
  bootstrap: [StorefrontComponent],
})
export class AppModule {}<|MERGE_RESOLUTION|>--- conflicted
+++ resolved
@@ -97,9 +97,7 @@
         a11yNavigationUiKeyboardControls: true,
         a11yOrderConfirmationHeadingOrder: true,
         a11yStarRating: true,
-<<<<<<< HEAD
         a11yReorderDialog: true,
-=======
         a11yPopoverFocus: true,
         a11yScheduleReplenishment: true,
         a11yScrollToTop: true,
@@ -113,7 +111,6 @@
         a11yListOversizedFocus: true,
         a11yStoreFinderOverflow: true,
         a11yCartSummaryHeadingOrder: true,
->>>>>>> 62e321ce
       },
     }),
     provideConfig(<StoreFinderConfig>{
