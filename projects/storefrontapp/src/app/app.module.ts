--- conflicted
+++ resolved
@@ -97,11 +97,8 @@
         a11yNavigationUiKeyboardControls: true,
         a11yOrderConfirmationHeadingOrder: true,
         a11yStarRating: true,
-<<<<<<< HEAD
         a11ySavedCartsZoom: true,
-=======
         a11ySortingOptionsTruncation: true,
->>>>>>> bc7f0cef
         a11yExpandedFocusIndicator: true,
         a11yCheckoutDeliveryFocus: true,
       },
