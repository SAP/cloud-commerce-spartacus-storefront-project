import { registerLocaleData } from '@angular/common';
import localeDe from '@angular/common/locales/de';
import localeJa from '@angular/common/locales/ja';
import localeZh from '@angular/common/locales/zh';
import { NgModule } from '@angular/core';
import {
  BrowserModule,
  BrowserTransferStateModule,
} from '@angular/platform-browser';
import { StoreDevtoolsModule } from '@ngrx/store-devtools';
import { translationChunksConfig, translations } from '@spartacus/assets';
import { ConfigModule, TestConfigModule } from '@spartacus/core';
import {
  B2cStorefrontModule,
  JsonLdBuilderModule,
  StorefrontComponent,
} from '@spartacus/storefront';
import { environment } from '../environments/environment';
import { TestOutletModule } from '../test-outlets/test-outlet.module';
registerLocaleData(localeDe);
registerLocaleData(localeJa);
registerLocaleData(localeZh);

const devImports = [];

if (!environment.production) {
  devImports.push(StoreDevtoolsModule.instrument());
}

@NgModule({
  imports: [
    BrowserModule.withServerTransition({ appId: 'spartacus-app' }),
    BrowserTransferStateModule,

    B2cStorefrontModule.withConfig({
      backend: {
        occ: {
          baseUrl: environment.occBaseUrl,
<<<<<<< HEAD
          prefix: '/occ/v2/',
=======
          prefix: environment.occApiPrefix,
>>>>>>> a77a46aa
        },
      },
      context: {
        urlParameters: ['baseSite', 'language', 'currency'],
        baseSite: [
          'electronics-spa',
          'electronics',
          'apparel-de',
          'apparel-uk',
          'apparel-uk-spa',
        ],
      },

      // custom routing configuration for e2e testing
      routing: {
        routes: {
          product: {
            paths: ['product/:productCode/:name', 'product/:productCode'],
          },
        },
      },
      // we bring in static translations to be up and running soon right away
      i18n: {
        resources: translations,
        chunks: translationChunksConfig,
        fallbackLang: 'en',
      },
      features: {
        level: '1.5',
      },
      cart: {
        selectiveCart: {
          enabled: true,
        },
      },
    }),
    JsonLdBuilderModule,

    TestOutletModule, // custom usages of cxOutletRef only for e2e testing
    TestConfigModule.forRoot({ cookie: 'cxConfigE2E' }), // Injects config dynamically from e2e tests. Should be imported after other config modules.

    ...devImports,
    ConfigModule,
  ],

  bootstrap: [StorefrontComponent],
})
export class AppModule {}<|MERGE_RESOLUTION|>--- conflicted
+++ resolved
@@ -36,11 +36,7 @@
       backend: {
         occ: {
           baseUrl: environment.occBaseUrl,
-<<<<<<< HEAD
-          prefix: '/occ/v2/',
-=======
           prefix: environment.occApiPrefix,
->>>>>>> a77a46aa
         },
       },
       context: {
