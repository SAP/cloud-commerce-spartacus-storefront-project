import { registerLocaleData } from '@angular/common';
import localeDe from '@angular/common/locales/de';
import localeJa from '@angular/common/locales/ja';
import localeZh from '@angular/common/locales/zh';
import { NgModule } from '@angular/core';
import {
  BrowserModule,
  BrowserTransferStateModule,
} from '@angular/platform-browser';
import { StoreDevtoolsModule } from '@ngrx/store-devtools';
import { translationChunksConfig, translations } from '@spartacus/assets';
import { TestConfigModule } from '@spartacus/core';
import {
<<<<<<< HEAD
  // B2cStorefrontModule,
=======
  B2cStorefrontModule,
  JsonLdBuilderModule,
>>>>>>> f84bf34b
  StorefrontComponent,
  B2bStorefrontModule,
} from '@spartacus/storefront';
import { environment } from '../environments/environment';
import { TestOutletModule } from '../test-outlets/test-outlet.module';

registerLocaleData(localeDe);
registerLocaleData(localeJa);
registerLocaleData(localeZh);

const devImports = [];

if (!environment.production) {
  devImports.push(StoreDevtoolsModule.instrument());
}

@NgModule({
  imports: [
    BrowserModule.withServerTransition({ appId: 'spartacus-app' }),
    BrowserTransferStateModule,

    // B2cStorefrontModule.withConfig({
    //   backend: {
    //     occ: {
    //       baseUrl: environment.occBaseUrl,
    //       legacy: false,
    //     },
    //   },
    //   context: {
    //     urlParameters: ['baseSite', 'language', 'currency'],
    //     baseSite: [
    //       'electronics-spa',
    //       'electronics',
    //       'apparel-de',
    //       'apparel-uk',
    //     ],
    //   },
    //
    //   // custom routing configuration for e2e testing
    //   routing: {
    //     routes: {
    //       product: {
    //         paths: ['product/:productCode/:name', 'product/:productCode'],
    //       },
    //     },
    //   },
    //   // we bring in static translations to be up and running soon right away
    //   i18n: {
    //     resources: translations,
    //     chunks: translationChunksConfig,
    //     fallbackLang: 'en',
    //   },
    //   features: {
    //     level: '1.2',
    //   },
    // }),

    // The following part is for B2b storefront
    B2bStorefrontModule.withConfig({
      backend: {
        occ: {
          baseUrl: environment.occBaseUrl,
          legacy: false,
        },
      },
      context: {
        urlParameters: ['baseSite', 'language', 'currency'],
        baseSite: ['powertools'],
      },

      // custom routing configuration for e2e testing
      routing: {
        routes: {
          product: {
            paths: ['product/:productCode/:name', 'product/:productCode'],
          },
        },
      },
      // we bring in static translations to be up and running soon right away
      i18n: {
        resources: translations,
        chunks: translationChunksConfig,
        fallbackLang: 'en',
      },
    }),
    JsonLdBuilderModule,
    TestOutletModule, // custom usages of cxOutletRef only for e2e testing

    TestConfigModule.forRoot({ cookie: 'cxConfigE2E' }), // Injects config dynamically from e2e tests. Should be imported after other config modules.

    ...devImports,
  ],

  bootstrap: [StorefrontComponent],
})
export class AppModule {}<|MERGE_RESOLUTION|>--- conflicted
+++ resolved
@@ -11,12 +11,8 @@
 import { translationChunksConfig, translations } from '@spartacus/assets';
 import { TestConfigModule } from '@spartacus/core';
 import {
-<<<<<<< HEAD
   // B2cStorefrontModule,
-=======
-  B2cStorefrontModule,
   JsonLdBuilderModule,
->>>>>>> f84bf34b
   StorefrontComponent,
   B2bStorefrontModule,
 } from '@spartacus/storefront';
