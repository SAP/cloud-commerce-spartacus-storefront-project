--- conflicted
+++ resolved
@@ -97,15 +97,12 @@
         a11yNavigationUiKeyboardControls: true,
         a11yOrderConfirmationHeadingOrder: true,
         a11yStarRating: true,
-<<<<<<< HEAD
         a11yScheduleReplenishment: true,
-=======
         a11yScrollToTop: true,
         a11ySavedCartsZoom: true,
         a11ySortingOptionsTruncation: true,
         a11yExpandedFocusIndicator: true,
         a11yCheckoutDeliveryFocus: true,
->>>>>>> 92b46ff9
       },
     }),
     provideConfig(<StoreFinderConfig>{
