--- conflicted
+++ resolved
@@ -13,13 +13,9 @@
   JsonLdBuilderModule,
   StorefrontComponent,
 } from '@spartacus/storefront';
-<<<<<<< HEAD
-=======
 import { b2bFeature } from '../environments/b2b/b2b.feature';
 import { b2cFeature } from '../environments/b2c/b2c.feature';
 import { cdcFeature } from '../environments/cdc/cdc.feature';
-import { cdsFeature } from '../environments/cds/cds.feature';
->>>>>>> 231f64d9
 import { environment } from '../environments/environment';
 import { b2bFeature } from '../environments/features/b2b/b2b.feature';
 import { b2cFeature } from '../environments/features/b2c/b2c.feature';
@@ -42,14 +38,8 @@
 } else {
   additionalImports = [...additionalImports, ...b2cFeature.imports];
 }
-
-<<<<<<< HEAD
-if (environment.cds) {
-  additionalImports = [...additionalImports, ...cdsFeature.imports];
-=======
 if (environment.cdc) {
   additionalImports = [...additionalImports, ...cdcFeature.imports];
->>>>>>> 231f64d9
 }
 
 @NgModule({
