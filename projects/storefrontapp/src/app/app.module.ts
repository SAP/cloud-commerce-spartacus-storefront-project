--- conflicted
+++ resolved
@@ -87,35 +87,7 @@
         fallbackLang: 'en',
       },
     }),
-<<<<<<< HEAD
-    provideConfig(<FeaturesConfig>{
-      // For the development environment and CI, feature level is always the highest.
-      features: {
-        level: '*',
-        a11yRequiredAsterisks: true,
-        a11yQuantityOrderTabbing: true,
-        a11yNavigationUiKeyboardControls: true,
-        a11yOrderConfirmationHeadingOrder: true,
-        a11yStarRating: true,
-        a11yPopoverFocus: true,
-        a11yScheduleReplenishment: true,
-        a11yScrollToTop: true,
-        a11ySavedCartsZoom: true,
-        a11ySortingOptionsTruncation: true,
-        a11yExpandedFocusIndicator: true,
-        a11yCheckoutDeliveryFocus: true,
-        a11yMobileVisibleFocus: true,
-        a11yOrganizationsBanner: true,
-        a11yOrganizationListHeadingOrder: true,
-        a11yReplenishmentOrderFieldset: true,
-        a11yListOversizedFocus: true,
-        a11yStoreFinderOverflow: true,
-        a11yCartSummaryHeadingOrder: true,
-      },
-    }),
-=======
     provideConfig({ features: { level: '*' } }), // For the development environment and CI, feature level is always the highest.
->>>>>>> d9be43f6
     provideConfig(<StoreFinderConfig>{
       // For security compliance, by default, google maps does not display.
       // Using special key value 'cx-development' allows google maps to display
