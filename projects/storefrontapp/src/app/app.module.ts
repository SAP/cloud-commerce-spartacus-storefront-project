--- conflicted
+++ resolved
@@ -8,18 +8,13 @@
   BrowserTransferStateModule,
 } from '@angular/platform-browser';
 import { StoreDevtoolsModule } from '@ngrx/store-devtools';
-<<<<<<< HEAD
 import { ProfileTagPushEventsService } from '@spartacus/cds';
-import { TestConfigModule } from '@spartacus/core';
-=======
-import { SpartacusEventService } from '@spartacus/cds';
 import {
   CartPageVisited,
   EventService,
   HomePageVisited,
   TestConfigModule,
 } from '@spartacus/core';
->>>>>>> 5c16eedd
 import {
   JsonLdBuilderModule,
   StorefrontComponent,
@@ -64,14 +59,10 @@
     ...devImports,
   ],
   providers: [
-<<<<<<< HEAD
     {
       provide: ProfileTagPushEventsService,
       useClass: CdsSpartacusEventService,
     },
-=======
-    { provide: SpartacusEventService, useClass: CdsSpartacusEventService },
->>>>>>> 5c16eedd
   ],
   bootstrap: [StorefrontComponent],
 })
