--- conflicted
+++ resolved
@@ -97,12 +97,9 @@
         a11yNavigationUiKeyboardControls: true,
         a11yOrderConfirmationHeadingOrder: true,
         a11yStarRating: true,
-<<<<<<< HEAD
         a11ySavedCartsZoom: true,
-=======
         a11yExpandedFocusIndicator: true,
         a11yCheckoutDeliveryFocus: true,
->>>>>>> 07506bb8
       },
     }),
     provideConfig(<StoreFinderConfig>{
