import { registerLocaleData } from '@angular/common';
import localeDe from '@angular/common/locales/de';
import localeJa from '@angular/common/locales/ja';
import localeZh from '@angular/common/locales/zh';
import { NgModule } from '@angular/core';
import {
  BrowserModule,
  BrowserTransferStateModule,
} from '@angular/platform-browser';
import { StoreDevtoolsModule } from '@ngrx/store-devtools';
import { TestConfigModule } from '@spartacus/core';
import {
  JsonLdBuilderModule,
  StorefrontComponent,
} from '@spartacus/storefront';
import { b2bFeature } from '../environments/b2b/b2b.feature';
import { b2cFeature } from '../environments/b2c/b2c.feature';
import { cdsFeature } from '../environments/cds/cds.feature';
import { environment } from '../environments/environment';
import { productconfigFeature } from '../environments/productconfig/productconfig.feature';
import { TestOutletModule } from '../test-outlets/test-outlet.module';

registerLocaleData(localeDe);
registerLocaleData(localeJa);
registerLocaleData(localeZh);

const devImports = [];
if (!environment.production) {
  devImports.push(StoreDevtoolsModule.instrument());
}

let additionalImports = [];

if (environment.cds) {
  additionalImports = [...additionalImports, ...cdsFeature.imports];
}

if (environment.b2b) {
  additionalImports = [...additionalImports, ...b2bFeature.imports];
} else {
  additionalImports = [...additionalImports, ...b2cFeature.imports];
}

@NgModule({
  imports: [
    BrowserModule.withServerTransition({ appId: 'spartacus-app' }),
    BrowserTransferStateModule,
    JsonLdBuilderModule,
<<<<<<< HEAD

    ...cdsFeature.imports,

    ...productconfigFeature.imports,

=======
    ...additionalImports,
>>>>>>> 3601b719
    TestOutletModule, // custom usages of cxOutletRef only for e2e testing
    TestConfigModule.forRoot({ cookie: 'cxConfigE2E' }), // Injects config dynamically from e2e tests. Should be imported after other config modules.

    ...devImports,
  ],

  bootstrap: [StorefrontComponent],
})
export class AppModule {}<|MERGE_RESOLUTION|>--- conflicted
+++ resolved
@@ -46,15 +46,12 @@
     BrowserModule.withServerTransition({ appId: 'spartacus-app' }),
     BrowserTransferStateModule,
     JsonLdBuilderModule,
-<<<<<<< HEAD
 
     ...cdsFeature.imports,
 
     ...productconfigFeature.imports,
 
-=======
     ...additionalImports,
->>>>>>> 3601b719
     TestOutletModule, // custom usages of cxOutletRef only for e2e testing
     TestConfigModule.forRoot({ cookie: 'cxConfigE2E' }), // Injects config dynamically from e2e tests. Should be imported after other config modules.
 
