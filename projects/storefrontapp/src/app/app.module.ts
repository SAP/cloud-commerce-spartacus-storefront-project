--- conflicted
+++ resolved
@@ -103,12 +103,9 @@
         a11ySortingOptionsTruncation: true,
         a11yExpandedFocusIndicator: true,
         a11yCheckoutDeliveryFocus: true,
-<<<<<<< HEAD
         a11yOrganizationsBanner: true,
-=======
         a11yOrganizationListHeadingOrder: true,
         a11yReplenishmentOrderFieldset: true,
->>>>>>> 4a4176bb
       },
     }),
     provideConfig(<StoreFinderConfig>{
