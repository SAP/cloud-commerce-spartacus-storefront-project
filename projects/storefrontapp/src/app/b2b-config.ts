--- conflicted
+++ resolved
@@ -6,15 +6,11 @@
   backend: {
     occ: {
       baseUrl: environment.occBaseUrl,
-<<<<<<< HEAD
-      legacy: false,
+      prefix: '/occ/v2/',
       endpoints: {
         addEntries: 'orgUsers/${userId}/carts/${cartId}/entries',
         user: 'orgUsers/${userId}',
       },
-=======
-      prefix: '/occ/v2/',
->>>>>>> f0f6affd
     },
   },
   context: {
