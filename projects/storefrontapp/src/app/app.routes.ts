import { Routes } from '@angular/router';

import { HomePageComponent } from 'storefrontlib';
import { CartPageComponent } from 'storefrontlib';
import { ProductPageComponent } from 'storefrontlib';
import { CategoryPageComponent } from 'storefrontlib';
import { MultiStepCheckoutPageComponent } from 'storefrontlib';
import { OrderConfirmationPageComponent } from 'storefrontlib';
<<<<<<< HEAD
import { OrderHistoryPageComponent } from 'storefrontlib';
import { OrderDetailsComponent } from 'storefrontlib';
=======
import { RegisterComponent } from 'storefrontlib';
>>>>>>> b15ca68e

import { PageNotFoundComponent } from 'storefrontlib';

import { CmsPageGuards } from 'storefrontlib';
import { ProductGuard } from 'storefrontlib';
import { AuthGuard } from 'storefrontlib';
import { NotAuthGuard } from 'storefrontlib';

// TODO: provide URL mappings for site specific routings
export const appRoutes: Routes = [
  {
    path: '',
    canActivate: [CmsPageGuards],
    data: { pageLabel: 'homepage' },
    component: HomePageComponent
  },
  {
    path: 'cart',
    canActivate: [CmsPageGuards],
    data: { pageLabel: 'cartPage' },
    component: CartPageComponent
  },
  {
    path: 'checkout',
    canActivate: [AuthGuard, CmsPageGuards],
    data: { pageLabel: 'multiStepCheckoutSummaryPage' },
    component: MultiStepCheckoutPageComponent
  },
  {
    path: 'orderConfirmation',
    canActivate: [AuthGuard, CmsPageGuards],
    data: { pageLabel: 'orderConfirmationPage' },
    component: OrderConfirmationPageComponent
  },
  {
    path: 'search/:query',
    canActivate: [CmsPageGuards],
    component: CategoryPageComponent,
    data: { pageLabel: 'search' }
  },
  {
    path: 'product/:productCode',
    canActivate: [ProductGuard, CmsPageGuards],
    component: ProductPageComponent
  },
  {
<<<<<<< HEAD
    path: 'my-account/orders',
    canActivate: [AuthGuard, CmsPageGuards],
    component: OrderHistoryPageComponent
  },
  {
    path: 'my-account/orders/:orderCode',
    canActivate: [AuthGuard],
    component: OrderDetailsComponent
=======
    path: 'register',
    canActivate: [NotAuthGuard, CmsPageGuards],
    component: RegisterComponent,
    data: { pageLabel: 'login' }
>>>>>>> b15ca68e
  },

  // redirect OLD links
  {
    path: 'Open-Catalogue/:categoryTitle/c/:categoryCode',
    redirectTo: '/category/:categoryCode/:categoryTitle'
  },
  {
    path: 'Open-Catalogue/:category1/:categoryTitle/c/:categoryCode',
    redirectTo: '/category/:categoryCode/:categoryTitle'
  },
  {
    path: 'Open-Catalogue/:category1/:category2/:categoryTitle/c/:categoryCode',
    redirectTo: '/category/:categoryCode/:categoryTitle'
  },
  {
    path: 'OpenCatalogue/:category1/:category2/:categoryTitle/c/:categoryCode',
    redirectTo: '/category/:categoryCode/:categoryTitle'
  },
  {
    path:
      'Open-Catalogue/:category1/:category2/:category3/:category4/p/:productCode',
    redirectTo: 'product/:productCode'
  },

  {
    path: 'category/:categoryCode',
    canActivate: [CmsPageGuards],
    component: CategoryPageComponent
  },
  {
    path: 'category/:categoryCode/:title',
    canActivate: [CmsPageGuards],
    component: CategoryPageComponent
  },
  // {
  //   path: 'brand/:brandCode',
  //   canActivate: [CmsPageGuards],
  //   component: CategoryPageComponent
  // },
  // {
  //   path: 'brands/:brandCode/:title',
  //   canActivate: [CmsPageGuards],
  //   component: CategoryPageComponent
  // },
  {
    path: 'Brands/:brandName/c/:brandCode',
    canActivate: [CmsPageGuards],
    component: CategoryPageComponent
  },

  {
    path: '**',
    component: PageNotFoundComponent,
    canActivate: [CmsPageGuards],
    data: { pageLabel: 'notFound' }
  }
];<|MERGE_RESOLUTION|>--- conflicted
+++ resolved
@@ -6,12 +6,9 @@
 import { CategoryPageComponent } from 'storefrontlib';
 import { MultiStepCheckoutPageComponent } from 'storefrontlib';
 import { OrderConfirmationPageComponent } from 'storefrontlib';
-<<<<<<< HEAD
 import { OrderHistoryPageComponent } from 'storefrontlib';
 import { OrderDetailsComponent } from 'storefrontlib';
-=======
 import { RegisterComponent } from 'storefrontlib';
->>>>>>> b15ca68e
 
 import { PageNotFoundComponent } from 'storefrontlib';
 
@@ -58,7 +55,6 @@
     component: ProductPageComponent
   },
   {
-<<<<<<< HEAD
     path: 'my-account/orders',
     canActivate: [AuthGuard, CmsPageGuards],
     component: OrderHistoryPageComponent
@@ -67,12 +63,12 @@
     path: 'my-account/orders/:orderCode',
     canActivate: [AuthGuard],
     component: OrderDetailsComponent
-=======
+  },
+  {
     path: 'register',
     canActivate: [NotAuthGuard, CmsPageGuards],
     component: RegisterComponent,
     data: { pageLabel: 'login' }
->>>>>>> b15ca68e
   },
 
   // redirect OLD links
