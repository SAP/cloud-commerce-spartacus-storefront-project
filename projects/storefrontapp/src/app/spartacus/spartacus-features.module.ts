--- conflicted
+++ resolved
@@ -313,11 +313,8 @@
         santoriniV2: true,
         a11yEmptyWishlistHeading: true,
         a11yUseButtonsForBtnLinks: true,
-<<<<<<< HEAD
         a11yTabComponent: true,
-=======
         a11yFacetsDialogFocusHandling: true,
->>>>>>> 51dda6fe
       };
       return appFeatureToggles;
     }),
