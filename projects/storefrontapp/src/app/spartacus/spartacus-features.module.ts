--- conflicted
+++ resolved
@@ -388,17 +388,12 @@
         a11yViewHoursButtonIconContrast: true,
         a11yCheckoutStepsLandmarks: true,
         a11yQTY2Quantity: true,
-<<<<<<< HEAD
-        a11yPostRegisterSuccessMessage: true,
-        a11yDeleteButton2First: true,
         a11yShowDownArrowOnFocusedSelectMenu: true,
-=======
         a11yApprovalProcessWithNoClearable: true,
         a11yPostRegisterSuccessMessage: true,
         a11yDeleteButton2First: true,
         a11yUpdatingCartNoNarration: true,
         a11yTextSpacingAdjustments: true,
->>>>>>> decfc31a
         cmsBottomHeaderSlotUsingFlexStyles: true,
         useSiteThemeService: false,
         enableConsecutiveCharactersPasswordRequirement: true,
