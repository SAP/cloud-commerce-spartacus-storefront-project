/*
 * SPDX-FileCopyrightText: 2024 SAP Spartacus team <spartacus-team@sap.com>
 *
 * SPDX-License-Identifier: Apache-2.0
 */

import { NgModule } from '@angular/core';
import {
  AnonymousConsentsModule,
  AuthModule,
  CostCenterOccModule,
  ExternalRoutesModule,
  FeatureToggles,
  ProductModule,
  ProductOccModule,
  UserModule,
  UserOccModule,
  provideFeatureTogglesFactory,
} from '@spartacus/core';
import {
  AnonymousConsentManagementBannerModule,
  AnonymousConsentsDialogModule,
  BannerCarouselModule,
  BannerModule,
  BreadcrumbModule,
  CategoryNavigationModule,
  CmsParagraphModule,
  ConsentManagementModule,
  FooterNavigationModule,
  HamburgerMenuModule,
  HomePageEventModule,
  JsonLdBuilderModule,
  LinkModule,
  LoginRouteModule,
  LogoutModule,
  MyAccountV2Module,
  MyCouponsModule,
  MyInterestsModule,
  NavigationEventModule,
  NavigationModule,
  NotificationPreferenceModule,
  PDFModule,
  PageTitleModule,
  PaymentMethodsModule,
  ProductCarouselModule,
  ProductDetailsPageModule,
  ProductFacetNavigationModule,
  ProductImagesModule,
  ProductIntroModule,
  ProductListModule,
  ProductListingPageModule,
  ProductPageEventModule,
  ProductReferencesModule,
  ProductSummaryModule,
  ProductTabsModule,
  ScrollToTopModule,
  SearchBoxModule,
  SiteContextSelectorModule,
  StockNotificationModule,
  TabParagraphContainerModule,
  USE_MY_ACCOUNT_V2_CONSENT,
  USE_MY_ACCOUNT_V2_NOTIFICATION_PREFERENCE,
  VideoModule,
} from '@spartacus/storefront';
import { environment } from '../../environments/environment';
import { AsmCustomer360FeatureModule } from './features/asm/asm-customer-360-feature.module';
import { AsmFeatureModule } from './features/asm/asm-feature.module';
import { CartBaseFeatureModule } from './features/cart/cart-base-feature.module';
import { ImportExportFeatureModule } from './features/cart/cart-import-export-feature.module';
import { QuickOrderFeatureModule } from './features/cart/cart-quick-order-feature.module';
import { SavedCartFeatureModule } from './features/cart/cart-saved-cart-feature.module';
import { WishListFeatureModule } from './features/cart/wish-list-feature.module';
import { CdcFeatureModule } from './features/cdc/cdc-feature.module';
import { CdsFeatureModule } from './features/cds/cds-feature.module';
import { CheckoutFeatureModule } from './features/checkout/checkout-feature.module';
import { CustomerTicketingFeatureModule } from './features/customer-ticketing/customer-ticketing-feature.module';
import { DigitalPaymentsFeatureModule } from './features/digital-payments/digital-payments-feature.module';
import { EpdVisualizationFeatureModule } from './features/epd-visualization/epd-visualization-feature.module';
import { EstimatedDeliveryDateFeatureModule } from './features/estimated-delivery-date/estimated-delivery-date-feature.module';
import { OppsFeatureModule } from './features/opps/opps-feature.module';
import { OrderFeatureModule } from './features/order/order-feature.module';
import { AccountSummaryFeatureModule } from './features/organization/organization-account-summary-feature.module';
import { AdministrationFeatureModule } from './features/organization/organization-administration-feature.module';
import { OrderApprovalFeatureModule } from './features/organization/organization-order-approval-feature.module';
import { UnitOrderFeatureModule } from './features/organization/organization-unit-order-feature.module';
import { PDFInvoicesFeatureModule } from './features/pdf-invoices/pdf-invoices-feature.module';
import { PickupInStoreFeatureModule } from './features/pickup-in-store/pickup-in-store-feature.module';
import { ProductConfiguratorRulebasedFeatureModule } from './features/product-configurator/product-configurator-rulebased-feature.module';
import { ProductConfiguratorTextfieldFeatureModule } from './features/product-configurator/product-configurator-textfield-feature.module';
import { BulkPricingFeatureModule } from './features/product/product-bulk-pricing-feature.module';
import { FutureStockFeatureModule } from './features/product/product-future-stock-feature.module';
import { ImageZoomFeatureModule } from './features/product/product-image-zoom-feature.module';
import { VariantsFeatureModule } from './features/product/product-variants-feature.module';
import { QualtricsFeatureModule } from './features/qualtrics/qualtrics-feature.module';
import { QuoteFeatureModule } from './features/quote-feature.module';
import { OrganizationUserRegistrationFeatureModule } from './features/registration-feature.module';
import { RequestedDeliveryDateFeatureModule } from './features/requested-delivery-date/requested-delivery-date-feature.module';
import { S4OMFeatureModule } from './features/s4om/s4om-feature.module';
import { SegmentRefsFeatureModule } from './features/segment-refs/segment-refs-feature.module';
import { SmartEditFeatureModule } from './features/smartedit/smartedit-feature.module';
import { StorefinderFeatureModule } from './features/storefinder/storefinder-feature.module';
import { TrackingFeatureModule } from './features/tracking/tracking-feature.module';
import { UserFeatureModule } from './features/user/user-feature.module';

const featureModules = [];

if (environment.b2b) {
  featureModules.push(
    AdministrationFeatureModule,
    AccountSummaryFeatureModule,
    BulkPricingFeatureModule,
    OrderApprovalFeatureModule,
    OrganizationUserRegistrationFeatureModule,
    UnitOrderFeatureModule,
    FutureStockFeatureModule
  );
} else {
  featureModules.push(PickupInStoreFeatureModule);
}

if (environment.cdc) {
  featureModules.push(CdcFeatureModule);
}

if (environment.cds) {
  featureModules.push(CdsFeatureModule);
}
if (environment.digitalPayments) {
  featureModules.push(DigitalPaymentsFeatureModule);
}
if (environment.epdVisualization) {
  featureModules.push(EpdVisualizationFeatureModule);
}
if (environment.pdfInvoices) {
  featureModules.push(PDFInvoicesFeatureModule);
}
if (environment.opps) {
  featureModules.push(OppsFeatureModule);
}
if (environment.s4om) {
  featureModules.push(S4OMFeatureModule);
}
if (environment.segmentRefs) {
  featureModules.push(SegmentRefsFeatureModule);
}
if (environment.requestedDeliveryDate) {
  featureModules.push(RequestedDeliveryDateFeatureModule);
}
if (environment.estimatedDeliveryDate) {
  featureModules.push(EstimatedDeliveryDateFeatureModule);
}

@NgModule({
  imports: [
    // Auth Core
    AuthModule.forRoot(),
    LogoutModule, // will be come part of auth package
    LoginRouteModule, // will be come part of auth package

    // Basic Cms Components
    HamburgerMenuModule,
    SiteContextSelectorModule,
    LinkModule,
    BannerModule,
    CmsParagraphModule,
    TabParagraphContainerModule,
    BannerCarouselModule,
    CategoryNavigationModule,
    NavigationModule,
    FooterNavigationModule,
    PageTitleModule,
    BreadcrumbModule,
    PDFModule,
    ScrollToTopModule,
    VideoModule,

    // User Core
    UserModule,
    UserOccModule,
    // User UI
    PaymentMethodsModule,
    NotificationPreferenceModule,
    MyInterestsModule,
    MyAccountV2Module,
    StockNotificationModule,
    ConsentManagementModule,
    MyCouponsModule,

    // Anonymous Consents Core
    AnonymousConsentsModule.forRoot(),
    // Anonymous Consents UI
    AnonymousConsentsDialogModule,
    AnonymousConsentManagementBannerModule,

    // Product Core
    ProductModule.forRoot(),
    ProductOccModule,

    // Product UI
    ProductDetailsPageModule,
    ProductListingPageModule,
    ProductListModule,
    SearchBoxModule,
    ProductFacetNavigationModule,
    ProductTabsModule,
    ProductCarouselModule,
    ProductReferencesModule,
    ProductImagesModule,
    ProductSummaryModule,
    ProductIntroModule,

    // Cost Center
    CostCenterOccModule,

    // Page Events
    NavigationEventModule,
    HomePageEventModule,
    ProductPageEventModule,

    /************************* Opt-in features *************************/

    ExternalRoutesModule.forRoot(), // to opt-in explicitly, is added by default schematics
    JsonLdBuilderModule,

    /************************* Feature libraries *************************/
    UserFeatureModule,

    CartBaseFeatureModule,
    WishListFeatureModule,
    SavedCartFeatureModule,
    QuickOrderFeatureModule,
    ImportExportFeatureModule,

    OrderFeatureModule,

    CheckoutFeatureModule,

    TrackingFeatureModule,

    AsmFeatureModule,
    AsmCustomer360FeatureModule,

    StorefinderFeatureModule,

    QualtricsFeatureModule,

    SmartEditFeatureModule,

    VariantsFeatureModule,
    ImageZoomFeatureModule,

    QuoteFeatureModule,
    CustomerTicketingFeatureModule,

    ProductConfiguratorTextfieldFeatureModule,
    ProductConfiguratorRulebasedFeatureModule,
    ...featureModules,
  ],
  providers: [
    // Adding the provider here because consents feature is not code-splitted to separate library and not lazy-loaded
    {
      provide: USE_MY_ACCOUNT_V2_CONSENT,
      useValue: environment.myAccountV2,
    },
    {
      provide: USE_MY_ACCOUNT_V2_NOTIFICATION_PREFERENCE,
      useValue: environment.myAccountV2,
    },
    // CXSPA-6793: refactor to`provideFeatureToggles` and `satisfies` keyword
    provideFeatureTogglesFactory(() => {
      const appFeatureToggles: Required<FeatureToggles> = {
        showDownloadProposalButton: false,
        showPromotionsInPDP: false,
        recentSearches: false,
        pdfInvoicesSortByInvoiceDate: false,
        storeFrontLibCardParagraphTruncated: true,
        productConfiguratorAttributeTypesV2: true,
        a11yRequiredAsterisks: true,
        a11yQuantityOrderTabbing: true,
        a11yNavigationUiKeyboardControls: true,
        a11yOrderConfirmationHeadingOrder: true,
        a11yStarRating: true,
        a11yViewChangeAssistiveMessage: true,
        a11yReorderDialog: true,
        a11yPopoverFocus: true,
        a11yScheduleReplenishment: true,
        a11yScrollToTop: true,
        a11ySavedCartsZoom: true,
        a11ySortingOptionsTruncation: true,
        a11yExpandedFocusIndicator: true,
        a11yCheckoutDeliveryFocus: true,
        a11yMobileVisibleFocus: true,
        a11yOrganizationsBanner: true,
        a11yOrganizationListHeadingOrder: true,
        a11yReplenishmentOrderFieldset: true,
        a11yListOversizedFocus: true,
        a11yStoreFinderOverflow: true,
        a11yCartSummaryHeadingOrder: true,
        a11ySearchBoxMobileFocus: true,
        a11yFacetKeyboardNavigation: true,
        a11yUnitsListKeyboardControls: true,
        a11yCartItemsLinksStyles: true,
        a11yHideSelectBtnForSelectedAddrOrPayment: true,
        a11yFocusableCarouselControls: true,
        cmsGuardsServiceUseGuardsComposer: true,
        cartQuickOrderRemoveListeningToFailEvent: true,
        a11yVisibleFocusOverflows: true,
        a11yTruncatedTextForResponsiveView: true,
        a11yMyAccountLinkOutline: true,
        a11yCloseProductImageBtnFocus: true,
        a11yEmptyWishlistHeading: true,
        a11yUseButtonsForBtnLinks: true,
<<<<<<< HEAD
        a11yDisabledCouponAndQuickOrderActionButtonsInsteadOfRequiredFields:
          true,
=======
        a11yFacetsDialogFocusHandling: true,
>>>>>>> 5c7e38b8
      };
      return appFeatureToggles;
    }),
  ],
})
export class SpartacusFeaturesModule {}<|MERGE_RESOLUTION|>--- conflicted
+++ resolved
@@ -310,12 +310,9 @@
         a11yCloseProductImageBtnFocus: true,
         a11yEmptyWishlistHeading: true,
         a11yUseButtonsForBtnLinks: true,
-<<<<<<< HEAD
         a11yDisabledCouponAndQuickOrderActionButtonsInsteadOfRequiredFields:
           true,
-=======
         a11yFacetsDialogFocusHandling: true,
->>>>>>> 5c7e38b8
       };
       return appFeatureToggles;
     }),
