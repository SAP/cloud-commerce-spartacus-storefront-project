--- conflicted
+++ resolved
@@ -294,10 +294,7 @@
         showBillingAddressInDigitalPayments: false,
         showDownloadProposalButton: false,
         showPromotionsInPDP: false,
-<<<<<<< HEAD
         searchBoxV2: false,
-=======
->>>>>>> d8b5c0bf
         recentSearches: true,
         trendingSearches: false,
         pdfInvoicesSortByInvoiceDate: false,
