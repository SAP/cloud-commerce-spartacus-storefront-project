--- conflicted
+++ resolved
@@ -376,11 +376,8 @@
         a11yDialogTriggerRefocus: true,
         a11yAddToWishlistFocus: true,
         a11ySearchBoxFocusOnEscape: true,
-<<<<<<< HEAD
         a11yScrollToReviewByShowReview: true,
-=======
         a11yViewHoursButtonIconContrast: true,
->>>>>>> e8eedb16
         cmsBottomHeaderSlotUsingFlexStyles: true,
         useSiteThemeService: false,
         enableConsecutiveCharactersPasswordRequirement: true,
