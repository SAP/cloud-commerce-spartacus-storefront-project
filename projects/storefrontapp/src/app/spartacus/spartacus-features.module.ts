--- conflicted
+++ resolved
@@ -410,11 +410,8 @@
         a11yDifferentiateFocusedAndSelected: true,
         a11yKeyboardFocusInSearchBox: true,
         a11yAddPaddingToCarouselPanel: true,
-<<<<<<< HEAD
         a11yButtonAriaFixes: true,
-=======
         a11yHideConsentButtonWhenBannerVisible: true,
->>>>>>> 2c00c63c
         cmsBottomHeaderSlotUsingFlexStyles: true,
         useSiteThemeService: false,
         enableConsecutiveCharactersPasswordRequirement: true,
