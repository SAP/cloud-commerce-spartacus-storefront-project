--- conflicted
+++ resolved
@@ -75,11 +75,7 @@
 import { TrackingFeatureModule } from './features/tracking-feature.module';
 import { UserFeatureModule } from './features/user-feature.module';
 import { VariantsFeatureModule } from './features/variants-feature.module';
-<<<<<<< HEAD
-import { AddedToCartToastFeatureModule } from './features/added-to-cart-toast-feature.module';
-=======
 import { WishListFeatureModule } from './features/wish-list-feature.module';
->>>>>>> 4cc8fa88
 
 const featureModules = [];
 
@@ -197,11 +193,7 @@
     SavedCartFeatureModule,
     OrderFeatureModule,
     QuickOrderFeatureModule,
-<<<<<<< HEAD
-    AddedToCartToastFeatureModule,
-=======
     ImportExportFeatureModule,
->>>>>>> 4cc8fa88
     ProductConfiguratorTextfieldFeatureModule,
     ImageZoomFeatureModule,
     CheckoutFeature,
