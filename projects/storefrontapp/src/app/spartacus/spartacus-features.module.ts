--- conflicted
+++ resolved
@@ -287,11 +287,8 @@
         a11yListOversizedFocus: true,
         a11yStoreFinderOverflow: true,
         a11yCartSummaryHeadingOrder: true,
-<<<<<<< HEAD
         a11yUnitsListKeyboardControls: true,
-=======
         a11yCartItemsLinksStyles: true,
->>>>>>> 493a4132
       };
       return appFeatureToggles;
     }),
