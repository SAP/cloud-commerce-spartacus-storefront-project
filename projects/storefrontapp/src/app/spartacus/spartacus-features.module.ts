/*
 * SPDX-FileCopyrightText: 2024 SAP Spartacus team <spartacus-team@sap.com>
 *
 * SPDX-License-Identifier: Apache-2.0
 */

import { NgModule } from '@angular/core';
import {
  AnonymousConsentsModule,
  AuthModule,
  CostCenterOccModule,
  ExternalRoutesModule,
  FeatureToggles,
  ProductModule,
  ProductOccModule,
  UserModule,
  UserOccModule,
  provideFeatureTogglesFactory,
} from '@spartacus/core';
import {
  AnonymousConsentManagementBannerModule,
  AnonymousConsentsDialogModule,
  BannerCarouselModule,
  BannerModule,
  BreadcrumbModule,
  CategoryNavigationModule,
  CmsParagraphModule,
  ConsentManagementModule,
  FooterNavigationModule,
  HamburgerMenuModule,
  HomePageEventModule,
  JsonLdBuilderModule,
  LinkModule,
  LoginRouteModule,
  LogoutModule,
  MyAccountV2Module,
  MyCouponsModule,
  MyInterestsModule,
  NavigationEventModule,
  NavigationModule,
  NotificationPreferenceModule,
  PDFModule,
  PageTitleModule,
  PaymentMethodsModule,
  ProductCarouselModule,
  ProductDetailsPageModule,
  ProductFacetNavigationModule,
  ProductImagesModule,
  ProductIntroModule,
  ProductListModule,
  ProductListingPageModule,
  ProductPageEventModule,
  ProductReferencesModule,
  ProductSummaryModule,
  ProductTabsModule,
  ScrollToTopModule,
  SearchBoxModule,
  SiteContextSelectorModule,
  StockNotificationModule,
  TabParagraphContainerModule,
  USE_MY_ACCOUNT_V2_CONSENT,
  USE_MY_ACCOUNT_V2_NOTIFICATION_PREFERENCE,
  VideoModule,
} from '@spartacus/storefront';
import { environment } from '../../environments/environment';
import { AsmCustomer360FeatureModule } from './features/asm/asm-customer-360-feature.module';
import { AsmFeatureModule } from './features/asm/asm-feature.module';
import { CartBaseFeatureModule } from './features/cart/cart-base-feature.module';
import { ImportExportFeatureModule } from './features/cart/cart-import-export-feature.module';
import { QuickOrderFeatureModule } from './features/cart/cart-quick-order-feature.module';
import { SavedCartFeatureModule } from './features/cart/cart-saved-cart-feature.module';
import { WishListFeatureModule } from './features/cart/wish-list-feature.module';
import { CdcFeatureModule } from './features/cdc/cdc-feature.module';
import { CdsFeatureModule } from './features/cds/cds-feature.module';
import { CheckoutFeatureModule } from './features/checkout/checkout-feature.module';
import { CustomerTicketingFeatureModule } from './features/customer-ticketing/customer-ticketing-feature.module';
import { DigitalPaymentsFeatureModule } from './features/digital-payments/digital-payments-feature.module';
import { EpdVisualizationFeatureModule } from './features/epd-visualization/epd-visualization-feature.module';
import { EstimatedDeliveryDateFeatureModule } from './features/estimated-delivery-date/estimated-delivery-date-feature.module';
import { OppsFeatureModule } from './features/opps/opps-feature.module';
import { OrderFeatureModule } from './features/order/order-feature.module';
import { AccountSummaryFeatureModule } from './features/organization/organization-account-summary-feature.module';
import { AdministrationFeatureModule } from './features/organization/organization-administration-feature.module';
import { OrderApprovalFeatureModule } from './features/organization/organization-order-approval-feature.module';
import { UnitOrderFeatureModule } from './features/organization/organization-unit-order-feature.module';
import { PDFInvoicesFeatureModule } from './features/pdf-invoices/pdf-invoices-feature.module';
import { PickupInStoreFeatureModule } from './features/pickup-in-store/pickup-in-store-feature.module';
import { ProductConfiguratorRulebasedFeatureModule } from './features/product-configurator/product-configurator-rulebased-feature.module';
import { ProductConfiguratorTextfieldFeatureModule } from './features/product-configurator/product-configurator-textfield-feature.module';
import { BulkPricingFeatureModule } from './features/product/product-bulk-pricing-feature.module';
import { FutureStockFeatureModule } from './features/product/product-future-stock-feature.module';
import { ImageZoomFeatureModule } from './features/product/product-image-zoom-feature.module';
import { VariantsFeatureModule } from './features/product/product-variants-feature.module';
import { QualtricsFeatureModule } from './features/qualtrics/qualtrics-feature.module';
import { QuoteFeatureModule } from './features/quote-feature.module';
import { OrganizationUserRegistrationFeatureModule } from './features/registration-feature.module';
import { RequestedDeliveryDateFeatureModule } from './features/requested-delivery-date/requested-delivery-date-feature.module';
import { S4OMFeatureModule } from './features/s4om/s4om-feature.module';
import { SegmentRefsFeatureModule } from './features/segment-refs/segment-refs-feature.module';
import { SmartEditFeatureModule } from './features/smartedit/smartedit-feature.module';
import { StorefinderFeatureModule } from './features/storefinder/storefinder-feature.module';
import { TrackingFeatureModule } from './features/tracking/tracking-feature.module';
import { UserFeatureModule } from './features/user/user-feature.module';

const featureModules = [];

if (environment.b2b) {
  featureModules.push(
    AdministrationFeatureModule,
    AccountSummaryFeatureModule,
    BulkPricingFeatureModule,
    OrderApprovalFeatureModule,
    OrganizationUserRegistrationFeatureModule,
    UnitOrderFeatureModule,
    FutureStockFeatureModule
  );
} else {
  featureModules.push(PickupInStoreFeatureModule);
}

if (environment.cdc) {
  featureModules.push(CdcFeatureModule);
}

if (environment.cds) {
  featureModules.push(CdsFeatureModule);
}
if (environment.digitalPayments) {
  featureModules.push(DigitalPaymentsFeatureModule);
}
if (environment.epdVisualization) {
  featureModules.push(EpdVisualizationFeatureModule);
}
if (environment.pdfInvoices) {
  featureModules.push(PDFInvoicesFeatureModule);
}
if (environment.opps) {
  featureModules.push(OppsFeatureModule);
}
if (environment.s4om) {
  featureModules.push(S4OMFeatureModule);
}
if (environment.segmentRefs) {
  featureModules.push(SegmentRefsFeatureModule);
}
if (environment.requestedDeliveryDate) {
  featureModules.push(RequestedDeliveryDateFeatureModule);
}
if (environment.estimatedDeliveryDate) {
  featureModules.push(EstimatedDeliveryDateFeatureModule);
}

@NgModule({
  imports: [
    // Auth Core
    AuthModule.forRoot(),
    LogoutModule, // will be come part of auth package
    LoginRouteModule, // will be come part of auth package

    // Basic Cms Components
    HamburgerMenuModule,
    SiteContextSelectorModule,
    LinkModule,
    BannerModule,
    CmsParagraphModule,
    TabParagraphContainerModule,
    BannerCarouselModule,
    CategoryNavigationModule,
    NavigationModule,
    FooterNavigationModule,
    PageTitleModule,
    BreadcrumbModule,
    PDFModule,
    ScrollToTopModule,
    VideoModule,

    // User Core
    UserModule,
    UserOccModule,
    // User UI
    PaymentMethodsModule,
    NotificationPreferenceModule,
    MyInterestsModule,
    MyAccountV2Module,
    StockNotificationModule,
    ConsentManagementModule,
    MyCouponsModule,

    // Anonymous Consents Core
    AnonymousConsentsModule.forRoot(),
    // Anonymous Consents UI
    AnonymousConsentsDialogModule,
    AnonymousConsentManagementBannerModule,

    // Product Core
    ProductModule.forRoot(),
    ProductOccModule,

    // Product UI
    ProductDetailsPageModule,
    ProductListingPageModule,
    ProductListModule,
    SearchBoxModule,
    ProductFacetNavigationModule,
    ProductTabsModule,
    ProductCarouselModule,
    ProductReferencesModule,
    ProductImagesModule,
    ProductSummaryModule,
    ProductIntroModule,

    // Cost Center
    CostCenterOccModule,

    // Page Events
    NavigationEventModule,
    HomePageEventModule,
    ProductPageEventModule,

    /************************* Opt-in features *************************/

    ExternalRoutesModule.forRoot(), // to opt-in explicitly, is added by default schematics
    JsonLdBuilderModule,

    /************************* Feature libraries *************************/
    UserFeatureModule,

    CartBaseFeatureModule,
    WishListFeatureModule,
    SavedCartFeatureModule,
    QuickOrderFeatureModule,
    ImportExportFeatureModule,

    OrderFeatureModule,

    CheckoutFeatureModule,

    TrackingFeatureModule,

    AsmFeatureModule,
    AsmCustomer360FeatureModule,

    StorefinderFeatureModule,

    QualtricsFeatureModule,

    SmartEditFeatureModule,

    VariantsFeatureModule,
    ImageZoomFeatureModule,

    QuoteFeatureModule,
    CustomerTicketingFeatureModule,

    ProductConfiguratorTextfieldFeatureModule,
    ProductConfiguratorRulebasedFeatureModule,
    ...featureModules,
  ],
  providers: [
    // Adding the provider here because consents feature is not code-splitted to separate library and not lazy-loaded
    {
      provide: USE_MY_ACCOUNT_V2_CONSENT,
      useValue: environment.myAccountV2,
    },
    {
      provide: USE_MY_ACCOUNT_V2_NOTIFICATION_PREFERENCE,
      useValue: environment.myAccountV2,
    },
    // CXSPA-6793: refactor to`provideFeatureToggles` and `satisfies` keyword
    provideFeatureTogglesFactory(() => {
      const appFeatureToggles: Required<FeatureToggles> = {
<<<<<<< HEAD
        formErrorsDescriptiveMessages: true,
=======
        useExtractedBillingAddressComponent: false,
        showBillingAddressInDigitalPayments: false,
>>>>>>> 806aafd1
        showDownloadProposalButton: false,
        showPromotionsInPDP: false,
        recentSearches: false,
        pdfInvoicesSortByInvoiceDate: false,
        storeFrontLibCardParagraphTruncated: true,
        productConfiguratorAttributeTypesV2: true,
        a11yRequiredAsterisks: true,
        a11yQuantityOrderTabbing: true,
        a11yNavigationUiKeyboardControls: true,
        a11yOrderConfirmationHeadingOrder: true,
        a11yStarRating: true,
        a11yViewChangeAssistiveMessage: true,
        a11yReorderDialog: true,
        a11yPopoverFocus: true,
        a11yScheduleReplenishment: true,
        a11yScrollToTop: true,
        a11ySavedCartsZoom: true,
        a11ySortingOptionsTruncation: true,
        a11yExpandedFocusIndicator: true,
        a11yCheckoutDeliveryFocus: true,
        a11yMobileVisibleFocus: true,
        a11yOrganizationsBanner: true,
        a11yOrganizationListHeadingOrder: true,
        a11yReplenishmentOrderFieldset: true,
        a11yListOversizedFocus: true,
        a11yStoreFinderOverflow: true,
        a11yCartSummaryHeadingOrder: true,
        a11ySearchBoxMobileFocus: true,
        a11yFacetKeyboardNavigation: true,
        a11yUnitsListKeyboardControls: true,
        a11yCartItemsLinksStyles: true,
        a11yHideSelectBtnForSelectedAddrOrPayment: true,
        a11yFocusableCarouselControls: true,
        cmsGuardsServiceUseGuardsComposer: true,
        cartQuickOrderRemoveListeningToFailEvent: true,
        a11yOrganizationLinkableCells: true,
        a11yPreventSRFocusOnHiddenElements: true,
        a11yVisibleFocusOverflows: true,
        a11yTruncatedTextForResponsiveView: true,
        a11ySemanticPaginationLabel: true,
        a11yMyAccountLinkOutline: true,
        a11yCloseProductImageBtnFocus: true,
        a11yNotificationPreferenceFieldset: true,
        a11yImproveContrast: true,
        a11yEmptyWishlistHeading: true,
        a11yUseButtonsForBtnLinks: true,
        a11yFacetsDialogFocusHandling: true,
      };
      return appFeatureToggles;
    }),
  ],
})
export class SpartacusFeaturesModule {}<|MERGE_RESOLUTION|>--- conflicted
+++ resolved
@@ -269,12 +269,9 @@
     // CXSPA-6793: refactor to`provideFeatureToggles` and `satisfies` keyword
     provideFeatureTogglesFactory(() => {
       const appFeatureToggles: Required<FeatureToggles> = {
-<<<<<<< HEAD
         formErrorsDescriptiveMessages: true,
-=======
         useExtractedBillingAddressComponent: false,
         showBillingAddressInDigitalPayments: false,
->>>>>>> 806aafd1
         showDownloadProposalButton: false,
         showPromotionsInPDP: false,
         recentSearches: false,
