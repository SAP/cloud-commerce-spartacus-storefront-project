/*
 * SPDX-FileCopyrightText: 2024 SAP Spartacus team <spartacus-team@sap.com>
 *
 * SPDX-License-Identifier: Apache-2.0
 */

import { NgModule } from '@angular/core';
import {
  AnonymousConsentsModule,
  AuthModule,
  CostCenterOccModule,
  ExternalRoutesModule,
  FeatureToggles,
  ProductModule,
  ProductOccModule,
  UserModule,
  UserOccModule,
  provideFeatureTogglesFactory,
} from '@spartacus/core';
import {
  AnonymousConsentManagementBannerModule,
  AnonymousConsentsDialogModule,
  BannerCarouselModule,
  BannerModule,
  BreadcrumbModule,
  CategoryNavigationModule,
  CmsParagraphModule,
  ConsentManagementModule,
  FooterNavigationModule,
  HamburgerMenuModule,
  HomePageEventModule,
  JsonLdBuilderModule,
  LinkModule,
  LoginRouteModule,
  LogoutModule,
  MyAccountV2Module,
  MyCouponsModule,
  MyInterestsModule,
  NavigationEventModule,
  NavigationModule,
  NotificationPreferenceModule,
  PDFModule,
  PageTitleModule,
  PaymentMethodsModule,
  ProductCarouselModule,
  ProductDetailsPageModule,
  ProductFacetNavigationModule,
  ProductImagesModule,
  ProductIntroModule,
  ProductListModule,
  ProductListingPageModule,
  ProductPageEventModule,
  ProductReferencesModule,
  ProductSummaryModule,
  ProductTabsModule,
  ScrollToTopModule,
  SearchBoxModule,
  SiteContextSelectorModule,
  SiteThemeSwitcherModule,
  StockNotificationModule,
  TabParagraphContainerModule,
  USE_MY_ACCOUNT_V2_CONSENT,
  USE_MY_ACCOUNT_V2_NOTIFICATION_PREFERENCE,
  VideoModule,
} from '@spartacus/storefront';
import { environment } from '../../environments/environment';
import { AsmCustomer360FeatureModule } from './features/asm/asm-customer-360-feature.module';
import { AsmFeatureModule } from './features/asm/asm-feature.module';
import { CartBaseFeatureModule } from './features/cart/cart-base-feature.module';
import { ImportExportFeatureModule } from './features/cart/cart-import-export-feature.module';
import { QuickOrderFeatureModule } from './features/cart/cart-quick-order-feature.module';
import { SavedCartFeatureModule } from './features/cart/cart-saved-cart-feature.module';
import { WishListFeatureModule } from './features/cart/wish-list-feature.module';
import { CdcFeatureModule } from './features/cdc/cdc-feature.module';
import { CdsFeatureModule } from './features/cds/cds-feature.module';
import { CheckoutFeatureModule } from './features/checkout/checkout-feature.module';
import { CpqQuoteFeatureModule } from './features/cpq-quote/cpq-quote-feature.module';
import { CustomerTicketingFeatureModule } from './features/customer-ticketing/customer-ticketing-feature.module';
import { DigitalPaymentsFeatureModule } from './features/digital-payments/digital-payments-feature.module';
import { EpdVisualizationFeatureModule } from './features/epd-visualization/epd-visualization-feature.module';
import { EstimatedDeliveryDateFeatureModule } from './features/estimated-delivery-date/estimated-delivery-date-feature.module';
import { OmfFeatureModule } from './features/omf/omf-feature.module';
import { OppsFeatureModule } from './features/opps/opps-feature.module';
import { OrderFeatureModule } from './features/order/order-feature.module';
import { AccountSummaryFeatureModule } from './features/organization/organization-account-summary-feature.module';
import { AdministrationFeatureModule } from './features/organization/organization-administration-feature.module';
import { OrderApprovalFeatureModule } from './features/organization/organization-order-approval-feature.module';
import { UnitOrderFeatureModule } from './features/organization/organization-unit-order-feature.module';
import { PDFInvoicesFeatureModule } from './features/pdf-invoices/pdf-invoices-feature.module';
import { PickupInStoreFeatureModule } from './features/pickup-in-store/pickup-in-store-feature.module';
import { ProductConfiguratorRulebasedFeatureModule } from './features/product-configurator/product-configurator-rulebased-feature.module';
import { ProductConfiguratorTextfieldFeatureModule } from './features/product-configurator/product-configurator-textfield-feature.module';
import { ProductMultiDimensionalListFeatureModule } from './features/product-multi-dimensional/product-multi-dimensional-list-feature.module';
import { ProductMultiDimensionalSelectorFeatureModule } from './features/product-multi-dimensional/product-multi-dimensional-selector-feature.module';
import { BulkPricingFeatureModule } from './features/product/product-bulk-pricing-feature.module';
import { FutureStockFeatureModule } from './features/product/product-future-stock-feature.module';
import { ImageZoomFeatureModule } from './features/product/product-image-zoom-feature.module';
import { VariantsFeatureModule } from './features/product/product-variants-feature.module';
import { QualtricsFeatureModule } from './features/qualtrics/qualtrics-feature.module';
import { QuoteFeatureModule } from './features/quote-feature.module';
import { OrganizationUserRegistrationFeatureModule } from './features/registration-feature.module';
import { RequestedDeliveryDateFeatureModule } from './features/requested-delivery-date/requested-delivery-date-feature.module';
import { S4ServiceFeatureModule } from './features/s4-service/s4-service-feature.module';
import { S4OMFeatureModule } from './features/s4om/s4om-feature.module';
import { SegmentRefsFeatureModule } from './features/segment-refs/segment-refs-feature.module';
import { SmartEditFeatureModule } from './features/smartedit/smartedit-feature.module';
import { StorefinderFeatureModule } from './features/storefinder/storefinder-feature.module';
import { TrackingFeatureModule } from './features/tracking/tracking-feature.module';
import { UserFeatureModule } from './features/user/user-feature.module';

const featureModules = [];

if (environment.b2b) {
  featureModules.push(
    AdministrationFeatureModule,
    AccountSummaryFeatureModule,
    BulkPricingFeatureModule,
    OrderApprovalFeatureModule,
    OrganizationUserRegistrationFeatureModule,
    UnitOrderFeatureModule,
    FutureStockFeatureModule
  );
} else {
  featureModules.push(PickupInStoreFeatureModule);
}

if (environment.cdc) {
  featureModules.push(CdcFeatureModule);
}
if (environment.s4Service) {
  featureModules.push(S4ServiceFeatureModule);
}
if (environment.cds) {
  featureModules.push(CdsFeatureModule);
}
if (environment.digitalPayments) {
  featureModules.push(DigitalPaymentsFeatureModule);
}
if (environment.epdVisualization) {
  featureModules.push(EpdVisualizationFeatureModule);
}
if (environment.pdfInvoices) {
  featureModules.push(PDFInvoicesFeatureModule);
}
if (environment.opps) {
  featureModules.push(OppsFeatureModule);
}
if (environment.s4om) {
  featureModules.push(S4OMFeatureModule);
}
if (environment.segmentRefs) {
  featureModules.push(SegmentRefsFeatureModule);
}
if (environment.requestedDeliveryDate) {
  featureModules.push(RequestedDeliveryDateFeatureModule);
}
if (environment.estimatedDeliveryDate) {
  featureModules.push(EstimatedDeliveryDateFeatureModule);
}
if (environment.omf) {
  featureModules.push(OmfFeatureModule);
}
if (environment.cpq) {
  featureModules.push(CpqQuoteFeatureModule);
}
@NgModule({
  imports: [
    // Auth Core
    AuthModule.forRoot(),
    LogoutModule, // will be come part of auth package
    LoginRouteModule, // will be come part of auth package

    // Basic Cms Components
    HamburgerMenuModule,
    SiteContextSelectorModule,
    LinkModule,
    BannerModule,
    CmsParagraphModule,
    TabParagraphContainerModule,
    BannerCarouselModule,
    CategoryNavigationModule,
    NavigationModule,
    FooterNavigationModule,
    PageTitleModule,
    BreadcrumbModule,
    PDFModule,
    ScrollToTopModule,
    VideoModule,
    SiteThemeSwitcherModule,

    // User Core
    UserModule,
    UserOccModule,
    // User UI
    PaymentMethodsModule,
    NotificationPreferenceModule,
    MyInterestsModule,
    MyAccountV2Module,
    StockNotificationModule,
    ConsentManagementModule,
    MyCouponsModule,

    // Anonymous Consents Core
    AnonymousConsentsModule.forRoot(),
    // Anonymous Consents UI
    AnonymousConsentsDialogModule,
    AnonymousConsentManagementBannerModule,

    // Product Core
    ProductModule.forRoot(),
    ProductOccModule,

    // Product UI
    ProductDetailsPageModule,
    ProductListingPageModule,
    ProductListModule,
    SearchBoxModule,
    ProductFacetNavigationModule,
    ProductTabsModule,
    ProductCarouselModule,
    ProductReferencesModule,
    ProductImagesModule,
    ProductSummaryModule,
    ProductIntroModule,

    // Cost Center
    CostCenterOccModule,

    // Page Events
    NavigationEventModule,
    HomePageEventModule,
    ProductPageEventModule,

    /************************* Opt-in features *************************/

    ExternalRoutesModule.forRoot(), // to opt-in explicitly, is added by default schematics
    JsonLdBuilderModule,

    /************************* Feature libraries *************************/
    UserFeatureModule,

    CartBaseFeatureModule,
    WishListFeatureModule,
    SavedCartFeatureModule,
    QuickOrderFeatureModule,
    ImportExportFeatureModule,

    OrderFeatureModule,

    CheckoutFeatureModule,

    TrackingFeatureModule,

    AsmFeatureModule,
    AsmCustomer360FeatureModule,

    StorefinderFeatureModule,

    QualtricsFeatureModule,

    SmartEditFeatureModule,

    VariantsFeatureModule,
    ProductMultiDimensionalSelectorFeatureModule,
    ProductMultiDimensionalListFeatureModule,
    ImageZoomFeatureModule,

    QuoteFeatureModule,
    CustomerTicketingFeatureModule,

    ProductConfiguratorTextfieldFeatureModule,
    ProductConfiguratorRulebasedFeatureModule,
    ...featureModules,
  ],
  providers: [
    // Adding the provider here because consents feature is not code-splitted to separate library and not lazy-loaded
    {
      provide: USE_MY_ACCOUNT_V2_CONSENT,
      useValue: environment.myAccountV2,
    },
    {
      provide: USE_MY_ACCOUNT_V2_NOTIFICATION_PREFERENCE,
      useValue: environment.myAccountV2,
    },
    provideFeatureTogglesFactory(() => {
      const appFeatureToggles: Required<FeatureToggles> = {
        showDeliveryOptionsTranslation: true,
        formErrorsDescriptiveMessages: true,
        showSearchingCustomerByOrderInASM: false,
        showStyleChangesInASM: false,
        shouldHideAddToCartForUnpurchasableProducts: false,
        useExtractedBillingAddressComponent: false,
        showBillingAddressInDigitalPayments: false,
        showDownloadProposalButton: false,
        showPromotionsInPDP: false,
        searchBoxV2: false,
        recentSearches: true,
        trendingSearches: false,
        pdfInvoicesSortByInvoiceDate: true,
        storeFrontLibCardParagraphTruncated: true,
        useProductCarouselBatchApi: true,
        productConfiguratorAttributeTypesV2: true,
        propagateErrorsToServer: true,
        ssrStrictErrorHandlingForHttpAndNgrx: true,
        productConfiguratorDeltaRendering: true,
        a11yRequiredAsterisks: true,
        a11yQuantityOrderTabbing: true,
        a11yNavigationUiKeyboardControls: true,
        a11yNavMenuExpandStateReadout: true,
        a11yOrderConfirmationHeadingOrder: true,
        a11yStarRating: true,
        a11yViewChangeAssistiveMessage: true,
        a11yPreventHorizontalScroll: true,
        a11yReorderDialog: true,
        a11yPopoverFocus: true,
        a11yScheduleReplenishment: true,
        a11yScrollToTop: true,
        a11ySavedCartsZoom: true,
        a11ySortingOptionsTruncation: true,
        a11yExpandedFocusIndicator: true,
        a11yCheckoutDeliveryFocus: true,
        a11yMobileVisibleFocus: true,
        a11yOrganizationsBanner: true,
        a11yOrganizationListHeadingOrder: true,
        a11yCartImportConfirmationMessage: true,
        a11yReplenishmentOrderFieldset: true,
        a11yListOversizedFocus: true,
        a11yStoreFinderOverflow: true,
        a11yMobileFocusOnFirstNavigationItem: true,
        a11yCartSummaryHeadingOrder: true,
        a11ySearchBoxMobileFocus: true,
        a11yFacetKeyboardNavigation: true,
        a11yUnitsListKeyboardControls: true,
        a11yCartItemsLinksStyles: true,
        a11yHideSelectBtnForSelectedAddrOrPayment: true,
        a11yFocusableCarouselControls: true,
        a11yUseTrapTabInsteadOfTrapInDialogs: true,
        cmsGuardsServiceUseGuardsComposer: true,
        cartQuickOrderRemoveListeningToFailEvent: true,
        a11yKeyboardAccessibleZoom: true,
        a11yOrganizationLinkableCells: true,
        a11yPreventSRFocusOnHiddenElements: true,
        a11yVisibleFocusOverflows: true,
        a11yTruncatedTextForResponsiveView: true,
        a11ySemanticPaginationLabel: true,
        a11yPreventCartItemsFormRedundantRecreation: true,
        a11yMyAccountLinkOutline: true,
        a11yCloseProductImageBtnFocus: true,
        a11yNotificationPreferenceFieldset: true,
        a11yImproveContrast: true,
        a11yEmptyWishlistHeading: true,
        a11yScreenReaderBloatFix: true,
        a11yUseButtonsForBtnLinks: true,
        a11yTabComponent: true,
        a11yCarouselArrowKeysNavigation: true,
        a11yNotificationsOnConsentChange: true,
        a11yDisabledCouponAndQuickOrderActionButtonsInsteadOfRequiredFields:
          true,
        a11yFacetsDialogFocusHandling: true,
        a11yStoreFinderAlerts: true,
        a11yFormErrorMuteIcon: true,
        a11yCxMessageFocus: true,
        occCartNameAndDescriptionInHttpRequestBody: true,
        a11yLinkBtnsToTertiaryBtns: true,
        a11yRepeatedPageTitleFix: true,
        a11yDeliveryModeRadiogroup: true,
        a11yNgSelectOptionsCount: true,
        a11yRepeatedCancelOrderError: true,
        a11yAddedToCartActiveDialog: true,
        a11yNgSelectMobileReadout: true,
        a11yDeliveryMethodFieldset: true,
        a11yShowMoreReviewsBtnFocus: true,
        a11yQuickOrderAriaControls: true,
        a11yRemoveStatusLoadedRole: true,
        a11yDialogsHeading: true,
        a11yDialogTriggerRefocus: true,
        a11yAddToWishlistFocus: true,
        a11ySearchBoxFocusOnEscape: true,
        a11yViewHoursButtonIconContrast: true,
        cmsBottomHeaderSlotUsingFlexStyles: true,
        useSiteThemeService: false,
        enableConsecutiveCharactersPasswordRequirement: true,
        enablePasswordsCannotMatchInPasswordUpdateForm: true,
        allPageMetaResolversEnabledInCsr: true,
<<<<<<< HEAD
        enableBundles: true,
=======
        useExtendedMediaComponentConfiguration: true,
>>>>>>> 3403a039
      };
      return appFeatureToggles;
    }),
  ],
})
export class SpartacusFeaturesModule {}<|MERGE_RESOLUTION|>--- conflicted
+++ resolved
@@ -382,11 +382,8 @@
         enableConsecutiveCharactersPasswordRequirement: true,
         enablePasswordsCannotMatchInPasswordUpdateForm: true,
         allPageMetaResolversEnabledInCsr: true,
-<<<<<<< HEAD
         enableBundles: true,
-=======
         useExtendedMediaComponentConfiguration: true,
->>>>>>> 3403a039
       };
       return appFeatureToggles;
     }),
