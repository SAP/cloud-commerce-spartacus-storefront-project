--- conflicted
+++ resolved
@@ -368,11 +368,8 @@
         a11yQuickOrderAriaControls: true,
         a11yRemoveStatusLoadedRole: true,
         a11yDialogsHeading: true,
-<<<<<<< HEAD
         a11yDialogTriggerRefocus: false,
-=======
         a11ySearchBoxFocusOnEscape: true,
->>>>>>> ab4482fe
         cmsBottomHeaderSlotUsingFlexStyles: true,
         useSiteThemeService: false,
       };
