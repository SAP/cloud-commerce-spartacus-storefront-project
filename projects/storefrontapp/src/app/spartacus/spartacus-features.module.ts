--- conflicted
+++ resolved
@@ -376,14 +376,11 @@
         a11yAddToWishlistFocus: true,
         a11ySearchBoxFocusOnEscape: true,
         cmsBottomHeaderSlotUsingFlexStyles: true,
-<<<<<<< HEAD
-        useMediaComponentWithConfigurableMediaQueries: true,
-=======
         useSiteThemeService: false,
         enableConsecutiveCharactersPasswordRequirement: true,
         enablePasswordsCannotMatchInPasswordUpdateForm: true,
         allPageMetaResolversEnabledInCsr: true,
->>>>>>> 819b63bd
+        useMediaComponentWithConfigurableMediaQueries: true,
       };
       return appFeatureToggles;
     }),
