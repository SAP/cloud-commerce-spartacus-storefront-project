/*
 * SPDX-FileCopyrightText: 2024 SAP Spartacus team <spartacus-team@sap.com>
 *
 * SPDX-License-Identifier: Apache-2.0
 */

import { NgModule } from '@angular/core';
import {
  AnonymousConsentsModule,
  AuthModule,
  CostCenterOccModule,
  ExternalRoutesModule,
  FeatureToggles,
  ProductModule,
  ProductOccModule,
  UserModule,
  UserOccModule,
  provideFeatureTogglesFactory,
} from '@spartacus/core';
import {
  AnonymousConsentManagementBannerModule,
  AnonymousConsentsDialogModule,
  BannerCarouselModule,
  BannerModule,
  BreadcrumbModule,
  CategoryNavigationModule,
  CmsParagraphModule,
  ConsentManagementModule,
  FooterNavigationModule,
  HamburgerMenuModule,
  HomePageEventModule,
  JsonLdBuilderModule,
  LinkModule,
  LoginRouteModule,
  LogoutModule,
  MyAccountV2Module,
  MyCouponsModule,
  MyInterestsModule,
  NavigationEventModule,
  NavigationModule,
  NotificationPreferenceModule,
  PDFModule,
  PageTitleModule,
  PaymentMethodsModule,
  ProductCarouselModule,
  ProductDetailsPageModule,
  ProductFacetNavigationModule,
  ProductImagesModule,
  ProductIntroModule,
  ProductListModule,
  ProductListingPageModule,
  ProductPageEventModule,
  ProductReferencesModule,
  ProductSummaryModule,
  ProductTabsModule,
  ScrollToTopModule,
  SearchBoxModule,
  SiteContextSelectorModule,
  SiteThemeSwitcherModule,
  StockNotificationModule,
  TabParagraphContainerModule,
  USE_MY_ACCOUNT_V2_CONSENT,
  USE_MY_ACCOUNT_V2_NOTIFICATION_PREFERENCE,
  VideoModule,
} from '@spartacus/storefront';
import { environment } from '../../environments/environment';
import { AsmCustomer360FeatureModule } from './features/asm/asm-customer-360-feature.module';
import { AsmFeatureModule } from './features/asm/asm-feature.module';
import { CartBaseFeatureModule } from './features/cart/cart-base-feature.module';
import { ImportExportFeatureModule } from './features/cart/cart-import-export-feature.module';
import { QuickOrderFeatureModule } from './features/cart/cart-quick-order-feature.module';
import { SavedCartFeatureModule } from './features/cart/cart-saved-cart-feature.module';
import { WishListFeatureModule } from './features/cart/wish-list-feature.module';
import { CdcFeatureModule } from './features/cdc/cdc-feature.module';
import { CdsFeatureModule } from './features/cds/cds-feature.module';
import { CheckoutFeatureModule } from './features/checkout/checkout-feature.module';
import { CpqQuoteFeatureModule } from './features/cpq-quote/cpq-quote-feature.module';
import { CustomerTicketingFeatureModule } from './features/customer-ticketing/customer-ticketing-feature.module';
import { DigitalPaymentsFeatureModule } from './features/digital-payments/digital-payments-feature.module';
import { EpdVisualizationFeatureModule } from './features/epd-visualization/epd-visualization-feature.module';
import { EstimatedDeliveryDateFeatureModule } from './features/estimated-delivery-date/estimated-delivery-date-feature.module';
import { OmfFeatureModule } from './features/omf/omf-feature.module';
import { OppsFeatureModule } from './features/opps/opps-feature.module';
import { OrderFeatureModule } from './features/order/order-feature.module';
import { AccountSummaryFeatureModule } from './features/organization/organization-account-summary-feature.module';
import { AdministrationFeatureModule } from './features/organization/organization-administration-feature.module';
import { OrderApprovalFeatureModule } from './features/organization/organization-order-approval-feature.module';
import { UnitOrderFeatureModule } from './features/organization/organization-unit-order-feature.module';
import { PDFInvoicesFeatureModule } from './features/pdf-invoices/pdf-invoices-feature.module';
import { PickupInStoreFeatureModule } from './features/pickup-in-store/pickup-in-store-feature.module';
import { ProductConfiguratorRulebasedFeatureModule } from './features/product-configurator/product-configurator-rulebased-feature.module';
import { ProductConfiguratorTextfieldFeatureModule } from './features/product-configurator/product-configurator-textfield-feature.module';
import { ProductMultiDimensionalListFeatureModule } from './features/product-multi-dimensional/product-multi-dimensional-list-feature.module';
import { ProductMultiDimensionalSelectorFeatureModule } from './features/product-multi-dimensional/product-multi-dimensional-selector-feature.module';
import { BulkPricingFeatureModule } from './features/product/product-bulk-pricing-feature.module';
import { FutureStockFeatureModule } from './features/product/product-future-stock-feature.module';
import { ImageZoomFeatureModule } from './features/product/product-image-zoom-feature.module';
import { VariantsFeatureModule } from './features/product/product-variants-feature.module';
import { QualtricsFeatureModule } from './features/qualtrics/qualtrics-feature.module';
import { QuoteFeatureModule } from './features/quote-feature.module';
import { OrganizationUserRegistrationFeatureModule } from './features/registration-feature.module';
import { RequestedDeliveryDateFeatureModule } from './features/requested-delivery-date/requested-delivery-date-feature.module';
import { S4ServiceFeatureModule } from './features/s4-service/s4-service-feature.module';
import { S4OMFeatureModule } from './features/s4om/s4om-feature.module';
import { SegmentRefsFeatureModule } from './features/segment-refs/segment-refs-feature.module';
import { SmartEditFeatureModule } from './features/smartedit/smartedit-feature.module';
import { StorefinderFeatureModule } from './features/storefinder/storefinder-feature.module';
import { TrackingFeatureModule } from './features/tracking/tracking-feature.module';
import { UserFeatureModule } from './features/user/user-feature.module';

const featureModules = [];

if (environment.b2b) {
  featureModules.push(
    AdministrationFeatureModule,
    AccountSummaryFeatureModule,
    BulkPricingFeatureModule,
    OrderApprovalFeatureModule,
    OrganizationUserRegistrationFeatureModule,
    UnitOrderFeatureModule,
    FutureStockFeatureModule
  );
} else {
  featureModules.push(PickupInStoreFeatureModule);
}

if (environment.cdc) {
  featureModules.push(CdcFeatureModule);
}
if (environment.s4Service) {
  featureModules.push(S4ServiceFeatureModule);
}
if (environment.cds) {
  featureModules.push(CdsFeatureModule);
}
if (environment.digitalPayments) {
  featureModules.push(DigitalPaymentsFeatureModule);
}
if (environment.epdVisualization) {
  featureModules.push(EpdVisualizationFeatureModule);
}
if (environment.pdfInvoices) {
  featureModules.push(PDFInvoicesFeatureModule);
}
if (environment.opps) {
  featureModules.push(OppsFeatureModule);
}
if (environment.s4om) {
  featureModules.push(S4OMFeatureModule);
}
if (environment.segmentRefs) {
  featureModules.push(SegmentRefsFeatureModule);
}
if (environment.requestedDeliveryDate) {
  featureModules.push(RequestedDeliveryDateFeatureModule);
}
if (environment.estimatedDeliveryDate) {
  featureModules.push(EstimatedDeliveryDateFeatureModule);
}
if (environment.omf) {
  featureModules.push(OmfFeatureModule);
}
if (environment.cpq) {
  featureModules.push(CpqQuoteFeatureModule);
}
@NgModule({
  imports: [
    // Auth Core
    AuthModule.forRoot(),
    LogoutModule, // will be come part of auth package
    LoginRouteModule, // will be come part of auth package

    // Basic Cms Components
    HamburgerMenuModule,
    SiteContextSelectorModule,
    LinkModule,
    BannerModule,
    CmsParagraphModule,
    TabParagraphContainerModule,
    BannerCarouselModule,
    CategoryNavigationModule,
    NavigationModule,
    FooterNavigationModule,
    PageTitleModule,
    BreadcrumbModule,
    PDFModule,
    ScrollToTopModule,
    VideoModule,
    SiteThemeSwitcherModule,

    // User Core
    UserModule,
    UserOccModule,
    // User UI
    PaymentMethodsModule,
    NotificationPreferenceModule,
    MyInterestsModule,
    MyAccountV2Module,
    StockNotificationModule,
    ConsentManagementModule,
    MyCouponsModule,

    // Anonymous Consents Core
    AnonymousConsentsModule.forRoot(),
    // Anonymous Consents UI
    AnonymousConsentsDialogModule,
    AnonymousConsentManagementBannerModule,

    // Product Core
    ProductModule.forRoot(),
    ProductOccModule,

    // Product UI
    ProductDetailsPageModule,
    ProductListingPageModule,
    ProductListModule,
    SearchBoxModule,
    ProductFacetNavigationModule,
    ProductTabsModule,
    ProductCarouselModule,
    ProductReferencesModule,
    ProductImagesModule,
    ProductSummaryModule,
    ProductIntroModule,

    // Cost Center
    CostCenterOccModule,

    // Page Events
    NavigationEventModule,
    HomePageEventModule,
    ProductPageEventModule,

    /************************* Opt-in features *************************/

    ExternalRoutesModule.forRoot(), // to opt-in explicitly, is added by default schematics
    JsonLdBuilderModule,

    /************************* Feature libraries *************************/
    UserFeatureModule,

    CartBaseFeatureModule,
    WishListFeatureModule,
    SavedCartFeatureModule,
    QuickOrderFeatureModule,
    ImportExportFeatureModule,

    OrderFeatureModule,

    CheckoutFeatureModule,

    TrackingFeatureModule,

    AsmFeatureModule,
    AsmCustomer360FeatureModule,

    StorefinderFeatureModule,

    QualtricsFeatureModule,

    SmartEditFeatureModule,

    VariantsFeatureModule,
    ProductMultiDimensionalSelectorFeatureModule,
    ProductMultiDimensionalListFeatureModule,
    ImageZoomFeatureModule,

    QuoteFeatureModule,
    CustomerTicketingFeatureModule,

    ProductConfiguratorTextfieldFeatureModule,
    ProductConfiguratorRulebasedFeatureModule,
    ...featureModules,
  ],
  providers: [
    // Adding the provider here because consents feature is not code-splitted to separate library and not lazy-loaded
    {
      provide: USE_MY_ACCOUNT_V2_CONSENT,
      useValue: environment.myAccountV2,
    },
    {
      provide: USE_MY_ACCOUNT_V2_NOTIFICATION_PREFERENCE,
      useValue: environment.myAccountV2,
    },
    // CXSPA-6793: refactor to`provideFeatureToggles` and `satisfies` keyword
    provideFeatureTogglesFactory(() => {
      const appFeatureToggles: Required<FeatureToggles> = {
        showDeliveryOptionsTranslation: true,
        formErrorsDescriptiveMessages: true,
        showSearchingCustomerByOrderInASM: false,
        showStyleChangesInASM: false,
        shouldHideAddToCartForUnpurchasableProducts: false,
        useExtractedBillingAddressComponent: false,
        showBillingAddressInDigitalPayments: false,
        showDownloadProposalButton: false,
        showPromotionsInPDP: false,
        recentSearches: false,
        pdfInvoicesSortByInvoiceDate: false,
        storeFrontLibCardParagraphTruncated: true,
        useProductCarouselBatchApi: true,
        productConfiguratorAttributeTypesV2: true,
        propagateErrorsToServer: true,
        ssrStrictErrorHandlingForHttpAndNgrx: true,
        productConfiguratorDeltaRendering: true,
        a11yRequiredAsterisks: true,
        a11yQuantityOrderTabbing: true,
        a11yNavigationUiKeyboardControls: true,
        a11yNavMenuExpandStateReadout: true,
        a11yOrderConfirmationHeadingOrder: true,
        a11yStarRating: true,
        a11yViewChangeAssistiveMessage: true,
        a11yReorderDialog: true,
        a11yPopoverFocus: true,
        a11yScheduleReplenishment: true,
        a11yScrollToTop: true,
        a11ySavedCartsZoom: true,
        a11ySortingOptionsTruncation: true,
        a11yExpandedFocusIndicator: true,
        a11yCheckoutDeliveryFocus: true,
        a11yMobileVisibleFocus: true,
        a11yOrganizationsBanner: true,
        a11yOrganizationListHeadingOrder: true,
        a11yCartImportConfirmationMessage: true,
        a11yReplenishmentOrderFieldset: true,
        a11yListOversizedFocus: true,
        a11yStoreFinderOverflow: true,
        a11yCartSummaryHeadingOrder: true,
        a11ySearchBoxMobileFocus: true,
        a11yFacetKeyboardNavigation: true,
        a11yUnitsListKeyboardControls: true,
        a11yCartItemsLinksStyles: true,
        a11yHideSelectBtnForSelectedAddrOrPayment: true,
        a11yFocusableCarouselControls: true,
        cmsGuardsServiceUseGuardsComposer: true,
        cartQuickOrderRemoveListeningToFailEvent: true,
        a11yKeyboardAccessibleZoom: true,
        a11yOrganizationLinkableCells: true,
        a11yPreventSRFocusOnHiddenElements: true,
        a11yVisibleFocusOverflows: true,
        a11yTruncatedTextForResponsiveView: true,
        a11ySemanticPaginationLabel: true,
        a11yPreventCartItemsFormRedundantRecreation: true,
        a11yMyAccountLinkOutline: true,
        a11yCloseProductImageBtnFocus: true,
        a11yNotificationPreferenceFieldset: true,
        a11yImproveContrast: true,
        a11yEmptyWishlistHeading: true,
        a11yScreenReaderBloatFix: true,
        a11yUseButtonsForBtnLinks: true,
        a11yCarouselArrowKeysNavigation: true,
        a11yNotificationsOnConsentChange: true,
        a11yDisabledCouponAndQuickOrderActionButtonsInsteadOfRequiredFields:
          true,
        a11yFacetsDialogFocusHandling: true,
        a11yStoreFinderAlerts: true,
        a11yFormErrorMuteIcon: true,
        a11yCxMessageFocus: true,
        occCartNameAndDescriptionInHttpRequestBody: true,
        a11yLinkBtnsToTertiaryBtns: true,
        a11yRepeatedPageTitleFix: true,
        a11yDeliveryModeRadiogroup: true,
        a11yNgSelectOptionsCount: true,
        a11yRepeatedCancelOrderError: true,
        a11yAddedToCartActiveDialog: true,
        a11yNgSelectMobileReadout: true,
<<<<<<< HEAD
        a11yDeliveryMethodFieldset: true,
=======
        a11yShowMoreReviewsBtnFocus: true,
>>>>>>> e25632a4
        a11yQuickOrderAriaControls: true,
        a11yRemoveStatusLoadedRole: true,
        a11yDialogsHeading: true,
        a11ySearchBoxFocusOnEscape: true,
        cmsBottomHeaderSlotUsingFlexStyles: true,
        useSiteThemeService: false,
      };
      return appFeatureToggles;
    }),
  ],
})
export class SpartacusFeaturesModule {}<|MERGE_RESOLUTION|>--- conflicted
+++ resolved
@@ -363,11 +363,8 @@
         a11yRepeatedCancelOrderError: true,
         a11yAddedToCartActiveDialog: true,
         a11yNgSelectMobileReadout: true,
-<<<<<<< HEAD
         a11yDeliveryMethodFieldset: true,
-=======
         a11yShowMoreReviewsBtnFocus: true,
->>>>>>> e25632a4
         a11yQuickOrderAriaControls: true,
         a11yRemoveStatusLoadedRole: true,
         a11yDialogsHeading: true,
