--- conflicted
+++ resolved
@@ -367,11 +367,8 @@
         a11yQuickOrderAriaControls: true,
         a11yRemoveStatusLoadedRole: true,
         a11yDialogsHeading: true,
-<<<<<<< HEAD
         a11yAddToWishlistFocus: true,
-=======
         a11ySearchBoxFocusOnEscape: true,
->>>>>>> 840c49f8
         cmsBottomHeaderSlotUsingFlexStyles: true,
         useSiteThemeService: false,
       };
