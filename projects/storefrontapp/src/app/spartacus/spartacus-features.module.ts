--- conflicted
+++ resolved
@@ -308,11 +308,8 @@
         a11yTruncatedTextForResponsiveView: true,
         a11yMyAccountLinkOutline: true,
         a11yCloseProductImageBtnFocus: true,
-<<<<<<< HEAD
         descriptiveErrorMessages: false,
-=======
         a11yEmptyWishlistHeading: true,
->>>>>>> eed52ab1
       };
       return appFeatureToggles;
     }),
