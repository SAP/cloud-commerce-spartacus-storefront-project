/*
 * SPDX-FileCopyrightText: 2024 SAP Spartacus team <spartacus-team@sap.com>
 *
 * SPDX-License-Identifier: Apache-2.0
 */

import { NgModule } from '@angular/core';
import {
  AnonymousConsentsModule,
  AuthModule,
  CostCenterOccModule,
  ExternalRoutesModule,
  FeatureToggles,
  ProductModule,
  ProductOccModule,
  UserModule,
  UserOccModule,
  provideFeatureTogglesFactory,
} from '@spartacus/core';
import {
  AnonymousConsentManagementBannerModule,
  AnonymousConsentsDialogModule,
  BannerCarouselModule,
  BannerModule,
  BreadcrumbModule,
  CategoryNavigationModule,
  CmsParagraphModule,
  ConsentManagementModule,
  FooterNavigationModule,
  HamburgerMenuModule,
  HomePageEventModule,
  JsonLdBuilderModule,
  LinkModule,
  LoginRouteModule,
  LogoutModule,
  MyAccountV2Module,
  MyCouponsModule,
  MyInterestsModule,
  NavigationEventModule,
  NavigationModule,
  NotificationPreferenceModule,
  PDFModule,
  PageTitleModule,
  PaymentMethodsModule,
  ProductCarouselModule,
  ProductDetailsPageModule,
  ProductFacetNavigationModule,
  ProductImagesModule,
  ProductIntroModule,
  ProductListModule,
  ProductListingPageModule,
  ProductPageEventModule,
  ProductReferencesModule,
  ProductSummaryModule,
  ProductTabsModule,
  ScrollToTopModule,
  SearchBoxModule,
  SiteContextSelectorModule,
  SiteThemeSwitcherModule,
  StockNotificationModule,
  TabParagraphContainerModule,
  USE_MY_ACCOUNT_V2_CONSENT,
  USE_MY_ACCOUNT_V2_NOTIFICATION_PREFERENCE,
  VideoModule,
} from '@spartacus/storefront';
import { environment } from '../../environments/environment';
import { AsmCustomer360FeatureModule } from './features/asm/asm-customer-360-feature.module';
import { AsmFeatureModule } from './features/asm/asm-feature.module';
import { CartBaseFeatureModule } from './features/cart/cart-base-feature.module';
import { ImportExportFeatureModule } from './features/cart/cart-import-export-feature.module';
import { QuickOrderFeatureModule } from './features/cart/cart-quick-order-feature.module';
import { SavedCartFeatureModule } from './features/cart/cart-saved-cart-feature.module';
import { WishListFeatureModule } from './features/cart/wish-list-feature.module';
import { CdcFeatureModule } from './features/cdc/cdc-feature.module';
import { CdsFeatureModule } from './features/cds/cds-feature.module';
import { CheckoutFeatureModule } from './features/checkout/checkout-feature.module';
import { CpqQuoteFeatureModule } from './features/cpq-quote/cpq-quote-feature.module';
import { CustomerTicketingFeatureModule } from './features/customer-ticketing/customer-ticketing-feature.module';
import { DigitalPaymentsFeatureModule } from './features/digital-payments/digital-payments-feature.module';
import { EpdVisualizationFeatureModule } from './features/epd-visualization/epd-visualization-feature.module';
import { EstimatedDeliveryDateFeatureModule } from './features/estimated-delivery-date/estimated-delivery-date-feature.module';
import { OmfFeatureModule } from './features/omf/omf-feature.module';
import { OppsFeatureModule } from './features/opps/opps-feature.module';
import { OrderFeatureModule } from './features/order/order-feature.module';
import { AccountSummaryFeatureModule } from './features/organization/organization-account-summary-feature.module';
import { AdministrationFeatureModule } from './features/organization/organization-administration-feature.module';
import { OrderApprovalFeatureModule } from './features/organization/organization-order-approval-feature.module';
import { UnitOrderFeatureModule } from './features/organization/organization-unit-order-feature.module';
import { PDFInvoicesFeatureModule } from './features/pdf-invoices/pdf-invoices-feature.module';
import { PickupInStoreFeatureModule } from './features/pickup-in-store/pickup-in-store-feature.module';
import { ProductConfiguratorRulebasedFeatureModule } from './features/product-configurator/product-configurator-rulebased-feature.module';
import { ProductConfiguratorTextfieldFeatureModule } from './features/product-configurator/product-configurator-textfield-feature.module';
import { ProductMultiDimensionalListFeatureModule } from './features/product-multi-dimensional/product-multi-dimensional-list-feature.module';
import { ProductMultiDimensionalSelectorFeatureModule } from './features/product-multi-dimensional/product-multi-dimensional-selector-feature.module';
import { BulkPricingFeatureModule } from './features/product/product-bulk-pricing-feature.module';
import { FutureStockFeatureModule } from './features/product/product-future-stock-feature.module';
import { ImageZoomFeatureModule } from './features/product/product-image-zoom-feature.module';
import { VariantsFeatureModule } from './features/product/product-variants-feature.module';
import { QualtricsFeatureModule } from './features/qualtrics/qualtrics-feature.module';
import { QuoteFeatureModule } from './features/quote-feature.module';
import { OrganizationUserRegistrationFeatureModule } from './features/registration-feature.module';
import { RequestedDeliveryDateFeatureModule } from './features/requested-delivery-date/requested-delivery-date-feature.module';
import { S4ServiceFeatureModule } from './features/s4-service/s4-service-feature.module';
import { S4OMFeatureModule } from './features/s4om/s4om-feature.module';
import { SegmentRefsFeatureModule } from './features/segment-refs/segment-refs-feature.module';
import { SmartEditFeatureModule } from './features/smartedit/smartedit-feature.module';
import { StorefinderFeatureModule } from './features/storefinder/storefinder-feature.module';
import { TrackingFeatureModule } from './features/tracking/tracking-feature.module';
import { UserFeatureModule } from './features/user/user-feature.module';

const featureModules = [];

if (environment.b2b) {
  featureModules.push(
    AdministrationFeatureModule,
    AccountSummaryFeatureModule,
    BulkPricingFeatureModule,
    OrderApprovalFeatureModule,
    OrganizationUserRegistrationFeatureModule,
    UnitOrderFeatureModule,
    FutureStockFeatureModule
  );
} else {
  featureModules.push(PickupInStoreFeatureModule);
}

if (environment.cdc) {
  featureModules.push(CdcFeatureModule);
}
if (environment.s4Service) {
  featureModules.push(S4ServiceFeatureModule);
}
if (environment.cds) {
  featureModules.push(CdsFeatureModule);
}
if (environment.digitalPayments) {
  featureModules.push(DigitalPaymentsFeatureModule);
}
if (environment.epdVisualization) {
  featureModules.push(EpdVisualizationFeatureModule);
}
if (environment.pdfInvoices) {
  featureModules.push(PDFInvoicesFeatureModule);
}
if (environment.opps) {
  featureModules.push(OppsFeatureModule);
}
if (environment.s4om) {
  featureModules.push(S4OMFeatureModule);
}
if (environment.segmentRefs) {
  featureModules.push(SegmentRefsFeatureModule);
}
if (environment.requestedDeliveryDate) {
  featureModules.push(RequestedDeliveryDateFeatureModule);
}
if (environment.estimatedDeliveryDate) {
  featureModules.push(EstimatedDeliveryDateFeatureModule);
}
if (environment.omf) {
  featureModules.push(OmfFeatureModule);
}
if (environment.cpq) {
  featureModules.push(CpqQuoteFeatureModule);
}
@NgModule({
  imports: [
    // Auth Core
    AuthModule.forRoot(),
    LogoutModule, // will be come part of auth package
    LoginRouteModule, // will be come part of auth package

    // Basic Cms Components
    HamburgerMenuModule,
    SiteContextSelectorModule,
    LinkModule,
    BannerModule,
    CmsParagraphModule,
    TabParagraphContainerModule,
    BannerCarouselModule,
    CategoryNavigationModule,
    NavigationModule,
    FooterNavigationModule,
    PageTitleModule,
    BreadcrumbModule,
    PDFModule,
    ScrollToTopModule,
    VideoModule,
    SiteThemeSwitcherModule,

    // User Core
    UserModule,
    UserOccModule,
    // User UI
    PaymentMethodsModule,
    NotificationPreferenceModule,
    MyInterestsModule,
    MyAccountV2Module,
    StockNotificationModule,
    ConsentManagementModule,
    MyCouponsModule,

    // Anonymous Consents Core
    AnonymousConsentsModule.forRoot(),
    // Anonymous Consents UI
    AnonymousConsentsDialogModule,
    AnonymousConsentManagementBannerModule,

    // Product Core
    ProductModule.forRoot(),
    ProductOccModule,

    // Product UI
    ProductDetailsPageModule,
    ProductListingPageModule,
    ProductListModule,
    SearchBoxModule,
    ProductFacetNavigationModule,
    ProductTabsModule,
    ProductCarouselModule,
    ProductReferencesModule,
    ProductImagesModule,
    ProductSummaryModule,
    ProductIntroModule,

    // Cost Center
    CostCenterOccModule,

    // Page Events
    NavigationEventModule,
    HomePageEventModule,
    ProductPageEventModule,

    /************************* Opt-in features *************************/

    ExternalRoutesModule.forRoot(), // to opt-in explicitly, is added by default schematics
    JsonLdBuilderModule,

    /************************* Feature libraries *************************/
    UserFeatureModule,

    CartBaseFeatureModule,
    WishListFeatureModule,
    SavedCartFeatureModule,
    QuickOrderFeatureModule,
    ImportExportFeatureModule,

    OrderFeatureModule,

    CheckoutFeatureModule,

    TrackingFeatureModule,

    AsmFeatureModule,
    AsmCustomer360FeatureModule,

    StorefinderFeatureModule,

    QualtricsFeatureModule,

    SmartEditFeatureModule,

    VariantsFeatureModule,
    ProductMultiDimensionalSelectorFeatureModule,
    ProductMultiDimensionalListFeatureModule,
    ImageZoomFeatureModule,

    QuoteFeatureModule,
    CustomerTicketingFeatureModule,

    ProductConfiguratorTextfieldFeatureModule,
    ProductConfiguratorRulebasedFeatureModule,
    ...featureModules,
  ],
  providers: [
    // Adding the provider here because consents feature is not code-splitted to separate library and not lazy-loaded
    {
      provide: USE_MY_ACCOUNT_V2_CONSENT,
      useValue: environment.myAccountV2,
    },
    {
      provide: USE_MY_ACCOUNT_V2_NOTIFICATION_PREFERENCE,
      useValue: environment.myAccountV2,
    },
    // CXSPA-6793: refactor to`provideFeatureToggles` and `satisfies` keyword
    provideFeatureTogglesFactory(() => {
      const appFeatureToggles: Required<FeatureToggles> = {
        showDeliveryOptionsTranslation: true,
        formErrorsDescriptiveMessages: true,
        showSearchingCustomerByOrderInASM: false,
        showStyleChangesInASM: false,
        shouldHideAddToCartForUnpurchasableProducts: false,
        useExtractedBillingAddressComponent: false,
        showBillingAddressInDigitalPayments: false,
        showDownloadProposalButton: false,
        showPromotionsInPDP: false,
        recentSearches: true,
        pdfInvoicesSortByInvoiceDate: false,
        storeFrontLibCardParagraphTruncated: true,
        useProductCarouselBatchApi: true,
        productConfiguratorAttributeTypesV2: true,
        propagateErrorsToServer: true,
        ssrStrictErrorHandlingForHttpAndNgrx: true,
        productConfiguratorDeltaRendering: true,
        a11yRequiredAsterisks: true,
        a11yQuantityOrderTabbing: true,
        a11yNavigationUiKeyboardControls: true,
        a11yNavMenuExpandStateReadout: true,
        a11yOrderConfirmationHeadingOrder: true,
        a11yStarRating: true,
        a11yViewChangeAssistiveMessage: true,
        a11yPreventHorizontalScroll: true,
        a11yReorderDialog: true,
        a11yPopoverFocus: true,
        a11yScheduleReplenishment: true,
        a11yScrollToTop: true,
        a11ySavedCartsZoom: true,
        a11ySortingOptionsTruncation: true,
        a11yExpandedFocusIndicator: true,
        a11yCheckoutDeliveryFocus: true,
        a11yMobileVisibleFocus: true,
        a11yOrganizationsBanner: true,
        a11yOrganizationListHeadingOrder: true,
        a11yCartImportConfirmationMessage: true,
        a11yReplenishmentOrderFieldset: true,
        a11yListOversizedFocus: true,
        a11yStoreFinderOverflow: true,
        a11yMobileFocusOnFirstNavigationItem: true,
        a11yCartSummaryHeadingOrder: true,
        a11ySearchBoxMobileFocus: true,
        a11yFacetKeyboardNavigation: true,
        a11yUnitsListKeyboardControls: true,
        a11yCartItemsLinksStyles: true,
        a11yHideSelectBtnForSelectedAddrOrPayment: true,
        a11yFocusableCarouselControls: true,
        a11yUseTrapTabInsteadOfTrapInDialogs: true,
        cmsGuardsServiceUseGuardsComposer: true,
        cartQuickOrderRemoveListeningToFailEvent: true,
        a11yKeyboardAccessibleZoom: true,
        a11yOrganizationLinkableCells: true,
        a11yPreventSRFocusOnHiddenElements: true,
        a11yVisibleFocusOverflows: true,
        a11yTruncatedTextForResponsiveView: true,
        a11ySemanticPaginationLabel: true,
        a11yPreventCartItemsFormRedundantRecreation: true,
        a11yMyAccountLinkOutline: true,
        a11yNotificationPreferenceFieldset: true,
        a11yImproveContrast: true,
        a11yEmptyWishlistHeading: true,
        a11yScreenReaderBloatFix: true,
        a11yUseButtonsForBtnLinks: true,
        a11yTabComponent: true,
        a11yCarouselArrowKeysNavigation: true,
        a11yNotificationsOnConsentChange: true,
        a11yDisabledCouponAndQuickOrderActionButtonsInsteadOfRequiredFields:
          true,
        a11yFacetsDialogFocusHandling: true,
        a11yStoreFinderAlerts: true,
        a11yFormErrorMuteIcon: true,
        a11yCxMessageFocus: true,
        occCartNameAndDescriptionInHttpRequestBody: true,
        a11yLinkBtnsToTertiaryBtns: true,
        a11yRepeatedPageTitleFix: true,
        a11yDeliveryModeRadiogroup: true,
        a11yNgSelectOptionsCount: true,
        a11yRepeatedCancelOrderError: true,
        a11yAddedToCartActiveDialog: true,
        a11yNgSelectMobileReadout: true,
        a11yDeliveryMethodFieldset: true,
        a11yShowMoreReviewsBtnFocus: true,
        a11yQuickOrderAriaControls: true,
        a11yRemoveStatusLoadedRole: true,
        a11yDialogsHeading: true,
<<<<<<< HEAD
        a11yDialogTriggerRefocus: true,
=======
        a11yAddToWishlistFocus: true,
>>>>>>> 23b72bb0
        a11ySearchBoxFocusOnEscape: true,
        cmsBottomHeaderSlotUsingFlexStyles: true,
        useSiteThemeService: false,
        enableConsecutiveCharactersPasswordRequirement: true,
        enablePasswordsCannotMatchInPasswordUpdateForm: true,
        allPageMetaResolversEnabledInCsr: true,
      };
      return appFeatureToggles;
    }),
  ],
})
export class SpartacusFeaturesModule {}<|MERGE_RESOLUTION|>--- conflicted
+++ resolved
@@ -371,11 +371,8 @@
         a11yQuickOrderAriaControls: true,
         a11yRemoveStatusLoadedRole: true,
         a11yDialogsHeading: true,
-<<<<<<< HEAD
         a11yDialogTriggerRefocus: true,
-=======
         a11yAddToWishlistFocus: true,
->>>>>>> 23b72bb0
         a11ySearchBoxFocusOnEscape: true,
         cmsBottomHeaderSlotUsingFlexStyles: true,
         useSiteThemeService: false,
