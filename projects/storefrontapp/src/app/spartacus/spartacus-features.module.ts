/*
 * SPDX-FileCopyrightText: 2024 SAP Spartacus team <spartacus-team@sap.com>
 *
 * SPDX-License-Identifier: Apache-2.0
 */

import { NgModule } from '@angular/core';
import {
  AnonymousConsentsModule,
  AuthModule,
  CostCenterOccModule,
  ExternalRoutesModule,
  FeatureToggles,
  ProductModule,
  ProductOccModule,
  UserModule,
  UserOccModule,
  provideFeatureTogglesFactory,
} from '@spartacus/core';
import {
  AnonymousConsentManagementBannerModule,
  AnonymousConsentsDialogModule,
  BannerCarouselModule,
  BannerModule,
  BreadcrumbModule,
  CategoryNavigationModule,
  CmsParagraphModule,
  ConsentManagementModule,
  FooterNavigationModule,
  HamburgerMenuModule,
  HomePageEventModule,
  JsonLdBuilderModule,
  LinkModule,
  LoginRouteModule,
  LogoutModule,
  MyAccountV2Module,
  MyCouponsModule,
  MyInterestsModule,
  NavigationEventModule,
  NavigationModule,
  NotificationPreferenceModule,
  PDFModule,
  PageTitleModule,
  PaymentMethodsModule,
  ProductCarouselModule,
  ProductDetailsPageModule,
  ProductFacetNavigationModule,
  ProductImagesModule,
  ProductIntroModule,
  ProductListModule,
  ProductListingPageModule,
  ProductPageEventModule,
  ProductReferencesModule,
  ProductSummaryModule,
  ProductTabsModule,
  ScrollToTopModule,
  SearchBoxModule,
  SiteContextSelectorModule,
  StockNotificationModule,
  TabParagraphContainerModule,
  SiteThemeSwitcherModule,
  USE_MY_ACCOUNT_V2_CONSENT,
  USE_MY_ACCOUNT_V2_NOTIFICATION_PREFERENCE,
  VideoModule,
} from '@spartacus/storefront';
import { environment } from '../../environments/environment';
import { AsmCustomer360FeatureModule } from './features/asm/asm-customer-360-feature.module';
import { AsmFeatureModule } from './features/asm/asm-feature.module';
import { CartBaseFeatureModule } from './features/cart/cart-base-feature.module';
import { ImportExportFeatureModule } from './features/cart/cart-import-export-feature.module';
import { QuickOrderFeatureModule } from './features/cart/cart-quick-order-feature.module';
import { SavedCartFeatureModule } from './features/cart/cart-saved-cart-feature.module';
import { WishListFeatureModule } from './features/cart/wish-list-feature.module';
import { CdcFeatureModule } from './features/cdc/cdc-feature.module';
import { CdsFeatureModule } from './features/cds/cds-feature.module';
import { CheckoutFeatureModule } from './features/checkout/checkout-feature.module';
import { CpqQuoteFeatureModule } from './features/cpq-quote/cpq-quote-feature.module';
import { CustomerTicketingFeatureModule } from './features/customer-ticketing/customer-ticketing-feature.module';
import { DigitalPaymentsFeatureModule } from './features/digital-payments/digital-payments-feature.module';
import { EpdVisualizationFeatureModule } from './features/epd-visualization/epd-visualization-feature.module';
import { EstimatedDeliveryDateFeatureModule } from './features/estimated-delivery-date/estimated-delivery-date-feature.module';
import { OmfFeatureModule } from './features/omf/omf-feature.module';
import { OppsFeatureModule } from './features/opps/opps-feature.module';
import { OrderFeatureModule } from './features/order/order-feature.module';
import { AccountSummaryFeatureModule } from './features/organization/organization-account-summary-feature.module';
import { AdministrationFeatureModule } from './features/organization/organization-administration-feature.module';
import { OrderApprovalFeatureModule } from './features/organization/organization-order-approval-feature.module';
import { UnitOrderFeatureModule } from './features/organization/organization-unit-order-feature.module';
import { PDFInvoicesFeatureModule } from './features/pdf-invoices/pdf-invoices-feature.module';
import { PickupInStoreFeatureModule } from './features/pickup-in-store/pickup-in-store-feature.module';
import { ProductConfiguratorRulebasedFeatureModule } from './features/product-configurator/product-configurator-rulebased-feature.module';
import { ProductConfiguratorTextfieldFeatureModule } from './features/product-configurator/product-configurator-textfield-feature.module';
import { ProductMultiDimensionalListFeatureModule } from './features/product-multi-dimensional/product-multi-dimensional-list-feature.module';
import { ProductMultiDimensionalSelectorFeatureModule } from './features/product-multi-dimensional/product-multi-dimensional-selector-feature.module';
import { BulkPricingFeatureModule } from './features/product/product-bulk-pricing-feature.module';
import { FutureStockFeatureModule } from './features/product/product-future-stock-feature.module';
import { ImageZoomFeatureModule } from './features/product/product-image-zoom-feature.module';
import { VariantsFeatureModule } from './features/product/product-variants-feature.module';
import { QualtricsFeatureModule } from './features/qualtrics/qualtrics-feature.module';
import { QuoteFeatureModule } from './features/quote-feature.module';
import { OrganizationUserRegistrationFeatureModule } from './features/registration-feature.module';
import { RequestedDeliveryDateFeatureModule } from './features/requested-delivery-date/requested-delivery-date-feature.module';
import { S4ServiceFeatureModule } from './features/s4-service/s4-service-feature.module';
import { S4OMFeatureModule } from './features/s4om/s4om-feature.module';
import { SegmentRefsFeatureModule } from './features/segment-refs/segment-refs-feature.module';
import { SmartEditFeatureModule } from './features/smartedit/smartedit-feature.module';
import { StorefinderFeatureModule } from './features/storefinder/storefinder-feature.module';
import { TrackingFeatureModule } from './features/tracking/tracking-feature.module';
import { UserFeatureModule } from './features/user/user-feature.module';

const featureModules = [];

if (environment.b2b) {
  featureModules.push(
    AdministrationFeatureModule,
    AccountSummaryFeatureModule,
    BulkPricingFeatureModule,
    OrderApprovalFeatureModule,
    OrganizationUserRegistrationFeatureModule,
    UnitOrderFeatureModule,
    FutureStockFeatureModule
  );
} else {
  featureModules.push(PickupInStoreFeatureModule);
}

if (environment.cdc) {
  featureModules.push(CdcFeatureModule);
}
if (environment.s4Service) {
  featureModules.push(S4ServiceFeatureModule);
}
if (environment.cds) {
  featureModules.push(CdsFeatureModule);
}
if (environment.digitalPayments) {
  featureModules.push(DigitalPaymentsFeatureModule);
}
if (environment.epdVisualization) {
  featureModules.push(EpdVisualizationFeatureModule);
}
if (environment.pdfInvoices) {
  featureModules.push(PDFInvoicesFeatureModule);
}
if (environment.opps) {
  featureModules.push(OppsFeatureModule);
}
if (environment.s4om) {
  featureModules.push(S4OMFeatureModule);
}
if (environment.segmentRefs) {
  featureModules.push(SegmentRefsFeatureModule);
}
if (environment.requestedDeliveryDate) {
  featureModules.push(RequestedDeliveryDateFeatureModule);
}
if (environment.estimatedDeliveryDate) {
  featureModules.push(EstimatedDeliveryDateFeatureModule);
}
if (environment.omf) {
  featureModules.push(OmfFeatureModule);
}
if (environment.cpq) {
  featureModules.push(CpqQuoteFeatureModule);
}
@NgModule({
  imports: [
    // Auth Core
    AuthModule.forRoot(),
    LogoutModule, // will be come part of auth package
    LoginRouteModule, // will be come part of auth package

    // Basic Cms Components
    HamburgerMenuModule,
    SiteContextSelectorModule,
    LinkModule,
    BannerModule,
    CmsParagraphModule,
    TabParagraphContainerModule,
    BannerCarouselModule,
    CategoryNavigationModule,
    NavigationModule,
    FooterNavigationModule,
    PageTitleModule,
    BreadcrumbModule,
    PDFModule,
    ScrollToTopModule,
    VideoModule,
    SiteThemeSwitcherModule,

    // User Core
    UserModule,
    UserOccModule,
    // User UI
    PaymentMethodsModule,
    NotificationPreferenceModule,
    MyInterestsModule,
    MyAccountV2Module,
    StockNotificationModule,
    ConsentManagementModule,
    MyCouponsModule,

    // Anonymous Consents Core
    AnonymousConsentsModule.forRoot(),
    // Anonymous Consents UI
    AnonymousConsentsDialogModule,
    AnonymousConsentManagementBannerModule,

    // Product Core
    ProductModule.forRoot(),
    ProductOccModule,

    // Product UI
    ProductDetailsPageModule,
    ProductListingPageModule,
    ProductListModule,
    SearchBoxModule,
    ProductFacetNavigationModule,
    ProductTabsModule,
    ProductCarouselModule,
    ProductReferencesModule,
    ProductImagesModule,
    ProductSummaryModule,
    ProductIntroModule,

    // Cost Center
    CostCenterOccModule,

    // Page Events
    NavigationEventModule,
    HomePageEventModule,
    ProductPageEventModule,

    /************************* Opt-in features *************************/

    ExternalRoutesModule.forRoot(), // to opt-in explicitly, is added by default schematics
    JsonLdBuilderModule,

    /************************* Feature libraries *************************/
    UserFeatureModule,

    CartBaseFeatureModule,
    WishListFeatureModule,
    SavedCartFeatureModule,
    QuickOrderFeatureModule,
    ImportExportFeatureModule,

    OrderFeatureModule,

    CheckoutFeatureModule,

    TrackingFeatureModule,

    AsmFeatureModule,
    AsmCustomer360FeatureModule,

    StorefinderFeatureModule,

    QualtricsFeatureModule,

    SmartEditFeatureModule,

    VariantsFeatureModule,
    ProductMultiDimensionalSelectorFeatureModule,
    ProductMultiDimensionalListFeatureModule,
    ImageZoomFeatureModule,

    QuoteFeatureModule,
    CustomerTicketingFeatureModule,

    ProductConfiguratorTextfieldFeatureModule,
    ProductConfiguratorRulebasedFeatureModule,
    ...featureModules,
  ],
  providers: [
    // Adding the provider here because consents feature is not code-splitted to separate library and not lazy-loaded
    {
      provide: USE_MY_ACCOUNT_V2_CONSENT,
      useValue: environment.myAccountV2,
    },
    {
      provide: USE_MY_ACCOUNT_V2_NOTIFICATION_PREFERENCE,
      useValue: environment.myAccountV2,
    },
    // CXSPA-6793: refactor to`provideFeatureToggles` and `satisfies` keyword
    provideFeatureTogglesFactory(() => {
      const appFeatureToggles: Required<FeatureToggles> = {
        showDeliveryOptionsTranslation: true,
        formErrorsDescriptiveMessages: true,
        showSearchingCustomerByOrderInASM: false,
        showStyleChangesInASM: false,
        shouldHideAddToCartForUnpurchasableProducts: false,
        useExtractedBillingAddressComponent: false,
        showBillingAddressInDigitalPayments: false,
        showDownloadProposalButton: false,
        showPromotionsInPDP: false,
<<<<<<< HEAD
        searchBoxV2: true,
        recentSearches: true,
=======
        recentSearches: false,
        trendingSearches: false,
>>>>>>> 3f7fbf7a
        pdfInvoicesSortByInvoiceDate: false,
        storeFrontLibCardParagraphTruncated: true,
        useProductCarouselBatchApi: true,
        productConfiguratorAttributeTypesV2: true,
        propagateErrorsToServer: true,
        ssrStrictErrorHandlingForHttpAndNgrx: true,
        productConfiguratorDeltaRendering: true,
        a11yRequiredAsterisks: true,
        a11yQuantityOrderTabbing: true,
        a11yNavigationUiKeyboardControls: true,
        a11yNavMenuExpandStateReadout: true,
        a11yOrderConfirmationHeadingOrder: true,
        a11yStarRating: true,
        a11yViewChangeAssistiveMessage: true,
        a11yReorderDialog: true,
        a11yPopoverFocus: true,
        a11yScheduleReplenishment: true,
        a11yScrollToTop: true,
        a11ySavedCartsZoom: true,
        a11ySortingOptionsTruncation: true,
        a11yExpandedFocusIndicator: true,
        a11yCheckoutDeliveryFocus: true,
        a11yMobileVisibleFocus: true,
        a11yOrganizationsBanner: true,
        a11yOrganizationListHeadingOrder: true,
        a11yCartImportConfirmationMessage: true,
        a11yReplenishmentOrderFieldset: true,
        a11yListOversizedFocus: true,
        a11yStoreFinderOverflow: true,
        a11yCartSummaryHeadingOrder: true,
        a11ySearchBoxMobileFocus: true,
        a11yFacetKeyboardNavigation: true,
        a11yUnitsListKeyboardControls: true,
        a11yCartItemsLinksStyles: true,
        a11yHideSelectBtnForSelectedAddrOrPayment: true,
        a11yFocusableCarouselControls: true,
        cmsGuardsServiceUseGuardsComposer: true,
        cartQuickOrderRemoveListeningToFailEvent: true,
        a11yKeyboardAccessibleZoom: true,
        a11yOrganizationLinkableCells: true,
        a11yPreventSRFocusOnHiddenElements: true,
        a11yVisibleFocusOverflows: true,
        a11yTruncatedTextForResponsiveView: true,
        a11ySemanticPaginationLabel: true,
        a11yPreventCartItemsFormRedundantRecreation: true,
        a11yMyAccountLinkOutline: true,
        a11yCloseProductImageBtnFocus: true,
        a11yNotificationPreferenceFieldset: true,
        a11yImproveContrast: true,
        a11yEmptyWishlistHeading: true,
        a11yScreenReaderBloatFix: true,
        a11yUseButtonsForBtnLinks: true,
        a11yCarouselArrowKeysNavigation: true,
        a11yNotificationsOnConsentChange: true,
        a11yDisabledCouponAndQuickOrderActionButtonsInsteadOfRequiredFields:
          true,
        a11yFacetsDialogFocusHandling: true,
        a11yStoreFinderAlerts: true,
        a11yFormErrorMuteIcon: true,
        a11yCxMessageFocus: true,
        occCartNameAndDescriptionInHttpRequestBody: true,
        a11yLinkBtnsToTertiaryBtns: true,
        a11yRepeatedPageTitleFix: true,
        a11yDeliveryModeRadiogroup: true,
        a11yNgSelectOptionsCount: true,
        a11yRepeatedCancelOrderError: true,
        a11yAddedToCartActiveDialog: true,
        a11yNgSelectMobileReadout: true,
        a11yQuickOrderAriaControls: true,
        a11yRemoveStatusLoadedRole: true,
        a11yDialogsHeading: true,
        cmsBottomHeaderSlotUsingFlexStyles: true,
        useSiteThemeService: false,
      };
      return appFeatureToggles;
    }),
  ],
})
export class SpartacusFeaturesModule {}<|MERGE_RESOLUTION|>--- conflicted
+++ resolved
@@ -294,13 +294,9 @@
         showBillingAddressInDigitalPayments: false,
         showDownloadProposalButton: false,
         showPromotionsInPDP: false,
-<<<<<<< HEAD
         searchBoxV2: true,
         recentSearches: true,
-=======
-        recentSearches: false,
         trendingSearches: false,
->>>>>>> 3f7fbf7a
         pdfInvoicesSortByInvoiceDate: false,
         storeFrontLibCardParagraphTruncated: true,
         useProductCarouselBatchApi: true,
