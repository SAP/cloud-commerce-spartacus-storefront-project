--- conflicted
+++ resolved
@@ -376,15 +376,8 @@
         a11yDialogTriggerRefocus: true,
         a11yAddToWishlistFocus: true,
         a11ySearchBoxFocusOnEscape: true,
-<<<<<<< HEAD
-<<<<<<< HEAD
         a11yItemCounterFocus: true,
-=======
         a11yViewHoursButtonIconContrast: true,
->>>>>>> origin/develop
-=======
-        a11yViewHoursButtonIconContrast: true,
->>>>>>> e8eedb16
         cmsBottomHeaderSlotUsingFlexStyles: true,
         useSiteThemeService: false,
         enableConsecutiveCharactersPasswordRequirement: true,
