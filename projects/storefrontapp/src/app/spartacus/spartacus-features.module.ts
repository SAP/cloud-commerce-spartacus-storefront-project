/*
 * SPDX-FileCopyrightText: 2024 SAP Spartacus team <spartacus-team@sap.com>
 *
 * SPDX-License-Identifier: Apache-2.0
 */

import { NgModule } from '@angular/core';
import {
  AnonymousConsentsModule,
  AuthModule,
  CostCenterOccModule,
  ExternalRoutesModule,
  FeatureToggles,
  ProductModule,
  ProductOccModule,
  UserModule,
  UserOccModule,
  provideFeatureTogglesFactory,
} from '@spartacus/core';
import {
  AnonymousConsentManagementBannerModule,
  AnonymousConsentsDialogModule,
  BannerCarouselModule,
  BannerModule,
  BreadcrumbModule,
  CategoryNavigationModule,
  CmsParagraphModule,
  ConsentManagementModule,
  FooterNavigationModule,
  HamburgerMenuModule,
  HomePageEventModule,
  JsonLdBuilderModule,
  LinkModule,
  LoginRouteModule,
  LogoutModule,
  MyAccountV2Module,
  MyCouponsModule,
  MyInterestsModule,
  NavigationEventModule,
  NavigationModule,
  NotificationPreferenceModule,
  PDFModule,
  PageTitleModule,
  PaymentMethodsModule,
  ProductCarouselModule,
  ProductDetailsPageModule,
  ProductFacetNavigationModule,
  ProductImagesModule,
  ProductIntroModule,
  ProductListModule,
  ProductListingPageModule,
  ProductPageEventModule,
  ProductReferencesModule,
  ProductSummaryModule,
  ProductTabsModule,
  ScrollToTopModule,
  SearchBoxModule,
  SiteContextSelectorModule,
  SiteThemeSwitcherModule,
  StockNotificationModule,
  TabParagraphContainerModule,
  USE_MY_ACCOUNT_V2_CONSENT,
  USE_MY_ACCOUNT_V2_NOTIFICATION_PREFERENCE,
  VideoModule,
} from '@spartacus/storefront';
import { environment } from '../../environments/environment';
import { AsmCustomer360FeatureModule } from './features/asm/asm-customer-360-feature.module';
import { AsmFeatureModule } from './features/asm/asm-feature.module';
import { CartBaseFeatureModule } from './features/cart/cart-base-feature.module';
import { ImportExportFeatureModule } from './features/cart/cart-import-export-feature.module';
import { QuickOrderFeatureModule } from './features/cart/cart-quick-order-feature.module';
import { SavedCartFeatureModule } from './features/cart/cart-saved-cart-feature.module';
import { WishListFeatureModule } from './features/cart/wish-list-feature.module';
import { CdcFeatureModule } from './features/cdc/cdc-feature.module';
import { CdsFeatureModule } from './features/cds/cds-feature.module';
import { CheckoutFeatureModule } from './features/checkout/checkout-feature.module';
import { CpqQuoteFeatureModule } from './features/cpq-quote/cpq-quote-feature.module';
import { CustomerTicketingFeatureModule } from './features/customer-ticketing/customer-ticketing-feature.module';
import { DigitalPaymentsFeatureModule } from './features/digital-payments/digital-payments-feature.module';
import { EpdVisualizationFeatureModule } from './features/epd-visualization/epd-visualization-feature.module';
import { EstimatedDeliveryDateFeatureModule } from './features/estimated-delivery-date/estimated-delivery-date-feature.module';
import { OmfFeatureModule } from './features/omf/omf-feature.module';
import { OpfFeatureModule } from './features/opf/opf-feature.module';
import { OppsFeatureModule } from './features/opps/opps-feature.module';
import { OrderFeatureModule } from './features/order/order-feature.module';
import { AccountSummaryFeatureModule } from './features/organization/organization-account-summary-feature.module';
import { AdministrationFeatureModule } from './features/organization/organization-administration-feature.module';
import { OrderApprovalFeatureModule } from './features/organization/organization-order-approval-feature.module';
import { UnitOrderFeatureModule } from './features/organization/organization-unit-order-feature.module';
import { PDFInvoicesFeatureModule } from './features/pdf-invoices/pdf-invoices-feature.module';
import { PickupInStoreFeatureModule } from './features/pickup-in-store/pickup-in-store-feature.module';
import { ProductConfiguratorRulebasedFeatureModule } from './features/product-configurator/product-configurator-rulebased-feature.module';
import { ProductConfiguratorTextfieldFeatureModule } from './features/product-configurator/product-configurator-textfield-feature.module';
import { ProductMultiDimensionalListFeatureModule } from './features/product-multi-dimensional/product-multi-dimensional-list-feature.module';
import { ProductMultiDimensionalSelectorFeatureModule } from './features/product-multi-dimensional/product-multi-dimensional-selector-feature.module';
import { BulkPricingFeatureModule } from './features/product/product-bulk-pricing-feature.module';
import { FutureStockFeatureModule } from './features/product/product-future-stock-feature.module';
import { ImageZoomFeatureModule } from './features/product/product-image-zoom-feature.module';
import { VariantsFeatureModule } from './features/product/product-variants-feature.module';
import { QualtricsFeatureModule } from './features/qualtrics/qualtrics-feature.module';
import { QuoteFeatureModule } from './features/quote-feature.module';
import { OrganizationUserRegistrationFeatureModule } from './features/registration-feature.module';
import { RequestedDeliveryDateFeatureModule } from './features/requested-delivery-date/requested-delivery-date-feature.module';
import { S4ServiceFeatureModule } from './features/s4-service/s4-service-feature.module';
import { S4OMFeatureModule } from './features/s4om/s4om-feature.module';
import { SegmentRefsFeatureModule } from './features/segment-refs/segment-refs-feature.module';
import { SmartEditFeatureModule } from './features/smartedit/smartedit-feature.module';
import { StorefinderFeatureModule } from './features/storefinder/storefinder-feature.module';
import { TrackingFeatureModule } from './features/tracking/tracking-feature.module';
import { UserFeatureModule } from './features/user/user-feature.module';

const featureModules = [];

if (environment.b2b) {
  featureModules.push(
    AdministrationFeatureModule,
    AccountSummaryFeatureModule,
    BulkPricingFeatureModule,
    OrderApprovalFeatureModule,
    OrganizationUserRegistrationFeatureModule,
    UnitOrderFeatureModule,
    FutureStockFeatureModule
  );
} else {
  featureModules.push(PickupInStoreFeatureModule);
}

if (environment.cdc) {
  featureModules.push(CdcFeatureModule);
}
if (environment.s4Service) {
  featureModules.push(S4ServiceFeatureModule);
}
if (environment.cds) {
  featureModules.push(CdsFeatureModule);
}
if (environment.digitalPayments) {
  featureModules.push(DigitalPaymentsFeatureModule);
}
if (environment.epdVisualization) {
  featureModules.push(EpdVisualizationFeatureModule);
}
if (environment.pdfInvoices) {
  featureModules.push(PDFInvoicesFeatureModule);
}
if (environment.opps) {
  featureModules.push(OppsFeatureModule);
}
if (environment.s4om) {
  featureModules.push(S4OMFeatureModule);
}
if (environment.opf) {
  featureModules.push(OpfFeatureModule);
}
if (environment.segmentRefs) {
  featureModules.push(SegmentRefsFeatureModule);
}
if (environment.requestedDeliveryDate) {
  featureModules.push(RequestedDeliveryDateFeatureModule);
}
if (environment.estimatedDeliveryDate) {
  featureModules.push(EstimatedDeliveryDateFeatureModule);
}
if (environment.omf) {
  featureModules.push(OmfFeatureModule);
}
if (environment.cpq) {
  featureModules.push(CpqQuoteFeatureModule);
}
@NgModule({
  imports: [
    // Auth Core
    AuthModule.forRoot(),
    LogoutModule, // will be come part of auth package
    LoginRouteModule, // will be come part of auth package

    // Basic Cms Components
    HamburgerMenuModule,
    SiteContextSelectorModule,
    LinkModule,
    BannerModule,
    CmsParagraphModule,
    TabParagraphContainerModule,
    BannerCarouselModule,
    CategoryNavigationModule,
    NavigationModule,
    FooterNavigationModule,
    PageTitleModule,
    BreadcrumbModule,
    PDFModule,
    ScrollToTopModule,
    VideoModule,
    SiteThemeSwitcherModule,

    // User Core
    UserModule,
    UserOccModule,
    // User UI
    PaymentMethodsModule,
    NotificationPreferenceModule,
    MyInterestsModule,
    MyAccountV2Module,
    StockNotificationModule,
    ConsentManagementModule,
    MyCouponsModule,

    // Anonymous Consents Core
    AnonymousConsentsModule.forRoot(),
    // Anonymous Consents UI
    AnonymousConsentsDialogModule,
    AnonymousConsentManagementBannerModule,

    // Product Core
    ProductModule.forRoot(),
    ProductOccModule,

    // Product UI
    ProductDetailsPageModule,
    ProductListingPageModule,
    ProductListModule,
    SearchBoxModule,
    ProductFacetNavigationModule,
    ProductTabsModule,
    ProductCarouselModule,
    ProductReferencesModule,
    ProductImagesModule,
    ProductSummaryModule,
    ProductIntroModule,

    // Cost Center
    CostCenterOccModule,

    // Page Events
    NavigationEventModule,
    HomePageEventModule,
    ProductPageEventModule,

    /************************* Opt-in features *************************/

    ExternalRoutesModule.forRoot(), // to opt-in explicitly, is added by default schematics
    JsonLdBuilderModule,

    /************************* Feature libraries *************************/
    UserFeatureModule,

    CartBaseFeatureModule,
    WishListFeatureModule,
    SavedCartFeatureModule,
    QuickOrderFeatureModule,
    ImportExportFeatureModule,

    OrderFeatureModule,

    CheckoutFeatureModule,

    TrackingFeatureModule,

    AsmFeatureModule,
    AsmCustomer360FeatureModule,

    StorefinderFeatureModule,

    QualtricsFeatureModule,

    SmartEditFeatureModule,

    VariantsFeatureModule,
    ProductMultiDimensionalSelectorFeatureModule,
    ProductMultiDimensionalListFeatureModule,
    ImageZoomFeatureModule,

    QuoteFeatureModule,
    CustomerTicketingFeatureModule,

    ProductConfiguratorTextfieldFeatureModule,
    ProductConfiguratorRulebasedFeatureModule,
    ...featureModules,
  ],
  providers: [
    // Adding the provider here because consents feature is not code-splitted to separate library and not lazy-loaded
    {
      provide: USE_MY_ACCOUNT_V2_CONSENT,
      useValue: environment.myAccountV2,
    },
    {
      provide: USE_MY_ACCOUNT_V2_NOTIFICATION_PREFERENCE,
      useValue: environment.myAccountV2,
    },
    provideFeatureTogglesFactory(() => {
      const appFeatureToggles: Required<FeatureToggles> = {
        showDeliveryOptionsTranslation: true,
        formErrorsDescriptiveMessages: true,
        showSearchingCustomerByOrderInASM: false,
        showStyleChangesInASM: false,
        shouldHideAddToCartForUnpurchasableProducts: false,
        useExtractedBillingAddressComponent: false,
        showBillingAddressInDigitalPayments: false,
        showDownloadProposalButton: false,
        showPromotionsInPDP: false,
        searchBoxV2: false,
        recentSearches: true,
        trendingSearches: false,
        pdfInvoicesSortByInvoiceDate: true,
        storeFrontLibCardParagraphTruncated: true,
        useProductCarouselBatchApi: true,
        productConfiguratorAttributeTypesV2: true,
        propagateErrorsToServer: true,
        ssrStrictErrorHandlingForHttpAndNgrx: true,
        productConfiguratorDeltaRendering: true,
        a11yRequiredAsterisks: true,
        a11yQuantityOrderTabbing: true,
        a11yNavigationUiKeyboardControls: true,
        a11yNavMenuExpandStateReadout: true,
        a11yOrderConfirmationHeadingOrder: true,
        a11yStarRating: true,
        a11yViewChangeAssistiveMessage: true,
        a11yPreventHorizontalScroll: true,
        a11yReorderDialog: true,
        a11yPopoverFocus: true,
        a11yScheduleReplenishment: true,
        a11yScrollToTop: true,
        a11ySavedCartsZoom: true,
        a11ySortingOptionsTruncation: true,
        a11yExpandedFocusIndicator: true,
        a11yCheckoutDeliveryFocus: true,
        a11yMobileVisibleFocus: true,
        a11yOrganizationsBanner: true,
        a11yOrganizationListHeadingOrder: true,
        a11yCartImportConfirmationMessage: true,
        a11yAnonymousConsentMessageInDialog: true,
        a11yReplenishmentOrderFieldset: true,
        a11yListOversizedFocus: true,
        a11yStoreFinderOverflow: true,
        a11yMobileFocusOnFirstNavigationItem: true,
        a11yQuickOrderSearchListKeyboardNavigation: false,
        a11yCartSummaryHeadingOrder: true,
        a11ySearchBoxMobileFocus: true,
        a11yFacetKeyboardNavigation: true,
        a11yUnitsListKeyboardControls: true,
        a11ySearchboxLabel: true,
        a11yCartItemsLinksStyles: true,
        a11yStyleExternalLinksAsLinks: true,
        a11yHideSelectBtnForSelectedAddrOrPayment: true,
        a11ySelectLabelWithContextForSelectedAddrOrPayment: true,
        a11yFocusableCarouselControls: true,
        a11yUseTrapTabInsteadOfTrapInDialogs: true,
        cmsGuardsServiceUseGuardsComposer: true,
        cartQuickOrderRemoveListeningToFailEvent: true,
        a11yKeyboardAccessibleZoom: true,
        a11yOrganizationLinkableCells: true,
        a11yPreventSRFocusOnHiddenElements: true,
        a11yVisibleFocusOverflows: true,
        a11yTruncatedTextForResponsiveView: true,
        a11yTruncatedTextStoreFinder: true,
        a11yTruncatedTextUnitLevelOrderHistory: true,
        a11ySemanticPaginationLabel: true,
        a11yPreventCartItemsFormRedundantRecreation: true,
        a11yMyAccountLinkOutline: true,
        a11yCloseProductImageBtnFocus: true,
        a11yNotificationPreferenceFieldset: true,
        a11yImproveContrast: true,
        a11yEmptyWishlistHeading: true,
        a11yScreenReaderBloatFix: true,
        a11yUseButtonsForBtnLinks: true,
        a11yTabComponent: true,
        a11yCarouselArrowKeysNavigation: true,
        a11yPickupOptionsTabs: true,
        a11yNotificationsOnConsentChange: true,
        a11yDisabledCouponAndQuickOrderActionButtonsInsteadOfRequiredFields:
          true,
        a11yFacetsDialogFocusHandling: true,
        headerLayoutForSmallerViewports: true,
        a11yStoreFinderAlerts: true,
        a11yFormErrorMuteIcon: true,
        a11yStoreFinderLabel: true,
        a11yCxMessageFocus: true,
        occCartNameAndDescriptionInHttpRequestBody: true,
        a11yLinkBtnsToTertiaryBtns: true,
        a11yRepeatedPageTitleFix: true,
        a11yDeliveryModeRadiogroup: true,
        a11yNgSelectOptionsCount: true,
        a11yNgSelectCloseDropdownOnEscape: true,
        a11yRepeatedCancelOrderError: true,
        a11yAddedToCartActiveDialog: true,
        a11yNgSelectMobileReadout: true,
        a11yDeliveryMethodFieldset: true,
        a11yShowMoreReviewsBtnFocus: true,
        a11yQuickOrderAriaControls: true,
        a11yRemoveStatusLoadedRole: true,
        a11yDialogsHeading: true,
        a11yDialogTriggerRefocus: true,
        a11yAddToWishlistFocus: true,
        a11ySearchBoxFocusOnEscape: true,
        a11yUpdatingCartNoNarration: true,
        a11yPasswordVisibliltyBtnValueOverflow: true,
        a11yItemCounterFocus: true,
        a11yScrollToReviewByShowReview: true,
        a11yViewHoursButtonIconContrast: true,
        a11yStoreInStockIconContrast: true,
        a11yCheckoutStepsLandmarks: true,
        a11yQTY2Quantity: true,
        a11yImproveButtonsInCardComponent: true,
        a11yMiniCartFocusOnMobile: true,
        a11yApprovalProcessWithNoClearable: true,
        a11yPostRegisterSuccessMessage: true,
        a11yDeleteButton2First: true,
        a11yShowLabelOfSelect: true,
        a11yShowDownArrowOnFocusedSelectMenu: true,
        a11yCroppedFocusRing: true,
        a11yTextSpacingAdjustments: true,
        a11yTableHeaderReadout: true,
        a11ySearchboxAssistiveMessage: true,
        updateConsentGivenInOnChanges: true,
        a11yDifferentiateFocusedAndSelected: true,
<<<<<<< HEAD
        a11yQuickOrderSearchBoxRefocusOnClose: true,
=======
        a11yKeyboardFocusInSearchBox: true,
        a11yAddPaddingToCarouselPanel: true,
        a11yHideConsentButtonWhenBannerVisible: true,
>>>>>>> f589d92b
        cmsBottomHeaderSlotUsingFlexStyles: true,
        useSiteThemeService: false,
        enableConsecutiveCharactersPasswordRequirement: true,
        enablePasswordsCannotMatchInPasswordUpdateForm: true,
        allPageMetaResolversEnabledInCsr: true,
        a11yPdpGridArrangement: true,
        a11yHamburgerMenuTrapFocus: true,
        useExtendedMediaComponentConfiguration: true,
        showRealTimeStockInPDP: false,
        a11yScrollToTopPositioning: false,
        a11yWrapReviewOrderInSection: true,
        enableCarouselCategoryProducts: true,
        enableSecurePasswordValidation: true,
      };
      return appFeatureToggles;
    }),
  ],
})
export class SpartacusFeaturesModule {}<|MERGE_RESOLUTION|>--- conflicted
+++ resolved
@@ -412,13 +412,10 @@
         a11ySearchboxAssistiveMessage: true,
         updateConsentGivenInOnChanges: true,
         a11yDifferentiateFocusedAndSelected: true,
-<<<<<<< HEAD
         a11yQuickOrderSearchBoxRefocusOnClose: true,
-=======
         a11yKeyboardFocusInSearchBox: true,
         a11yAddPaddingToCarouselPanel: true,
         a11yHideConsentButtonWhenBannerVisible: true,
->>>>>>> f589d92b
         cmsBottomHeaderSlotUsingFlexStyles: true,
         useSiteThemeService: false,
         enableConsecutiveCharactersPasswordRequirement: true,
