--- conflicted
+++ resolved
@@ -269,6 +269,7 @@
     // CXSPA-6793: refactor to`provideFeatureToggles` and `satisfies` keyword
     provideFeatureTogglesFactory(() => {
       const appFeatureToggles: Required<FeatureToggles> = {
+        formErrorsDescriptiveMessages: true,
         showDownloadProposalButton: false,
         showPromotionsInPDP: false,
         recentSearches: false,
@@ -311,11 +312,6 @@
         a11ySemanticPaginationLabel: true,
         a11yMyAccountLinkOutline: true,
         a11yCloseProductImageBtnFocus: true,
-<<<<<<< HEAD
-        formErrorsDescriptiveMessages: true,
-        santoriniV2: true,
-=======
->>>>>>> 051406fa
         a11yNotificationPreferenceFieldset: true,
         a11yImproveContrast: true,
         a11yEmptyWishlistHeading: true,
