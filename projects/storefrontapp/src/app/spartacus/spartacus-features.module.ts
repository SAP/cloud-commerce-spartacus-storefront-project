--- conflicted
+++ resolved
@@ -375,12 +375,8 @@
         a11yDialogTriggerRefocus: true,
         a11yAddToWishlistFocus: true,
         a11ySearchBoxFocusOnEscape: true,
-<<<<<<< HEAD
-        cmsBottomHeaderSlotUsingFlexStyles: true, 
-=======
         a11yItemCounterFocus: true,
         cmsBottomHeaderSlotUsingFlexStyles: true,
->>>>>>> b53ab919
         useSiteThemeService: false,
         enableConsecutiveCharactersPasswordRequirement: true,
         enablePasswordsCannotMatchInPasswordUpdateForm: true,
