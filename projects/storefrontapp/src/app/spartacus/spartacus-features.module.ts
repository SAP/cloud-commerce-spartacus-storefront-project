/*
 * SPDX-FileCopyrightText: 2024 SAP Spartacus team <spartacus-team@sap.com>
 *
 * SPDX-License-Identifier: Apache-2.0
 */

import { NgModule } from '@angular/core';
import {
  AnonymousConsentsModule,
  AuthModule,
  CostCenterOccModule,
  ExternalRoutesModule,
  FeatureToggles,
  ProductModule,
  ProductOccModule,
  UserModule,
  UserOccModule,
  provideFeatureTogglesFactory,
} from '@spartacus/core';
import {
  AnonymousConsentManagementBannerModule,
  AnonymousConsentsDialogModule,
  BannerCarouselModule,
  BannerModule,
  BreadcrumbModule,
  CategoryNavigationModule,
  CmsParagraphModule,
  ConsentManagementModule,
  FooterNavigationModule,
  HamburgerMenuModule,
  HomePageEventModule,
  JsonLdBuilderModule,
  LinkModule,
  LoginRouteModule,
  LogoutModule,
  MyAccountV2Module,
  MyCouponsModule,
  MyInterestsModule,
  NavigationEventModule,
  NavigationModule,
  NotificationPreferenceModule,
  PDFModule,
  PageTitleModule,
  PaymentMethodsModule,
  ProductCarouselModule,
  ProductDetailsPageModule,
  ProductFacetNavigationModule,
  ProductImagesModule,
  ProductIntroModule,
  ProductListModule,
  ProductListingPageModule,
  ProductPageEventModule,
  ProductReferencesModule,
  ProductSummaryModule,
  ProductTabsModule,
  ScrollToTopModule,
  SearchBoxModule,
  SiteContextSelectorModule,
  StockNotificationModule,
  TabParagraphContainerModule,
  USE_MY_ACCOUNT_V2_CONSENT,
  USE_MY_ACCOUNT_V2_NOTIFICATION_PREFERENCE,
  VideoModule,
} from '@spartacus/storefront';
import { environment } from '../../environments/environment';
import { AsmCustomer360FeatureModule } from './features/asm/asm-customer-360-feature.module';
import { AsmFeatureModule } from './features/asm/asm-feature.module';
import { CartBaseFeatureModule } from './features/cart/cart-base-feature.module';
import { ImportExportFeatureModule } from './features/cart/cart-import-export-feature.module';
import { QuickOrderFeatureModule } from './features/cart/cart-quick-order-feature.module';
import { SavedCartFeatureModule } from './features/cart/cart-saved-cart-feature.module';
import { WishListFeatureModule } from './features/cart/wish-list-feature.module';
import { CdcFeatureModule } from './features/cdc/cdc-feature.module';
import { CdsFeatureModule } from './features/cds/cds-feature.module';
import { CheckoutFeatureModule } from './features/checkout/checkout-feature.module';
import { CustomerTicketingFeatureModule } from './features/customer-ticketing/customer-ticketing-feature.module';
import { DigitalPaymentsFeatureModule } from './features/digital-payments/digital-payments-feature.module';
import { EpdVisualizationFeatureModule } from './features/epd-visualization/epd-visualization-feature.module';
import { EstimatedDeliveryDateFeatureModule } from './features/estimated-delivery-date/estimated-delivery-date-feature.module';
import { OppsFeatureModule } from './features/opps/opps-feature.module';
import { OrderFeatureModule } from './features/order/order-feature.module';
import { AccountSummaryFeatureModule } from './features/organization/organization-account-summary-feature.module';
import { AdministrationFeatureModule } from './features/organization/organization-administration-feature.module';
import { OrderApprovalFeatureModule } from './features/organization/organization-order-approval-feature.module';
import { UnitOrderFeatureModule } from './features/organization/organization-unit-order-feature.module';
import { PDFInvoicesFeatureModule } from './features/pdf-invoices/pdf-invoices-feature.module';
import { PickupInStoreFeatureModule } from './features/pickup-in-store/pickup-in-store-feature.module';
import { ProductConfiguratorRulebasedFeatureModule } from './features/product-configurator/product-configurator-rulebased-feature.module';
import { ProductConfiguratorTextfieldFeatureModule } from './features/product-configurator/product-configurator-textfield-feature.module';
import { BulkPricingFeatureModule } from './features/product/product-bulk-pricing-feature.module';
import { FutureStockFeatureModule } from './features/product/product-future-stock-feature.module';
import { ImageZoomFeatureModule } from './features/product/product-image-zoom-feature.module';
import { VariantsFeatureModule } from './features/product/product-variants-feature.module';
import { QualtricsFeatureModule } from './features/qualtrics/qualtrics-feature.module';
import { QuoteFeatureModule } from './features/quote-feature.module';
import { OrganizationUserRegistrationFeatureModule } from './features/registration-feature.module';
import { RequestedDeliveryDateFeatureModule } from './features/requested-delivery-date/requested-delivery-date-feature.module';
import { S4OMFeatureModule } from './features/s4om/s4om-feature.module';
import { SegmentRefsFeatureModule } from './features/segment-refs/segment-refs-feature.module';
import { SmartEditFeatureModule } from './features/smartedit/smartedit-feature.module';
import { StorefinderFeatureModule } from './features/storefinder/storefinder-feature.module';
import { TrackingFeatureModule } from './features/tracking/tracking-feature.module';
import { UserFeatureModule } from './features/user/user-feature.module';

const featureModules = [];

if (environment.b2b) {
  featureModules.push(
    AdministrationFeatureModule,
    AccountSummaryFeatureModule,
    BulkPricingFeatureModule,
    OrderApprovalFeatureModule,
    OrganizationUserRegistrationFeatureModule,
    UnitOrderFeatureModule,
    FutureStockFeatureModule
  );
} else {
  featureModules.push(PickupInStoreFeatureModule);
}

if (environment.cdc) {
  featureModules.push(CdcFeatureModule);
}

if (environment.cds) {
  featureModules.push(CdsFeatureModule);
}
if (environment.digitalPayments) {
  featureModules.push(DigitalPaymentsFeatureModule);
}
if (environment.epdVisualization) {
  featureModules.push(EpdVisualizationFeatureModule);
}
if (environment.pdfInvoices) {
  featureModules.push(PDFInvoicesFeatureModule);
}
if (environment.opps) {
  featureModules.push(OppsFeatureModule);
}
if (environment.s4om) {
  featureModules.push(S4OMFeatureModule);
}
if (environment.segmentRefs) {
  featureModules.push(SegmentRefsFeatureModule);
}
if (environment.requestedDeliveryDate) {
  featureModules.push(RequestedDeliveryDateFeatureModule);
}
if (environment.estimatedDeliveryDate) {
  featureModules.push(EstimatedDeliveryDateFeatureModule);
}

@NgModule({
  imports: [
    // Auth Core
    AuthModule.forRoot(),
    LogoutModule, // will be come part of auth package
    LoginRouteModule, // will be come part of auth package

    // Basic Cms Components
    HamburgerMenuModule,
    SiteContextSelectorModule,
    LinkModule,
    BannerModule,
    CmsParagraphModule,
    TabParagraphContainerModule,
    BannerCarouselModule,
    CategoryNavigationModule,
    NavigationModule,
    FooterNavigationModule,
    PageTitleModule,
    BreadcrumbModule,
    PDFModule,
    ScrollToTopModule,
    VideoModule,

    // User Core
    UserModule,
    UserOccModule,
    // User UI
    PaymentMethodsModule,
    NotificationPreferenceModule,
    MyInterestsModule,
    MyAccountV2Module,
    StockNotificationModule,
    ConsentManagementModule,
    MyCouponsModule,

    // Anonymous Consents Core
    AnonymousConsentsModule.forRoot(),
    // Anonymous Consents UI
    AnonymousConsentsDialogModule,
    AnonymousConsentManagementBannerModule,

    // Product Core
    ProductModule.forRoot(),
    ProductOccModule,

    // Product UI
    ProductDetailsPageModule,
    ProductListingPageModule,
    ProductListModule,
    SearchBoxModule,
    ProductFacetNavigationModule,
    ProductTabsModule,
    ProductCarouselModule,
    ProductReferencesModule,
    ProductImagesModule,
    ProductSummaryModule,
    ProductIntroModule,

    // Cost Center
    CostCenterOccModule,

    // Page Events
    NavigationEventModule,
    HomePageEventModule,
    ProductPageEventModule,

    /************************* Opt-in features *************************/

    ExternalRoutesModule.forRoot(), // to opt-in explicitly, is added by default schematics
    JsonLdBuilderModule,

    /************************* Feature libraries *************************/
    UserFeatureModule,

    CartBaseFeatureModule,
    WishListFeatureModule,
    SavedCartFeatureModule,
    QuickOrderFeatureModule,
    ImportExportFeatureModule,

    OrderFeatureModule,

    CheckoutFeatureModule,

    TrackingFeatureModule,

    AsmFeatureModule,
    AsmCustomer360FeatureModule,

    StorefinderFeatureModule,

    QualtricsFeatureModule,

    SmartEditFeatureModule,

    VariantsFeatureModule,
    ImageZoomFeatureModule,

    QuoteFeatureModule,
    CustomerTicketingFeatureModule,

    ProductConfiguratorTextfieldFeatureModule,
    ProductConfiguratorRulebasedFeatureModule,
    ...featureModules,
  ],
  providers: [
    // Adding the provider here because consents feature is not code-splitted to separate library and not lazy-loaded
    {
      provide: USE_MY_ACCOUNT_V2_CONSENT,
      useValue: environment.myAccountV2,
    },
    {
      provide: USE_MY_ACCOUNT_V2_NOTIFICATION_PREFERENCE,
      useValue: environment.myAccountV2,
    },
    // CXSPA-6793: refactor to`provideFeatureToggles` and `satisfies` keyword
    provideFeatureTogglesFactory(() => {
      const appFeatureToggles: Required<FeatureToggles> = {
        showDownloadProposalButton: false,
        showPromotionsInPDP: false,
        recentSearches: false,
        pdfInvoicesSortByInvoiceDate: false,
        storeFrontLibCardParagraphTruncated: true,
        productConfiguratorAttributeTypesV2: true,
        a11yRequiredAsterisks: true,
        a11yQuantityOrderTabbing: true,
        a11yNavigationUiKeyboardControls: true,
        a11yOrderConfirmationHeadingOrder: true,
        a11yStarRating: true,
        a11yViewChangeAssistiveMessage: true,
        a11yReorderDialog: true,
        a11yPopoverFocus: true,
        a11yScheduleReplenishment: true,
        a11yScrollToTop: true,
        a11ySavedCartsZoom: true,
        a11ySortingOptionsTruncation: true,
        a11yExpandedFocusIndicator: true,
        a11yCheckoutDeliveryFocus: true,
        a11yMobileVisibleFocus: true,
        a11yOrganizationsBanner: true,
        a11yOrganizationListHeadingOrder: true,
        a11yReplenishmentOrderFieldset: true,
        a11yListOversizedFocus: true,
        a11yStoreFinderOverflow: true,
        a11yCartSummaryHeadingOrder: true,
        a11ySearchBoxMobileFocus: true,
        a11yFacetKeyboardNavigation: true,
        a11yUnitsListKeyboardControls: true,
        a11yCartItemsLinksStyles: true,
        a11yHideSelectBtnForSelectedAddrOrPayment: true,
        a11yFocusableCarouselControls: true,
        cmsGuardsServiceUseGuardsComposer: true,
        cartQuickOrderRemoveListeningToFailEvent: true,
        a11yVisibleFocusOverflows: true,
        a11yTruncatedTextForResponsiveView: true,
        a11ySemanticPaginationLabel: true,
        a11yMyAccountLinkOutline: true,
        a11yCloseProductImageBtnFocus: true,
<<<<<<< HEAD
        santoriniV2: true,
=======
        a11yEmptyWishlistHeading: true,
        a11yUseButtonsForBtnLinks: true,
        a11yFacetsDialogFocusHandling: true,
>>>>>>> bbb10332
      };
      return appFeatureToggles;
    }),
  ],
})
export class SpartacusFeaturesModule {}<|MERGE_RESOLUTION|>--- conflicted
+++ resolved
@@ -309,13 +309,10 @@
         a11ySemanticPaginationLabel: true,
         a11yMyAccountLinkOutline: true,
         a11yCloseProductImageBtnFocus: true,
-<<<<<<< HEAD
         santoriniV2: true,
-=======
         a11yEmptyWishlistHeading: true,
         a11yUseButtonsForBtnLinks: true,
         a11yFacetsDialogFocusHandling: true,
->>>>>>> bbb10332
       };
       return appFeatureToggles;
     }),
