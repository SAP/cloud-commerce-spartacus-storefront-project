--- conflicted
+++ resolved
@@ -368,7 +368,6 @@
         a11yFacetsDialogFocusHandling: true,
         headerLayoutForSmallerViewports: true,
         a11yStoreFinderAlerts: true,
-        a11yStoreFinderLabel: true,
         a11yFormErrorMuteIcon: true,
         a11yCxMessageFocus: true,
         occCartNameAndDescriptionInHttpRequestBody: true,
@@ -418,11 +417,8 @@
         a11yScrollToTopPositioning: true,
         showRealTimeStockInPDP: false,
         a11yWrapReviewOrderInSection: true,
-<<<<<<< HEAD
         enableCarouselCategoryProducts: true,
-=======
         enableSecurePasswordValidation: true,
->>>>>>> 6e538c5e
       };
       return appFeatureToggles;
     }),
