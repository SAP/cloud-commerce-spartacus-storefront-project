--- conflicted
+++ resolved
@@ -392,12 +392,9 @@
         a11yApprovalProcessWithNoClearable: true,
         a11yPostRegisterSuccessMessage: true,
         a11yDeleteButton2First: true,
-<<<<<<< HEAD
         a11yShowLabelOfSelect: true,
-=======
         a11yShowDownArrowOnFocusedSelectMenu: true,
         a11yTextSpacingAdjustments: true,
->>>>>>> 92e8c4a5
         cmsBottomHeaderSlotUsingFlexStyles: true,
         useSiteThemeService: false,
         enableConsecutiveCharactersPasswordRequirement: true,
