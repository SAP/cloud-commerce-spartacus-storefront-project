--- conflicted
+++ resolved
@@ -326,11 +326,8 @@
         a11yDisabledCouponAndQuickOrderActionButtonsInsteadOfRequiredFields:
           true,
         a11yFacetsDialogFocusHandling: true,
-<<<<<<< HEAD
         a11yStoreFinderAlerts: true,
-=======
         a11yFormErrorMuteIcon: true,
->>>>>>> 8134ee38
         a11yCxMessageFocus: true,
         occCartNameAndDescriptionInHttpRequestBody: true,
         a11yLinkBtnsToTertiaryBtns: true,
