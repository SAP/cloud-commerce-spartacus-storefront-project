--- conflicted
+++ resolved
@@ -287,13 +287,10 @@
         a11yListOversizedFocus: true,
         a11yStoreFinderOverflow: true,
         a11yCartSummaryHeadingOrder: true,
-<<<<<<< HEAD
         a11ySearchBoxMobileFocus: true,
-=======
         a11yUnitsListKeyboardControls: true,
         a11yCartItemsLinksStyles: true,
         a11yFocusableCarouselControls: true,
->>>>>>> 2be626f3
       };
       return appFeatureToggles;
     }),
