import { NgModule } from '@angular/core';
import {
  AnonymousConsentsModule,
  AsmOccModule,
  AuthModule,
  CartModule,
  CartOccModule,
  CheckoutModule,
  CheckoutOccModule,
  CostCenterOccModule,
  ExternalRoutesModule,
  ProductModule,
  ProductOccModule,
  UserModule,
  UserOccModule,
} from '@spartacus/core';

import {
  AddressBookModule,
  AnonymousConsentManagementBannerModule,
  AnonymousConsentsDialogModule,
  AsmModule,
  BannerCarouselModule,
  BannerModule,
  BreadcrumbModule,
  CartComponentModule,
  CartPageEventModule,
  CategoryNavigationModule,
  CheckoutComponentModule,
  CloseAccountModule,
  CmsParagraphModule,
  ConsentManagementModule,
  FooterNavigationModule,
  ForgotPasswordModule,
  HamburgerMenuModule,
  HomePageEventModule,
  JsonLdBuilderModule,
  LinkModule,
  MyCouponsModule,
  MyInterestsModule,
  NavigationEventModule,
  NavigationModule,
  NotificationPreferenceModule,
  OrderCancellationModule,
  OrderConfirmationModule,
  OrderDetailsModule,
  OrderHistoryModule,
  OrderReturnModule,
  PageEventModule,
  PaymentMethodsModule,
  ProductCarouselModule,
  ProductDetailsPageModule,
  ProductFacetNavigationModule,
  ProductImagesModule,
  ProductIntroModule,
  ProductListingPageModule,
  ProductListModule,
  ProductPageEventModule,
  ProductReferencesModule,
  ProductSummaryModule,
  ProductTabsModule,
  ProductVariantsModule,
  ReplenishmentOrderConfirmationModule,
  ReplenishmentOrderDetailsModule,
  ReplenishmentOrderHistoryModule,
  ResetPasswordModule,
  ReturnRequestDetailModule,
  ReturnRequestListModule,
  SearchBoxModule,
  SiteContextSelectorModule,
  StockNotificationModule,
  TabParagraphContainerModule,
  UpdateEmailModule,
  UpdatePasswordModule,
  UpdateProfileModule,
  UserComponentModule,
  WishListModule,
} from '@spartacus/storefront';

import { AdministrationFeatureModule } from './features/administration-feature.module';
<<<<<<< HEAD
import { BundleFeatureModule } from './features/bundle-feature.module';
=======
import { environment } from '../../environments/environment';
>>>>>>> 5e2eac9d
import { CdcFeatureModule } from './features/cdc-feature.module';
import { CdsFeatureModule } from './features/cds-feature.module';
import { OrderApprovalFeatureModule } from './features/order-approval-feature.module';
import { QualtricsFeatureModule } from './features/qualtrics-feature.module';
import { BulkPricingFeatureModule } from './features/bulk-pricing-feature.module';
import { SmartEditFeatureModule } from './features/smartedit-feature.module';
import { StorefinderFeatureModule } from './features/storefinder-feature.module';
import { TrackingFeatureModule } from './features/tracking-feature.module';

const featureModules = [];

if (environment.b2b) {
  featureModules.push(
    AdministrationFeatureModule,
    OrderApprovalFeatureModule,
    BulkPricingFeatureModule
  );
}
if (environment.cdc) {
  featureModules.push(CdcFeatureModule);
}
if (environment.cds) {
  featureModules.push(CdsFeatureModule);
}

@NgModule({
  imports: [
    // Auth Core
    AuthModule.forRoot(),

    // Basic Cms Components
    HamburgerMenuModule,
    SiteContextSelectorModule,
    LinkModule,
    BannerModule,
    CmsParagraphModule,
    TabParagraphContainerModule,
    BannerCarouselModule,
    CategoryNavigationModule,
    NavigationModule,
    FooterNavigationModule,
    BreadcrumbModule,

    // User Core
    UserModule.forRoot(),
    UserOccModule,
    // User UI
    UserComponentModule,
    AddressBookModule,
    UpdateEmailModule,
    UpdatePasswordModule,
    UpdateProfileModule,
    CloseAccountModule,
    ForgotPasswordModule,
    ResetPasswordModule,
    PaymentMethodsModule,
    NotificationPreferenceModule,
    MyInterestsModule,
    StockNotificationModule,
    ConsentManagementModule,
    MyCouponsModule,

    // Anonymous Consents Core
    AnonymousConsentsModule.forRoot(),
    // Anonymous Consents UI
    AnonymousConsentsDialogModule,
    AnonymousConsentManagementBannerModule,

    // Product Core
    ProductModule.forRoot(),
    ProductOccModule,

    // Product UI
    ProductDetailsPageModule,
    ProductListingPageModule,
    ProductListModule,
    SearchBoxModule,
    ProductFacetNavigationModule,
    ProductTabsModule,
    ProductCarouselModule,
    ProductReferencesModule,
    ProductImagesModule,
    ProductSummaryModule,
    ProductVariantsModule,
    ProductIntroModule,

    // Cart Core
    CartModule.forRoot(),
    CartOccModule,
    // Cart UI
    CartComponentModule,
    WishListModule,

    // Checkout Core
    CheckoutModule.forRoot(),
    CheckoutOccModule,
    CostCenterOccModule,
    // Checkout UI
    CheckoutComponentModule,
    OrderConfirmationModule,

    // Order
    OrderHistoryModule,
    OrderDetailsModule,
    OrderCancellationModule,
    OrderReturnModule,
    ReturnRequestListModule,
    ReturnRequestDetailModule,
    ReplenishmentOrderHistoryModule,
    ReplenishmentOrderDetailsModule,
    ReplenishmentOrderConfirmationModule,

    // Asm Core
    AsmOccModule,
    // Asm UI
    AsmModule,

    // Page Events
    NavigationEventModule,
    HomePageEventModule,
    CartPageEventModule,
    PageEventModule,
    ProductPageEventModule,

    /************************* Opt-in features *************************/

    ExternalRoutesModule.forRoot(), // to opt-in explicitly, is added by default schematics
    JsonLdBuilderModule,

    /************************* External features *************************/

    StorefinderFeatureModule,
    QualtricsFeatureModule,
    SmartEditFeatureModule,
<<<<<<< HEAD
    BundleFeatureModule,
=======
    TrackingFeatureModule,
>>>>>>> 5e2eac9d
    ...featureModules,
  ],
})
export class SpartacusFeaturesModule {}<|MERGE_RESOLUTION|>--- conflicted
+++ resolved
@@ -78,11 +78,8 @@
 } from '@spartacus/storefront';
 
 import { AdministrationFeatureModule } from './features/administration-feature.module';
-<<<<<<< HEAD
 import { BundleFeatureModule } from './features/bundle-feature.module';
-=======
 import { environment } from '../../environments/environment';
->>>>>>> 5e2eac9d
 import { CdcFeatureModule } from './features/cdc-feature.module';
 import { CdsFeatureModule } from './features/cds-feature.module';
 import { OrderApprovalFeatureModule } from './features/order-approval-feature.module';
@@ -217,11 +214,8 @@
     StorefinderFeatureModule,
     QualtricsFeatureModule,
     SmartEditFeatureModule,
-<<<<<<< HEAD
     BundleFeatureModule,
-=======
     TrackingFeatureModule,
->>>>>>> 5e2eac9d
     ...featureModules,
   ],
 })
