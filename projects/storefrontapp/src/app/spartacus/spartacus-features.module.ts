/*
 * SPDX-FileCopyrightText: 2024 SAP Spartacus team <spartacus-team@sap.com>
 *
 * SPDX-License-Identifier: Apache-2.0
 */

import { NgModule } from '@angular/core';
import {
  AnonymousConsentsModule,
  AuthModule,
  CostCenterOccModule,
  ExternalRoutesModule,
  FeatureToggles,
  ProductModule,
  ProductOccModule,
  UserModule,
  UserOccModule,
  provideFeatureTogglesFactory,
} from '@spartacus/core';
import {
  AnonymousConsentManagementBannerModule,
  AnonymousConsentsDialogModule,
  BannerCarouselModule,
  BannerModule,
  BreadcrumbModule,
  CategoryNavigationModule,
  CmsParagraphModule,
  ConsentManagementModule,
  FooterNavigationModule,
  HamburgerMenuModule,
  HomePageEventModule,
  JsonLdBuilderModule,
  LinkModule,
  LoginRouteModule,
  LogoutModule,
  MyAccountV2Module,
  MyCouponsModule,
  MyInterestsModule,
  NavigationEventModule,
  NavigationModule,
  NotificationPreferenceModule,
  PDFModule,
  PageTitleModule,
  PaymentMethodsModule,
  ProductCarouselModule,
  ProductDetailsPageModule,
  ProductFacetNavigationModule,
  ProductImagesModule,
  ProductIntroModule,
  ProductListModule,
  ProductListingPageModule,
  ProductPageEventModule,
  ProductReferencesModule,
  ProductSummaryModule,
  ProductTabsModule,
  ScrollToTopModule,
  SearchBoxModule,
  SiteContextSelectorModule,
  StockNotificationModule,
  TabParagraphContainerModule,
  USE_MY_ACCOUNT_V2_CONSENT,
  USE_MY_ACCOUNT_V2_NOTIFICATION_PREFERENCE,
  VideoModule,
} from '@spartacus/storefront';
import { environment } from '../../environments/environment';
import { AsmCustomer360FeatureModule } from './features/asm/asm-customer-360-feature.module';
import { AsmFeatureModule } from './features/asm/asm-feature.module';
import { CartBaseFeatureModule } from './features/cart/cart-base-feature.module';
import { ImportExportFeatureModule } from './features/cart/cart-import-export-feature.module';
import { QuickOrderFeatureModule } from './features/cart/cart-quick-order-feature.module';
import { SavedCartFeatureModule } from './features/cart/cart-saved-cart-feature.module';
import { WishListFeatureModule } from './features/cart/wish-list-feature.module';
import { CdcFeatureModule } from './features/cdc/cdc-feature.module';
import { CdsFeatureModule } from './features/cds/cds-feature.module';
import { CheckoutFeatureModule } from './features/checkout/checkout-feature.module';
import { CustomerTicketingFeatureModule } from './features/customer-ticketing/customer-ticketing-feature.module';
import { DigitalPaymentsFeatureModule } from './features/digital-payments/digital-payments-feature.module';
import { EpdVisualizationFeatureModule } from './features/epd-visualization/epd-visualization-feature.module';
import { OppsFeatureModule } from './features/opps/opps-feature.module';
import { OrderFeatureModule } from './features/order/order-feature.module';
import { AccountSummaryFeatureModule } from './features/organization/organization-account-summary-feature.module';
import { AdministrationFeatureModule } from './features/organization/organization-administration-feature.module';
import { OrderApprovalFeatureModule } from './features/organization/organization-order-approval-feature.module';
import { UnitOrderFeatureModule } from './features/organization/organization-unit-order-feature.module';
import { PDFInvoicesFeatureModule } from './features/pdf-invoices/pdf-invoices-feature.module';
import { PickupInStoreFeatureModule } from './features/pickup-in-store/pickup-in-store-feature.module';
import { ProductConfiguratorRulebasedFeatureModule } from './features/product-configurator/product-configurator-rulebased-feature.module';
import { ProductConfiguratorTextfieldFeatureModule } from './features/product-configurator/product-configurator-textfield-feature.module';
import { BulkPricingFeatureModule } from './features/product/product-bulk-pricing-feature.module';
import { FutureStockFeatureModule } from './features/product/product-future-stock-feature.module';
import { ImageZoomFeatureModule } from './features/product/product-image-zoom-feature.module';
import { VariantsFeatureModule } from './features/product/product-variants-feature.module';
import { QualtricsFeatureModule } from './features/qualtrics/qualtrics-feature.module';
import { QuoteFeatureModule } from './features/quote-feature.module';
import { OrganizationUserRegistrationFeatureModule } from './features/registration-feature.module';
import { RequestedDeliveryDateFeatureModule } from './features/requested-delivery-date/requested-delivery-date-feature.module';
import { EstimatedDeliveryDateFeatureModule } from './features/estimated-delivery-date/estimated-delivery-date-feature.module';
import { S4OMFeatureModule } from './features/s4om/s4om-feature.module';
import { SegmentRefsFeatureModule } from './features/segment-refs/segment-refs-feature.module';
import { SmartEditFeatureModule } from './features/smartedit/smartedit-feature.module';
import { StorefinderFeatureModule } from './features/storefinder/storefinder-feature.module';
import { TrackingFeatureModule } from './features/tracking/tracking-feature.module';
import { UserFeatureModule } from './features/user/user-feature.module';

const featureModules = [];

if (environment.b2b) {
  featureModules.push(
    AdministrationFeatureModule,
    AccountSummaryFeatureModule,
    BulkPricingFeatureModule,
    OrderApprovalFeatureModule,
    OrganizationUserRegistrationFeatureModule,
    UnitOrderFeatureModule,
    FutureStockFeatureModule
  );
} else {
  featureModules.push(PickupInStoreFeatureModule);
}

if (environment.cdc) {
  featureModules.push(CdcFeatureModule);
}

if (environment.cds) {
  featureModules.push(CdsFeatureModule);
}
if (environment.digitalPayments) {
  featureModules.push(DigitalPaymentsFeatureModule);
}
if (environment.epdVisualization) {
  featureModules.push(EpdVisualizationFeatureModule);
}
if (environment.pdfInvoices) {
  featureModules.push(PDFInvoicesFeatureModule);
}
if (environment.opps) {
  featureModules.push(OppsFeatureModule);
}
if (environment.s4om) {
  featureModules.push(S4OMFeatureModule);
}
if (environment.segmentRefs) {
  featureModules.push(SegmentRefsFeatureModule);
}
if (environment.requestedDeliveryDate) {
  featureModules.push(RequestedDeliveryDateFeatureModule);
}
if (environment.estimatedDeliveryDate) {
  featureModules.push(EstimatedDeliveryDateFeatureModule);
}

@NgModule({
  imports: [
    // Auth Core
    AuthModule.forRoot(),
    LogoutModule, // will be come part of auth package
    LoginRouteModule, // will be come part of auth package

    // Basic Cms Components
    HamburgerMenuModule,
    SiteContextSelectorModule,
    LinkModule,
    BannerModule,
    CmsParagraphModule,
    TabParagraphContainerModule,
    BannerCarouselModule,
    CategoryNavigationModule,
    NavigationModule,
    FooterNavigationModule,
    PageTitleModule,
    BreadcrumbModule,
    PDFModule,
    ScrollToTopModule,
    VideoModule,

    // User Core
    UserModule,
    UserOccModule,
    // User UI
    PaymentMethodsModule,
    NotificationPreferenceModule,
    MyInterestsModule,
    MyAccountV2Module,
    StockNotificationModule,
    ConsentManagementModule,
    MyCouponsModule,

    // Anonymous Consents Core
    AnonymousConsentsModule.forRoot(),
    // Anonymous Consents UI
    AnonymousConsentsDialogModule,
    AnonymousConsentManagementBannerModule,

    // Product Core
    ProductModule.forRoot(),
    ProductOccModule,

    // Product UI
    ProductDetailsPageModule,
    ProductListingPageModule,
    ProductListModule,
    SearchBoxModule,
    ProductFacetNavigationModule,
    ProductTabsModule,
    ProductCarouselModule,
    ProductReferencesModule,
    ProductImagesModule,
    ProductSummaryModule,
    ProductIntroModule,

    // Cost Center
    CostCenterOccModule,

    // Page Events
    NavigationEventModule,
    HomePageEventModule,
    ProductPageEventModule,

    /************************* Opt-in features *************************/

    ExternalRoutesModule.forRoot(), // to opt-in explicitly, is added by default schematics
    JsonLdBuilderModule,

    /************************* Feature libraries *************************/
    UserFeatureModule,

    CartBaseFeatureModule,
    WishListFeatureModule,
    SavedCartFeatureModule,
    QuickOrderFeatureModule,
    ImportExportFeatureModule,

    OrderFeatureModule,

    CheckoutFeatureModule,

    TrackingFeatureModule,

    AsmFeatureModule,
    AsmCustomer360FeatureModule,

    StorefinderFeatureModule,

    QualtricsFeatureModule,

    SmartEditFeatureModule,

    VariantsFeatureModule,
    ImageZoomFeatureModule,

    QuoteFeatureModule,
    CustomerTicketingFeatureModule,

    ProductConfiguratorTextfieldFeatureModule,
    ProductConfiguratorRulebasedFeatureModule,
    ...featureModules,
  ],
  providers: [
    // Adding the provider here because consents feature is not code-splitted to separate library and not lazy-loaded
    {
      provide: USE_MY_ACCOUNT_V2_CONSENT,
      useValue: environment.myAccountV2,
    },
    {
      provide: USE_MY_ACCOUNT_V2_NOTIFICATION_PREFERENCE,
      useValue: environment.myAccountV2,
    },
    // CXSPA-6793: refactor to`provideFeatureToggles` and `satisfies` keyword
    provideFeatureTogglesFactory(() => {
      const appFeatureToggles: Required<FeatureToggles> = {
<<<<<<< HEAD
        useExtractedBillingAddressComponent: false,
        showBillingAddressInDigitalPayments: false,
=======
        showDownloadProposalButton: false,
>>>>>>> cc0fe689
        showPromotionsInPDP: false,
        recentSearches: false,
        pdfInvoicesSortByInvoiceDate: false,
        storeFrontLibCardParagraphTruncated: true,
        productConfiguratorAttributeTypesV2: true,
        a11yRequiredAsterisks: true,
        a11yQuantityOrderTabbing: true,
        a11yNavigationUiKeyboardControls: true,
        a11yOrderConfirmationHeadingOrder: true,
        a11yStarRating: true,
        a11yViewChangeAssistiveMessage: true,
        a11yReorderDialog: true,
        a11yPopoverFocus: true,
        a11yScheduleReplenishment: true,
        a11yScrollToTop: true,
        a11ySavedCartsZoom: true,
        a11ySortingOptionsTruncation: true,
        a11yExpandedFocusIndicator: true,
        a11yCheckoutDeliveryFocus: true,
        a11yMobileVisibleFocus: true,
        a11yOrganizationsBanner: true,
        a11yOrganizationListHeadingOrder: true,
        a11yReplenishmentOrderFieldset: true,
        a11yListOversizedFocus: true,
        a11yStoreFinderOverflow: true,
        a11yCartSummaryHeadingOrder: true,
        a11ySearchBoxMobileFocus: true,
        a11yFacetKeyboardNavigation: true,
        a11yUnitsListKeyboardControls: true,
        a11yCartItemsLinksStyles: true,
        a11yHideSelectBtnForSelectedAddrOrPayment: true,
        a11yFocusableCarouselControls: true,
        cmsGuardsServiceUseGuardsComposer: true,
        cartQuickOrderRemoveListeningToFailEvent: true,
        a11yVisibleFocusOverflows: true,
        a11yTruncatedTextForResponsiveView: true,
        a11yMyAccountLinkOutline: true,
        a11yCloseProductImageBtnFocus: true,
      };
      return appFeatureToggles;
    }),
  ],
})
export class SpartacusFeaturesModule {}<|MERGE_RESOLUTION|>--- conflicted
+++ resolved
@@ -269,12 +269,9 @@
     // CXSPA-6793: refactor to`provideFeatureToggles` and `satisfies` keyword
     provideFeatureTogglesFactory(() => {
       const appFeatureToggles: Required<FeatureToggles> = {
-<<<<<<< HEAD
         useExtractedBillingAddressComponent: false,
         showBillingAddressInDigitalPayments: false,
-=======
         showDownloadProposalButton: false,
->>>>>>> cc0fe689
         showPromotionsInPDP: false,
         recentSearches: false,
         pdfInvoicesSortByInvoiceDate: false,
