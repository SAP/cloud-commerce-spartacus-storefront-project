import { NgModule } from '@angular/core';
import { BundleModule } from '@spartacus/cart/bundle';
import {
  AnonymousConsentsModule,
  AuthModule,
  CartModule,
  CartOccModule,
  CostCenterOccModule,
  ExternalRoutesModule,
  OrderOccModule,
  ProductModule,
  ProductOccModule,
  UserOccTransitionalModule,
  UserTransitionalModule,
} from '@spartacus/core';
import {
  AddressBookModule,
  AnonymousConsentManagementBannerModule,
  AnonymousConsentsDialogModule,
  BannerCarouselModule,
  BannerModule,
  BreadcrumbModule,
  CartComponentModule,
  CartPageEventModule,
  CategoryNavigationModule,
  CmsParagraphModule,
  ConsentManagementModule,
  FooterNavigationModule,
  HamburgerMenuModule,
  HomePageEventModule,
  JsonLdBuilderModule,
  LinkModule,
  LoginRouteModule,
  LogoutModule,
  MyCouponsModule,
  MyInterestsModule,
  NavigationEventModule,
  NavigationModule,
  NotificationPreferenceModule,
  OrderCancellationModule,
  OrderDetailsModule,
  OrderHistoryModule,
  OrderReturnModule,
  PageTitleModule,
  PaymentMethodsModule,
  ProductCarouselModule,
  ProductDetailsPageModule,
  ProductFacetNavigationModule,
  ProductImagesModule,
  ProductIntroModule,
  ProductListingPageModule,
  ProductListModule,
  ProductPageEventModule,
  ProductReferencesModule,
  ProductSummaryModule,
  ProductTabsModule,
  ReplenishmentOrderDetailsModule,
  ReplenishmentOrderHistoryModule,
  ReturnRequestDetailModule,
  ReturnRequestListModule,
  SearchBoxModule,
  SiteContextSelectorModule,
  StockNotificationModule,
  TabParagraphContainerModule,
  WishListModule,
} from '@spartacus/storefront';
import { environment } from '../../environments/environment';
import { AdministrationFeatureModule } from './features/administration-feature.module';
import { AsmFeatureModule } from './features/asm-feature.module';
import { BulkPricingFeatureModule } from './features/bulk-pricing-feature.module';
import { BundleFeatureModule } from './features/bundle-feature.module';
import { CdcFeatureModule } from './features/cdc-feature.module';
import { CdsFeatureModule } from './features/cds-feature.module';
import { CheckoutFeatureModule } from './features/checkout-feature.module';
import { OrderApprovalFeatureModule } from './features/order-approval-feature.module';
import { ProductConfiguratorRulebasedCpqFeatureModule } from './features/product-configurator-rulebased-cpq-feature.module';
import { ProductConfiguratorRulebasedFeatureModule } from './features/product-configurator-rulebased-feature.module';
import { ProductConfiguratorTextfieldFeatureModule } from './features/product-configurator-textfield-feature.module';
import { QualtricsFeatureModule } from './features/qualtrics-feature.module';
import { SavedCartFeatureModule } from './features/saved-cart-feature.module';
import { SmartEditFeatureModule } from './features/smartedit-feature.module';
import { StorefinderFeatureModule } from './features/storefinder-feature.module';
import { TrackingFeatureModule } from './features/tracking-feature.module';
import { UserFeatureModule } from './features/user-feature.module';
import { VariantsFeatureModule } from './features/variants-feature.module';

const featureModules = [];

if (environment.b2b) {
  featureModules.push(
    AdministrationFeatureModule,
    OrderApprovalFeatureModule,

    BulkPricingFeatureModule
  );
}
if (environment.cdc) {
  featureModules.push(CdcFeatureModule);
}
if (environment.cds) {
  featureModules.push(CdsFeatureModule);
}
if (environment.cpq) {
  featureModules.push(ProductConfiguratorRulebasedCpqFeatureModule);
} else {
  featureModules.push(ProductConfiguratorRulebasedFeatureModule);
}

@NgModule({
  imports: [
    // Auth Core
    AuthModule.forRoot(),
    LogoutModule, // will be come part of auth package
    LoginRouteModule, // will be come part of auth package

    // Basic Cms Components
    HamburgerMenuModule,
    SiteContextSelectorModule,
    LinkModule,
    BannerModule,
    CmsParagraphModule,
    TabParagraphContainerModule,
    BannerCarouselModule,
    CategoryNavigationModule,
    NavigationModule,
    FooterNavigationModule,
    PageTitleModule,
    BreadcrumbModule,

    // User Core
    UserTransitionalModule,
    UserOccTransitionalModule,
    // User UI
    AddressBookModule,
    PaymentMethodsModule,
    NotificationPreferenceModule,
    MyInterestsModule,
    StockNotificationModule,
    ConsentManagementModule,
    MyCouponsModule,

    // Anonymous Consents Core
    AnonymousConsentsModule.forRoot(),
    // Anonymous Consents UI
    AnonymousConsentsDialogModule,
    AnonymousConsentManagementBannerModule,

    // Product Core
    ProductModule.forRoot(),
    ProductOccModule,

    // Product UI
    ProductDetailsPageModule,
    ProductListingPageModule,
    ProductListModule,
    SearchBoxModule,
    ProductFacetNavigationModule,
    ProductTabsModule,
    ProductCarouselModule,
    ProductReferencesModule,
    ProductImagesModule,
    ProductSummaryModule,
    ProductIntroModule,

    // Cart Core
    CartModule.forRoot(),
    CartOccModule,

    // Cart UI
    CartComponentModule,
    WishListModule,

    // Cost Center
    CostCenterOccModule,

    // Order
    OrderHistoryModule,
    OrderDetailsModule,
    OrderCancellationModule,
    OrderReturnModule,
    ReturnRequestListModule,
    ReturnRequestDetailModule,
    ReplenishmentOrderHistoryModule,
    ReplenishmentOrderDetailsModule,
    OrderOccModule,

    // Page Events
    NavigationEventModule,
    HomePageEventModule,
    CartPageEventModule,
    ProductPageEventModule,

    /************************* Opt-in features *************************/

    ExternalRoutesModule.forRoot(), // to opt-in explicitly, is added by default schematics
    JsonLdBuilderModule,

    /************************* External features *************************/
    UserFeatureModule,
    CheckoutFeatureModule,
    AsmFeatureModule,
    StorefinderFeatureModule,
    QualtricsFeatureModule,
    SmartEditFeatureModule,
    TrackingFeatureModule,
    VariantsFeatureModule,
<<<<<<< HEAD
    BundleModule,
    // BundleFeatureModule,
=======
    SavedCartFeatureModule,
    ProductConfiguratorTextfieldFeatureModule,
>>>>>>> 9fc9620c
    ...featureModules,
  ],
})
export class SpartacusFeaturesModule {}<|MERGE_RESOLUTION|>--- conflicted
+++ resolved
@@ -204,13 +204,10 @@
     SmartEditFeatureModule,
     TrackingFeatureModule,
     VariantsFeatureModule,
-<<<<<<< HEAD
     BundleModule,
     // BundleFeatureModule,
-=======
     SavedCartFeatureModule,
     ProductConfiguratorTextfieldFeatureModule,
->>>>>>> 9fc9620c
     ...featureModules,
   ],
 })
