import { NgModule } from '@angular/core';
import {
  AnonymousConsentsModule,
  AsmOccModule,
  AuthModule,
  CartModule,
  CartOccModule,
  CheckoutModule,
  CheckoutOccModule,
  CostCenterOccModule,
  ExternalRoutesModule,
  ProductModule,
  ProductOccModule,
  UserModule,
  UserOccModule,
} from '@spartacus/core';

import {
  AddressBookModule,
  AnonymousConsentManagementBannerModule,
  AnonymousConsentsDialogModule,
  AsmModule,
  BannerCarouselModule,
  BannerModule,
  BreadcrumbModule,
  CartComponentModule,
  CartPageEventModule,
  CategoryNavigationModule,
  CheckoutComponentModule,
  CloseAccountModule,
  CmsParagraphModule,
  ConsentManagementModule,
  FooterNavigationModule,
  ForgotPasswordModule,
  HamburgerMenuModule,
  HomePageEventModule,
  JsonLdBuilderModule,
  LinkModule,
  MyCouponsModule,
  MyInterestsModule,
  NavigationEventModule,
  NavigationModule,
  NotificationPreferenceModule,
  OrderCancellationModule,
  OrderConfirmationModule,
  OrderDetailsModule,
  OrderHistoryModule,
  OrderReturnModule,
  PageEventModule,
  PaymentMethodsModule,
  ProductCarouselModule,
  ProductDetailsPageModule,
  ProductFacetNavigationModule,
  ProductImagesModule,
  ProductIntroModule,
  ProductListingPageModule,
  ProductListModule,
  ProductPageEventModule,
  ProductReferencesModule,
  ProductSummaryModule,
  ProductTabsModule,
  ProductVariantsModule,
  ReplenishmentOrderConfirmationModule,
  ReplenishmentOrderDetailsModule,
  ReplenishmentOrderHistoryModule,
  ResetPasswordModule,
  ReturnRequestDetailModule,
  ReturnRequestListModule,
  SearchBoxModule,
  SiteContextSelectorModule,
  StockNotificationModule,
  TabParagraphContainerModule,
  UpdateEmailModule,
  UpdatePasswordModule,
  UpdateProfileModule,
  UserComponentModule,
  WishListModule,
} from '@spartacus/storefront';

import { AdministrationFeatureModule } from './features/administration-feature.module';
import { environment } from '../../environments/environment';
import { CdcFeatureModule } from './features/cdc-feature.module';
import { CdsFeatureModule } from './features/cds-feature.module';
import { OrderApprovalFeatureModule } from './features/order-approval-feature.module';
import { QualtricsFeatureModule } from './features/qualtrics-feature.module';
import { BulkPricingFeatureModule } from './features/bulk-pricing-feature.module';
import { SmartEditFeatureModule } from './features/smartedit-feature.module';
import { StorefinderFeatureModule } from './features/storefinder-feature.module';
import { TrackingFeatureModule } from './features/tracking-feature.module';
import { VariantsFeatureModule } from './features/variants-feature.module';

const featureModules = [];

if (environment.b2b) {
  featureModules.push(
    AdministrationFeatureModule,
    OrderApprovalFeatureModule,
    BulkPricingFeatureModule
  );
}
if (environment.cdc) {
  featureModules.push(CdcFeatureModule);
}
if (environment.cds) {
  featureModules.push(CdsFeatureModule);
}

@NgModule({
  imports: [
    // Auth Core
    AuthModule.forRoot(),

    // Basic Cms Components
    HamburgerMenuModule,
    SiteContextSelectorModule,
    LinkModule,
    BannerModule,
    CmsParagraphModule,
    TabParagraphContainerModule,
    BannerCarouselModule,
    CategoryNavigationModule,
    NavigationModule,
    FooterNavigationModule,
    BreadcrumbModule,

    // User Core
    UserModule.forRoot(),
    UserOccModule,
    // User UI
    UserComponentModule,
    AddressBookModule,
    UpdateEmailModule,
    UpdatePasswordModule,
    UpdateProfileModule,
    CloseAccountModule,
    ForgotPasswordModule,
    ResetPasswordModule,
    PaymentMethodsModule,
    NotificationPreferenceModule,
    MyInterestsModule,
    StockNotificationModule,
    ConsentManagementModule,
    MyCouponsModule,

    // Anonymous Consents Core
    AnonymousConsentsModule.forRoot(),
    // Anonymous Consents UI
    AnonymousConsentsDialogModule,
    AnonymousConsentManagementBannerModule,

    // Product Core
    ProductModule.forRoot(),
    ProductOccModule,

    // Product UI
    ProductDetailsPageModule,
    ProductListingPageModule,
    ProductListModule,
    SearchBoxModule,
    ProductFacetNavigationModule,
    ProductTabsModule,
    ProductCarouselModule,
    ProductReferencesModule,
    ProductImagesModule,
    ProductSummaryModule,
    ProductVariantsModule,
    ProductIntroModule,

    // Cart Core
    CartModule.forRoot(),
    CartOccModule,
    // Cart UI
    CartComponentModule,
    WishListModule,

    // Checkout Core
    CheckoutModule.forRoot(),
    CheckoutOccModule,
    CostCenterOccModule,
    // Checkout UI
    CheckoutComponentModule,
    OrderConfirmationModule,

    // Order
    OrderHistoryModule,
    OrderDetailsModule,
    OrderCancellationModule,
    OrderReturnModule,
    ReturnRequestListModule,
    ReturnRequestDetailModule,
    ReplenishmentOrderHistoryModule,
    ReplenishmentOrderDetailsModule,
    ReplenishmentOrderConfirmationModule,

    // Asm Core
    AsmOccModule,
    // Asm UI
    AsmModule,

    // Page Events
    NavigationEventModule,
    HomePageEventModule,
    CartPageEventModule,
    PageEventModule,
    ProductPageEventModule,

    /************************* Opt-in features *************************/

    ExternalRoutesModule.forRoot(), // to opt-in explicitly, is added by default schematics
    JsonLdBuilderModule,

    /************************* External features *************************/

    StorefinderFeatureModule,
    QualtricsFeatureModule,
    SmartEditFeatureModule,
<<<<<<< HEAD
    VariantsFeatureModule,
=======
    TrackingFeatureModule,
>>>>>>> 5e2eac9d
    ...featureModules,
  ],
})
export class SpartacusFeaturesModule {}<|MERGE_RESOLUTION|>--- conflicted
+++ resolved
@@ -214,11 +214,8 @@
     StorefinderFeatureModule,
     QualtricsFeatureModule,
     SmartEditFeatureModule,
-<<<<<<< HEAD
+    TrackingFeatureModule,
     VariantsFeatureModule,
-=======
-    TrackingFeatureModule,
->>>>>>> 5e2eac9d
     ...featureModules,
   ],
 })
