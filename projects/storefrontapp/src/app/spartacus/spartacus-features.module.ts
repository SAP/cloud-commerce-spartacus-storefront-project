--- conflicted
+++ resolved
@@ -290,11 +290,8 @@
         a11yUnitsListKeyboardControls: true,
         a11yCartItemsLinksStyles: true,
         a11yFocusableCarouselControls: true,
-<<<<<<< HEAD
         cmsGuardsServiceUseGuardsComposer: true,
-=======
         cartQuickOrderRemoveListeningToFailEvent: true,
->>>>>>> b1f188a2
       };
       return appFeatureToggles;
     }),
