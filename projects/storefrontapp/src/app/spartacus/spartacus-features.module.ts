--- conflicted
+++ resolved
@@ -346,12 +346,9 @@
         a11yEmptyWishlistHeading: true,
         a11yScreenReaderBloatFix: true,
         a11yUseButtonsForBtnLinks: true,
-<<<<<<< HEAD
         a11yTabComponent: true,
-=======
         a11yCarouselArrowKeysNavigation: true,
         a11yNotificationsOnConsentChange: true,
->>>>>>> a21fa2c4
         a11yDisabledCouponAndQuickOrderActionButtonsInsteadOfRequiredFields:
           true,
         a11yFacetsDialogFocusHandling: true,
