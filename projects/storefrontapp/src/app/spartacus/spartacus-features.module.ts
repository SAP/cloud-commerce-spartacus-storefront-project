--- conflicted
+++ resolved
@@ -376,11 +376,8 @@
         a11yDialogTriggerRefocus: true,
         a11yAddToWishlistFocus: true,
         a11ySearchBoxFocusOnEscape: true,
-<<<<<<< HEAD
         a11yItemCounterFocus: true,
-=======
         a11yScrollToReviewByShowReview: true,
->>>>>>> de855377
         a11yViewHoursButtonIconContrast: true,
         cmsBottomHeaderSlotUsingFlexStyles: true,
         useSiteThemeService: false,
