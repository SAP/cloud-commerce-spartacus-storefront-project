--- conflicted
+++ resolved
@@ -290,12 +290,9 @@
         a11yCartSummaryHeadingOrder: true,
         a11yUnitsListKeyboardControls: true,
         a11yCartItemsLinksStyles: true,
-<<<<<<< HEAD
         a11yHideSelectBtnForSelectedAddrOrPayment: true,
-=======
         a11yFocusableCarouselControls: true,
         cartQuickOrderRemoveListeningToFailEvent: true,
->>>>>>> 2e492651
       };
       return appFeatureToggles;
     }),
