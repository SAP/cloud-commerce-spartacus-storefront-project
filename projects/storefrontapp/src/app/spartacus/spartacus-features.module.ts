--- conflicted
+++ resolved
@@ -15,11 +15,7 @@
   ProductOccModule,
   UserModule,
   UserOccModule,
-<<<<<<< HEAD
-  provideFeatureToggles,
-=======
   provideFeatureTogglesFactory,
->>>>>>> 63b71a67
 } from '@spartacus/core';
 import {
   AnonymousConsentManagementBannerModule,
@@ -262,34 +258,6 @@
       provide: USE_MY_ACCOUNT_V2_NOTIFICATION_PREFERENCE,
       useValue: environment.myAccountV2,
     },
-<<<<<<< HEAD
-    provideFeatureToggles({
-      showPromotionsInPDP: true,
-      recentSearches: true,
-      pdfInvoicesSortByInvoiceDate: true,
-      storeFrontLibCardParagraphTruncated: true,
-      a11yRequiredAsterisks: true,
-      a11yQuantityOrderTabbing: true,
-      a11yNavigationUiKeyboardControls: true,
-      a11yOrderConfirmationHeadingOrder: true,
-      a11yStarRating: true,
-      a11yViewChangeAssistiveMessage: true,
-      a11yReorderDialog: true,
-      a11yPopoverFocus: true,
-      a11yScheduleReplenishment: true,
-      a11yScrollToTop: true,
-      a11ySavedCartsZoom: true,
-      a11ySortingOptionsTruncation: true,
-      a11yExpandedFocusIndicator: true,
-      a11yCheckoutDeliveryFocus: true,
-      a11yMobileVisibleFocus: true,
-      a11yOrganizationsBanner: true,
-      a11yOrganizationListHeadingOrder: true,
-      a11yReplenishmentOrderFieldset: true,
-      a11yListOversizedFocus: true,
-      a11yStoreFinderOverflow: true,
-      a11yCartSummaryHeadingOrder: true,
-=======
     // CXSPA-6793: refactor to`provideFeatureToggles` and `satisfies` keyword
     provideFeatureTogglesFactory(() => {
       const appFeatureToggles: Required<FeatureToggles> = {
@@ -321,7 +289,6 @@
         a11yCartSummaryHeadingOrder: true,
       };
       return appFeatureToggles;
->>>>>>> 63b71a67
     }),
   ],
 })
