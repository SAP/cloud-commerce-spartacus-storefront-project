--- conflicted
+++ resolved
@@ -75,11 +75,8 @@
 import { TrackingFeatureModule } from './features/tracking-feature.module';
 import { UserFeatureModule } from './features/user-feature.module';
 import { VariantsFeatureModule } from './features/variants-feature.module';
-<<<<<<< HEAD
 import { VariantsMultidimensionalFeatureModule } from './features/variants-multidimensional-feature.module';
-=======
 import { WishListFeatureModule } from './features/wish-list-feature.module';
->>>>>>> 024b0298
 
 const featureModules = [];
 
@@ -208,14 +205,10 @@
     SmartEditFeatureModule,
 
     VariantsFeatureModule,
-<<<<<<< HEAD
-    SavedCartFeatureModule,
-    VariantsMultidimensionalFeatureModule,
-=======
     ProductConfiguratorTextfieldFeatureModule,
     ImageZoomFeatureModule,
-
->>>>>>> 024b0298
+    VariantsMultidimensionalFeatureModule,
+
     ...featureModules,
   ],
 })
