--- conflicted
+++ resolved
@@ -416,12 +416,9 @@
         a11yQuickOrderSearchBoxRefocusOnClose: true,
         a11yKeyboardFocusInSearchBox: true,
         a11yAddPaddingToCarouselPanel: true,
-<<<<<<< HEAD
         a11yFocusOnCardAfterSelecting: true,
-=======
         a11ySearchableDropdownFirstElementFocus: true,
         a11yHideConsentButtonWhenBannerVisible: true,
->>>>>>> 1016f2d6
         cmsBottomHeaderSlotUsingFlexStyles: true,
         useSiteThemeService: true,
         enableConsecutiveCharactersPasswordRequirement: true,
