--- conflicted
+++ resolved
@@ -309,11 +309,8 @@
         a11yMyAccountLinkOutline: true,
         a11yCloseProductImageBtnFocus: true,
         a11yEmptyWishlistHeading: true,
-<<<<<<< HEAD
         a11yScreenReaderBloatFix: true,
-=======
         a11yUseButtonsForBtnLinks: true,
->>>>>>> 90264d6f
       };
       return appFeatureToggles;
     }),
