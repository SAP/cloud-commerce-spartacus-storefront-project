--- conflicted
+++ resolved
@@ -13,9 +13,9 @@
   FeatureToggles,
   ProductModule,
   ProductOccModule,
-  provideFeatureTogglesFactory,
   UserModule,
   UserOccModule,
+  provideFeatureTogglesFactory,
 } from '@spartacus/core';
 import {
   AnonymousConsentManagementBannerModule,
@@ -39,16 +39,16 @@
   NavigationEventModule,
   NavigationModule,
   NotificationPreferenceModule,
+  PDFModule,
   PageTitleModule,
   PaymentMethodsModule,
-  PDFModule,
   ProductCarouselModule,
   ProductDetailsPageModule,
   ProductFacetNavigationModule,
   ProductImagesModule,
   ProductIntroModule,
+  ProductListModule,
   ProductListingPageModule,
-  ProductListModule,
   ProductPageEventModule,
   ProductReferencesModule,
   ProductSummaryModule,
@@ -325,11 +325,8 @@
         a11yDisabledCouponAndQuickOrderActionButtonsInsteadOfRequiredFields:
           true,
         a11yFacetsDialogFocusHandling: true,
-<<<<<<< HEAD
         occCartNameAndDescriptionInHttpRequestBody: true,
-=======
         a11yLinkBtnsToTertiaryBtns: true,
->>>>>>> 94926b63
       };
       return appFeatureToggles;
     }),
