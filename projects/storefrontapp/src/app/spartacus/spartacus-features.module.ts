import { NgModule } from '@angular/core';
import {
  AnonymousConsentsModule,
  AuthModule,
  CartModule,
  CartOccModule,
  CheckoutModule,
  CheckoutOccModule,
  CostCenterOccModule,
  ExternalRoutesModule,
  ProductModule,
  ProductOccModule,
  UserOccTransitionalModule,
  UserTransitionalModule,
} from '@spartacus/core';
import {
  AddressBookModule,
  AnonymousConsentManagementBannerModule,
  AnonymousConsentsDialogModule,
  BannerCarouselModule,
  BannerModule,
  BreadcrumbModule,
  CartComponentModule,
  CartPageEventModule,
  CategoryNavigationModule,
  CheckoutComponentModule,
  CheckoutLoginModule,
  CmsParagraphModule,
  ConsentManagementModule,
  FooterNavigationModule,
  HamburgerMenuModule,
  HomePageEventModule,
  JsonLdBuilderModule,
  LinkModule,
  LoginRouteModule,
  LogoutModule,
  MyCouponsModule,
  MyInterestsModule,
  NavigationEventModule,
  NavigationModule,
  NotificationPreferenceModule,
  OrderCancellationModule,
  OrderConfirmationModule,
  OrderDetailsModule,
  OrderHistoryModule,
  OrderReturnModule,
  PaymentMethodsModule,
  ProductCarouselModule,
  ProductDetailsPageModule,
  ProductFacetNavigationModule,
  ProductImagesModule,
  ProductIntroModule,
  ProductListingPageModule,
  ProductListModule,
  ProductPageEventModule,
  ProductReferencesModule,
  ProductSummaryModule,
  ProductTabsModule,
  ReplenishmentOrderConfirmationModule,
  ReplenishmentOrderDetailsModule,
  ReplenishmentOrderHistoryModule,
  ReturnRequestDetailModule,
  ReturnRequestListModule,
  SearchBoxModule,
  SiteContextSelectorModule,
  StockNotificationModule,
  TabParagraphContainerModule,
  WishListModule,
} from '@spartacus/storefront';
import { environment } from '../../environments/environment';
import { AdministrationFeatureModule } from './features/administration-feature.module';
import { AsmFeatureModule } from './features/asm-feature.module';
import { BulkPricingFeatureModule } from './features/bulk-pricing-feature.module';
import { CdcFeatureModule } from './features/cdc-feature.module';
import { CdsFeatureModule } from './features/cds-feature.module';
import { OrderApprovalFeatureModule } from './features/order-approval-feature.module';
import { QualtricsFeatureModule } from './features/qualtrics-feature.module';
import { QuickOrderFeatureModule } from './features/quick-order-feature.module';
import { SavedCartFeatureModule } from './features/saved-cart-feature.module';
import { SmartEditFeatureModule } from './features/smartedit-feature.module';
import { StorefinderFeatureModule } from './features/storefinder-feature.module';
import { TrackingFeatureModule } from './features/tracking-feature.module';
import { UserFeatureModule } from './features/user-feature.module';
import { VariantsFeatureModule } from './features/variants-feature.module';

const featureModules = [];

if (environment.b2b) {
  featureModules.push(
    AdministrationFeatureModule,
    BulkPricingFeatureModule,
    OrderApprovalFeatureModule,
<<<<<<< HEAD
    QuickOrderFeatureModule,
    SavedCartFeatureModule
=======

    BulkPricingFeatureModule
>>>>>>> 5ff02593
  );
}
if (environment.cdc) {
  featureModules.push(CdcFeatureModule);
}
if (environment.cds) {
  featureModules.push(CdsFeatureModule);
}

@NgModule({
  imports: [
    // Auth Core
    AuthModule.forRoot(),
    LogoutModule, // will be come part of auth package
    LoginRouteModule, // will be come part of auth package

    // Basic Cms Components
    HamburgerMenuModule,
    SiteContextSelectorModule,
    LinkModule,
    BannerModule,
    CmsParagraphModule,
    TabParagraphContainerModule,
    BannerCarouselModule,
    CategoryNavigationModule,
    NavigationModule,
    FooterNavigationModule,
    BreadcrumbModule,

    // User Core
    UserTransitionalModule,
    UserOccTransitionalModule,
    // User UI
    AddressBookModule,
    PaymentMethodsModule,
    NotificationPreferenceModule,
    MyInterestsModule,
    StockNotificationModule,
    ConsentManagementModule,
    MyCouponsModule,

    // Anonymous Consents Core
    AnonymousConsentsModule.forRoot(),
    // Anonymous Consents UI
    AnonymousConsentsDialogModule,
    AnonymousConsentManagementBannerModule,

    // Product Core
    ProductModule.forRoot(),
    ProductOccModule,

    // Product UI
    ProductDetailsPageModule,
    ProductListingPageModule,
    ProductListModule,
    SearchBoxModule,
    ProductFacetNavigationModule,
    ProductTabsModule,
    ProductCarouselModule,
    ProductReferencesModule,
    ProductImagesModule,
    ProductSummaryModule,
    ProductIntroModule,

    // Cart Core
    CartModule.forRoot(),
    CartOccModule,
    // Cart UI
    CartComponentModule,
    WishListModule,

    // Checkout Core
    CheckoutModule.forRoot(),
    CheckoutOccModule,
    CostCenterOccModule,
    // Checkout UI
    CheckoutLoginModule,
    CheckoutComponentModule,
    OrderConfirmationModule,

    // Order
    OrderHistoryModule,
    OrderDetailsModule,
    OrderCancellationModule,
    OrderReturnModule,
    ReturnRequestListModule,
    ReturnRequestDetailModule,
    ReplenishmentOrderHistoryModule,
    ReplenishmentOrderDetailsModule,
    ReplenishmentOrderConfirmationModule,

    // Page Events
    NavigationEventModule,
    HomePageEventModule,
    CartPageEventModule,
    ProductPageEventModule,

    /************************* Opt-in features *************************/

    ExternalRoutesModule.forRoot(), // to opt-in explicitly, is added by default schematics
    JsonLdBuilderModule,

    /************************* External features *************************/
    UserFeatureModule,
    AsmFeatureModule,
    StorefinderFeatureModule,
    QualtricsFeatureModule,
    SmartEditFeatureModule,
    TrackingFeatureModule,
    VariantsFeatureModule,
    SavedCartFeatureModule,
    ...featureModules,
  ],
})
export class SpartacusFeaturesModule {}<|MERGE_RESOLUTION|>--- conflicted
+++ resolved
@@ -90,13 +90,8 @@
     AdministrationFeatureModule,
     BulkPricingFeatureModule,
     OrderApprovalFeatureModule,
-<<<<<<< HEAD
     QuickOrderFeatureModule,
     SavedCartFeatureModule
-=======
-
-    BulkPricingFeatureModule
->>>>>>> 5ff02593
   );
 }
 if (environment.cdc) {
