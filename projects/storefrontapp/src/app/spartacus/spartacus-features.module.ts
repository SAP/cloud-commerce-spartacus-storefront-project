import { NgModule } from '@angular/core';
import {
  AnonymousConsentsModule,
  AuthModule,
  CostCenterOccModule,
  ExternalRoutesModule,
  ProductModule,
  ProductOccModule,
  UserModule,
  UserOccModule,
} from '@spartacus/core';
import {
  AddressBookModule,
  AnonymousConsentManagementBannerModule,
  AnonymousConsentsDialogModule,
  BannerCarouselModule,
  BannerModule,
  BreadcrumbModule,
<<<<<<< HEAD
  CartPageEventModule,
=======
>>>>>>> 62d9196d
  CategoryNavigationModule,
  CmsParagraphModule,
  ConsentManagementModule,
  FooterNavigationModule,
  HamburgerMenuModule,
  HomePageEventModule,
  JsonLdBuilderModule,
  LinkModule,
  LoginRouteModule,
  LogoutModule,
  MyCouponsModule,
  MyInterestsModule,
  NavigationEventModule,
  NavigationModule,
  NotificationPreferenceModule,
  PageTitleModule,
  PaymentMethodsModule,
  ProductCarouselModule,
  ProductDetailsPageModule,
  ProductFacetNavigationModule,
  ProductImagesModule,
  ProductIntroModule,
  ProductListingPageModule,
  ProductListModule,
  ProductPageEventModule,
  ProductReferencesModule,
  ProductSummaryModule,
  ProductTabsModule,
  SearchBoxModule,
  SiteContextSelectorModule,
  StockNotificationModule,
  TabParagraphContainerModule,
} from '@spartacus/storefront';
import { environment } from '../../environments/environment';
import { AdministrationFeatureModule } from './features/administration-feature.module';
import { AsmFeatureModule } from './features/asm-feature.module';
import { BulkPricingFeatureModule } from './features/bulk-pricing-feature.module';
import { CartFeatureModule } from './features/cart-feature.module';
import { CdcFeatureModule } from './features/cdc-feature.module';
import { CdsFeatureModule } from './features/cds-feature.module';
<<<<<<< HEAD
import { CheckoutB2BFeatureModule } from './features/checkout-b2b-feature.module';
import { CheckoutFeatureModule } from './features/checkout-feature.module';
import { CheckoutOldFeatureModule } from './features/checkout-old-feature.module';
import { CheckoutScheduledReplenishmentFeatureModule } from './features/checkout-scheduled-replenishment-feature.module';
=======
import { CheckoutFeatureModule } from './features/checkout-feature.module';
>>>>>>> 62d9196d
import { DigitalPaymentsFeatureModule } from './features/digital-payments-feature.module';
import { ImageZoomFeatureModule } from './features/image-zoom-feature.module';
import { ImportExportFeatureModule } from './features/import-export-feature.module';
import { OrderApprovalFeatureModule } from './features/order-approval-feature.module';
import { OrderFeatureModule } from './features/order-feature.module';
import { ProductConfiguratorRulebasedCpqFeatureModule } from './features/product-configurator-rulebased-cpq-feature.module';
import { ProductConfiguratorRulebasedFeatureModule } from './features/product-configurator-rulebased-feature.module';
import { ProductConfiguratorTextfieldFeatureModule } from './features/product-configurator-textfield-feature.module';
import { QualtricsFeatureModule } from './features/qualtrics-feature.module';
import { QuickOrderFeatureModule } from './features/quick-order-feature.module';
import { SavedCartFeatureModule } from './features/saved-cart-feature.module';
import { SmartEditFeatureModule } from './features/smartedit-feature.module';
import { StorefinderFeatureModule } from './features/storefinder-feature.module';
import { TrackingFeatureModule } from './features/tracking-feature.module';
import { UserFeatureModule } from './features/user-feature.module';
import { VariantsFeatureModule } from './features/variants-feature.module';
import { WishListFeatureModule } from './features/wish-list-feature.module';

const featureModules = [];

if (environment.b2b) {
  featureModules.push(
    AdministrationFeatureModule,
    BulkPricingFeatureModule,
    OrderApprovalFeatureModule
  );
}

let CheckoutFeature = CheckoutFeatureModule;
if (environment.oldCheckout) {
  CheckoutFeature = CheckoutOldFeatureModule;
}
if (environment.b2b && !environment.oldCheckout) {
  featureModules.push(
    CheckoutB2BFeatureModule,
    CheckoutScheduledReplenishmentFeatureModule
  );
}

if (environment.cdc) {
  featureModules.push(CdcFeatureModule);
}
if (environment.cds) {
  featureModules.push(CdsFeatureModule);
}
if (environment.cpq) {
  featureModules.push(ProductConfiguratorRulebasedCpqFeatureModule);
} else {
  featureModules.push(ProductConfiguratorRulebasedFeatureModule);
}
if (environment.digitalPayments) {
  featureModules.push(DigitalPaymentsFeatureModule);
}

@NgModule({
  imports: [
    // Auth Core
    AuthModule.forRoot(),
    LogoutModule, // will be come part of auth package
    LoginRouteModule, // will be come part of auth package

    // Basic Cms Components
    HamburgerMenuModule,
    SiteContextSelectorModule,
    LinkModule,
    BannerModule,
    CmsParagraphModule,
    TabParagraphContainerModule,
    BannerCarouselModule,
    CategoryNavigationModule,
    NavigationModule,
    FooterNavigationModule,
    PageTitleModule,
    BreadcrumbModule,

    // User Core
    UserModule,
    UserOccModule,
    // User UI
    AddressBookModule,
    PaymentMethodsModule,
    NotificationPreferenceModule,
    MyInterestsModule,
    StockNotificationModule,
    ConsentManagementModule,
    MyCouponsModule,

    // Anonymous Consents Core
    AnonymousConsentsModule.forRoot(),
    // Anonymous Consents UI
    AnonymousConsentsDialogModule,
    AnonymousConsentManagementBannerModule,

    // Product Core
    ProductModule.forRoot(),
    ProductOccModule,

    // Product UI
    ProductDetailsPageModule,
    ProductListingPageModule,
    ProductListModule,
    SearchBoxModule,
    ProductFacetNavigationModule,
    ProductTabsModule,
    ProductCarouselModule,
    ProductReferencesModule,
    ProductImagesModule,
    ProductSummaryModule,
    ProductIntroModule,

    // Cost Center
    CostCenterOccModule,

    // Page Events
    NavigationEventModule,
    HomePageEventModule,
    ProductPageEventModule,

    /************************* Opt-in features *************************/

    ExternalRoutesModule.forRoot(), // to opt-in explicitly, is added by default schematics
    JsonLdBuilderModule,

    /************************* Feature libraries *************************/
    UserFeatureModule,
    CartFeatureModule,
<<<<<<< HEAD
    CheckoutFeature,
    WishListFeatureModule,
=======
    WishListFeatureModule,
    CheckoutFeatureModule,
>>>>>>> 62d9196d
    AsmFeatureModule,
    StorefinderFeatureModule,
    QualtricsFeatureModule,
    SmartEditFeatureModule,
    TrackingFeatureModule,
    VariantsFeatureModule,
    SavedCartFeatureModule,
    OrderFeatureModule,
    QuickOrderFeatureModule,
    ImportExportFeatureModule,
    ProductConfiguratorTextfieldFeatureModule,
    ImageZoomFeatureModule,
    ...featureModules,
  ],
})
export class SpartacusFeaturesModule {}<|MERGE_RESOLUTION|>--- conflicted
+++ resolved
@@ -16,10 +16,6 @@
   BannerCarouselModule,
   BannerModule,
   BreadcrumbModule,
-<<<<<<< HEAD
-  CartPageEventModule,
-=======
->>>>>>> 62d9196d
   CategoryNavigationModule,
   CmsParagraphModule,
   ConsentManagementModule,
@@ -60,14 +56,10 @@
 import { CartFeatureModule } from './features/cart-feature.module';
 import { CdcFeatureModule } from './features/cdc-feature.module';
 import { CdsFeatureModule } from './features/cds-feature.module';
-<<<<<<< HEAD
 import { CheckoutB2BFeatureModule } from './features/checkout-b2b-feature.module';
 import { CheckoutFeatureModule } from './features/checkout-feature.module';
 import { CheckoutOldFeatureModule } from './features/checkout-old-feature.module';
 import { CheckoutScheduledReplenishmentFeatureModule } from './features/checkout-scheduled-replenishment-feature.module';
-=======
-import { CheckoutFeatureModule } from './features/checkout-feature.module';
->>>>>>> 62d9196d
 import { DigitalPaymentsFeatureModule } from './features/digital-payments-feature.module';
 import { ImageZoomFeatureModule } from './features/image-zoom-feature.module';
 import { ImportExportFeatureModule } from './features/import-export-feature.module';
@@ -194,13 +186,8 @@
     /************************* Feature libraries *************************/
     UserFeatureModule,
     CartFeatureModule,
-<<<<<<< HEAD
     CheckoutFeature,
     WishListFeatureModule,
-=======
-    WishListFeatureModule,
-    CheckoutFeatureModule,
->>>>>>> 62d9196d
     AsmFeatureModule,
     StorefinderFeatureModule,
     QualtricsFeatureModule,
