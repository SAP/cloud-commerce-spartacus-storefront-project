--- conflicted
+++ resolved
@@ -357,12 +357,9 @@
         a11yRepeatedCancelOrderError: true,
         a11yAddedToCartActiveDialog: true,
         a11yNgSelectMobileReadout: true,
-<<<<<<< HEAD
         a11yQuickOrderAriaControls: true,
-=======
         a11yRemoveStatusLoadedRole: true,
         a11yDialogsHeading: true,
->>>>>>> 4b49b18a
         cmsBottomHeaderSlotUsingFlexStyles: true,
       };
       return appFeatureToggles;
