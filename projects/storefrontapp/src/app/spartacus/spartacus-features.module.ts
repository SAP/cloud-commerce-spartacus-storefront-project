/*
 * SPDX-FileCopyrightText: 2025 SAP Spartacus team <spartacus-team@sap.com>
 *
 * SPDX-License-Identifier: Apache-2.0
 */

import { NgModule } from '@angular/core';
import {
  AnonymousConsentsModule,
  AuthModule,
  CostCenterOccModule,
  ExternalRoutesModule,
  FeatureToggles,
  ProductModule,
  ProductOccModule,
  UserModule,
  UserOccModule,
  provideFeatureTogglesFactory,
} from '@spartacus/core';
import {
  AnonymousConsentManagementBannerModule,
  AnonymousConsentsDialogModule,
  BannerCarouselModule,
  BannerModule,
  BreadcrumbModule,
  CategoryNavigationModule,
  CmsParagraphModule,
  ConsentManagementModule,
  FooterNavigationModule,
  HamburgerMenuModule,
  HomePageEventModule,
  JsonLdBuilderModule,
  LinkModule,
  LoginRouteModule,
  LogoutModule,
  MyAccountV2Module,
  MyCouponsModule,
  MyInterestsModule,
  NavigationEventModule,
  NavigationModule,
  NotificationPreferenceModule,
  PDFModule,
  PageTitleModule,
  PaymentMethodsModule,
  ProductCarouselModule,
  ProductDetailsPageModule,
  ProductFacetNavigationModule,
  ProductImagesModule,
  ProductIntroModule,
  ProductListModule,
  ProductListingPageModule,
  ProductPageEventModule,
  ProductReferencesModule,
  ProductSummaryModule,
  ProductTabsModule,
  ScrollToTopModule,
  SearchBoxModule,
  SiteContextSelectorModule,
  SiteThemeSwitcherModule,
  StockNotificationModule,
  TabParagraphContainerModule,
  USE_MY_ACCOUNT_V2_CONSENT,
  USE_MY_ACCOUNT_V2_NOTIFICATION_PREFERENCE,
  VideoModule,
} from '@spartacus/storefront';
import { environment } from '../../environments/environment';
import { AsmCustomer360FeatureModule } from './features/asm/asm-customer-360-feature.module';
import { AsmFeatureModule } from './features/asm/asm-feature.module';
import { CartBaseFeatureModule } from './features/cart/cart-base-feature.module';
import { ImportExportFeatureModule } from './features/cart/cart-import-export-feature.module';
import { QuickOrderFeatureModule } from './features/cart/cart-quick-order-feature.module';
import { SavedCartFeatureModule } from './features/cart/cart-saved-cart-feature.module';
import { WishListFeatureModule } from './features/cart/wish-list-feature.module';
import { CdcFeatureModule } from './features/cdc/cdc-feature.module';
import { CdsFeatureModule } from './features/cds/cds-feature.module';
import { CheckoutFeatureModule } from './features/checkout/checkout-feature.module';
import { CpqQuoteFeatureModule } from './features/cpq-quote/cpq-quote-feature.module';
import { CustomerTicketingFeatureModule } from './features/customer-ticketing/customer-ticketing-feature.module';
import { DigitalPaymentsFeatureModule } from './features/digital-payments/digital-payments-feature.module';
import { EpdVisualizationFeatureModule } from './features/epd-visualization/epd-visualization-feature.module';
import { EstimatedDeliveryDateFeatureModule } from './features/estimated-delivery-date/estimated-delivery-date-feature.module';
import { OmfFeatureModule } from './features/omf/omf-feature.module';
import { OpfFeatureModule } from './features/opf/opf-feature.module';
import { OppsFeatureModule } from './features/opps/opps-feature.module';
import { OrderFeatureModule } from './features/order/order-feature.module';
import { AccountSummaryFeatureModule } from './features/organization/organization-account-summary-feature.module';
import { AdministrationFeatureModule } from './features/organization/organization-administration-feature.module';
import { OrderApprovalFeatureModule } from './features/organization/organization-order-approval-feature.module';
import { UnitOrderFeatureModule } from './features/organization/organization-unit-order-feature.module';
import { PDFInvoicesFeatureModule } from './features/pdf-invoices/pdf-invoices-feature.module';
import { PickupInStoreFeatureModule } from './features/pickup-in-store/pickup-in-store-feature.module';
import { ProductConfiguratorRulebasedFeatureModule } from './features/product-configurator/product-configurator-rulebased-feature.module';
import { ProductConfiguratorTextfieldFeatureModule } from './features/product-configurator/product-configurator-textfield-feature.module';
import { ProductMultiDimensionalListFeatureModule } from './features/product-multi-dimensional/product-multi-dimensional-list-feature.module';
import { ProductMultiDimensionalSelectorFeatureModule } from './features/product-multi-dimensional/product-multi-dimensional-selector-feature.module';
import { BulkPricingFeatureModule } from './features/product/product-bulk-pricing-feature.module';
import { FutureStockFeatureModule } from './features/product/product-future-stock-feature.module';
import { ImageZoomFeatureModule } from './features/product/product-image-zoom-feature.module';
import { VariantsFeatureModule } from './features/product/product-variants-feature.module';
import { QualtricsFeatureModule } from './features/qualtrics/qualtrics-feature.module';
import { QuoteFeatureModule } from './features/quote-feature.module';
import { OrganizationUserRegistrationFeatureModule } from './features/registration-feature.module';
import { RequestedDeliveryDateFeatureModule } from './features/requested-delivery-date/requested-delivery-date-feature.module';
import { S4ServiceFeatureModule } from './features/s4-service/s4-service-feature.module';
import { S4OMFeatureModule } from './features/s4om/s4om-feature.module';
import { SegmentRefsFeatureModule } from './features/segment-refs/segment-refs-feature.module';
import { SmartEditFeatureModule } from './features/smartedit/smartedit-feature.module';
import { StorefinderFeatureModule } from './features/storefinder/storefinder-feature.module';
import { TrackingFeatureModule } from './features/tracking/tracking-feature.module';
import { UserFeatureModule } from './features/user/user-feature.module';

const featureModules = [];

if (environment.b2b) {
  featureModules.push(
    AdministrationFeatureModule,
    AccountSummaryFeatureModule,
    BulkPricingFeatureModule,
    OrderApprovalFeatureModule,
    OrganizationUserRegistrationFeatureModule,
    UnitOrderFeatureModule,
    FutureStockFeatureModule
  );
} else {
  featureModules.push(PickupInStoreFeatureModule);
}

if (environment.cdc) {
  featureModules.push(CdcFeatureModule);
}
if (environment.s4Service) {
  featureModules.push(S4ServiceFeatureModule);
}
if (environment.cds) {
  featureModules.push(CdsFeatureModule);
}
if (environment.digitalPayments) {
  featureModules.push(DigitalPaymentsFeatureModule);
}
if (environment.epdVisualization) {
  featureModules.push(EpdVisualizationFeatureModule);
}
if (environment.pdfInvoices) {
  featureModules.push(PDFInvoicesFeatureModule);
}
if (environment.opps) {
  featureModules.push(OppsFeatureModule);
}
if (environment.s4om) {
  featureModules.push(S4OMFeatureModule);
}
if (environment.opf) {
  featureModules.push(OpfFeatureModule);
}
if (environment.segmentRefs) {
  featureModules.push(SegmentRefsFeatureModule);
}
if (environment.requestedDeliveryDate) {
  featureModules.push(RequestedDeliveryDateFeatureModule);
}
if (environment.estimatedDeliveryDate) {
  featureModules.push(EstimatedDeliveryDateFeatureModule);
}
if (environment.omf) {
  featureModules.push(OmfFeatureModule);
}
if (environment.cpq) {
  featureModules.push(CpqQuoteFeatureModule);
}
@NgModule({
  imports: [
    // Auth Core
    AuthModule.forRoot(),
    LogoutModule, // will be come part of auth package
    LoginRouteModule, // will be come part of auth package

    // Basic Cms Components
    HamburgerMenuModule,
    SiteContextSelectorModule,
    LinkModule,
    BannerModule,
    CmsParagraphModule,
    TabParagraphContainerModule,
    BannerCarouselModule,
    CategoryNavigationModule,
    NavigationModule,
    FooterNavigationModule,
    PageTitleModule,
    BreadcrumbModule,
    PDFModule,
    ScrollToTopModule,
    VideoModule,
    SiteThemeSwitcherModule,

    // User Core
    UserModule,
    UserOccModule,
    // User UI
    PaymentMethodsModule,
    NotificationPreferenceModule,
    MyInterestsModule,
    MyAccountV2Module,
    StockNotificationModule,
    ConsentManagementModule,
    MyCouponsModule,

    // Anonymous Consents Core
    AnonymousConsentsModule.forRoot(),
    // Anonymous Consents UI
    AnonymousConsentsDialogModule,
    AnonymousConsentManagementBannerModule,

    // Product Core
    ProductModule.forRoot(),
    ProductOccModule,

    // Product UI
    ProductDetailsPageModule,
    ProductListingPageModule,
    ProductListModule,
    SearchBoxModule,
    ProductFacetNavigationModule,
    ProductTabsModule,
    ProductCarouselModule,
    ProductReferencesModule,
    ProductImagesModule,
    ProductSummaryModule,
    ProductIntroModule,

    // Cost Center
    CostCenterOccModule,

    // Page Events
    NavigationEventModule,
    HomePageEventModule,
    ProductPageEventModule,

    /************************* Opt-in features *************************/

    ExternalRoutesModule.forRoot(), // to opt-in explicitly, is added by default schematics
    JsonLdBuilderModule,

    /************************* Feature libraries *************************/
    UserFeatureModule,

    CartBaseFeatureModule,
    WishListFeatureModule,
    SavedCartFeatureModule,
    QuickOrderFeatureModule,
    ImportExportFeatureModule,

    OrderFeatureModule,

    CheckoutFeatureModule,

    TrackingFeatureModule,

    AsmFeatureModule,
    AsmCustomer360FeatureModule,

    StorefinderFeatureModule,

    QualtricsFeatureModule,

    SmartEditFeatureModule,

    VariantsFeatureModule,
    ProductMultiDimensionalSelectorFeatureModule,
    ProductMultiDimensionalListFeatureModule,
    ImageZoomFeatureModule,

    QuoteFeatureModule,
    CustomerTicketingFeatureModule,

    ProductConfiguratorTextfieldFeatureModule,
    ProductConfiguratorRulebasedFeatureModule,
    ...featureModules,
  ],
  providers: [
    // Adding the provider here because consents feature is not code-splitted to separate library and not lazy-loaded
    {
      provide: USE_MY_ACCOUNT_V2_CONSENT,
      useValue: environment.myAccountV2,
    },
    {
      provide: USE_MY_ACCOUNT_V2_NOTIFICATION_PREFERENCE,
      useValue: environment.myAccountV2,
    },
    provideFeatureTogglesFactory(() => {
      const appFeatureToggles: Required<FeatureToggles> = {
        showDeliveryOptionsTranslation: true,
        formErrorsDescriptiveMessages: true,
        showSearchingCustomerByOrderInASM: false,
        showStyleChangesInASM: false,
        shouldHideAddToCartForUnpurchasableProducts: false,
        useExtractedBillingAddressComponent: false,
        showBillingAddressInDigitalPayments: false,
        showDownloadProposalButton: false,
        showPromotionsInPDP: false,
        searchBoxV2: false,
        recentSearches: true,
        trendingSearches: false,
        pdfInvoicesSortByInvoiceDate: true,
        storeFrontLibCardParagraphTruncated: true,
        useProductCarouselBatchApi: true,
        productConfiguratorAttributeTypesV2: true,
        propagateErrorsToServer: true,
        ssrStrictErrorHandlingForHttpAndNgrx: true,
        productConfiguratorDeltaRendering: true,
        a11yRequiredAsterisks: true,
        a11yQuantityOrderTabbing: true,
        a11yNavigationUiKeyboardControls: true,
        a11yNavMenuExpandStateReadout: true,
        a11yOrderConfirmationHeadingOrder: true,
        a11yStarRating: true,
        a11yViewChangeAssistiveMessage: true,
        a11yPreventHorizontalScroll: true,
        a11yReorderDialog: true,
        a11yPopoverFocus: true,
        a11yScheduleReplenishment: true,
        a11yScrollToTop: true,
        a11ySavedCartsZoom: true,
        a11ySortingOptionsTruncation: true,
        a11yExpandedFocusIndicator: true,
        a11yCheckoutDeliveryFocus: true,
        a11yMobileVisibleFocus: true,
        a11yOrganizationsBanner: true,
        a11yOrganizationListHeadingOrder: true,
        a11yCartImportConfirmationMessage: true,
        a11yAnonymousConsentMessageInDialog: true,
        a11yReplenishmentOrderFieldset: true,
        a11yListOversizedFocus: true,
        a11yStoreFinderOverflow: true,
        a11yMobileFocusOnFirstNavigationItem: true,
        a11yQuickOrderSearchListKeyboardNavigation: false,
        a11yCartSummaryHeadingOrder: true,
        a11ySearchBoxMobileFocus: true,
        a11yFacetKeyboardNavigation: true,
        a11yUnitsListKeyboardControls: true,
        a11ySearchboxLabel: true,
        a11yCartItemsLinksStyles: true,
        a11yStyleExternalLinksAsLinks: true,
        a11yHideSelectBtnForSelectedAddrOrPayment: true,
        a11ySelectLabelWithContextForSelectedAddrOrPayment: true,
        a11yFocusableCarouselControls: true,
        a11yUseTrapTabInsteadOfTrapInDialogs: true,
        cmsGuardsServiceUseGuardsComposer: true,
        cartQuickOrderRemoveListeningToFailEvent: true,
        a11yKeyboardAccessibleZoom: true,
        a11yOrganizationLinkableCells: true,
        a11yPreventSRFocusOnHiddenElements: true,
        a11yVisibleFocusOverflows: true,
        a11yTruncatedTextForResponsiveView: true,
        a11yTruncatedTextStoreFinder: true,
        a11yTruncatedTextUnitLevelOrderHistory: true,
        a11ySemanticPaginationLabel: true,
        a11yPreventCartItemsFormRedundantRecreation: true,
        a11yMyAccountLinkOutline: true,
        a11yCloseProductImageBtnFocus: true,
        a11yNotificationPreferenceFieldset: true,
        a11yImproveContrast: true,
        a11yEmptyWishlistHeading: true,
        a11yScreenReaderBloatFix: true,
        a11yUseButtonsForBtnLinks: true,
        a11yTabComponent: true,
        a11yCarouselArrowKeysNavigation: true,
        a11yPickupOptionsTabs: true,
        a11yNotificationsOnConsentChange: true,
        a11yDisabledCouponAndQuickOrderActionButtonsInsteadOfRequiredFields:
          true,
        a11yFacetsDialogFocusHandling: true,
        a11yResetFocusAfterNavigating: true,
        headerLayoutForSmallerViewports: true,
        a11yStoreFinderAlerts: true,
        a11yFormErrorMuteIcon: true,
        a11yStoreFinderLabel: true,
        a11yCxMessageFocus: true,
        occCartNameAndDescriptionInHttpRequestBody: true,
        a11yLinkBtnsToTertiaryBtns: true,
        a11yRepeatedPageTitleFix: true,
        a11yDeliveryModeRadiogroup: true,
        a11yNgSelectOptionsCount: true,
        a11yNgSelectCloseDropdownOnEscape: true,
        a11yRepeatedCancelOrderError: true,
        a11yAddedToCartActiveDialog: true,
        a11yNgSelectMobileReadout: true,
        a11yDeliveryMethodFieldset: true,
        a11yShowMoreReviewsBtnFocus: true,
        a11yQuickOrderAriaControls: true,
        a11yRemoveStatusLoadedRole: true,
        a11yDialogsHeading: true,
        a11yDialogTriggerRefocus: true,
        a11yAddToWishlistFocus: true,
        a11ySearchBoxFocusOnEscape: true,
        a11yUpdatingCartNoNarration: true,
        a11yPasswordVisibliltyBtnValueOverflow: true,
        a11yItemCounterFocus: true,
        a11yScrollToReviewByShowReview: true,
        a11yViewHoursButtonIconContrast: true,
        a11yStoreInStockIconContrast: true,
        a11yCheckoutStepsLandmarks: true,
        a11yQTY2Quantity: true,
        a11yImproveButtonsInCardComponent: true,
        a11yMiniCartFocusOnMobile: true,
        a11yApprovalProcessWithNoClearable: true,
        a11yPostRegisterSuccessMessage: true,
        a11yDeleteButton2First: true,
        a11yShowLabelOfSelect: true,
        a11yShowDownArrowOnFocusedSelectMenu: true,
        a11yCroppedFocusRing: true,
        a11yTextSpacingAdjustments: true,
        a11yTableHeaderReadout: true,
        a11ySearchboxAssistiveMessage: true,
        updateConsentGivenInOnChanges: true,
        a11yDifferentiateFocusedAndSelected: true,
        a11yQuickOrderSearchBoxRefocusOnClose: true,
        a11yKeyboardFocusInSearchBox: true,
        a11yAddPaddingToCarouselPanel: true,
        a11yFocusOnCardAfterSelecting: true,
        a11ySearchableDropdownFirstElementFocus: true,
        a11yHideConsentButtonWhenBannerVisible: true,
<<<<<<< HEAD
        a11yRepeatingButtonsUniqueLabels: true,
=======
        a11yHighContrastBorders: true,
>>>>>>> f2ce0165
        cmsBottomHeaderSlotUsingFlexStyles: true,
        useSiteThemeService: true,
        enableConsecutiveCharactersPasswordRequirement: true,
        enablePasswordsCannotMatchInPasswordUpdateForm: true,
        allPageMetaResolversEnabledInCsr: true,
        a11yPdpGridArrangement: true,
        a11yHamburgerMenuTrapFocus: true,
        useExtendedMediaComponentConfiguration: true,
        showRealTimeStockInPDP: false,
        a11yScrollToTopPositioning: false,
        a11yWrapReviewOrderInSection: true,
        enableCarouselCategoryProducts: true,
        enableSecurePasswordValidation: true,
        enableClaimCustomerCouponWithCodeInRequestBody: false,
      };
      return appFeatureToggles;
    }),
  ],
})
export class SpartacusFeaturesModule {}<|MERGE_RESOLUTION|>--- conflicted
+++ resolved
@@ -419,11 +419,8 @@
         a11yFocusOnCardAfterSelecting: true,
         a11ySearchableDropdownFirstElementFocus: true,
         a11yHideConsentButtonWhenBannerVisible: true,
-<<<<<<< HEAD
         a11yRepeatingButtonsUniqueLabels: true,
-=======
         a11yHighContrastBorders: true,
->>>>>>> f2ce0165
         cmsBottomHeaderSlotUsingFlexStyles: true,
         useSiteThemeService: true,
         enableConsecutiveCharactersPasswordRequirement: true,
