/*
 * SPDX-FileCopyrightText: 2024 SAP Spartacus team <spartacus-team@sap.com>
 *
 * SPDX-License-Identifier: Apache-2.0
 */

import { NgModule } from '@angular/core';
import {
  AnonymousConsentsModule,
  AuthModule,
  CostCenterOccModule,
  ExternalRoutesModule,
  FeatureToggles,
  ProductModule,
  ProductOccModule,
  UserModule,
  UserOccModule,
  provideFeatureTogglesFactory,
} from '@spartacus/core';
import {
  AnonymousConsentManagementBannerModule,
  AnonymousConsentsDialogModule,
  BannerCarouselModule,
  BannerModule,
  BreadcrumbModule,
  CategoryNavigationModule,
  CmsParagraphModule,
  ConsentManagementModule,
  FooterNavigationModule,
  HamburgerMenuModule,
  HomePageEventModule,
  JsonLdBuilderModule,
  LinkModule,
  LoginRouteModule,
  LogoutModule,
  MyAccountV2Module,
  MyCouponsModule,
  MyInterestsModule,
  NavigationEventModule,
  NavigationModule,
  NotificationPreferenceModule,
  PDFModule,
  PageTitleModule,
  PaymentMethodsModule,
  ProductCarouselModule,
  ProductDetailsPageModule,
  ProductFacetNavigationModule,
  ProductImagesModule,
  ProductIntroModule,
  ProductListModule,
  ProductListingPageModule,
  ProductPageEventModule,
  ProductReferencesModule,
  ProductSummaryModule,
  ProductTabsModule,
  ScrollToTopModule,
  SearchBoxModule,
  SiteContextSelectorModule,
  StockNotificationModule,
  TabParagraphContainerModule,
  USE_MY_ACCOUNT_V2_CONSENT,
  USE_MY_ACCOUNT_V2_NOTIFICATION_PREFERENCE,
  VideoModule,
} from '@spartacus/storefront';
import { environment } from '../../environments/environment';
import { AsmCustomer360FeatureModule } from './features/asm/asm-customer-360-feature.module';
import { AsmFeatureModule } from './features/asm/asm-feature.module';
import { CartBaseFeatureModule } from './features/cart/cart-base-feature.module';
import { ImportExportFeatureModule } from './features/cart/cart-import-export-feature.module';
import { QuickOrderFeatureModule } from './features/cart/cart-quick-order-feature.module';
import { SavedCartFeatureModule } from './features/cart/cart-saved-cart-feature.module';
import { WishListFeatureModule } from './features/cart/wish-list-feature.module';
import { CdcFeatureModule } from './features/cdc/cdc-feature.module';
import { CdsFeatureModule } from './features/cds/cds-feature.module';
import { CheckoutFeatureModule } from './features/checkout/checkout-feature.module';
import { CustomerTicketingFeatureModule } from './features/customer-ticketing/customer-ticketing-feature.module';
import { DigitalPaymentsFeatureModule } from './features/digital-payments/digital-payments-feature.module';
import { EpdVisualizationFeatureModule } from './features/epd-visualization/epd-visualization-feature.module';
import { OppsFeatureModule } from './features/opps/opps-feature.module';
import { OrderFeatureModule } from './features/order/order-feature.module';
import { AccountSummaryFeatureModule } from './features/organization/organization-account-summary-feature.module';
import { AdministrationFeatureModule } from './features/organization/organization-administration-feature.module';
import { OrderApprovalFeatureModule } from './features/organization/organization-order-approval-feature.module';
import { UnitOrderFeatureModule } from './features/organization/organization-unit-order-feature.module';
import { PDFInvoicesFeatureModule } from './features/pdf-invoices/pdf-invoices-feature.module';
import { PickupInStoreFeatureModule } from './features/pickup-in-store/pickup-in-store-feature.module';
import { ProductConfiguratorRulebasedFeatureModule } from './features/product-configurator/product-configurator-rulebased-feature.module';
import { ProductConfiguratorTextfieldFeatureModule } from './features/product-configurator/product-configurator-textfield-feature.module';
import { BulkPricingFeatureModule } from './features/product/product-bulk-pricing-feature.module';
import { FutureStockFeatureModule } from './features/product/product-future-stock-feature.module';
import { ImageZoomFeatureModule } from './features/product/product-image-zoom-feature.module';
import { VariantsFeatureModule } from './features/product/product-variants-feature.module';
import { QualtricsFeatureModule } from './features/qualtrics/qualtrics-feature.module';
import { QuoteFeatureModule } from './features/quote-feature.module';
import { OrganizationUserRegistrationFeatureModule } from './features/registration-feature.module';
import { RequestedDeliveryDateFeatureModule } from './features/requested-delivery-date/requested-delivery-date-feature.module';
import { EstimatedDeliveryDateFeatureModule } from './features/estimated-delivery-date/estimated-delivery-date-feature.module';
import { S4OMFeatureModule } from './features/s4om/s4om-feature.module';
import { SegmentRefsFeatureModule } from './features/segment-refs/segment-refs-feature.module';
import { SmartEditFeatureModule } from './features/smartedit/smartedit-feature.module';
import { StorefinderFeatureModule } from './features/storefinder/storefinder-feature.module';
import { TrackingFeatureModule } from './features/tracking/tracking-feature.module';
import { UserFeatureModule } from './features/user/user-feature.module';

const featureModules = [];

if (environment.b2b) {
  featureModules.push(
    AdministrationFeatureModule,
    AccountSummaryFeatureModule,
    BulkPricingFeatureModule,
    OrderApprovalFeatureModule,
    OrganizationUserRegistrationFeatureModule,
    UnitOrderFeatureModule,
    FutureStockFeatureModule
  );
} else {
  featureModules.push(PickupInStoreFeatureModule);
}

if (environment.cdc) {
  featureModules.push(CdcFeatureModule);
}

if (environment.cds) {
  featureModules.push(CdsFeatureModule);
}
if (environment.digitalPayments) {
  featureModules.push(DigitalPaymentsFeatureModule);
}
if (environment.epdVisualization) {
  featureModules.push(EpdVisualizationFeatureModule);
}
if (environment.pdfInvoices) {
  featureModules.push(PDFInvoicesFeatureModule);
}
if (environment.opps) {
  featureModules.push(OppsFeatureModule);
}
if (environment.s4om) {
  featureModules.push(S4OMFeatureModule);
}
if (environment.segmentRefs) {
  featureModules.push(SegmentRefsFeatureModule);
}
if (environment.requestedDeliveryDate) {
  featureModules.push(RequestedDeliveryDateFeatureModule);
}
if (environment.estimatedDeliveryDate) {
  featureModules.push(EstimatedDeliveryDateFeatureModule);
}

@NgModule({
  imports: [
    // Auth Core
    AuthModule.forRoot(),
    LogoutModule, // will be come part of auth package
    LoginRouteModule, // will be come part of auth package

    // Basic Cms Components
    HamburgerMenuModule,
    SiteContextSelectorModule,
    LinkModule,
    BannerModule,
    CmsParagraphModule,
    TabParagraphContainerModule,
    BannerCarouselModule,
    CategoryNavigationModule,
    NavigationModule,
    FooterNavigationModule,
    PageTitleModule,
    BreadcrumbModule,
    PDFModule,
    ScrollToTopModule,
    VideoModule,

    // User Core
    UserModule,
    UserOccModule,
    // User UI
    PaymentMethodsModule,
    NotificationPreferenceModule,
    MyInterestsModule,
    MyAccountV2Module,
    StockNotificationModule,
    ConsentManagementModule,
    MyCouponsModule,

    // Anonymous Consents Core
    AnonymousConsentsModule.forRoot(),
    // Anonymous Consents UI
    AnonymousConsentsDialogModule,
    AnonymousConsentManagementBannerModule,

    // Product Core
    ProductModule.forRoot(),
    ProductOccModule,

    // Product UI
    ProductDetailsPageModule,
    ProductListingPageModule,
    ProductListModule,
    SearchBoxModule,
    ProductFacetNavigationModule,
    ProductTabsModule,
    ProductCarouselModule,
    ProductReferencesModule,
    ProductImagesModule,
    ProductSummaryModule,
    ProductIntroModule,

    // Cost Center
    CostCenterOccModule,

    // Page Events
    NavigationEventModule,
    HomePageEventModule,
    ProductPageEventModule,

    /************************* Opt-in features *************************/

    ExternalRoutesModule.forRoot(), // to opt-in explicitly, is added by default schematics
    JsonLdBuilderModule,

    /************************* Feature libraries *************************/
    UserFeatureModule,

    CartBaseFeatureModule,
    WishListFeatureModule,
    SavedCartFeatureModule,
    QuickOrderFeatureModule,
    ImportExportFeatureModule,

    OrderFeatureModule,

    CheckoutFeatureModule,

    TrackingFeatureModule,

    AsmFeatureModule,
    AsmCustomer360FeatureModule,

    StorefinderFeatureModule,

    QualtricsFeatureModule,

    SmartEditFeatureModule,

    VariantsFeatureModule,
    ImageZoomFeatureModule,

    QuoteFeatureModule,
    CustomerTicketingFeatureModule,

    ProductConfiguratorTextfieldFeatureModule,
    ProductConfiguratorRulebasedFeatureModule,
    ...featureModules,
  ],
  providers: [
    // Adding the provider here because consents feature is not code-splitted to separate library and not lazy-loaded
    {
      provide: USE_MY_ACCOUNT_V2_CONSENT,
      useValue: environment.myAccountV2,
    },
    {
      provide: USE_MY_ACCOUNT_V2_NOTIFICATION_PREFERENCE,
      useValue: environment.myAccountV2,
    },
    // CXSPA-6793: refactor to`provideFeatureToggles` and `satisfies` keyword
    provideFeatureTogglesFactory(() => {
      const appFeatureToggles: Required<FeatureToggles> = {
        showDownloadProposalButton: false,
        showPromotionsInPDP: false,
        recentSearches: false,
        pdfInvoicesSortByInvoiceDate: false,
        storeFrontLibCardParagraphTruncated: true,
        productConfiguratorAttributeTypesV2: true,
        a11yRequiredAsterisks: true,
        a11yQuantityOrderTabbing: true,
        a11yNavigationUiKeyboardControls: true,
        a11yOrderConfirmationHeadingOrder: true,
        a11yStarRating: true,
        a11yViewChangeAssistiveMessage: true,
        a11yReorderDialog: true,
        a11yPopoverFocus: true,
        a11yScheduleReplenishment: true,
        a11yScrollToTop: true,
        a11ySavedCartsZoom: true,
        a11ySortingOptionsTruncation: true,
        a11yExpandedFocusIndicator: true,
        a11yCheckoutDeliveryFocus: true,
        a11yMobileVisibleFocus: true,
        a11yOrganizationsBanner: true,
        a11yOrganizationListHeadingOrder: true,
        a11yReplenishmentOrderFieldset: true,
        a11yListOversizedFocus: true,
        a11yStoreFinderOverflow: true,
        a11yCartSummaryHeadingOrder: true,
        a11ySearchBoxMobileFocus: true,
        a11yFacetKeyboardNavigation: true,
        a11yUnitsListKeyboardControls: true,
        a11yCartItemsLinksStyles: true,
        a11yHideSelectBtnForSelectedAddrOrPayment: true,
        a11yFocusableCarouselControls: true,
        cmsGuardsServiceUseGuardsComposer: true,
        cartQuickOrderRemoveListeningToFailEvent: true,
<<<<<<< HEAD
        a11yKeyboardAccessibleZoom: true,
=======
        a11yVisibleFocusOverflows: true,
        a11yTruncatedTextForResponsiveView: true,
        a11yMyAccountLinkOutline: true,
        a11yCloseProductImageBtnFocus: true,
        a11yEmptyWishlistHeading: true,
        a11yUseButtonsForBtnLinks: true,
>>>>>>> 90264d6f
      };
      return appFeatureToggles;
    }),
  ],
})
export class SpartacusFeaturesModule {}<|MERGE_RESOLUTION|>--- conflicted
+++ resolved
@@ -76,6 +76,7 @@
 import { CustomerTicketingFeatureModule } from './features/customer-ticketing/customer-ticketing-feature.module';
 import { DigitalPaymentsFeatureModule } from './features/digital-payments/digital-payments-feature.module';
 import { EpdVisualizationFeatureModule } from './features/epd-visualization/epd-visualization-feature.module';
+import { EstimatedDeliveryDateFeatureModule } from './features/estimated-delivery-date/estimated-delivery-date-feature.module';
 import { OppsFeatureModule } from './features/opps/opps-feature.module';
 import { OrderFeatureModule } from './features/order/order-feature.module';
 import { AccountSummaryFeatureModule } from './features/organization/organization-account-summary-feature.module';
@@ -94,7 +95,6 @@
 import { QuoteFeatureModule } from './features/quote-feature.module';
 import { OrganizationUserRegistrationFeatureModule } from './features/registration-feature.module';
 import { RequestedDeliveryDateFeatureModule } from './features/requested-delivery-date/requested-delivery-date-feature.module';
-import { EstimatedDeliveryDateFeatureModule } from './features/estimated-delivery-date/estimated-delivery-date-feature.module';
 import { S4OMFeatureModule } from './features/s4om/s4om-feature.module';
 import { SegmentRefsFeatureModule } from './features/segment-refs/segment-refs-feature.module';
 import { SmartEditFeatureModule } from './features/smartedit/smartedit-feature.module';
@@ -304,16 +304,13 @@
         a11yFocusableCarouselControls: true,
         cmsGuardsServiceUseGuardsComposer: true,
         cartQuickOrderRemoveListeningToFailEvent: true,
-<<<<<<< HEAD
         a11yKeyboardAccessibleZoom: true,
-=======
         a11yVisibleFocusOverflows: true,
         a11yTruncatedTextForResponsiveView: true,
         a11yMyAccountLinkOutline: true,
         a11yCloseProductImageBtnFocus: true,
         a11yEmptyWishlistHeading: true,
         a11yUseButtonsForBtnLinks: true,
->>>>>>> 90264d6f
       };
       return appFeatureToggles;
     }),
