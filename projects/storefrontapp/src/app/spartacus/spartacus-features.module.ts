/*
 * SPDX-FileCopyrightText: 2024 SAP Spartacus team <spartacus-team@sap.com>
 *
 * SPDX-License-Identifier: Apache-2.0
 */

import { NgModule } from '@angular/core';
import {
  AnonymousConsentsModule,
  AuthModule,
  CostCenterOccModule,
  ExternalRoutesModule,
  FeatureToggles,
  ProductModule,
  ProductOccModule,
  UserModule,
  UserOccModule,
  provideFeatureTogglesFactory,
} from '@spartacus/core';
import {
  AnonymousConsentManagementBannerModule,
  AnonymousConsentsDialogModule,
  BannerCarouselModule,
  BannerModule,
  BreadcrumbModule,
  CategoryNavigationModule,
  CmsParagraphModule,
  ConsentManagementModule,
  FooterNavigationModule,
  HamburgerMenuModule,
  HomePageEventModule,
  JsonLdBuilderModule,
  LinkModule,
  LoginRouteModule,
  LogoutModule,
  MyAccountV2Module,
  MyCouponsModule,
  MyInterestsModule,
  NavigationEventModule,
  NavigationModule,
  NotificationPreferenceModule,
  PDFModule,
  PageTitleModule,
  PaymentMethodsModule,
  ProductCarouselModule,
  ProductDetailsPageModule,
  ProductFacetNavigationModule,
  ProductImagesModule,
  ProductIntroModule,
  ProductListModule,
  ProductListingPageModule,
  ProductPageEventModule,
  ProductReferencesModule,
  ProductSummaryModule,
  ProductTabsModule,
  ScrollToTopModule,
  SearchBoxModule,
  SiteContextSelectorModule,
  SiteThemeSwitcherModule,
  StockNotificationModule,
  TabParagraphContainerModule,
  USE_MY_ACCOUNT_V2_CONSENT,
  USE_MY_ACCOUNT_V2_NOTIFICATION_PREFERENCE,
  VideoModule,
} from '@spartacus/storefront';
import { environment } from '../../environments/environment';
import { AsmCustomer360FeatureModule } from './features/asm/asm-customer-360-feature.module';
import { AsmFeatureModule } from './features/asm/asm-feature.module';
import { CartBaseFeatureModule } from './features/cart/cart-base-feature.module';
import { ImportExportFeatureModule } from './features/cart/cart-import-export-feature.module';
import { QuickOrderFeatureModule } from './features/cart/cart-quick-order-feature.module';
import { SavedCartFeatureModule } from './features/cart/cart-saved-cart-feature.module';
import { WishListFeatureModule } from './features/cart/wish-list-feature.module';
import { CdcFeatureModule } from './features/cdc/cdc-feature.module';
import { CdsFeatureModule } from './features/cds/cds-feature.module';
import { CheckoutFeatureModule } from './features/checkout/checkout-feature.module';
import { CpqQuoteFeatureModule } from './features/cpq-quote/cpq-quote-feature.module';
import { CustomerTicketingFeatureModule } from './features/customer-ticketing/customer-ticketing-feature.module';
import { DigitalPaymentsFeatureModule } from './features/digital-payments/digital-payments-feature.module';
import { EpdVisualizationFeatureModule } from './features/epd-visualization/epd-visualization-feature.module';
import { EstimatedDeliveryDateFeatureModule } from './features/estimated-delivery-date/estimated-delivery-date-feature.module';
import { OmfFeatureModule } from './features/omf/omf-feature.module';
import { OppsFeatureModule } from './features/opps/opps-feature.module';
import { OrderFeatureModule } from './features/order/order-feature.module';
import { AccountSummaryFeatureModule } from './features/organization/organization-account-summary-feature.module';
import { AdministrationFeatureModule } from './features/organization/organization-administration-feature.module';
import { OrderApprovalFeatureModule } from './features/organization/organization-order-approval-feature.module';
import { UnitOrderFeatureModule } from './features/organization/organization-unit-order-feature.module';
import { PDFInvoicesFeatureModule } from './features/pdf-invoices/pdf-invoices-feature.module';
import { PickupInStoreFeatureModule } from './features/pickup-in-store/pickup-in-store-feature.module';
import { ProductConfiguratorRulebasedFeatureModule } from './features/product-configurator/product-configurator-rulebased-feature.module';
import { ProductConfiguratorTextfieldFeatureModule } from './features/product-configurator/product-configurator-textfield-feature.module';
import { ProductMultiDimensionalListFeatureModule } from './features/product-multi-dimensional/product-multi-dimensional-list-feature.module';
import { ProductMultiDimensionalSelectorFeatureModule } from './features/product-multi-dimensional/product-multi-dimensional-selector-feature.module';
import { BulkPricingFeatureModule } from './features/product/product-bulk-pricing-feature.module';
import { FutureStockFeatureModule } from './features/product/product-future-stock-feature.module';
import { ImageZoomFeatureModule } from './features/product/product-image-zoom-feature.module';
import { VariantsFeatureModule } from './features/product/product-variants-feature.module';
import { QualtricsFeatureModule } from './features/qualtrics/qualtrics-feature.module';
import { QuoteFeatureModule } from './features/quote-feature.module';
import { OrganizationUserRegistrationFeatureModule } from './features/registration-feature.module';
import { RequestedDeliveryDateFeatureModule } from './features/requested-delivery-date/requested-delivery-date-feature.module';
import { S4ServiceFeatureModule } from './features/s4-service/s4-service-feature.module';
import { S4OMFeatureModule } from './features/s4om/s4om-feature.module';
import { SegmentRefsFeatureModule } from './features/segment-refs/segment-refs-feature.module';
import { SmartEditFeatureModule } from './features/smartedit/smartedit-feature.module';
import { StorefinderFeatureModule } from './features/storefinder/storefinder-feature.module';
import { TrackingFeatureModule } from './features/tracking/tracking-feature.module';
import { UserFeatureModule } from './features/user/user-feature.module';

const featureModules = [];

if (environment.b2b) {
  featureModules.push(
    AdministrationFeatureModule,
    AccountSummaryFeatureModule,
    BulkPricingFeatureModule,
    OrderApprovalFeatureModule,
    OrganizationUserRegistrationFeatureModule,
    UnitOrderFeatureModule,
    FutureStockFeatureModule
  );
} else {
  featureModules.push(PickupInStoreFeatureModule);
}

if (environment.cdc) {
  featureModules.push(CdcFeatureModule);
}
if (environment.s4Service) {
  featureModules.push(S4ServiceFeatureModule);
}
if (environment.cds) {
  featureModules.push(CdsFeatureModule);
}
if (environment.digitalPayments) {
  featureModules.push(DigitalPaymentsFeatureModule);
}
if (environment.epdVisualization) {
  featureModules.push(EpdVisualizationFeatureModule);
}
if (environment.pdfInvoices) {
  featureModules.push(PDFInvoicesFeatureModule);
}
if (environment.opps) {
  featureModules.push(OppsFeatureModule);
}
if (environment.s4om) {
  featureModules.push(S4OMFeatureModule);
}
if (environment.segmentRefs) {
  featureModules.push(SegmentRefsFeatureModule);
}
if (environment.requestedDeliveryDate) {
  featureModules.push(RequestedDeliveryDateFeatureModule);
}
if (environment.estimatedDeliveryDate) {
  featureModules.push(EstimatedDeliveryDateFeatureModule);
}
if (environment.omf) {
  featureModules.push(OmfFeatureModule);
}
if (environment.cpq) {
  featureModules.push(CpqQuoteFeatureModule);
}
@NgModule({
  imports: [
    // Auth Core
    AuthModule.forRoot(),
    LogoutModule, // will be come part of auth package
    LoginRouteModule, // will be come part of auth package

    // Basic Cms Components
    HamburgerMenuModule,
    SiteContextSelectorModule,
    LinkModule,
    BannerModule,
    CmsParagraphModule,
    TabParagraphContainerModule,
    BannerCarouselModule,
    CategoryNavigationModule,
    NavigationModule,
    FooterNavigationModule,
    PageTitleModule,
    BreadcrumbModule,
    PDFModule,
    ScrollToTopModule,
    VideoModule,
    SiteThemeSwitcherModule,

    // User Core
    UserModule,
    UserOccModule,
    // User UI
    PaymentMethodsModule,
    NotificationPreferenceModule,
    MyInterestsModule,
    MyAccountV2Module,
    StockNotificationModule,
    ConsentManagementModule,
    MyCouponsModule,

    // Anonymous Consents Core
    AnonymousConsentsModule.forRoot(),
    // Anonymous Consents UI
    AnonymousConsentsDialogModule,
    AnonymousConsentManagementBannerModule,

    // Product Core
    ProductModule.forRoot(),
    ProductOccModule,

    // Product UI
    ProductDetailsPageModule,
    ProductListingPageModule,
    ProductListModule,
    SearchBoxModule,
    ProductFacetNavigationModule,
    ProductTabsModule,
    ProductCarouselModule,
    ProductReferencesModule,
    ProductImagesModule,
    ProductSummaryModule,
    ProductIntroModule,

    // Cost Center
    CostCenterOccModule,

    // Page Events
    NavigationEventModule,
    HomePageEventModule,
    ProductPageEventModule,

    /************************* Opt-in features *************************/

    ExternalRoutesModule.forRoot(), // to opt-in explicitly, is added by default schematics
    JsonLdBuilderModule,

    /************************* Feature libraries *************************/
    UserFeatureModule,

    CartBaseFeatureModule,
    WishListFeatureModule,
    SavedCartFeatureModule,
    QuickOrderFeatureModule,
    ImportExportFeatureModule,

    OrderFeatureModule,

    CheckoutFeatureModule,

    TrackingFeatureModule,

    AsmFeatureModule,
    AsmCustomer360FeatureModule,

    StorefinderFeatureModule,

    QualtricsFeatureModule,

    SmartEditFeatureModule,

    VariantsFeatureModule,
    ProductMultiDimensionalSelectorFeatureModule,
    ProductMultiDimensionalListFeatureModule,
    ImageZoomFeatureModule,

    QuoteFeatureModule,
    CustomerTicketingFeatureModule,

    ProductConfiguratorTextfieldFeatureModule,
    ProductConfiguratorRulebasedFeatureModule,
    ...featureModules,
  ],
  providers: [
    // Adding the provider here because consents feature is not code-splitted to separate library and not lazy-loaded
    {
      provide: USE_MY_ACCOUNT_V2_CONSENT,
      useValue: environment.myAccountV2,
    },
    {
      provide: USE_MY_ACCOUNT_V2_NOTIFICATION_PREFERENCE,
      useValue: environment.myAccountV2,
    },
    provideFeatureTogglesFactory(() => {
      const appFeatureToggles: Required<FeatureToggles> = {
        showDeliveryOptionsTranslation: true,
        formErrorsDescriptiveMessages: true,
        showSearchingCustomerByOrderInASM: false,
        showStyleChangesInASM: false,
        shouldHideAddToCartForUnpurchasableProducts: false,
        useExtractedBillingAddressComponent: false,
        showBillingAddressInDigitalPayments: false,
        showDownloadProposalButton: false,
        showPromotionsInPDP: false,
        searchBoxV2: false,
        recentSearches: true,
        trendingSearches: false,
        pdfInvoicesSortByInvoiceDate: true,
        storeFrontLibCardParagraphTruncated: true,
        useProductCarouselBatchApi: true,
        productConfiguratorAttributeTypesV2: true,
        propagateErrorsToServer: true,
        ssrStrictErrorHandlingForHttpAndNgrx: true,
        productConfiguratorDeltaRendering: true,
        a11yRequiredAsterisks: true,
        a11yQuantityOrderTabbing: true,
        a11yNavigationUiKeyboardControls: true,
        a11yNavMenuExpandStateReadout: true,
        a11yOrderConfirmationHeadingOrder: true,
        a11yStarRating: true,
        a11yViewChangeAssistiveMessage: true,
        a11yPreventHorizontalScroll: true,
        a11yReorderDialog: true,
        a11yPopoverFocus: true,
        a11yScheduleReplenishment: true,
        a11yScrollToTop: true,
        a11ySavedCartsZoom: true,
        a11ySortingOptionsTruncation: true,
        a11yExpandedFocusIndicator: true,
        a11yCheckoutDeliveryFocus: true,
        a11yMobileVisibleFocus: true,
        a11yOrganizationsBanner: true,
        a11yOrganizationListHeadingOrder: true,
        a11yCartImportConfirmationMessage: true,
        a11yReplenishmentOrderFieldset: true,
        a11yListOversizedFocus: true,
        a11yStoreFinderOverflow: true,
        a11yMobileFocusOnFirstNavigationItem: true,
        a11yCartSummaryHeadingOrder: true,
        a11ySearchBoxMobileFocus: true,
        a11yFacetKeyboardNavigation: true,
        a11yUnitsListKeyboardControls: true,
        a11ySearchboxLabel: true,
        a11yCartItemsLinksStyles: true,
        a11yStyleExternalLinksAsLinks: true,
        a11yHideSelectBtnForSelectedAddrOrPayment: true,
        a11ySelectLabelWithContextForSelectedAddrOrPayment: true,
        a11yFocusableCarouselControls: true,
        a11yUseTrapTabInsteadOfTrapInDialogs: true,
        cmsGuardsServiceUseGuardsComposer: true,
        cartQuickOrderRemoveListeningToFailEvent: true,
        a11yKeyboardAccessibleZoom: true,
        a11yOrganizationLinkableCells: true,
        a11yPreventSRFocusOnHiddenElements: true,
        a11yVisibleFocusOverflows: true,
        a11yTruncatedTextForResponsiveView: true,
        a11ySemanticPaginationLabel: true,
        a11yPreventCartItemsFormRedundantRecreation: true,
        a11yMyAccountLinkOutline: true,
        a11yCloseProductImageBtnFocus: true,
        a11yNotificationPreferenceFieldset: true,
        a11yImproveContrast: true,
        a11yEmptyWishlistHeading: true,
        a11yScreenReaderBloatFix: true,
        a11yUseButtonsForBtnLinks: true,
        a11yTabComponent: true,
        a11yCarouselArrowKeysNavigation: true,
        a11yPickupOptionsTabs: true,
        a11yNotificationsOnConsentChange: true,
        a11yDisabledCouponAndQuickOrderActionButtonsInsteadOfRequiredFields:
          true,
        a11yFacetsDialogFocusHandling: true,
        headerLayoutForSmallerViewports: true,
        a11yStoreFinderAlerts: true,
        a11yFormErrorMuteIcon: true,
        a11yCxMessageFocus: true,
        occCartNameAndDescriptionInHttpRequestBody: true,
        a11yLinkBtnsToTertiaryBtns: true,
        a11yRepeatedPageTitleFix: true,
        a11yDeliveryModeRadiogroup: true,
        a11yNgSelectOptionsCount: true,
        a11yNgSelectCloseDropdownOnEscape: true,
        a11yRepeatedCancelOrderError: true,
        a11yAddedToCartActiveDialog: true,
        a11yNgSelectMobileReadout: true,
        a11yDeliveryMethodFieldset: true,
        a11yShowMoreReviewsBtnFocus: true,
        a11yQuickOrderAriaControls: true,
        a11yRemoveStatusLoadedRole: true,
        a11yDialogsHeading: true,
        a11yDialogTriggerRefocus: true,
        a11yAddToWishlistFocus: true,
        a11ySearchBoxFocusOnEscape: true,
        a11yPasswordVisibliltyBtnValueOverflow: true,
        a11yItemCounterFocus: true,
        a11yScrollToReviewByShowReview: true,
        a11yViewHoursButtonIconContrast: true,
        a11yCheckoutStepsLandmarks: true,
        a11yQTY2Quantity: true,
<<<<<<< HEAD
        a11yApprovalProcessWithNoClearable: true,
        a11yPostRegisterSuccessMessage: true,
        a11yDeleteButton2First: true,
        a11yShowLabelOfSelect: true,
        a11yShowDownArrowOnFocusedSelectMenu: true,
=======
        a11yShowDownArrowOnFocusedSelectMenu: true,
        a11yApprovalProcessWithNoClearable: true,
        a11yPostRegisterSuccessMessage: true,
        a11yDeleteButton2First: true,
        a11yUpdatingCartNoNarration: true,
>>>>>>> f71e429f
        a11yTextSpacingAdjustments: true,
        cmsBottomHeaderSlotUsingFlexStyles: true,
        useSiteThemeService: false,
        enableConsecutiveCharactersPasswordRequirement: true,
        enablePasswordsCannotMatchInPasswordUpdateForm: true,
        allPageMetaResolversEnabledInCsr: true,
        useExtendedMediaComponentConfiguration: true,
        a11yWrapReviewOrderInSection: true,
      };
      return appFeatureToggles;
    }),
  ],
})
export class SpartacusFeaturesModule {}<|MERGE_RESOLUTION|>--- conflicted
+++ resolved
@@ -388,19 +388,11 @@
         a11yViewHoursButtonIconContrast: true,
         a11yCheckoutStepsLandmarks: true,
         a11yQTY2Quantity: true,
-<<<<<<< HEAD
-        a11yApprovalProcessWithNoClearable: true,
-        a11yPostRegisterSuccessMessage: true,
-        a11yDeleteButton2First: true,
-        a11yShowLabelOfSelect: true,
-        a11yShowDownArrowOnFocusedSelectMenu: true,
-=======
         a11yShowDownArrowOnFocusedSelectMenu: true,
         a11yApprovalProcessWithNoClearable: true,
         a11yPostRegisterSuccessMessage: true,
         a11yDeleteButton2First: true,
         a11yUpdatingCartNoNarration: true,
->>>>>>> f71e429f
         a11yTextSpacingAdjustments: true,
         cmsBottomHeaderSlotUsingFlexStyles: true,
         useSiteThemeService: false,
