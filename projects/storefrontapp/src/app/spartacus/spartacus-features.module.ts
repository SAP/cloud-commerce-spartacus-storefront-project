--- conflicted
+++ resolved
@@ -399,11 +399,8 @@
         allPageMetaResolversEnabledInCsr: true,
         sciEnabled: true,
         useExtendedMediaComponentConfiguration: true,
-<<<<<<< HEAD
         showRealTimeStockInPDP: false,
-=======
         a11yWrapReviewOrderInSection: true,
->>>>>>> 7881686d
       };
       return appFeatureToggles;
     }),
