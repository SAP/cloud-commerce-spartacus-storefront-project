--- conflicted
+++ resolved
@@ -310,11 +310,8 @@
         a11ySemanticPaginationLabel: true,
         a11yMyAccountLinkOutline: true,
         a11yCloseProductImageBtnFocus: true,
-<<<<<<< HEAD
         formErrorsDescriptiveMessages: true,
-=======
         santoriniV2: true,
->>>>>>> 51dda6fe
         a11yEmptyWishlistHeading: true,
         a11yUseButtonsForBtnLinks: true,
         a11yFacetsDialogFocusHandling: true,
