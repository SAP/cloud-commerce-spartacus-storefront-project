--- conflicted
+++ resolved
@@ -291,11 +291,8 @@
         a11yListOversizedFocus: true,
         a11yStoreFinderOverflow: true,
         a11yCartSummaryHeadingOrder: true,
-<<<<<<< HEAD
         a11ySearchBoxMobileFocus: true,
-=======
         a11yFacetKeyboardNavigation: true,
->>>>>>> f1125b0b
         a11yUnitsListKeyboardControls: true,
         a11yCartItemsLinksStyles: true,
         a11yHideSelectBtnForSelectedAddrOrPayment: true,
