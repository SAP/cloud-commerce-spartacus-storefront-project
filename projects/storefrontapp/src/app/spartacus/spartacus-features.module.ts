/*
 * SPDX-FileCopyrightText: 2024 SAP Spartacus team <spartacus-team@sap.com>
 *
 * SPDX-License-Identifier: Apache-2.0
 */

import { NgModule } from '@angular/core';
import {
  AnonymousConsentsModule,
  AuthModule,
  CostCenterOccModule,
  ExternalRoutesModule,
  FeatureToggles,
  ProductModule,
  ProductOccModule,
  UserModule,
  UserOccModule,
  provideFeatureTogglesFactory,
} from '@spartacus/core';
import {
  AnonymousConsentManagementBannerModule,
  AnonymousConsentsDialogModule,
  BannerCarouselModule,
  BannerModule,
  BreadcrumbModule,
  CategoryNavigationModule,
  CmsParagraphModule,
  ConsentManagementModule,
  FooterNavigationModule,
  HamburgerMenuModule,
  HomePageEventModule,
  JsonLdBuilderModule,
  LinkModule,
  LoginRouteModule,
  LogoutModule,
  MyAccountV2Module,
  MyCouponsModule,
  MyInterestsModule,
  NavigationEventModule,
  NavigationModule,
  NotificationPreferenceModule,
  PDFModule,
  PageTitleModule,
  PaymentMethodsModule,
  ProductCarouselModule,
  ProductDetailsPageModule,
  ProductFacetNavigationModule,
  ProductImagesModule,
  ProductIntroModule,
  ProductListModule,
  ProductListingPageModule,
  ProductPageEventModule,
  ProductReferencesModule,
  ProductSummaryModule,
  ProductTabsModule,
  ScrollToTopModule,
  SearchBoxModule,
  SiteContextSelectorModule,
  StockNotificationModule,
  TabParagraphContainerModule,
  SiteThemeSwitcherModule,
  USE_MY_ACCOUNT_V2_CONSENT,
  USE_MY_ACCOUNT_V2_NOTIFICATION_PREFERENCE,
  VideoModule,
} from '@spartacus/storefront';
import { environment } from '../../environments/environment';
import { AsmCustomer360FeatureModule } from './features/asm/asm-customer-360-feature.module';
import { AsmFeatureModule } from './features/asm/asm-feature.module';
import { CartBaseFeatureModule } from './features/cart/cart-base-feature.module';
import { ImportExportFeatureModule } from './features/cart/cart-import-export-feature.module';
import { QuickOrderFeatureModule } from './features/cart/cart-quick-order-feature.module';
import { SavedCartFeatureModule } from './features/cart/cart-saved-cart-feature.module';
import { WishListFeatureModule } from './features/cart/wish-list-feature.module';
import { CdcFeatureModule } from './features/cdc/cdc-feature.module';
import { CdsFeatureModule } from './features/cds/cds-feature.module';
import { CheckoutFeatureModule } from './features/checkout/checkout-feature.module';
import { CpqQuoteFeatureModule } from './features/cpq-quote/cpq-quote-feature.module';
import { CustomerTicketingFeatureModule } from './features/customer-ticketing/customer-ticketing-feature.module';
import { DigitalPaymentsFeatureModule } from './features/digital-payments/digital-payments-feature.module';
import { EpdVisualizationFeatureModule } from './features/epd-visualization/epd-visualization-feature.module';
import { EstimatedDeliveryDateFeatureModule } from './features/estimated-delivery-date/estimated-delivery-date-feature.module';
import { OmfFeatureModule } from './features/omf/omf-feature.module';
import { OppsFeatureModule } from './features/opps/opps-feature.module';
import { OrderFeatureModule } from './features/order/order-feature.module';
import { AccountSummaryFeatureModule } from './features/organization/organization-account-summary-feature.module';
import { AdministrationFeatureModule } from './features/organization/organization-administration-feature.module';
import { OrderApprovalFeatureModule } from './features/organization/organization-order-approval-feature.module';
import { UnitOrderFeatureModule } from './features/organization/organization-unit-order-feature.module';
import { PDFInvoicesFeatureModule } from './features/pdf-invoices/pdf-invoices-feature.module';
import { PickupInStoreFeatureModule } from './features/pickup-in-store/pickup-in-store-feature.module';
import { ProductConfiguratorRulebasedFeatureModule } from './features/product-configurator/product-configurator-rulebased-feature.module';
import { ProductConfiguratorTextfieldFeatureModule } from './features/product-configurator/product-configurator-textfield-feature.module';
import { ProductMultiDimensionalListFeatureModule } from './features/product-multi-dimensional/product-multi-dimensional-list-feature.module';
import { ProductMultiDimensionalSelectorFeatureModule } from './features/product-multi-dimensional/product-multi-dimensional-selector-feature.module';
import { BulkPricingFeatureModule } from './features/product/product-bulk-pricing-feature.module';
import { FutureStockFeatureModule } from './features/product/product-future-stock-feature.module';
import { ImageZoomFeatureModule } from './features/product/product-image-zoom-feature.module';
import { VariantsFeatureModule } from './features/product/product-variants-feature.module';
import { QualtricsFeatureModule } from './features/qualtrics/qualtrics-feature.module';
import { QuoteFeatureModule } from './features/quote-feature.module';
import { OrganizationUserRegistrationFeatureModule } from './features/registration-feature.module';
import { RequestedDeliveryDateFeatureModule } from './features/requested-delivery-date/requested-delivery-date-feature.module';
import { S4ServiceFeatureModule } from './features/s4-service/s4-service-feature.module';
import { S4OMFeatureModule } from './features/s4om/s4om-feature.module';
import { SegmentRefsFeatureModule } from './features/segment-refs/segment-refs-feature.module';
import { SmartEditFeatureModule } from './features/smartedit/smartedit-feature.module';
import { StorefinderFeatureModule } from './features/storefinder/storefinder-feature.module';
import { TrackingFeatureModule } from './features/tracking/tracking-feature.module';
import { UserFeatureModule } from './features/user/user-feature.module';

const featureModules = [];

if (environment.b2b) {
  featureModules.push(
    AdministrationFeatureModule,
    AccountSummaryFeatureModule,
    BulkPricingFeatureModule,
    OrderApprovalFeatureModule,
    OrganizationUserRegistrationFeatureModule,
    UnitOrderFeatureModule,
    FutureStockFeatureModule
  );
} else {
  featureModules.push(PickupInStoreFeatureModule);
}

if (environment.cdc) {
  featureModules.push(CdcFeatureModule);
}
if (environment.s4Service) {
  featureModules.push(S4ServiceFeatureModule);
}
if (environment.cds) {
  featureModules.push(CdsFeatureModule);
}
if (environment.digitalPayments) {
  featureModules.push(DigitalPaymentsFeatureModule);
}
if (environment.epdVisualization) {
  featureModules.push(EpdVisualizationFeatureModule);
}
if (environment.pdfInvoices) {
  featureModules.push(PDFInvoicesFeatureModule);
}
if (environment.opps) {
  featureModules.push(OppsFeatureModule);
}
if (environment.s4om) {
  featureModules.push(S4OMFeatureModule);
}
if (environment.segmentRefs) {
  featureModules.push(SegmentRefsFeatureModule);
}
if (environment.requestedDeliveryDate) {
  featureModules.push(RequestedDeliveryDateFeatureModule);
}
if (environment.estimatedDeliveryDate) {
  featureModules.push(EstimatedDeliveryDateFeatureModule);
}
if (environment.omf) {
  featureModules.push(OmfFeatureModule);
}
if (environment.cpq) {
  featureModules.push(CpqQuoteFeatureModule);
}
@NgModule({
  imports: [
    // Auth Core
    AuthModule.forRoot(),
    LogoutModule, // will be come part of auth package
    LoginRouteModule, // will be come part of auth package

    // Basic Cms Components
    HamburgerMenuModule,
    SiteContextSelectorModule,
    LinkModule,
    BannerModule,
    CmsParagraphModule,
    TabParagraphContainerModule,
    BannerCarouselModule,
    CategoryNavigationModule,
    NavigationModule,
    FooterNavigationModule,
    PageTitleModule,
    BreadcrumbModule,
    PDFModule,
    ScrollToTopModule,
    VideoModule,
    SiteThemeSwitcherModule,

    // User Core
    UserModule,
    UserOccModule,
    // User UI
    PaymentMethodsModule,
    NotificationPreferenceModule,
    MyInterestsModule,
    MyAccountV2Module,
    StockNotificationModule,
    ConsentManagementModule,
    MyCouponsModule,

    // Anonymous Consents Core
    AnonymousConsentsModule.forRoot(),
    // Anonymous Consents UI
    AnonymousConsentsDialogModule,
    AnonymousConsentManagementBannerModule,

    // Product Core
    ProductModule.forRoot(),
    ProductOccModule,

    // Product UI
    ProductDetailsPageModule,
    ProductListingPageModule,
    ProductListModule,
    SearchBoxModule,
    ProductFacetNavigationModule,
    ProductTabsModule,
    ProductCarouselModule,
    ProductReferencesModule,
    ProductImagesModule,
    ProductSummaryModule,
    ProductIntroModule,

    // Cost Center
    CostCenterOccModule,

    // Page Events
    NavigationEventModule,
    HomePageEventModule,
    ProductPageEventModule,

    /************************* Opt-in features *************************/

    ExternalRoutesModule.forRoot(), // to opt-in explicitly, is added by default schematics
    JsonLdBuilderModule,

    /************************* Feature libraries *************************/
    UserFeatureModule,

    CartBaseFeatureModule,
    WishListFeatureModule,
    SavedCartFeatureModule,
    QuickOrderFeatureModule,
    ImportExportFeatureModule,

    OrderFeatureModule,

    CheckoutFeatureModule,

    TrackingFeatureModule,

    AsmFeatureModule,
    AsmCustomer360FeatureModule,

    StorefinderFeatureModule,

    QualtricsFeatureModule,

    SmartEditFeatureModule,

    VariantsFeatureModule,
    ProductMultiDimensionalSelectorFeatureModule,
    ProductMultiDimensionalListFeatureModule,
    ImageZoomFeatureModule,

    QuoteFeatureModule,
    CustomerTicketingFeatureModule,

    ProductConfiguratorTextfieldFeatureModule,
    ProductConfiguratorRulebasedFeatureModule,
    ...featureModules,
  ],
  providers: [
    // Adding the provider here because consents feature is not code-splitted to separate library and not lazy-loaded
    {
      provide: USE_MY_ACCOUNT_V2_CONSENT,
      useValue: environment.myAccountV2,
    },
    {
      provide: USE_MY_ACCOUNT_V2_NOTIFICATION_PREFERENCE,
      useValue: environment.myAccountV2,
    },
    // CXSPA-6793: refactor to`provideFeatureToggles` and `satisfies` keyword
    provideFeatureTogglesFactory(() => {
      const appFeatureToggles: Required<FeatureToggles> = {
        showDeliveryOptionsTranslation: true,
        formErrorsDescriptiveMessages: true,
        showSearchingCustomerByOrderInASM: false,
        showStyleChangesInASM: false,
        shouldHideAddToCartForUnpurchasableProducts: false,
        useExtractedBillingAddressComponent: false,
        showBillingAddressInDigitalPayments: false,
        showDownloadProposalButton: false,
        showPromotionsInPDP: false,
        recentSearches: false,
        pdfInvoicesSortByInvoiceDate: false,
        storeFrontLibCardParagraphTruncated: true,
        useProductCarouselBatchApi: true,
        productConfiguratorAttributeTypesV2: true,
        propagateErrorsToServer: true,
        ssrStrictErrorHandlingForHttpAndNgrx: true,
        productConfiguratorDeltaRendering: true,
        a11yRequiredAsterisks: true,
        a11yQuantityOrderTabbing: true,
        a11yNavigationUiKeyboardControls: true,
        a11yNavMenuExpandStateReadout: true,
        a11yOrderConfirmationHeadingOrder: true,
        a11yStarRating: true,
        a11yViewChangeAssistiveMessage: true,
        a11yReorderDialog: true,
        a11yPopoverFocus: true,
        a11yScheduleReplenishment: true,
        a11yScrollToTop: true,
        a11ySavedCartsZoom: true,
        a11ySortingOptionsTruncation: true,
        a11yExpandedFocusIndicator: true,
        a11yCheckoutDeliveryFocus: true,
        a11yMobileVisibleFocus: true,
        a11yOrganizationsBanner: true,
        a11yOrganizationListHeadingOrder: true,
        a11yCartImportConfirmationMessage: true,
        a11yReplenishmentOrderFieldset: true,
        a11yListOversizedFocus: true,
        a11yStoreFinderOverflow: true,
        a11yCartSummaryHeadingOrder: true,
        a11ySearchBoxMobileFocus: true,
        a11yFacetKeyboardNavigation: true,
        a11yUnitsListKeyboardControls: true,
        a11yCartItemsLinksStyles: true,
        a11yHideSelectBtnForSelectedAddrOrPayment: true,
        a11yFocusableCarouselControls: true,
        cmsGuardsServiceUseGuardsComposer: true,
        cartQuickOrderRemoveListeningToFailEvent: true,
        a11yKeyboardAccessibleZoom: true,
        a11yOrganizationLinkableCells: true,
        a11yPreventSRFocusOnHiddenElements: true,
        a11yVisibleFocusOverflows: true,
        a11yTruncatedTextForResponsiveView: true,
        a11ySemanticPaginationLabel: true,
        a11yPreventCartItemsFormRedundantRecreation: true,
        a11yMyAccountLinkOutline: true,
        a11yCloseProductImageBtnFocus: true,
        a11yNotificationPreferenceFieldset: true,
        a11yImproveContrast: true,
        a11yEmptyWishlistHeading: true,
        a11yScreenReaderBloatFix: true,
        a11yUseButtonsForBtnLinks: true,
        a11yCarouselArrowKeysNavigation: true,
        a11yNotificationsOnConsentChange: true,
        a11yDisabledCouponAndQuickOrderActionButtonsInsteadOfRequiredFields:
          true,
        a11yFacetsDialogFocusHandling: true,
        a11yStoreFinderAlerts: true,
        a11yFormErrorMuteIcon: true,
        a11yCxMessageFocus: true,
        occCartNameAndDescriptionInHttpRequestBody: true,
        a11yLinkBtnsToTertiaryBtns: true,
        a11yRepeatedPageTitleFix: true,
        a11yDeliveryModeRadiogroup: true,
        a11yNgSelectOptionsCount: true,
        a11yRepeatedCancelOrderError: true,
        a11yAddedToCartActiveDialog: true,
        a11yNgSelectMobileReadout: true,
<<<<<<< HEAD
        a11yDeliveryMethodFieldset: true,
=======
        a11yQuickOrderAriaControls: true,
        a11yRemoveStatusLoadedRole: true,
        a11yDialogsHeading: true,
        a11ySearchBoxFocusOnEscape: true,
>>>>>>> 5f80201b
        cmsBottomHeaderSlotUsingFlexStyles: true,
        useSiteThemeService: false,
      };
      return appFeatureToggles;
    }),
  ],
})
export class SpartacusFeaturesModule {}<|MERGE_RESOLUTION|>--- conflicted
+++ resolved
@@ -56,9 +56,9 @@
   ScrollToTopModule,
   SearchBoxModule,
   SiteContextSelectorModule,
+  SiteThemeSwitcherModule,
   StockNotificationModule,
   TabParagraphContainerModule,
-  SiteThemeSwitcherModule,
   USE_MY_ACCOUNT_V2_CONSENT,
   USE_MY_ACCOUNT_V2_NOTIFICATION_PREFERENCE,
   VideoModule,
@@ -363,14 +363,11 @@
         a11yRepeatedCancelOrderError: true,
         a11yAddedToCartActiveDialog: true,
         a11yNgSelectMobileReadout: true,
-<<<<<<< HEAD
         a11yDeliveryMethodFieldset: true,
-=======
         a11yQuickOrderAriaControls: true,
         a11yRemoveStatusLoadedRole: true,
         a11yDialogsHeading: true,
         a11ySearchBoxFocusOnEscape: true,
->>>>>>> 5f80201b
         cmsBottomHeaderSlotUsingFlexStyles: true,
         useSiteThemeService: false,
       };
