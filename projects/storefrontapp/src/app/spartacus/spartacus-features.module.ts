--- conflicted
+++ resolved
@@ -399,11 +399,8 @@
         allPageMetaResolversEnabledInCsr: true,
         sciEnabled: true,
         useExtendedMediaComponentConfiguration: true,
-<<<<<<< HEAD
+        a11yWrapReviewOrderInSection: true,
         enableBundles: true,
-=======
-        a11yWrapReviewOrderInSection: true,
->>>>>>> ff6ce9f1
       };
       return appFeatureToggles;
     }),
