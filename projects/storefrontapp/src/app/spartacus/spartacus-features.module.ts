--- conflicted
+++ resolved
@@ -309,11 +309,8 @@
         a11yMyAccountLinkOutline: true,
         a11yCloseProductImageBtnFocus: true,
         a11yEmptyWishlistHeading: true,
-<<<<<<< HEAD
         productConfiguratorHideMySelectionsFilterOptions: true,
-=======
         a11yUseButtonsForBtnLinks: true,
->>>>>>> 21b884de
       };
       return appFeatureToggles;
     }),
