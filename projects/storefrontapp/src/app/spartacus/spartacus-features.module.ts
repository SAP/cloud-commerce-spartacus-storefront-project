--- conflicted
+++ resolved
@@ -58,11 +58,8 @@
   StockNotificationModule,
   TabParagraphContainerModule,
   VideoModule,
-<<<<<<< HEAD
+  USE_MY_ACCOUNT_V2_NOTIFICATION_PREFERENCE,
   USE_MY_ACCOUNT_V2_CONSENT,
-=======
-  USE_MY_ACCOUNT_V2_NOTIFICATION_PREFERENCE,
->>>>>>> 5260493d
 } from '@spartacus/storefront';
 import { environment } from '../../environments/environment';
 import { AsmFeatureModule } from './features/asm/asm-feature.module';
@@ -249,15 +246,13 @@
     ...featureModules,
   ],
   providers: [
-<<<<<<< HEAD
     // Adding the provider here because consents feature is not code-splitted to separate library and not lazy-loaded
     {
       provide: USE_MY_ACCOUNT_V2_CONSENT,
-=======
-    // Adding the provider here because notification feature is not code-splitted to separate library and not lazy-loaded
+      useValue: environment.myAccountV2,
+    },
     {
       provide: USE_MY_ACCOUNT_V2_NOTIFICATION_PREFERENCE,
->>>>>>> 5260493d
       useValue: environment.myAccountV2,
     },
   ],
