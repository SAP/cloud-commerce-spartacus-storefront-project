--- conflicted
+++ resolved
@@ -407,11 +407,8 @@
         a11yTableHeaderReadout: true,
         a11ySearchboxAssistiveMessage: true,
         a11yDifferentiateFocusedAndSelected: true,
-<<<<<<< HEAD
         a11yKeyboardFocusInSearchBox: true,
-=======
         a11yAddPaddingToCarouselPanel: true,
->>>>>>> 790fe556
         cmsBottomHeaderSlotUsingFlexStyles: true,
         useSiteThemeService: false,
         enableConsecutiveCharactersPasswordRequirement: true,
