--- conflicted
+++ resolved
@@ -299,13 +299,10 @@
         a11yFocusableCarouselControls: true,
         cmsGuardsServiceUseGuardsComposer: true,
         cartQuickOrderRemoveListeningToFailEvent: true,
-<<<<<<< HEAD
         a11yVisibleFocusOverflows: true,
-=======
         a11yTruncatedTextForResponsiveView: true,
         a11yMyAccountLinkOutline: true,
         a11yCloseProductImageBtnFocus: true,
->>>>>>> bb313a4d
       };
       return appFeatureToggles;
     }),
