--- conflicted
+++ resolved
@@ -347,11 +347,8 @@
         a11yScreenReaderBloatFix: true,
         a11yUseButtonsForBtnLinks: true,
         a11yTabComponent: true,
-<<<<<<< HEAD
-=======
         a11yCarouselArrowKeysNavigation: true,
         a11yNotificationsOnConsentChange: true,
->>>>>>> 308618ca
         a11yDisabledCouponAndQuickOrderActionButtonsInsteadOfRequiredFields:
           true,
         a11yFacetsDialogFocusHandling: true,
