--- conflicted
+++ resolved
@@ -220,12 +220,8 @@
 
     VariantsFeatureModule,
     ImageZoomFeatureModule,
-<<<<<<< HEAD
-    ProductConfiguratorTextfieldFeatureModule,
-    ProductConfiguratorRulebasedFeatureModule,
-=======
+
     CustomerTicketingFeatureModule,
->>>>>>> 0be967a2
 
     ProductConfiguratorTextfieldFeatureModule,
     ProductConfiguratorRulebasedFeatureModule,
