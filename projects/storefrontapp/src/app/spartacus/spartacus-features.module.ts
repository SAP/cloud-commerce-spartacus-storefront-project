/*
 * SPDX-FileCopyrightText: 2023 SAP Spartacus team <spartacus-team@sap.com>
 *
 * SPDX-License-Identifier: Apache-2.0
 */

import { NgModule } from '@angular/core';
import {
  AnonymousConsentsModule,
  AuthModule,
  CostCenterOccModule,
  ExternalRoutesModule,
  ProductModule,
  ProductOccModule,
  UserModule,
  UserOccModule,
} from '@spartacus/core';
import {
  AddressBookModule,
  AnonymousConsentManagementBannerModule,
  AnonymousConsentsDialogModule,
  BannerCarouselModule,
  BannerModule,
  BreadcrumbModule,
  CategoryNavigationModule,
  CmsParagraphModule,
  ConsentManagementModule,
  FooterNavigationModule,
  HamburgerMenuModule,
  HomePageEventModule,
  JsonLdBuilderModule,
  LinkModule,
  LoginRouteModule,
  LogoutModule,
  MyCouponsModule,
  MyInterestsModule,
  NavigationEventModule,
  NavigationModule,
  NotificationPreferenceModule,
  PageTitleModule,
  PaymentMethodsModule,
  PDFModule,
  ProductCarouselModule,
  ProductDetailsPageModule,
  ProductFacetNavigationModule,
  ProductImagesModule,
  ProductIntroModule,
  ProductListingPageModule,
  ProductListModule,
  ProductPageEventModule,
  ProductReferencesModule,
  ProductSummaryModule,
  ProductTabsModule,
  ScrollToTopModule,
  SearchBoxModule,
  SiteContextSelectorModule,
  StockNotificationModule,
  TabParagraphContainerModule,
  VideoModule,
} from '@spartacus/storefront';
import { environment } from '../../environments/environment';
import { AsmFeatureModule } from './features/asm/asm-feature.module';
import { CartBaseFeatureModule } from './features/cart/cart-base-feature.module';
import { ImportExportFeatureModule } from './features/cart/cart-import-export-feature.module';
import { QuickOrderFeatureModule } from './features/cart/cart-quick-order-feature.module';
import { SavedCartFeatureModule } from './features/cart/cart-saved-cart-feature.module';
import { WishListFeatureModule } from './features/cart/wish-list-feature.module';
import { CdcFeatureModule } from './features/cdc/cdc-feature.module';
import { CdsFeatureModule } from './features/cds/cds-feature.module';
import { CheckoutFeatureModule } from './features/checkout/checkout-feature.module';
import { CustomerTicketingFeatureModule } from './features/customer-ticketing/customer-ticketing-feature.module';
import { DigitalPaymentsFeatureModule } from './features/digital-payments/digital-payments-feature.module';
import { EpdVisualizationFeatureModule } from './features/epd-visualization/epd-visualization-feature.module';
import { OrderFeatureModule } from './features/order/order-feature.module';
import { AdministrationFeatureModule } from './features/organization/organization-administration-feature.module';
import { OrderApprovalFeatureModule } from './features/organization/organization-order-approval-feature.module';
import { UnitOrderFeatureModule } from './features/organization/organization-unit-order-feature.module';
import { ProductConfiguratorRulebasedFeatureModule } from './features/product-configurator/product-configurator-rulebased-feature.module';
import { ProductConfiguratorTextfieldFeatureModule } from './features/product-configurator/product-configurator-textfield-feature.module';
import { BulkPricingFeatureModule } from './features/product/product-bulk-pricing-feature.module';
import { ImageZoomFeatureModule } from './features/product/product-image-zoom-feature.module';
import { VariantsFeatureModule } from './features/product/product-variants-feature.module';
import { QualtricsFeatureModule } from './features/qualtrics/qualtrics-feature.module';
import { OrganizationUserRegistrationFeatureModule } from './features/registration-feature.module';
import { SmartEditFeatureModule } from './features/smartedit/smartedit-feature.module';
import { StorefinderFeatureModule } from './features/storefinder/storefinder-feature.module';
import { TrackingFeatureModule } from './features/tracking/tracking-feature.module';
import { UserFeatureModule } from './features/user/user-feature.module';
import { AccountSummaryFeatureModule } from './features/organization/organization-account-summary-feature.module';
import { S4OMFeatureModule } from './features/s4om/s4om-feature.module';
import { FutureStockFeatureModule } from './features/product/product-future-stock-feature.module';

const featureModules = [];

if (environment.b2b) {
  featureModules.push(
    AdministrationFeatureModule,
    AccountSummaryFeatureModule,
    BulkPricingFeatureModule,
    OrderApprovalFeatureModule,
    OrganizationUserRegistrationFeatureModule,
    UnitOrderFeatureModule
  );
}

if (environment.cdc) {
  featureModules.push(CdcFeatureModule);
}
if (environment.cds) {
  featureModules.push(CdsFeatureModule);
}
if (environment.digitalPayments) {
  featureModules.push(DigitalPaymentsFeatureModule);
}
if (environment.epdVisualization) {
  featureModules.push(EpdVisualizationFeatureModule);
}
if (environment.s4om) {
  featureModules.push(S4OMFeatureModule);
}

@NgModule({
  imports: [
    // Auth Core
    AuthModule.forRoot(),
    LogoutModule, // will be come part of auth package
    LoginRouteModule, // will be come part of auth package

    // Basic Cms Components
    HamburgerMenuModule,
    SiteContextSelectorModule,
    LinkModule,
    BannerModule,
    CmsParagraphModule,
    TabParagraphContainerModule,
    BannerCarouselModule,
    CategoryNavigationModule,
    NavigationModule,
    FooterNavigationModule,
    PageTitleModule,
    BreadcrumbModule,
    PDFModule,
    ScrollToTopModule,
    VideoModule,

    // User Core
    UserModule,
    UserOccModule,
    // User UI
    AddressBookModule,
    PaymentMethodsModule,
    NotificationPreferenceModule,
    MyInterestsModule,
    StockNotificationModule,
    ConsentManagementModule,
    MyCouponsModule,

    // Anonymous Consents Core
    AnonymousConsentsModule.forRoot(),
    // Anonymous Consents UI
    AnonymousConsentsDialogModule,
    AnonymousConsentManagementBannerModule,

    // Product Core
    ProductModule.forRoot(),
    ProductOccModule,

    // Product UI
    ProductDetailsPageModule,
    ProductListingPageModule,
    ProductListModule,
    SearchBoxModule,
    ProductFacetNavigationModule,
    ProductTabsModule,
    ProductCarouselModule,
    ProductReferencesModule,
    ProductImagesModule,
    ProductSummaryModule,
    ProductIntroModule,

    // Cost Center
    CostCenterOccModule,

    // Page Events
    NavigationEventModule,
    HomePageEventModule,
    ProductPageEventModule,

    /************************* Opt-in features *************************/

    ExternalRoutesModule.forRoot(), // to opt-in explicitly, is added by default schematics
    JsonLdBuilderModule,

    /************************* Feature libraries *************************/
    UserFeatureModule,

    CartBaseFeatureModule,
    WishListFeatureModule,
    SavedCartFeatureModule,
    QuickOrderFeatureModule,
    ImportExportFeatureModule,

    OrderFeatureModule,

    CheckoutFeatureModule,

    TrackingFeatureModule,

    AsmFeatureModule,

    StorefinderFeatureModule,

    QualtricsFeatureModule,

    SmartEditFeatureModule,

    VariantsFeatureModule,
    ImageZoomFeatureModule,
<<<<<<< HEAD
    FutureStockFeatureModule,
=======
    CustomerTicketingFeatureModule,

>>>>>>> 1053f837
    ProductConfiguratorTextfieldFeatureModule,
    ProductConfiguratorRulebasedFeatureModule,

    ...featureModules,
  ],
})
export class SpartacusFeaturesModule {}<|MERGE_RESOLUTION|>--- conflicted
+++ resolved
@@ -216,12 +216,8 @@
 
     VariantsFeatureModule,
     ImageZoomFeatureModule,
-<<<<<<< HEAD
     FutureStockFeatureModule,
-=======
     CustomerTicketingFeatureModule,
-
->>>>>>> 1053f837
     ProductConfiguratorTextfieldFeatureModule,
     ProductConfiguratorRulebasedFeatureModule,
 
