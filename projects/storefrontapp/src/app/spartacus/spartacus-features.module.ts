import { NgModule } from '@angular/core';
import {
  AnonymousConsentsModule,
  AuthModule,
  CostCenterOccModule,
  ExternalRoutesModule,
  ProductModule,
  ProductOccModule,
  UserModule,
  UserOccModule,
} from '@spartacus/core';
import {
  AddressBookModule,
  AnonymousConsentManagementBannerModule,
  AnonymousConsentsDialogModule,
  BannerCarouselModule,
  BannerModule,
  BreadcrumbModule,
  CartPageEventModule,
  CategoryNavigationModule,
  CmsParagraphModule,
  ConsentManagementModule,
  FooterNavigationModule,
  HamburgerMenuModule,
  HomePageEventModule,
  JsonLdBuilderModule,
  LinkModule,
  LoginRouteModule,
  LogoutModule,
  MyCouponsModule,
  MyInterestsModule,
  NavigationEventModule,
  NavigationModule,
  NotificationPreferenceModule,
  PageTitleModule,
  PaymentMethodsModule,
  ProductCarouselModule,
  ProductDetailsPageModule,
  ProductFacetNavigationModule,
  ProductImagesModule,
  ProductIntroModule,
  ProductListingPageModule,
  ProductListModule,
  ProductPageEventModule,
  ProductReferencesModule,
  ProductSummaryModule,
  ProductTabsModule,
  SearchBoxModule,
  SiteContextSelectorModule,
  StockNotificationModule,
  TabParagraphContainerModule,
} from '@spartacus/storefront';
import { environment } from '../../environments/environment';
import { AdministrationFeatureModule } from './features/administration-feature.module';
import { AsmFeatureModule } from './features/asm-feature.module';
import { BulkPricingFeatureModule } from './features/bulk-pricing-feature.module';
import { CartFeatureModule } from './features/cart-feature.module';
import { CdcFeatureModule } from './features/cdc-feature.module';
import { CdsFeatureModule } from './features/cds-feature.module';
<<<<<<< HEAD
import { CheckoutB2BFeatureModule } from './features/checkout-b2b-feature.module';
import { CheckoutFeatureModule } from './features/checkout-feature.module';
import { CheckoutOldFeatureModule } from './features/checkout-old-feature.module';
import { CheckoutScheduledReplenishmentFeatureModule } from './features/checkout-scheduled-replenishment-feature.module';
=======
import { CheckoutFeatureModule } from './features/checkout-feature.module';
>>>>>>> d75d62f1
import { DigitalPaymentsFeatureModule } from './features/digital-payments-feature.module';
import { ImageZoomFeatureModule } from './features/image-zoom-feature.module';
import { ImportExportFeatureModule } from './features/import-export-feature.module';
import { OrderApprovalFeatureModule } from './features/order-approval-feature.module';
import { OrderFeatureModule } from './features/order-feature.module';
import { ProductConfiguratorRulebasedCpqFeatureModule } from './features/product-configurator-rulebased-cpq-feature.module';
import { ProductConfiguratorRulebasedFeatureModule } from './features/product-configurator-rulebased-feature.module';
import { ProductConfiguratorTextfieldFeatureModule } from './features/product-configurator-textfield-feature.module';
import { QualtricsFeatureModule } from './features/qualtrics-feature.module';
import { QuickOrderFeatureModule } from './features/quick-order-feature.module';
import { SavedCartFeatureModule } from './features/saved-cart-feature.module';
import { SmartEditFeatureModule } from './features/smartedit-feature.module';
import { StorefinderFeatureModule } from './features/storefinder-feature.module';
import { TrackingFeatureModule } from './features/tracking-feature.module';
import { UserFeatureModule } from './features/user-feature.module';
import { VariantsFeatureModule } from './features/variants-feature.module';
<<<<<<< HEAD
=======
import { WishListFeatureModule } from './features/wish-list-feature.module';
>>>>>>> d75d62f1

const featureModules = [];
let CheckoutFeature = CheckoutFeatureModule;

if (environment.oldCheckout) {
  CheckoutFeature = CheckoutOldFeatureModule;
}
if (environment.b2b) {
  featureModules.push(
    AdministrationFeatureModule,
    BulkPricingFeatureModule,
    OrderApprovalFeatureModule
  );
}
if (environment.b2b && !environment.oldCheckout) {
  featureModules.push(
    CheckoutB2BFeatureModule,
    CheckoutScheduledReplenishmentFeatureModule
  );
}

if (environment.cdc) {
  featureModules.push(CdcFeatureModule);
}
if (environment.cds) {
  featureModules.push(CdsFeatureModule);
}
if (environment.cpq) {
  featureModules.push(ProductConfiguratorRulebasedCpqFeatureModule);
} else {
  featureModules.push(ProductConfiguratorRulebasedFeatureModule);
}
if (environment.digitalPayments) {
  featureModules.push(DigitalPaymentsFeatureModule);
}

@NgModule({
  imports: [
    // Auth Core
    AuthModule.forRoot(),
    LogoutModule, // will be come part of auth package
    LoginRouteModule, // will be come part of auth package

    // Basic Cms Components
    HamburgerMenuModule,
    SiteContextSelectorModule,
    LinkModule,
    BannerModule,
    CmsParagraphModule,
    TabParagraphContainerModule,
    BannerCarouselModule,
    CategoryNavigationModule,
    NavigationModule,
    FooterNavigationModule,
    PageTitleModule,
    BreadcrumbModule,

    // User Core
    UserModule,
    UserOccModule,
    // User UI
    AddressBookModule,
    PaymentMethodsModule,
    NotificationPreferenceModule,
    MyInterestsModule,
    StockNotificationModule,
    ConsentManagementModule,
    MyCouponsModule,

    // Anonymous Consents Core
    AnonymousConsentsModule.forRoot(),
    // Anonymous Consents UI
    AnonymousConsentsDialogModule,
    AnonymousConsentManagementBannerModule,

    // Product Core
    ProductModule.forRoot(),
    ProductOccModule,

    // Product UI
    ProductDetailsPageModule,
    ProductListingPageModule,
    ProductListModule,
    SearchBoxModule,
    ProductFacetNavigationModule,
    ProductTabsModule,
    ProductCarouselModule,
    ProductReferencesModule,
    ProductImagesModule,
    ProductSummaryModule,
    ProductIntroModule,

    // Cost Center
    CostCenterOccModule,

    // Page Events
    NavigationEventModule,
    HomePageEventModule,
    CartPageEventModule,
    ProductPageEventModule,

    /************************* Opt-in features *************************/

    ExternalRoutesModule.forRoot(), // to opt-in explicitly, is added by default schematics
    JsonLdBuilderModule,

    /************************* Feature libraries *************************/
    UserFeatureModule,
<<<<<<< HEAD
    CheckoutFeature,
=======
    CartFeatureModule,
    WishListFeatureModule,
    CheckoutFeatureModule,
>>>>>>> d75d62f1
    AsmFeatureModule,
    StorefinderFeatureModule,
    QualtricsFeatureModule,
    SmartEditFeatureModule,
    TrackingFeatureModule,
    VariantsFeatureModule,
    SavedCartFeatureModule,
    OrderFeatureModule,
    QuickOrderFeatureModule,
    ImportExportFeatureModule,
    ProductConfiguratorTextfieldFeatureModule,
    ImageZoomFeatureModule,
    ...featureModules,
  ],
})
export class SpartacusFeaturesModule {}<|MERGE_RESOLUTION|>--- conflicted
+++ resolved
@@ -57,14 +57,10 @@
 import { CartFeatureModule } from './features/cart-feature.module';
 import { CdcFeatureModule } from './features/cdc-feature.module';
 import { CdsFeatureModule } from './features/cds-feature.module';
-<<<<<<< HEAD
 import { CheckoutB2BFeatureModule } from './features/checkout-b2b-feature.module';
 import { CheckoutFeatureModule } from './features/checkout-feature.module';
 import { CheckoutOldFeatureModule } from './features/checkout-old-feature.module';
 import { CheckoutScheduledReplenishmentFeatureModule } from './features/checkout-scheduled-replenishment-feature.module';
-=======
-import { CheckoutFeatureModule } from './features/checkout-feature.module';
->>>>>>> d75d62f1
 import { DigitalPaymentsFeatureModule } from './features/digital-payments-feature.module';
 import { ImageZoomFeatureModule } from './features/image-zoom-feature.module';
 import { ImportExportFeatureModule } from './features/import-export-feature.module';
@@ -81,23 +77,21 @@
 import { TrackingFeatureModule } from './features/tracking-feature.module';
 import { UserFeatureModule } from './features/user-feature.module';
 import { VariantsFeatureModule } from './features/variants-feature.module';
-<<<<<<< HEAD
-=======
 import { WishListFeatureModule } from './features/wish-list-feature.module';
->>>>>>> d75d62f1
 
 const featureModules = [];
-let CheckoutFeature = CheckoutFeatureModule;
-
-if (environment.oldCheckout) {
-  CheckoutFeature = CheckoutOldFeatureModule;
-}
+
 if (environment.b2b) {
   featureModules.push(
     AdministrationFeatureModule,
     BulkPricingFeatureModule,
     OrderApprovalFeatureModule
   );
+}
+
+let CheckoutFeature = CheckoutFeatureModule;
+if (environment.oldCheckout) {
+  CheckoutFeature = CheckoutOldFeatureModule;
 }
 if (environment.b2b && !environment.oldCheckout) {
   featureModules.push(
@@ -193,13 +187,9 @@
 
     /************************* Feature libraries *************************/
     UserFeatureModule,
-<<<<<<< HEAD
+    CartFeatureModule,
     CheckoutFeature,
-=======
-    CartFeatureModule,
     WishListFeatureModule,
-    CheckoutFeatureModule,
->>>>>>> d75d62f1
     AsmFeatureModule,
     StorefinderFeatureModule,
     QualtricsFeatureModule,
