/*
 * SPDX-FileCopyrightText: 2024 SAP Spartacus team <spartacus-team@sap.com>
 *
 * SPDX-License-Identifier: Apache-2.0
 */

import { NgModule } from '@angular/core';
import {
  AnonymousConsentsModule,
  AuthModule,
  CostCenterOccModule,
  ExternalRoutesModule,
  FeatureToggles,
  ProductModule,
  ProductOccModule,
  UserModule,
  UserOccModule,
  provideFeatureTogglesFactory,
} from '@spartacus/core';
import {
  AnonymousConsentManagementBannerModule,
  AnonymousConsentsDialogModule,
  BannerCarouselModule,
  BannerModule,
  BreadcrumbModule,
  CategoryNavigationModule,
  CmsParagraphModule,
  ConsentManagementModule,
  FooterNavigationModule,
  HamburgerMenuModule,
  HomePageEventModule,
  JsonLdBuilderModule,
  LinkModule,
  LoginRouteModule,
  LogoutModule,
  MyAccountV2Module,
  MyCouponsModule,
  MyInterestsModule,
  NavigationEventModule,
  NavigationModule,
  NotificationPreferenceModule,
  PDFModule,
  PageTitleModule,
  PaymentMethodsModule,
  ProductCarouselModule,
  ProductDetailsPageModule,
  ProductFacetNavigationModule,
  ProductImagesModule,
  ProductIntroModule,
  ProductListModule,
  ProductListingPageModule,
  ProductPageEventModule,
  ProductReferencesModule,
  ProductSummaryModule,
  ProductTabsModule,
  ScrollToTopModule,
  SearchBoxModule,
  SiteContextSelectorModule,
  StockNotificationModule,
  TabParagraphContainerModule,
  USE_MY_ACCOUNT_V2_CONSENT,
  USE_MY_ACCOUNT_V2_NOTIFICATION_PREFERENCE,
  VideoModule,
} from '@spartacus/storefront';
import { environment } from '../../environments/environment';
import { AsmCustomer360FeatureModule } from './features/asm/asm-customer-360-feature.module';
import { AsmFeatureModule } from './features/asm/asm-feature.module';
import { CartBaseFeatureModule } from './features/cart/cart-base-feature.module';
import { ImportExportFeatureModule } from './features/cart/cart-import-export-feature.module';
import { QuickOrderFeatureModule } from './features/cart/cart-quick-order-feature.module';
import { SavedCartFeatureModule } from './features/cart/cart-saved-cart-feature.module';
import { WishListFeatureModule } from './features/cart/wish-list-feature.module';
import { CdcFeatureModule } from './features/cdc/cdc-feature.module';
import { CdsFeatureModule } from './features/cds/cds-feature.module';
import { CheckoutFeatureModule } from './features/checkout/checkout-feature.module';
import { CustomerTicketingFeatureModule } from './features/customer-ticketing/customer-ticketing-feature.module';
import { DigitalPaymentsFeatureModule } from './features/digital-payments/digital-payments-feature.module';
import { EpdVisualizationFeatureModule } from './features/epd-visualization/epd-visualization-feature.module';
import { OppsFeatureModule } from './features/opps/opps-feature.module';
import { OrderFeatureModule } from './features/order/order-feature.module';
import { AccountSummaryFeatureModule } from './features/organization/organization-account-summary-feature.module';
import { AdministrationFeatureModule } from './features/organization/organization-administration-feature.module';
import { OrderApprovalFeatureModule } from './features/organization/organization-order-approval-feature.module';
import { UnitOrderFeatureModule } from './features/organization/organization-unit-order-feature.module';
import { PDFInvoicesFeatureModule } from './features/pdf-invoices/pdf-invoices-feature.module';
import { PickupInStoreFeatureModule } from './features/pickup-in-store/pickup-in-store-feature.module';
import { ProductConfiguratorRulebasedFeatureModule } from './features/product-configurator/product-configurator-rulebased-feature.module';
import { ProductConfiguratorTextfieldFeatureModule } from './features/product-configurator/product-configurator-textfield-feature.module';
import { BulkPricingFeatureModule } from './features/product/product-bulk-pricing-feature.module';
import { FutureStockFeatureModule } from './features/product/product-future-stock-feature.module';
import { ImageZoomFeatureModule } from './features/product/product-image-zoom-feature.module';
import { VariantsFeatureModule } from './features/product/product-variants-feature.module';
import { QualtricsFeatureModule } from './features/qualtrics/qualtrics-feature.module';
import { QuoteFeatureModule } from './features/quote-feature.module';
import { OrganizationUserRegistrationFeatureModule } from './features/registration-feature.module';
import { RequestedDeliveryDateFeatureModule } from './features/requested-delivery-date/requested-delivery-date-feature.module';
import { S4OMFeatureModule } from './features/s4om/s4om-feature.module';
import { SegmentRefsFeatureModule } from './features/segment-refs/segment-refs-feature.module';
import { SmartEditFeatureModule } from './features/smartedit/smartedit-feature.module';
import { StorefinderFeatureModule } from './features/storefinder/storefinder-feature.module';
import { TrackingFeatureModule } from './features/tracking/tracking-feature.module';
import { UserFeatureModule } from './features/user/user-feature.module';

const featureModules = [];

if (environment.b2b) {
  featureModules.push(
    AdministrationFeatureModule,
    AccountSummaryFeatureModule,
    BulkPricingFeatureModule,
    OrderApprovalFeatureModule,
    OrganizationUserRegistrationFeatureModule,
    UnitOrderFeatureModule,
    FutureStockFeatureModule
  );
} else {
  featureModules.push(PickupInStoreFeatureModule);
}

if (environment.cdc) {
  featureModules.push(CdcFeatureModule);
}

if (environment.cds) {
  featureModules.push(CdsFeatureModule);
}
if (environment.digitalPayments) {
  featureModules.push(DigitalPaymentsFeatureModule);
}
if (environment.epdVisualization) {
  featureModules.push(EpdVisualizationFeatureModule);
}
if (environment.pdfInvoices) {
  featureModules.push(PDFInvoicesFeatureModule);
}
if (environment.opps) {
  featureModules.push(OppsFeatureModule);
}
if (environment.s4om) {
  featureModules.push(S4OMFeatureModule);
}
if (environment.segmentRefs) {
  featureModules.push(SegmentRefsFeatureModule);
}
if (environment.requestedDeliveryDate) {
  featureModules.push(RequestedDeliveryDateFeatureModule);
}

@NgModule({
  imports: [
    // Auth Core
    AuthModule.forRoot(),
    LogoutModule, // will be come part of auth package
    LoginRouteModule, // will be come part of auth package

    // Basic Cms Components
    HamburgerMenuModule,
    SiteContextSelectorModule,
    LinkModule,
    BannerModule,
    CmsParagraphModule,
    TabParagraphContainerModule,
    BannerCarouselModule,
    CategoryNavigationModule,
    NavigationModule,
    FooterNavigationModule,
    PageTitleModule,
    BreadcrumbModule,
    PDFModule,
    ScrollToTopModule,
    VideoModule,

    // User Core
    UserModule,
    UserOccModule,
    // User UI
    PaymentMethodsModule,
    NotificationPreferenceModule,
    MyInterestsModule,
    MyAccountV2Module,
    StockNotificationModule,
    ConsentManagementModule,
    MyCouponsModule,

    // Anonymous Consents Core
    AnonymousConsentsModule.forRoot(),
    // Anonymous Consents UI
    AnonymousConsentsDialogModule,
    AnonymousConsentManagementBannerModule,

    // Product Core
    ProductModule.forRoot(),
    ProductOccModule,

    // Product UI
    ProductDetailsPageModule,
    ProductListingPageModule,
    ProductListModule,
    SearchBoxModule,
    ProductFacetNavigationModule,
    ProductTabsModule,
    ProductCarouselModule,
    ProductReferencesModule,
    ProductImagesModule,
    ProductSummaryModule,
    ProductIntroModule,

    // Cost Center
    CostCenterOccModule,

    // Page Events
    NavigationEventModule,
    HomePageEventModule,
    ProductPageEventModule,

    /************************* Opt-in features *************************/

    ExternalRoutesModule.forRoot(), // to opt-in explicitly, is added by default schematics
    JsonLdBuilderModule,

    /************************* Feature libraries *************************/
    UserFeatureModule,

    CartBaseFeatureModule,
    WishListFeatureModule,
    SavedCartFeatureModule,
    QuickOrderFeatureModule,
    ImportExportFeatureModule,

    OrderFeatureModule,

    CheckoutFeatureModule,

    TrackingFeatureModule,

    AsmFeatureModule,
    AsmCustomer360FeatureModule,

    StorefinderFeatureModule,

    QualtricsFeatureModule,

    SmartEditFeatureModule,

    VariantsFeatureModule,
    ImageZoomFeatureModule,

    QuoteFeatureModule,
    CustomerTicketingFeatureModule,

    ProductConfiguratorTextfieldFeatureModule,
    ProductConfiguratorRulebasedFeatureModule,
    ...featureModules,
  ],
  providers: [
    // Adding the provider here because consents feature is not code-splitted to separate library and not lazy-loaded
    {
      provide: USE_MY_ACCOUNT_V2_CONSENT,
      useValue: environment.myAccountV2,
    },
    {
      provide: USE_MY_ACCOUNT_V2_NOTIFICATION_PREFERENCE,
      useValue: environment.myAccountV2,
    },
    // CXSPA-6793: refactor to`provideFeatureToggles` and `satisfies` keyword
    provideFeatureTogglesFactory(() => {
      const appFeatureToggles: Required<FeatureToggles> = {
        showPromotionsInPDP: false,
        recentSearches: false,
        pdfInvoicesSortByInvoiceDate: false,
        storeFrontLibCardParagraphTruncated: true,
        productConfiguratorAttributeTypesV2: true,
        a11yRequiredAsterisks: true,
        a11yQuantityOrderTabbing: true,
        a11yNavigationUiKeyboardControls: true,
        a11yOrderConfirmationHeadingOrder: true,
        a11yStarRating: true,
        a11yViewChangeAssistiveMessage: true,
        a11yReorderDialog: true,
        a11yPopoverFocus: true,
        a11yScheduleReplenishment: true,
        a11yScrollToTop: true,
        a11ySavedCartsZoom: true,
        a11ySortingOptionsTruncation: true,
        a11yExpandedFocusIndicator: true,
        a11yCheckoutDeliveryFocus: true,
        a11yMobileVisibleFocus: true,
        a11yOrganizationsBanner: true,
        a11yOrganizationListHeadingOrder: true,
        a11yReplenishmentOrderFieldset: true,
        a11yListOversizedFocus: true,
        a11yStoreFinderOverflow: true,
        a11yCartSummaryHeadingOrder: true,
        a11ySearchBoxMobileFocus: true,
        a11yFacetKeyboardNavigation: true,
        a11yUnitsListKeyboardControls: true,
        a11yCartItemsLinksStyles: true,
        a11yHideSelectBtnForSelectedAddrOrPayment: true,
        a11yFocusableCarouselControls: true,
        cmsGuardsServiceUseGuardsComposer: true,
        cartQuickOrderRemoveListeningToFailEvent: true,
        a11yVisibleFocusOverflows: true,
        a11yTruncatedTextForResponsiveView: true,
<<<<<<< HEAD
        a11ySemanticPaginationLabel: true,
=======
        a11yMyAccountLinkOutline: true,
        a11yCloseProductImageBtnFocus: true,
>>>>>>> a8bb119e
      };
      return appFeatureToggles;
    }),
  ],
})
export class SpartacusFeaturesModule {}<|MERGE_RESOLUTION|>--- conflicted
+++ resolved
@@ -301,12 +301,9 @@
         cartQuickOrderRemoveListeningToFailEvent: true,
         a11yVisibleFocusOverflows: true,
         a11yTruncatedTextForResponsiveView: true,
-<<<<<<< HEAD
         a11ySemanticPaginationLabel: true,
-=======
         a11yMyAccountLinkOutline: true,
         a11yCloseProductImageBtnFocus: true,
->>>>>>> a8bb119e
       };
       return appFeatureToggles;
     }),
