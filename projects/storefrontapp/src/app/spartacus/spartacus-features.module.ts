--- conflicted
+++ resolved
@@ -1,10 +1,6 @@
 import { NgModule } from '@angular/core';
 import {
   AnonymousConsentsModule,
-<<<<<<< HEAD
-=======
-  AsmOccModule,
->>>>>>> ea183780
   AuthModule,
   CartModule,
   CartOccModule,
@@ -12,22 +8,11 @@
   CheckoutOccModule,
   CostCenterOccModule,
   ExternalRoutesModule,
-<<<<<<< HEAD
-  PersonalizationModule,
-  ProductModule,
-  ProductOccModule,
-  SmartEditModule,
-  UserModule,
-  UserOccModule,
-} from '@spartacus/core';
-=======
   ProductModule,
   ProductOccModule,
   UserModule,
   UserOccModule,
 } from '@spartacus/core';
-
->>>>>>> ea183780
 import {
   AddressBookModule,
   AnonymousConsentManagementBannerModule,
@@ -88,26 +73,17 @@
   UserComponentModule,
   WishListModule,
 } from '@spartacus/storefront';
-<<<<<<< HEAD
-=======
-
-import { AdministrationFeatureModule } from './features/administration-feature.module';
->>>>>>> ea183780
 import { environment } from '../../environments/environment';
 import { AdministrationFeatureModule } from './features/administration-feature.module';
 import { AsmFeatureModule } from './features/asm-feature.module';
+import { BulkPricingFeatureModule } from './features/bulk-pricing-feature.module';
 import { CdcFeatureModule } from './features/cdc-feature.module';
 import { CdsFeatureModule } from './features/cds-feature.module';
 import { OrderApprovalFeatureModule } from './features/order-approval-feature.module';
 import { QualtricsFeatureModule } from './features/qualtrics-feature.module';
-<<<<<<< HEAD
-import { StorefinderFeatureModule } from './features/storefinder-feature.module';
-=======
-import { BulkPricingFeatureModule } from './features/bulk-pricing-feature.module';
 import { SmartEditFeatureModule } from './features/smartedit-feature.module';
 import { StorefinderFeatureModule } from './features/storefinder-feature.module';
 import { TrackingFeatureModule } from './features/tracking-feature.module';
->>>>>>> ea183780
 
 const featureModules = [];
 
@@ -212,18 +188,6 @@
     ReplenishmentOrderDetailsModule,
     ReplenishmentOrderConfirmationModule,
 
-<<<<<<< HEAD
-    // SmartEdit
-    SmartEditModule.forRoot(),
-    // Personalization
-    PersonalizationModule.forRoot(),
-=======
-    // Asm Core
-    AsmOccModule,
-    // Asm UI
-    AsmModule,
->>>>>>> ea183780
-
     // Page Events
     NavigationEventModule,
     HomePageEventModule,
