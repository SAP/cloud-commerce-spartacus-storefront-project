/*
 * SPDX-FileCopyrightText: 2024 SAP Spartacus team <spartacus-team@sap.com>
 *
 * SPDX-License-Identifier: Apache-2.0
 */

import { NgModule } from '@angular/core';
import {
  AnonymousConsentsModule,
  AuthModule,
  CostCenterOccModule,
  ExternalRoutesModule,
  FeatureToggles,
  ProductModule,
  ProductOccModule,
  UserModule,
  UserOccModule,
  provideFeatureTogglesFactory,
} from '@spartacus/core';
import {
  AnonymousConsentManagementBannerModule,
  AnonymousConsentsDialogModule,
  BannerCarouselModule,
  BannerModule,
  BreadcrumbModule,
  CategoryNavigationModule,
  CmsParagraphModule,
  ConsentManagementModule,
  FooterNavigationModule,
  HamburgerMenuModule,
  HomePageEventModule,
  JsonLdBuilderModule,
  LinkModule,
  LoginRouteModule,
  LogoutModule,
  MyAccountV2Module,
  MyCouponsModule,
  MyInterestsModule,
  NavigationEventModule,
  NavigationModule,
  NotificationPreferenceModule,
  PDFModule,
  PageTitleModule,
  PaymentMethodsModule,
  ProductCarouselModule,
  ProductDetailsPageModule,
  ProductFacetNavigationModule,
  ProductImagesModule,
  ProductIntroModule,
  ProductListModule,
  ProductListingPageModule,
  ProductPageEventModule,
  ProductReferencesModule,
  ProductSummaryModule,
  ProductTabsModule,
  ScrollToTopModule,
  SearchBoxModule,
  SiteContextSelectorModule,
  StockNotificationModule,
  TabParagraphContainerModule,
  USE_MY_ACCOUNT_V2_CONSENT,
  USE_MY_ACCOUNT_V2_NOTIFICATION_PREFERENCE,
  VideoModule,
} from '@spartacus/storefront';
import { environment } from '../../environments/environment';
import { AsmCustomer360FeatureModule } from './features/asm/asm-customer-360-feature.module';
import { AsmFeatureModule } from './features/asm/asm-feature.module';
import { CartBaseFeatureModule } from './features/cart/cart-base-feature.module';
import { ImportExportFeatureModule } from './features/cart/cart-import-export-feature.module';
import { QuickOrderFeatureModule } from './features/cart/cart-quick-order-feature.module';
import { SavedCartFeatureModule } from './features/cart/cart-saved-cart-feature.module';
import { WishListFeatureModule } from './features/cart/wish-list-feature.module';
import { CdcFeatureModule } from './features/cdc/cdc-feature.module';
import { CdsFeatureModule } from './features/cds/cds-feature.module';
import { CheckoutFeatureModule } from './features/checkout/checkout-feature.module';
import { CustomerTicketingFeatureModule } from './features/customer-ticketing/customer-ticketing-feature.module';
import { DigitalPaymentsFeatureModule } from './features/digital-payments/digital-payments-feature.module';
import { EpdVisualizationFeatureModule } from './features/epd-visualization/epd-visualization-feature.module';
import { EstimatedDeliveryDateFeatureModule } from './features/estimated-delivery-date/estimated-delivery-date-feature.module';
import { OppsFeatureModule } from './features/opps/opps-feature.module';
import { OrderFeatureModule } from './features/order/order-feature.module';
import { AccountSummaryFeatureModule } from './features/organization/organization-account-summary-feature.module';
import { AdministrationFeatureModule } from './features/organization/organization-administration-feature.module';
import { OrderApprovalFeatureModule } from './features/organization/organization-order-approval-feature.module';
import { UnitOrderFeatureModule } from './features/organization/organization-unit-order-feature.module';
import { PDFInvoicesFeatureModule } from './features/pdf-invoices/pdf-invoices-feature.module';
import { PickupInStoreFeatureModule } from './features/pickup-in-store/pickup-in-store-feature.module';
import { ProductConfiguratorRulebasedFeatureModule } from './features/product-configurator/product-configurator-rulebased-feature.module';
import { ProductConfiguratorTextfieldFeatureModule } from './features/product-configurator/product-configurator-textfield-feature.module';
import { BulkPricingFeatureModule } from './features/product/product-bulk-pricing-feature.module';
import { FutureStockFeatureModule } from './features/product/product-future-stock-feature.module';
import { ImageZoomFeatureModule } from './features/product/product-image-zoom-feature.module';
import { VariantsFeatureModule } from './features/product/product-variants-feature.module';
import { QualtricsFeatureModule } from './features/qualtrics/qualtrics-feature.module';
import { QuoteFeatureModule } from './features/quote-feature.module';
import { OrganizationUserRegistrationFeatureModule } from './features/registration-feature.module';
import { RequestedDeliveryDateFeatureModule } from './features/requested-delivery-date/requested-delivery-date-feature.module';
import { S4OMFeatureModule } from './features/s4om/s4om-feature.module';
import { SegmentRefsFeatureModule } from './features/segment-refs/segment-refs-feature.module';
import { SmartEditFeatureModule } from './features/smartedit/smartedit-feature.module';
import { StorefinderFeatureModule } from './features/storefinder/storefinder-feature.module';
import { TrackingFeatureModule } from './features/tracking/tracking-feature.module';
import { UserFeatureModule } from './features/user/user-feature.module';

const featureModules = [];

if (environment.b2b) {
  featureModules.push(
    AdministrationFeatureModule,
    AccountSummaryFeatureModule,
    BulkPricingFeatureModule,
    OrderApprovalFeatureModule,
    OrganizationUserRegistrationFeatureModule,
    UnitOrderFeatureModule,
    FutureStockFeatureModule
  );
} else {
  featureModules.push(PickupInStoreFeatureModule);
}

if (environment.cdc) {
  featureModules.push(CdcFeatureModule);
}

if (environment.cds) {
  featureModules.push(CdsFeatureModule);
}
if (environment.digitalPayments) {
  featureModules.push(DigitalPaymentsFeatureModule);
}
if (environment.epdVisualization) {
  featureModules.push(EpdVisualizationFeatureModule);
}
if (environment.pdfInvoices) {
  featureModules.push(PDFInvoicesFeatureModule);
}
if (environment.opps) {
  featureModules.push(OppsFeatureModule);
}
if (environment.s4om) {
  featureModules.push(S4OMFeatureModule);
}
if (environment.segmentRefs) {
  featureModules.push(SegmentRefsFeatureModule);
}
if (environment.requestedDeliveryDate) {
  featureModules.push(RequestedDeliveryDateFeatureModule);
}
if (environment.estimatedDeliveryDate) {
  featureModules.push(EstimatedDeliveryDateFeatureModule);
}

@NgModule({
  imports: [
    // Auth Core
    AuthModule.forRoot(),
    LogoutModule, // will be come part of auth package
    LoginRouteModule, // will be come part of auth package

    // Basic Cms Components
    HamburgerMenuModule,
    SiteContextSelectorModule,
    LinkModule,
    BannerModule,
    CmsParagraphModule,
    TabParagraphContainerModule,
    BannerCarouselModule,
    CategoryNavigationModule,
    NavigationModule,
    FooterNavigationModule,
    PageTitleModule,
    BreadcrumbModule,
    PDFModule,
    ScrollToTopModule,
    VideoModule,

    // User Core
    UserModule,
    UserOccModule,
    // User UI
    PaymentMethodsModule,
    NotificationPreferenceModule,
    MyInterestsModule,
    MyAccountV2Module,
    StockNotificationModule,
    ConsentManagementModule,
    MyCouponsModule,

    // Anonymous Consents Core
    AnonymousConsentsModule.forRoot(),
    // Anonymous Consents UI
    AnonymousConsentsDialogModule,
    AnonymousConsentManagementBannerModule,

    // Product Core
    ProductModule.forRoot(),
    ProductOccModule,

    // Product UI
    ProductDetailsPageModule,
    ProductListingPageModule,
    ProductListModule,
    SearchBoxModule,
    ProductFacetNavigationModule,
    ProductTabsModule,
    ProductCarouselModule,
    ProductReferencesModule,
    ProductImagesModule,
    ProductSummaryModule,
    ProductIntroModule,

    // Cost Center
    CostCenterOccModule,

    // Page Events
    NavigationEventModule,
    HomePageEventModule,
    ProductPageEventModule,

    /************************* Opt-in features *************************/

    ExternalRoutesModule.forRoot(), // to opt-in explicitly, is added by default schematics
    JsonLdBuilderModule,

    /************************* Feature libraries *************************/
    UserFeatureModule,

    CartBaseFeatureModule,
    WishListFeatureModule,
    SavedCartFeatureModule,
    QuickOrderFeatureModule,
    ImportExportFeatureModule,

    OrderFeatureModule,

    CheckoutFeatureModule,

    TrackingFeatureModule,

    AsmFeatureModule,
    AsmCustomer360FeatureModule,

    StorefinderFeatureModule,

    QualtricsFeatureModule,

    SmartEditFeatureModule,

    VariantsFeatureModule,
    ImageZoomFeatureModule,

    QuoteFeatureModule,
    CustomerTicketingFeatureModule,

    ProductConfiguratorTextfieldFeatureModule,
    ProductConfiguratorRulebasedFeatureModule,
    ...featureModules,
  ],
  providers: [
    // Adding the provider here because consents feature is not code-splitted to separate library and not lazy-loaded
    {
      provide: USE_MY_ACCOUNT_V2_CONSENT,
      useValue: environment.myAccountV2,
    },
    {
      provide: USE_MY_ACCOUNT_V2_NOTIFICATION_PREFERENCE,
      useValue: environment.myAccountV2,
    },
    // CXSPA-6793: refactor to`provideFeatureToggles` and `satisfies` keyword
    provideFeatureTogglesFactory(() => {
      const appFeatureToggles: Required<FeatureToggles> = {
        formErrorsDescriptiveMessages: true,
        showSearchingCustomerByOrderInASM: false,
        shouldHideAddToCartForUnpurchasableProducts: false,
        useExtractedBillingAddressComponent: false,
        showBillingAddressInDigitalPayments: false,
        showDownloadProposalButton: false,
        showPromotionsInPDP: false,
        recentSearches: false,
        pdfInvoicesSortByInvoiceDate: false,
        storeFrontLibCardParagraphTruncated: true,
        productConfiguratorAttributeTypesV2: true,
<<<<<<< HEAD
        propagateErrorsToServer: true,
=======
        ssrStrictErrorHandlingForHttpAndNgrx: true,
>>>>>>> 065794db
        a11yRequiredAsterisks: true,
        a11yQuantityOrderTabbing: true,
        a11yNavigationUiKeyboardControls: true,
        a11yOrderConfirmationHeadingOrder: true,
        a11yStarRating: true,
        a11yViewChangeAssistiveMessage: true,
        a11yReorderDialog: true,
        a11yPopoverFocus: true,
        a11yScheduleReplenishment: true,
        a11yScrollToTop: true,
        a11ySavedCartsZoom: true,
        a11ySortingOptionsTruncation: true,
        a11yExpandedFocusIndicator: true,
        a11yCheckoutDeliveryFocus: true,
        a11yMobileVisibleFocus: true,
        a11yOrganizationsBanner: true,
        a11yOrganizationListHeadingOrder: true,
        a11yReplenishmentOrderFieldset: true,
        a11yListOversizedFocus: true,
        a11yStoreFinderOverflow: true,
        a11yCartSummaryHeadingOrder: true,
        a11ySearchBoxMobileFocus: true,
        a11yFacetKeyboardNavigation: true,
        a11yUnitsListKeyboardControls: true,
        a11yCartItemsLinksStyles: true,
        a11yHideSelectBtnForSelectedAddrOrPayment: true,
        a11yFocusableCarouselControls: true,
        cmsGuardsServiceUseGuardsComposer: true,
        cartQuickOrderRemoveListeningToFailEvent: true,
        a11yKeyboardAccessibleZoom: true,
        a11yOrganizationLinkableCells: true,
        a11yPreventSRFocusOnHiddenElements: true,
        a11yVisibleFocusOverflows: true,
        a11yTruncatedTextForResponsiveView: true,
        a11ySemanticPaginationLabel: true,
        a11yPreventCartItemsFormRedundantRecreation: true,
        a11yMyAccountLinkOutline: true,
        a11yCloseProductImageBtnFocus: true,
        a11yNotificationPreferenceFieldset: true,
        a11yImproveContrast: true,
        a11yEmptyWishlistHeading: true,
        a11yScreenReaderBloatFix: true,
        a11yUseButtonsForBtnLinks: true,
        a11yDisabledCouponAndQuickOrderActionButtonsInsteadOfRequiredFields:
          true,
        a11yFacetsDialogFocusHandling: true,
        a11yLinkBtnsToTertiaryBtns: true,
        cmsBottomHeaderSlotUsingFlexStyles: true,
      };
      return appFeatureToggles;
    }),
  ],
})
export class SpartacusFeaturesModule {}<|MERGE_RESOLUTION|>--- conflicted
+++ resolved
@@ -280,11 +280,8 @@
         pdfInvoicesSortByInvoiceDate: false,
         storeFrontLibCardParagraphTruncated: true,
         productConfiguratorAttributeTypesV2: true,
-<<<<<<< HEAD
         propagateErrorsToServer: true,
-=======
         ssrStrictErrorHandlingForHttpAndNgrx: true,
->>>>>>> 065794db
         a11yRequiredAsterisks: true,
         a11yQuantityOrderTabbing: true,
         a11yNavigationUiKeyboardControls: true,
