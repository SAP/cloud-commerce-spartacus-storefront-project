--- conflicted
+++ resolved
@@ -326,15 +326,12 @@
         a11yDisabledCouponAndQuickOrderActionButtonsInsteadOfRequiredFields:
           true,
         a11yFacetsDialogFocusHandling: true,
-<<<<<<< HEAD
         a11yStoreFinderAlerts: true,
-=======
         a11yCxMessageFocus: true,
         occCartNameAndDescriptionInHttpRequestBody: true,
         a11yLinkBtnsToTertiaryBtns: true,
         cmsBottomHeaderSlotUsingFlexStyles: true,
         a11yStoreFinderSearchboxBloat: true,
->>>>>>> 66458616
       };
       return appFeatureToggles;
     }),
