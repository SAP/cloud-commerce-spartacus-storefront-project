--- conflicted
+++ resolved
@@ -304,11 +304,8 @@
         a11yFocusableCarouselControls: true,
         cmsGuardsServiceUseGuardsComposer: true,
         cartQuickOrderRemoveListeningToFailEvent: true,
-<<<<<<< HEAD
         a11yKeyboardAccessibleZoom: true,
-=======
         a11yPreventSRFocusOnHiddenElements: true,
->>>>>>> 51dda6fe
         a11yVisibleFocusOverflows: true,
         a11yTruncatedTextForResponsiveView: true,
         a11ySemanticPaginationLabel: true,
