--- conflicted
+++ resolved
@@ -211,11 +211,8 @@
 
     StorefinderFeatureModule,
     QualtricsFeatureModule,
-<<<<<<< HEAD
+    SmartEditFeatureModule,
     VariantsFeatureModule,
-=======
-    SmartEditFeatureModule,
->>>>>>> eae85c40
     ...featureModules,
   ],
 })
