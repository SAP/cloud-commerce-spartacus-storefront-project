--- conflicted
+++ resolved
@@ -1,15 +1,11 @@
 import { NgModule } from '@angular/core';
-<<<<<<< HEAD
-import { CartConfig } from '@spartacus/cart/main/root';
-=======
 import { CartConfig } from '@spartacus/cart/base/root';
->>>>>>> a32dea3c
 import { provideConfig, SiteContextConfig } from '@spartacus/core';
 import {
   defaultCmsContentProviders,
   layoutConfig,
   mediaConfig,
-  PWAModuleConfig,
+  PWAModuleConfig
 } from '@spartacus/storefront';
 
 @NgModule({
