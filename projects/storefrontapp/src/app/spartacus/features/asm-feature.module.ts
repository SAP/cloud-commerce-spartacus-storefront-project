import { NgModule } from '@angular/core';
import {
  asmTranslationChunksConfig,
  asmTranslations,
} from '@spartacus/asm/assets';
import { AsmRootModule } from '@spartacus/asm/root';
<<<<<<< HEAD
import { CmsConfig, provideConfig } from '@spartacus/core';
=======
import { CmsConfig, I18nConfig, provideConfig } from '@spartacus/core';
>>>>>>> 52832385

@NgModule({
  imports: [AsmRootModule],
  providers: [
    provideConfig(<CmsConfig>{
      featureModules: {
        asm: {
          module: () => import('@spartacus/asm').then((m) => m.AsmModule),
        },
      },
    }),
    provideConfig(<I18nConfig>{
      i18n: {
        resources: asmTranslations,
        chunks: asmTranslationChunksConfig,
      },
    }),
  ],
})
export class AsmFeatureModule {}<|MERGE_RESOLUTION|>--- conflicted
+++ resolved
@@ -4,11 +4,7 @@
   asmTranslations,
 } from '@spartacus/asm/assets';
 import { AsmRootModule } from '@spartacus/asm/root';
-<<<<<<< HEAD
-import { CmsConfig, provideConfig } from '@spartacus/core';
-=======
 import { CmsConfig, I18nConfig, provideConfig } from '@spartacus/core';
->>>>>>> 52832385
 
 @NgModule({
   imports: [AsmRootModule],
