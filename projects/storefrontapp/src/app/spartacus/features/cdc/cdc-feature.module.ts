--- conflicted
+++ resolved
@@ -5,29 +5,14 @@
  */
 
 import { NgModule } from '@angular/core';
-<<<<<<< HEAD
 import { CdcRootModule, CDC_FEATURE } from '@spartacus/cdc/root';
 import { CmsConfig, I18nConfig, provideConfig } from '@spartacus/core';
-=======
-import {
-  CdcRootModule,
-  CDC_FEATURE,
-} from '@spartacus/cdc/root';
-import {
-  CmsConfig,
-  I18nConfig,
-  provideConfig,
-} from '@spartacus/core';
->>>>>>> a9f42c7b
 import {
   cdcTranslations,
   cdcTranslationChunksConfig,
 } from '@spartacus/cdc/assets';
 
-<<<<<<< HEAD
-=======
 
->>>>>>> a9f42c7b
 @NgModule({
   imports: [CdcRootModule],
   providers: [
