--- conflicted
+++ resolved
@@ -117,15 +117,9 @@
     }),
     provideConfig(<OpfConfig>{
       opf: {
-<<<<<<< HEAD
-        baseUrl:
-          'https://opf-iss-d0.opf.commerce.stage.context.cloud.sap/commerce-cloud-adapter/storefront',
-        commerceCloudPublicKey: 'ab4RhYGZ+w5B0SALMPOPlepWk/kmDQjTy2FU5hrQoFg=',
-=======
         opfBaseUrl:
           'https://cp96avkh5f-integrati2-d2.opf.commerce.stage.context.cloud.sap/commerce-cloud-adapter-stage/storefront',
         commerceCloudPublicKey: 'k2N3m3TJPLragwia5ZUvS/qkIPVQoy5qjUkOAB6Db+U=',
->>>>>>> f52b4e6d
       },
     }),
     ...extensionProviders,
