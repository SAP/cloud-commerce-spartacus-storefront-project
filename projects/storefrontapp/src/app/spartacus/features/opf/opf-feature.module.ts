/*
 * SPDX-FileCopyrightText: 2023 SAP Spartacus team <spartacus-team@sap.com>
 *
 * SPDX-License-Identifier: Apache-2.0
 */

import { NgModule, Provider } from '@angular/core';
import { I18nConfig, RoutingConfig, provideConfig } from '@spartacus/core';
import {
  opfBaseTranslationChunksConfig,
  opfBaseTranslations,
} from '@spartacus/opf/base/assets';
import { OpfBaseRootModule, OPF_BASE_FEATURE } from '@spartacus/opf/base/root';
import {
  opfCheckoutTranslationChunksConfig,
  opfCheckoutTranslations,
} from '@spartacus/opf/checkout/assets';
import {
  OPF_FEATURE,
  OpfConfig,
<<<<<<< HEAD
} from '@spartacus/opf/checkout/root';

=======
  OpfRootModule,
  defaultB2BOPFCheckoutConfig,
  defaultOPFCheckoutConfig,
} from '@spartacus/opf/root';
>>>>>>> 11f8415a
import { environment } from '../../../../environments/environment';

const extensionProviders: Provider[] = [];
if (environment.b2b) {
  extensionProviders.push(provideConfig(defaultB2BOPFCheckoutConfig));
} else {
  extensionProviders.push(provideConfig(defaultOPFCheckoutConfig));
}

@NgModule({
  imports: [OpfBaseRootModule],
  providers: [
    provideConfig({
      featureModules: {
        [OPF_BASE_FEATURE]: {
          module: () =>
            import('@spartacus/opf/base').then((m) => m.OpfBaseModule),
        },
      },
    }),

    provideConfig(<RoutingConfig>{
      routing: {
        routes: {
          paymentVerificationResult: {
            paths: ['redirect/success'],
          },
          paymentVerificationCancel: {
            paths: ['redirect/failure'],
          },
        },
      },
    }),
<<<<<<< HEAD
    provideConfig(<I18nConfig>{
      i18n: {
        resources: opfCheckoutTranslations,
        chunks: opfCheckoutTranslationChunksConfig,
        fallbackLang: 'en',
=======
    provideConfig(<OpfConfig>{
      opf: {
        baseUrl:
          'https://opf-iss-d0.api.commerce.stage.context.cloud.sap/commerce-cloud-adapter/storefront',
        commerceCloudPublicKey: 'ab4RhYGZ+w5B0SALMPOPlepWk/kmDQjTy2FU5hrQoFg=',
>>>>>>> 11f8415a
      },
    }),
    provideConfig(<I18nConfig>{
      i18n: {
        resources: opfBaseTranslations,
        chunks: opfBaseTranslationChunksConfig,
        fallbackLang: 'en',
      },
    }),
    provideConfig(<OpfConfig>{
      opf: {
        baseUrl:
          'https://opf-iss-d0.api.commerce.stage.context.cloud.sap/commerce-cloud-adapter/storefront',
        commerceCloudPublicKey: 'ab4RhYGZ+w5B0SALMPOPlepWk/kmDQjTy2FU5hrQoFg=',
      },
    }),
    ...extensionProviders,
  ],
})
export class OpfFeatureModule {}<|MERGE_RESOLUTION|>--- conflicted
+++ resolved
@@ -1,9 +1,3 @@
-/*
- * SPDX-FileCopyrightText: 2023 SAP Spartacus team <spartacus-team@sap.com>
- *
- * SPDX-License-Identifier: Apache-2.0
- */
-
 import { NgModule, Provider } from '@angular/core';
 import { I18nConfig, RoutingConfig, provideConfig } from '@spartacus/core';
 import {
@@ -16,17 +10,11 @@
   opfCheckoutTranslations,
 } from '@spartacus/opf/checkout/assets';
 import {
-  OPF_FEATURE,
+  defaultB2BOPFCheckoutConfig,
+  defaultOPFCheckoutConfig,
   OpfConfig,
-<<<<<<< HEAD
 } from '@spartacus/opf/checkout/root';
 
-=======
-  OpfRootModule,
-  defaultB2BOPFCheckoutConfig,
-  defaultOPFCheckoutConfig,
-} from '@spartacus/opf/root';
->>>>>>> 11f8415a
 import { environment } from '../../../../environments/environment';
 
 const extensionProviders: Provider[] = [];
@@ -60,19 +48,11 @@
         },
       },
     }),
-<<<<<<< HEAD
     provideConfig(<I18nConfig>{
       i18n: {
         resources: opfCheckoutTranslations,
         chunks: opfCheckoutTranslationChunksConfig,
         fallbackLang: 'en',
-=======
-    provideConfig(<OpfConfig>{
-      opf: {
-        baseUrl:
-          'https://opf-iss-d0.api.commerce.stage.context.cloud.sap/commerce-cloud-adapter/storefront',
-        commerceCloudPublicKey: 'ab4RhYGZ+w5B0SALMPOPlepWk/kmDQjTy2FU5hrQoFg=',
->>>>>>> 11f8415a
       },
     }),
     provideConfig(<I18nConfig>{
