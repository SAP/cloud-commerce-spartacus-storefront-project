/*
 * SPDX-FileCopyrightText: 2022 SAP Spartacus team <spartacus-team@sap.com>
 *
 * SPDX-License-Identifier: Apache-2.0
 */

import { NgModule, Provider } from '@angular/core';
import { CmsConfig, I18nConfig, provideConfig } from '@spartacus/core';
import {
  opfTranslationChunksConfig,
  opfTranslations,
} from '@spartacus/opf/assets';
import {
  defaultB2BOPFCheckoutConfig,
  defaultOPFCheckoutConfig,
<<<<<<< HEAD
  OpfConfig,
  OPFRootModule,
=======
  OpfRootModule,
>>>>>>> c26a4d2e
  OPF_FEATURE,
} from '@spartacus/opf/root';
import { environment } from '../../../../environments/environment';

const extensionProviders: Provider[] = [];
if (environment.b2b) {
  extensionProviders.push(provideConfig(defaultB2BOPFCheckoutConfig));
} else {
  extensionProviders.push(provideConfig(defaultOPFCheckoutConfig));
}

@NgModule({
  imports: [OpfRootModule],
  providers: [
    provideConfig(<OpfConfig>{
      opf: {
        baseUrl:
          'https://opf-dev.api.commerce.stage.context.cloud.sap/commerce-cloud-adapter/storefront',
      },
    }),
    provideConfig(<I18nConfig>{
      i18n: {
        resources: opfTranslations,
        chunks: opfTranslationChunksConfig,
        fallbackLang: 'en',
      },
    }),

    provideConfig(<CmsConfig>{
      featureModules: {
        [OPF_FEATURE]: {
          module: () => import('@spartacus/opf').then((m) => m.OpfModule),
        },
      },
    }),

    ...extensionProviders,
  ],
})
export class OpfFeatureModule {}<|MERGE_RESOLUTION|>--- conflicted
+++ resolved
@@ -13,12 +13,8 @@
 import {
   defaultB2BOPFCheckoutConfig,
   defaultOPFCheckoutConfig,
-<<<<<<< HEAD
   OpfConfig,
-  OPFRootModule,
-=======
   OpfRootModule,
->>>>>>> c26a4d2e
   OPF_FEATURE,
 } from '@spartacus/opf/root';
 import { environment } from '../../../../environments/environment';
