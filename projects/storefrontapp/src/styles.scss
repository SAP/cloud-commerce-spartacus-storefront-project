--- conflicted
+++ resolved
@@ -1,12 +1,6 @@
 /* You can add global styles to this file, and also import other style files */
 
-<<<<<<< HEAD
-@import 'storefrontstyles';
-
-.mat-autocomplete-panel {
-  width: 100%;
-  max-width: 100% !important;
-}
+@import 'storefrontstyles/index';
 
 :root {
   --y-darken-factor: 1;
@@ -32,7 +26,4 @@
     calc(var(--y-secondary-s) * 1%),
     calc(var(--y-secondary-l) * var(--y-darken-factor) * 1%)
   );
-}
-=======
-@import 'storefrontstyles/index';
->>>>>>> 63b6e6c1
+}