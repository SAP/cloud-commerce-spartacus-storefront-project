--- conflicted
+++ resolved
@@ -28,7 +28,15 @@
     startShopping: 'Start Shopping',
     sortByMostRecent: 'Sort by Most recent',
   },
-<<<<<<< HEAD
+  closeAccount: {
+    confirmAccountClosure: 'Confirm Account Closure',
+    confirmAccountClosureMessage:
+      'Are you sure you want to close your account?',
+    closeMyAccount: 'CLOSE MY ACCOUNT',
+    accountClosedSuccessfully: 'Account closed with success',
+    closeAccountRetentionInfo:
+      'When you close your account, your profile information will be kept for the retention period mandated by the laws and regulations of your country. Customer Support will be able to assist you with any order history or proof of purchase needs during this time.<br/><br/>At the end of the retention period, the following profile information will be deleted and will no longer be accessible to you or anyone else:<br/><br/><ul><li>email addresses</li><li>contact information</li><li>shipping details</li><li>delivery preferences</li><li>consent management settings</li><li>account history</li><li>payment details</li><li>order history</li></ul>', //tslint:disable-line
+  },
   notificationProference: {
     message: 'Select your preferred notification channels',
     note: 'Note: ',
@@ -37,15 +45,5 @@
     EMAIL: 'Email:',
     SMS: 'SMS:',
     SITE_MESSAGE: 'SiteMessage',
-=======
-  closeAccount: {
-    confirmAccountClosure: 'Confirm Account Closure',
-    confirmAccountClosureMessage:
-      'Are you sure you want to close your account?',
-    closeMyAccount: 'CLOSE MY ACCOUNT',
-    accountClosedSuccessfully: 'Account closed with success',
-    closeAccountRetentionInfo:
-      'When you close your account, your profile information will be kept for the retention period mandated by the laws and regulations of your country. Customer Support will be able to assist you with any order history or proof of purchase needs during this time.<br/><br/>At the end of the retention period, the following profile information will be deleted and will no longer be accessible to you or anyone else:<br/><br/><ul><li>email addresses</li><li>contact information</li><li>shipping details</li><li>delivery preferences</li><li>consent management settings</li><li>account history</li><li>payment details</li><li>order history</li></ul>', //tslint:disable-line
->>>>>>> 1fc5c26d
   },
 };