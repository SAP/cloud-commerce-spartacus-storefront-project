export const common = {
  common: {
    cancel: 'Cancel',
    delete: 'Delete',
    remove: 'Remove',
    edit: 'Edit',
    back: 'Back',
    submit: 'Submit',
    continue: 'Continue',
    save: 'Save',
<<<<<<< HEAD
    done: 'Done',
=======
    home: 'Home',
>>>>>>> 2d8d5e98
  },
  spinner: {
    loading: 'Loading...',
  },
  header: {
    skipToNavigation: 'Skip to navigation',
    skipToShoppingCart: 'Skip to shopping cart',
    skipToMainContent: 'Skip to main content',
    skipToFooter: 'Skip to Footer',
  },
  searchBox: {
    searchHere: 'Search here...',
  },
  sorting: {
    date: 'Date',
    orderNumber: 'Order Number',
  },
  httpHandlers: {
    badGateway: 'A server error occurred. Please try again later.',
    badRequestPleaseLoginAgain: '{{ errorMessage }}. Please login again.',
    badRequestOldPasswordIncorrect: 'Old password incorrect.',
    conflict: 'Already exists',
    forbidden: 'You are not authorized to perform this action.',
    gatewayTimeout: 'The server did not responded, please try again later.',
    unknownError: 'An unknown error occured',
  },
};<|MERGE_RESOLUTION|>--- conflicted
+++ resolved
@@ -8,11 +8,8 @@
     submit: 'Submit',
     continue: 'Continue',
     save: 'Save',
-<<<<<<< HEAD
     done: 'Done',
-=======
     home: 'Home',
->>>>>>> 2d8d5e98
   },
   spinner: {
     loading: 'Loading...',
