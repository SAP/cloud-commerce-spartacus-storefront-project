export const common = {
  common: {
    cancel: 'Cancel',
    delete: 'Delete',
    remove: 'Remove',
    edit: 'Edit',
    back: 'Back',
    submit: 'Submit',
    continue: 'Continue',
    save: 'Save',
  },
  spinner: {
    loading: 'Loading...',
  },
  header: {
    skipToNavigation: 'Skip to navigation',
    skipToShoppingCart: 'Skip to shopping cart',
    skipToMainContent: 'Skip to main content',
    skipToFooter: 'Skip to Footer',
  },
  searchBox: {
    searchHere: 'Search here...',
  },
<<<<<<< HEAD
  messages: {
    badGateway: 'A server error occurred. Please try again later.',
    badRequestPasswordMismatch: 'Old password incorrect.', // consider using context here as there are multiple responses possible (TODO)
    conflict: 'Already exists',
    forbidden: 'You are not authorized to perform this action.',
    gatewayTimeout: 'The server did not responded, please try again later.',
    unknownError: 'An unknown error occured',
    passwordUpdateSuccess: 'Password updated with success',
    profileUpdateSuccess: 'Personal details successfully updated',
    emailUpdateSuccess: 'Success. Please sign in with {{ newUid }}',
    addedToHomeScreen: 'SAP Storefront was added to your home screen',
    titleRequired: 'Title is required.',
    userAddressAddSuccess: 'New address was added successfully!',
    userAddressUpdateSuccess: 'Address updated successfully!',
    userAddressDeleteSuccess: 'Address deleted successfully!',
    invalidAddress: 'Invalid Address',
    invalidField: 'InvalidField: {{ field }}',
=======
  sorting: {
    date: 'Date',
    orderNumber: 'Order Number',
>>>>>>> 2d0914b9
  },
};<|MERGE_RESOLUTION|>--- conflicted
+++ resolved
@@ -21,7 +21,10 @@
   searchBox: {
     searchHere: 'Search here...',
   },
-<<<<<<< HEAD
+  sorting: {
+    date: 'Date',
+    orderNumber: 'Order Number',
+  },
   messages: {
     badGateway: 'A server error occurred. Please try again later.',
     badRequestPasswordMismatch: 'Old password incorrect.', // consider using context here as there are multiple responses possible (TODO)
@@ -39,10 +42,5 @@
     userAddressDeleteSuccess: 'Address deleted successfully!',
     invalidAddress: 'Invalid Address',
     invalidField: 'InvalidField: {{ field }}',
-=======
-  sorting: {
-    date: 'Date',
-    orderNumber: 'Order Number',
->>>>>>> 2d0914b9
   },
 };