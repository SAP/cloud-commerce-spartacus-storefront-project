--- conflicted
+++ resolved
@@ -1,7 +1,4 @@
 import { TranslationResources } from '@spartacus/core';
-<<<<<<< HEAD
-import { checkoutProgress } from './en/checkout-progress.en';
-=======
 import { addToCart } from './en/add-to-cart.en';
 import { address } from './en/address.en';
 import { addressBook } from './en/address-book.en';
@@ -10,6 +7,7 @@
 import { checkout } from './en/checkout.en';
 import { checkoutAddress } from './en/checkout-address.en';
 import { checkoutOrderConfirmation } from './en/checkout-order-confirmation.en';
+import { checkoutProgress } from './en/checkout-progress.en';
 import { checkoutReview } from './en/checkout-review.en';
 import { checkoutShipping } from './en/checkout-shipping.en';
 import { common } from './en/common.en';
@@ -27,7 +25,6 @@
 import { pwa } from './en/pwa.en';
 import { register } from './en/register.en';
 import { storeFinder } from './en/store-finder.en';
->>>>>>> 02c0cca3
 
 export const translations: TranslationResources = {
   en: {
@@ -39,12 +36,10 @@
     checkout,
     checkoutAddress,
     checkoutOrderConfirmation,
+    checkoutProgress,
     checkoutReview,
     checkoutShipping,
     common,
-<<<<<<< HEAD
-    checkoutProgress,
-=======
     forgottenPassword,
     login,
     orderCost,
@@ -59,6 +54,5 @@
     pwa,
     register,
     storeFinder,
->>>>>>> 02c0cca3
   },
 };