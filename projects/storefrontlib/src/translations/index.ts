import { TranslationResources } from '@spartacus/core';
import { cart } from './en/cart.en';
import { checkout } from './en/checkout.en';
import { common } from './en/common.en';
import { myAccount } from './en/my-account.en';
import { product } from './en/product.en';
import { pwa } from './en/pwa.en';
import { storeFinder } from './en/store-finder.en';
<<<<<<< HEAD
import { closeAccount } from './en/close-account.en';
=======
import { user } from './en/user.en';
import { payment } from './en/payment.en';
import { address } from './en/address.en';
>>>>>>> 9648498c

export const translations: TranslationResources = {
  en: {
    address,
    cart,
    checkout,
<<<<<<< HEAD
    checkoutAddress,
    checkoutOrderConfirmation,
    checkoutReview,
    checkoutShipping,
    closeAccount,
=======
>>>>>>> 9648498c
    common,
    myAccount,
    payment,
    product,
    pwa,
    storeFinder,
    user,
  },
};<|MERGE_RESOLUTION|>--- conflicted
+++ resolved
@@ -6,27 +6,17 @@
 import { product } from './en/product.en';
 import { pwa } from './en/pwa.en';
 import { storeFinder } from './en/store-finder.en';
-<<<<<<< HEAD
-import { closeAccount } from './en/close-account.en';
-=======
 import { user } from './en/user.en';
 import { payment } from './en/payment.en';
 import { address } from './en/address.en';
->>>>>>> 9648498c
+import { closeAccount } from './en/close-account.en';
 
 export const translations: TranslationResources = {
   en: {
     address,
     cart,
     checkout,
-<<<<<<< HEAD
-    checkoutAddress,
-    checkoutOrderConfirmation,
-    checkoutReview,
-    checkoutShipping,
     closeAccount,
-=======
->>>>>>> 9648498c
     common,
     myAccount,
     payment,
