--- conflicted
+++ resolved
@@ -6,13 +6,10 @@
 import { product } from './en/product.en';
 import { pwa } from './en/pwa.en';
 import { storeFinder } from './en/store-finder.en';
-<<<<<<< HEAD
 import { consignmentTracking } from './en/consignment-tracking.en';
-=======
 import { user } from './en/user.en';
 import { payment } from './en/payment.en';
 import { address } from './en/address.en';
->>>>>>> 86a40684
 
 export const translations: TranslationResources = {
   en: {
@@ -25,10 +22,7 @@
     product,
     pwa,
     storeFinder,
-<<<<<<< HEAD
-    consignmentTracking
-=======
+    consignmentTracking,
     user,
->>>>>>> 86a40684
   },
 };