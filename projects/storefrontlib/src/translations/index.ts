import { TranslationResources } from '@spartacus/core';
import { cart } from './en/cart.en';
import { checkout } from './en/checkout.en';
<<<<<<< HEAD
import { checkoutAddress } from './en/checkout-address.en';
import { checkoutOrderConfirmation } from './en/checkout-order-confirmation.en';
import { checkoutProgress } from './en/checkout-progress.en';
import { checkoutReview } from './en/checkout-review.en';
import { checkoutShipping } from './en/checkout-shipping.en';
=======
>>>>>>> 6c908be1
import { common } from './en/common.en';
import { myAccount } from './en/my-account.en';
import { product } from './en/product.en';
import { pwa } from './en/pwa.en';
import { storeFinder } from './en/store-finder.en';
import { user } from './en/user.en';
import { payment } from './en/payment.en';
import { address } from './en/address.en';
import { closeAccount } from './en/close-account.en';

export const translations: TranslationResources = {
  en: {
    address,
    cart,
    checkout,
<<<<<<< HEAD
    checkoutAddress,
    checkoutOrderConfirmation,
    checkoutProgress,
    checkoutReview,
    checkoutShipping,
=======
    closeAccount,
>>>>>>> 6c908be1
    common,
    myAccount,
    payment,
    product,
    pwa,
    storeFinder,
    user,
  },
};<|MERGE_RESOLUTION|>--- conflicted
+++ resolved
@@ -1,14 +1,7 @@
 import { TranslationResources } from '@spartacus/core';
 import { cart } from './en/cart.en';
 import { checkout } from './en/checkout.en';
-<<<<<<< HEAD
-import { checkoutAddress } from './en/checkout-address.en';
-import { checkoutOrderConfirmation } from './en/checkout-order-confirmation.en';
 import { checkoutProgress } from './en/checkout-progress.en';
-import { checkoutReview } from './en/checkout-review.en';
-import { checkoutShipping } from './en/checkout-shipping.en';
-=======
->>>>>>> 6c908be1
 import { common } from './en/common.en';
 import { myAccount } from './en/my-account.en';
 import { product } from './en/product.en';
@@ -24,15 +17,8 @@
     address,
     cart,
     checkout,
-<<<<<<< HEAD
-    checkoutAddress,
-    checkoutOrderConfirmation,
     checkoutProgress,
-    checkoutReview,
-    checkoutShipping,
-=======
     closeAccount,
->>>>>>> 6c908be1
     common,
     myAccount,
     payment,
