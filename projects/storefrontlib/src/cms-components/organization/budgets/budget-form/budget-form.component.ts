--- conflicted
+++ resolved
@@ -7,24 +7,18 @@
   Output,
 } from '@angular/core';
 import { FormBuilder, FormGroup, Validators } from '@angular/forms';
+import { Observable } from 'rxjs';
+import { filter, map } from 'rxjs/operators';
+
 import {
-  B2BUnitNode,
-  B2BUnitNodeList,
   Budget,
   Currency,
   CurrencyService,
-<<<<<<< HEAD
-  OrgUnitService,
-  UrlCommandRoute,
-=======
   UrlCommandRoute,
   B2BUnitNode,
   OrgUnitService,
   EntitiesModel,
->>>>>>> 66e28fec
 } from '@spartacus/core';
-import { Observable } from 'rxjs';
-import { filter, map } from 'rxjs/operators';
 
 @Component({
   selector: 'cx-budget-form',
@@ -58,22 +52,19 @@
   @Output()
   clickBack = new EventEmitter<any>();
 
-  form: FormGroup = this.fb.group(
-    {
-      code: ['', Validators.required],
-      name: ['', Validators.required],
-      orgUnit: this.fb.group({
-        uid: [null, Validators.required],
-      }),
-      startDate: ['', Validators.required],
-      endDate: ['', Validators.required],
-      currency: this.fb.group({
-        isocode: [null, Validators.required],
-      }),
-      budget: ['', Validators.required],
-    }
-    // { validator: this.checkDate }
-  );
+  form: FormGroup = this.fb.group({
+    code: ['', Validators.required],
+    name: ['', Validators.required],
+    orgUnit: this.fb.group({
+      uid: [null, Validators.required],
+    }),
+    startDate: ['', Validators.required],
+    endDate: ['', Validators.required],
+    currency: this.fb.group({
+      isocode: [null, Validators.required],
+    }),
+    budget: ['', Validators.required],
+  });
 
   constructor(
     private fb: FormBuilder,
@@ -109,20 +100,4 @@
       this.submitBudget.emit(this.form.value);
     }
   }
-
-  // isDateValid(formControlName1: string, formControlName2: string): boolean {
-  //   return (
-  //     this.form.get(formControlName1).touched &&
-  //     this.form.get(formControlName1).dirty &&
-  //     this.form.get(formControlName2).touched &&
-  //     this.form.get(formControlName2).dirty &&
-  //     this.form.hasError('NotValidDate')
-  //   );
-  // }
-
-  // private checkDate(ac: AbstractControl): ValidationErrors {
-  //   if (ac.get('startDate').value > ac.get('endDate').value) {
-  //     return { NotValidDate: true };
-  //   }
-  // }
 }