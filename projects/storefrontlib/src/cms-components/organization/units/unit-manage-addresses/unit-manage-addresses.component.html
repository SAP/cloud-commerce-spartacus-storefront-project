<cx-fake-tabs
  [code]="code$ | async"
  [links]="[
    {
      cxRoute: 'orgUnitDetails',
      name: 'orgUnit.details',
      params: { uid: code$ | async }
    },
    { cxRoute: 'orgUnitUsers', name: 'orgUnit.users' },
    { cxRoute: 'orgUnitApprovers', name: 'orgUnit.approvers' },
    {
      cxRoute: 'orgUnitManageAddresses',
      name: 'orgUnit.manageAddresses',
      active: true
    },
    { cxRoute: 'orgUnitChildren', name: 'orgUnit.children' },
    { cxRoute: 'orgUnitCostCenters', name: 'orgUnit.costCenters' }
  ]"
  [routerBackLink]="{ cxRoute: 'orgUnits', name: 'orgUnit.back' }"
>
  <ng-container class="container" *ngIf="data$ | async as data">
    <div class="row">
      <div class="col-xs-12 col-sm-12 col-md-12 col-lg-6">
        <div class="cx-table-header cx-textalign">
          <h3>
            {{ 'unitManageAddresses.header' | cxTranslate: { code: code } }}
          </h3>
        </div>

        <!--        <cx-search-->
        <!--          (searchEvent)="search($event)"-->
        <!--          [placeholder]="searchBoxLabel"-->
        <!--        >-->
        <!--        </cx-search>-->
      </div>
      <div class="col-md-12 col-lg-6">
        <div class="col-md-12 col-lg-6 float-right">
          <a
            [routerLink]="
              { cxRoute: 'orgUnitAddressCreate', params: { code: code } }
                | cxUrl
            "
            class="btn btn-block btn-action"
          >
            {{ 'unitManageAddresses.create' | cxTranslate }}
          </a>
        </div>
      </div>
    </div>

    <div class="cx-table-body">
      <ng-container *ngIf="data.values?.length > 0; else noData">
        <!-- TABLE -->
        <cx-table2
          [tableData]="data.values"
          [columns]="[
            {
              key: 'id',
              value: 'unitManageAddresses.id' | cxTranslate,
              cxRoute: 'orgUnitAddressDetails'
            },
            {
              key: 'name',
              value: 'unitManageAddresses.name' | cxTranslate
            },
            {
              key: 'formattedAddress',
              value: 'unitManageAddresses.formattedAddress' | cxTranslate
            },
            {
              key: 'delete',
              value: 'unitManageAddresses.delete' | cxTranslate,
              button: true,
              cxIcon: ICON_TYPE.TRASH
            }
          ]"
          (buttonClick)="openModal($event, confirmDeleteAddress)"
        >
<<<<<<< HEAD
        </cx-table>
        <ng-template #confirmDeleteAddress>
          <cx-confirm-modal
            [title]="
              'unitManageAddresses.confirmDeleteAddress.title' | cxTranslate
            "
            [message]="
              'unitManageAddresses.confirmDeleteAddress.message' | cxTranslate
            "
            (confirm)="deleteAddress()"
          ></cx-confirm-modal>
        </ng-template>
=======
        </cx-table2>
>>>>>>> 7dd4a5a2
      </ng-container>

      <!-- NO ORDER CONTAINER -->
      <ng-template #noData>
        <div class="cx-no-items row">
          <div class="col-sm-12 col-md-6 col-lg-4">
            <div>{{ 'common.noData' | cxTranslate }}</div>
          </div>
        </div>
      </ng-template>
    </div>
  </ng-container>
</cx-fake-tabs><|MERGE_RESOLUTION|>--- conflicted
+++ resolved
@@ -76,8 +76,7 @@
           ]"
           (buttonClick)="openModal($event, confirmDeleteAddress)"
         >
-<<<<<<< HEAD
-        </cx-table>
+        </cx-table2>
         <ng-template #confirmDeleteAddress>
           <cx-confirm-modal
             [title]="
@@ -89,9 +88,6 @@
             (confirm)="deleteAddress()"
           ></cx-confirm-modal>
         </ng-template>
-=======
-        </cx-table2>
->>>>>>> 7dd4a5a2
       </ng-container>
 
       <!-- NO ORDER CONTAINER -->
