--- conflicted
+++ resolved
@@ -1,9 +1,3 @@
 export * from './abstract-component/index';
 export * from './fake-tabs/index';
-export * from './order-approval/index';
-<<<<<<< HEAD
-export * from './permissions/index';
-export * from './users/index';
-=======
-export * from './units/index';
->>>>>>> c31c9ca1
+export * from './order-approval/index';