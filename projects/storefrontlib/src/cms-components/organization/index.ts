--- conflicted
+++ resolved
@@ -1,10 +1,6 @@
 export * from './abstract-component/index';
 export * from './budgets/index';
 export * from './fake-tabs/index';
-<<<<<<< HEAD
-=======
 export * from './order-approval/index';
-export * from './permissions/index';
->>>>>>> b67e7129
 export * from './units/index';
 export * from './users/index';