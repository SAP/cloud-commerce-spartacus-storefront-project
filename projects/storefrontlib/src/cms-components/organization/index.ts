--- conflicted
+++ resolved
@@ -1,10 +1,4 @@
 export * from './abstract-component/index';
 export * from './fake-tabs/index';
 export * from './order-approval/index';
-<<<<<<< HEAD
-export * from './units/index';
-export * from './users/index';
-=======
-export * from './permissions/index';
-export * from './units/index';
->>>>>>> ffb0b7ad
+export * from './units/index';