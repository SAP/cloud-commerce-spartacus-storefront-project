--- conflicted
+++ resolved
@@ -16,9 +16,11 @@
   Period,
   Permission,
   PermissionService,
+  EntitiesModel,
 } from '@spartacus/core';
 
 import { AbstractFormComponent } from '../../abstract-component/abstract-form.component';
+import { filter, map } from 'rxjs/operators';
 
 @Component({
   selector: 'cx-permission-form',
@@ -66,18 +68,11 @@
 
   ngOnInit() {
     this.currencies$ = this.currencyService.getAll();
-<<<<<<< HEAD
-    this.businessUnits$ = this.orgUnitService.getList().pipe(
-      filter(Boolean),
-      map((list: EntitiesModel<B2BUnitNode>) => list.values)
-    );
     this.permissionTypes$ = this.permissionService.getTypes().pipe(
       filter(Boolean),
       map((list: EntitiesModel<OrderApprovalPermissionType>) => list.values)
     );
-=======
     this.businessUnits$ = this.orgUnitService.getList();
->>>>>>> 80fff412
     if (this.permissionData && Object.keys(this.permissionData).length !== 0) {
       this.form.patchValue(this.permissionData);
       this.typeSelected(this.permissionData.orderApprovalPermissionType);
