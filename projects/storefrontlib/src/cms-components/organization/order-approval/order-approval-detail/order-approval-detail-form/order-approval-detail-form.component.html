<ng-container *ngIf="orderApproval$ | async as orderApproval">
  <div *ngIf="loading$ | async; else approvalFormTemplate">
    <div class="cx-spinner">
      <cx-spinner></cx-spinner>
    </div>
  </div>

  <ng-template #approvalFormTemplate>
    <ng-container *ngIf="orderApproval?.approvalDecisionRequired">
      <div *ngIf="approvalFormVisible" class="cx-approval-form-header row">
        <div class="cx-approval-form-label col-sm-12">
          {{
            'orderApproval.form.title_' + approvalDecision
              | cxTranslate
                : {
                    orderCode: orderApproval?.order?.code,
                    orderTotal:
                      orderApproval?.order?.totalPriceWithTax?.formattedValue
                  }
          }}
        </div>
      </div>

<<<<<<< HEAD
      <form
        [formGroup]="approvalForm"
        (ngSubmit)="submitDecision(orderApproval)"
        *ngIf="approvalFormVisible"
      >
        <label
          >{{
            'orderApproval.form.comment_' + approvalDecision + '.label'
              | cxTranslate
          }}
          <textarea
            class="form-control"
            rows="3"
            formControlName="comment"
            maxlength="255"
          ></textarea>
          <cx-form-errors
            [control]="approvalForm.get('comment')"
          ></cx-form-errors>
        </label>
        <div class="form-group row">
          <div class="col-lg-6 col-md-12">
            <button
              class="btn btn-block btn-secondary"
              (click)="cancelDecisionForm()"
              type="button"
            >
              {{ 'orderApproval.form.cancel' | cxTranslate }}
            </button>
          </div>
          <div class="col-lg-6 col-md-12">
            <button class="btn btn-block btn-primary" type="submit">
              {{
                'orderApproval.form.submit_' + approvalDecision | cxTranslate
              }}
            </button>
          </div>
        </div>
      </form>

      <ng-container *ngIf="!approvalFormVisible">
        <div class="form-group row">
          <div class="col-lg-4 col-md-12">
            <a
              [routerLink]="{ cxRoute: 'orderApprovals' } | cxUrl"
              class="btn btn-block btn-secondary"
              >{{ 'orderApproval.back' | cxTranslate }}</a
            >
          </div>
          <div class="col-lg-4 col-md-12">
            <button
              class="btn btn-block btn-primary"
              (click)="displayDecisionForm('REJECT')"
            >
              {{ 'orderApproval.showForm_REJECT' | cxTranslate }}
            </button>
          </div>
          <div class="col-lg-4 col-md-12">
            <button
              class="btn btn-block btn-primary"
              (click)="displayDecisionForm('APPROVE')"
            >
              {{ 'orderApproval.showForm_APPROVE' | cxTranslate }}
            </button>
          </div>
=======
    <ng-container *ngIf="!approvalFormVisible">
      <div class="form-group row">
        <div class="col-lg-4 col-md-12">
          <a
            [routerLink]="{ cxRoute: 'orderApprovals' } | cxUrl"
            class="btn btn-block btn-secondary"
            >{{ 'orderApproval.back' | cxTranslate }}</a
          >
        </div>
        <div class="col-lg-4 col-md-12">
          <button
            class="btn btn-block btn-primary"
            (click)="displayDecisionForm(approvalDecisionValue.REJECT)"
          >
            {{ 'orderApproval.showForm_REJECT' | cxTranslate }}
          </button>
        </div>
        <div class="col-lg-4 col-md-12">
          <button
            class="btn btn-block btn-primary"
            (click)="displayDecisionForm(approvalDecisionValue.APPROVE)"
          >
            {{ 'orderApproval.showForm_APPROVE' | cxTranslate }}
          </button>
>>>>>>> 5d41ac31
        </div>
      </ng-container>
    </ng-container>
  </ng-template>
</ng-container><|MERGE_RESOLUTION|>--- conflicted
+++ resolved
@@ -21,7 +21,6 @@
         </div>
       </div>
 
-<<<<<<< HEAD
       <form
         [formGroup]="approvalForm"
         (ngSubmit)="submitDecision(orderApproval)"
@@ -74,7 +73,7 @@
           <div class="col-lg-4 col-md-12">
             <button
               class="btn btn-block btn-primary"
-              (click)="displayDecisionForm('REJECT')"
+              (click)="displayDecisionForm(approvalDecisionValue.REJECT)"
             >
               {{ 'orderApproval.showForm_REJECT' | cxTranslate }}
             </button>
@@ -82,37 +81,11 @@
           <div class="col-lg-4 col-md-12">
             <button
               class="btn btn-block btn-primary"
-              (click)="displayDecisionForm('APPROVE')"
+              (click)="displayDecisionForm(approvalDecisionValue.APPROVE)"
             >
               {{ 'orderApproval.showForm_APPROVE' | cxTranslate }}
             </button>
           </div>
-=======
-    <ng-container *ngIf="!approvalFormVisible">
-      <div class="form-group row">
-        <div class="col-lg-4 col-md-12">
-          <a
-            [routerLink]="{ cxRoute: 'orderApprovals' } | cxUrl"
-            class="btn btn-block btn-secondary"
-            >{{ 'orderApproval.back' | cxTranslate }}</a
-          >
-        </div>
-        <div class="col-lg-4 col-md-12">
-          <button
-            class="btn btn-block btn-primary"
-            (click)="displayDecisionForm(approvalDecisionValue.REJECT)"
-          >
-            {{ 'orderApproval.showForm_REJECT' | cxTranslate }}
-          </button>
-        </div>
-        <div class="col-lg-4 col-md-12">
-          <button
-            class="btn btn-block btn-primary"
-            (click)="displayDecisionForm(approvalDecisionValue.APPROVE)"
-          >
-            {{ 'orderApproval.showForm_APPROVE' | cxTranslate }}
-          </button>
->>>>>>> 5d41ac31
         </div>
       </ng-container>
     </ng-container>
