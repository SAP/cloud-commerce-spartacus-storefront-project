--- conflicted
+++ resolved
@@ -99,12 +99,6 @@
   getConfiguration(): Observable<Configurator.Configuration> {
     return of(config);
   }
-<<<<<<< HEAD
-  isConfigurationReady(): Observable<boolean> {
-    return of(true);
-  }
-=======
->>>>>>> ecb6c861
 }
 
 describe('ConfigPreviousNextButtonsComponent', () => {
