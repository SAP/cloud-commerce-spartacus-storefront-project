--- conflicted
+++ resolved
@@ -40,15 +40,8 @@
       .extractConfigurationOwner(this.routingService)
       .pipe(
         switchMap(owner =>
-<<<<<<< HEAD
-          this.configuratorCommonsService.getConfiguration(owner.key)
+          this.configuratorCommonsService.getConfiguration(owner)
         ),
-=======
-          this.configuratorCommonsService.getConfiguration(owner)
-        )
-      )
-      .pipe(
->>>>>>> 0a3f26ba
         switchMap(configuration =>
           this.configuratorGroupsService.getCurrentGroup(configuration.owner)
         )
