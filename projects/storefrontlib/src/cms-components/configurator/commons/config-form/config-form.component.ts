import { ChangeDetectionStrategy, Component, OnInit } from '@angular/core';
import {
  Configurator,
  ConfiguratorCommonsService,
  ConfiguratorGroupsService,
  GenericConfigurator,
} from '@spartacus/core';
import { Observable } from 'rxjs';
import { filter, switchMap, take } from 'rxjs/operators';
import { ConfigurationRouter } from '../../generic/service/config-router-data';
import { ConfigRouterExtractorService } from '../../generic/service/config-router-extractor.service';
import { ConfigUIFocusService } from '../service/config-ui-focus.service';
import { ConfigFormUpdateEvent } from './config-form.event';

@Component({
  selector: 'cx-config-form',
  templateUrl: './config-form.component.html',
  changeDetection: ChangeDetectionStrategy.OnPush,
})
export class ConfigFormComponent implements OnInit {
  configuration$: Observable<Configurator.Configuration>;
  currentGroup$: Observable<Configurator.Group>;

  UiType = Configurator.UiType;

  constructor(
<<<<<<< HEAD
    protected configuratorCommonsService: ConfiguratorCommonsService,
    protected configuratorGroupsService: ConfiguratorGroupsService,
    protected configRouterExtractorService: ConfigRouterExtractorService
=======
    private configuratorCommonsService: ConfiguratorCommonsService,
    private configuratorGroupsService: ConfiguratorGroupsService,
    private configRouterExtractorService: ConfigRouterExtractorService,
    private focusService: ConfigUIFocusService
>>>>>>> 968c08eb
  ) {}

  ngOnInit(): void {
    this.configuration$ = this.configRouterExtractorService
      .extractRouterData()
      .pipe(
        filter(
          (routerData) =>
            routerData.pageType === ConfigurationRouter.PageType.CONFIGURATION
        ),
        switchMap((routerData) => {
          return this.configuratorCommonsService.getOrCreateConfiguration(
            routerData.owner
          );
        })
      );

    this.currentGroup$ = this.configRouterExtractorService
      .extractRouterData()
      .pipe(
        switchMap((routerData) =>
          this.configuratorGroupsService.getCurrentGroup(routerData.owner)
        )
      );

<<<<<<< HEAD
    this.configRouterExtractorService
      .extractRouterData()
      .pipe(take(1))
      .subscribe((routingData) => {
        //In case the 'forceReload' is set (means the page is launched from the cart),
        //we need to initialise the cart configuration
        if (routingData.forceReload) {
          this.configuratorCommonsService.removeConfiguration(
            routingData.owner
          );
        }
      });
=======
    //TODO: Unsubscribe on NGonDestroy
    this.configuration$.subscribe(() => this.focusService.focuseElement());
>>>>>>> 968c08eb
  }

  updateConfiguration(event: ConfigFormUpdateEvent) {
    const owner: GenericConfigurator.Owner = { key: event.productCode };
    this.focusService.setActiveFocusedElement();

    this.configuratorCommonsService.updateConfiguration(
      event.productCode,
      event.groupId,
      event.changedAttribute
    );

    // Wait until update is triggered first, then wait until update is finished, to be sure that the configuration
    // is changed before the group status is set. This cannot be done in the effects, as we need to call the facade layer.
    this.configuratorCommonsService
      .isConfigurationLoading(owner)
      .pipe(
        filter((isLoading) => isLoading.valueOf()),
        take(1)
      )
      .subscribe(() =>
        this.configuratorCommonsService
          .isConfigurationLoading(owner)
          .pipe(
            filter((isLoading) => !isLoading.valueOf()),
            take(1)
          )
          .subscribe(() =>
            this.configuratorGroupsService.setGroupStatus(
              owner,
              event.groupId,
              false
            )
          )
      );
  }
}<|MERGE_RESOLUTION|>--- conflicted
+++ resolved
@@ -21,19 +21,13 @@
   configuration$: Observable<Configurator.Configuration>;
   currentGroup$: Observable<Configurator.Group>;
 
-  UiType = Configurator.UiType;
+  public UiType = Configurator.UiType;
 
   constructor(
-<<<<<<< HEAD
-    protected configuratorCommonsService: ConfiguratorCommonsService,
-    protected configuratorGroupsService: ConfiguratorGroupsService,
-    protected configRouterExtractorService: ConfigRouterExtractorService
-=======
     private configuratorCommonsService: ConfiguratorCommonsService,
     private configuratorGroupsService: ConfiguratorGroupsService,
     private configRouterExtractorService: ConfigRouterExtractorService,
     private focusService: ConfigUIFocusService
->>>>>>> 968c08eb
   ) {}
 
   ngOnInit(): void {
@@ -59,23 +53,8 @@
         )
       );
 
-<<<<<<< HEAD
-    this.configRouterExtractorService
-      .extractRouterData()
-      .pipe(take(1))
-      .subscribe((routingData) => {
-        //In case the 'forceReload' is set (means the page is launched from the cart),
-        //we need to initialise the cart configuration
-        if (routingData.forceReload) {
-          this.configuratorCommonsService.removeConfiguration(
-            routingData.owner
-          );
-        }
-      });
-=======
     //TODO: Unsubscribe on NGonDestroy
     this.configuration$.subscribe(() => this.focusService.focuseElement());
->>>>>>> 968c08eb
   }
 
   updateConfiguration(event: ConfigFormUpdateEvent) {
