--- conflicted
+++ resolved
@@ -57,32 +57,6 @@
   updateConfiguration(event: ConfigFormUpdateEvent) {
     const owner: GenericConfigurator.Owner = { key: event.productCode };
 
-<<<<<<< HEAD
-    //Wait until update is finished
-    this.configuratorCommonsService
-      .isConfigurationLoading(owner)
-      .pipe(
-        filter((isLoading) => isLoading.valueOf()),
-        take(1)
-      )
-      .subscribe(() =>
-        this.configuratorCommonsService
-          .isConfigurationLoading(owner)
-          .pipe(
-            filter((isLoading) => !isLoading.valueOf()),
-            take(1)
-          )
-          .subscribe(() =>
-            this.configuratorGroupsService.setGroupStatus(
-              owner,
-              event.groupId,
-              false
-            )
-          )
-      );
-
-=======
->>>>>>> ba3e64f3
     this.configuratorCommonsService.updateConfiguration(
       event.productCode,
       event.groupId,
