import { ChangeDetectionStrategy, Component, Input, Type } from '@angular/core';
import { async, ComponentFixture, TestBed } from '@angular/core/testing';
import { ReactiveFormsModule } from '@angular/forms';
import { RouterState } from '@angular/router';
import { NgSelectModule } from '@ng-select/ng-select';
import {
  Configurator,
  ConfiguratorCommonsService,
  ConfiguratorGroupsService,
  I18nTestingModule,
  RoutingService,
} from '@spartacus/core';
import { ICON_TYPE } from '@spartacus/storefront';
import { Observable, of } from 'rxjs';
import { ConfigAttributeFooterComponent } from '../config-attribute-footer/config-attribute-footer.component';
import { ConfigAttributeHeaderComponent } from '../config-attribute-header/config-attribute-header.component';
import { ConfigAttributeDropDownComponent } from '../config-attribute-types/config-attribute-drop-down/config-attribute-drop-down.component';
import { ConfigAttributeInputFieldComponent } from '../config-attribute-types/config-attribute-input-field/config-attribute-input-field.component';
import { ConfigAttributeRadioButtonComponent } from '../config-attribute-types/config-attribute-radio-button/config-attribute-radio-button.component';
import { ConfigAttributeReadOnlyComponent } from '../config-attribute-types/config-attribute-read-only/config-attribute-read-only.component';
import { ConfigPreviousNextButtonsComponent } from '../config-previous-next-buttons/config-previous-next-buttons.component';
import { ConfigFormComponent } from './config-form.component';

const PRODUCT_CODE = 'CONF_LAPTOP';

const mockRouterState: any = {
  state: {
    params: {
      rootProduct: PRODUCT_CODE,
    },
  },
};

@Component({
  selector: 'cx-icon',
  template: '',
})
class MockCxIconComponent {
  @Input() type: ICON_TYPE;
}

class MockRoutingService {
  getRouterState(): Observable<RouterState> {
    return of(mockRouterState);
  }
}

class MockConfiguratorCommonsService {
  public config: Configurator.Configuration = {
    configId: '1234-56-7890',
    groups: [
      {
        configurable: true,
        description: 'Core components',
        groupType: Configurator.GroupType.CSTIC_GROUP,
        id: '1-CPQ_LAPTOP.1',
        name: '1',
        attributes: [
          {
            label: 'Expected Number',
            name: 'EXP_NUMBER',
            required: true,
            uiType: Configurator.UiType.NOT_IMPLEMENTED,
            values: [],
          },
          {
            label: 'Processor',
            name: 'CPQ_CPU',
            required: true,
            selectedSingleValue: 'INTELI5_35',
            uiType: Configurator.UiType.RADIOBUTTON,
            values: [],
          },
        ],
      },
      {
        configurable: true,
        description: 'Peripherals & Accessories',
        groupType: Configurator.GroupType.CSTIC_GROUP,
        id: '1-CPQ_LAPTOP.2',
        name: '2',
        attributes: [],
      },
      {
        configurable: true,
        description: 'Software',
        groupType: Configurator.GroupType.CSTIC_GROUP,
        id: '1-CPQ_LAPTOP.3',
        name: '3',
        attributes: [],
      },
    ],
  };
  createConfiguration(
    productCode: string
  ): Observable<Configurator.Configuration> {
    this.config.productCode = productCode;
    return of(this.config);
  }
  getConfiguration(
    productCode: string
  ): Observable<Configurator.Configuration> {
    const productConfig: Configurator.Configuration = {
      configId: 'a',
      consistent: true,
      complete: true,
      productCode: productCode,
    };
    return of(productConfig);
  }
  hasConfiguration(): Observable<boolean> {
    return of(false);
  }
}
class MockConfiguratorGroupsService {
  getCurrentGroup() {
    return of('');
  }
<<<<<<< HEAD
=======
  getNextGroup() {
    return of('');
  }
  getPreviousGroup() {
    return of('');
  }
>>>>>>> 2a9348c3
}

describe('ConfigurationFormComponent', () => {
  let component: ConfigFormComponent;
  let fixture: ComponentFixture<ConfigFormComponent>;
  let configurationGroupsService: ConfiguratorGroupsService;

  beforeEach(async(() => {
    TestBed.configureTestingModule({
      imports: [I18nTestingModule, ReactiveFormsModule, NgSelectModule],
      declarations: [
        ConfigFormComponent,
        ConfigAttributeHeaderComponent,
        ConfigAttributeFooterComponent,
        ConfigAttributeRadioButtonComponent,
        ConfigAttributeInputFieldComponent,
        ConfigAttributeDropDownComponent,
        ConfigAttributeReadOnlyComponent,
        ConfigPreviousNextButtonsComponent,
        MockCxIconComponent,
      ],
      providers: [
        {
          provide: RoutingService,
          useClass: MockRoutingService,
        },

        {
          provide: ConfiguratorCommonsService,
          useClass: MockConfiguratorCommonsService,
        },

        {
          provide: ConfiguratorGroupsService,
          useClass: MockConfiguratorGroupsService,
        },
      ],
    })
      .overrideComponent(ConfigAttributeHeaderComponent, {
        set: {
          changeDetection: ChangeDetectionStrategy.Default,
        },
      })
      .compileComponents();
  }));
  beforeEach(() => {
    fixture = TestBed.createComponent(ConfigFormComponent);
    component = fixture.componentInstance;
    configurationGroupsService = TestBed.get(ConfiguratorGroupsService as Type<
      ConfiguratorGroupsService
    >);
  });

  it('should create component', () => {
    expect(component).toBeDefined();
  });

  it('should get product code as part of product configuration', () => {
    component.ngOnInit();
    fixture.detectChanges();
    let productCode: string;
    component.configuration$.subscribe(
      (data: Configurator.Configuration) => (productCode = data.productCode)
    );

    expect(productCode).toEqual(PRODUCT_CODE);
  });
  it('should get product code as part of product configuration', () => {
    component.ngOnInit();
    fixture.detectChanges();
    let productCode: string;
    component.configuration$.subscribe(
      (data: Configurator.Configuration) => (productCode = data.productCode)
    );

    expect(productCode).toEqual(PRODUCT_CODE);
  });

  it('isFirstGroup should return true if the previous group of current group is null', () => {
    component.ngOnInit();
    fixture.detectChanges();
    spyOn(configurationGroupsService, 'getPreviousGroup').and.returnValue(
      of(null)
    );
    const isFirstGroup = component.isFirstGroup();
    expect(isFirstGroup).toBeDefined();
    isFirstGroup.subscribe(group => {
      expect(group).toEqual(true);
    });
  });

  it('isFirstGroup should return false if the previous group of current group is not null', () => {
    component.ngOnInit();
    fixture.detectChanges();
    spyOn(configurationGroupsService, 'getPreviousGroup').and.returnValue(
      of('anyGroupId')
    );
    const isFirstGroup = component.isFirstGroup();
    expect(isFirstGroup).toBeDefined();
    isFirstGroup.subscribe(group => {
      expect(group).toEqual(false);
    });
  });

  it('isLastGroup should return true if the next group of current group is null', () => {
    component.ngOnInit();
    fixture.detectChanges();
    spyOn(configurationGroupsService, 'getNextGroup').and.returnValue(of(null));
    const isLastGroup = component.isLastGroup();
    expect(isLastGroup).toBeDefined();
    isLastGroup.subscribe(group => {
      expect(group).toEqual(true);
    });
  });

  it('isLastGroup should return false if the next group of current group is not null', () => {
    component.ngOnInit();
    fixture.detectChanges();
    spyOn(configurationGroupsService, 'getNextGroup').and.returnValue(
      of('anyGroupId')
    );
    const isLastGroup = component.isLastGroup();
    expect(isLastGroup).toBeDefined();
    isLastGroup.subscribe(group => {
      expect(group).toEqual(false);
    });
  });
});<|MERGE_RESOLUTION|>--- conflicted
+++ resolved
@@ -116,15 +116,12 @@
   getCurrentGroup() {
     return of('');
   }
-<<<<<<< HEAD
-=======
   getNextGroup() {
     return of('');
   }
   getPreviousGroup() {
     return of('');
   }
->>>>>>> 2a9348c3
 }
 
 describe('ConfigurationFormComponent', () => {
