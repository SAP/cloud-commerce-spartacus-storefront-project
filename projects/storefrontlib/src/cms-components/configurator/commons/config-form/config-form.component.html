<ng-container *ngIf="configuration$ | async as configuration">
  <div class="cx-total">
    {{ 'configurator.header.configId' | cxTranslate }} :
    {{ configuration.configId }}
    <br />
    {{ 'configurator.header.consistent' | cxTranslate }} :
    {{ configuration.consistent }}
    <br />
    {{ 'configurator.header.complete' | cxTranslate }} :
    {{ configuration.complete }}
  </div>
  <br />
  <div class="cx-total">
    {{ 'configurator.attribute.caption' | cxTranslate }}
  </div>
  <br />
  <div
    class="cx-item-list-row cx-config-group-attribute"
    *ngFor="let group of configuration.groups"
  >
    <div
      class="cx-item-list-row cx-config-group-attribute"
      *ngFor="let attribute of group.attributes"
    >
<<<<<<< HEAD
      <div class="cx-config-attribute-header">
        <cx-config-attribute-header
          [attribute]="attribute"
        ></cx-config-attribute-header>
      </div>
      <div
        class="cx-config-attribute-value cx-config-attribute-value-multi col-xs-12"
        [class.cx-config-attribute-value-multi]="
          attribute.uiType === UiType.RADIOBUTTON
        "
      >
        <cx-config-attribute-radio-button
          *ngIf="attribute.uiType === UiType.RADIOBUTTON"
          [attribute]="attribute"
          (selectionChange)="updateConfiguration($event)"
        ></cx-config-attribute-radio-button>
        <cx-config-attribute-drop-down
          *ngIf="attribute.uiType === UiType.DROPDOWN"
          [attribute]="attribute"
          (selectionChange)="updateConfiguration($event)"
        ></cx-config-attribute-drop-down>
        <cx-config-attribute-read-only
          *ngIf="attribute.uiType === UiType.READ_ONLY"
          [attribute]="attribute"
        ></cx-config-attribute-read-only>
        <em *ngIf="attribute.uiType === UiType.NOT_IMPLEMENTED">{{
          'configurator.attribute.notSupported' | cxTranslate
        }}</em>
      </div>
      <div class="cx-config-attribute-footer">
        <cx-config-attribute-footer
          [attribute]="attribute"
        ></cx-config-attribute-footer>
      </div>
=======
      <cx-config-attribute-radio-button
        *ngIf="attribute.uiType === UiType.RADIOBUTTON"
        [attribute]="attribute"
        (selectionChange)="updateConfiguration($event)"
      ></cx-config-attribute-radio-button>
      <cx-config-attribute-drop-down
        *ngIf="attribute.uiType === UiType.DROPDOWN"
        [attribute]="attribute"
        (selectionChange)="updateConfiguration($event)"
      ></cx-config-attribute-drop-down>
      <cx-config-attribute-input-field
        *ngIf="attribute.uiType === UiType.STRING"
        [attribute]="attribute"
        (inputChange)="updateConfiguration($event)"
      ></cx-config-attribute-input-field>
      <cx-config-attribute-read-only
        *ngIf="attribute.uiType === UiType.READ_ONLY"
        [attribute]="attribute"
      ></cx-config-attribute-read-only>
      <em *ngIf="attribute.uiType === UiType.NOT_IMPLEMENTED">{{
        'configurator.attribute.notSupported' | cxTranslate
      }}</em>
    </div>
    <div class="cx-config-attribute-footer">
      <cx-config-attribute-footer
        [attribute]="attribute"
      ></cx-config-attribute-footer>
>>>>>>> 66667a6c
    </div>
  </div>
</ng-container><|MERGE_RESOLUTION|>--- conflicted
+++ resolved
@@ -22,7 +22,6 @@
       class="cx-item-list-row cx-config-group-attribute"
       *ngFor="let attribute of group.attributes"
     >
-<<<<<<< HEAD
       <div class="cx-config-attribute-header">
         <cx-config-attribute-header
           [attribute]="attribute"
@@ -44,6 +43,11 @@
           [attribute]="attribute"
           (selectionChange)="updateConfiguration($event)"
         ></cx-config-attribute-drop-down>
+        <cx-config-attribute-input-field
+          *ngIf="attribute.uiType === UiType.STRING"
+          [attribute]="attribute"
+          (inputChange)="updateConfiguration($event)"
+        ></cx-config-attribute-input-field>
         <cx-config-attribute-read-only
           *ngIf="attribute.uiType === UiType.READ_ONLY"
           [attribute]="attribute"
@@ -57,35 +61,6 @@
           [attribute]="attribute"
         ></cx-config-attribute-footer>
       </div>
-=======
-      <cx-config-attribute-radio-button
-        *ngIf="attribute.uiType === UiType.RADIOBUTTON"
-        [attribute]="attribute"
-        (selectionChange)="updateConfiguration($event)"
-      ></cx-config-attribute-radio-button>
-      <cx-config-attribute-drop-down
-        *ngIf="attribute.uiType === UiType.DROPDOWN"
-        [attribute]="attribute"
-        (selectionChange)="updateConfiguration($event)"
-      ></cx-config-attribute-drop-down>
-      <cx-config-attribute-input-field
-        *ngIf="attribute.uiType === UiType.STRING"
-        [attribute]="attribute"
-        (inputChange)="updateConfiguration($event)"
-      ></cx-config-attribute-input-field>
-      <cx-config-attribute-read-only
-        *ngIf="attribute.uiType === UiType.READ_ONLY"
-        [attribute]="attribute"
-      ></cx-config-attribute-read-only>
-      <em *ngIf="attribute.uiType === UiType.NOT_IMPLEMENTED">{{
-        'configurator.attribute.notSupported' | cxTranslate
-      }}</em>
-    </div>
-    <div class="cx-config-attribute-footer">
-      <cx-config-attribute-footer
-        [attribute]="attribute"
-      ></cx-config-attribute-footer>
->>>>>>> 66667a6c
     </div>
   </div>
 </ng-container>