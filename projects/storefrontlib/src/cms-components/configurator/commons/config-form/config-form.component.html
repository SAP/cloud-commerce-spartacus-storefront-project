--- conflicted
+++ resolved
@@ -14,19 +14,7 @@
     {{ configuration.complete }}
   </div>
   <br />
-<<<<<<< HEAD
   <ng-container *ngFor="let group of configuration.groups">
-=======
-  <div class="cx-total">
-    {{ 'configurator.attribute.caption' | cxTranslate }}
-  </div>
-  <br />
-
-  <div
-    class="cx-item-list-row cx-config-group-attribute"
-    *ngFor="let group of configuration.groups"
-  >
->>>>>>> fd648e64
     <div
       class="cx-item-list-row cx-config-group-attribute"
       *ngIf="getActiveGroup() === group.id"
