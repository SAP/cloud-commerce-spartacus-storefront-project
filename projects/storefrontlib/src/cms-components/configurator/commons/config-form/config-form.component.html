<ng-container *ngIf="(configuration$ | async) as configuration">
  <div class="cx-total">
    {{ 'configurator.header.configId' | cxTranslate }} :
    {{ configuration.configId }}
    <br />
    {{ 'configurator.header.consistent' | cxTranslate }} :
    {{ configuration.consistent }}
    <br />
    {{ 'configurator.header.complete' | cxTranslate }} :
    {{ configuration.complete }}
  </div>
  <br />
  <div class="cx-total">
    {{ 'configurator.attribute.caption' | cxTranslate }}
  </div>
  <br />
  <div
    class="cx-item-list-row cx-config-group-attribute"
    *ngFor="let attribute of configuration.attributes"
  >
    <div class="cx-config-attribute-header">
      <cx-config-attribute-header
        [attribute]="attribute"
      ></cx-config-attribute-header>
    </div>
    <div
      class="cx-config-attribute-value cx-config-attribute-value-multi col-xs-12"
      [class.cx-config-attribute-value-multi]="
        attribute.uiType === UiType.RADIOBUTTON
      "
    >
      <cx-config-attribute-radio-button
        *ngIf="attribute.uiType === UiType.RADIOBUTTON"
        [attribute]="attribute"
        (selectionChange)="updateConfiguration($event)"
      ></cx-config-attribute-radio-button>
      <cx-config-attribute-drop-down
        *ngIf="attribute.uiType === UiType.DROPDOWN"
        [attribute]="attribute"
<<<<<<< HEAD
        (selectionChange)="updateConfiguration($event)"
=======
>>>>>>> b774eecf
      ></cx-config-attribute-drop-down>
      <em *ngIf="attribute.uiType === UiType.NOT_IMPLEMENTED">{{
        'configurator.attribute.notSupported' | cxTranslate
      }}</em>
    </div>
    <div class="cx-config-attribute-footer">
      <cx-config-attribute-footer
        [attribute]="attribute"
      ></cx-config-attribute-footer>
    </div>
  </div>
</ng-container><|MERGE_RESOLUTION|>--- conflicted
+++ resolved
@@ -1,4 +1,4 @@
-<ng-container *ngIf="(configuration$ | async) as configuration">
+<ng-container *ngIf="configuration$ | async as configuration">
   <div class="cx-total">
     {{ 'configurator.header.configId' | cxTranslate }} :
     {{ configuration.configId }}
@@ -37,10 +37,7 @@
       <cx-config-attribute-drop-down
         *ngIf="attribute.uiType === UiType.DROPDOWN"
         [attribute]="attribute"
-<<<<<<< HEAD
         (selectionChange)="updateConfiguration($event)"
-=======
->>>>>>> b774eecf
       ></cx-config-attribute-drop-down>
       <em *ngIf="attribute.uiType === UiType.NOT_IMPLEMENTED">{{
         'configurator.attribute.notSupported' | cxTranslate
