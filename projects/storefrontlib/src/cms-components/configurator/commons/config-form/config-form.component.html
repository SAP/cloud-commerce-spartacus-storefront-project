<ng-container *ngIf="configuration$ | async as configuration">
  <div class="cx-item-list-row cx-config-group-attribute">
    <ng-container *ngIf="currentGroup$ | async as currentGroup">
      <div
        class="cx-item-list-row cx-config-group-attribute"
        *ngFor="let attribute of currentGroup.attributes"
      >
        <div class="cx-config-attribute-header">
          <cx-config-attribute-header
            [attribute]="attribute"
          ></cx-config-attribute-header>
        </div>
        <div
          class="cx-config-attribute-value cx-config-attribute-value-multi col-xs-12"
          [class.cx-config-attribute-value-multi]="
            attribute.uiType === UiType.RADIOBUTTON
          "
        >
<<<<<<< HEAD
          <div class="cx-config-attribute-header">
            <cx-config-attribute-header
              [attribute]="attribute"
            ></cx-config-attribute-header>
          </div>
          <div
            class="cx-config-attribute-value cx-config-attribute-value-multi col-xs-12"
            [class.cx-config-attribute-value-multi]="
              attribute.uiType === UiType.RADIOBUTTON
            "
          >
            <cx-config-attribute-radio-button
              *ngIf="attribute.uiType === UiType.RADIOBUTTON"
              [attribute]="attribute"
              [group]="group.id"
              [ownerKey]="configuration.owner.key"
              (selectionChange)="updateConfiguration($event)"
            ></cx-config-attribute-radio-button>
            <cx-config-attribute-checkbox-list
              *ngIf="attribute.uiType === UiType.CHECKBOX"
              [attribute]="attribute"
              [group]="group.id"
              [ownerKey]="configuration.owner.key"
              (selectionChange)="updateConfiguration($event)"
            ></cx-config-attribute-checkbox-list>
            <cx-config-attribute-drop-down
              *ngIf="attribute.uiType === UiType.DROPDOWN"
              [attribute]="attribute"
              [group]="group.id"
              [ownerKey]="configuration.owner.key"
              (selectionChange)="updateConfiguration($event)"
            ></cx-config-attribute-drop-down>
            <cx-config-attribute-input-field
              *ngIf="attribute.uiType === UiType.STRING"
              [attribute]="attribute"
              [group]="group.id"
              [ownerKey]="configuration.owner.key"
              (inputChange)="updateConfiguration($event)"
            ></cx-config-attribute-input-field>
            <cx-config-attribute-read-only
              *ngIf="attribute.uiType === UiType.READ_ONLY"
              [attribute]="attribute"
              [group]="group.id"
            ></cx-config-attribute-read-only>
            <em *ngIf="attribute.uiType === UiType.NOT_IMPLEMENTED">{{
              'configurator.attribute.notSupported' | cxTranslate
            }}</em>
          </div>
          <div class="cx-config-attribute-footer">
            <cx-config-attribute-footer
              [attribute]="attribute"
            ></cx-config-attribute-footer>
          </div>
=======
          <cx-config-attribute-radio-button
            *ngIf="attribute.uiType === UiType.RADIOBUTTON"
            [attribute]="attribute"
            [group]="currentGroup.id"
            [ownerKey]="configuration.owner.key"
            (selectionChange)="updateConfiguration($event)"
          ></cx-config-attribute-radio-button>
          <cx-config-attribute-drop-down
            *ngIf="attribute.uiType === UiType.DROPDOWN"
            [attribute]="attribute"
            [group]="currentGroup.id"
            [ownerKey]="configuration.owner.key"
            (selectionChange)="updateConfiguration($event)"
          ></cx-config-attribute-drop-down>
          <cx-config-attribute-input-field
            *ngIf="attribute.uiType === UiType.STRING"
            [attribute]="attribute"
            [group]="currentGroup.id"
            [ownerKey]="configuration.owner.key"
            (inputChange)="updateConfiguration($event)"
          ></cx-config-attribute-input-field>
          <cx-config-attribute-read-only
            *ngIf="attribute.uiType === UiType.READ_ONLY"
            [attribute]="attribute"
            [group]="currentGroup.id"
          ></cx-config-attribute-read-only>
          <em *ngIf="attribute.uiType === UiType.NOT_IMPLEMENTED">{{
            'configurator.attribute.notSupported' | cxTranslate
          }}</em>
>>>>>>> c8626b8a
        </div>
        <div class="cx-config-attribute-footer">
          <cx-config-attribute-footer
            [attribute]="attribute"
          ></cx-config-attribute-footer>
        </div></div
    ></ng-container>
  </div>
</ng-container><|MERGE_RESOLUTION|>--- conflicted
+++ resolved
@@ -16,61 +16,6 @@
             attribute.uiType === UiType.RADIOBUTTON
           "
         >
-<<<<<<< HEAD
-          <div class="cx-config-attribute-header">
-            <cx-config-attribute-header
-              [attribute]="attribute"
-            ></cx-config-attribute-header>
-          </div>
-          <div
-            class="cx-config-attribute-value cx-config-attribute-value-multi col-xs-12"
-            [class.cx-config-attribute-value-multi]="
-              attribute.uiType === UiType.RADIOBUTTON
-            "
-          >
-            <cx-config-attribute-radio-button
-              *ngIf="attribute.uiType === UiType.RADIOBUTTON"
-              [attribute]="attribute"
-              [group]="group.id"
-              [ownerKey]="configuration.owner.key"
-              (selectionChange)="updateConfiguration($event)"
-            ></cx-config-attribute-radio-button>
-            <cx-config-attribute-checkbox-list
-              *ngIf="attribute.uiType === UiType.CHECKBOX"
-              [attribute]="attribute"
-              [group]="group.id"
-              [ownerKey]="configuration.owner.key"
-              (selectionChange)="updateConfiguration($event)"
-            ></cx-config-attribute-checkbox-list>
-            <cx-config-attribute-drop-down
-              *ngIf="attribute.uiType === UiType.DROPDOWN"
-              [attribute]="attribute"
-              [group]="group.id"
-              [ownerKey]="configuration.owner.key"
-              (selectionChange)="updateConfiguration($event)"
-            ></cx-config-attribute-drop-down>
-            <cx-config-attribute-input-field
-              *ngIf="attribute.uiType === UiType.STRING"
-              [attribute]="attribute"
-              [group]="group.id"
-              [ownerKey]="configuration.owner.key"
-              (inputChange)="updateConfiguration($event)"
-            ></cx-config-attribute-input-field>
-            <cx-config-attribute-read-only
-              *ngIf="attribute.uiType === UiType.READ_ONLY"
-              [attribute]="attribute"
-              [group]="group.id"
-            ></cx-config-attribute-read-only>
-            <em *ngIf="attribute.uiType === UiType.NOT_IMPLEMENTED">{{
-              'configurator.attribute.notSupported' | cxTranslate
-            }}</em>
-          </div>
-          <div class="cx-config-attribute-footer">
-            <cx-config-attribute-footer
-              [attribute]="attribute"
-            ></cx-config-attribute-footer>
-          </div>
-=======
           <cx-config-attribute-radio-button
             *ngIf="attribute.uiType === UiType.RADIOBUTTON"
             [attribute]="attribute"
@@ -92,6 +37,13 @@
             [ownerKey]="configuration.owner.key"
             (inputChange)="updateConfiguration($event)"
           ></cx-config-attribute-input-field>
+          <cx-config-attribute-checkbox-list
+              *ngIf="attribute.uiType === UiType.CHECKBOX"
+              [attribute]="attribute"
+              [group]="group.id"
+              [ownerKey]="configuration.owner.key"
+              (selectionChange)="updateConfiguration($event)"
+            ></cx-config-attribute-checkbox-list>
           <cx-config-attribute-read-only
             *ngIf="attribute.uiType === UiType.READ_ONLY"
             [attribute]="attribute"
@@ -100,7 +52,6 @@
           <em *ngIf="attribute.uiType === UiType.NOT_IMPLEMENTED">{{
             'configurator.attribute.notSupported' | cxTranslate
           }}</em>
->>>>>>> c8626b8a
         </div>
         <div class="cx-config-attribute-footer">
           <cx-config-attribute-footer
