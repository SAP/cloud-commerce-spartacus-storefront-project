import { ChangeDetectionStrategy, Component, OnInit } from '@angular/core';
import {
  Configurator,
  ConfiguratorCommonsService,
  ConfiguratorGroupsService,
  RoutingService,
} from '@spartacus/core';
import { Observable, of } from 'rxjs';
import { delay, map, switchMap, take } from 'rxjs/operators';
import { ICON_TYPE } from '../../../../cms-components/misc/icon/index';
import { HamburgerMenuService } from '../../../../layout/header/hamburger-menu/hamburger-menu.service';
import { ConfigRouterExtractorService } from '../../generic/service/config-router-extractor.service';

@Component({
  selector: 'cx-config-group-menu',
  templateUrl: './config-group-menu.component.html',
  changeDetection: ChangeDetectionStrategy.OnPush,
})
export class ConfigGroupMenuComponent implements OnInit {
  configuration$: Observable<Configurator.Configuration>;
  currentGroup$: Observable<Configurator.Group>;

  displayedParentGroup$: Observable<Configurator.Group>;
  displayedGroups$: Observable<Configurator.Group[]>;

  iconTypes = ICON_TYPE;

  constructor(
    private routingService: RoutingService,
    private configuratorCommonsService: ConfiguratorCommonsService,
    public configuratorGroupsService: ConfiguratorGroupsService,
    private hamburgerMenuService: HamburgerMenuService,
    private configRouterExtractorService: ConfigRouterExtractorService
  ) {}

  ngOnInit(): void {
    this.configuration$ = this.configRouterExtractorService
      .extractRouterData(this.routingService)
      .pipe(
        switchMap((routerData) =>
          this.configuratorCommonsService.getConfiguration(routerData.owner)
        )
      );

    this.currentGroup$ = this.configRouterExtractorService
      .extractRouterData(this.routingService)
      .pipe(
        switchMap((routerData) =>
          this.configuratorGroupsService.getCurrentGroup(routerData.owner)
        )
      );

    this.displayedParentGroup$ = this.configuration$.pipe(
      switchMap((configuration) =>
        this.configuratorGroupsService.getMenuParentGroup(configuration.owner)
      ),
      switchMap((parentGroup) => this.getCondensedParentGroup(parentGroup))
    );

    this.displayedGroups$ = this.displayedParentGroup$.pipe(
      switchMap((parentGroup) => {
        return this.configuration$.pipe(
          map((configuration) => {
            if (parentGroup) {
              return this.condenseGroups(parentGroup.subGroups);
            } else {
              return this.condenseGroups(configuration.groups);
            }
          }),
          delay(0)
        );
      })
    );
  }

  clickOnEnter(event, group: Configurator.Group) {
    if (event.which === 13) {
      this.click(group); //TODO: fix focus lose when selection with keyboard
    }
  }

  click(group: Configurator.Group) {
    this.configuration$.pipe(take(1)).subscribe((configuration) => {
      if (!this.configuratorGroupsService.hasSubGroups(group)) {
        this.scrollToVariantConfigurationHeader();
        this.configuratorGroupsService.navigateToGroup(configuration, group.id);
        this.hamburgerMenuService.toggle(true);
      } else {
        this.configuratorGroupsService.setMenuParentGroup(
          configuration.owner,
          group.id
        );
      }
    });
  }

  navigateUpOnEnter(event) {
    if (event.which === 13) {
      this.navigateUp(); //TODO: fix focus lose when selection with keyboard
    }
  }

  navigateUp() {
    this.displayedParentGroup$
      .pipe(take(1))
      .subscribe((displayedParentGroup) => {
        const parentGroup$ = this.getParentGroup(displayedParentGroup);
        this.configuration$.pipe(take(1)).subscribe((configuration) => {
          parentGroup$
            .pipe(take(1))
            .subscribe((parentGroup) =>
              this.configuratorGroupsService.setMenuParentGroup(
                configuration.owner,
                parentGroup ? parentGroup.id : null
              )
            );
        });
      });
  }

  getParentGroup(group: Configurator.Group): Observable<Configurator.Group> {
    return this.configuration$.pipe(
      map((configuration) =>
        this.configuratorGroupsService.findParentGroup(
          configuration.groups,
          group,
          null
        )
      )
    );
  }

  getCondensedParentGroup(
    parentGroup: Configurator.Group
  ): Observable<Configurator.Group> {
    if (
      parentGroup &&
      parentGroup.subGroups &&
      parentGroup.subGroups.length === 1
    ) {
      return this.getParentGroup(parentGroup).pipe(
        switchMap((group) => this.getCondensedParentGroup(group))
      );
    } else {
      return of(parentGroup);
    }
  }

  condenseGroups(groups: Configurator.Group[]): Configurator.Group[] {
    return groups.flatMap((group) => {
      if (group.subGroups.length === 1) {
        return this.condenseGroups(group.subGroups);
      } else {
        return group;
      }
    });
  }

<<<<<<< HEAD
  showGroupVisited(
    groupId: string,
    configuration: Configurator.Configuration
  ): Observable<Boolean> {
    console.warn(groupId);
    return this.configuratorGroupsService.isGroupVisited(
      configuration.owner,
      groupId
    );
  }

  showGroupCompleted(
    groupId: string,
    configuration: Configurator.Configuration
  ): Observable<Boolean> {
    console.warn(groupId);
    return this.configuratorGroupsService.isGroupComplete(
      configuration.owner,
      groupId
    );
=======
  scrollToVariantConfigurationHeader() {
    const theElement = document.querySelector('.VariantConfigurationTemplate');
    let topOffset = 0;
    if (theElement instanceof HTMLElement) {
      topOffset = theElement.offsetTop;
    }
    window.scroll(0, topOffset);
>>>>>>> 93035833
  }
}<|MERGE_RESOLUTION|>--- conflicted
+++ resolved
@@ -156,7 +156,6 @@
     });
   }
 
-<<<<<<< HEAD
   showGroupVisited(
     groupId: string,
     configuration: Configurator.Configuration
@@ -177,7 +176,8 @@
       configuration.owner,
       groupId
     );
-=======
+  }
+
   scrollToVariantConfigurationHeader() {
     const theElement = document.querySelector('.VariantConfigurationTemplate');
     let topOffset = 0;
@@ -185,6 +185,5 @@
       topOffset = theElement.offsetTop;
     }
     window.scroll(0, topOffset);
->>>>>>> 93035833
   }
 }