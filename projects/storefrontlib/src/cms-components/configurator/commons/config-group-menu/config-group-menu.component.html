<nav>
  <ul class="cx-config-menu">
    <ng-container *ngIf="displayedParentGroup$ | async as parentGroup">
<<<<<<< HEAD
      <li class="cx-config-menu-back" *ngIf="parentGroup !== null">
        <!--TODO: "Back" text is still under discussion -->
        <a (click)="navigateUp()" role="link"
=======
      <li
        (click)="navigateUp()"
        class="cx-config-menu-back"
        *ngIf="parentGroup !== null"
      >
        <!--TODO: "Back" text is still under discussion -->
        <a role="link"
>>>>>>> f9a2e270
          ><cx-icon [type]="iconTypes.CARET_LEFT"></cx-icon
          >{{ 'configurator.button.back' | cxTranslate }}</a
        >
      </li>
    </ng-container>

    <ng-container *ngIf="displayedGroups$ | async as groups">
      <ng-container *ngFor="let group of groups">
<<<<<<< HEAD
        <li class="cx-config-menu-item">
          <a (click)="click(group)" role="link"
=======
        <li (click)="click(group)" class="cx-config-menu-item">
          <a role="link"
>>>>>>> f9a2e270
            >{{ group.description }}

            <cx-icon
              *ngIf="hasSubGroups(group)"
              [type]="iconTypes.CARET_RIGHT"
            ></cx-icon
          ></a>
        </li>
      </ng-container>
    </ng-container>
  </ul>
</nav><|MERGE_RESOLUTION|>--- conflicted
+++ resolved
@@ -1,11 +1,6 @@
 <nav>
   <ul class="cx-config-menu">
     <ng-container *ngIf="displayedParentGroup$ | async as parentGroup">
-<<<<<<< HEAD
-      <li class="cx-config-menu-back" *ngIf="parentGroup !== null">
-        <!--TODO: "Back" text is still under discussion -->
-        <a (click)="navigateUp()" role="link"
-=======
       <li
         (click)="navigateUp()"
         class="cx-config-menu-back"
@@ -13,7 +8,6 @@
       >
         <!--TODO: "Back" text is still under discussion -->
         <a role="link"
->>>>>>> f9a2e270
           ><cx-icon [type]="iconTypes.CARET_LEFT"></cx-icon
           >{{ 'configurator.button.back' | cxTranslate }}</a
         >
@@ -22,13 +16,8 @@
 
     <ng-container *ngIf="displayedGroups$ | async as groups">
       <ng-container *ngFor="let group of groups">
-<<<<<<< HEAD
-        <li class="cx-config-menu-item">
-          <a (click)="click(group)" role="link"
-=======
         <li (click)="click(group)" class="cx-config-menu-item">
           <a role="link"
->>>>>>> f9a2e270
             >{{ group.description }}
 
             <cx-icon
