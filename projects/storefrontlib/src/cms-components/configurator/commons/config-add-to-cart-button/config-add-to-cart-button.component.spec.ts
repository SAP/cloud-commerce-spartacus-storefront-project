--- conflicted
+++ resolved
@@ -18,17 +18,11 @@
 
 const CART_ENTRY_KEY = '1';
 const configuratorType = 'cpqconfigurator';
-<<<<<<< HEAD
-
-=======
-const pageTypeConfiguration = ConfigurationRouter.PageType.CONFIGURATION;
-const URL_CONFIGURATION =
-  'host:port/electronics-spa/en/USD/configureCPQCONFIGURATOR';
+
 const URL_OVERVIEW =
   'host:port/electronics-spa/en/USD/configureOverviewCPQCONFIGURATOR';
-const mockRouterState = ConfigurationTestData.mockRouterState;
+
 const productConfiguration = ConfigurationTestData.productConfiguration;
->>>>>>> f5f62a70
 const navParamsOverview: any =
   'configureOverview' +
   configuratorType +
@@ -36,82 +30,12 @@
   CART_ENTRY_KEY;
 const attribs = {};
 
-<<<<<<< HEAD
-const productConfiguration: Configurator.Configuration = {
-  configId: '1234-56-7890',
-  consistent: true,
-  complete: true,
-  productCode: PRODUCT_CODE,
-  owner: {
-    id: PRODUCT_CODE,
-    type: GenericConfigurator.OwnerType.PRODUCT,
-  },
-  nextOwner: {
-    type: GenericConfigurator.OwnerType.CART_ENTRY,
-  },
-  groups: [
-    {
-      configurable: true,
-      description: 'Core components',
-      groupType: Configurator.GroupType.ATTRIBUTE_GROUP,
-      id: '1-CPQ_LAPTOP.1',
-      name: '1',
-      attributes: [
-        {
-          label: 'Expected Number',
-          name: 'EXP_NUMBER',
-          required: true,
-          uiType: Configurator.UiType.NOT_IMPLEMENTED,
-          values: [],
-        },
-        {
-          label: 'Processor',
-          name: 'CPQ_CPU',
-          required: true,
-          selectedSingleValue: 'INTELI5_35',
-          uiType: Configurator.UiType.RADIOBUTTON,
-          values: [],
-        },
-      ],
-    },
-    {
-      configurable: true,
-      description: 'Peripherals & Accessories',
-      groupType: Configurator.GroupType.ATTRIBUTE_GROUP,
-      id: '1-CPQ_LAPTOP.2',
-      name: '2',
-      attributes: [],
-    },
-    {
-      configurable: true,
-      description: 'Software ',
-      groupType: Configurator.GroupType.ATTRIBUTE_GROUP,
-      id: '1-CPQ_LAPTOP.3',
-      name: '3',
-      attributes: [],
-    },
-  ],
-  interactionState: {
-    currentGroup: '1-CPQ_LAPTOP.2',
-    menuParentGroup: '1-CPQ_LAPTOP.3',
-    groupsStatus: {},
-    groupsVisited: {},
-  },
-};
 const routerData: ConfigurationRouter.Data = {
   configuratorType: configuratorType,
   pageType: ConfigurationRouter.PageType.CONFIGURATION,
   isOwnerCartEntry: false,
   owner: productConfiguration.owner,
 };
-=======
-class MockRoutingService {
-  getRouterState(): Observable<RouterState> {
-    return of(mockRouterState);
-  }
-  go() {}
-}
->>>>>>> f5f62a70
 
 class MockGlobalMessageService {
   add(): void {}
@@ -137,9 +61,6 @@
 function performAddToCartOnOverview(
   classUnderTest: ConfigAddToCartButtonComponent
 ) {
-<<<<<<< HEAD
-  classUnderTest.onAddToCart(productConfiguration, routerData);
-=======
   mockRouterState.state = {
     params: {
       entityKey: ConfigurationTestData.PRODUCT_CODE,
@@ -148,12 +69,7 @@
     queryParams: {},
     url: URL_OVERVIEW,
   };
-  classUnderTest.onAddToCart(
-    productConfiguration,
-    configuratorType,
-    ConfigurationRouter.PageType.OVERVIEW
-  );
->>>>>>> f5f62a70
+  classUnderTest.onAddToCart(productConfiguration, routerData);
 }
 
 function performUpdateCart(classUnderTest: ConfigAddToCartButtonComponent) {
@@ -178,14 +94,11 @@
 }
 
 function ensureProductBound() {
-<<<<<<< HEAD
-=======
   mockRouterState.state.params = {
     entityKey: ConfigurationTestData.PRODUCT_CODE,
     ownerType: GenericConfigurator.OwnerType.PRODUCT,
   };
   mockRouterState.state.url = URL_CONFIGURATION;
->>>>>>> f5f62a70
   productConfiguration.nextOwner.id = CART_ENTRY_KEY;
 }
 
@@ -199,7 +112,7 @@
   state: {
     url: URL_CONFIGURATION,
     params: {
-      entityKey: PRODUCT_CODE,
+      entityKey: ConfigurationTestData.PRODUCT_CODE,
       ownerType: GenericConfigurator.OwnerType.PRODUCT,
     },
     queryParams: {},
