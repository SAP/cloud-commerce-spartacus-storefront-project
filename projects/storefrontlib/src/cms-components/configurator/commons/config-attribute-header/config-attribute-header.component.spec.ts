import { ChangeDetectionStrategy } from '@angular/core';
import { async, ComponentFixture, TestBed } from '@angular/core/testing';
import {
  Configurator,
  GenericConfigurator,
  I18nTestingModule,
} from '@spartacus/core';
import { ConfigUIKeyGeneratorService } from '../service/config-ui-key-generator.service';
import { ConfigAttributeHeaderComponent } from './config-attribute-header.component';
<<<<<<< HEAD
import {
  ICON_TYPE,
  IconLoaderService,
  IconModule,
} from '@spartacus/storefront';
=======
import { ConfigComponentTestUtilsService } from '../../generic/service/config-component-test-utils.service';
>>>>>>> fb988e73

export class MockIconFontLoaderService {
  useSvg(_iconType: ICON_TYPE) {
    return false;
  }
  getStyleClasses(_iconType: ICON_TYPE): string {
    return 'fas fa-exclamation-circle';
  }
  addLinkResource() {}
  getHtml(_iconType: ICON_TYPE) {}
}

describe('ConfigAttributeHeaderComponent', () => {
  let classUnderTest: ConfigAttributeHeaderComponent;
  let fixture: ComponentFixture<ConfigAttributeHeaderComponent>;
  const currentAttribute: Configurator.Attribute = {
    name: 'attributeId',
    uiType: Configurator.UiType.RADIOBUTTON,
    images: [
      {
        url: 'someImageURL',
      },
    ],
  };
  let htmlElem: HTMLElement;

  beforeEach(async(() => {
    TestBed.configureTestingModule({
      imports: [I18nTestingModule, IconModule],
      declarations: [ConfigAttributeHeaderComponent],
      providers: [
        ConfigUIKeyGeneratorService,
        { provide: IconLoaderService, useClass: MockIconFontLoaderService },
      ],
    })
      .overrideComponent(ConfigAttributeHeaderComponent, {
        set: {
          changeDetection: ChangeDetectionStrategy.Default,
        },
      })
      .compileComponents();
  }));

  beforeEach(() => {
    fixture = TestBed.createComponent(ConfigAttributeHeaderComponent);
    classUnderTest = fixture.componentInstance;
    htmlElem = fixture.nativeElement;
    classUnderTest.attribute = currentAttribute;
    classUnderTest.attribute.label = 'label of attribute';
    classUnderTest.attribute.name = '123';
    classUnderTest.ownerType = GenericConfigurator.OwnerType.CART_ENTRY;
    classUnderTest.attribute.required = false;
    classUnderTest.attribute.incomplete = true;
    classUnderTest.attribute.uiType = Configurator.UiType.RADIOBUTTON;
    fixture.detectChanges();
  });

  it('should create', () => {
    expect(classUnderTest).toBeTruthy();
  });

  it('should provide public access to uiKeyGenerator', () => {
    expect(classUnderTest.uiKeyGenerator).toBe(
      TestBed.inject(ConfigUIKeyGeneratorService)
    );
  });

  it('should render a label', () => {
    ConfigComponentTestUtilsService.expectElementPresent(
      expect,
      htmlElem,
      'label'
    );
    ConfigComponentTestUtilsService.expectElementToContainText(
      expect,
      htmlElem,
      '.cx-config-attribute-label',
      'label of attribute'
    );
    const id = htmlElem
      .querySelector('.cx-config-attribute-label')
      .getAttribute('id');
    expect(id.indexOf('123')).toBeGreaterThan(
      0,
      'id of label does not contain the StdAttrCode'
    );
    expect(
      htmlElem
        .querySelector('.cx-config-attribute-label')
        .getAttribute('aria-label')
    ).toEqual(classUnderTest.attribute.label);
    ConfigComponentTestUtilsService.expectElementNotPresent(
      expect,
      htmlElem,
      '.cx-config-attribute-label-required-icon'
    );
  });

  it('should render a label as required', () => {
    classUnderTest.attribute.required = true;
    fixture.detectChanges();
    ConfigComponentTestUtilsService.expectElementPresent(
      expect,
      htmlElem,
      '.cx-config-attribute-label-required-icon'
    );
  });

  it('should render an image', () => {
    ConfigComponentTestUtilsService.expectElementPresent(
      expect,
      htmlElem,
      '.cx-config-attribute-img'
    );
  });
<<<<<<< HEAD

  it('should return a single-select message key for radio button attribute type', () => {
    expect(classUnderTest.getRequiredMessageKey()).toContain(
      'singleSelectRequiredMessage'
    );
  });

  it('should return a single-select message key for ddlb attribute type', () => {
    classUnderTest.attribute.uiType = Configurator.UiType.DROPDOWN;
    expect(classUnderTest.getRequiredMessageKey()).toContain(
      'singleSelectRequiredMessage'
    );
  });

  it('should return a single-select message key for single-selection-image attribute type', () => {
    classUnderTest.attribute.uiType =
      Configurator.UiType.SINGLE_SELECTION_IMAGE;
    expect(classUnderTest.getRequiredMessageKey()).toContain(
      'singleSelectRequiredMessage'
    );
  });

  it('should return a multi-select message key for check box list attribute type', () => {
    classUnderTest.attribute.uiType = Configurator.UiType.CHECKBOX;
    expect(classUnderTest.getRequiredMessageKey()).toContain(
      'multiSelectRequiredMessage'
    );
  });

  it('should return a multi-select message key for multi-selection-image list attribute type', () => {
    classUnderTest.attribute.uiType = Configurator.UiType.MULTI_SELECTION_IMAGE;
    expect(classUnderTest.getRequiredMessageKey()).toContain(
      'multiSelectRequiredMessage'
    );
  });

  it('should return no key for not implemented attribute type', () => {
    classUnderTest.attribute.uiType = Configurator.UiType.NOT_IMPLEMENTED;
    expect(classUnderTest.getRequiredMessageKey()).toBe(undefined);
  });

  it('should return no key for read only attribute type', () => {
    classUnderTest.attribute.uiType = Configurator.UiType.READ_ONLY;
    expect(classUnderTest.getRequiredMessageKey()).toBe(undefined);
  });

  it('should render a required message if attribute has been set, yet.', () => {
    classUnderTest.attribute.required = true;
    classUnderTest.attribute.uiType = Configurator.UiType.RADIOBUTTON;
    fixture.detectChanges();
    expectElementPresent(
      htmlElem,
      '.cx-config-attribute-label-required-error-msg'
    );
  });

  it("shouldn't render a required message if attribute has not been added to the cart yet.", () => {
    classUnderTest.ownerType = GenericConfigurator.OwnerType.PRODUCT;
    fixture.detectChanges();
    expectElementNotPresent(
      htmlElem,
      '.cx-config-attribute-label-required-error-msg'
    );
  });

  it("shouldn't render a required message if attribute is not required.", () => {
    classUnderTest.attribute.required = false;
    fixture.detectChanges();
    expectElementNotPresent(
      htmlElem,
      '.cx-config-attribute-label-required-error-msg'
    );
  });

  it("shouldn't render a required message if attribute is complete.", () => {
    classUnderTest.attribute.incomplete = true;
    fixture.detectChanges();
    expectElementNotPresent(
      htmlElem,
      '.cx-config-attribute-label-required-error-msg'
    );
  });

  it("shouldn't render a required message if ui type is string.", () => {
    classUnderTest.attribute.uiType = Configurator.UiType.STRING;
    fixture.detectChanges();
    expectElementNotPresent(
      htmlElem,
      '.cx-config-attribute-label-required-error-msg'
    );
  });
});

export function expectElementPresent(
  htmlElement: Element,
  querySelector: string
) {
  expect(htmlElement.querySelectorAll(querySelector).length).toBeGreaterThan(
    0,
    "expected element identified by selector '" +
      querySelector +
      "' to be present, but it is NOT! innerHtml: " +
      htmlElement.innerHTML
  );
}

export function expectElementToContainText(
  htmlElement: Element,
  querySelector: string,
  expectedText: string
) {
  expect(htmlElement.querySelector(querySelector).textContent.trim()).toBe(
    expectedText
  );
}

export function expectElementNotPresent(
  htmlElement: Element,
  querySelector: string
) {
  expect(htmlElement.querySelectorAll(querySelector).length).toBe(
    0,
    "expected element identified by selector '" +
      querySelector +
      "' to be NOT present, but it is! innerHtml: " +
      htmlElement.innerHTML
  );
}
=======
});
>>>>>>> fb988e73
<|MERGE_RESOLUTION|>--- conflicted
+++ resolved
@@ -7,15 +7,12 @@
 } from '@spartacus/core';
 import { ConfigUIKeyGeneratorService } from '../service/config-ui-key-generator.service';
 import { ConfigAttributeHeaderComponent } from './config-attribute-header.component';
-<<<<<<< HEAD
 import {
   ICON_TYPE,
   IconLoaderService,
   IconModule,
 } from '@spartacus/storefront';
-=======
 import { ConfigComponentTestUtilsService } from '../../generic/service/config-component-test-utils.service';
->>>>>>> fb988e73
 
 export class MockIconFontLoaderService {
   useSvg(_iconType: ICON_TYPE) {
@@ -131,7 +128,6 @@
       '.cx-config-attribute-img'
     );
   });
-<<<<<<< HEAD
 
   it('should return a single-select message key for radio button attribute type', () => {
     expect(classUnderTest.getRequiredMessageKey()).toContain(
@@ -182,7 +178,8 @@
     classUnderTest.attribute.required = true;
     classUnderTest.attribute.uiType = Configurator.UiType.RADIOBUTTON;
     fixture.detectChanges();
-    expectElementPresent(
+    ConfigComponentTestUtilsService.expectElementPresent(
+      expect,
       htmlElem,
       '.cx-config-attribute-label-required-error-msg'
     );
@@ -191,7 +188,8 @@
   it("shouldn't render a required message if attribute has not been added to the cart yet.", () => {
     classUnderTest.ownerType = GenericConfigurator.OwnerType.PRODUCT;
     fixture.detectChanges();
-    expectElementNotPresent(
+    ConfigComponentTestUtilsService.expectElementNotPresent(
+      expect,
       htmlElem,
       '.cx-config-attribute-label-required-error-msg'
     );
@@ -200,7 +198,8 @@
   it("shouldn't render a required message if attribute is not required.", () => {
     classUnderTest.attribute.required = false;
     fixture.detectChanges();
-    expectElementNotPresent(
+    ConfigComponentTestUtilsService.expectElementNotPresent(
+      expect,
       htmlElem,
       '.cx-config-attribute-label-required-error-msg'
     );
@@ -209,7 +208,8 @@
   it("shouldn't render a required message if attribute is complete.", () => {
     classUnderTest.attribute.incomplete = true;
     fixture.detectChanges();
-    expectElementNotPresent(
+    ConfigComponentTestUtilsService.expectElementNotPresent(
+      expect,
       htmlElem,
       '.cx-config-attribute-label-required-error-msg'
     );
@@ -218,48 +218,10 @@
   it("shouldn't render a required message if ui type is string.", () => {
     classUnderTest.attribute.uiType = Configurator.UiType.STRING;
     fixture.detectChanges();
-    expectElementNotPresent(
-      htmlElem,
-      '.cx-config-attribute-label-required-error-msg'
-    );
-  });
-});
-
-export function expectElementPresent(
-  htmlElement: Element,
-  querySelector: string
-) {
-  expect(htmlElement.querySelectorAll(querySelector).length).toBeGreaterThan(
-    0,
-    "expected element identified by selector '" +
-      querySelector +
-      "' to be present, but it is NOT! innerHtml: " +
-      htmlElement.innerHTML
-  );
-}
-
-export function expectElementToContainText(
-  htmlElement: Element,
-  querySelector: string,
-  expectedText: string
-) {
-  expect(htmlElement.querySelector(querySelector).textContent.trim()).toBe(
-    expectedText
-  );
-}
-
-export function expectElementNotPresent(
-  htmlElement: Element,
-  querySelector: string
-) {
-  expect(htmlElement.querySelectorAll(querySelector).length).toBe(
-    0,
-    "expected element identified by selector '" +
-      querySelector +
-      "' to be NOT present, but it is! innerHtml: " +
-      htmlElement.innerHTML
-  );
-}
-=======
-});
->>>>>>> fb988e73
+    ConfigComponentTestUtilsService.expectElementNotPresent(
+      expect,
+      htmlElem,
+      '.cx-config-attribute-label-required-error-msg'
+    );
+  });
+});