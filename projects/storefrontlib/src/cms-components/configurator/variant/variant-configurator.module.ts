import { CommonModule } from '@angular/common';
import { NgModule } from '@angular/core';
import { FormsModule, ReactiveFormsModule } from '@angular/forms';
import { RouterModule } from '@angular/router';
import { NgSelectModule } from '@ng-select/ng-select';
import {
  CmsConfig,
  ConfigModule,
  I18nModule,
  UrlModule,
  UserService,
} from '@spartacus/core';
import { IconModule } from '../../../cms-components/misc/icon/icon.module';
import { CmsPageGuard } from '../../../cms-structure/guards/cms-page.guard';
import { PageLayoutComponent } from '../../../cms-structure/page/page-layout/page-layout.component';
import { ConfigAttributeFooterComponent } from '../commons/config-attribute-footer/config-attribute-footer.component';
import { ConfigAttributeHeaderComponent } from '../commons/config-attribute-header/config-attribute-header.component';
import { ConfigAttributeDropDownComponent } from '../commons/config-attribute-types/config-attribute-drop-down/config-attribute-drop-down.component';
import { ConfigAttributeInputFieldComponent } from '../commons/config-attribute-types/config-attribute-input-field/config-attribute-input-field.component';
import { ConfigAttributeRadioButtonComponent } from '../commons/config-attribute-types/config-attribute-radio-button/config-attribute-radio-button.component';
import { ConfigAttributeReadOnlyComponent } from '../commons/config-attribute-types/config-attribute-read-only/config-attribute-read-only.component';
import { ConfigFormComponent } from '../commons/config-form/config-form.component';
import { ConfigImageComponent } from '../commons/config-image/config-image.component';
import { ConfigTitleComponent } from '../commons/config-title/config-title.component';
import { ConfigureProductModule } from '../commons/configure-product/configure-product.module';

@NgModule({
  imports: [
    CommonModule,
    ConfigureProductModule,
    RouterModule.forChild([
      {
        path: 'configureCPQCONFIGURATOR/:rootProduct',
        data: { pageLabel: '/configureCPQCONFIGURATOR' },
        component: PageLayoutComponent,
        canActivate: [CmsPageGuard],
      },
    ]),
    ConfigModule.withConfig(<CmsConfig>{
      cmsComponents: {
        VariantConfigurationForm: {
          component: ConfigFormComponent,
          guards: [],
        },
        VariantConfigurationTitleSummary: {
          component: ConfigTitleComponent,
          guards: [],
        },
        VariantConfigurationImage: {
          component: ConfigImageComponent,
          guards: [],
        },
      },
      layoutSlots: {
        VariantConfigurationTemplate: {
          slots: [
            'VariantConfigTitle',
            'VariantConfigHeader',
            'VariantConfigContent',
          ],
        },
      },
    }),

    FormsModule,
    ReactiveFormsModule,
    NgSelectModule,
    UrlModule,
    I18nModule,
    IconModule,
  ],

  declarations: [
    ConfigFormComponent,
    ConfigTitleComponent,
    ConfigImageComponent,
    ConfigAttributeRadioButtonComponent,
    ConfigAttributeDropDownComponent,
<<<<<<< HEAD
    ConfigAttributeInputFieldComponent,
=======
    ConfigAttributeReadOnlyComponent,
>>>>>>> b1a5a9e8
    ConfigAttributeHeaderComponent,
    ConfigAttributeFooterComponent,
  ],
  exports: [
    ConfigFormComponent,
    ConfigTitleComponent,
    ConfigImageComponent,
    ConfigAttributeRadioButtonComponent,
    ConfigAttributeDropDownComponent,
<<<<<<< HEAD
    ConfigAttributeInputFieldComponent,
=======
    ConfigAttributeReadOnlyComponent,
>>>>>>> b1a5a9e8
    ConfigAttributeHeaderComponent,
    ConfigAttributeFooterComponent,
  ],
  providers: [UserService],
  entryComponents: [
    ConfigFormComponent,
    ConfigTitleComponent,
    ConfigImageComponent,
    ConfigAttributeRadioButtonComponent,
    ConfigAttributeDropDownComponent,
<<<<<<< HEAD
    ConfigAttributeInputFieldComponent,
=======
    ConfigAttributeReadOnlyComponent,
>>>>>>> b1a5a9e8
    ConfigAttributeHeaderComponent,
    ConfigAttributeFooterComponent,
  ],
})
export class VariantConfiguratorModule {}<|MERGE_RESOLUTION|>--- conflicted
+++ resolved
@@ -76,11 +76,8 @@
     ConfigImageComponent,
     ConfigAttributeRadioButtonComponent,
     ConfigAttributeDropDownComponent,
-<<<<<<< HEAD
     ConfigAttributeInputFieldComponent,
-=======
     ConfigAttributeReadOnlyComponent,
->>>>>>> b1a5a9e8
     ConfigAttributeHeaderComponent,
     ConfigAttributeFooterComponent,
   ],
@@ -90,11 +87,8 @@
     ConfigImageComponent,
     ConfigAttributeRadioButtonComponent,
     ConfigAttributeDropDownComponent,
-<<<<<<< HEAD
     ConfigAttributeInputFieldComponent,
-=======
     ConfigAttributeReadOnlyComponent,
->>>>>>> b1a5a9e8
     ConfigAttributeHeaderComponent,
     ConfigAttributeFooterComponent,
   ],
@@ -105,11 +99,8 @@
     ConfigImageComponent,
     ConfigAttributeRadioButtonComponent,
     ConfigAttributeDropDownComponent,
-<<<<<<< HEAD
     ConfigAttributeInputFieldComponent,
-=======
     ConfigAttributeReadOnlyComponent,
->>>>>>> b1a5a9e8
     ConfigAttributeHeaderComponent,
     ConfigAttributeFooterComponent,
   ],
