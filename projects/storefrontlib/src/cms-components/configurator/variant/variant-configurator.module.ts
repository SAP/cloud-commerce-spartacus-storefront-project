import { CommonModule } from '@angular/common';
import { NgModule } from '@angular/core';
import { FormsModule, ReactiveFormsModule } from '@angular/forms';
import { RouterModule } from '@angular/router';
import { NgSelectModule } from '@ng-select/ng-select';
import {
  Config,
  ConfigModule,
  I18nModule,
  ProductModule,
  UrlModule,
  UserService,
} from '@spartacus/core';
import { IconModule } from '../../../cms-components/misc/icon/icon.module';
import { KeyboardFocusModule } from '../../../layout/a11y/keyboard-focus/keyboard-focus.module';
import { HamburgerMenuModule } from '../../../layout/header/hamburger-menu/hamburger-menu.module';
import { SpinnerModule } from '../../../shared/components/spinner/spinner.module';
import { ConfigAddToCartButtonComponent } from '../commons/config-add-to-cart-button/config-add-to-cart-button.component';
import { ConfigAttributeFooterComponent } from '../commons/config-attribute-footer/config-attribute-footer.component';
import { ConfigAttributeHeaderComponent } from '../commons/config-attribute-header/config-attribute-header.component';
import { ConfigAttributeCheckBoxListComponent } from '../commons/config-attribute-types/config-attribute-checkbox-list/config-attribute-checkbox-list.component';
import { ConfigAttributeCheckBoxComponent } from '../commons/config-attribute-types/config-attribute-checkbox/config-attribute-checkbox.component';
import { ConfigAttributeDropDownComponent } from '../commons/config-attribute-types/config-attribute-drop-down/config-attribute-drop-down.component';
import { ConfigAttributeInputFieldComponent } from '../commons/config-attribute-types/config-attribute-input-field/config-attribute-input-field.component';
import { ConfigAttributeMultiSelectionImageComponent } from '../commons/config-attribute-types/config-attribute-multi-selection-image/config-attribute-multi-selection-image.component';
import { ConfigAttributeNumericInputFieldComponent } from '../commons/config-attribute-types/config-attribute-numeric-input-field/config-attribute-numeric-input-field.component';
import { ConfigAttributeRadioButtonComponent } from '../commons/config-attribute-types/config-attribute-radio-button/config-attribute-radio-button.component';
import { ConfigAttributeReadOnlyComponent } from '../commons/config-attribute-types/config-attribute-read-only/config-attribute-read-only.component';
import { ConfigAttributeSingleSelectionImageComponent } from '../commons/config-attribute-types/config-attribute-single-selection-image/config-attribute-single-selection-image.component';
import { ConfigConflictDescriptionComponent } from '../commons/config-conflict-description/config-conflict-description.component';
import { ConfigConflictSuggestionComponent } from '../commons/config-conflict-suggestion/config-conflict-suggestion.component';
import { ConfigFormComponent } from '../commons/config-form/config-form.component';
import { ConfigGroupMenuComponent } from '../commons/config-group-menu/config-group-menu.component';
import { DefaultMessageConfig } from '../commons/config/default-message-config';
import { MessageConfig } from '../commons/config/message-config';
import { GenericConfiguratorModule } from '../generic/generic-configurator.module';

@NgModule({
  imports: [
    CommonModule,
    GenericConfiguratorModule,
    ProductModule,
    ConfigModule.withConfig(DefaultMessageConfig),
    FormsModule,
    RouterModule,
    ReactiveFormsModule,
    NgSelectModule,
    UrlModule,
    HamburgerMenuModule,
    I18nModule,
    IconModule,
    SpinnerModule,
    KeyboardFocusModule,
  ],

  declarations: [
    ConfigFormComponent,
    ConfigAttributeRadioButtonComponent,
    ConfigAttributeDropDownComponent,
    ConfigAttributeCheckBoxComponent,
    ConfigAttributeCheckBoxListComponent,
    ConfigAttributeMultiSelectionImageComponent,
    ConfigAttributeSingleSelectionImageComponent,
    ConfigAttributeInputFieldComponent,
    ConfigAttributeNumericInputFieldComponent,
    ConfigAttributeReadOnlyComponent,
    ConfigAttributeHeaderComponent,
    ConfigAttributeFooterComponent,
    ConfigGroupMenuComponent,
    ConfigAddToCartButtonComponent,
<<<<<<< HEAD
=======
    ConfigMessageComponent,
    ConfigConflictSuggestionComponent,
    ConfigConflictDescriptionComponent,
>>>>>>> 61f4365b
  ],
  exports: [
    ConfigFormComponent,
    ConfigAttributeRadioButtonComponent,
    ConfigAttributeDropDownComponent,
    ConfigAttributeCheckBoxComponent,
    ConfigAttributeCheckBoxListComponent,
    ConfigAttributeMultiSelectionImageComponent,
    ConfigAttributeSingleSelectionImageComponent,
    ConfigAttributeInputFieldComponent,
    ConfigAttributeNumericInputFieldComponent,
    ConfigAttributeReadOnlyComponent,
    ConfigAttributeHeaderComponent,
    ConfigAttributeFooterComponent,
    ConfigGroupMenuComponent,
    ConfigAddToCartButtonComponent,
<<<<<<< HEAD
=======
    ConfigConflictSuggestionComponent,
    ConfigConflictDescriptionComponent,
    ConfigMessageComponent,
>>>>>>> 61f4365b
  ],
  providers: [UserService, { provide: MessageConfig, useExisting: Config }],
  entryComponents: [
    ConfigFormComponent,
    ConfigAttributeRadioButtonComponent,
    ConfigAttributeDropDownComponent,
    ConfigAttributeCheckBoxComponent,
    ConfigAttributeCheckBoxListComponent,
    ConfigAttributeMultiSelectionImageComponent,
    ConfigAttributeSingleSelectionImageComponent,
    ConfigAttributeInputFieldComponent,
    ConfigAttributeNumericInputFieldComponent,
    ConfigAttributeReadOnlyComponent,
    ConfigAttributeHeaderComponent,
    ConfigAttributeFooterComponent,
    ConfigGroupMenuComponent,
    ConfigAddToCartButtonComponent,
<<<<<<< HEAD
=======
    ConfigMessageComponent,
    ConfigConflictSuggestionComponent,
    ConfigConflictDescriptionComponent,
>>>>>>> 61f4365b
  ],
})
export class VariantConfiguratorModule {}<|MERGE_RESOLUTION|>--- conflicted
+++ resolved
@@ -68,12 +68,8 @@
     ConfigAttributeFooterComponent,
     ConfigGroupMenuComponent,
     ConfigAddToCartButtonComponent,
-<<<<<<< HEAD
-=======
-    ConfigMessageComponent,
     ConfigConflictSuggestionComponent,
     ConfigConflictDescriptionComponent,
->>>>>>> 61f4365b
   ],
   exports: [
     ConfigFormComponent,
@@ -90,12 +86,8 @@
     ConfigAttributeFooterComponent,
     ConfigGroupMenuComponent,
     ConfigAddToCartButtonComponent,
-<<<<<<< HEAD
-=======
     ConfigConflictSuggestionComponent,
     ConfigConflictDescriptionComponent,
-    ConfigMessageComponent,
->>>>>>> 61f4365b
   ],
   providers: [UserService, { provide: MessageConfig, useExisting: Config }],
   entryComponents: [
@@ -113,12 +105,8 @@
     ConfigAttributeFooterComponent,
     ConfigGroupMenuComponent,
     ConfigAddToCartButtonComponent,
-<<<<<<< HEAD
-=======
-    ConfigMessageComponent,
     ConfigConflictSuggestionComponent,
     ConfigConflictDescriptionComponent,
->>>>>>> 61f4365b
   ],
 })
 export class VariantConfiguratorModule {}