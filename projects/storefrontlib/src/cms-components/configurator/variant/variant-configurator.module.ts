import { CommonModule } from '@angular/common';
import { NgModule } from '@angular/core';
import { FormsModule, ReactiveFormsModule } from '@angular/forms';
import { RouterModule } from '@angular/router';
import { NgSelectModule } from '@ng-select/ng-select';
import {
  CmsConfig,
  ConfigModule,
  I18nModule,
  UrlModule,
  UserService,
} from '@spartacus/core';
import { IconModule } from '../../../cms-components/misc/icon/icon.module';
import { CmsPageGuard } from '../../../cms-structure/guards/cms-page.guard';
import { PageLayoutComponent } from '../../../cms-structure/page/page-layout/page-layout.component';
import { HamburgerMenuModule } from '../../../layout/header/hamburger-menu/hamburger-menu.module';
import { ConfigAddToCartButtonComponent } from '../commons/config-add-to-cart-button/config-add-to-cart-button.component';
import { ConfigAttributeFooterComponent } from '../commons/config-attribute-footer/config-attribute-footer.component';
import { ConfigAttributeHeaderComponent } from '../commons/config-attribute-header/config-attribute-header.component';
import { ConfigAttributeDropDownComponent } from '../commons/config-attribute-types/config-attribute-drop-down/config-attribute-drop-down.component';
import { ConfigAttributeInputFieldComponent } from '../commons/config-attribute-types/config-attribute-input-field/config-attribute-input-field.component';
import { ConfigAttributeRadioButtonComponent } from '../commons/config-attribute-types/config-attribute-radio-button/config-attribute-radio-button.component';
import { ConfigAttributeReadOnlyComponent } from '../commons/config-attribute-types/config-attribute-read-only/config-attribute-read-only.component';
import { ConfigFormComponent } from '../commons/config-form/config-form.component';
import { ConfigGroupMenuComponent } from '../commons/config-group-menu/config-group-menu.component';
import { ConfigImageComponent } from '../commons/config-image/config-image.component';
import { ConfigPreviousNextButtonsComponent } from '../commons/config-previous-next-buttons/config-previous-next-buttons.component';
import { ConfigPriceSummaryComponent } from '../commons/config-price-summary/config-price-summary.component';
import { ConfigTitleComponent } from '../commons/config-title/config-title.component';
import { ConfigureProductModule } from '../commons/configure-product/configure-product.module';

@NgModule({
  imports: [
    CommonModule,
    ConfigureProductModule,
    RouterModule.forChild([
      {
        path: 'configureCPQCONFIGURATOR/:rootProduct',
        data: { pageLabel: '/configureCPQCONFIGURATOR' },
        component: PageLayoutComponent,
        canActivate: [CmsPageGuard],
      },
    ]),
    ConfigModule.withConfig(<CmsConfig>{
      cmsComponents: {
        VariantConfigurationForm: {
          component: ConfigFormComponent,
          guards: [],
        },
        VariantConfigurationTitleSummary: {
          component: ConfigTitleComponent,
          guards: [],
        },
        VariantConfigurationImage: {
          component: ConfigImageComponent,
          guards: [],
        },
        VariantConfigurationMenu: {
          component: ConfigGroupMenuComponent,
          guards: [],
        },
        VariantConfigurationPriceSummary: {
          component: ConfigPriceSummaryComponent,
          guards: [],
        },
        VariantConfigurationPrevNext: {
          component: ConfigPreviousNextButtonsComponent,
          guards: [],
        },
        VariantConfigurationAddToCartButton: {
          component: ConfigAddToCartButtonComponent,
          guards: [],
        },
      },
      layoutSlots: {
        VariantConfigurationTemplate: {
          header: {
            md: {
              slots: [
                'PreHeader',
                'SiteContext',
                'SiteLinks',
                'SiteLogo',
                'SearchBox',
                'SiteLogin',
                'MiniCart',
              ],
            },
            xs: {
              slots: ['PreHeader', 'SiteLogo', 'SearchBox', 'MiniCart'],
            },
          },

          navigation: {
            xs: {
              slots: [
                'SiteLogin',
                'VariantConfigMenu',
                'SiteContext',
                'SiteLinks',
              ],
            },
          },

          md: {
            slots: [
              'VariantConfigHeader',
              'VariantConfigTitle',
              'VariantConfigMenu',
              'VariantConfigContent',
              'VariantConfigBottombar',
            ],
          },
          xs: {
            slots: [
              'VariantConfigHeader',
              'VariantConfigTitle',
              'VariantConfigContent',
              'VariantConfigBottombar',
            ],
          },
        },
      },
    }),

    FormsModule,
    ReactiveFormsModule,
    NgSelectModule,
    UrlModule,
    HamburgerMenuModule,
    I18nModule,
    IconModule,
  ],

  declarations: [
    ConfigFormComponent,
    ConfigTitleComponent,
    ConfigImageComponent,
    ConfigAttributeRadioButtonComponent,
    ConfigAttributeDropDownComponent,
    ConfigAttributeInputFieldComponent,
    ConfigAttributeReadOnlyComponent,
    ConfigAttributeHeaderComponent,
    ConfigAttributeFooterComponent,
    ConfigPreviousNextButtonsComponent,
    ConfigGroupMenuComponent,
<<<<<<< HEAD
    ConfigAddToCartButtonComponent,
=======
    ConfigPriceSummaryComponent,
>>>>>>> 2c1b84e3
  ],
  exports: [
    ConfigFormComponent,
    ConfigTitleComponent,
    ConfigImageComponent,
    ConfigAttributeRadioButtonComponent,
    ConfigAttributeDropDownComponent,
    ConfigAttributeInputFieldComponent,
    ConfigAttributeReadOnlyComponent,
    ConfigAttributeHeaderComponent,
    ConfigAttributeFooterComponent,
    ConfigPreviousNextButtonsComponent,
    ConfigGroupMenuComponent,
<<<<<<< HEAD
    ConfigAddToCartButtonComponent,
=======
    ConfigPriceSummaryComponent,
>>>>>>> 2c1b84e3
  ],
  providers: [UserService],
  entryComponents: [
    ConfigFormComponent,
    ConfigTitleComponent,
    ConfigImageComponent,
    ConfigAttributeRadioButtonComponent,
    ConfigAttributeDropDownComponent,
    ConfigAttributeInputFieldComponent,
    ConfigAttributeReadOnlyComponent,
    ConfigAttributeHeaderComponent,
    ConfigAttributeFooterComponent,
    ConfigPreviousNextButtonsComponent,
    ConfigGroupMenuComponent,
<<<<<<< HEAD
    ConfigAddToCartButtonComponent,
=======
    ConfigPriceSummaryComponent,
>>>>>>> 2c1b84e3
  ],
})
export class VariantConfiguratorModule {}<|MERGE_RESOLUTION|>--- conflicted
+++ resolved
@@ -144,11 +144,8 @@
     ConfigAttributeFooterComponent,
     ConfigPreviousNextButtonsComponent,
     ConfigGroupMenuComponent,
-<<<<<<< HEAD
     ConfigAddToCartButtonComponent,
-=======
     ConfigPriceSummaryComponent,
->>>>>>> 2c1b84e3
   ],
   exports: [
     ConfigFormComponent,
@@ -162,11 +159,8 @@
     ConfigAttributeFooterComponent,
     ConfigPreviousNextButtonsComponent,
     ConfigGroupMenuComponent,
-<<<<<<< HEAD
     ConfigAddToCartButtonComponent,
-=======
     ConfigPriceSummaryComponent,
->>>>>>> 2c1b84e3
   ],
   providers: [UserService],
   entryComponents: [
@@ -181,11 +175,8 @@
     ConfigAttributeFooterComponent,
     ConfigPreviousNextButtonsComponent,
     ConfigGroupMenuComponent,
-<<<<<<< HEAD
     ConfigAddToCartButtonComponent,
-=======
     ConfigPriceSummaryComponent,
->>>>>>> 2c1b84e3
   ],
 })
 export class VariantConfiguratorModule {}