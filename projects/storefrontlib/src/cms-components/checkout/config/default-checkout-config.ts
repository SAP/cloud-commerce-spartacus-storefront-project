import { CheckoutConfig, DeliveryModePreferences } from './checkout-config';
import { CheckoutStepType } from '../model/checkout-step.model';

export const defaultCheckoutConfig: CheckoutConfig = {
  checkout: {
    steps: [
      {
        id: 'shippingAddress',
        name: 'checkoutProgress.shippingAddress',
        routeName: 'checkoutShippingAddress',
        type: [CheckoutStepType.SHIPPING_ADDRESS],
      },
      {
        id: 'deliveryMode',
        name: 'checkoutProgress.deliveryMode',
        routeName: 'checkoutDeliveryMode',
        type: [CheckoutStepType.DELIVERY_MODE],
      },
      {
        id: 'paymentDetails',
        name: 'checkoutProgress.paymentDetails',
        routeName: 'checkoutPaymentDetails',
        type: [CheckoutStepType.PAYMENT_DETAILS],
      },
      {
        id: 'reviewOrder',
        name: 'checkoutProgress.reviewOrder',
        routeName: 'checkoutReviewOrder',
        type: [CheckoutStepType.REVIEW_ORDER],
      },
    ],
<<<<<<< HEAD
    defaultDeliveryMode: DeliveryModePreferences.FREE,
=======
    express: false,
>>>>>>> de201d51
  },
};<|MERGE_RESOLUTION|>--- conflicted
+++ resolved
@@ -29,10 +29,7 @@
         type: [CheckoutStepType.REVIEW_ORDER],
       },
     ],
-<<<<<<< HEAD
+    express: false,
     defaultDeliveryMode: DeliveryModePreferences.FREE,
-=======
-    express: false,
->>>>>>> de201d51
   },
 };