--- conflicted
+++ resolved
@@ -10,14 +10,12 @@
   checkout?: {
     steps: Array<CheckoutStep>;
     /**
-<<<<<<< HEAD
+     * Allow for express checkout when default shipping method and payment method are available.
+     */
+    express?: boolean;
+    /**
      * Pre-selected delivery mode. Allowed value is contained in enum DeliveryModePreferences, delivery code, or array of codes / DeliveryModePreferences.
      */
     defaultDeliveryMode?: DeliveryModePreferences | string | Array<DeliveryModePreferences | string>;
-=======
-     * Allow for express checkout when default shipping method and payment method are available.
-     */
-    express?: boolean;
->>>>>>> de201d51
   };
 }