--- conflicted
+++ resolved
@@ -1,11 +1,7 @@
 <section *ngIf="(activeStepIndex$ | async) !== undefined">
   <div class="cx-nav d-none d-lg-block d-xl-block">
     <ul class="cx-list">
-<<<<<<< HEAD
-      <ng-container *ngFor="let step of steps; let i = index">
-=======
       <ng-container *ngFor="let step of steps$ | async; let i = index">
->>>>>>> 400240d8
         <li
           class="cx-item"
           [class.active]="isActive(i)"
