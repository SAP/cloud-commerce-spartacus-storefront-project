--- conflicted
+++ resolved
@@ -74,11 +74,6 @@
     fixture = TestBed.createComponent(CheckoutProgressComponent);
     component = fixture.componentInstance;
     fixture.detectChanges();
-<<<<<<< HEAD
-
-    component.ngOnInit();
-=======
->>>>>>> 400240d8
   });
 
   it('should create', () => {
