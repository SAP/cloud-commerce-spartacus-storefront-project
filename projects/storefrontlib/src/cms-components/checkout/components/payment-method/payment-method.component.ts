<<<<<<< HEAD
import {
  ChangeDetectionStrategy,
  Component,
  OnDestroy,
  OnInit,
} from '@angular/core';
import { ActivatedRoute } from '@angular/router';
import {
  Address,
  CheckoutDeliveryService,
  CheckoutPaymentService,
  CheckoutService,
  GlobalMessageService,
  GlobalMessageType,
  PaymentDetails,
  RoutingService,
  TranslationService,
  UserPaymentService,
} from '@spartacus/core';
import { combineLatest, Observable, Subscription } from 'rxjs';
import { filter, map, take } from 'rxjs/operators';
import { Card } from '../../../../shared/components/card/card.component';
import { ICON_TYPE } from '../../../misc/icon';
import { CheckoutConfigService } from '../../services/checkout-config.service';

@Component({
  selector: 'cx-payment-method',
  templateUrl: './payment-method.component.html',
  changeDetection: ChangeDetectionStrategy.OnPush,
})
export class PaymentMethodComponent implements OnInit, OnDestroy {
  iconTypes = ICON_TYPE;
  newPaymentFormManuallyOpened = false;
  existingPaymentMethods$: Observable<PaymentDetails[]>;
  isLoading$: Observable<boolean>;
  selectedPayment: PaymentDetails;
  allowRouting: boolean;

  private getPaymentDetailsSub: Subscription;

  private deliveryAddress: Address;
  private checkoutStepUrlNext: string;
  private checkoutStepUrlPrevious: string;

  constructor(
    protected userPaymentService: UserPaymentService,
    protected checkoutService: CheckoutService,
    protected checkoutDeliveryService: CheckoutDeliveryService,
    protected checkoutPaymentService: CheckoutPaymentService,
    protected globalMessageService: GlobalMessageService,
    protected routingService: RoutingService,
    protected checkoutConfigService: CheckoutConfigService,
    protected activatedRoute: ActivatedRoute,
    protected translation: TranslationService
  ) {}

  ngOnInit() {
    this.allowRouting = false;
    this.isLoading$ = this.userPaymentService.getPaymentMethodsLoading();
    this.userPaymentService.loadPaymentMethods();

    this.checkoutStepUrlNext = this.checkoutConfigService.getNextCheckoutStepUrl(
      this.activatedRoute
    );
    this.checkoutStepUrlPrevious = this.checkoutConfigService.getPreviousCheckoutStepUrl(
      this.activatedRoute
    );

    this.checkoutDeliveryService
      .getDeliveryAddress()
      .pipe(take(1))
      .subscribe((address: Address) => {
        this.deliveryAddress = address;
      });

    this.existingPaymentMethods$ = this.userPaymentService.getPaymentMethods();
    this.getPaymentDetailsSub = this.checkoutPaymentService
      .getPaymentDetails()
      .pipe(
        filter(paymentInfo => paymentInfo && !!Object.keys(paymentInfo).length)
      )
      .subscribe(paymentInfo => {
        if (this.allowRouting) {
          this.routingService.go(this.checkoutStepUrlNext);
        }
        if (!paymentInfo['hasError']) {
          this.selectedPayment = paymentInfo;
        } else {
          Object.keys(paymentInfo).forEach(key => {
            if (key.startsWith('InvalidField')) {
              this.globalMessageService.add(
                {
                  key: 'paymentMethods.invalidField',
                  params: { field: paymentInfo[key] },
                },
                GlobalMessageType.MSG_TYPE_ERROR
              );
            }
          });
          this.checkoutService.clearCheckoutStep(3);
        }
      });
  }

  getCardContent(payment: PaymentDetails): Observable<Card> {
    return combineLatest([
      this.translation.translate('paymentCard.expires', {
        month: payment.expiryMonth,
        year: payment.expiryYear,
      }),
      this.translation.translate('paymentForm.useThisPayment'),
      this.translation.translate('paymentCard.defaultPaymentMethod'),
      this.translation.translate('paymentCard.selected'),
    ]).pipe(
      map(
        ([
          textExpires,
          textUseThisPayment,
          textDefaultPaymentMethod,
          textSelected,
        ]) => {
          const card: Card = {
            title: payment.defaultPayment ? textDefaultPaymentMethod : '',
            textBold: payment.accountHolderName,
            text: [payment.cardNumber, textExpires],
            img: this.getCardIcon(payment.cardType.code),
            actions: [{ name: textUseThisPayment, event: 'send' }],
          };
          if (this.selectedPayment && this.selectedPayment.id === payment.id) {
            card.header = textSelected;
          }
          return card;
        }
      )
    );
  }

  paymentMethodSelected(paymentDetails: PaymentDetails) {
    this.selectedPayment = paymentDetails;
  }

  showNewPaymentForm(): void {
    this.newPaymentFormManuallyOpened = true;
  }

  hideNewPaymentForm(): void {
    this.newPaymentFormManuallyOpened = false;
  }

  next(): void {
    this.setPaymentDetails({
      paymentDetails: this.selectedPayment,
      isNewPayment: false,
    });
  }

  back(): void {
    this.routingService.go(this.checkoutStepUrlPrevious);
  }

  setPaymentDetails({
    paymentDetails,
    billingAddress,
    isNewPayment = true,
  }: {
    paymentDetails: PaymentDetails;
    billingAddress?: Address;
    isNewPayment?: boolean;
  }): void {
    const details: PaymentDetails = { ...paymentDetails };
    details.billingAddress = billingAddress || this.deliveryAddress;

    if (isNewPayment) {
      this.checkoutPaymentService.createPaymentDetails(details);
    } else if (this.selectedPayment && this.selectedPayment.id === details.id) {
      this.checkoutPaymentService.setPaymentDetails(details);
    }

    this.allowRouting = true;
  }

  ngOnDestroy(): void {
    if (this.getPaymentDetailsSub) {
      this.getPaymentDetailsSub.unsubscribe();
    }
  }

  protected getCardIcon(code: string): string {
    let ccIcon: string;
    if (code === 'visa') {
      ccIcon = this.iconTypes.VISA;
    } else if (code === 'master' || code === 'mastercard_eurocard') {
      ccIcon = this.iconTypes.MASTER_CARD;
    } else if (code === 'diners') {
      ccIcon = this.iconTypes.DINERS_CLUB;
    } else if (code === 'amex') {
      ccIcon = this.iconTypes.AMEX;
    } else {
      ccIcon = this.iconTypes.CREDIT_CARD;
    }

    return ccIcon;
  }
}
=======
import {
  ChangeDetectionStrategy,
  Component,
  OnDestroy,
  OnInit,
} from '@angular/core';
import { ActivatedRoute } from '@angular/router';
import {
  Address,
  CheckoutDeliveryService,
  CheckoutPaymentService,
  CheckoutService,
  GlobalMessageService,
  GlobalMessageType,
  PaymentDetails,
  RoutingService,
  TranslationService,
  UserPaymentService,
} from '@spartacus/core';
import { combineLatest, Observable, Subscription } from 'rxjs';
import { filter, map, take } from 'rxjs/operators';
import { Card } from '../../../../shared/components/card/card.component';
import { ICON_TYPE } from '../../../misc/icon';
import { CheckoutConfigService } from '../../checkout-config.service';

@Component({
  selector: 'cx-payment-method',
  templateUrl: './payment-method.component.html',
  changeDetection: ChangeDetectionStrategy.OnPush,
})
export class PaymentMethodComponent implements OnInit, OnDestroy {
  iconTypes = ICON_TYPE;
  newPaymentFormManuallyOpened = false;
  existingPaymentMethods$: Observable<PaymentDetails[]>;
  isLoading$: Observable<boolean>;
  selectedPayment: PaymentDetails;
  allowRouting: boolean;

  private getPaymentDetailsSub: Subscription;

  private deliveryAddress: Address;
  private checkoutStepUrlNext: string;
  private checkoutStepUrlPrevious: string;

  constructor(
    protected userPaymentService: UserPaymentService,
    protected checkoutService: CheckoutService,
    protected checkoutDeliveryService: CheckoutDeliveryService,
    protected checkoutPaymentService: CheckoutPaymentService,
    protected globalMessageService: GlobalMessageService,
    protected routingService: RoutingService,
    protected checkoutConfigService: CheckoutConfigService,
    protected activatedRoute: ActivatedRoute,
    protected translation: TranslationService
  ) {}

  ngOnInit() {
    this.allowRouting = false;
    this.isLoading$ = this.userPaymentService.getPaymentMethodsLoading();
    this.userPaymentService.loadPaymentMethods();

    this.checkoutStepUrlNext = this.checkoutConfigService.getNextCheckoutStepUrl(
      this.activatedRoute
    );
    this.checkoutStepUrlPrevious = this.checkoutConfigService.getPreviousCheckoutStepUrl(
      this.activatedRoute
    );

    this.checkoutDeliveryService
      .getDeliveryAddress()
      .pipe(take(1))
      .subscribe((address: Address) => {
        this.deliveryAddress = address;
      });

    this.existingPaymentMethods$ = this.userPaymentService.getPaymentMethods();
    this.getPaymentDetailsSub = this.checkoutPaymentService
      .getPaymentDetails()
      .pipe(
        filter(paymentInfo => paymentInfo && !!Object.keys(paymentInfo).length)
      )
      .subscribe(paymentInfo => {
        if (this.allowRouting) {
          this.routingService.go(this.checkoutStepUrlNext);
        }
        if (!paymentInfo['hasError']) {
          this.selectedPayment = paymentInfo;
        } else {
          Object.keys(paymentInfo).forEach(key => {
            if (key.startsWith('InvalidField')) {
              this.globalMessageService.add(
                {
                  key: 'paymentMethods.invalidField',
                  params: { field: paymentInfo[key] },
                },
                GlobalMessageType.MSG_TYPE_ERROR
              );
            }
          });
          this.checkoutService.clearCheckoutStep(3);
        }
      });
  }

  getCardContent(payment: PaymentDetails): Observable<Card> {
    return combineLatest([
      this.translation.translate('paymentCard.expires', {
        month: payment.expiryMonth,
        year: payment.expiryYear,
      }),
      this.translation.translate('paymentForm.useThisPayment'),
      this.translation.translate('paymentCard.defaultPaymentMethod'),
      this.translation.translate('paymentCard.selected'),
    ]).pipe(
      map(
        ([
          textExpires,
          textUseThisPayment,
          textDefaultPaymentMethod,
          textSelected,
        ]) => {
          const card: Card = {
            title: payment.defaultPayment ? textDefaultPaymentMethod : '',
            textBold: payment.accountHolderName,
            text: [payment.cardNumber, textExpires],
            img: this.getCardIcon(payment.cardType.code),
            actions: [{ name: textUseThisPayment, event: 'send' }],
          };
          if (!this.selectedPayment && payment.defaultPayment) {
            this.selectedPayment = payment;
          }
          if (this.selectedPayment && this.selectedPayment.id === payment.id) {
            card.header = textSelected;
          }
          return card;
        }
      )
    );
  }

  paymentMethodSelected(paymentDetails: PaymentDetails) {
    this.selectedPayment = paymentDetails;
  }

  showNewPaymentForm(): void {
    this.newPaymentFormManuallyOpened = true;
  }

  hideNewPaymentForm(): void {
    this.newPaymentFormManuallyOpened = false;
  }

  next(): void {
    this.setPaymentDetails({
      paymentDetails: this.selectedPayment,
      isNewPayment: false,
    });
  }

  back(): void {
    this.routingService.go(this.checkoutStepUrlPrevious);
  }

  setPaymentDetails({
    paymentDetails,
    billingAddress,
    isNewPayment = true,
  }: {
    paymentDetails: PaymentDetails;
    billingAddress?: Address;
    isNewPayment?: boolean;
  }): void {
    const details: PaymentDetails = { ...paymentDetails };
    details.billingAddress = billingAddress || this.deliveryAddress;

    if (isNewPayment) {
      this.checkoutPaymentService.createPaymentDetails(details);
    } else if (this.selectedPayment && this.selectedPayment.id === details.id) {
      this.checkoutPaymentService.setPaymentDetails(details);
    }

    this.allowRouting = true;
  }

  ngOnDestroy(): void {
    if (this.getPaymentDetailsSub) {
      this.getPaymentDetailsSub.unsubscribe();
    }
  }

  protected getCardIcon(code: string): string {
    let ccIcon: string;
    if (code === 'visa') {
      ccIcon = this.iconTypes.VISA;
    } else if (code === 'master' || code === 'mastercard_eurocard') {
      ccIcon = this.iconTypes.MASTER_CARD;
    } else if (code === 'diners') {
      ccIcon = this.iconTypes.DINERS_CLUB;
    } else if (code === 'amex') {
      ccIcon = this.iconTypes.AMEX;
    } else {
      ccIcon = this.iconTypes.CREDIT_CARD;
    }

    return ccIcon;
  }
}
>>>>>>> b0f42414
<|MERGE_RESOLUTION|>--- conflicted
+++ resolved
@@ -1,233 +1,11 @@
-<<<<<<< HEAD
-import {
-  ChangeDetectionStrategy,
-  Component,
-  OnDestroy,
-  OnInit,
-} from '@angular/core';
+import { ChangeDetectionStrategy, Component, OnDestroy, OnInit } from '@angular/core';
 import { ActivatedRoute } from '@angular/router';
-import {
-  Address,
-  CheckoutDeliveryService,
-  CheckoutPaymentService,
-  CheckoutService,
-  GlobalMessageService,
-  GlobalMessageType,
-  PaymentDetails,
-  RoutingService,
-  TranslationService,
-  UserPaymentService,
-} from '@spartacus/core';
+import { Address, CheckoutDeliveryService, CheckoutPaymentService, CheckoutService, GlobalMessageService, GlobalMessageType, PaymentDetails, RoutingService, TranslationService, UserPaymentService } from '@spartacus/core';
 import { combineLatest, Observable, Subscription } from 'rxjs';
 import { filter, map, take } from 'rxjs/operators';
 import { Card } from '../../../../shared/components/card/card.component';
 import { ICON_TYPE } from '../../../misc/icon';
 import { CheckoutConfigService } from '../../services/checkout-config.service';
-
-@Component({
-  selector: 'cx-payment-method',
-  templateUrl: './payment-method.component.html',
-  changeDetection: ChangeDetectionStrategy.OnPush,
-})
-export class PaymentMethodComponent implements OnInit, OnDestroy {
-  iconTypes = ICON_TYPE;
-  newPaymentFormManuallyOpened = false;
-  existingPaymentMethods$: Observable<PaymentDetails[]>;
-  isLoading$: Observable<boolean>;
-  selectedPayment: PaymentDetails;
-  allowRouting: boolean;
-
-  private getPaymentDetailsSub: Subscription;
-
-  private deliveryAddress: Address;
-  private checkoutStepUrlNext: string;
-  private checkoutStepUrlPrevious: string;
-
-  constructor(
-    protected userPaymentService: UserPaymentService,
-    protected checkoutService: CheckoutService,
-    protected checkoutDeliveryService: CheckoutDeliveryService,
-    protected checkoutPaymentService: CheckoutPaymentService,
-    protected globalMessageService: GlobalMessageService,
-    protected routingService: RoutingService,
-    protected checkoutConfigService: CheckoutConfigService,
-    protected activatedRoute: ActivatedRoute,
-    protected translation: TranslationService
-  ) {}
-
-  ngOnInit() {
-    this.allowRouting = false;
-    this.isLoading$ = this.userPaymentService.getPaymentMethodsLoading();
-    this.userPaymentService.loadPaymentMethods();
-
-    this.checkoutStepUrlNext = this.checkoutConfigService.getNextCheckoutStepUrl(
-      this.activatedRoute
-    );
-    this.checkoutStepUrlPrevious = this.checkoutConfigService.getPreviousCheckoutStepUrl(
-      this.activatedRoute
-    );
-
-    this.checkoutDeliveryService
-      .getDeliveryAddress()
-      .pipe(take(1))
-      .subscribe((address: Address) => {
-        this.deliveryAddress = address;
-      });
-
-    this.existingPaymentMethods$ = this.userPaymentService.getPaymentMethods();
-    this.getPaymentDetailsSub = this.checkoutPaymentService
-      .getPaymentDetails()
-      .pipe(
-        filter(paymentInfo => paymentInfo && !!Object.keys(paymentInfo).length)
-      )
-      .subscribe(paymentInfo => {
-        if (this.allowRouting) {
-          this.routingService.go(this.checkoutStepUrlNext);
-        }
-        if (!paymentInfo['hasError']) {
-          this.selectedPayment = paymentInfo;
-        } else {
-          Object.keys(paymentInfo).forEach(key => {
-            if (key.startsWith('InvalidField')) {
-              this.globalMessageService.add(
-                {
-                  key: 'paymentMethods.invalidField',
-                  params: { field: paymentInfo[key] },
-                },
-                GlobalMessageType.MSG_TYPE_ERROR
-              );
-            }
-          });
-          this.checkoutService.clearCheckoutStep(3);
-        }
-      });
-  }
-
-  getCardContent(payment: PaymentDetails): Observable<Card> {
-    return combineLatest([
-      this.translation.translate('paymentCard.expires', {
-        month: payment.expiryMonth,
-        year: payment.expiryYear,
-      }),
-      this.translation.translate('paymentForm.useThisPayment'),
-      this.translation.translate('paymentCard.defaultPaymentMethod'),
-      this.translation.translate('paymentCard.selected'),
-    ]).pipe(
-      map(
-        ([
-          textExpires,
-          textUseThisPayment,
-          textDefaultPaymentMethod,
-          textSelected,
-        ]) => {
-          const card: Card = {
-            title: payment.defaultPayment ? textDefaultPaymentMethod : '',
-            textBold: payment.accountHolderName,
-            text: [payment.cardNumber, textExpires],
-            img: this.getCardIcon(payment.cardType.code),
-            actions: [{ name: textUseThisPayment, event: 'send' }],
-          };
-          if (this.selectedPayment && this.selectedPayment.id === payment.id) {
-            card.header = textSelected;
-          }
-          return card;
-        }
-      )
-    );
-  }
-
-  paymentMethodSelected(paymentDetails: PaymentDetails) {
-    this.selectedPayment = paymentDetails;
-  }
-
-  showNewPaymentForm(): void {
-    this.newPaymentFormManuallyOpened = true;
-  }
-
-  hideNewPaymentForm(): void {
-    this.newPaymentFormManuallyOpened = false;
-  }
-
-  next(): void {
-    this.setPaymentDetails({
-      paymentDetails: this.selectedPayment,
-      isNewPayment: false,
-    });
-  }
-
-  back(): void {
-    this.routingService.go(this.checkoutStepUrlPrevious);
-  }
-
-  setPaymentDetails({
-    paymentDetails,
-    billingAddress,
-    isNewPayment = true,
-  }: {
-    paymentDetails: PaymentDetails;
-    billingAddress?: Address;
-    isNewPayment?: boolean;
-  }): void {
-    const details: PaymentDetails = { ...paymentDetails };
-    details.billingAddress = billingAddress || this.deliveryAddress;
-
-    if (isNewPayment) {
-      this.checkoutPaymentService.createPaymentDetails(details);
-    } else if (this.selectedPayment && this.selectedPayment.id === details.id) {
-      this.checkoutPaymentService.setPaymentDetails(details);
-    }
-
-    this.allowRouting = true;
-  }
-
-  ngOnDestroy(): void {
-    if (this.getPaymentDetailsSub) {
-      this.getPaymentDetailsSub.unsubscribe();
-    }
-  }
-
-  protected getCardIcon(code: string): string {
-    let ccIcon: string;
-    if (code === 'visa') {
-      ccIcon = this.iconTypes.VISA;
-    } else if (code === 'master' || code === 'mastercard_eurocard') {
-      ccIcon = this.iconTypes.MASTER_CARD;
-    } else if (code === 'diners') {
-      ccIcon = this.iconTypes.DINERS_CLUB;
-    } else if (code === 'amex') {
-      ccIcon = this.iconTypes.AMEX;
-    } else {
-      ccIcon = this.iconTypes.CREDIT_CARD;
-    }
-
-    return ccIcon;
-  }
-}
-=======
-import {
-  ChangeDetectionStrategy,
-  Component,
-  OnDestroy,
-  OnInit,
-} from '@angular/core';
-import { ActivatedRoute } from '@angular/router';
-import {
-  Address,
-  CheckoutDeliveryService,
-  CheckoutPaymentService,
-  CheckoutService,
-  GlobalMessageService,
-  GlobalMessageType,
-  PaymentDetails,
-  RoutingService,
-  TranslationService,
-  UserPaymentService,
-} from '@spartacus/core';
-import { combineLatest, Observable, Subscription } from 'rxjs';
-import { filter, map, take } from 'rxjs/operators';
-import { Card } from '../../../../shared/components/card/card.component';
-import { ICON_TYPE } from '../../../misc/icon';
-import { CheckoutConfigService } from '../../checkout-config.service';
 
 @Component({
   selector: 'cx-payment-method',
@@ -410,5 +188,4 @@
 
     return ccIcon;
   }
-}
->>>>>>> b0f42414
+}