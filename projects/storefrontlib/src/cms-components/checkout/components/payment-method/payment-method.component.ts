import {
  ChangeDetectionStrategy,
  Component,
  OnDestroy,
  OnInit,
} from '@angular/core';
import { ActivatedRoute } from '@angular/router';
import {
  Address,
  CheckoutDeliveryService,
  CheckoutPaymentService,
  CheckoutService,
  GlobalMessageService,
  GlobalMessageType,
  PaymentDetails,
  RoutingConfigService,
  RoutingService,
  TranslationService,
  UserPaymentService,
} from '@spartacus/core';
import { combineLatest, Observable, Subscription } from 'rxjs';
import { filter, map } from 'rxjs/operators';
import { Card } from '../../../../shared/components/card/card.component';
import { ICON_TYPE } from '../../../misc/icon';
import { CheckoutConfigService } from '../../checkout-config.service';

@Component({
  selector: 'cx-payment-method',
  templateUrl: './payment-method.component.html',
  changeDetection: ChangeDetectionStrategy.OnPush,
})
export class PaymentMethodComponent implements OnInit, OnDestroy {
  iconTypes = ICON_TYPE;
  newPaymentFormManuallyOpened = false;
  existingPaymentMethods$: Observable<PaymentDetails[]>;
  isLoading$: Observable<boolean>;
  getPaymentDetailsSub: Subscription;
  getDeliveryAddressSub: Subscription;
  selectedPayment: PaymentDetails;
  deliveryAddress: Address;
  checkoutStepUrlNext: string;
  checkoutStepUrlPrevious: string;

  constructor(
    protected userPaymentService: UserPaymentService,
    protected checkoutService: CheckoutService,
    protected checkoutDeliveryService: CheckoutDeliveryService,
    protected checkoutPaymentService: CheckoutPaymentService,
    protected globalMessageService: GlobalMessageService,
    protected routingConfigService: RoutingConfigService,
    private routingService: RoutingService,
    private checkoutConfigService: CheckoutConfigService,
    private activatedRoute: ActivatedRoute,
    private translation: TranslationService
  ) {}

  ngOnInit() {
    this.isLoading$ = this.userPaymentService.getPaymentMethodsLoading();
    this.userPaymentService.loadPaymentMethods();

    this.checkoutStepUrlNext = this.checkoutConfigService.getNextCheckoutStepUrl(
      this.activatedRoute
    );
    this.checkoutStepUrlPrevious = this.checkoutConfigService.getPreviousCheckoutStepUrl(
      this.activatedRoute
    );

<<<<<<< HEAD
    this.existingPaymentMethods$ = this.userPaymentService.getPaymentMethods();
    this.getPaymentDetailsSub = this.checkoutService
=======
    this.existingPaymentMethods$ = this.userService.getPaymentMethods();
    this.getPaymentDetailsSub = this.checkoutPaymentService
>>>>>>> 9b7d80af
      .getPaymentDetails()
      .pipe(
        filter(
          paymentInfo => paymentInfo && Object.keys(paymentInfo).length !== 0
        )
      )
      .subscribe(paymentInfo => {
        if (!paymentInfo['hasError']) {
          this.selectedPayment = paymentInfo;
        } else {
          Object.keys(paymentInfo).forEach(key => {
            if (key.startsWith('InvalidField')) {
              this.globalMessageService.add(
                {
                  key: 'paymentMethods.invalidField',
                  params: { field: paymentInfo[key] },
                },
                GlobalMessageType.MSG_TYPE_ERROR
              );
            }
          });
          this.checkoutService.clearCheckoutStep(3);
        }
      });
  }

  getCardContent(payment: PaymentDetails): Observable<Card> {
    return combineLatest([
      this.translation.translate('paymentCard.expires', {
        month: payment.expiryMonth,
        year: payment.expiryYear,
      }),
      this.translation.translate('paymentForm.useThisPayment'),
      this.translation.translate('paymentCard.defaultPaymentMethod'),
      this.translation.translate('paymentCard.selected'),
    ]).pipe(
      map(
        ([
          textExpires,
          textUseThisPayment,
          textDefaultPaymentMethod,
          textSelected,
        ]) => {
          const card: Card = {
            title: payment.defaultPayment ? textDefaultPaymentMethod : '',
            textBold: payment.accountHolderName,
            text: [payment.cardNumber, textExpires],
            img: this.getCardIcon(payment.cardType.code),
            actions: [{ name: textUseThisPayment, event: 'send' }],
          };
          if (this.selectedPayment && this.selectedPayment.id === payment.id) {
            card.header = textSelected;
          }
          return card;
        }
      )
    );
  }

  paymentMethodSelected(paymentDetails: PaymentDetails) {
    this.selectedPayment = paymentDetails;
  }

  showNewPaymentForm(): void {
    this.newPaymentFormManuallyOpened = true;
  }

  hideNewPaymentForm(): void {
    this.newPaymentFormManuallyOpened = false;
  }

  next(): void {
    this.addPaymentInfo({
      payment: this.selectedPayment,
      newPayment: false,
    });
  }

  back(): void {
    this.routingService.go(this.checkoutStepUrlPrevious);
  }

  addNewPaymentMethod({
    paymentDetails,
    billingAddress,
  }: {
    paymentDetails: PaymentDetails;
    billingAddress: Address;
  }): void {
    this.getDeliveryAddressSub = this.checkoutDeliveryService
      .getDeliveryAddress()
      .subscribe(address => {
        billingAddress = address;
      });
    this.addPaymentInfo({
      payment: paymentDetails,
      billingAddress,
      newPayment: true,
    });
  }

  addPaymentInfo({
    newPayment,
    payment,
    billingAddress,
  }: {
    newPayment: boolean;
    payment: PaymentDetails;
    billingAddress?: Address;
  }): void {
    payment.billingAddress = billingAddress
      ? billingAddress
      : this.deliveryAddress;

    if (newPayment) {
      this.checkoutPaymentService.createPaymentDetails(payment);
      this.checkoutService.clearCheckoutStep(3);
    }

    // if the selected payment is the same as the cart's one
    if (this.selectedPayment && this.selectedPayment.id === payment.id) {
      this.checkoutPaymentService.setPaymentDetails(payment);
      this.checkoutService.clearCheckoutStep(3);
    }

    this.getPaymentDetailsSub = this.checkoutPaymentService
      .getPaymentDetails()
      .subscribe(data => {
        if (data.accountHolderName && data.cardNumber) {
          this.routingService.go(this.checkoutStepUrlNext);

          return;
        }
      });
  }

  ngOnDestroy(): void {
    if (this.getPaymentDetailsSub) {
      this.getPaymentDetailsSub.unsubscribe();
    }
    if (this.getDeliveryAddressSub) {
      this.getDeliveryAddressSub.unsubscribe();
    }
  }

  protected getCardIcon(code: string): string {
    let ccIcon: string;
    if (code === 'visa') {
      ccIcon = this.iconTypes.VISA;
    } else if (code === 'master' || code === 'mastercard_eurocard') {
      ccIcon = this.iconTypes.MASTER_CARD;
    } else if (code === 'diners') {
      ccIcon = this.iconTypes.DINERS_CLUB;
    } else if (code === 'amex') {
      ccIcon = this.iconTypes.AMEX;
    } else {
      ccIcon = this.iconTypes.CREDIT_CARD;
    }

    return ccIcon;
  }
}<|MERGE_RESOLUTION|>--- conflicted
+++ resolved
@@ -65,13 +65,8 @@
       this.activatedRoute
     );
 
-<<<<<<< HEAD
     this.existingPaymentMethods$ = this.userPaymentService.getPaymentMethods();
-    this.getPaymentDetailsSub = this.checkoutService
-=======
-    this.existingPaymentMethods$ = this.userService.getPaymentMethods();
     this.getPaymentDetailsSub = this.checkoutPaymentService
->>>>>>> 9b7d80af
       .getPaymentDetails()
       .pipe(
         filter(
