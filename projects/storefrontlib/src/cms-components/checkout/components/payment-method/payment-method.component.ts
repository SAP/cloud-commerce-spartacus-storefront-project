--- conflicted
+++ resolved
@@ -162,17 +162,6 @@
     paymentDetails: PaymentDetails;
     billingAddress: Address;
   }): void {
-<<<<<<< HEAD
-    if (!billingAddress) {
-      this.getDeliveryAddressSub = this.checkoutDeliveryService
-        .getDeliveryAddress()
-        .subscribe(address => {
-          billingAddress = address;
-        });
-    }
-
-=======
->>>>>>> e81519a3
     this.addPaymentInfo({
       payment: paymentDetails,
       billingAddress,
