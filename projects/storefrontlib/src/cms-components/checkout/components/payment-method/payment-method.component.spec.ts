--- conflicted
+++ resolved
@@ -1,4 +1,3 @@
-<<<<<<< HEAD
 import { Component, Input } from '@angular/core';
 import { async, ComponentFixture, TestBed } from '@angular/core/testing';
 import { By } from '@angular/platform-browser';
@@ -256,502 +255,6 @@
   });
 
   it('should call getCardContent() to get payment method card data', () => {
-    component.getCardContent(mockPaymentDetails).subscribe(card => {
-      expect(card.title).toEqual('');
-      expect(card.textBold).toEqual('Name');
-      expect(card.text).toEqual([
-        '123456789',
-        `paymentCard.expires month:${mockPaymentDetails.expiryMonth} year:${
-          mockPaymentDetails.expiryYear
-        }`,
-      ]);
-    });
-  });
-
-  it('should call paymentMethodSelected(paymentDetails)', () => {
-    component.paymentMethodSelected(mockPaymentDetails);
-    expect(component.selectedPayment).toEqual(mockPaymentDetails);
-  });
-
-  it('should call next() to submit request', () => {
-    spyOn(component, 'setPaymentDetails');
-    component.selectedPayment = mockPaymentDetails;
-    component.next();
-
-    expect(component.setPaymentDetails).toHaveBeenCalledWith({
-      paymentDetails: mockPaymentDetails,
-      isNewPayment: false,
-    });
-  });
-
-  it('should call showNewPaymentForm()', () => {
-    component.showNewPaymentForm();
-    expect(component.newPaymentFormManuallyOpened).toEqual(true);
-  });
-
-  it('should call hideNewPaymentForm()', () => {
-    component.hideNewPaymentForm();
-    expect(component.newPaymentFormManuallyOpened).toEqual(false);
-  });
-
-  it('should call back()', () => {
-    component['checkoutStepUrlPrevious'] = `/${
-      mockRoutingConfigService.getRouteConfig(mockCheckoutStep.routeName)
-        .paths[0]
-    }`;
-    component.back();
-
-    expect(mockRoutingService.go).toHaveBeenCalledWith(
-      component['checkoutStepUrlPrevious']
-    );
-  });
-
-  describe('UI continue button', () => {
-    const getContinueBtn = () =>
-      fixture.debugElement
-        .queryAll(By.css('.btn-primary'))
-        .find(el => el.nativeElement.innerText === 'common.continue');
-
-    it('should be enabled when payment method is selected', () => {
-      spyOn(mockUserPaymentService, 'getPaymentMethodsLoading').and.returnValue(
-        of(false)
-      );
-      spyOn(mockUserPaymentService, 'getPaymentMethods').and.returnValue(
-        of(mockPaymentMethods)
-      );
-
-      component.selectedPayment = mockPaymentDetails;
-      fixture.detectChanges();
-      expect(getContinueBtn().nativeElement.disabled).toEqual(false);
-    });
-
-    it('should call "next" function after being clicked', () => {
-      spyOn(mockUserPaymentService, 'getPaymentMethodsLoading').and.returnValue(
-        of(false)
-      );
-      spyOn(mockUserPaymentService, 'getPaymentMethods').and.returnValue(
-        of(mockPaymentMethods)
-      );
-
-      component.selectedPayment = mockPaymentDetails;
-      fixture.detectChanges();
-      spyOn(component, 'next');
-      getContinueBtn().nativeElement.click();
-      expect(component.next).toHaveBeenCalled();
-    });
-  });
-
-  describe('UI back button', () => {
-    const getBackBtn = () =>
-      fixture.debugElement
-        .queryAll(By.css('.btn-action'))
-        .find(el => el.nativeElement.innerText === 'common.back');
-
-    it('should call "back" function after being clicked', () => {
-      spyOn(mockUserPaymentService, 'getPaymentMethodsLoading').and.returnValue(
-        of(false)
-      );
-      spyOn(mockUserPaymentService, 'getPaymentMethods').and.returnValue(
-        of(mockPaymentMethods)
-      );
-
-      fixture.detectChanges();
-      spyOn(component, 'back');
-      getBackBtn().nativeElement.click();
-      expect(component.back).toHaveBeenCalled();
-    });
-  });
-
-  describe('UI cards with payment methods', () => {
-    const getCards = () => fixture.debugElement.queryAll(By.css('cx-card'));
-
-    it('should represent all existng payment methods', () => {
-      spyOn(mockUserPaymentService, 'getPaymentMethodsLoading').and.returnValue(
-        of(false)
-      );
-      spyOn(mockUserPaymentService, 'getPaymentMethods').and.returnValue(
-        of(mockPaymentMethods)
-      );
-
-      fixture.detectChanges();
-      expect(getCards().length).toEqual(2);
-    });
-
-    it('should not display if there are no existng payment methods', () => {
-      spyOn(mockUserPaymentService, 'getPaymentMethodsLoading').and.returnValue(
-        of(false)
-      );
-      spyOn(mockUserPaymentService, 'getPaymentMethods').and.returnValue(
-        of([])
-      );
-
-      fixture.detectChanges();
-      expect(getCards().length).toEqual(0);
-    });
-
-    it('should not display if existng payment methods are loading', () => {
-      spyOn(mockUserPaymentService, 'getPaymentMethodsLoading').and.returnValue(
-        of(false)
-      );
-      spyOn(mockUserPaymentService, 'getPaymentMethods').and.returnValue(
-        of([])
-      );
-
-      fixture.detectChanges();
-      fixture.detectChanges();
-      expect(getCards().length).toEqual(0);
-    });
-  });
-
-  describe('UI new payment method form', () => {
-    const getAddNewPaymentBtn = () =>
-      fixture.debugElement
-        .queryAll(By.css('.btn-action'))
-        .find(el => el.nativeElement.innerText === 'paymentForm.addNewPayment');
-    const getNewPaymentForm = () =>
-      fixture.debugElement.query(By.css('cx-payment-form'));
-
-    it('should render after user clicks "add new payment method" button', () => {
-      spyOn(mockUserPaymentService, 'getPaymentMethodsLoading').and.returnValue(
-        of(false)
-      );
-      spyOn(mockUserPaymentService, 'getPaymentMethods').and.returnValue(
-        of(mockPaymentMethods)
-      );
-
-      fixture.detectChanges();
-      getAddNewPaymentBtn().nativeElement.click();
-
-      fixture.detectChanges();
-      expect(getNewPaymentForm()).toBeTruthy();
-    });
-
-    it('should render on init if there are no existing payment methods', () => {
-      spyOn(mockUserPaymentService, 'getPaymentMethodsLoading').and.returnValue(
-        of(false)
-      );
-      spyOn(mockUserPaymentService, 'getPaymentMethods').and.returnValue(
-        of([])
-      );
-
-      fixture.detectChanges();
-
-      expect(getNewPaymentForm()).toBeTruthy();
-    });
-
-    it('should not render on init if there are some existing payment methods', () => {
-      spyOn(mockUserPaymentService, 'getPaymentMethodsLoading').and.returnValue(
-        of(false)
-      );
-      spyOn(mockUserPaymentService, 'getPaymentMethods').and.returnValue(
-        of(mockPaymentMethods)
-      );
-
-      fixture.detectChanges();
-
-      expect(getNewPaymentForm()).toBeFalsy();
-    });
-
-    it('should not render when existing payment methods are loading', () => {
-      spyOn(mockUserPaymentService, 'getPaymentMethodsLoading').and.returnValue(
-        of(true)
-      );
-      spyOn(mockUserPaymentService, 'getPaymentMethods').and.returnValue(
-        of([])
-      );
-
-      fixture.detectChanges();
-
-      expect(getNewPaymentForm()).toBeFalsy();
-    });
-  });
-
-  describe('UI spinner', () => {
-    const getSpinner = () => fixture.debugElement.query(By.css('cx-spinner'));
-
-    it('should render only when existing payment methods are loading', () => {
-      spyOn(mockUserPaymentService, 'getPaymentMethodsLoading').and.returnValue(
-        of(true)
-      );
-      spyOn(mockUserPaymentService, 'getPaymentMethods').and.returnValue(
-        of([])
-      );
-
-      fixture.detectChanges();
-      expect(getSpinner()).toBeTruthy();
-    });
-
-    it('should NOT render when the payment method is loaded', () => {
-      spyOn(mockUserPaymentService, 'getPaymentMethodsLoading').and.returnValue(
-        of(false)
-      );
-      spyOn(mockUserPaymentService, 'getPaymentMethods').and.returnValue(
-        of(mockPaymentMethods)
-      );
-
-      fixture.detectChanges();
-      expect(getSpinner()).toBeFalsy();
-    });
-  });
-});
-=======
-import { Component, Input } from '@angular/core';
-import { async, ComponentFixture, TestBed } from '@angular/core/testing';
-import { By } from '@angular/platform-browser';
-import { ActivatedRoute } from '@angular/router';
-import {
-  Address,
-  CheckoutDeliveryService,
-  CheckoutPaymentService,
-  CheckoutService,
-  GlobalMessageService,
-  I18nTestingModule,
-  PaymentDetails,
-  RoutesConfig,
-  RoutingConfigService,
-  RoutingService,
-  UserPaymentService,
-} from '@spartacus/core';
-import { Observable, of } from 'rxjs';
-import { defaultStorefrontRoutesConfig } from '../../../../cms-structure/routing/default-routing-config';
-import { Card } from '../../../../shared/components/card/card.component';
-import { ICON_TYPE } from '../../../misc/index';
-import { CheckoutConfigService } from '../../checkout-config.service';
-import {
-  CheckoutStep,
-  CheckoutStepType,
-} from '../../model/checkout-step.model';
-import { PaymentMethodComponent } from './payment-method.component';
-import createSpy = jasmine.createSpy;
-
-@Component({
-  selector: 'cx-icon',
-  template: '',
-})
-class MockCxIconComponent {
-  @Input() type: ICON_TYPE;
-}
-
-const mockPaymentDetails: PaymentDetails = {
-  id: 'mock payment id',
-  accountHolderName: 'Name',
-  cardNumber: '123456789',
-  cardType: {
-    code: 'Visa',
-    name: 'Visa',
-  },
-  expiryMonth: '01',
-  expiryYear: '2022',
-  cvn: '123',
-};
-
-const mockCheckoutStep: CheckoutStep = {
-  id: 'payment-method',
-  name: 'Payment method',
-  routeName: 'checkoutPaymentDetails',
-  type: [CheckoutStepType.PAYMENT_DETAILS],
-};
-
-const MockRoutesConfig: RoutesConfig = defaultStorefrontRoutesConfig;
-
-class MockUserPaymentService {
-  loadPaymentMethods(): void {}
-  getPaymentMethods(): Observable<PaymentDetails[]> {
-    return of();
-  }
-  getPaymentMethodsLoading(): Observable<boolean> {
-    return of();
-  }
-}
-class MockCheckoutService {
-  clearCheckoutStep = createSpy();
-}
-
-class MockCheckoutPaymentService {
-  setPaymentDetails = createSpy();
-  createPaymentDetails = createSpy();
-  getPaymentDetails(): Observable<PaymentDetails> {
-    return of(mockPaymentDetails);
-  }
-}
-class MockCheckoutDeliveryService {
-  getDeliveryAddress(): Observable<PaymentDetails> {
-    return of(null);
-  }
-}
-
-class MockRoutingService {
-  go = createSpy();
-}
-
-class MockCheckoutConfigService {
-  getCheckoutStep(): CheckoutStep {
-    return mockCheckoutStep;
-  }
-  getNextCheckoutStepUrl(): string {
-    return '';
-  }
-  getPreviousCheckoutStepUrl(): string {
-    return '';
-  }
-}
-
-class MockGlobalMessageService {
-  add = createSpy();
-}
-
-class MockRoutingConfigService {
-  getRouteConfig(routeName: string) {
-    return MockRoutesConfig[routeName];
-  }
-}
-
-const mockAddress: Address = {
-  id: 'mock address id',
-  firstName: 'John',
-  lastName: 'Doe',
-  titleCode: 'mr',
-  line1: 'Toyosaki 2 create on cart',
-  line2: 'line2',
-  town: 'town',
-  region: { isocode: 'JP-27' },
-  postalCode: 'zip',
-  country: { isocode: 'JP' },
-};
-
-const mockPaymentMethods: PaymentDetails[] = [
-  mockPaymentDetails,
-  mockPaymentDetails,
-];
-
-const mockActivatedRoute = {
-  snapshot: {
-    url: ['checkout', 'payment-method'],
-  },
-};
-
-@Component({
-  selector: 'cx-payment-form',
-  template: '',
-})
-class MockPaymentFormComponent {
-  @Input()
-  paymentMethodsCount: number;
-}
-
-@Component({
-  selector: 'cx-spinner',
-  template: '',
-})
-class MockSpinnerComponent {}
-
-@Component({
-  selector: 'cx-card',
-  template: '',
-})
-class MockCardComponent {
-  @Input()
-  border: boolean;
-  @Input()
-  fitToContainer: boolean;
-  @Input()
-  content: Card;
-}
-
-describe('PaymentMethodComponent', () => {
-  let component: PaymentMethodComponent;
-  let fixture: ComponentFixture<PaymentMethodComponent>;
-  let mockUserPaymentService: UserPaymentService;
-  let mockCheckoutPaymentService: CheckoutPaymentService;
-  let mockRoutingService: MockRoutingService;
-  let mockRoutingConfigService: RoutingConfigService;
-
-  beforeEach(async(() => {
-    TestBed.configureTestingModule({
-      imports: [I18nTestingModule],
-      declarations: [
-        PaymentMethodComponent,
-        MockPaymentFormComponent,
-        MockCardComponent,
-        MockSpinnerComponent,
-        MockCxIconComponent,
-      ],
-      providers: [
-        { provide: UserPaymentService, useClass: MockUserPaymentService },
-        { provide: CheckoutService, useClass: MockCheckoutService },
-        {
-          provide: CheckoutDeliveryService,
-          useClass: MockCheckoutDeliveryService,
-        },
-        {
-          provide: CheckoutPaymentService,
-          useClass: MockCheckoutPaymentService,
-        },
-        { provide: GlobalMessageService, useClass: MockGlobalMessageService },
-        { provide: RoutingService, useClass: MockRoutingService },
-        { provide: CheckoutConfigService, useClass: MockCheckoutConfigService },
-        { provide: ActivatedRoute, useValue: mockActivatedRoute },
-        { provide: RoutingConfigService, useClass: MockRoutingConfigService },
-      ],
-    }).compileComponents();
-
-    mockUserPaymentService = TestBed.get(UserPaymentService);
-    mockCheckoutPaymentService = TestBed.get(CheckoutPaymentService);
-    mockRoutingService = TestBed.get(RoutingService);
-    mockRoutingConfigService = TestBed.get(RoutingConfigService);
-  }));
-
-  beforeEach(() => {
-    fixture = TestBed.createComponent(PaymentMethodComponent);
-    component = fixture.componentInstance;
-  });
-
-  it('should be created', () => {
-    expect(component).toBeTruthy();
-  });
-
-  it('should call addPaymentInfo() with new created payment info', () => {
-    component['deliveryAddress'] = mockAddress;
-    component.setPaymentDetails({
-      paymentDetails: mockPaymentDetails,
-      isNewPayment: true,
-      billingAddress: null,
-    });
-    expect(
-      mockCheckoutPaymentService.createPaymentDetails
-    ).toHaveBeenCalledWith({
-      ...mockPaymentDetails,
-      billingAddress: mockAddress,
-    });
-  });
-
-  it('should call ngOnInit to get existing payment methods if they do not exist', done => {
-    spyOn(mockUserPaymentService, 'loadPaymentMethods').and.stub();
-    spyOn(mockUserPaymentService, 'getPaymentMethods').and.returnValue(of([]));
-    component.ngOnInit();
-
-    component.existingPaymentMethods$.subscribe(() => {
-      expect(mockUserPaymentService.loadPaymentMethods).toHaveBeenCalled();
-      done();
-    });
-  });
-
-  it('should call ngOnInit to get existing payment methods if they exist', () => {
-    spyOn(mockUserPaymentService, 'getPaymentMethods').and.returnValue(
-      of(mockPaymentMethods)
-    );
-    component.ngOnInit();
-    let paymentMethods: PaymentDetails[];
-    component.existingPaymentMethods$
-      .subscribe(data => {
-        paymentMethods = data;
-      })
-      .unsubscribe();
-    expect(paymentMethods).toBe(mockPaymentMethods);
-    expect(paymentMethods.length).toEqual(2);
-  });
-
-  it('should call getCardContent() to get payment method card data', () => {
     component
       .getCardContent(mockPaymentDetails)
       .subscribe(card => {
@@ -1026,5 +529,4 @@
       expect(getSpinner()).toBeFalsy();
     });
   });
-});
->>>>>>> b0f42414
+});