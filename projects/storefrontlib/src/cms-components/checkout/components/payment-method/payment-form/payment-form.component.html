--- conflicted
+++ resolved
@@ -46,13 +46,9 @@
           }}</span>
           <input
             type="number"
-<<<<<<< HEAD
             class="form-control cx-input-number"
-=======
-            class="form-control"
             cxOnlyNumber
             inputmode="numeric"
->>>>>>> e892b9dc
             required
             formControlName="cardNumber"
             pattern="\d*"
@@ -108,12 +104,8 @@
             </span>
             <input
               type="number"
-<<<<<<< HEAD
               class="form-control cx-input-number"
-=======
-              class="form-control"
               cxOnlyNumber
->>>>>>> e892b9dc
               id="cVVNumber"
               inputmode="numeric"
               required
