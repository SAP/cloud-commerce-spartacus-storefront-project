--- conflicted
+++ resolved
@@ -14,7 +14,7 @@
   I18nTestingModule,
   UserPaymentService,
   Region,
-  UserAddressService,
+  UserAddressService
 } from '@spartacus/core';
 import { BehaviorSubject, Observable, of } from 'rxjs';
 import { ModalService } from '../../../../../shared/components/modal/index';
@@ -24,15 +24,15 @@
 
 @Component({
   selector: 'cx-spinner',
-  template: '',
+  template: ''
 })
 class MockSpinnerComponent {}
 
 const mockBillingCountries: Country[] = [
   {
     isocode: 'CA',
-    name: 'Canada',
-  },
+    name: 'Canada'
+  }
 ];
 
 const mockBillingCountriesEmpty: Country[] = [];
@@ -45,7 +45,7 @@
   town: 'Montreal',
   postalCode: 'H3A',
   country: { isocode: 'CA' },
-  region: { isocodeShort: 'QC' },
+  region: { isocodeShort: 'QC' }
 };
 
 const mockAddress: Address = {
@@ -57,35 +57,35 @@
   town: 'town',
   region: { isocode: 'JP-27' },
   postalCode: 'zip',
-  country: { isocode: 'JP' },
+  country: { isocode: 'JP' }
 };
 
 const mockCardTypes: CardType[] = [
   {
     code: 'amex',
-    name: 'American Express',
+    name: 'American Express'
   },
   {
     code: 'maestro',
-    name: 'Maestro',
-  },
+    name: 'Maestro'
+  }
 ];
 
 const mockPayment: any = {
   cardType: {
-    code: mockCardTypes[0].code,
+    code: mockCardTypes[0].code
   },
   accountHolderName: 'Test Name',
   cardNumber: '1234123412341234',
   expiryMonth: '02',
   expiryYear: 2022,
   cvn: '123',
-  defaultPayment: false,
+  defaultPayment: false
 };
 
 @Component({
   selector: 'cx-billing-address-form',
-  template: '',
+  template: ''
 })
 class MockBillingAddressFormComponent {
   @Input()
@@ -96,7 +96,7 @@
 
 @Component({
   selector: 'cx-card',
-  template: '',
+  template: ''
 })
 class MockCardComponent {
   @Input()
@@ -105,7 +105,7 @@
 
 @Component({
   selector: 'cx-icon',
-  template: '',
+  template: ''
 })
 class MockCxIconComponent {
   @Input() type: ICON_TYPE;
@@ -149,11 +149,11 @@
 const mockSuggestedAddressModalRef: any = {
   componentInstance: {
     enteredAddress: '',
-    suggestedAddresses: '',
+    suggestedAddresses: ''
   },
-  result: new Promise((resolve) => {
+  result: new Promise(resolve => {
     return resolve(true);
-  }),
+  })
 };
 
 class MockModalService {
@@ -170,7 +170,7 @@
 
 const mockAddressValidation: AddressValidation = {
   decision: 'test address validation',
-  suggestedAddresses: [{ id: 'address1' }],
+  suggestedAddresses: [{ id: 'address1' }]
 };
 
 describe('PaymentFormComponent', () => {
@@ -204,25 +204,25 @@
         MockCardComponent,
         MockBillingAddressFormComponent,
         MockCxIconComponent,
-        MockSpinnerComponent,
+        MockSpinnerComponent
       ],
       providers: [
         { provide: ModalService, useClass: MockModalService },
         {
           provide: CheckoutPaymentService,
-          useValue: mockCheckoutPaymentService,
+          useValue: mockCheckoutPaymentService
         },
         {
           provide: CheckoutDeliveryService,
-          useValue: mockCheckoutDeliveryService,
+          useValue: mockCheckoutDeliveryService
         },
         { provide: UserPaymentService, useValue: mockUserPaymentService },
         { provide: GlobalMessageService, useValue: mockGlobalMessageService },
-        { provide: UserAddressService, useValue: mockUserAddressService },
-      ],
+        { provide: UserAddressService, useValue: mockUserAddressService }
+      ]
     })
       .overrideComponent(PaymentFormComponent, {
-        set: { changeDetection: ChangeDetectionStrategy.Default },
+        set: { changeDetection: ChangeDetectionStrategy.Default }
       })
       .compileComponents();
   }));
@@ -232,7 +232,7 @@
     component = fixture.componentInstance;
     controls = {
       payment: component.paymentForm.controls,
-      billingAddress: component.billingAddressForm.controls,
+      billingAddress: component.billingAddressForm.controls
     };
 
     spyOn(component.setPaymentDetails, 'emit').and.callThrough();
@@ -258,7 +258,7 @@
     });
   });
 
-  it('should call ngOnInit to get supported card types if they do not exist', (done) => {
+  it('should call ngOnInit to get supported card types if they do not exist', done => {
     spyOn(mockCheckoutPaymentService, 'getCardTypes').and.returnValue(of([]));
     component.ngOnInit();
     component.cardTypes$.subscribe(() => {
@@ -308,7 +308,7 @@
 
   it('should clear address verification result with address verification result "fail"', () => {
     const mockAddressVerificationResult: AddressValidation = {
-      decision: 'FAIL',
+      decision: 'FAIL'
     };
     spyOn(
       mockCheckoutDeliveryService,
@@ -334,7 +334,7 @@
 
   it('should clear address verification result with address verification result "reject"', () => {
     const mockAddressVerificationResult: AddressValidation = {
-      decision: 'REJECT',
+      decision: 'REJECT'
     };
     spyOn(
       mockCheckoutDeliveryService,
@@ -346,7 +346,7 @@
 
   it('should clear address verification result with address verification result "review"', () => {
     const mockAddressVerificationResult: AddressValidation = {
-      decision: 'REVIEW',
+      decision: 'REVIEW'
     };
     spyOn(
       mockCheckoutDeliveryService,
@@ -359,12 +359,11 @@
 
   it('should decide if shipping address can also be a billing address', () => {
     showSameAsShippingAddressCheckboxSpy.and.callThrough();
-<<<<<<< HEAD
     const testIsocode = 'ABC';
     component.shippingAddress$ = of({
       country: {
-        isocode: testIsocode,
-      },
+        isocode: testIsocode
+      }
     });
     component.countries$ = of([]);
 
@@ -374,17 +373,12 @@
 
     component.countries$ = of([
       {
-        isocode: testIsocode,
-      },
+        isocode: testIsocode
+      }
     ]);
 
     component.showSameAsShippingAddressCheckbox().subscribe(data => {
       expect(data).toEqual(true);
-=======
-    component.showSameAsShippingAddressCheckbox().subscribe((data) => {
-      console.log(data);
-      expect(data).toBeTruthy();
->>>>>>> 73353727
     });
   });
 
@@ -405,7 +399,7 @@
     component.next();
     expect(component.setPaymentDetails.emit).toHaveBeenCalledWith({
       paymentDetails: component.paymentForm.value,
-      billingAddress: null,
+      billingAddress: null
     });
   });
 
@@ -439,7 +433,7 @@
       'line2',
       'town, JP-27, JP',
       'zip',
-      undefined,
+      undefined
     ]);
   });
 
