import { ChangeDetectionStrategy, Component, Input } from '@angular/core';
import { async, ComponentFixture, TestBed } from '@angular/core/testing';
import { FormGroup, ReactiveFormsModule } from '@angular/forms';
import { By } from '@angular/platform-browser';
import { NgSelectModule } from '@ng-select/ng-select';
import {
  Address,
  AddressValidation,
  CardType,
  CheckoutDeliveryService,
  CheckoutPaymentService,
  Country,
  GlobalMessageService,
  I18nTestingModule,
  UserPaymentService,
  FeatureConfigService,
} from '@spartacus/core';
import { BehaviorSubject, Observable, of } from 'rxjs';
import { ModalService } from '../../../../../shared/components/modal/index';
import { ICON_TYPE } from '../../../../misc/icon/index';
import { PaymentFormComponent } from './payment-form.component';
import createSpy = jasmine.createSpy;

const mockBillingCountries: Country[] = [
  {
    isocode: 'CA',
    name: 'Canada',
  },
];

const mockBillingCountriesEmpty: Country[] = [];

const mockBillingAddress: Address = {
  firstName: 'John',
  lastName: 'Doe',
  line1: 'Green Street',
  line2: '420',
  town: 'Montreal',
  postalCode: 'H3A',
  country: { isocode: 'CA' },
  region: { isocodeShort: 'QC' },
};

const mockAddress: Address = {
  firstName: 'John',
  lastName: 'Doe',
  titleCode: 'mr',
  line1: 'Toyosaki 2 create on cart',
  line2: 'line2',
  town: 'town',
  region: { isocode: 'JP-27' },
  postalCode: 'zip',
  country: { isocode: 'JP' },
};

const mockCardTypes: CardType[] = [
  {
    code: 'amex',
    name: 'American Express',
  },
  {
    code: 'maestro',
    name: 'Maestro',
  },
];

@Component({
  selector: 'cx-billing-address-form',
  template: '',
})
class MockBillingAddressFormComponent {
  @Input()
  billingAddress: Address;
  @Input()
  countries$: Observable<Country[]>;
}

@Component({
  selector: 'cx-card',
  template: '',
})
class MockCardComponent {
  @Input()
  content: any;
}

@Component({
  selector: 'cx-icon',
  template: '',
})
class MockCxIconComponent {
  @Input() type: ICON_TYPE;
}

class MockCheckoutPaymentService {
  loadSupportedCardTypes = createSpy();
  getCardTypes(): Observable<CardType[]> {
    return of();
  }
}
class MockCheckoutDeliveryService {
  getDeliveryAddress(): Observable<Address> {
    return of(null);
  }
  getAddressVerificationResults(): Observable<AddressValidation> {
    return of();
  }

  verifyAddress(_address: Address): void {}

  clearAddressVerificationResults(): void {}
}

class MockUserPaymentService {
  loadBillingCountries = createSpy();
  getAllBillingCountries(): Observable<Country[]> {
    return new BehaviorSubject(mockBillingCountries);
  }
}

class MockGlobalMessageService {
  add = createSpy();
}

<<<<<<< HEAD
// TODO(issue:#5468) Deprecated since 1.5.0
const isLevelBool: BehaviorSubject<boolean> = new BehaviorSubject(false);
class MockFeatureConfigService {
  isLevel(_level: string): boolean {
    return isLevelBool.value;
  }
}

=======
const mockSuggestedAddressModalRef: any = {
  componentInstance: {
    enteredAddress: '',
    suggestedAddresses: '',
  },
  result: new Promise(resolve => {
    return resolve(true);
  }),
};

class MockModalService {
  open(): any {
    return mockSuggestedAddressModalRef;
  }
}

const mockAddressValidation: AddressValidation = {
  decision: 'test address validation',
  suggestedAddresses: [{ id: 'address1' }],
};

>>>>>>> 13e2d9a7
describe('PaymentFormComponent', () => {
  let component: PaymentFormComponent;
  let fixture: ComponentFixture<PaymentFormComponent>;
  let mockCheckoutDeliveryService: MockCheckoutDeliveryService;
  let mockCheckoutPaymentService: MockCheckoutPaymentService;
  let mockUserPaymentService: MockUserPaymentService;
  let mockGlobalMessageService: MockGlobalMessageService;
  let showSameAsShippingAddressCheckboxSpy: jasmine.Spy;
  let mockModalService: MockModalService;

  let controls: {
    payment: FormGroup['controls'];
    billingAddress: FormGroup['controls'];
  };

  beforeEach(async(() => {
    mockCheckoutDeliveryService = new MockCheckoutDeliveryService();
    mockCheckoutPaymentService = new MockCheckoutPaymentService();
    mockUserPaymentService = new MockUserPaymentService();
    mockGlobalMessageService = new MockGlobalMessageService();
    mockModalService = new MockModalService();

    TestBed.configureTestingModule({
      imports: [ReactiveFormsModule, NgSelectModule, I18nTestingModule],
      declarations: [
        PaymentFormComponent,
        MockCardComponent,
        MockBillingAddressFormComponent,
        MockCxIconComponent,
      ],
      providers: [
        { provide: ModalService, useClass: MockModalService },
        {
          provide: CheckoutPaymentService,
          useValue: mockCheckoutPaymentService,
        },
        {
          provide: CheckoutDeliveryService,
          useValue: mockCheckoutDeliveryService,
        },
        { provide: UserPaymentService, useValue: mockUserPaymentService },
        { provide: GlobalMessageService, useValue: mockGlobalMessageService },
        // TODO(issue:#5468) Deprecated since 1.5.0
        { provide: FeatureConfigService, useClass: MockFeatureConfigService },
      ],
    })
      .overrideComponent(PaymentFormComponent, {
        set: { changeDetection: ChangeDetectionStrategy.Default },
      })
      .compileComponents();
  }));

  beforeEach(() => {
    fixture = TestBed.createComponent(PaymentFormComponent);
    component = fixture.componentInstance;
    controls = {
      payment: component.payment.controls,
      billingAddress: component.billingAddress.controls,
    };

    spyOn(component.setPaymentDetails, 'emit').and.callThrough();
    spyOn(component.closeForm, 'emit').and.callThrough();

    showSameAsShippingAddressCheckboxSpy = spyOn(
      component,
      'showSameAsShippingAddressCheckbox'
    ).and.returnValue(of(true));
  });

  it('should be created', () => {
    expect(component).toBeTruthy();
  });

  it('should call ngOnInit to get billing countries', () => {
    spyOn(mockUserPaymentService, 'getAllBillingCountries').and.returnValue(
      of(mockBillingCountries)
    );
    component.ngOnInit();
    component.countries$.subscribe((countries: Country[]) => {
      expect(countries).toBe(mockBillingCountries);
    });
  });

  it('should call ngOnInit to get supported card types if they do not exist', done => {
    spyOn(mockCheckoutPaymentService, 'getCardTypes').and.returnValue(of([]));
    component.ngOnInit();
    component.cardTypes$.subscribe(() => {
      expect(
        mockCheckoutPaymentService.loadSupportedCardTypes
      ).toHaveBeenCalled();
      done();
    });
  });

  it('should call ngOnInit to get supported card types if they exist', () => {
    spyOn(mockCheckoutPaymentService, 'getCardTypes').and.returnValue(
      of(mockCardTypes)
    );
    component.ngOnInit();
    component.cardTypes$.subscribe((cardTypes: CardType[]) => {
      expect(cardTypes).toBe(mockCardTypes);
    });
  });

  it('should call ngOnInit to get shipping address set in cart', () => {
    spyOn(mockCheckoutPaymentService, 'getCardTypes').and.returnValue(
      of(mockCardTypes)
    );
    spyOn(mockCheckoutDeliveryService, 'getDeliveryAddress').and.returnValue(
      of(mockAddress)
    );
    component.ngOnInit();
    component.cardTypes$.subscribe((cardTypes: CardType[]) => {
      expect(cardTypes).toBe(mockCardTypes);
    });
    component.shippingAddress$.subscribe((address: Address) => {
      expect(address).toBe(mockAddress);
    });
  });

  it('should call ngOnInit to load billing countries', () => {
    spyOn(mockUserPaymentService, 'getAllBillingCountries').and.returnValue(
      of(mockBillingCountriesEmpty)
    );
    component.ngOnInit();
    component.countries$.subscribe((countries: Country[]) => {
      expect(countries).toBe(mockBillingCountriesEmpty);
      expect(mockUserPaymentService.loadBillingCountries).toHaveBeenCalled();
    });
  });

  it('should clear address verification result with address verification result "fail"', () => {
    const mockAddressVerificationResult: AddressValidation = {
      decision: 'FAIL',
    };
    spyOn(
      mockCheckoutDeliveryService,
      'getAddressVerificationResults'
    ).and.returnValue(of(mockAddressVerificationResult));
    spyOn(mockCheckoutDeliveryService, 'clearAddressVerificationResults');
    component.ngOnInit();
    expect(
      mockCheckoutDeliveryService.clearAddressVerificationResults
    ).toHaveBeenCalled();
  });

  it('should add address with address verification result "accept"', () => {
    const mockAddressVerificationResult = { decision: 'ACCEPT' };
    spyOn(
      mockCheckoutDeliveryService,
      'getAddressVerificationResults'
    ).and.returnValue(of(mockAddressVerificationResult));
    spyOn(component, 'next');
    component.ngOnInit();
    expect(component.next).toHaveBeenCalled();
  });

  it('should clear address verification result with address verification result "reject"', () => {
    const mockAddressVerificationResult: AddressValidation = {
      decision: 'REJECT',
    };
    spyOn(
      mockCheckoutDeliveryService,
      'getAddressVerificationResults'
    ).and.returnValue(of(mockAddressVerificationResult));
    component.ngOnInit();
    expect(mockGlobalMessageService.add).toHaveBeenCalled();
  });

  it('should clear address verification result with address verification result "review"', () => {
    const mockAddressVerificationResult: AddressValidation = {
      decision: 'REVIEW',
    };
    spyOn(
      mockCheckoutDeliveryService,
      'getAddressVerificationResults'
    ).and.returnValue(of(mockAddressVerificationResult));
    spyOn(component, 'openSuggestedAddress');
    component.ngOnInit();
    expect(component.openSuggestedAddress).toHaveBeenCalled();
  });

  it('should call showSameAsShippingAddressCheckbox', () => {
    showSameAsShippingAddressCheckboxSpy.and.callThrough();
    component.showSameAsShippingAddressCheckbox().subscribe(data => {
      console.log(data);
      expect(data).toBeTruthy();
    });
  });

  it('should call toggleDefaultPaymentMethod() with defaultPayment flag set to false', () => {
    component.payment.value.defaultPayment = false;
    component.toggleDefaultPaymentMethod();
    expect(component.payment.value.defaultPayment).toBeTruthy();
  });

  it('should call toggleDefaultPaymentMethod() with defaultPayment flag set to false', () => {
    component.payment.value.defaultPayment = true;
    component.toggleDefaultPaymentMethod();
    expect(component.payment.value.defaultPayment).toBeFalsy();
  });

  it('should call next()', () => {
    component.next();
    expect(component.setPaymentDetails.emit).toHaveBeenCalledWith({
      paymentDetails: component.payment.value,
      billingAddress: null,
    });
  });

  it('should call close()', () => {
    component.close();
    expect(component.closeForm.emit).toHaveBeenCalled();
  });

  it('should call paymentSelected(card)', () => {
    component.paymentSelected({ code: 'test select payment' });
    expect(
      component.payment['controls'].cardType['controls'].code.value
    ).toEqual('test select payment');
  });

  it('should call monthSelected(month)', () => {
    component.monthSelected({ id: 5, name: '05' });
    expect(component.payment['controls'].expiryMonth.value).toEqual('05');
  });

  it('should call yearSelected(year)', () => {
    component.yearSelected({ id: 1, name: 2022 });
    expect(component.payment['controls'].expiryYear.value).toEqual(2022);
  });

  it('should call getAddressCardContent(address)', () => {
    const card = component.getAddressCardContent(mockAddress);
    expect(card.textBold).toEqual('John Doe');
    expect(card.text).toEqual([
      'Toyosaki 2 create on cart',
      'line2',
      'town, JP-27, JP',
      'zip',
      undefined,
    ]);
  });

  it('should call toggleSameAsShippingAddress()', () => {
    spyOn(component, 'toggleSameAsShippingAddress').and.callThrough();
    component.sameAsShippingAddress = true;

    component.toggleSameAsShippingAddress();

    expect(component.toggleSameAsShippingAddress).toHaveBeenCalled();
    expect(component.sameAsShippingAddress).toBeFalsy();
  });

  it('should call verifyAddress()', () => {
    spyOn(component, 'verifyAddress').and.callThrough();
    spyOn(component, 'next');
    spyOn(mockCheckoutDeliveryService, 'verifyAddress');

    component.sameAsShippingAddress = true;

    component.verifyAddress();

    expect(component.verifyAddress).toHaveBeenCalledWith();
    expect(component.next).toHaveBeenCalled();

    component.sameAsShippingAddress = false;
    component.verifyAddress();
    expect(mockCheckoutDeliveryService.verifyAddress).toHaveBeenCalled();
  });

  it('should call openSuggestedAddress', () => {
    spyOn(component, 'openSuggestedAddress').and.callThrough();
    spyOn(mockModalService, 'open').and.callThrough();
    spyOn(mockCheckoutDeliveryService, 'clearAddressVerificationResults');

    component.openSuggestedAddress(mockAddressValidation);
    component.suggestedAddressModalRef.result.then(() => {
      expect(
        mockCheckoutDeliveryService.clearAddressVerificationResults
      ).toHaveBeenCalled();
    });
  });

  describe('UI continue button', () => {
    const getContinueBtn = () =>
      fixture.debugElement.query(By.css('.btn-primary'));

    it('should call "next" function when being clicked and when form is valid - with billing address', () => {
      spyOn(mockCheckoutPaymentService, 'getCardTypes').and.returnValue(
        of(mockCardTypes)
      );
      spyOn(mockCheckoutDeliveryService, 'getDeliveryAddress').and.returnValue(
        of(mockAddress)
      );
      spyOn(mockUserPaymentService, 'getAllBillingCountries').and.returnValue(
        of(mockBillingCountries)
      );
      spyOn(component, 'next');

      // show billing address
      showSameAsShippingAddressCheckboxSpy.calls.reset();
      showSameAsShippingAddressCheckboxSpy.and.returnValue(of(false));
      component.sameAsShippingAddress = false;

      fixture.detectChanges();
      getContinueBtn().nativeElement.click();
      expect(component.next).not.toHaveBeenCalled();

      // set values for payment form
      controls.payment['accountHolderName'].setValue('test accountHolderName');
      controls.payment['cardNumber'].setValue('test cardNumber');
      controls.payment.cardType['controls'].code.setValue(
        'test card type code'
      );
      controls.payment['expiryMonth'].setValue('test expiryMonth');
      controls.payment['expiryYear'].setValue('test expiryYear');
      controls.payment['cvn'].setValue('test cvn');

      // set values for billing address form
      controls.billingAddress['firstName'].setValue(
        mockBillingAddress.firstName
      );
      controls.billingAddress['lastName'].setValue(mockBillingAddress.lastName);
      controls.billingAddress['line1'].setValue(mockBillingAddress.line1);
      controls.billingAddress['line2'].setValue(mockBillingAddress.line2);
      controls.billingAddress['town'].setValue(mockBillingAddress.town);
      controls.billingAddress.country['controls'].isocode.setValue(
        mockBillingAddress.country
      );
      controls.billingAddress.region['controls'].isocodeShort.setValue(
        mockBillingAddress.region
      );
      controls.billingAddress['postalCode'].setValue(
        mockBillingAddress.postalCode
      );

      fixture.detectChanges();
      getContinueBtn().nativeElement.click();
      expect(component.next).toHaveBeenCalled();
    });

    it('should call "next" function when being clicked and when form is valid - without billing address', () => {
      spyOn(mockCheckoutPaymentService, 'getCardTypes').and.returnValue(
        of(mockCardTypes)
      );
      spyOn(mockCheckoutDeliveryService, 'getDeliveryAddress').and.returnValue(
        of(mockAddress)
      );
      spyOn(mockUserPaymentService, 'getAllBillingCountries').and.returnValue(
        of(mockBillingCountries)
      );
      spyOn(component, 'next');

      // hide billing address
      component.sameAsShippingAddress = true;

      fixture.detectChanges();
      getContinueBtn().nativeElement.click();
      expect(component.next).not.toHaveBeenCalled();

      // set values for payment form
      controls.payment['accountHolderName'].setValue('test accountHolderName');
      controls.payment['cardNumber'].setValue('test cardNumber');
      controls.payment.cardType['controls'].code.setValue(
        'test card type code'
      );
      controls.payment['expiryMonth'].setValue('test expiryMonth');
      controls.payment['expiryYear'].setValue('test expiryYear');
      controls.payment['cvn'].setValue('test cvn');

      fixture.detectChanges();
      getContinueBtn().nativeElement.click();
      expect(component.next).toHaveBeenCalled();
    });

    // TODO(issue:#5468) Deprecated since 1.5.0
    it('should be enabled only when form has all mandatory fields filled - with billing address', () => {
      const isContinueBtnDisabled = () => {
        fixture.detectChanges();
        return getContinueBtn().nativeElement.disabled;
      };

      // show billing address
      showSameAsShippingAddressCheckboxSpy.calls.reset();
      showSameAsShippingAddressCheckboxSpy.and.returnValue(of(false));
      component.sameAsShippingAddress = false;
      fixture.detectChanges();

      // set values for payment form
      expect(isContinueBtnDisabled()).toBeTruthy();
      controls.payment['accountHolderName'].setValue('test accountHolderName');
      expect(isContinueBtnDisabled()).toBeTruthy();
      controls.payment['cardNumber'].setValue('test cardNumber');
      expect(isContinueBtnDisabled()).toBeTruthy();
      controls.payment.cardType['controls'].code.setValue(
        'test card type code'
      );
      expect(isContinueBtnDisabled()).toBeTruthy();
      controls.payment['expiryMonth'].setValue('test expiryMonth');
      expect(isContinueBtnDisabled()).toBeTruthy();
      controls.payment['expiryYear'].setValue('test expiryYear');
      expect(isContinueBtnDisabled()).toBeTruthy();
      controls.payment['cvn'].setValue('test cvn');

      // set values for billing address form
      expect(isContinueBtnDisabled()).toBeTruthy();
      controls.billingAddress['firstName'].setValue(
        mockBillingAddress.firstName
      );
      expect(isContinueBtnDisabled()).toBeTruthy();
      controls.billingAddress['lastName'].setValue(mockBillingAddress.lastName);
      expect(isContinueBtnDisabled()).toBeTruthy();
      controls.billingAddress['line1'].setValue(mockBillingAddress.line1);
      expect(isContinueBtnDisabled()).toBeTruthy();
      controls.billingAddress['line2'].setValue(mockBillingAddress.line2);
      expect(isContinueBtnDisabled()).toBeTruthy();
      controls.billingAddress['town'].setValue(mockBillingAddress.town);
      expect(isContinueBtnDisabled()).toBeTruthy();
      controls.billingAddress.country['controls'].isocode.setValue(
        mockBillingAddress.country
      );
      expect(isContinueBtnDisabled()).toBeTruthy();
      controls.billingAddress.region['controls'].isocodeShort.setValue(
        mockBillingAddress.region
      );
      expect(isContinueBtnDisabled()).toBeTruthy();
      controls.billingAddress['postalCode'].setValue(
        mockBillingAddress.postalCode
      );

      expect(isContinueBtnDisabled()).toBeFalsy();
    });

    // TODO(issue:#5468) Deprecated since 1.5.0
    it('should be enabled only when form has all mandatory fields filled - without billing address', () => {
      const isContinueBtnDisabled = () => {
        fixture.detectChanges();
        return getContinueBtn().nativeElement.disabled;
      };

      // hide billing address
      component.sameAsShippingAddress = true;
      fixture.detectChanges();

      // set values for payment form

      expect(isContinueBtnDisabled()).toBeTruthy();
      controls.payment['accountHolderName'].setValue('test accountHolderName');
      expect(isContinueBtnDisabled()).toBeTruthy();
      controls.payment['cardNumber'].setValue('test cardNumber');
      expect(isContinueBtnDisabled()).toBeTruthy();
      controls.payment.cardType['controls'].code.setValue(
        'test card type code'
      );
      expect(isContinueBtnDisabled()).toBeTruthy();
      controls.payment['expiryMonth'].setValue('test expiryMonth');
      expect(isContinueBtnDisabled()).toBeTruthy();
      controls.payment['expiryYear'].setValue('test expiryYear');
      expect(isContinueBtnDisabled()).toBeTruthy();
      controls.payment['cvn'].setValue('test cvn');

      fixture.detectChanges();

      expect(isContinueBtnDisabled()).toBeFalsy();
    });

    // TODO(issue:#5468) Deprecated since 1.5.0
    it('should not be disabled', () => {
      isLevelBool.next(true);

      const isContinueBtnDisabled = () => {
        fixture.detectChanges();
        return getContinueBtn().nativeElement.disabled;
      };

      fixture.detectChanges();
      expect(isContinueBtnDisabled()).toBeFalsy();
    });

    it('should check setAsDefaultField to determine whether setAsDefault checkbox displayed or not', () => {
      component.setAsDefaultField = false;
      fixture.detectChanges();
      expect(
        fixture.debugElement.queryAll(By.css('.form-check-input')).length
      ).toEqual(1);

      component.setAsDefaultField = true;
      fixture.detectChanges();
      expect(
        fixture.debugElement.queryAll(By.css('.form-check-input')).length
      ).toEqual(2);
    });
  });

  describe('UI close/back button', () => {
    const getBackBtn = () => fixture.debugElement.query(By.css('.btn-action'));

    it('should call "back" function after being clicked', () => {
      component.paymentMethodsCount = 0;
      fixture.detectChanges();
      spyOn(component, 'back');
      getBackBtn().nativeElement.click();
      fixture.detectChanges();
      expect(component.back).toHaveBeenCalled();
    });

    it('should call back()', () => {
      spyOn(component.goBack, 'emit').and.callThrough();
      component.back();

      expect(component.goBack.emit).toHaveBeenCalledWith();
    });

    it('should call "close" function after being clicked', () => {
      component.paymentMethodsCount = 1;
      fixture.detectChanges();
      spyOn(component, 'close');
      getBackBtn().nativeElement.click();
      fixture.detectChanges();
      expect(component.close).toHaveBeenCalled();
    });
  });
});<|MERGE_RESOLUTION|>--- conflicted
+++ resolved
@@ -122,7 +122,6 @@
   add = createSpy();
 }
 
-<<<<<<< HEAD
 // TODO(issue:#5468) Deprecated since 1.5.0
 const isLevelBool: BehaviorSubject<boolean> = new BehaviorSubject(false);
 class MockFeatureConfigService {
@@ -131,7 +130,6 @@
   }
 }
 
-=======
 const mockSuggestedAddressModalRef: any = {
   componentInstance: {
     enteredAddress: '',
@@ -153,7 +151,6 @@
   suggestedAddresses: [{ id: 'address1' }],
 };
 
->>>>>>> 13e2d9a7
 describe('PaymentFormComponent', () => {
   let component: PaymentFormComponent;
   let fixture: ComponentFixture<PaymentFormComponent>;
