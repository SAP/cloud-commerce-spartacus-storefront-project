import {
  ChangeDetectionStrategy,
  Component,
  EventEmitter,
  Input,
  OnDestroy,
  OnInit,
  Output,
} from '@angular/core';
import { FormBuilder, FormGroup, Validators } from '@angular/forms';
import {
  Address,
  AddressValidation,
  CardType,
  CheckoutDeliveryService,
  CheckoutPaymentService,
  Country,
  GlobalMessageService,
  GlobalMessageType,
<<<<<<< HEAD
  LoaderState,
  Region,
  UserAddressService,
  UserPaymentService,
=======
  UserPaymentService,
  Region,
  UserAddressService,
  StateUtils,
>>>>>>> fcfa9693
} from '@spartacus/core';
import { BehaviorSubject, combineLatest, Observable, Subscription } from 'rxjs';
import { map, switchMap, tap } from 'rxjs/operators';
import { Card } from '../../../../../shared/components/card/card.component'; // tslint:disable-line
import {
  ModalRef,
  ModalService,
} from '../../../../../shared/components/modal/index';
import { ICON_TYPE } from '../../../../misc/icon/index';
import { SuggestedAddressDialogComponent } from '../../shipping-address/address-form/suggested-addresses-dialog/suggested-addresses-dialog.component'; // tslint:disable-line

@Component({
  selector: 'cx-payment-form',
  templateUrl: './payment-form.component.html',
  changeDetection: ChangeDetectionStrategy.OnPush,
})
export class PaymentFormComponent implements OnInit, OnDestroy {
  iconTypes = ICON_TYPE;

  private addressVerifySub: Subscription;
  suggestedAddressModalRef: ModalRef;
  months: string[] = [];
  years: number[] = [];

  cardTypes$: Observable<CardType[]>;
  shippingAddress$: Observable<Address>;
  countries$: Observable<Country[]>;
  loading$: Observable<StateUtils.LoaderState<void>>;
  sameAsShippingAddress = true;
  regions$: Observable<Region[]>;
  selectedCountry$: BehaviorSubject<string> = new BehaviorSubject<string>('');
  showSameAsShippingAddressCheckbox$: Observable<boolean>;

  @Input()
  setAsDefaultField: boolean;

  @Input()
  paymentMethodsCount: number;

  @Output()
  goBack = new EventEmitter<any>();

  @Output()
  closeForm = new EventEmitter<any>();

  @Output()
  setPaymentDetails = new EventEmitter<any>();

  paymentForm: FormGroup = this.fb.group({
    cardType: this.fb.group({
      code: [null, Validators.required],
    }),
    accountHolderName: ['', Validators.required],
    cardNumber: ['', Validators.required],
    expiryMonth: [null, Validators.required],
    expiryYear: [null, Validators.required],
    cvn: ['', Validators.required],
    defaultPayment: [false],
  });

  billingAddressForm: FormGroup = this.fb.group({
    firstName: ['', Validators.required],
    lastName: ['', Validators.required],
    line1: ['', Validators.required],
    line2: [''],
    town: ['', Validators.required],
    region: this.fb.group({
      isocodeShort: [null, Validators.required],
    }),
    country: this.fb.group({
      isocode: [null, Validators.required],
    }),
    postalCode: ['', Validators.required],
  });

  constructor(
    protected checkoutPaymentService: CheckoutPaymentService,
    protected checkoutDeliveryService: CheckoutDeliveryService,
    protected userPaymentService: UserPaymentService,
    protected globalMessageService: GlobalMessageService,
    protected fb: FormBuilder,
    protected modalService: ModalService,
    protected userAddressService: UserAddressService
  ) {}

  ngOnInit() {
    this.expMonthAndYear();
    this.countries$ = this.userPaymentService.getAllBillingCountries().pipe(
      tap((countries) => {
        // If the store is empty fetch countries. This is also used when changing language.
        if (Object.keys(countries).length === 0) {
          this.userPaymentService.loadBillingCountries();
        }
      })
    );

    this.cardTypes$ = this.checkoutPaymentService.getCardTypes().pipe(
      tap((cardTypes) => {
        if (Object.keys(cardTypes).length === 0) {
          this.checkoutPaymentService.loadSupportedCardTypes();
        }
      })
    );

    this.shippingAddress$ = this.checkoutDeliveryService.getDeliveryAddress();
    this.loading$ = this.checkoutPaymentService.getSetPaymentDetailsResultProcess();

    this.showSameAsShippingAddressCheckbox$ = combineLatest([
      this.countries$,
      this.shippingAddress$,
    ]).pipe(
      map(([countries, address]) => {
        return (
          address?.country &&
          !!countries.filter(
            (country: Country): boolean =>
              country.isocode === address.country.isocode
          ).length
        );
      }),
      tap((shouldShowCheckbox) => {
        this.sameAsShippingAddress = shouldShowCheckbox;
      })
    );

    // verify the new added address
    this.addressVerifySub = this.checkoutDeliveryService
      .getAddressVerificationResults()
      .subscribe((results: AddressValidation) => {
        if (results.decision === 'FAIL') {
          this.checkoutDeliveryService.clearAddressVerificationResults();
        } else if (results.decision === 'ACCEPT') {
          this.next();
        } else if (results.decision === 'REJECT') {
          this.globalMessageService.add(
            { key: 'addressForm.invalidAddress' },
            GlobalMessageType.MSG_TYPE_ERROR
          );
          this.checkoutDeliveryService.clearAddressVerificationResults();
        } else if (results.decision === 'REVIEW') {
          this.openSuggestedAddress(results);
        }
      });

    this.regions$ = this.selectedCountry$.pipe(
      switchMap((country) => this.userAddressService.getRegions(country)),
      tap((regions) => {
        const regionControl = this.billingAddressForm.get(
          'region.isocodeShort'
        );
        if (regions.length > 0) {
          regionControl.enable();
        } else {
          regionControl.disable();
        }
      })
    );
  }

  expMonthAndYear(): void {
    const year = new Date().getFullYear();

    for (let i = 0; i < 10; i++) {
      this.years.push(year + i);
    }

    for (let j = 1; j <= 12; j++) {
      if (j < 10) {
        this.months.push(`0${j}`);
      } else {
        this.months.push(j.toString());
      }
    }
  }

  toggleDefaultPaymentMethod(): void {
    this.paymentForm.value.defaultPayment = !this.paymentForm.value
      .defaultPayment;
  }

  paymentSelected(card: CardType): void {
    this.paymentForm.get('cardType.code').setValue(card.code);
  }

  monthSelected(month: string): void {
    this.paymentForm.get('expiryMonth').setValue(month);
  }

  yearSelected(year: number): void {
    this.paymentForm.get('expiryYear').setValue(year);
  }

  toggleSameAsShippingAddress(): void {
    this.sameAsShippingAddress = !this.sameAsShippingAddress;
  }

  getAddressCardContent(address: Address): Card {
    let region = '';
    if (address.region && address.region.isocode) {
      region = address.region.isocode + ', ';
    }

    return {
      textBold: address.firstName + ' ' + address.lastName,
      text: [
        address.line1,
        address.line2,
        address.town + ', ' + region + address.country.isocode,
        address.postalCode,
        address.phone,
      ],
    };
  }

  openSuggestedAddress(results: AddressValidation): void {
    if (!this.suggestedAddressModalRef) {
      this.suggestedAddressModalRef = this.modalService.open(
        SuggestedAddressDialogComponent,
        { centered: true, size: 'lg' }
      );
      this.suggestedAddressModalRef.componentInstance.enteredAddress = this.billingAddressForm.value;
      this.suggestedAddressModalRef.componentInstance.suggestedAddresses =
        results.suggestedAddresses;
      this.suggestedAddressModalRef.result
        .then(() => {
          this.checkoutDeliveryService.clearAddressVerificationResults();
          this.suggestedAddressModalRef = null;
        })
        .catch(() => {
          // this  callback is called when modal is closed with Esc key or clicking backdrop
          this.checkoutDeliveryService.clearAddressVerificationResults();
          this.suggestedAddressModalRef = null;
        });
    }
  }

  close(): void {
    this.closeForm.emit();
  }

  back(): void {
    this.goBack.emit();
  }

  verifyAddress(): void {
    if (this.sameAsShippingAddress) {
      this.next();
    } else {
      this.checkoutDeliveryService.verifyAddress(this.billingAddressForm.value);
    }
  }

  countrySelected(country: Country): void {
    this.billingAddressForm.get('country.isocode').setValue(country.isocode);
    this.selectedCountry$.next(country.isocode);
  }

  regionSelected(region: Region): void {
    this.billingAddressForm
      .get('region.isocodeShort')
      .setValue(region.isocodeShort);
  }

  next(): void {
    if (this.paymentForm.valid) {
      if (this.sameAsShippingAddress) {
        this.setPaymentDetails.emit({
          paymentDetails: this.paymentForm.value,
          billingAddress: null,
        });
      } else {
        if (this.billingAddressForm.valid) {
          this.setPaymentDetails.emit({
            paymentDetails: this.paymentForm.value,
            billingAddress: this.billingAddressForm.value,
          });
        } else {
          this.billingAddressForm.markAllAsTouched();
        }
      }
    } else {
      this.paymentForm.markAllAsTouched();

      if (!this.sameAsShippingAddress) {
        this.billingAddressForm.markAllAsTouched();
      }
    }
  }

  ngOnDestroy() {
    if (this.addressVerifySub) {
      this.addressVerifySub.unsubscribe();
    }
  }
}<|MERGE_RESOLUTION|>--- conflicted
+++ resolved
@@ -17,17 +17,10 @@
   Country,
   GlobalMessageService,
   GlobalMessageType,
-<<<<<<< HEAD
-  LoaderState,
   Region,
+  StateUtils,
   UserAddressService,
   UserPaymentService,
-=======
-  UserPaymentService,
-  Region,
-  UserAddressService,
-  StateUtils,
->>>>>>> fcfa9693
 } from '@spartacus/core';
 import { BehaviorSubject, combineLatest, Observable, Subscription } from 'rxjs';
 import { map, switchMap, tap } from 'rxjs/operators';
