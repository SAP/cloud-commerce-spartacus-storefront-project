--- conflicted
+++ resolved
@@ -88,14 +88,9 @@
   });
 
   constructor(
-<<<<<<< HEAD
-    protected checkoutService: CheckoutService,
-    protected userPaymentService: UserPaymentService,
-=======
     protected checkoutPaymentService: CheckoutPaymentService,
     protected checkoutDeliveryService: CheckoutDeliveryService,
-    protected userService: UserService,
->>>>>>> 9b7d80af
+    protected userPaymentService: UserPaymentService,
     protected globalMessageService: GlobalMessageService,
     private fb: FormBuilder,
     private modalService: ModalService
