--- conflicted
+++ resolved
@@ -27,10 +27,7 @@
         }}</span>
         <div class="form-check" *ngFor="let type of paymentTypes$ | async">
           <input
-<<<<<<< HEAD
-=======
             id="paymentType-{{ type.code }}"
->>>>>>> 0a2f8bf3
             class="form-check-input"
             role="radio"
             type="radio"
@@ -41,11 +38,7 @@
           />
           <label
             class="cx-payment-type-label form-check-label form-radio-label"
-<<<<<<< HEAD
-            for="deliveryMode-{{ type.code }}"
-=======
             for="paymentType-{{ type.code }}"
->>>>>>> 0a2f8bf3
           >
             <div class="cx-payment-type">
               {{
