import { ChangeDetectionStrategy, Component, Input, Type } from '@angular/core';
import { async, ComponentFixture, TestBed } from '@angular/core/testing';
import { By } from '@angular/platform-browser';
import { ActivatedRoute } from '@angular/router';
import {
  Address,
  CartService,
  CheckoutDeliveryService,
  I18nTestingModule,
  RoutingService,
  UserAddressService,
} from '@spartacus/core';
import { Observable, of } from 'rxjs';
import { take } from 'rxjs/operators';
import { Card } from '../../../../shared/components/card/card.component';
import { CheckoutConfigService } from '../../services/checkout-config.service';
import { ShippingAddressComponent } from './shipping-address.component';

import createSpy = jasmine.createSpy;

class MockUserAddressService {
  getAddresses(): Observable<Address[]> {
    return of([]);
  }
  getAddressesLoading(): Observable<boolean> {
    return of();
  }
  loadAddresses(): void {}
}

class MockCartService {
  isGuestCart(): Boolean {
    return false;
  }
}

class MockCheckoutDeliveryService {
  createAndSetAddress = createSpy();
  setDeliveryAddress = createSpy();
  getDeliveryAddress(): Observable<Address> {
    return of(null);
  }
}

class MockRoutingService {
  go = createSpy();
}

class MockCheckoutConfigService {
  getNextCheckoutStepUrl(): string {
    return 'checkout/delivery-mode';
  }
  getPreviousCheckoutStepUrl(): string {
    return 'cart';
  }
}

const mockAddress1: Address = {
  firstName: 'John',
  lastName: 'Doe',
  titleCode: 'mr',
  line1: 'first line',
  line2: 'second line',
  town: 'town',
  id: 'id',
  region: { isocode: 'JP-27' },
  postalCode: 'zip',
  country: { isocode: 'JP' },
};

const mockAddress2: Address = {
  firstName: 'Alice',
  lastName: 'Smith',
  titleCode: 'mrs',
  line1: 'other first line',
  line2: 'other second line',
  town: 'other town',
  id: 'id2',
  region: { isocode: 'JP-27' },
  postalCode: 'other zip',
  country: { isocode: 'JP' },
  defaultAddress: true,
};

const mockAddresses: Address[] = [mockAddress1, mockAddress2];

const mockActivatedRoute = {
  snapshot: {
    url: ['checkout', 'delivery-mode'],
  },
};

@Component({
  selector: 'cx-address-form',
  template: '',
})
class MockAddressFormComponent {
  @Input() cancelBtnLabel: string;
  @Input() showTitleCode: boolean;
  @Input() setAsDefaultField: boolean;
  @Input() addressData: Address;
}

@Component({
  selector: 'cx-spinner',
  template: '',
})
class MockSpinnerComponent {}

@Component({
  selector: 'cx-card',
  template: '',
})
class MockCardComponent {
  @Input()
  border: boolean;
  @Input()
  content: Card;
  @Input()
  fitToContainer: boolean;
}

describe('ShippingAddressComponent', () => {
  let component: ShippingAddressComponent;
  let fixture: ComponentFixture<ShippingAddressComponent>;
  let mockCheckoutDeliveryService: MockCheckoutDeliveryService;
  let mockUserAddressService: UserAddressService;
  let mockRoutingService: MockRoutingService;
  let mockCartService: CartService;

  beforeEach(async(() => {
    TestBed.configureTestingModule({
      imports: [I18nTestingModule],
      declarations: [
        ShippingAddressComponent,
        MockAddressFormComponent,
        MockCardComponent,
        MockSpinnerComponent,
      ],
      providers: [
        { provide: UserAddressService, useClass: MockUserAddressService },
        { provide: CartService, useClass: MockCartService },
        {
          provide: CheckoutDeliveryService,
          useClass: MockCheckoutDeliveryService,
        },
        { provide: RoutingService, useClass: MockRoutingService },
        { provide: CheckoutConfigService, useClass: MockCheckoutConfigService },
        { provide: ActivatedRoute, useValue: mockActivatedRoute },
      ],
    })
      .overrideComponent(ShippingAddressComponent, {
        set: { changeDetection: ChangeDetectionStrategy.Default },
      })
      .compileComponents();

    mockCheckoutDeliveryService = TestBed.get(CheckoutDeliveryService as Type<
      CheckoutDeliveryService
    >);
    mockRoutingService = TestBed.get(RoutingService as Type<RoutingService>);
    mockCartService = TestBed.get(CartService as Type<CartService>);
  }));

  beforeEach(() => {
    fixture = TestBed.createComponent(ShippingAddressComponent);
    component = fixture.componentInstance;
    mockUserAddressService = TestBed.get(UserAddressService as Type<
      UserAddressService
    >);

    spyOn(component, 'addAddress').and.callThrough();
  });

  it('should be created', () => {
    expect(component).toBeTruthy();
  });

  describe('should call ngOnInit to get user addresses', () => {
    it('for login user, should load user addresses if they do not exist', done => {
      spyOn(mockUserAddressService, 'getAddressesLoading').and.returnValue(
        of(false)
      );
      spyOn(mockUserAddressService, 'getAddresses').and.returnValue(of([]));
      spyOn(mockUserAddressService, 'loadAddresses').and.stub();

      component.ngOnInit();
      component.existingAddresses$
        .subscribe(() => {
          expect(mockUserAddressService.loadAddresses).toHaveBeenCalled();
          done();
        })
        .unsubscribe();
    });

    it('for guest user, should not load user addresses', done => {
      spyOn(mockUserAddressService, 'getAddressesLoading').and.returnValue(
        of(false)
      );
      spyOn(mockUserAddressService, 'getAddresses').and.returnValue(of([]));
      spyOn(mockCartService, 'isGuestCart').and.returnValue(true);
      spyOn(mockUserAddressService, 'loadAddresses').and.stub();

      component.ngOnInit();
      component.existingAddresses$
        .subscribe(() => {
          expect(mockUserAddressService.loadAddresses).not.toHaveBeenCalled();
          done();
        })
        .unsubscribe();
    });

<<<<<<< HEAD
  it('should call ngOnInit to get existing address if they exist', () => {
    spyOn(mockUserAddressService, 'getAddressesLoading').and.returnValue(
      of(false)
    );
    spyOn(mockUserAddressService, 'getAddresses').and.returnValue(
      of(mockAddresses)
    );
    spyOn(component, 'selectAddress');

    component.ngOnInit();
    let address: Address[];
    component.existingAddresses$
      .subscribe(data => {
        address = data;
      })
      .unsubscribe();

    expect(address).toBe(mockAddresses);

    component.cards$
      .subscribe(cards => {
        expect(cards.length).toEqual(2);
      })
      .unsubscribe();

    expect(component.selectAddress).toHaveBeenCalledWith(mockAddress2);
=======
    it('should get existing address if they exist', () => {
      spyOn(mockUserAddressService, 'getAddressesLoading').and.returnValue(
        of(false)
      );
      spyOn(mockUserAddressService, 'getAddresses').and.returnValue(
        of(mockAddresses)
      );
      component.ngOnInit();
      let address: Address[];
      component.existingAddresses$
        .subscribe(data => {
          address = data;
        })
        .unsubscribe();
      expect(address).toBe(mockAddresses);
      component.cards$
        .subscribe(cards => {
          expect(cards.length).toEqual(2);
          expect(cards[1].card.header).toBe('addressCard.selected');
        })
        .unsubscribe();
    });
>>>>>>> fa8acc14
  });

  it('should call showNewAddressForm()', () => {
    component.showNewAddressForm();
    expect(component.newAddressFormManuallyOpened).toEqual(true);
  });

  it('should call hideNewAddressForm()', () => {
    component.hideNewAddressForm();
    expect(component.newAddressFormManuallyOpened).toEqual(false);
  });

  it('should call goPrevious()', () => {
    const mockPreviousStepUrl = 'cart';
    component.goPrevious();
    expect(mockRoutingService.go).toHaveBeenCalledWith(mockPreviousStepUrl);
  });

  it('should call goNext()', () => {
    const mockPreviousStepUrl = 'checkout/delivery-mode';
    component.goNext();
    expect(mockRoutingService.go).toHaveBeenCalledWith(mockPreviousStepUrl);
  });

  it('should automatically select default shipping address when there is no current selection', () => {
    spyOn(mockUserAddressService, 'getAddressesLoading').and.returnValue(
      of(false)
    );
    spyOn(mockUserAddressService, 'getAddresses').and.returnValue(
      of(mockAddresses)
    );
    spyOn(component, 'selectAddress');

    component.ngOnInit();
    let address: Address[];
    component.existingAddresses$
      .subscribe(data => {
        address = data;
      })
      .unsubscribe();
    expect(address).toBe(mockAddresses);

    // mockAddresses array contains an address that is default so it will be selected
    component.cards$
      .subscribe(cards => {
        expect(cards.length).toEqual(2);
      })
      .unsubscribe();

    expect(component.selectAddress).toHaveBeenCalledWith(mockAddress2);
  });

  it('should NOT automatically select default shipping address when there is a current selection', () => {
    spyOn(mockUserAddressService, 'getAddressesLoading').and.returnValue(
      of(false)
    );
    spyOn(mockUserAddressService, 'getAddresses').and.returnValue(
      of(mockAddresses)
    );

    component.ngOnInit();
    let address: Address[];
    component.existingAddresses$
      .subscribe(data => {
        address = data;
      })
      .unsubscribe();
    expect(address).toBe(mockAddresses);

    //The selected address is the non-default one
    const spySelectAddress = spyOn(component, 'selectAddress');

    //The logic in the card$ subscription should keep the current selection
    component.cards$
      .subscribe(cards => {
        expect(cards.length).toEqual(2);
      })
      .unsubscribe();

    fixture.detectChanges();
    component.selectAddress(mockAddress1);

    expect(spySelectAddress.calls.allArgs().pop()[0]).toEqual(mockAddress1);
  });

  it('should set newly created address', () => {
    component.ngOnInit();
    component.addAddress(mockAddress1);
    expect(
      mockCheckoutDeliveryService.createAndSetAddress
    ).toHaveBeenCalledWith(mockAddress1);
  });

  it('should call addAddress() with address selected from existing addresses', () => {
    spyOn(mockUserAddressService, 'getAddresses').and.returnValue(
      of(mockAddresses)
    );

    component.ngOnInit();
    let address: Address[];
    component.existingAddresses$
      .subscribe(data => {
        address = data;
      })
      .unsubscribe();
    expect(address).toBe(mockAddresses);

    component.addAddress(mockAddress1);

    expect(
      mockCheckoutDeliveryService.createAndSetAddress
    ).not.toHaveBeenCalledWith(mockAddress1);
    expect(mockCheckoutDeliveryService.setDeliveryAddress).toHaveBeenCalledWith(
      mockAddress1
    );
  });

  describe('UI continue button', () => {
    const getContinueBtn = () =>
      fixture.debugElement
        .queryAll(By.css('.btn-primary'))
        .find(el => el.nativeElement.innerText === 'common.continue');

    it('should be disabled when no address is selected', () => {
      spyOn(mockUserAddressService, 'getAddressesLoading').and.returnValue(
        of(false)
      );
      spyOn(mockUserAddressService, 'getAddresses').and.returnValue(
        of(mockAddresses)
      );

      mockAddress2.defaultAddress = false;
      component.ngOnInit();

      component.selectedAddress$
        .subscribe(selectedAddress => {
          fixture.detectChanges();
          expect(selectedAddress).toBeNull();
          expect(getContinueBtn().nativeElement.disabled).toEqual(true);
        })
        .unsubscribe();
    });

    it('should be enabled when address is selected', () => {
      spyOn(mockUserAddressService, 'getAddressesLoading').and.returnValue(
        of(false)
      );
      spyOn(mockUserAddressService, 'getAddresses').and.returnValue(
        of(mockAddresses)
      );
      spyOn(mockCheckoutDeliveryService, 'getDeliveryAddress').and.returnValue(
        of(mockAddress1)
      );

      component.ngOnInit();

      component.selectedAddress$.pipe(take(1)).subscribe(selectedAddress => {
        fixture.detectChanges();
        expect(selectedAddress).not.toBeNull();
        expect(getContinueBtn().nativeElement.disabled).toEqual(false);
        component.selectAddress(mockAddress1);
      });
    });

    it('should call "next" function after being clicked', () => {
      spyOn(mockUserAddressService, 'getAddressesLoading').and.returnValue(
        of(false)
      );
      spyOn(mockUserAddressService, 'getAddresses').and.returnValue(
        of(mockAddresses)
      );
      spyOn(mockCheckoutDeliveryService, 'getDeliveryAddress').and.returnValue(
        of(mockAddress1)
      );
      spyOn(component, 'goNext');

      component.ngOnInit();
      component.selectAddress(mockAddress1);

      component.selectedAddress$.pipe(take(1)).subscribe(selectedAddress => {
        fixture.detectChanges();
        expect(selectedAddress).not.toBeNull();
        expect(getContinueBtn().nativeElement.disabled).toEqual(false);
        getContinueBtn().nativeElement.click();
        fixture.detectChanges();
        expect(component.goNext).toHaveBeenCalled();
      });
    });
  });

  describe('UI back button', () => {
    const getBackBtn = () =>
      fixture.debugElement
        .queryAll(By.css('.btn-action'))
        .find(el => el.nativeElement.innerText === 'checkout.backToCart');

    it('should call "goPrevious" function after being clicked', () => {
      spyOn(mockUserAddressService, 'getAddressesLoading').and.returnValue(
        of(false)
      );
      spyOn(mockUserAddressService, 'getAddresses').and.returnValue(
        of(mockAddresses)
      );

      fixture.detectChanges();
      spyOn(component, 'goPrevious');
      getBackBtn().nativeElement.click();
      expect(component.goPrevious).toHaveBeenCalled();
    });
  });

  describe('UI cards with addresses', () => {
    const getCards = () => fixture.debugElement.queryAll(By.css('cx-card'));

    it('should represent all existing addresses', () => {
      spyOn(mockUserAddressService, 'getAddressesLoading').and.returnValue(
        of(false)
      );
      spyOn(mockUserAddressService, 'getAddresses').and.returnValue(
        of(mockAddresses)
      );

      fixture.detectChanges();
      expect(getCards().length).toEqual(2);
    });

    it('should not display if there are no existng addresses', () => {
      spyOn(mockUserAddressService, 'getAddressesLoading').and.returnValue(
        of(false)
      );
      spyOn(mockUserAddressService, 'getAddresses').and.returnValue(of([]));

      fixture.detectChanges();
      expect(getCards().length).toEqual(0);
    });

    it('should not display if existng addresses are loading', () => {
      spyOn(mockUserAddressService, 'getAddressesLoading').and.returnValue(
        of(true)
      );
      spyOn(mockUserAddressService, 'getAddresses').and.returnValue(of([]));

      fixture.detectChanges();
      expect(getCards().length).toEqual(0);
    });
  });

  describe('UI new address form', () => {
    const getAddNewAddressBtn = () =>
      fixture.debugElement
        .queryAll(By.css('.btn-action'))
        .find(
          el => el.nativeElement.innerText === 'checkoutAddress.addNewAddress'
        );
    const getNewAddressForm = () =>
      fixture.debugElement.query(By.css('cx-address-form'));

    it('should render only after user clicks "add new address" button if there are some existing addresses', () => {
      spyOn(mockUserAddressService, 'getAddressesLoading').and.returnValue(
        of(false)
      );
      spyOn(mockUserAddressService, 'getAddresses').and.returnValue(
        of(mockAddresses)
      );

      fixture.detectChanges();
      expect(getNewAddressForm()).toBeFalsy();

      getAddNewAddressBtn().nativeElement.click();

      fixture.detectChanges();
      expect(getNewAddressForm()).toBeTruthy();
    });

    it('should render on init if there are no existing addresses', () => {
      spyOn(mockUserAddressService, 'getAddressesLoading').and.returnValue(
        of(false)
      );
      spyOn(mockUserAddressService, 'getAddresses').and.returnValue(of([]));

      fixture.detectChanges();

      expect(getNewAddressForm()).toBeTruthy();
    });

    it('should not render on init if there are some existing addresses', () => {
      spyOn(mockUserAddressService, 'getAddressesLoading').and.returnValue(
        of(false)
      );
      spyOn(mockUserAddressService, 'getAddresses').and.returnValue(
        of(mockAddresses)
      );

      fixture.detectChanges();

      expect(getNewAddressForm()).toBeFalsy();
    });

    it('should not render when existing addresses are loading', () => {
      spyOn(mockUserAddressService, 'getAddressesLoading').and.returnValue(
        of(true)
      );
      spyOn(mockUserAddressService, 'getAddresses').and.returnValue(of([]));

      fixture.detectChanges();

      expect(getNewAddressForm()).toBeFalsy();
    });
  });

  describe('UI spinner', () => {
    const getSpinner = () => fixture.debugElement.query(By.css('cx-spinner'));

    it('should render only when existing addresses are loading', () => {
      spyOn(mockUserAddressService, 'getAddressesLoading').and.returnValue(
        of(true)
      );
      spyOn(mockUserAddressService, 'getAddresses').and.returnValue(of([]));

      fixture.detectChanges();
      expect(getSpinner()).toBeTruthy();
    });

    it('should NOT render when existing addresses are NOT loading', () => {
      spyOn(mockUserAddressService, 'getAddressesLoading').and.returnValue(
        of(false)
      );
      spyOn(mockUserAddressService, 'getAddresses').and.returnValue(
        of(mockAddresses)
      );

      fixture.detectChanges();
      expect(getSpinner()).toBeFalsy();
    });
  });
});<|MERGE_RESOLUTION|>--- conflicted
+++ resolved
@@ -209,34 +209,34 @@
         .unsubscribe();
     });
 
-<<<<<<< HEAD
-  it('should call ngOnInit to get existing address if they exist', () => {
-    spyOn(mockUserAddressService, 'getAddressesLoading').and.returnValue(
-      of(false)
-    );
-    spyOn(mockUserAddressService, 'getAddresses').and.returnValue(
-      of(mockAddresses)
-    );
-    spyOn(component, 'selectAddress');
-
-    component.ngOnInit();
-    let address: Address[];
-    component.existingAddresses$
-      .subscribe(data => {
-        address = data;
-      })
-      .unsubscribe();
-
-    expect(address).toBe(mockAddresses);
-
-    component.cards$
-      .subscribe(cards => {
-        expect(cards.length).toEqual(2);
-      })
-      .unsubscribe();
-
-    expect(component.selectAddress).toHaveBeenCalledWith(mockAddress2);
-=======
+    it('should call ngOnInit to get existing address if they exist', () => {
+      spyOn(mockUserAddressService, 'getAddressesLoading').and.returnValue(
+        of(false)
+      );
+      spyOn(mockUserAddressService, 'getAddresses').and.returnValue(
+        of(mockAddresses)
+      );
+      spyOn(component, 'selectAddress');
+
+      component.ngOnInit();
+      let address: Address[];
+      component.existingAddresses$
+        .subscribe(data => {
+          address = data;
+        })
+        .unsubscribe();
+
+      expect(address).toBe(mockAddresses);
+
+      component.cards$
+        .subscribe(cards => {
+          expect(cards.length).toEqual(2);
+        })
+        .unsubscribe();
+
+      expect(component.selectAddress).toHaveBeenCalledWith(mockAddress2);
+    });
+
     it('should get existing address if they exist', () => {
       spyOn(mockUserAddressService, 'getAddressesLoading').and.returnValue(
         of(false)
@@ -259,7 +259,6 @@
         })
         .unsubscribe();
     });
->>>>>>> fa8acc14
   });
 
   it('should call showNewAddressForm()', () => {
