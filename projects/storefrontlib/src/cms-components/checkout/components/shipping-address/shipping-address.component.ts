--- conflicted
+++ resolved
@@ -130,21 +130,12 @@
   }
 
   addAddress(address: Address): void {
-<<<<<<< HEAD
-    const selectedSub = this.selectedAddress$.subscribe((selected) => {
-      if (selected && selected.shippingAddress) {
-        this.next();
-        selectedSub.unsubscribe();
-      }
-    });
-=======
     this.selectedAddress$
       .pipe(
         filter((selected) => !!selected?.shippingAddress),
         take(1)
       )
-      .subscribe(() => this.goNext());
->>>>>>> bdd3c8c0
+      .subscribe(() => this.next());
 
     this.forceLoader = true;
 
