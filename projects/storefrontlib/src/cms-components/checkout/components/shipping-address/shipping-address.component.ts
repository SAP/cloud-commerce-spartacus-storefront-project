--- conflicted
+++ resolved
@@ -1,9 +1,4 @@
-import {
-  ChangeDetectionStrategy,
-  Component,
-  OnInit,
-  OnDestroy,
-} from '@angular/core';
+import { ChangeDetectionStrategy, Component, OnInit } from '@angular/core';
 import { ActivatedRoute } from '@angular/router';
 import {
   ActiveCartService,
@@ -12,13 +7,8 @@
   TranslationService,
   UserAddressService,
 } from '@spartacus/core';
-<<<<<<< HEAD
-import { combineLatest, Observable, Subscription } from 'rxjs';
-import { map, take } from 'rxjs/operators';
-=======
 import { combineLatest, Observable } from 'rxjs';
 import { map, take, filter } from 'rxjs/operators';
->>>>>>> a08ba076
 import { Card } from '../../../../shared/components/card/card.component';
 import { CheckoutStepService } from '../../services/checkout-step.service';
 
@@ -32,7 +22,7 @@
   templateUrl: './shipping-address.component.html',
   changeDetection: ChangeDetectionStrategy.OnPush,
 })
-export class ShippingAddressComponent implements OnInit, OnDestroy {
+export class ShippingAddressComponent implements OnInit {
   existingAddresses$: Observable<Address[]>;
   newAddressFormManuallyOpened = false;
   isLoading$: Observable<boolean>;
@@ -42,7 +32,6 @@
   isGuestCheckout = false;
 
   backBtnText = this.checkoutStepService.getBackBntText(this.activatedRoute);
-  selectedSub: Subscription;
 
   constructor(
     protected userAddressService: UserAddressService,
@@ -141,22 +130,12 @@
   }
 
   addAddress(address: Address): void {
-<<<<<<< HEAD
-    if (!this.selectedSub) {
-      this.selectedSub = this.selectedAddress$.subscribe((selected) => {
-        if (selected && selected.shippingAddress) {
-          this.next();
-        }
-      });
-    }
-=======
     this.selectedAddress$
       .pipe(
         filter((selected) => !!selected?.shippingAddress),
         take(1)
       )
       .subscribe(() => this.next());
->>>>>>> a08ba076
 
     this.forceLoader = true;
 
@@ -185,10 +164,4 @@
   back(): void {
     this.checkoutStepService.back(this.activatedRoute);
   }
-
-  ngOnDestroy() {
-    if (this.selectedSub) {
-      this.selectedSub.unsubscribe();
-    }
-  }
 }