--- conflicted
+++ resolved
@@ -17,11 +17,8 @@
 import { map, take } from 'rxjs/operators';
 import { Card } from '../../../../shared/components/card/card.component';
 import { CheckoutConfigService } from '../../services/checkout-config.service';
-<<<<<<< HEAD
 import { AbstractCheckoutStepComponent } from '../abstract-checkout-step/abstract-checkout-step.component';
-=======
 import { CheckoutStepType } from '../..';
->>>>>>> 31ba8652
 
 export interface CardWithAddress {
   card: Card;
@@ -33,46 +30,20 @@
   templateUrl: './shipping-address.component.html',
   changeDetection: ChangeDetectionStrategy.OnPush,
 })
-<<<<<<< HEAD
 export class ShippingAddressComponent extends AbstractCheckoutStepComponent
   implements OnInit, OnDestroy {
-  existingAddresses$: Observable<Address[]>;
-  newAddressFormManuallyOpened = false;
-  cards: Card[] = [];
-  isLoading$: Observable<boolean>;
-  selectedAddress: Address;
-  goTo: CheckoutStepType;
-  setAddress: Address;
-  setAddressSub: Subscription;
-  selectedAddressSub: Subscription;
-  selectedAddress$: BehaviorSubject<Address> = new BehaviorSubject<Address>(
-    null
-  );
-  cards$: Observable<CardWithAddress[]>;
-
-  isGuestCheckout = false;
-  forceLoader = false; // this helps with smoother steps transition
-
-=======
-export class ShippingAddressComponent implements OnInit, OnDestroy {
->>>>>>> 31ba8652
   constructor(
     protected userAddressService: UserAddressService,
     protected cartService: CartService,
     protected routingService: RoutingService,
     protected checkoutDeliveryService: CheckoutDeliveryService,
-<<<<<<< HEAD
     protected checkoutConfigService: CheckoutConfigService,
     protected activatedRoute: ActivatedRoute,
     protected translation: TranslationService
   ) {
     super(checkoutConfigService, activatedRoute);
   }
-=======
-    private checkoutConfigService: CheckoutConfigService,
-    private activatedRoute: ActivatedRoute,
-    private translation: TranslationService
-  ) {}
+
   existingAddresses$: Observable<Address[]>;
   newAddressFormManuallyOpened = false;
   isLoading$: Observable<boolean>;
@@ -110,20 +81,6 @@
    * TODO(issue:#3921) deprecated since 1.3
    */
   selectedAddressSub: Subscription;
-  /**
-   * @deprecated since version 1.3
-   * This variable will no longer be in use. Use CheckoutConfigService.getNextCheckoutStepUrl(this.activatedRoute) instead.
-   * TODO(issue:#3921) deprecated since 1.3
-   */
-  checkoutStepUrlNext = this.checkoutConfigService.getNextCheckoutStepUrl(
-    this.activatedRoute
-  );
-  /**
-   * @deprecated since version 1.3
-   * This variable will no longer be in use. Use CheckoutConfigService.getPreviousCheckoutStepUrl(this.activatedRoute) instead.
-   * TODO(issue:#3921) deprecated since 1.3
-   */
-  checkoutStepUrlPrevious = 'cart';
 
   isGuestCheckout = false;
 
@@ -133,7 +90,6 @@
    * TODO(issue:#3921) deprecated since 1.3
    */
   selectedAddress: Address;
->>>>>>> 31ba8652
 
   ngOnInit() {
     super.ngOnInit();
