<ng-container *ngIf="cards$ | async as cards">
  <h3 class="cx-checkout-title d-none d-lg-block d-xl-block">
    {{ 'checkoutAddress.shippingAddress' | cxTranslate }}
  </h3>
  <ng-container *ngIf="!forceLoader && !(isLoading$ | async); else loading">
    <ng-container
      *ngIf="
<<<<<<< HEAD
        isAccount || (cards?.length && !addressFormOpened);
=======
        isAccountPayment || (cards?.length && !addressFormOpened);
>>>>>>> 3f38d451
        else newAddressForm
      "
    >
      <p class="cx-checkout-text">
        {{ 'checkoutAddress.selectYourShippingAddress' | cxTranslate }}
      </p>
<<<<<<< HEAD
      <div class="cx-checkout-btns row" *ngIf="!isAccount">
=======
      <div class="cx-checkout-btns row" *ngIf="!isAccountPayment">
>>>>>>> 3f38d451
        <div class="col-sm-12 col-md-12 col-lg-6">
          <button
            class="btn btn-block btn-action"
            (click)="showNewAddressForm()"
          >
            {{ 'checkoutAddress.addNewAddress' | cxTranslate }}
          </button>
        </div>
      </div>

      <div class="cx-checkout-body row">
        <div
          class="cx-shipping-address-card col-md-12 col-lg-6"
          *ngFor="let card of cards; let i = index"
        >
          <div
            class="cx-shipping-address-card-inner"
            (click)="selectAddress(card.address)"
          >
            <cx-card
              [border]="true"
              [fitToContainer]="true"
              [content]="card.card"
              (sendCard)="selectAddress(card.address)"
            ></cx-card>
          </div>
        </div>
      </div>

      <div class="cx-checkout-btns row">
        <div class="col-md-12 col-lg-6">
          <button class="cx-btn btn btn-block btn-action" (click)="back()">
            {{ backBtnText | cxTranslate }}
          </button>
        </div>
        <div class="col-md-12 col-lg-6">
          <button
            class="cx-btn btn btn-block btn-primary"
            [disabled]="!selectedAddress?.id"
            (click)="next()"
          >
            {{ 'common.continue' | cxTranslate }}
          </button>
        </div>
      </div>
    </ng-container>

    <ng-template #newAddressForm>
      <cx-address-form
        *ngIf="cards.length; else initialAddressForm"
        [showTitleCode]="true"
        (backToAddress)="hideNewAddressForm(false)"
        (submitAddress)="addAddress($event)"
      ></cx-address-form>
      <ng-template #initialAddressForm>
        <cx-address-form
          [showTitleCode]="true"
          [setAsDefaultField]="!isGuestCheckout"
          [addressData]="selectedAddress"
          cancelBtnLabel="{{ backBtnText | cxTranslate }}"
          (backToAddress)="hideNewAddressForm(true)"
          (submitAddress)="addAddress($event)"
        ></cx-address-form>
      </ng-template>
    </ng-template>
  </ng-container>

  <ng-template #loading>
    <div class="cx-spinner">
      <cx-spinner></cx-spinner>
    </div>
  </ng-template>
</ng-container><|MERGE_RESOLUTION|>--- conflicted
+++ resolved
@@ -5,22 +5,14 @@
   <ng-container *ngIf="!forceLoader && !(isLoading$ | async); else loading">
     <ng-container
       *ngIf="
-<<<<<<< HEAD
-        isAccount || (cards?.length && !addressFormOpened);
-=======
         isAccountPayment || (cards?.length && !addressFormOpened);
->>>>>>> 3f38d451
         else newAddressForm
       "
     >
       <p class="cx-checkout-text">
         {{ 'checkoutAddress.selectYourShippingAddress' | cxTranslate }}
       </p>
-<<<<<<< HEAD
-      <div class="cx-checkout-btns row" *ngIf="!isAccount">
-=======
       <div class="cx-checkout-btns row" *ngIf="!isAccountPayment">
->>>>>>> 3f38d451
         <div class="col-sm-12 col-md-12 col-lg-6">
           <button
             class="btn btn-block btn-action"
