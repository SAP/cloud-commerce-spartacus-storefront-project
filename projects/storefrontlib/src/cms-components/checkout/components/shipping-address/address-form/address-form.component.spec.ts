import { async, ComponentFixture, TestBed } from '@angular/core/testing';
import { FormGroup, ReactiveFormsModule } from '@angular/forms';
import { By } from '@angular/platform-browser';
import { ChangeDetectionStrategy } from '@angular/core';

import { NgSelectModule } from '@ng-select/ng-select';

import {
<<<<<<< HEAD
  AddressValidation,
  CheckoutService,
  Country,
  GlobalMessageService,
=======
  Title,
  Country,
  Region,
  CheckoutDeliveryService,
>>>>>>> 9b7d80af
  I18nTestingModule,
  Region,
  Title,
  UserAddressService,
  UserService,
} from '@spartacus/core';

import { Observable, of } from 'rxjs';

import { AddressFormComponent } from './address-form.component';
import { ModalService } from '../../../../../shared/components/modal/index';
import createSpy = jasmine.createSpy;

class MockUserService {
  getTitles(): Observable<Title[]> {
    return of();
  }

  loadTitles(): void {}
}

class MockUserAddressService {
  getDeliveryCountries(): Observable<Country[]> {
    return of();
  }

  loadDeliveryCountries(): void {}

  getRegions(): Observable<Region[]> {
    return of();
  }
}

const mockTitles: Title[] = [
  {
    code: 'mr',
    name: 'Mr.',
  },
  {
    code: 'mrs',
    name: 'Mrs.',
  },
];
const expectedTitles: Title[] = [{ code: '', name: 'Title' }, ...mockTitles];
const mockCountries: Country[] = [
  {
    isocode: 'AD',
    name: 'Andorra',
  },
  {
    isocode: 'RS',
    name: 'Serbia',
  },
];
const mockRegions: Region[] = [
  {
    isocode: 'CA-ON',
    name: 'Ontario',
  },
  {
    isocode: 'CA-QC',
    name: 'Quebec',
  },
];

class MockCheckoutDeliveryService {
  clearAddressVerificationResults = createSpy();
  verifyAddress = createSpy();
  getAddressVerificationResults(): Observable<AddressValidation> {
    return of({ decision: 'ACCEPT' });
  }
}

describe('AddressFormComponent', () => {
  let component: AddressFormComponent;
  let fixture: ComponentFixture<AddressFormComponent>;
  let controls: FormGroup['controls'];

<<<<<<< HEAD
  let mockCheckoutService: MockCheckoutService;
  let userAddressService: UserAddressService;
=======
  let mockCheckoutDeliveryService: MockCheckoutDeliveryService;
>>>>>>> 9b7d80af
  let userService: UserService;
  let mockGlobalMessageService: any;

  beforeEach(async(() => {
    mockGlobalMessageService = {
      add: createSpy(),
    };

    TestBed.configureTestingModule({
      imports: [ReactiveFormsModule, NgSelectModule, I18nTestingModule],
      declarations: [AddressFormComponent],
      providers: [
        { provide: ModalService, useValue: { open: () => {} } },
        {
          provide: CheckoutDeliveryService,
          useClass: MockCheckoutDeliveryService,
        },
        { provide: UserService, useClass: MockUserService },
        { provide: UserAddressService, useClass: MockUserAddressService },
        { provide: GlobalMessageService, useValue: mockGlobalMessageService },
      ],
    })
      .overrideComponent(AddressFormComponent, {
        set: { changeDetection: ChangeDetectionStrategy.Default },
      })
      .compileComponents();

    userService = TestBed.get(UserService);
<<<<<<< HEAD
    userAddressService = TestBed.get(UserAddressService);
    mockCheckoutService = TestBed.get(CheckoutService);
=======
    mockCheckoutDeliveryService = TestBed.get(CheckoutDeliveryService);
>>>>>>> 9b7d80af
  }));

  beforeEach(() => {
    fixture = TestBed.createComponent(AddressFormComponent);
    component = fixture.componentInstance;
    controls = component.address.controls;
    component.showTitleCode = true;

    spyOn(component.submitAddress, 'emit').and.callThrough();
    spyOn(component.backToAddress, 'emit').and.callThrough();
  });

  it('should be created', () => {
    expect(component).toBeTruthy();
  });

  it('should call ngOnInit to get countries and titles data even when they not exist', done => {
    spyOn(userAddressService, 'getDeliveryCountries').and.returnValue(of([]));
    spyOn(userAddressService, 'loadDeliveryCountries').and.stub();

    spyOn(userService, 'getTitles').and.returnValue(of([]));
    spyOn(userService, 'loadTitles').and.stub();

    spyOn(userAddressService, 'getRegions').and.returnValue(of([]));

    spyOn(
      mockCheckoutDeliveryService,
      'getAddressVerificationResults'
    ).and.returnValue(of({}));
    component.ngOnInit();

    component.countries$
      .subscribe(() => {
        expect(userAddressService.loadDeliveryCountries).toHaveBeenCalled();
        done();
      })
      .unsubscribe();

    component.titles$
      .subscribe(() => {
        expect(userService.loadTitles).toHaveBeenCalled();
        done();
      })
      .unsubscribe();
  });

  it('should call ngOnInit to get countries, titles and regions data when data exist', () => {
    spyOn(userAddressService, 'getDeliveryCountries').and.returnValue(
      of(mockCountries)
    );
    spyOn(userService, 'getTitles').and.returnValue(of(mockTitles));
    spyOn(userAddressService, 'getRegions').and.returnValue(of(mockRegions));

    spyOn(
      mockCheckoutDeliveryService,
      'getAddressVerificationResults'
    ).and.returnValue(of({}));

    component.ngOnInit();

    let countries: Country[];
    component.countries$
      .subscribe(data => {
        countries = data;
      })
      .unsubscribe();
    let titles: Title[];
    component.titles$
      .subscribe(data => {
        titles = data;
      })
      .unsubscribe();
    let regions: Region[];
    component.regions$
      .subscribe(data => {
        regions = data;
      })
      .unsubscribe();

    expect(countries).toBe(mockCountries);
    expect(titles).toEqual(expectedTitles);
    expect(regions).toBe(mockRegions);
  });

  it('should add address with address verification result "accept"', () => {
    spyOn(userAddressService, 'getDeliveryCountries').and.returnValue(of([]));
    spyOn(userService, 'getTitles').and.returnValue(of([]));
    spyOn(userAddressService, 'getRegions').and.returnValue(of([]));

    const mockAddressVerificationResult: AddressValidation = {
      decision: 'ACCEPT',
    };
    spyOn(
      mockCheckoutDeliveryService,
      'getAddressVerificationResults'
    ).and.returnValue(of(mockAddressVerificationResult));

    spyOn(component, 'openSuggestedAddress');
    component.ngOnInit();
    expect(component.submitAddress.emit).toHaveBeenCalledWith(
      component.address.value
    );
  });

  it('should clear address verification result with address verification result "reject"', () => {
    spyOn(userAddressService, 'getDeliveryCountries').and.returnValue(of([]));
    spyOn(userService, 'getTitles').and.returnValue(of([]));
    spyOn(userAddressService, 'getRegions').and.returnValue(of([]));

    const mockAddressVerificationResult: AddressValidation = {
      decision: 'REJECT',
      errors: {
        errors: [{ subject: 'No' }],
      },
    };
    spyOn(
      mockCheckoutDeliveryService,
      'getAddressVerificationResults'
    ).and.returnValue(of(mockAddressVerificationResult));

    spyOn(component, 'openSuggestedAddress');
    component.ngOnInit();
    expect(
      mockCheckoutDeliveryService.clearAddressVerificationResults
    ).toHaveBeenCalledWith();
  });

  it('should open suggested address with address verification result "review"', () => {
    spyOn(userAddressService, 'getDeliveryCountries').and.returnValue(of([]));
    spyOn(userService, 'getTitles').and.returnValue(of([]));
    spyOn(userAddressService, 'getRegions').and.returnValue(of([]));

    const mockAddressVerificationResult: AddressValidation = {
      decision: 'REVIEW',
    };
    spyOn(
      mockCheckoutDeliveryService,
      'getAddressVerificationResults'
    ).and.returnValue(of(mockAddressVerificationResult));

    spyOn(component, 'openSuggestedAddress');
    component.ngOnInit();
    expect(component.openSuggestedAddress).toHaveBeenCalledWith(
      mockAddressVerificationResult
    );
  });

  it('should call verifyAddress()', () => {
    component.verifyAddress();
    expect(mockCheckoutDeliveryService.verifyAddress).toHaveBeenCalled();
  });

  it('should call back()', () => {
    component.back();
    expect(component.backToAddress.emit).toHaveBeenCalledWith();
  });

  it('should toggleDefaultAddress() adapt control value', () => {
    component.setAsDefaultField = true;
    fixture.detectChanges();
    const checkbox = fixture.debugElement.query(
      By.css('[formcontrolname=defaultAddress]')
    ).nativeElement;

    fixture.detectChanges();
    checkbox.click();

    expect(component.address.value.defaultAddress).toBeTruthy();
  });

  it('should call titleSelected()', () => {
    const mockTitleCode = 'test title code';
    component.titleSelected({ code: mockTitleCode });
    expect(component.address['controls'].titleCode.value).toEqual(
      mockTitleCode
    );
  });

  it('should call countrySelected()', () => {
    spyOn(userAddressService, 'getRegions').and.returnValue(of([]));
    const mockCountryIsocode = 'test country isocode';
    component.countrySelected({ isocode: mockCountryIsocode });
    component.ngOnInit();
    component.regions$.subscribe(_ => _);
    expect(
      component.address['controls'].country['controls'].isocode.value
    ).toEqual(mockCountryIsocode);
    expect(userAddressService.getRegions).toHaveBeenCalledWith(
      mockCountryIsocode
    );
  });

  it('should call regionSelected()', () => {
    const mockRegionIsocode = 'test region isocode';
    component.regionSelected({ isocode: mockRegionIsocode });
    expect(
      component.address['controls'].region['controls'].isocode.value
    ).toEqual(mockRegionIsocode);
  });

  describe('UI continue button', () => {
    const getContinueBtn = () =>
      fixture.debugElement.query(By.css('.btn-primary'));

    it('should call "verifyAddress" function when being clicked and when form is valid', () => {
      spyOn(userAddressService, 'getDeliveryCountries').and.returnValue(of([]));
      spyOn(userService, 'getTitles').and.returnValue(of([]));
      spyOn(userAddressService, 'getRegions').and.returnValue(of([]));
      spyOn(component, 'verifyAddress');

      fixture.detectChanges();

      getContinueBtn().nativeElement.click();
      expect(component.verifyAddress).not.toHaveBeenCalled();

      controls['titleCode'].setValue('test titleCode');
      controls['firstName'].setValue('test firstName');
      controls['lastName'].setValue('test lastName');
      controls['line1'].setValue('test line1');
      controls['town'].setValue('test town');
      controls.region['controls'].isocode.setValue('test region isocode');
      controls.country['controls'].isocode.setValue('test country isocode');
      controls['postalCode'].setValue('test postalCode');
      fixture.detectChanges();

      getContinueBtn().nativeElement.click();
      expect(component.verifyAddress).toHaveBeenCalled();
    });

    it('should be enabled only when form has all mandatory fields filled', () => {
      const isContinueBtnDisabled = () => {
        fixture.detectChanges();
        return getContinueBtn().nativeElement.disabled;
      };
      spyOn(userAddressService, 'getDeliveryCountries').and.returnValue(of([]));
      spyOn(userService, 'getTitles').and.returnValue(of([]));
      spyOn(userAddressService, 'getRegions').and.returnValue(of([]));

      expect(isContinueBtnDisabled()).toBeTruthy();
      controls['titleCode'].setValue('test titleCode');
      expect(isContinueBtnDisabled()).toBeTruthy();
      controls['firstName'].setValue('test firstName');
      expect(isContinueBtnDisabled()).toBeTruthy();
      controls['lastName'].setValue('test lastName');
      expect(isContinueBtnDisabled()).toBeTruthy();
      controls['line1'].setValue('test line1');
      expect(isContinueBtnDisabled()).toBeTruthy();
      controls['town'].setValue('test town');
      expect(isContinueBtnDisabled()).toBeTruthy();
      controls.region['controls'].isocode.setValue('test region isocode');
      expect(isContinueBtnDisabled()).toBeTruthy();
      controls.country['controls'].isocode.setValue('test country isocode');
      expect(isContinueBtnDisabled()).toBeTruthy();
      controls['postalCode'].setValue('test postalCode');

      expect(isContinueBtnDisabled()).toBeFalsy();
    });
  });

  describe('UI cancel button', () => {
    it('should show the "Back to cart", if it is provided as an input', () => {
      component.cancelBtnLabel = 'Back to cart';
      fixture.detectChanges();
      expect(
        fixture.nativeElement.querySelector('.btn-action').innerText
      ).toEqual('Back to cart');
    });

    it('should show the "Choose Address", if there is no "cancelBtnLabel" input provided', () => {
      component.cancelBtnLabel = undefined;
      fixture.detectChanges();
      expect(
        fixture.nativeElement.querySelector('.btn-action').innerText
      ).toEqual('addressForm.chooseAddress');
    });
  });

  describe('UI back button', () => {
    const getBackBtn = () => fixture.debugElement.query(By.css('.btn-action'));

    it('should default "showCancelBtn" to true and create button', () => {
      fixture.detectChanges();
      expect(getBackBtn()).toBeDefined();
    });

    it('should not create back button when "showCancelBtn" is false', () => {
      component.showCancelBtn = false;
      fixture.detectChanges();
      expect(getBackBtn()).toBeNull();
    });

    it('should create back button when "showCancelBtn" is true', () => {
      component.showCancelBtn = true;
      fixture.detectChanges();
      expect(getBackBtn()).toBeDefined();
    });

    it('should call "back" function after being clicked', () => {
      fixture.detectChanges();
      spyOn(component, 'back');
      getBackBtn().nativeElement.click();
      expect(component.back).toHaveBeenCalled();
    });
  });
});<|MERGE_RESOLUTION|>--- conflicted
+++ resolved
@@ -6,17 +6,11 @@
 import { NgSelectModule } from '@ng-select/ng-select';
 
 import {
-<<<<<<< HEAD
   AddressValidation,
   CheckoutService,
   Country,
   GlobalMessageService,
-=======
-  Title,
-  Country,
-  Region,
   CheckoutDeliveryService,
->>>>>>> 9b7d80af
   I18nTestingModule,
   Region,
   Title,
@@ -95,12 +89,8 @@
   let fixture: ComponentFixture<AddressFormComponent>;
   let controls: FormGroup['controls'];
 
-<<<<<<< HEAD
-  let mockCheckoutService: MockCheckoutService;
+  let mockCheckoutDeliveryService: MockCheckoutDeliveryService;
   let userAddressService: UserAddressService;
-=======
-  let mockCheckoutDeliveryService: MockCheckoutDeliveryService;
->>>>>>> 9b7d80af
   let userService: UserService;
   let mockGlobalMessageService: any;
 
@@ -129,12 +119,8 @@
       .compileComponents();
 
     userService = TestBed.get(UserService);
-<<<<<<< HEAD
     userAddressService = TestBed.get(UserAddressService);
-    mockCheckoutService = TestBed.get(CheckoutService);
-=======
     mockCheckoutDeliveryService = TestBed.get(CheckoutDeliveryService);
->>>>>>> 9b7d80af
   }));
 
   beforeEach(() => {
