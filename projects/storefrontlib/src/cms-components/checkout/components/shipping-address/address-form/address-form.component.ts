--- conflicted
+++ resolved
@@ -21,17 +21,12 @@
   UserService,
 } from '@spartacus/core';
 import { BehaviorSubject, Observable, Subscription } from 'rxjs';
-<<<<<<< HEAD
-import { map, switchMap, tap } from 'rxjs/operators';
-=======
 import { map, switchMap, take, tap } from 'rxjs/operators';
->>>>>>> 2e281597
 import {
   ModalRef,
   ModalService,
 } from '../../../../../shared/components/modal/index';
 import { SuggestedAddressDialogComponent } from './suggested-addresses-dialog/suggested-addresses-dialog.component';
-
 @Component({
   selector: 'cx-address-form',
   templateUrl: './address-form.component.html',
