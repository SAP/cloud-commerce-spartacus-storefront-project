--- conflicted
+++ resolved
@@ -5,7 +5,7 @@
   Input,
   OnDestroy,
   OnInit,
-  Output,
+  Output
 } from '@angular/core';
 import { FormBuilder, FormGroup, Validators } from '@angular/forms';
 import {
@@ -18,13 +18,13 @@
   Region,
   Title,
   UserAddressService,
-  UserService,
+  UserService
 } from '@spartacus/core';
 import { BehaviorSubject, Observable, Subscription } from 'rxjs';
 import { map, switchMap, take, tap } from 'rxjs/operators';
 import {
   ModalRef,
-  ModalService,
+  ModalService
 } from '../../../../../shared/components/modal/index';
 import { SuggestedAddressDialogComponent } from './suggested-addresses-dialog/suggested-addresses-dialog.component';
 import { sortTitles } from '../../../../../shared/utils/forms/title-utils';
@@ -32,7 +32,7 @@
 @Component({
   selector: 'cx-address-form',
   templateUrl: './address-form.component.html',
-  changeDetection: ChangeDetectionStrategy.OnPush,
+  changeDetection: ChangeDetectionStrategy.OnPush
 })
 export class AddressFormComponent implements OnInit, OnDestroy {
   countries$: Observable<Country[]>;
@@ -70,7 +70,7 @@
 
   addressForm: FormGroup = this.fb.group({
     country: this.fb.group({
-      isocode: [null, Validators.required],
+      isocode: [null, Validators.required]
     }),
     titleCode: [''],
     firstName: ['', Validators.required],
@@ -79,11 +79,11 @@
     line2: [''],
     town: ['', Validators.required],
     region: this.fb.group({
-      isocode: [null, Validators.required],
+      isocode: [null, Validators.required]
     }),
     postalCode: ['', Validators.required],
     phone: '',
-    defaultAddress: [false],
+    defaultAddress: [false]
   });
 
   constructor(
@@ -98,7 +98,7 @@
   ngOnInit() {
     // Fetching countries
     this.countries$ = this.userAddressService.getDeliveryCountries().pipe(
-      tap((countries) => {
+      tap(countries => {
         if (Object.keys(countries).length === 0) {
           this.userAddressService.loadDeliveryCountries();
         }
@@ -107,12 +107,12 @@
 
     // Fetching titles
     this.titles$ = this.userService.getTitles().pipe(
-      tap((titles) => {
+      tap(titles => {
         if (Object.keys(titles).length === 0) {
           this.userService.loadTitles();
         }
       }),
-      map((titles) => {
+      map(titles => {
         titles.sort(sortTitles);
         const noneTitle = { code: '', name: 'Title' };
         return [noneTitle, ...titles];
@@ -121,15 +121,9 @@
 
     // Fetching regions
     this.regions$ = this.selectedCountry$.pipe(
-<<<<<<< HEAD
       switchMap(country => this.userAddressService.getRegions(country)),
       tap(regions => {
         const regionControl = this.addressForm.get('region.isocode');
-=======
-      switchMap((country) => this.userAddressService.getRegions(country)),
-      tap((regions) => {
-        const regionControl = this.address.get('region.isocode');
->>>>>>> 73353727
         if (regions && regions.length > 0) {
           regionControl.enable();
         } else {
@@ -149,7 +143,7 @@
         } else if (results.decision === 'REJECT') {
           // TODO: Workaround: allow server for decide is titleCode mandatory (if yes, provide personalized message)
           if (
-            results.errors.errors.some((error) => error.subject === 'titleCode')
+            results.errors.errors.some(error => error.subject === 'titleCode')
           ) {
             this.globalMessageService.add(
               { key: 'addressForm.titleRequired' },
@@ -205,7 +199,6 @@
   }
 
   verifyAddress(): void {
-<<<<<<< HEAD
     if (this.addressForm.valid) {
       if (this.addressForm.get('region').value.isocode) {
         this.regionsSub = this.regions$.pipe(take(1)).subscribe(regions => {
@@ -215,18 +208,8 @@
               this.addressForm.controls['region'].value.isocode
           );
           Object.assign(this.addressForm.value.region, {
-            isocodeShort: obj.isocodeShort,
+            isocodeShort: obj.isocodeShort
           });
-=======
-    if (this.address.controls['region'].value.isocode) {
-      this.regionsSub = this.regions$.pipe(take(1)).subscribe((regions) => {
-        const obj = regions.find(
-          (region) =>
-            region.isocode === this.address.controls['region'].value.isocode
-        );
-        Object.assign(this.address.value.region, {
-          isocodeShort: obj.isocodeShort,
->>>>>>> 73353727
         });
       }
 
@@ -252,14 +235,14 @@
       this.suggestedAddressModalRef.componentInstance.suggestedAddresses =
         results.suggestedAddresses;
       this.suggestedAddressModalRef.result
-        .then((address) => {
+        .then(address => {
           this.checkoutDeliveryService.clearAddressVerificationResults();
           if (address) {
             address = Object.assign(
               {
                 titleCode: this.addressForm.value.titleCode,
                 phone: this.addressForm.value.phone,
-                selected: true,
+                selected: true
               },
               address
             );
@@ -272,7 +255,7 @@
           this.checkoutDeliveryService.clearAddressVerificationResults();
           const address = Object.assign(
             {
-              selected: true,
+              selected: true
             },
             this.addressForm.value
           );
