--- conflicted
+++ resolved
@@ -88,17 +88,10 @@
       class="cx-review-cart-item col-md-12"
       *ngIf="entries$ | async as entries"
     >
-<<<<<<< HEAD
-      <cx-cart-item-list
-        [items]="entries"
-        [readonly]="true"
-        [potentialProductPromotions]="cart.potentialProductPromotions"
-      ></cx-cart-item-list>
-=======
       <ng-container *cxFeatureLevel="'!1.5'">
         <cx-cart-item-list
           [items]="entries"
-          [isReadOnly]="true"
+          [readonly]="true"
           [potentialProductPromotions]="cart.potentialProductPromotions"
         ></cx-cart-item-list>
       </ng-container>
@@ -110,11 +103,10 @@
 
         <cx-cart-item-list
           [items]="entries"
-          [isReadOnly]="true"
+          [readonly]="true"
           [promotionLocation]="promotionLocation"
         ></cx-cart-item-list>
       </ng-container>
->>>>>>> 698cf6d9
     </div>
   </ng-container>
 </div>