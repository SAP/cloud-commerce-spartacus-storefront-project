--- conflicted
+++ resolved
@@ -440,13 +440,9 @@
   it('should call getPaymentTypeCard(paymentType) to get payment type data', () => {
     component.getPaymentTypeCard(mockPaymentTypes[0].code).subscribe((card) => {
       expect(card.title).toEqual('checkoutProgress.methodOfPayment');
-<<<<<<< HEAD
-      expect(card.textBold).toEqual('test-account');
-=======
       expect(card.textBold).toEqual(
         'paymentTypes.paymentType context:test-account'
       );
->>>>>>> 0a2f8bf3
     });
   });
 
