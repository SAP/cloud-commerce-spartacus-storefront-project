import { Component, Input, Pipe, PipeTransform } from '@angular/core';
import { async, ComponentFixture, TestBed } from '@angular/core/testing';
import { By } from '@angular/platform-browser';
import { RouterTestingModule } from '@angular/router/testing';
import {
  ActiveCartService,
  Address,
  Cart,
  CheckoutCostCenterService,
  CheckoutDeliveryService,
  CheckoutPaymentService,
  CostCenter,
  Country,
  DeliveryMode,
  I18nTestingModule,
  OrderEntry,
  PaymentDetails,
  PaymentType,
  PaymentTypeService,
  PromotionLocation,
  UserAddressService,
  UserCostCenterService,
} from '@spartacus/core';
import { BehaviorSubject, Observable, of } from 'rxjs';
import { PromotionsModule } from '../../..';
import { Item } from '../../../../cms-components/cart/index';
import { Card } from '../../../../shared/components/card/card.component';
import { PromotionService } from '../../../../shared/services/promotion/promotion.service';
<<<<<<< HEAD
=======
import { IconTestingModule } from '../../../misc/icon/testing/icon-testing.module';
>>>>>>> 400240d8
import { CheckoutStep, CheckoutStepType } from '../../model/index';
import { CheckoutStepService } from '../../services/index';
import { ReviewSubmitComponent } from './review-submit.component';
import createSpy = jasmine.createSpy;

const mockCart: Cart = {
  guid: 'test',
  code: 'test',
  deliveryItemsQuantity: 123,
  totalPrice: { formattedValue: '$999.98' },
};

const mockAddress: Address = {
  firstName: 'John',
  lastName: 'Doe',
  titleCode: 'mr',
  line1: 'Toyosaki 2 create on cart',
  line2: 'line2',
  town: 'town',
  region: { isocode: 'JP-27' },
  postalCode: 'zip',
  country: { isocode: 'JP', name: 'Japan' },
};
const addressBS = new BehaviorSubject<Country>(mockAddress.country);

const mockDeliveryMode: DeliveryMode = {
  name: 'standard-gross',
  description: 'Delivery mode test description',
};
const deliveryModeBS = new BehaviorSubject<DeliveryMode>(mockDeliveryMode);

const mockPaymentDetails: PaymentDetails = {
  accountHolderName: 'Name',
  cardNumber: '123456789',
  cardType: { code: 'Visa', name: 'Visa' },
  expiryMonth: '01',
  expiryYear: '2022',
  cvn: '123',
};

const mockEntries: OrderEntry[] = [{ entryNumber: 123 }, { entryNumber: 456 }];

const mockCostCenter: CostCenter = {
  code: 'test-cost-center',
  name: 'test-cc-name',
  unit: { name: 'test-unit-name' },
};

const mockPaymentTypes: PaymentType[] = [
  { code: 'test-account' },
  { code: 'test-card' },
];

@Component({
  selector: 'cx-cart-item-list',
  template: '',
})
class MockCartItemListComponent {
  @Input() items: Item[];
  @Input() readonly: boolean;
  @Input() promotionLocation: PromotionLocation = PromotionLocation.ActiveCart;
}

@Component({
  selector: 'cx-card',
  template: '',
})
class MockCardComponent {
  @Input()
  content: Card;
}

class MockCheckoutDeliveryService {
  loadSupportedDeliveryModes = createSpy();
  getSelectedDeliveryMode(): Observable<DeliveryMode> {
    return deliveryModeBS.asObservable();
  }
  getDeliveryAddress(): Observable<Address> {
    return of(mockAddress);
  }
}

class MockCheckoutPaymentService {
  getPaymentDetails(): Observable<PaymentDetails> {
    return of(mockPaymentDetails);
  }
  paymentProcessSuccess(): void {}
}

class MockUserAddressService {
  loadDeliveryCountries = createSpy();
  getCountry(): Observable<Country> {
    return addressBS.asObservable();
  }
}

class MockActiveCartService {
  getActive(): Observable<Cart> {
    return of(mockCart);
  }
  getEntries(): Observable<OrderEntry[]> {
    return of(mockEntries);
  }
}

const mockCheckoutStep: CheckoutStep = {
  id: 'step',
  name: 'name',
  routeName: '/route',
  type: [CheckoutStepType.SHIPPING_ADDRESS],
};

class MockCheckoutStepService {
  steps$ = of([
    {
      id: 'step1',
      name: 'step1',
      routeName: 'route1',
      type: [CheckoutStepType.PAYMENT_TYPE],
    },
    {
      id: 'step2',
      name: 'step2',
      routeName: 'route2',
      type: [CheckoutStepType.REVIEW_ORDER],
    },
  ]);
  getCheckoutStep(): CheckoutStep {
    return mockCheckoutStep;
  }
}

class MockPaymentTypeService {
  getPoNumber(): Observable<string> {
    return of('test-po');
  }
  getSelectedPaymentType(): Observable<string> {
    return of(mockPaymentTypes[0].code);
  }
  isAccountPayment(): Observable<boolean> {
    return of(true);
  }
}

class MockCheckoutCostCenterService {
  getCostCenter(): Observable<string> {
    return of(mockCostCenter.code);
  }
}

class MockUserCostCenterService {
  getActiveCostCenters(): Observable<CostCenter[]> {
    return of([mockCostCenter]);
  }
}

@Pipe({
  name: 'cxUrl',
})
class MockUrlPipe implements PipeTransform {
  transform(): any {}
}

class MockPromotionService {
  getOrderPromotions(): void {}
  getOrderPromotionsFromCart(): void {}
  getOrderPromotionsFromCheckout(): void {}
  getOrderPromotionsFromOrder(): void {}
  getProductPromotionForEntry(): void {}
}

describe('ReviewSubmitComponent', () => {
  let component: ReviewSubmitComponent;
  let fixture: ComponentFixture<ReviewSubmitComponent>;
  let mockCheckoutDeliveryService: CheckoutDeliveryService;

  beforeEach(async(() => {
    TestBed.configureTestingModule({
<<<<<<< HEAD
      imports: [I18nTestingModule, PromotionsModule, RouterTestingModule],
=======
      imports: [
        I18nTestingModule,
        PromotionsModule,
        RouterTestingModule,
        IconTestingModule,
      ],
>>>>>>> 400240d8
      declarations: [
        ReviewSubmitComponent,
        MockCartItemListComponent,
        MockCardComponent,
        MockUrlPipe,
      ],
      providers: [
        {
          provide: CheckoutDeliveryService,
          useClass: MockCheckoutDeliveryService,
        },
        {
          provide: CheckoutPaymentService,
          useClass: MockCheckoutPaymentService,
        },
        { provide: UserAddressService, useClass: MockUserAddressService },
        { provide: ActiveCartService, useClass: MockActiveCartService },
        {
          provide: CheckoutStepService,
          useClass: MockCheckoutStepService,
        },
        {
          provide: PromotionService,
          useClass: MockPromotionService,
        },
        {
          provide: PaymentTypeService,
          useClass: MockPaymentTypeService,
        },
        {
          provide: CheckoutCostCenterService,
          useClass: MockCheckoutCostCenterService,
        },
        {
          provide: UserCostCenterService,
          useClass: MockUserCostCenterService,
        },
      ],
    }).compileComponents();
  }));

  beforeEach(() => {
    fixture = TestBed.createComponent(ReviewSubmitComponent);
    component = fixture.componentInstance;

    mockCheckoutDeliveryService = TestBed.inject(CheckoutDeliveryService);

    addressBS.next(mockAddress.country);
    deliveryModeBS.next(mockDeliveryMode);
  });

  it('should be created', () => {
    expect(component).toBeTruthy();
  });

  it('should be able to get cart', () => {
    let cart: Cart;
    component.cart$.subscribe((data: Cart) => {
      cart = data;
    });

    expect(cart).toEqual(mockCart);
  });

  it('should be able to get entries', () => {
    let entries: OrderEntry[];
    component.entries$.subscribe((data: OrderEntry[]) => {
      entries = data;
    });

    expect(entries).toEqual(mockEntries);
  });

  it('should be able to get steps', () => {
    let steps: CheckoutStep[];
    component.steps$.subscribe((data) => (steps = data));

    expect(steps[0]).toEqual({
      id: 'step1',
      name: 'step1',
      routeName: 'route1',
      type: [CheckoutStepType.PAYMENT_TYPE],
    });
    expect(steps[1]).toEqual({
      id: 'step2',
      name: 'step2',
      routeName: 'route2',
      type: [CheckoutStepType.REVIEW_ORDER],
    });
  });

  it('should be able to get deliveryAddress', () => {
    let deliveryAddress: Address;
    component.deliveryAddress$.subscribe((data: Address) => {
      deliveryAddress = data;
    });

    expect(deliveryAddress).toEqual(mockAddress);
  });

  it('should be able to get paymentDetails', () => {
    let paymentDetails: PaymentDetails;
    component.paymentDetails$.subscribe((data: PaymentDetails) => {
      paymentDetails = data;
    });

    expect(paymentDetails).toEqual(mockPaymentDetails);
  });

  it('should be able to get deliveryMode if a mode is selected', () => {
    let deliveryMode: DeliveryMode;
    component.deliveryMode$.subscribe((data: DeliveryMode) => {
      deliveryMode = data;
    });

    expect(deliveryMode).toEqual(mockDeliveryMode);
  });

  it('should be able to load deliveryModes if no modes selected', () => {
    deliveryModeBS.next(null);
    component.deliveryMode$.subscribe();
    expect(
      mockCheckoutDeliveryService.loadSupportedDeliveryModes
    ).toHaveBeenCalled();
  });

  it('should be able to get country', () => {
    let countryName: string;
    component.countryName$.subscribe((data: string) => {
      countryName = data;
    });

    expect(countryName).toEqual(mockAddress.country.name);
  });

  it('should be able to get po number', () => {
    let po: string;
    component.poNumber$.subscribe((data: string) => {
      po = data;
    });

    expect(po).toEqual('test-po');
  });

  it('should be able to get cost center', () => {
    let costCenter: CostCenter;
    component.costCenter$.subscribe((data: CostCenter) => {
      costCenter = data;
    });

    expect(costCenter).toEqual(mockCostCenter);
  });

  it('should get selected payment type', () => {
    let paymentType: string;
    component.paymentType$.subscribe((data: string) => {
      paymentType = data;
    });

    expect(paymentType).toEqual(mockPaymentTypes[0].code);
  });

  it('should call getShippingAddressCard(deliveryAddress, countryName) to get address card data', () => {
    component
      .getShippingAddressCard(mockAddress, 'Canada')
      .subscribe((card) => {
        expect(card.title).toEqual('addressCard.shipTo');
        expect(card.textBold).toEqual('John Doe');
        expect(card.text).toEqual([
          'Toyosaki 2 create on cart',
          'line2',
          'town, JP-27, Canada',
          'zip',
          undefined,
        ]);
      });
  });

  it('should call getDeliveryModeCard(deliveryMode) to get delivery mode card data', () => {
    const selectedMode: DeliveryMode = {
      code: 'standard-gross',
      name: 'Standard gross',
      description: 'Standard Delivery description',
      deliveryCost: {
        formattedValue: '$9.99',
      },
    };
    component.getDeliveryModeCard(selectedMode).subscribe((card) => {
      expect(card.title).toEqual('checkoutShipping.shippingMethod');
      expect(card.textBold).toEqual('Standard gross');
      expect(card.text).toEqual(['Standard Delivery description', '$9.99']);
    });
  });

  it('should call getPaymentMethodCard(paymentDetails) to get payment card data', () => {
    component.getPaymentMethodCard(mockPaymentDetails).subscribe((card) => {
      expect(card.title).toEqual('paymentForm.payment');
      expect(card.textBold).toEqual(mockPaymentDetails.accountHolderName);
      expect(card.text).toEqual([
        mockPaymentDetails.cardNumber,
        `paymentCard.expires month:${mockPaymentDetails.expiryMonth} year:${mockPaymentDetails.expiryYear}`,
      ]);
    });
  });

  it('should call getPoNumberCard(po) to get po card data', () => {
    component.getPoNumberCard('test-po').subscribe((card) => {
      expect(card.title).toEqual('checkoutReview.poNumber');
      expect(card.textBold).toEqual('test-po');
    });
  });

  it('should call getCostCenter(costCenter) to get cost center ard data', () => {
    component.getCostCenterCard(mockCostCenter).subscribe((card) => {
      expect(card.title).toEqual('checkoutPO.costCenter');
      expect(card.textBold).toEqual(mockCostCenter.name);
      expect(card.text).toEqual(['(' + mockCostCenter.unit.name + ')']);
    });
  });

  it('should call getPaymentTypeCard(paymentType) to get payment type data', () => {
    component.getPaymentTypeCard(mockPaymentTypes[0].code).subscribe((card) => {
      expect(card.title).toEqual('checkoutProgress.methodOfPayment');
      expect(card.textBold).toEqual(
        'paymentTypes.paymentType context:test-account'
      );
    });
  });

  it('should get checkout step url', () => {
    expect(
      component.getCheckoutStepUrl(CheckoutStepType.SHIPPING_ADDRESS)
    ).toEqual(mockCheckoutStep.routeName);
  });

  describe('UI cart total section', () => {
    const getCartTotalText = () =>
      fixture.debugElement.query(By.css('.cx-review-cart-total')).nativeElement
        .textContent;

    it('should contain total number of items', () => {
      fixture.detectChanges();
      expect(getCartTotalText()).toContain(123);
    });

    it('should contain total price', () => {
      fixture.detectChanges();
      expect(getCartTotalText()).toContain('$999.98');
    });
  });

  describe('child cx-cart-item-list component', () => {
    const getCartItemList = () =>
      fixture.debugElement.query(By.css('cx-cart-item-list')).componentInstance;

    it('should receive items attribute with cart entires', () => {
      fixture.detectChanges();
      expect(getCartItemList().items).toEqual([
        { entryNumber: 123 },
        { entryNumber: 456 },
      ]);
      expect(getCartItemList().readonly).toBe(true);
    });
  });
});<|MERGE_RESOLUTION|>--- conflicted
+++ resolved
@@ -26,10 +26,7 @@
 import { Item } from '../../../../cms-components/cart/index';
 import { Card } from '../../../../shared/components/card/card.component';
 import { PromotionService } from '../../../../shared/services/promotion/promotion.service';
-<<<<<<< HEAD
-=======
 import { IconTestingModule } from '../../../misc/icon/testing/icon-testing.module';
->>>>>>> 400240d8
 import { CheckoutStep, CheckoutStepType } from '../../model/index';
 import { CheckoutStepService } from '../../services/index';
 import { ReviewSubmitComponent } from './review-submit.component';
@@ -208,16 +205,12 @@
 
   beforeEach(async(() => {
     TestBed.configureTestingModule({
-<<<<<<< HEAD
-      imports: [I18nTestingModule, PromotionsModule, RouterTestingModule],
-=======
       imports: [
         I18nTestingModule,
         PromotionsModule,
         RouterTestingModule,
         IconTestingModule,
       ],
->>>>>>> 400240d8
       declarations: [
         ReviewSubmitComponent,
         MockCartItemListComponent,
