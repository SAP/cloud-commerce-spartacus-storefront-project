import { ChangeDetectionStrategy, Component } from '@angular/core';
import {
  ActiveCartService,
  Address,
  Cart,
  CheckoutCostCenterService,
  CheckoutDeliveryService,
  CheckoutPaymentService,
  CostCenter,
  Country,
  DeliveryMode,
  OrderEntry,
  PaymentDetails,
  PaymentTypeService,
  PromotionLocation,
  PromotionResult,
  TranslationService,
  UserAddressService,
  UserCostCenterService,
} from '@spartacus/core';
import { combineLatest, Observable } from 'rxjs';
import { filter, map, switchMap, tap } from 'rxjs/operators';
import { Card } from '../../../../shared/components/card/card.component';
import { PromotionService } from '../../../../shared/services/promotion/promotion.service';
<<<<<<< HEAD
import { ICON_TYPE } from '../../../misc/icon/icon.model';
=======
>>>>>>> 0a2f8bf3
import { CheckoutStep } from '../../model/checkout-step.model';
import { CheckoutStepType } from '../../model/index';
import { CheckoutStepService } from '../../services/index';

@Component({
  selector: 'cx-review-submit',
  templateUrl: './review-submit.component.html',
  changeDetection: ChangeDetectionStrategy.OnPush,
})
export class ReviewSubmitComponent {
  iconTypes = ICON_TYPE;
  checkoutStepType = CheckoutStepType;
  promotionLocation: PromotionLocation = PromotionLocation.ActiveCart;

  constructor(
    protected checkoutDeliveryService: CheckoutDeliveryService,
    protected checkoutPaymentService: CheckoutPaymentService,
    protected userAddressService: UserAddressService,
    protected activeCartService: ActiveCartService,
    protected translation: TranslationService,
    protected checkoutStepService: CheckoutStepService,
    protected promotionService: PromotionService,
    protected paymentTypeService: PaymentTypeService,
    protected checkoutCostCenterService: CheckoutCostCenterService,
    protected userCostCenterService: UserCostCenterService
  ) {}

  get cart$(): Observable<Cart> {
    return this.activeCartService.getActive();
  }

  get entries$(): Observable<OrderEntry[]> {
    return this.activeCartService.getEntries();
  }

  get steps$(): Observable<CheckoutStep[]> {
    return this.checkoutStepService.steps$;
  }

  get deliveryAddress$(): Observable<Address> {
    return this.checkoutDeliveryService.getDeliveryAddress();
  }

  get deliveryMode$(): Observable<DeliveryMode> {
    return this.checkoutDeliveryService.getSelectedDeliveryMode().pipe(
      tap((selected: DeliveryMode) => {
        if (selected === null) {
          this.checkoutDeliveryService.loadSupportedDeliveryModes();
        }
      })
    );
  }

  get paymentDetails$(): Observable<PaymentDetails> {
    return this.checkoutPaymentService.getPaymentDetails();
  }

  get orderPromotions$(): Observable<PromotionResult[]> {
    return this.promotionService.getOrderPromotions(this.promotionLocation);
  }

  get countryName$(): Observable<string> {
    return this.deliveryAddress$.pipe(
      switchMap((address: Address) =>
        this.userAddressService.getCountry(address?.country?.isocode)
      ),
      tap((country: Country) => {
        if (country === null) {
          this.userAddressService.loadDeliveryCountries();
        }
      }),
      map((country: Country) => country && country.name)
    );
  }

  get poNumber$(): Observable<string> {
    return this.paymentTypeService.getPoNumber();
  }

  get paymentType$(): Observable<string> {
    return this.paymentTypeService.getSelectedPaymentType();
  }

  get isAccountPayment$(): Observable<boolean> {
    return this.paymentTypeService.isAccountPayment();
  }

  get costCenter$(): Observable<CostCenter> {
    return this.userCostCenterService.getActiveCostCenters().pipe(
      filter((costCenters) => Boolean(costCenters)),
      switchMap((costCenters) => {
        return this.checkoutCostCenterService.getCostCenter().pipe(
          map((code) => {
            return costCenters.find((cc) => cc.code === code);
          })
        );
      })
    );
  }

  getShippingAddressCard(
    deliveryAddress: Address,
    countryName: string
  ): Observable<Card> {
    return combineLatest([
      this.translation.translate('addressCard.shipTo'),
    ]).pipe(
      map(([textTitle]) => {
        if (!countryName) {
          countryName = deliveryAddress?.country?.isocode;
        }

        let region = '';
        if (
          deliveryAddress &&
          deliveryAddress.region &&
          deliveryAddress.region.isocode
        ) {
          region = deliveryAddress.region.isocode + ', ';
        }

        return {
          title: textTitle,
          textBold: deliveryAddress.firstName + ' ' + deliveryAddress.lastName,
          text: [
            deliveryAddress.line1,
            deliveryAddress.line2,
            deliveryAddress.town + ', ' + region + countryName,
            deliveryAddress.postalCode,
            deliveryAddress.phone,
          ],
        };
      })
    );
  }

  getCostCenterCard(costCenter: CostCenter): Observable<Card> {
    return combineLatest([
      this.translation.translate('checkoutPO.costCenter'),
    ]).pipe(
      map(([textTitle]) => {
        return {
          title: textTitle,
          textBold: costCenter?.name,
          text: ['(' + costCenter?.unit.name + ')'],
        };
      })
    );
  }

  getDeliveryModeCard(deliveryMode: DeliveryMode): Observable<Card> {
    return combineLatest([
      this.translation.translate('checkoutShipping.shippingMethod'),
    ]).pipe(
      map(([textTitle]) => {
        return {
          title: textTitle,
          textBold: deliveryMode.name,
          text: [deliveryMode.description],
        };
      })
    );
  }

  getPaymentMethodCard(paymentDetails: PaymentDetails): Observable<Card> {
    return combineLatest([
      this.translation.translate('paymentForm.payment'),
      this.translation.translate('paymentCard.expires', {
        month: paymentDetails.expiryMonth,
        year: paymentDetails.expiryYear,
      }),
      this.translation.translate('paymentForm.billingAddress'),
    ]).pipe(
      map(([textTitle, textExpires, billingAddress]) => {
        const region = paymentDetails.billingAddress?.region?.isocode
          ? paymentDetails.billingAddress?.region?.isocode + ', '
          : '';
        return {
          title: textTitle,
          textBold: paymentDetails.accountHolderName,
          text: [
            paymentDetails.cardNumber,
            textExpires,
            '',
            billingAddress + ':',
            paymentDetails.billingAddress?.firstName +
              ' ' +
              paymentDetails.billingAddress?.lastName,
            paymentDetails.billingAddress?.line1,
            paymentDetails.billingAddress?.town +
              ', ' +
              region +
              paymentDetails.billingAddress?.country?.name,
            paymentDetails.billingAddress?.postalCode,
          ],
        };
      })
    );
  }

  getPoNumberCard(poNumber: string): Observable<Card> {
    return combineLatest([
      this.translation.translate('checkoutReview.poNumber'),
      this.translation.translate('checkoutPO.noPoNumber'),
<<<<<<< HEAD
    ]).pipe(
      map(([textTitle, noneTextTitle]) => {
        return {
          title: textTitle,
          textBold: poNumber ? poNumber : noneTextTitle,
        };
      })
    );
  }

  getPaymentTypeCard(paymentType: string): Observable<Card> {
    return combineLatest([
      this.translation.translate('checkoutProgress.methodOfPayment'),
    ]).pipe(
      map(([textTitle]) => {
        return {
          title: textTitle,
          textBold: paymentType.charAt(0) + paymentType.slice(1).toLowerCase(),
=======
    ]).pipe(
      map(([textTitle, noneTextTitle]) => {
        return {
          title: textTitle,
          textBold: poNumber ? poNumber : noneTextTitle,
        };
      })
    );
  }

  getPaymentTypeCard(paymentType: string): Observable<Card> {
    return combineLatest([
      this.translation.translate('checkoutProgress.methodOfPayment'),
      this.translation.translate('paymentTypes.paymentType', {
        context: paymentType,
      }),
    ]).pipe(
      map(([textTitle, paymentTypeTranslation]) => {
        return {
          title: textTitle,
          textBold: paymentTypeTranslation,
>>>>>>> 0a2f8bf3
        };
      })
    );
  }

  getCheckoutStepUrl(stepType: CheckoutStepType): string {
    const step = this.checkoutStepService.getCheckoutStep(stepType);
    return step && step.routeName;
  }
}<|MERGE_RESOLUTION|>--- conflicted
+++ resolved
@@ -22,10 +22,7 @@
 import { filter, map, switchMap, tap } from 'rxjs/operators';
 import { Card } from '../../../../shared/components/card/card.component';
 import { PromotionService } from '../../../../shared/services/promotion/promotion.service';
-<<<<<<< HEAD
 import { ICON_TYPE } from '../../../misc/icon/icon.model';
-=======
->>>>>>> 0a2f8bf3
 import { CheckoutStep } from '../../model/checkout-step.model';
 import { CheckoutStepType } from '../../model/index';
 import { CheckoutStepService } from '../../services/index';
@@ -230,26 +227,6 @@
     return combineLatest([
       this.translation.translate('checkoutReview.poNumber'),
       this.translation.translate('checkoutPO.noPoNumber'),
-<<<<<<< HEAD
-    ]).pipe(
-      map(([textTitle, noneTextTitle]) => {
-        return {
-          title: textTitle,
-          textBold: poNumber ? poNumber : noneTextTitle,
-        };
-      })
-    );
-  }
-
-  getPaymentTypeCard(paymentType: string): Observable<Card> {
-    return combineLatest([
-      this.translation.translate('checkoutProgress.methodOfPayment'),
-    ]).pipe(
-      map(([textTitle]) => {
-        return {
-          title: textTitle,
-          textBold: paymentType.charAt(0) + paymentType.slice(1).toLowerCase(),
-=======
     ]).pipe(
       map(([textTitle, noneTextTitle]) => {
         return {
@@ -271,7 +248,6 @@
         return {
           title: textTitle,
           textBold: paymentTypeTranslation,
->>>>>>> 0a2f8bf3
         };
       })
     );
