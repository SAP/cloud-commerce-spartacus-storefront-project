--- conflicted
+++ resolved
@@ -183,14 +183,6 @@
   getPoNumberCard(poNumber: string, costCenter: string): Observable<Card> {
     return combineLatest([
       this.translation.translate('checkoutProgress.poNumber'),
-<<<<<<< HEAD
-    ]).pipe(
-      map(([textTitle]) => {
-        return {
-          title: textTitle,
-          textBold: poNumber,
-          text: [costCenter ? 'cost center: ' + costCenter : ''],
-=======
       this.translation.translate('checkoutPO.costCenter'),
     ]).pipe(
       map(([textTitle, textCostCenter]) => {
@@ -198,7 +190,6 @@
           title: textTitle,
           textBold: poNumber,
           text: [costCenter ? textCostCenter + ': ' + costCenter : ''],
->>>>>>> 6e890202
         };
       })
     );
