--- conflicted
+++ resolved
@@ -8,11 +8,7 @@
 import { ActivatedRoute } from '@angular/router';
 import { CheckoutDeliveryService, DeliveryMode } from '@spartacus/core';
 import { Observable, Subscription } from 'rxjs';
-<<<<<<< HEAD
-import { map, withLatestFrom, takeWhile } from 'rxjs/operators';
-=======
 import { map, takeWhile, withLatestFrom } from 'rxjs/operators';
->>>>>>> 400240d8
 import { CheckoutConfigService } from '../../services/checkout-config.service';
 import { CheckoutStepService } from '../../services/checkout-step.service';
 
