--- conflicted
+++ resolved
@@ -26,15 +26,9 @@
   getCheckoutDetailsLoaded$: Observable<boolean>;
 
   constructor(
-<<<<<<< HEAD
-    private checkoutService: CheckoutService,
-    private checkoutDeliveryService: CheckoutDeliveryService,
-    private checkoutPaymentService: CheckoutPaymentService,
-=======
     protected checkoutService: CheckoutService,
     protected checkoutDeliveryService: CheckoutDeliveryService,
     protected checkoutPaymentService: CheckoutPaymentService,
->>>>>>> 062c1455
     protected activeCartService: ActiveCartService
   ) {
     this.cartId$ = this.activeCartService.getActive().pipe(
