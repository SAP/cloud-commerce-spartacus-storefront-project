import { Type } from '@angular/core';
import { TestBed } from '@angular/core/testing';
import { ActivatedRoute } from '@angular/router';
import { RoutesConfig, RoutingConfigService } from '@spartacus/core';
import { of } from 'rxjs';
import { defaultStorefrontRoutesConfig } from '../../../cms-structure/routing/default-routing-config';
import {
  CheckoutConfig,
  DeliveryModePreferences,
} from '../config/checkout-config';
import { defaultCheckoutConfig } from '../config/default-checkout-config';
import { CheckoutStep } from '../model';
import { CheckoutConfigService } from './checkout-config.service';

const mockCheckoutConfig: CheckoutConfig = defaultCheckoutConfig;

const mockCheckoutSteps: Array<CheckoutStep> =
  defaultCheckoutConfig.checkout.steps;

const mockRoutingConfig: RoutesConfig = defaultStorefrontRoutesConfig;

class MockActivatedRoute {
  snapshot = of();
}

class MockRoutingConfigService {
  getRouteConfig(routeName: string) {
    return mockCheckoutConfig[routeName].paths[0];
  }
}

const [FREE_CODE, STANDARD_CODE, PREMIUM_CODE] = [
  'free-gross',
  'standard-gross',
  'premium-gross',
];
const [freeMode, standardMode, premiumMode] = [
  { deliveryCost: { value: 0 }, code: FREE_CODE },
  { deliveryCost: { value: 2 }, code: STANDARD_CODE },
  { deliveryCost: { value: 3 }, code: PREMIUM_CODE },
];

describe('CheckoutConfigService', () => {
  let service: CheckoutConfigService;
  let activatedRoute: ActivatedRoute;
  let routingConfigService: RoutingConfigService;

  beforeEach(() => {
    TestBed.configureTestingModule({
      providers: [
        { provide: mockCheckoutConfig, useClass: CheckoutConfig },
        { provide: ActivatedRoute, useClass: MockActivatedRoute },
        { provide: RoutingConfigService, useClass: MockRoutingConfigService },
      ],
    });

    activatedRoute = TestBed.get(ActivatedRoute as Type<ActivatedRoute>);
    routingConfigService = TestBed.get(RoutingConfigService as Type<
      RoutingConfigService
    >);

    service = new CheckoutConfigService(
      mockCheckoutConfig,
      routingConfigService
    );
  });

  it('should be created', () => {
    expect(service).toBeTruthy();
  });

  it('should get checkout step by type', () => {
    const type = mockCheckoutSteps[0].type[0];
    expect(service.getCheckoutStep(type)).toEqual(mockCheckoutSteps[0]);
  });

  it('should get checkout step route by type', () => {
    const type = mockCheckoutSteps[0].type[0];
    expect(service.getCheckoutStepRoute(type)).toEqual(
      mockCheckoutSteps[0].routeName
    );
  });

  it('should get first checkout step route', () => {
    expect(service.getFirstCheckoutStepRoute()).toEqual(
      mockCheckoutSteps[0].routeName
    );
  });

  it('should get next checkout step url', () => {
    const activeStepIndex = 1;

    spyOn<any>(service, 'getStepUrlFromActivatedRoute').and.returnValue(
      '/' +
        mockRoutingConfig[mockCheckoutSteps[activeStepIndex].routeName].paths[0]
    );

    spyOn<any>(service, 'getStepUrlFromStepRoute').and.callFake(route => {
      return mockRoutingConfig[route].paths[0];
    });

    expect(service.getNextCheckoutStepUrl(activatedRoute)).toBe(
      mockRoutingConfig[mockCheckoutSteps[activeStepIndex + 1].routeName]
        .paths[0]
    );
  });

  it('should get prev checkout step url', () => {
    const activeStepIndex = 1;

    spyOn<any>(service, 'getStepUrlFromActivatedRoute').and.returnValue(
      '/' +
        mockRoutingConfig[mockCheckoutSteps[activeStepIndex].routeName].paths[0]
    );

    spyOn<any>(service, 'getStepUrlFromStepRoute').and.callFake(route => {
      return mockRoutingConfig[route].paths[0];
    });

    expect(service.getPreviousCheckoutStepUrl(activatedRoute)).toBe(
      mockRoutingConfig[mockCheckoutSteps[activeStepIndex - 1].routeName]
        .paths[0]
    );
  });

  it('should return current step index', () => {
    const activeStepIndex = 1;

    spyOn<any>(service, 'getStepUrlFromActivatedRoute').and.returnValue(
      '/' +
        mockRoutingConfig[mockCheckoutSteps[activeStepIndex].routeName].paths[0]
    );

    spyOn<any>(service, 'getStepUrlFromStepRoute').and.callFake(route => {
      return mockRoutingConfig[route].paths[0];
    });

    expect(service.getCurrentStepIndex(activatedRoute)).toBe(1);
  });

  describe('compareDeliveryCost', () => {
    it('should return 1 for higher price', () => {
      expect(
        service['compareDeliveryCost'](
          { deliveryCost: { value: 4 } },
          { deliveryCost: { value: 2 } }
        )
      ).toBe(1);
    });

    it('should return -1 for lower price', () => {
      expect(
        service['compareDeliveryCost'](
          { deliveryCost: { value: 5 } },
          { deliveryCost: { value: 7 } }
        )
      ).toBe(-1);
    });

    it('should return 0 for same price', () => {
      expect(
        service['compareDeliveryCost'](
          { deliveryCost: { value: 1 } },
          { deliveryCost: { value: 1 } }
        )
      ).toBe(0);
    });
  });

  describe('getPreferredDeliveryMode', () => {
    it('should call findMatchingDeliveryMode with ordered modes by price', () => {
      const findMatchingDeliveryMode = spyOn(
        service,
        'findMatchingDeliveryMode' as any
      );

      service.getPreferredDeliveryMode([standardMode, freeMode, premiumMode]);
      expect(findMatchingDeliveryMode).toHaveBeenCalledWith([
        freeMode,
        standardMode,
        premiumMode,
      ]);

      service.getPreferredDeliveryMode([premiumMode, standardMode]);
      expect(findMatchingDeliveryMode).toHaveBeenCalledWith([
        standardMode,
        premiumMode,
      ]);
    });
  });

  describe('findMatchingDeliveryMode', () => {
    it('should return free or lower possible price code', () => {
      service['defaultDeliveryMode'] = [DeliveryModePreferences.FREE];

      expect(
        service['findMatchingDeliveryMode']([
          freeMode,
          standardMode,
          premiumMode,
        ])
      ).toBe(FREE_CODE);

      expect(
        service['findMatchingDeliveryMode']([standardMode, premiumMode])
      ).toBe(STANDARD_CODE);

      expect(service['findMatchingDeliveryMode']([premiumMode])).toBe(
        PREMIUM_CODE
      );
    });

    it('should return least expensive (but not free, if available) price code', () => {
      service['defaultDeliveryMode'] = [
        DeliveryModePreferences.LEAST_EXPENSIVE,
      ];

      expect(
        service['findMatchingDeliveryMode']([
          freeMode,
          standardMode,
          premiumMode,
        ])
      ).toBe(STANDARD_CODE);

      expect(
        service['findMatchingDeliveryMode']([standardMode, premiumMode])
      ).toBe(STANDARD_CODE);

      expect(service['findMatchingDeliveryMode']([freeMode, premiumMode])).toBe(
        PREMIUM_CODE
      );

      service['defaultDeliveryMode'] = [
        DeliveryModePreferences.LEAST_EXPENSIVE,
        DeliveryModePreferences.FREE,
      ];
      expect(service['findMatchingDeliveryMode']([freeMode])).toBe(FREE_CODE);
    });

    it('should return free, or most expensive price code if free is not available', () => {
      service['defaultDeliveryMode'] = [
        DeliveryModePreferences.FREE,
        DeliveryModePreferences.MOST_EXPENSIVE,
      ];

      expect(
        service['findMatchingDeliveryMode']([
          freeMode,
          standardMode,
          premiumMode,
        ])
      ).toBe(FREE_CODE);

      expect(
        service['findMatchingDeliveryMode']([standardMode, premiumMode])
      ).toBe(PREMIUM_CODE);

      expect(service['findMatchingDeliveryMode']([standardMode])).toBe(
        STANDARD_CODE
      );
    });

    it('should return matching code', () => {
      service['defaultDeliveryMode'] = [FREE_CODE];

      expect(
        service['findMatchingDeliveryMode']([
          freeMode,
          standardMode,
          premiumMode,
        ])
      ).toBe(FREE_CODE);

      service['defaultDeliveryMode'] = [STANDARD_CODE];
      expect(
        service['findMatchingDeliveryMode']([
          freeMode,
          standardMode,
          premiumMode,
        ])
      ).toBe(STANDARD_CODE);

      service['defaultDeliveryMode'] = [PREMIUM_CODE];
      expect(
        service['findMatchingDeliveryMode']([
          freeMode,
          standardMode,
          premiumMode,
        ])
      ).toBe(PREMIUM_CODE);

      service['defaultDeliveryMode'] = [
        'not_existing_code1',
        'not_existing_code2',
      ];
      expect(
        service['findMatchingDeliveryMode']([
          freeMode,
          standardMode,
          premiumMode,
        ])
      ).toBe(FREE_CODE);

      service['defaultDeliveryMode'] = [
        'not_existing_code1',
        'not_existing_code2',
        'existing_code',
        STANDARD_CODE,
      ];
      expect(
        service['findMatchingDeliveryMode']([
          freeMode,
          standardMode,
          premiumMode,
        ])
      ).toBe(STANDARD_CODE);
      expect(
        service['findMatchingDeliveryMode']([
          freeMode,
          { deliveryCost: { value: 1 }, code: 'existing_code' },
          standardMode,
          premiumMode,
        ])
      ).toBe('existing_code');
    });
<<<<<<< HEAD
=======
    it('should return first option if defaultDeliveryMode is empty', () => {
      service['defaultDeliveryMode'] = [];
      expect(
        service['findMatchingDeliveryMode']([
          freeMode,
          standardMode,
          premiumMode,
        ])
      ).toBe(FREE_CODE);
    });
>>>>>>> 96d9c40c
  });

  describe('isExpressCheckout', () => {
    it('return default config value', () => {
      expect(service.isExpressCheckout()).toBeFalsy();
    });

    it('return true for express turned on', () => {
      service['express'] = true;
      expect(service.isExpressCheckout()).toBeTruthy();
    });
  });
});<|MERGE_RESOLUTION|>--- conflicted
+++ resolved
@@ -324,8 +324,7 @@
         ])
       ).toBe('existing_code');
     });
-<<<<<<< HEAD
-=======
+
     it('should return first option if defaultDeliveryMode is empty', () => {
       service['defaultDeliveryMode'] = [];
       expect(
@@ -336,7 +335,6 @@
         ])
       ).toBe(FREE_CODE);
     });
->>>>>>> 96d9c40c
   });
 
   describe('isExpressCheckout', () => {
