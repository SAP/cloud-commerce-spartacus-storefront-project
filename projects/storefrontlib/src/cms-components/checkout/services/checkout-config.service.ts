--- conflicted
+++ resolved
@@ -14,80 +14,7 @@
   private defaultDeliveryMode: Array<DeliveryModePreferences | string> =
     this.checkoutConfig.checkout.defaultDeliveryMode || [];
 
-<<<<<<< HEAD
-  constructor(
-    private checkoutConfig: CheckoutConfig,
-    private routingConfigService: RoutingConfigService
-  ) {}
-
-  /**
-   * will be removed, there is same function in checkout-step.service
-   */
-  getCheckoutStep(currentStepType: CheckoutStepType): CheckoutStep {
-    return this.steps[this.getCheckoutStepIndex('type', currentStepType)];
-  }
-
-  /**
-   * will be removed, there is same function in checkout-step.service
-   */
-  getCheckoutStepRoute(currentStepType: CheckoutStepType): string {
-    return this.getCheckoutStep(currentStepType).routeName;
-  }
-
-  /**
-   * will be removed, there is same function in checkout-step.service
-   */
-  getFirstCheckoutStepRoute(): string {
-    return this.steps[0].routeName;
-  }
-
-  /**
-   * will be removed, there is same function in checkout-step.service
-   */
-  getNextCheckoutStepUrl(activatedRoute: ActivatedRoute): string {
-    const stepIndex = this.getCurrentStepIndex(activatedRoute);
-
-    return stepIndex >= 0 && this.steps[stepIndex + 1]
-      ? this.getStepUrlFromStepRoute(this.steps[stepIndex + 1].routeName)
-      : null;
-  }
-
-  /**
-   * will be removed, there is same function in checkout-step.service
-   */
-  getPreviousCheckoutStepUrl(activatedRoute: ActivatedRoute): string {
-    const stepIndex = this.getCurrentStepIndex(activatedRoute);
-
-    return stepIndex >= 0 && this.steps[stepIndex - 1]
-      ? this.getStepUrlFromStepRoute(this.steps[stepIndex - 1].routeName)
-      : null;
-  }
-
-  /**
-   * will be removed, there is same function in checkout-step.service
-   */
-  getCurrentStepIndex(activatedRoute: ActivatedRoute): number | null {
-    const currentStepUrl: string = this.getStepUrlFromActivatedRoute(
-      activatedRoute
-    );
-
-    let stepIndex: number;
-    let index = 0;
-    for (const step of this.steps) {
-      if (
-        currentStepUrl === `/${this.getStepUrlFromStepRoute(step.routeName)}`
-      ) {
-        stepIndex = index;
-      } else {
-        index++;
-      }
-    }
-
-    return stepIndex >= 0 ? stepIndex : null;
-  }
-=======
   constructor(private checkoutConfig: CheckoutConfig) {}
->>>>>>> 400240d8
 
   protected compareDeliveryCost(
     deliveryMode1: DeliveryMode,
@@ -150,36 +77,4 @@
   isGuestCheckout(): boolean {
     return this.guest;
   }
-<<<<<<< HEAD
-
-  /**
-   * will be removed, there is same function in checkout-step.service
-   */
-  private getStepUrlFromActivatedRoute(
-    activatedRoute: ActivatedRoute
-  ): string | null {
-    return activatedRoute &&
-      activatedRoute.snapshot &&
-      activatedRoute.snapshot.url
-      ? `/${activatedRoute.snapshot.url.join('/')}`
-      : null;
-  }
-
-  /**
-   * will be removed, there is same function in checkout-step.service
-   */
-  private getStepUrlFromStepRoute(stepRoute: string): string {
-    return this.routingConfigService.getRouteConfig(stepRoute).paths[0];
-  }
-
-  /**
-   * will be removed, there is same function in checkout-step.service
-   */
-  private getCheckoutStepIndex(key: string, value: any): number | null {
-    return key && value
-      ? this.steps.findIndex((step: CheckoutStep) => step[key].includes(value))
-      : null;
-  }
-=======
->>>>>>> 400240d8
 }