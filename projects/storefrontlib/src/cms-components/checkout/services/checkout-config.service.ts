import { Injectable } from '@angular/core';
import { ActivatedRoute } from '@angular/router';
import { DeliveryMode, RoutingConfigService } from '@spartacus/core';
import {
  CheckoutConfig,
  DeliveryModePreferences,
} from '../config/checkout-config';
import { CheckoutStep, CheckoutStepType } from '../model/checkout-step.model';

@Injectable({
  providedIn: 'root',
})
export class CheckoutConfigService {
  steps: CheckoutStep[] = this.checkoutConfig.checkout.steps;
  private express: boolean = this.checkoutConfig.checkout.express;
  private defaultDeliveryMode: Array<DeliveryModePreferences | string> =
    this.checkoutConfig.checkout.defaultDeliveryMode || [];

  constructor(
    private checkoutConfig: CheckoutConfig,
    private routingConfigService: RoutingConfigService
  ) {}

  getCheckoutStep(currentStepType: CheckoutStepType): CheckoutStep {
    return this.steps[this.getCheckoutStepIndex('type', currentStepType)];
  }

  getCheckoutStepRoute(currentStepType: CheckoutStepType): string {
    return this.getCheckoutStep(currentStepType).routeName;
  }

  getFirstCheckoutStepRoute(): string {
    return this.steps[0].routeName;
  }

  getNextCheckoutStepUrl(activatedRoute: ActivatedRoute): string {
    const stepIndex = this.getCurrentStepIndex(activatedRoute);

    return stepIndex >= 0 && this.steps[stepIndex + 1]
      ? this.getStepUrlFromStepRoute(this.steps[stepIndex + 1].routeName)
      : null;
  }

  getPreviousCheckoutStepUrl(activatedRoute: ActivatedRoute): string {
    const stepIndex = this.getCurrentStepIndex(activatedRoute);

    return stepIndex >= 0 && this.steps[stepIndex - 1]
      ? this.getStepUrlFromStepRoute(this.steps[stepIndex - 1].routeName)
      : null;
  }

  getCurrentStepIndex(activatedRoute: ActivatedRoute): number | null {
    const currentStepUrl: string = this.getStepUrlFromActivatedRoute(
      activatedRoute
    );

    let stepIndex: number;
    let index = 0;
    for (const step of this.steps) {
      if (
        currentStepUrl === `/${this.getStepUrlFromStepRoute(step.routeName)}`
      ) {
        stepIndex = index;
      } else {
        index++;
      }
    }

    return stepIndex >= 0 ? stepIndex : null;
  }

  protected compareDeliveryCost(
    deliveryMode1: DeliveryMode,
    deliveryMode2: DeliveryMode
  ): number {
    if (deliveryMode1.deliveryCost.value > deliveryMode2.deliveryCost.value) {
      return 1;
    } else if (
      deliveryMode1.deliveryCost.value < deliveryMode2.deliveryCost.value
    ) {
      return -1;
    }
    return 0;
  }

  protected findMatchingDeliveryMode(
    deliveryModes: DeliveryMode[],
    index = 0
  ): string {
    switch (this.defaultDeliveryMode[index]) {
      case DeliveryModePreferences.FREE:
        if (deliveryModes[0].deliveryCost.value === 0) {
          return deliveryModes[0].code;
        }
        break;
      case DeliveryModePreferences.LEAST_EXPENSIVE:
        const leastExpensiveFound = deliveryModes.find(
          deliveryMode => deliveryMode.deliveryCost.value !== 0
        );
        if (leastExpensiveFound) {
          return leastExpensiveFound.code;
        }
        break;
      case DeliveryModePreferences.MOST_EXPENSIVE:
        return deliveryModes[deliveryModes.length - 1].code;
      default:
        const codeFound = deliveryModes.find(
          deliveryMode => deliveryMode.code === this.defaultDeliveryMode[index]
        );
        if (codeFound) {
          return codeFound.code;
        }
    }
<<<<<<< HEAD
    const lastMode = this.defaultDeliveryMode.length - 1 === index;
=======
    const lastMode = this.defaultDeliveryMode.length - 1 <= index;
>>>>>>> 96d9c40c
    return lastMode
      ? deliveryModes[0].code
      : this.findMatchingDeliveryMode(deliveryModes, index + 1);
  }

  getPreferredDeliveryMode(deliveryModes: DeliveryMode[]): string {
    deliveryModes.sort(this.compareDeliveryCost);
    return this.findMatchingDeliveryMode(deliveryModes);
  }

  isExpressCheckout(): boolean {
    return this.express;
  }

  private getStepUrlFromActivatedRoute(
    activatedRoute: ActivatedRoute
  ): string | null {
    return activatedRoute &&
      activatedRoute.snapshot &&
      activatedRoute.snapshot.url
      ? `/${activatedRoute.snapshot.url.join('/')}`
      : null;
  }

  private getStepUrlFromStepRoute(stepRoute: string): string {
    return this.routingConfigService.getRouteConfig(stepRoute).paths[0];
  }

  private getCheckoutStepIndex(key: string, value: any): number | null {
    return key && value
      ? this.steps.findIndex((step: CheckoutStep) => step[key].includes(value))
      : null;
  }
}<|MERGE_RESOLUTION|>--- conflicted
+++ resolved
@@ -111,11 +111,7 @@
           return codeFound.code;
         }
     }
-<<<<<<< HEAD
-    const lastMode = this.defaultDeliveryMode.length - 1 === index;
-=======
     const lastMode = this.defaultDeliveryMode.length - 1 <= index;
->>>>>>> 96d9c40c
     return lastMode
       ? deliveryModes[0].code
       : this.findMatchingDeliveryMode(deliveryModes, index + 1);
