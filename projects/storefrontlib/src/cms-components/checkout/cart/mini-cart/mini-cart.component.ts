import { ChangeDetectionStrategy, Component } from '@angular/core';
<<<<<<< HEAD
import { CartService, UICart } from '@spartacus/core';
import { Observable } from 'rxjs';
=======
import { CartService, CmsMiniCartComponent } from '@spartacus/core';
import { Observable } from 'rxjs';
import { filter, map } from 'rxjs/operators';
import { ICON_TYPES } from '../../../../cms-components/misc/icon/index';
import { CmsComponentData } from '../../../../cms-structure/page/model/cms-component-data';
>>>>>>> 9db12def

@Component({
  selector: 'cx-mini-cart',
  templateUrl: './mini-cart.component.html',
  changeDetection: ChangeDetectionStrategy.OnPush,
})
export class MiniCartComponent {
<<<<<<< HEAD
  cart$: Observable<UICart>;
  constructor(protected cartService: CartService) {
    this.cart$ = this.cartService.getActive();
=======
  iconTypes = ICON_TYPES;

  constructor(
    protected component: CmsComponentData<CmsMiniCartComponent>,
    protected cartService: CartService
  ) {}

  get quantity$(): Observable<number> {
    return this.cartService
      .getActive()
      .pipe(map(cart => cart.deliveryItemsQuantity || 0));
  }

  get total$(): Observable<string> {
    return this.cartService.getActive().pipe(
      filter(cart => !!cart.totalPrice),
      map(cart => cart.totalPrice.formattedValue)
    );
>>>>>>> 9db12def
  }
}<|MERGE_RESOLUTION|>--- conflicted
+++ resolved
@@ -1,14 +1,8 @@
 import { ChangeDetectionStrategy, Component } from '@angular/core';
-<<<<<<< HEAD
-import { CartService, UICart } from '@spartacus/core';
-import { Observable } from 'rxjs';
-=======
-import { CartService, CmsMiniCartComponent } from '@spartacus/core';
+import { CartService } from '@spartacus/core';
 import { Observable } from 'rxjs';
 import { filter, map } from 'rxjs/operators';
 import { ICON_TYPES } from '../../../../cms-components/misc/icon/index';
-import { CmsComponentData } from '../../../../cms-structure/page/model/cms-component-data';
->>>>>>> 9db12def
 
 @Component({
   selector: 'cx-mini-cart',
@@ -16,17 +10,9 @@
   changeDetection: ChangeDetectionStrategy.OnPush,
 })
 export class MiniCartComponent {
-<<<<<<< HEAD
-  cart$: Observable<UICart>;
-  constructor(protected cartService: CartService) {
-    this.cart$ = this.cartService.getActive();
-=======
   iconTypes = ICON_TYPES;
 
-  constructor(
-    protected component: CmsComponentData<CmsMiniCartComponent>,
-    protected cartService: CartService
-  ) {}
+  constructor(protected cartService: CartService) {}
 
   get quantity$(): Observable<number> {
     return this.cartService
@@ -39,6 +25,5 @@
       filter(cart => !!cart.totalPrice),
       map(cart => cart.totalPrice.formattedValue)
     );
->>>>>>> 9db12def
   }
 }