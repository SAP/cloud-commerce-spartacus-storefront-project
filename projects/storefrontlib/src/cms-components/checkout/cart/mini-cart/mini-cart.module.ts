import { CommonModule } from '@angular/common';
import { NgModule } from '@angular/core';
import { RouterModule } from '@angular/router';
import {
  CartModule,
  CmsConfig,
  ConfigModule,
  UrlTranslationModule,
} from '@spartacus/core';
<<<<<<< HEAD
=======
import { IconModule } from '../../../../cms-components/misc/icon/index';
>>>>>>> 9db12def
import { MiniCartComponent } from './mini-cart.component';

@NgModule({
  imports: [
    CommonModule,
    RouterModule,
    CartModule,
    ConfigModule.withConfig(<CmsConfig>{
      cmsComponents: {
        MiniCartComponent: { selector: 'cx-mini-cart' },
      },
    }),
    UrlTranslationModule,
    IconModule,
  ],
  declarations: [MiniCartComponent],
  entryComponents: [MiniCartComponent],
})
export class MiniCartModule {}<|MERGE_RESOLUTION|>--- conflicted
+++ resolved
@@ -7,10 +7,7 @@
   ConfigModule,
   UrlTranslationModule,
 } from '@spartacus/core';
-<<<<<<< HEAD
-=======
 import { IconModule } from '../../../../cms-components/misc/icon/index';
->>>>>>> 9db12def
 import { MiniCartComponent } from './mini-cart.component';
 
 @NgModule({
