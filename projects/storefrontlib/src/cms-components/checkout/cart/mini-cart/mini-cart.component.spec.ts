--- conflicted
+++ resolved
@@ -7,10 +7,7 @@
   CmsMiniCartComponent,
   Component as SpaComponent,
   TranslateUrlCommandRoute,
-<<<<<<< HEAD
-=======
   UICart,
->>>>>>> f93a4b0f
 } from '@spartacus/core';
 import { CmsComponentData } from '../../../../cms-structure/index';
 import { MiniCartComponent } from './mini-cart.component';
