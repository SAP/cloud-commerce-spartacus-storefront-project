import { Component, Input, Pipe, PipeTransform } from '@angular/core';
import { async, ComponentFixture, TestBed } from '@angular/core/testing';
import { By } from '@angular/platform-browser';
import { RouterTestingModule } from '@angular/router/testing';
import {
  CartService,
  CmsMiniCartComponent,
  Component as SpaComponent,
  UrlCommandRoute,
  Cart,
<<<<<<< HEAD
=======
  I18nTestingModule,
>>>>>>> c78c0a0c
} from '@spartacus/core';
import { Observable, of } from 'rxjs';
import { CmsComponentData } from '../../../../cms-structure/index';
import { MiniCartComponent } from './mini-cart.component';

@Pipe({
  name: 'cxUrl',
})
class MockUrlPipe implements PipeTransform {
  transform(options: UrlCommandRoute): string {
    return options.cxRoute;
  }
}

@Component({
  selector: 'cx-icon',
  template: '',
})
export class MockCxIconComponent {
  @Input() type;
}

const testCart: Cart = {
  code: 'xxx',
  guid: 'xxx',
  totalItems: 0,
  deliveryItemsQuantity: 1,
  totalPrice: {
    currencyIso: 'USD',
    value: 10.0,
  },
  totalPriceWithTax: {
    currencyIso: 'USD',
    value: 10.0,
  },
};

const mockComponentData: CmsMiniCartComponent = {
  uid: '001',
  typeCode: 'MiniCartComponent',
  modifiedtime: new Date('2017-12-21T18:15:15+0000'),
  shownProductCount: '3',
  lightboxBannerComponent: {
    uid: 'banner',
    typeCode: 'SimpleBannerComponent',
  },
};

class MockCartService {
  getActive(): Observable<Cart> {
    return of(testCart);
  }
}

const MockCmsComponentData = <CmsComponentData<SpaComponent>>{
  data$: of(mockComponentData),
};

describe('MiniCartComponent', () => {
  let miniCartComponent: MiniCartComponent;
  let fixture: ComponentFixture<MiniCartComponent>;

  beforeEach(async(() => {
    TestBed.configureTestingModule({
      imports: [RouterTestingModule, I18nTestingModule],
      declarations: [MiniCartComponent, MockUrlPipe, MockCxIconComponent],
      providers: [
        { provide: CmsComponentData, useValue: MockCmsComponentData },
        { provide: CartService, useClass: MockCartService },
      ],
    }).compileComponents();
  }));

  beforeEach(() => {
    fixture = TestBed.createComponent(MiniCartComponent);
    miniCartComponent = fixture.componentInstance;
  });

  it('should be created', () => {
    expect(miniCartComponent).toBeTruthy();
  });

  describe('template', () => {
    beforeEach(() => {
      fixture.detectChanges();
    });

    it('should contain link to cart page', () => {
      const linkHref = fixture.debugElement.query(By.css('a')).nativeElement
        .attributes.href.value;
      expect(linkHref).toBe('/cart');
    });

    it('should contain number of items in cart', () => {
      const cartItemsNumber = fixture.debugElement.query(By.css('.count'))
        .nativeElement.innerText;
      expect(cartItemsNumber).toEqual('1');
    });
  });
});<|MERGE_RESOLUTION|>--- conflicted
+++ resolved
@@ -3,15 +3,12 @@
 import { By } from '@angular/platform-browser';
 import { RouterTestingModule } from '@angular/router/testing';
 import {
+  Cart,
   CartService,
   CmsMiniCartComponent,
   Component as SpaComponent,
+  I18nTestingModule,
   UrlCommandRoute,
-  Cart,
-<<<<<<< HEAD
-=======
-  I18nTestingModule,
->>>>>>> c78c0a0c
 } from '@spartacus/core';
 import { Observable, of } from 'rxjs';
 import { CmsComponentData } from '../../../../cms-structure/index';
