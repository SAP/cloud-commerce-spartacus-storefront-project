<a
<<<<<<< HEAD
  [attr.aria-label]="
    'miniCart.item' | cxTranslate: { count: quantity$ | async }
  "
  [routerLink]="{ route: 'cart' } | cxUrl"
=======
  [attr.aria-label]="(quantity$ | async) + ' items currently in your cart'"
  [routerLink]="{ cxRoute: 'cart' } | cxUrl"
>>>>>>> c697fc46
>
  <cx-icon [type]="iconTypes.CART"></cx-icon>

  <span class="total">{{ total$ | async }}</span>
  <span class="count">{{ quantity$ | async }}</span>
</a><|MERGE_RESOLUTION|>--- conflicted
+++ resolved
@@ -1,13 +1,8 @@
 <a
-<<<<<<< HEAD
   [attr.aria-label]="
     'miniCart.item' | cxTranslate: { count: quantity$ | async }
   "
-  [routerLink]="{ route: 'cart' } | cxUrl"
-=======
-  [attr.aria-label]="(quantity$ | async) + ' items currently in your cart'"
   [routerLink]="{ cxRoute: 'cart' } | cxUrl"
->>>>>>> c697fc46
 >
   <cx-icon [type]="iconTypes.CART"></cx-icon>
 
