--- conflicted
+++ resolved
@@ -1,10 +1,6 @@
 <a
   [attr.aria-label]="(quantity$ | async) + ' items currently in your cart'"
-<<<<<<< HEAD
-  [routerLink]="{ cxRoute: ['cart'] } | cxUrl"
-=======
-  [routerLink]="{ route: 'cart' } | cxUrl"
->>>>>>> 61828204
+  [routerLink]="{ cxRoute: 'cart' } | cxUrl"
 >
   <cx-icon [type]="iconTypes.CART"></cx-icon>
 
