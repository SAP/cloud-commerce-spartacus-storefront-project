--- conflicted
+++ resolved
@@ -24,12 +24,8 @@
         ProductAddToCartComponent: { selector: 'cx-add-to-cart' },
       },
     }),
-<<<<<<< HEAD
-    UrlTranslationModule,
+    UrlModule,
     IconModule,
-=======
-    UrlModule,
->>>>>>> f119b362
     I18nModule,
   ],
   declarations: [AddToCartComponent, AddedToCartDialogComponent],
