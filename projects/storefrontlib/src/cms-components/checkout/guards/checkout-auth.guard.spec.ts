--- conflicted
+++ resolved
@@ -5,15 +5,10 @@
   ActiveCartService,
   AuthRedirectService,
   AuthService,
-<<<<<<< HEAD
-  SemanticPathService,
-=======
   B2BUserGroup,
   GlobalMessageService,
   GlobalMessageType,
-  RoutingService,
-  UrlCommands,
->>>>>>> d3f02b0f
+  SemanticPathService,
   User,
   UserService,
 } from '@spartacus/core';
@@ -112,13 +107,8 @@
     authRedirectService = TestBed.inject(AuthRedirectService);
     activeCartService = TestBed.inject(ActiveCartService);
     checkoutConfigService = TestBed.inject(CheckoutConfigService);
-<<<<<<< HEAD
-=======
     userService = TestBed.inject(UserService);
     globalMessageService = TestBed.inject(GlobalMessageService);
-
-    spyOn(service, 'go').and.stub();
->>>>>>> d3f02b0f
   });
 
   describe(', when user is NOT authorized,', () => {
@@ -221,7 +211,7 @@
         spyOn(userService, 'get').and.returnValue(
           of({ uid: 'testUser', roles: [B2BUserGroup.B2B_CUSTOMER_GROUP] })
         );
-        let result: boolean;
+        let result: boolean | UrlTree;
         checkoutGuard
           .canActivate()
           .subscribe((value) => (result = value))
@@ -233,7 +223,7 @@
         spyOn(userService, 'get').and.returnValue(
           of({ uid: 'testUser', roles: [B2BUserGroup.B2B_ADMIN_GROUP] })
         );
-        let result: boolean;
+        let result: boolean | UrlTree;
         checkoutGuard
           .canActivate()
           .subscribe((value) => (result = value))
