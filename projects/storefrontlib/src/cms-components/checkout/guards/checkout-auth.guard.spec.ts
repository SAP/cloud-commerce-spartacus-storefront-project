import { TestBed } from '@angular/core/testing';
import { NavigationExtras } from '@angular/router';
import { RouterTestingModule } from '@angular/router/testing';
import {
  ActiveCartService,
  AuthRedirectService,
  AuthService,
  RoutingService,
  UrlCommands,
  User,
<<<<<<< HEAD
=======
  UserToken,
  UserService,
  GlobalMessageService,
  GlobalMessageType,
  B2BUserGroup,
>>>>>>> b221f3f8
} from '@spartacus/core';
import { Observable, of } from 'rxjs';
import { CheckoutConfigService } from '../services';
import { CheckoutAuthGuard } from './checkout-auth.guard';
import createSpy = jasmine.createSpy;

class AuthServiceStub {
  isUserLoggedIn(): Observable<boolean> {
    return of();
  }
}
class RoutingServiceStub {
  go(_path: any[] | UrlCommands, _query?: object, _extras?: NavigationExtras) {}
}
class ActiveCartServiceStub {
  getAssignedUser(): Observable<User> {
    return of();
  }
  isGuestCart(): boolean {
    return true;
  }
}

class MockAuthRedirectService {
  reportAuthGuard = jasmine.createSpy('reportAuthGuard');
}

class MockCheckoutConfigService {
  isGuestCheckout() {
    return false;
  }
}

class MockUserService {
  get(): Observable<User> {
    return of({});
  }
}

class MockGlobalMessageService {
  add = createSpy();
}

describe('CheckoutAuthGuard', () => {
  let checkoutGuard: CheckoutAuthGuard;
  let service: RoutingService;
  let authService: AuthService;
  let authRedirectService: AuthRedirectService;
  let activeCartService: ActiveCartService;
  let checkoutConfigService: CheckoutConfigService;
  let userService: UserService;
  let globalMessageService: GlobalMessageService;

  beforeEach(() => {
    TestBed.configureTestingModule({
      providers: [
        CheckoutAuthGuard,
        {
          provide: RoutingService,
          useClass: RoutingServiceStub,
        },
        {
          provide: AuthRedirectService,
          useClass: MockAuthRedirectService,
        },
        {
          provide: AuthService,
          useClass: AuthServiceStub,
        },
        {
          provide: ActiveCartService,
          useClass: ActiveCartServiceStub,
        },
        {
          provide: CheckoutConfigService,
          useClass: MockCheckoutConfigService,
        },
        {
          provide: UserService,
          useClass: MockUserService,
        },
        {
          provide: GlobalMessageService,
          useClass: MockGlobalMessageService,
        },
      ],
      imports: [RouterTestingModule],
    });
    checkoutGuard = TestBed.inject(CheckoutAuthGuard);
    service = TestBed.inject(RoutingService);
    authService = TestBed.inject(AuthService);
    authRedirectService = TestBed.inject(AuthRedirectService);
    activeCartService = TestBed.inject(ActiveCartService);
    checkoutConfigService = TestBed.inject(CheckoutConfigService);
    userService = TestBed.inject(UserService);
    globalMessageService = TestBed.inject(GlobalMessageService);

    spyOn(service, 'go').and.stub();
  });

  describe(', when user is NOT authorized,', () => {
    beforeEach(() => {
      spyOn(authService, 'isUserLoggedIn').and.returnValue(of(false));
    });

    describe('and cart does NOT have a user, ', () => {
      beforeEach(() => {
        spyOn(activeCartService, 'getAssignedUser').and.returnValue(of({}));
        spyOn(activeCartService, 'isGuestCart').and.returnValue(false);
      });

      it('should return false', () => {
        let result: boolean;
        checkoutGuard
          .canActivate()
          .subscribe((value) => (result = value))
          .unsubscribe();
        expect(result).toBe(false);
      });

      it('should redirect to login with forced flag when guestCheckout feature enabled', () => {
        spyOn(checkoutConfigService, 'isGuestCheckout').and.returnValue(true);
        checkoutGuard.canActivate().subscribe().unsubscribe();
        expect(service.go).toHaveBeenCalledWith(
          { cxRoute: 'login' },
          { forced: true }
        );
      });

      it('should redirect to login without forced flag when guestCheckout feature disabled', () => {
        checkoutGuard.canActivate().subscribe().unsubscribe();
        expect(service.go).toHaveBeenCalledWith({ cxRoute: 'login' });
      });

      it('should notify AuthRedirectService with the current navigation', () => {
        checkoutGuard.canActivate().subscribe().unsubscribe();
        expect(authRedirectService.reportAuthGuard).toHaveBeenCalled();
      });
    });

    describe('and cart has a user, ', () => {
      beforeEach(() => {
        spyOn(activeCartService, 'getAssignedUser').and.returnValue(
          of({ uid: '1234|xxx@xxx.com', name: 'guest' } as User)
        );
      });

      it('should return true', () => {
        let result: boolean;
        checkoutGuard
          .canActivate()
          .subscribe((value) => (result = value))
          .unsubscribe();
        expect(result).toBe(true);
      });
    });
  });

  describe(', when user is authorized,', () => {
    beforeEach(() => {
      spyOn(authService, 'isUserLoggedIn').and.returnValue(of(true));
    });

    describe('and cart does NOT have a user, ', () => {
      beforeEach(() => {
        spyOn(activeCartService, 'getAssignedUser').and.returnValue(of({}));
      });

      it('should return true', () => {
        let result: boolean;
        checkoutGuard
          .canActivate()
          .subscribe((value) => (result = value))
          .unsubscribe();
        expect(result).toBe(true);
      });
    });

    describe('and cart has a user, ', () => {
      beforeEach(() => {
        spyOn(activeCartService, 'getAssignedUser').and.returnValue(
          of({ uid: '1234|xxx@xxx.com', name: 'guest' } as User)
        );
      });

      it('should return true', () => {
        let result: boolean;
        checkoutGuard
          .canActivate()
          .subscribe((value) => (result = value))
          .unsubscribe();
        expect(result).toBe(true);
      });
    });

    describe('and user is b2b user, ', () => {
      beforeEach(() => {
        spyOn(activeCartService, 'getAssignedUser').and.returnValue(of({}));
      });

      it('should return true when user roles has b2bcustomergroup', () => {
        spyOn(userService, 'get').and.returnValue(
          of({ uid: 'testUser', roles: [B2BUserGroup.B2B_CUSTOMER_GROUP] })
        );
        let result: boolean;
        checkoutGuard
          .canActivate()
          .subscribe((value) => (result = value))
          .unsubscribe();
        expect(result).toBe(true);
      });

      it('should return false when user roles does not have b2bcustomergroup', () => {
        spyOn(userService, 'get').and.returnValue(
          of({ uid: 'testUser', roles: [B2BUserGroup.B2B_ADMIN_GROUP] })
        );
        let result: boolean;
        checkoutGuard
          .canActivate()
          .subscribe((value) => (result = value))
          .unsubscribe();
        expect(result).toBe(false);
        expect(globalMessageService.add).toHaveBeenCalledWith(
          { key: 'checkout.invalid.accountType' },
          GlobalMessageType.MSG_TYPE_WARNING
        );
      });
    });
  });
});<|MERGE_RESOLUTION|>--- conflicted
+++ resolved
@@ -5,17 +5,13 @@
   ActiveCartService,
   AuthRedirectService,
   AuthService,
+  B2BUserGroup,
+  GlobalMessageService,
+  GlobalMessageType,
   RoutingService,
   UrlCommands,
   User,
-<<<<<<< HEAD
-=======
-  UserToken,
   UserService,
-  GlobalMessageService,
-  GlobalMessageType,
-  B2BUserGroup,
->>>>>>> b221f3f8
 } from '@spartacus/core';
 import { Observable, of } from 'rxjs';
 import { CheckoutConfigService } from '../services';
