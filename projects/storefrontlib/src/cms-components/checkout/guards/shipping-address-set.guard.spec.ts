--- conflicted
+++ resolved
@@ -5,10 +5,6 @@
 import { defaultStorefrontRoutesConfig } from '../../../cms-structure/routing/default-routing-config';
 import { CheckoutConfig } from '../config/checkout-config';
 import { defaultCheckoutConfig } from '../config/default-checkout-config';
-<<<<<<< HEAD
-import { CheckoutStepService } from '../services/checkout-step.service';
-=======
->>>>>>> 400240d8
 import { CheckoutDetailsService } from '../services/checkout-details.service';
 import { CheckoutStepService } from '../services/checkout-step.service';
 import { ShippingAddressSetGuard } from './shipping-address-set.guard';
@@ -62,11 +58,8 @@
     mockCheckoutConfig = TestBed.inject(CheckoutConfig);
     mockRoutingConfigService = TestBed.inject(RoutingConfigService);
     mockCheckoutStepService = TestBed.inject(CheckoutStepService);
-<<<<<<< HEAD
-=======
 
     spyOn(console, 'warn');
->>>>>>> 400240d8
   });
 
   describe(`shipping address step is disabled`, () => {
