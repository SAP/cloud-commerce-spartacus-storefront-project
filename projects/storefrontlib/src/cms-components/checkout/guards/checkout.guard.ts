--- conflicted
+++ resolved
@@ -13,12 +13,8 @@
   providedIn: 'root',
 })
 export class CheckoutGuard implements CanActivate {
-<<<<<<< HEAD
-  firstStep$: Observable<UrlTree>;
-  isExpressCheckoutFeatureEnabled: boolean;
-=======
   private firstStep$: Observable<UrlTree>;
->>>>>>> 1b3e9916
+  private isExpressCheckoutFeatureEnabled: boolean;
 
   constructor(
     private router: Router,
@@ -32,9 +28,6 @@
       '1.2'
     );
     /**
-     * @deprecated since 1.2.0
-     * NOTE: check issue:#4309 for more info
-     *
      * TODO(issue:#4309) Deprecated since 1.2.0
      */
     if (this.isExpressCheckoutFeatureEnabled && this.checkoutConfigService) {
@@ -50,9 +43,6 @@
 
   canActivate(): Observable<boolean | UrlTree> {
     /**
-     * @deprecated since 1.2.0
-     * NOTE: check issue:#4309 for more info
-     *
      * TODO(issue:#4309) Deprecated since 1.2.0
      */
     if (
