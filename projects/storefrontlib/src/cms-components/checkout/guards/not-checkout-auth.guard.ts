import { Injectable } from '@angular/core';
import { CanActivate } from '@angular/router';
import {
  ActiveCartService,
  AuthService,
  RoutingService,
} from '@spartacus/core';
import { Observable } from 'rxjs';
import { map } from 'rxjs/operators';

@Injectable({
  providedIn: 'root',
})
export class NotCheckoutAuthGuard implements CanActivate {
  constructor(
<<<<<<< HEAD
    private routingService: RoutingService,
    private authService: AuthService,
=======
    protected routingService: RoutingService,
    protected authService: AuthService,
>>>>>>> a9cc895e
    protected activeCartService: ActiveCartService
  ) {}

  canActivate(): Observable<boolean> {
    return this.authService.getUserToken().pipe(
      map(token => {
        if (token.access_token) {
          this.routingService.go({ cxRoute: 'home' });
        } else if (this.activeCartService.isGuestCart()) {
          this.routingService.go({ cxRoute: 'cart' });
          return false;
        }
        return !token.access_token;
      })
    );
  }
}<|MERGE_RESOLUTION|>--- conflicted
+++ resolved
@@ -13,13 +13,8 @@
 })
 export class NotCheckoutAuthGuard implements CanActivate {
   constructor(
-<<<<<<< HEAD
-    private routingService: RoutingService,
-    private authService: AuthService,
-=======
     protected routingService: RoutingService,
     protected authService: AuthService,
->>>>>>> a9cc895e
     protected activeCartService: ActiveCartService
   ) {}
 
