--- conflicted
+++ resolved
@@ -5,11 +5,6 @@
   SUMMARY = 'PDP.SUMMARY',
 }
 export enum ProductListOutlets {
-<<<<<<< HEAD
-  GRID_ITEM_END = 'GRID.ITEM_END',
-  LIST_ITEM_END = 'LIST.ITEM_END',
-=======
   GRID_ITEM_END = 'PLP.GRID.ITEM.END',
   LIST_ITEM_END = 'PLP.LIST.ITEM.END',
->>>>>>> bd70ab96
 }