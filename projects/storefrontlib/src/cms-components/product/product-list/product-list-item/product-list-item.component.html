--- conflicted
+++ resolved
@@ -19,22 +19,6 @@
       class="cx-product-name"
       [innerHtml]="product.nameHtml"
     ></a>
-<<<<<<< HEAD
-    <cx-star-rating
-      *ngIf="product.averageRating"
-      [rating]="product?.averageRating"
-    ></cx-star-rating>
-    <div *ngIf="!product.averageRating" class="cx-product-no-review">
-      {{ 'productDetails.noReviews' | cxTranslate }}
-    </div>
-    <div
-      [attr.aria-label]="'productDetails.ariaLabel.productPrice' | cxTranslate"
-      class="cx-product-price"
-    >
-      {{ product.price?.formattedValue }}
-    </div>
-=======
->>>>>>> 6c3d3a42
 
     <ng-template [cxOutlet]="ProductListOutlets.ITEM_DETAILS">
       <cx-star-rating
