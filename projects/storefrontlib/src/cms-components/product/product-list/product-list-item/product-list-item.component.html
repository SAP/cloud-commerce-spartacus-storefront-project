<div class="row">
  <div class="col-12 col-md-4">
    <a
      [routerLink]="{ cxRoute: 'product', params: product } | cxUrl"
      class="cx-product-image-container"
    >
      <cx-media
        class="cx-product-image"
        [container]="product.images?.PRIMARY"
        format="product"
        [alt]="product.summary"
      ></cx-media>
    </a>
  </div>
  <div class="col-12 col-md-8">
    <a
      [routerLink]="{ cxRoute: 'product', params: product } | cxUrl"
      class="cx-product-name"
      [innerHtml]="product.nameHtml"
    ></a>
    <cx-star-rating
      *ngIf="product.averageRating"
      [rating]="product?.averageRating"
      [disabled]="true"
    ></cx-star-rating>
    <div *ngIf="!product.averageRating" class="cx-product-no-review">
      {{ 'productDetails.noReviews' | cxTranslate }}
    </div>
    <div class="cx-product-price" aria-label="Product price">
      {{ product.price?.formattedValue }}
    </div>

    <ng-container *cxFeatureLevel="'1.5'">
      <cx-style-icons
        *ngIf="product.variantOptions"
        [variants]="product.variantOptions"
      ></cx-style-icons>
    </ng-container>

    <div class="row">
      <div class="col-12 col-md-8">
        <p class="cx-product-summary" [innerHtml]="product.summary">
          {{ product.summary }}
        </p>
      </div>
      <div class="col-12 col-md-4">
        <cx-add-to-cart
          *ngIf="product.stock?.stockLevelStatus !== 'outOfStock'"
          [showQuantity]="false"
          [product]="product"
        ></cx-add-to-cart>
      </div>
    </div>
<<<<<<< HEAD
=======
    <ng-container *cxFeatureLevel="'1.5'">
      <div class="row" *ngIf="product.variantOptions">
        <cx-variant-style-icons
          class="list-style-icons"
          [variants]="product.variantOptions"
        ></cx-variant-style-icons>
      </div>
    </ng-container>
>>>>>>> a8e6c3dd
  </div>
</div><|MERGE_RESOLUTION|>--- conflicted
+++ resolved
@@ -51,8 +51,6 @@
         ></cx-add-to-cart>
       </div>
     </div>
-<<<<<<< HEAD
-=======
     <ng-container *cxFeatureLevel="'1.5'">
       <div class="row" *ngIf="product.variantOptions">
         <cx-variant-style-icons
@@ -61,6 +59,5 @@
         ></cx-variant-style-icons>
       </div>
     </ng-container>
->>>>>>> a8e6c3dd
   </div>
 </div>