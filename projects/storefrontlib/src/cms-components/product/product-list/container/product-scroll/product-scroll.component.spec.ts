--- conflicted
+++ resolved
@@ -10,6 +10,7 @@
 import { RouterTestingModule } from '@angular/router/testing';
 import { I18nTestingModule, ProductSearchPage } from '@spartacus/core';
 import { InfiniteScrollModule } from 'ngx-infinite-scroll';
+import { MockFeatureLevelDirective } from 'projects/storefrontlib/src/shared/test/mock-feature-level-directive';
 import { ProductGridItemComponent } from '../..';
 import { MediaComponent } from '../../../../../shared/components/media';
 import { SpinnerModule } from '../../../../../shared/components/spinner/spinner.module';
@@ -19,7 +20,6 @@
 import { ProductScrollComponent } from './product-scroll.component';
 
 import createSpy = jasmine.createSpy;
-import { MockFeatureLevelDirective } from 'projects/storefrontlib/src/shared/test/mock-feature-level-directive';
 
 const mockModel1: ProductSearchPage = {
   breadcrumbs: [
@@ -180,12 +180,9 @@
         MediaComponent,
         MockStarRatingComponent,
         MockAddToCartComponent,
-<<<<<<< HEAD
         MockConfigureProductComponent,
-=======
         MockStyleIconsComponent,
         MockFeatureLevelDirective,
->>>>>>> e343ffc1
       ],
       imports: [
         InfiniteScrollModule,
