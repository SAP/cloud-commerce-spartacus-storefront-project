--- conflicted
+++ resolved
@@ -18,7 +18,6 @@
 import { ViewModes } from '../../product-view/product-view.component';
 import { ProductListComponentService } from '../product-list-component.service';
 import { ProductScrollComponent } from './product-scroll.component';
-
 import createSpy = jasmine.createSpy;
 
 const mockModel1: ProductSearchPage = {
@@ -138,21 +137,17 @@
   @Input() showQuantity: boolean;
 }
 
-<<<<<<< HEAD
 @Component({
   selector: 'cx-configure-product',
   template: '<button>configure product</button>',
 })
-export class MockConfigureProductComponent {
+class MockConfigureProductComponent {
   @Input() productCode;
   @Input() configurable;
   @Input() configuratorType;
 }
 
-export class MockProductListComponentService {
-=======
 class MockProductListComponentService {
->>>>>>> 8cdcf2e8
   setQuery = createSpy('setQuery');
   viewPage = createSpy('viewPage');
   sort = createSpy('sort');
