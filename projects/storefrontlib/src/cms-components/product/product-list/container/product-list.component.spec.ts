--- conflicted
+++ resolved
@@ -76,21 +76,17 @@
   @Input() showQuantity;
 }
 
-<<<<<<< HEAD
 @Component({
   selector: 'cx-configure-product',
   template: '<button>configure product</button>',
 })
-export class MockConfigureProductComponent {
+class MockConfigureProductComponent {
   @Input() productCode;
   @Input() configurable;
   @Input() configuratorType;
 }
 
-export class MockProductListComponentService {
-=======
 class MockProductListComponentService {
->>>>>>> 8cdcf2e8
   setQuery = createSpy('setQuery');
   viewPage = createSpy('viewPage');
   sort = createSpy('sort');
