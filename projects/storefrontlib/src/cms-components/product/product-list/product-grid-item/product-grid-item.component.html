<a
  [routerLink]="{ cxRoute: 'product', params: product } | cxUrl"
  class="cx-product-image-container"
  tabindex="-1"
>
  <cx-media
    class="cx-product-image"
    [container]="product.images?.PRIMARY"
    format="product"
    [alt]="product.summary"
  ></cx-media>
</a>
<a
  [routerLink]="{ cxRoute: 'product', params: product } | cxUrl"
  class="cx-product-name"
  [innerHTML]="product.nameHtml"
></a>

<ng-template [cxOutlet]="ProductListOutlets.ITEM_DETAILS">
  <div class="cx-product-rating">
    <cx-star-rating
      *ngIf="product.averageRating"
      [rating]="product?.averageRating"
    ></cx-star-rating>
    <div *ngIf="!product.averageRating">
      {{ 'productDetails.noReviews' | cxTranslate }}
    </div>
  </div>
<<<<<<< HEAD
</div>
<div class="cx-product-price-container">
  <div
    [attr.aria-label]="'productDetails.ariaLabel.productPrice' | cxTranslate"
    class="cx-product-price"
  >
    {{ product.price?.formattedValue }}
=======
  <div class="cx-product-price-container">
    <div class="cx-product-price" aria-label="Product price">
      {{ product.price?.formattedValue }}
    </div>
>>>>>>> 6c3d3a42
  </div>
</ng-template>

<ng-template [cxOutlet]="ProductListOutlets.ITEM_ACTIONS">
  <cx-add-to-cart
    *ngIf="product.stock?.stockLevelStatus !== 'outOfStock'"
    [showQuantity]="false"
    [product]="product"
  ></cx-add-to-cart>
</ng-template><|MERGE_RESOLUTION|>--- conflicted
+++ resolved
@@ -26,20 +26,13 @@
       {{ 'productDetails.noReviews' | cxTranslate }}
     </div>
   </div>
-<<<<<<< HEAD
-</div>
-<div class="cx-product-price-container">
-  <div
-    [attr.aria-label]="'productDetails.ariaLabel.productPrice' | cxTranslate"
-    class="cx-product-price"
-  >
-    {{ product.price?.formattedValue }}
-=======
   <div class="cx-product-price-container">
-    <div class="cx-product-price" aria-label="Product price">
+    <div
+      class="cx-product-price"
+      [attr.aria-label]="'productDetails.ariaLabel.productPrice' | cxTranslate"
+    >
       {{ product.price?.formattedValue }}
     </div>
->>>>>>> 6c3d3a42
   </div>
 </ng-template>
 
