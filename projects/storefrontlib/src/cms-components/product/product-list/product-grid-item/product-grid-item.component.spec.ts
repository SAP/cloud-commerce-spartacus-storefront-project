import {
  ChangeDetectionStrategy,
  Component,
  Input,
  Pipe,
  PipeTransform,
} from '@angular/core';
import { waitForAsync, ComponentFixture, TestBed } from '@angular/core/testing';
import { RouterTestingModule } from '@angular/router/testing';
import {
  I18nTestingModule,
  ProductService,
  RoutingService,
} from '@spartacus/core';
import { MockFeatureLevelDirective } from '../../../../shared/test/mock-feature-level-directive';
import { LocalCurrentProductService } from '../../local-current-product.service';
import { ProductGridItemComponent } from './product-grid-item.component';

@Component({
  selector: 'cx-add-to-cart',
  template: '<button>add to cart</button>',
})
class MockAddToCartComponent {
  @Input() product;
  @Input() showQuantity;
}

@Component({
  selector: 'cx-star-rating',
  template: '*****',
})
class MockStarRatingComponent {
  @Input() rating;
  @Input() disabled;
  @Input() steps;
}

@Component({
  selector: 'cx-media',
  template: 'mock picture component',
})
class MockMediaComponent {
  @Input() container;
  @Input() alt;
}

@Component({
  selector: 'cx-icon',
  template: '',
})
class MockCxIconComponent {
  @Input() type;
}

@Pipe({
  name: 'cxUrl',
})
class MockUrlPipe implements PipeTransform {
  transform() {}
}

@Component({
  selector: 'cx-variant-style-icons',
  template: 'test',
})
class MockStyleIconsComponent {
  @Input() variants: any[];
}

class MockRoutingService {}
class MockProductService {}

describe('ProductGridItemComponent in product-list', () => {
  let component: ProductGridItemComponent;
  let fixture: ComponentFixture<ProductGridItemComponent>;
  let localCurrentProductService: LocalCurrentProductService;

  const mockProduct = {
    name: 'Test product',
    nameHtml: 'Test product',
    code: '1',
    averageRating: 4.5,
    stock: {
      stockLevelStatus: 'inStock',
    },
    price: {
      formattedValue: '$100,00',
    },
    images: {
      PRIMARY: {},
    },
  };

<<<<<<< HEAD
  beforeEach(async(() => {
    TestBed.configureTestingModule({
      imports: [RouterTestingModule, I18nTestingModule],
      declarations: [
        ProductGridItemComponent,
        MockMediaComponent,
        MockAddToCartComponent,
        MockStarRatingComponent,
        MockUrlPipe,
        MockCxIconComponent,
        MockStyleIconsComponent,
        MockFeatureLevelDirective,
      ],
      providers: [
        {
          provide: RoutingService,
          useClass: MockRoutingService,
        },
        {
          provide: ProductService,
          useClass: MockProductService,
        },
      ],
    })
      .overrideComponent(ProductGridItemComponent, {
        set: { changeDetection: ChangeDetectionStrategy.Default },
=======
  beforeEach(
    waitForAsync(() => {
      TestBed.configureTestingModule({
        imports: [RouterTestingModule, I18nTestingModule],
        declarations: [
          ProductGridItemComponent,
          MockMediaComponent,
          MockAddToCartComponent,
          MockStarRatingComponent,
          MockUrlPipe,
          MockCxIconComponent,
          MockStyleIconsComponent,
          MockFeatureLevelDirective,
        ],
>>>>>>> f372f66e
      })
        .overrideComponent(ProductGridItemComponent, {
          set: { changeDetection: ChangeDetectionStrategy.Default },
        })
        .compileComponents();
    })
  );

  beforeEach(() => {
    fixture = TestBed.createComponent(ProductGridItemComponent);
    component = fixture.componentInstance;
    component.product = mockProduct;
    localCurrentProductService = component[
      'currentProductService'
    ] as LocalCurrentProductService;
    component.ngOnChanges();
    fixture.detectChanges();
  });

  it('should create', () => {
    expect(component).toBeTruthy();
  });

  it('should display product name', () => {
    expect(
      fixture.debugElement.nativeElement.querySelector('.cx-product-name')
        .textContent
    ).toContain(component.product.name);
  });

  it('should display product formatted price', () => {
    expect(
      fixture.debugElement.nativeElement.querySelector('.cx-product-price')
        .textContent
    ).toContain(component.product.price.formattedValue);
  });

  it('should display product image', () => {
    expect(
      fixture.debugElement.nativeElement.querySelector('cx-media')
    ).not.toBeNull();
  });

  it('should display raiting component', () => {
    expect(
      fixture.debugElement.nativeElement.querySelector('cx-star-rating')
    ).not.toBeNull();
  });

  it('should not display rating component when rating is unavailable', () => {
    component.product.averageRating = undefined;
    fixture.detectChanges();
    expect(
      fixture.debugElement.nativeElement.querySelector('cx-star-rating')
    ).toBeNull();
  });

  it('should display noReviews when rating is unavailable', () => {
    component.product.averageRating = undefined;
    fixture.detectChanges();
    expect(
      fixture.debugElement.nativeElement.querySelector('.cx-product-rating')
        .textContent
    ).toContain('productDetails.noReviews');
  });

  it('should display add to cart component', () => {
    expect(
      fixture.debugElement.nativeElement.querySelector('cx-add-to-cart')
    ).not.toBeNull();
  });

  it('should not display add to cart component when product is out of stock', () => {
    component.product.stock.stockLevelStatus = 'outOfStock';
    fixture.detectChanges();

    expect(
      fixture.debugElement.nativeElement.querySelector('cx-add-to-cart')
    ).toBeNull();
  });

  it('should have correct instance of currentProductService', () => {
    expect(localCurrentProductService).toBeDefined();
  });

  it('should initialize localCurrentProductService properly', (done) => {
    const product$ = localCurrentProductService['code$'];
    product$.subscribe((code) => {
      expect(code).toBe(mockProduct.code);
      done();
    });
  });
});<|MERGE_RESOLUTION|>--- conflicted
+++ resolved
@@ -5,7 +5,7 @@
   Pipe,
   PipeTransform,
 } from '@angular/core';
-import { waitForAsync, ComponentFixture, TestBed } from '@angular/core/testing';
+import { ComponentFixture, TestBed, waitForAsync } from '@angular/core/testing';
 import { RouterTestingModule } from '@angular/router/testing';
 import {
   I18nTestingModule,
@@ -91,34 +91,6 @@
     },
   };
 
-<<<<<<< HEAD
-  beforeEach(async(() => {
-    TestBed.configureTestingModule({
-      imports: [RouterTestingModule, I18nTestingModule],
-      declarations: [
-        ProductGridItemComponent,
-        MockMediaComponent,
-        MockAddToCartComponent,
-        MockStarRatingComponent,
-        MockUrlPipe,
-        MockCxIconComponent,
-        MockStyleIconsComponent,
-        MockFeatureLevelDirective,
-      ],
-      providers: [
-        {
-          provide: RoutingService,
-          useClass: MockRoutingService,
-        },
-        {
-          provide: ProductService,
-          useClass: MockProductService,
-        },
-      ],
-    })
-      .overrideComponent(ProductGridItemComponent, {
-        set: { changeDetection: ChangeDetectionStrategy.Default },
-=======
   beforeEach(
     waitForAsync(() => {
       TestBed.configureTestingModule({
@@ -133,8 +105,20 @@
           MockStyleIconsComponent,
           MockFeatureLevelDirective,
         ],
->>>>>>> f372f66e
+        providers: [
+          {
+            provide: RoutingService,
+            useClass: MockRoutingService,
+          },
+          {
+            provide: ProductService,
+            useClass: MockProductService,
+          },
+        ],
       })
+        .overrideComponent(ProductGridItemComponent, {
+          set: { changeDetection: ChangeDetectionStrategy.Default },
+        })
         .overrideComponent(ProductGridItemComponent, {
           set: { changeDetection: ChangeDetectionStrategy.Default },
         })
