import { CommonModule } from '@angular/common';
import { NgModule } from '@angular/core';
import { RouterModule } from '@angular/router';
import {
  CmsConfig,
  ConfigModule,
  I18nModule,
  UrlModule,
  FeaturesConfigModule,
} from '@spartacus/core';
import { InfiniteScrollModule } from 'ngx-infinite-scroll';
import { ViewConfig } from '../../../shared/config/view-config';
import { ViewConfigModule } from '../../../shared/config/view-config.module';
import {
  ItemCounterModule,
  ListNavigationModule,
  MediaModule,
  SpinnerModule,
  StarRatingModule,
} from '../../../shared/index';
import { AddToCartModule } from '../../cart/index';
import { GenericConfiguratorModule } from '../../configurator/generic/generic-configurator.module';
import { IconModule } from '../../misc/icon/index';
import { defaultScrollConfig } from '../config/default-scroll-config';
import { ProductListComponent } from './container/product-list.component';
import { ProductScrollComponent } from './container/product-scroll/product-scroll.component';
import { ProductFacetNavigationComponent } from './product-facet-navigation/product-facet-navigation.component';
import { ProductGridItemComponent } from './product-grid-item/product-grid-item.component';
import { ProductListItemComponent } from './product-list-item/product-list-item.component';
import { ProductViewComponent } from './product-view/product-view.component';
import { ProductVariantSelectorModule } from '../product-variant-selector/product-variant-selector.module';

@NgModule({
  imports: [
    CommonModule,
    ConfigModule.withConfig(<ViewConfig>defaultScrollConfig),
    ConfigModule.withConfig(<CmsConfig>{
      cmsComponents: {
        CMSProductListComponent: {
          component: ProductListComponent,
        },
        ProductGridComponent: {
          component: ProductListComponent,
        },
        SearchResultsListComponent: {
          component: ProductListComponent,
        },
        ProductRefinementComponent: {
          component: ProductFacetNavigationComponent,
        },
      },
    }),
    RouterModule,
    MediaModule,
    AddToCartModule,
    ItemCounterModule,
    ListNavigationModule,
    UrlModule,
    I18nModule,
    StarRatingModule,
    IconModule,
    SpinnerModule,
    InfiniteScrollModule,
    ViewConfigModule,
<<<<<<< HEAD
    GenericConfiguratorModule,
=======
    ProductVariantSelectorModule,
    FeaturesConfigModule,
>>>>>>> e343ffc1
  ],
  declarations: [
    ProductListComponent,
    ProductFacetNavigationComponent,
    ProductListItemComponent,
    ProductGridItemComponent,
    ProductViewComponent,
    ProductScrollComponent,
  ],
  exports: [
    ProductListComponent,
    ProductFacetNavigationComponent,
    ProductListItemComponent,
    ProductGridItemComponent,
    ProductViewComponent,
    ProductScrollComponent,
  ],
  entryComponents: [ProductListComponent, ProductFacetNavigationComponent],
})
export class ProductListModule {}<|MERGE_RESOLUTION|>--- conflicted
+++ resolved
@@ -4,9 +4,9 @@
 import {
   CmsConfig,
   ConfigModule,
+  FeaturesConfigModule,
   I18nModule,
   UrlModule,
-  FeaturesConfigModule,
 } from '@spartacus/core';
 import { InfiniteScrollModule } from 'ngx-infinite-scroll';
 import { ViewConfig } from '../../../shared/config/view-config';
@@ -22,13 +22,13 @@
 import { GenericConfiguratorModule } from '../../configurator/generic/generic-configurator.module';
 import { IconModule } from '../../misc/icon/index';
 import { defaultScrollConfig } from '../config/default-scroll-config';
+import { ProductVariantSelectorModule } from '../product-variant-selector/product-variant-selector.module';
 import { ProductListComponent } from './container/product-list.component';
 import { ProductScrollComponent } from './container/product-scroll/product-scroll.component';
 import { ProductFacetNavigationComponent } from './product-facet-navigation/product-facet-navigation.component';
 import { ProductGridItemComponent } from './product-grid-item/product-grid-item.component';
 import { ProductListItemComponent } from './product-list-item/product-list-item.component';
 import { ProductViewComponent } from './product-view/product-view.component';
-import { ProductVariantSelectorModule } from '../product-variant-selector/product-variant-selector.module';
 
 @NgModule({
   imports: [
@@ -62,12 +62,9 @@
     SpinnerModule,
     InfiniteScrollModule,
     ViewConfigModule,
-<<<<<<< HEAD
     GenericConfiguratorModule,
-=======
     ProductVariantSelectorModule,
     FeaturesConfigModule,
->>>>>>> e343ffc1
   ],
   declarations: [
     ProductListComponent,
