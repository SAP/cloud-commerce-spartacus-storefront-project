--- conflicted
+++ resolved
@@ -41,11 +41,6 @@
     IconModule,
     SpinnerModule,
     InfiniteScrollModule,
-<<<<<<< HEAD
-    ProductVariantsModule,
-=======
-    ViewConfigModule,
->>>>>>> 9978f947
     FeaturesConfigModule,
     OutletModule,
   ],
