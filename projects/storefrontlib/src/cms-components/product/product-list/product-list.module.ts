--- conflicted
+++ resolved
@@ -3,10 +3,6 @@
 import { RouterModule } from '@angular/router';
 import {
   CmsConfig,
-<<<<<<< HEAD
-  ConfigModule,
-=======
->>>>>>> c39bb23e
   FeaturesConfigModule,
   I18nModule,
   provideDefaultConfig,
@@ -49,6 +45,7 @@
     SpinnerModule,
     InfiniteScrollModule,
     ViewConfigModule,
+    GenericConfiguratorModule,
     ProductVariantsModule,
     FeaturesConfigModule,
   ],
@@ -70,24 +67,6 @@
         },
       },
     }),
-<<<<<<< HEAD
-    RouterModule,
-    MediaModule,
-    AddToCartModule,
-    ItemCounterModule,
-    ListNavigationModule,
-    UrlModule,
-    I18nModule,
-    StarRatingModule,
-    IconModule,
-    SpinnerModule,
-    InfiniteScrollModule,
-    ViewConfigModule,
-    GenericConfiguratorModule,
-    ProductVariantsModule,
-    FeaturesConfigModule,
-=======
->>>>>>> c39bb23e
   ],
   declarations: [
     ProductListComponent,
