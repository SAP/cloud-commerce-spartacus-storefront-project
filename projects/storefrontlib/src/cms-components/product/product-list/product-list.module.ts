--- conflicted
+++ resolved
@@ -40,12 +40,7 @@
     FormComponentsModule,
     ListNavigationModule,
     StripHtmlModule,
-<<<<<<< HEAD
-    UrlTranslationModule,
-    IconModule,
-=======
     UrlModule,
->>>>>>> f119b362
     I18nModule,
     StarRatingModule,
     IconModule,
