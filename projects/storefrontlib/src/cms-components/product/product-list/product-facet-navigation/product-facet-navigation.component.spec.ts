import {
  ChangeDetectionStrategy,
  Component,
  DebugElement,
  Input,
} from '@angular/core';
import { async, ComponentFixture, TestBed } from '@angular/core/testing';
import { By } from '@angular/platform-browser';
<<<<<<< HEAD
import { ActivatedRoute } from '@angular/router';
import { NgbCollapseModule, NgbModalModule } from '@ng-bootstrap/ng-bootstrap';
=======

import { NgbModalModule } from '@ng-bootstrap/ng-bootstrap';

import { ProductFacetNavigationComponent } from './product-facet-navigation.component';
>>>>>>> 9e1ce461
import {
  I18nTestingModule,
  ProductSearchPage,
  ProductSearchService,
} from '@spartacus/core';
<<<<<<< HEAD
import { Observable, of } from 'rxjs';
import { ProductFacetNavigationComponent } from './product-facet-navigation.component';
=======
import { of, Observable } from 'rxjs';
import { ICON_TYPE } from '../../../misc/index';
>>>>>>> 9e1ce461

@Component({
  selector: 'cx-icon',
  template: '',
})
class MockCxIconComponent {
  @Input() type: ICON_TYPE;
}

describe('ProductFacetNavigationComponent in product-list', () => {
  let component: ProductFacetNavigationComponent;
  let fixture: ComponentFixture<ProductFacetNavigationComponent>;
  let element: DebugElement;
  let service: ProductSearchService;

  class MockProductSearchService {
    search = jasmine.createSpy('search');
    getResults(): Observable<ProductSearchPage> {
      return of();
    }

    clearSearchResults(): void {}
  }
  class MockActivatedRoute {
    params = of();
  }

  const mockFacetsValues = [
    {
      name: 'Test Facet 01',
    },
    {
      name: 'Test Facet 02',
    },
    {
      name: 'Test Facet 03',
    },
  ];

  const mockFacets = [
    {
      name: 'Test Facet 01',
      values: mockFacetsValues,
      visible: true,
    },
    {
      name: 'Test Facet 02',
      values: mockFacetsValues,
      visible: true,
    },
    {
      name: 'Test Facet 03',
      values: mockFacetsValues,
      visible: true,
    },
    {
      name: 'Test Facet 04',
      values: mockFacetsValues,
      visible: false,
    },
  ];

  beforeEach(async(() => {
    TestBed.configureTestingModule({
      imports: [NgbModalModule, I18nTestingModule],
      declarations: [ProductFacetNavigationComponent, MockCxIconComponent],
      providers: [
        {
          provide: ProductSearchService,
          useClass: MockProductSearchService,
        },
        {
          provide: ActivatedRoute,
          useClass: MockActivatedRoute,
        },
      ],
    })
      .overrideComponent(ProductFacetNavigationComponent, {
        set: {
          changeDetection: ChangeDetectionStrategy.Default,
        },
      })
      .compileComponents();
  }));

  beforeEach(() => {
    fixture = TestBed.createComponent(ProductFacetNavigationComponent);
    component = fixture.componentInstance;
    service = TestBed.get(ProductSearchService);
  });

  it('should create', () => {
    expect(component).toBeTruthy();
  });

  it('should define query decoder', () => {
    expect(component.queryCodec).toBeDefined();
  });

  it('should toggle value', () => {
    component.toggleValue('mockQuery');
    expect(service.search).toHaveBeenCalledWith('mockQuery');
  });

  describe('ProductFacetNavigationComponent UI tests', () => {
    beforeEach(() => {
      component.ngOnInit();
      spyOn(service, 'getResults').and.returnValue(
        of({
          facets: mockFacets,
        })
      );
      fixture.detectChanges();
      element = fixture.debugElement;
    });

    it('should not show facet groups if there are no facets', () => {
      component.searchResult.facets = [];
      fixture.detectChanges();

      const facetGroups = element.queryAll(By.css('.cx-facet-group'));
      expect(facetGroups.length).toEqual(0);
    });

    it('should show correct number of facet groups', () => {
      component.searchResult.facets = mockFacets;
      fixture.detectChanges();

      const facetGroups = element.queryAll(By.css('.cx-facet-group'));
      expect(facetGroups.length).toEqual(3);
    });

    it('should show correct title', () => {
      const facetTitle = element.query(By.css('.cx-facet-header'))
        .nativeElement;
      expect(facetTitle.textContent).toContain(
        component.searchResult.facets[0].name
      );
    });

    it('should toggle facet after clicking the title', () => {
      const group = element.query(By.css('.cx-facet-group'));
      const trigger = group.children
        .find(child =>
          child.nativeElement.className.includes('cx-facet-header')
        )
        .query(By.css('.cx-facet-header-link')).nativeElement;
      const getList = () =>
        group.children.find(child =>
          child.nativeElement.className.includes('cx-facet-list')
        );
      let list = getList();

      // initial state
      expect(list && list.nativeElement).toBeTruthy();

      trigger.click();
      fixture.detectChanges();
      list = getList();

      // after first click, should not be visible
      expect(list && list.nativeElement).toBeFalsy();

      trigger.click();
      fixture.detectChanges();
      list = getList();

      // after second click, should be visible
      expect(list && list.nativeElement).toBeTruthy();
    });
  });
});<|MERGE_RESOLUTION|>--- conflicted
+++ resolved
@@ -6,34 +6,23 @@
 } from '@angular/core';
 import { async, ComponentFixture, TestBed } from '@angular/core/testing';
 import { By } from '@angular/platform-browser';
-<<<<<<< HEAD
 import { ActivatedRoute } from '@angular/router';
-import { NgbCollapseModule, NgbModalModule } from '@ng-bootstrap/ng-bootstrap';
-=======
-
 import { NgbModalModule } from '@ng-bootstrap/ng-bootstrap';
-
-import { ProductFacetNavigationComponent } from './product-facet-navigation.component';
->>>>>>> 9e1ce461
 import {
   I18nTestingModule,
   ProductSearchPage,
   ProductSearchService,
 } from '@spartacus/core';
-<<<<<<< HEAD
 import { Observable, of } from 'rxjs';
+import { ICON_TYPES } from '../../../misc/icon/icon.config';
 import { ProductFacetNavigationComponent } from './product-facet-navigation.component';
-=======
-import { of, Observable } from 'rxjs';
-import { ICON_TYPE } from '../../../misc/index';
->>>>>>> 9e1ce461
 
 @Component({
   selector: 'cx-icon',
   template: '',
 })
 class MockCxIconComponent {
-  @Input() type: ICON_TYPE;
+  @Input() type: ICON_TYPES;
 }
 
 describe('ProductFacetNavigationComponent in product-list', () => {
