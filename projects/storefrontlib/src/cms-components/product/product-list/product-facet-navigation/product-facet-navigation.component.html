--- conflicted
+++ resolved
@@ -7,79 +7,7 @@
   {{ 'productList.filterBy.label' | cxTranslate }}
 </button>
 
-<<<<<<< HEAD
-    <ng-container *ngIf="visibleFacets$ | async as visibleFacets">
-      <ng-container *ngFor="let facet of visibleFacets; let facetId = index">
-        <div class="cx-facet-group">
-          <div class="cx-facet-header">
-            <a
-              class="cx-facet-header-link"
-              (click)="toggleFacet(facet.name)"
-              [attr.aria-expanded]="!isFacetCollapsed(facet.name)"
-              aria-controls=""
-              tabindex="0"
-            >
-              {{ facet.name }}
-              <cx-icon
-                [type]="
-                  isFacetCollapsed(facet.name)
-                    ? iconTypes.EXPAND
-                    : iconTypes.COLLAPSE
-                "
-              ></cx-icon>
-            </a>
-          </div>
-          <ng-container *ngIf="!isFacetCollapsed(facet.name)">
-            <ul class="cx-facet-list">
-              <li
-                *ngFor="
-                  let value of getVisibleFacetValues(facet);
-                  index as facetValueId
-                "
-              >
-                <div class="form-check">
-                  <label class="form-checkbox cx-facet-label">
-                    <input
-                      class="form-check-input cx-facet-checkbox"
-                      role="checkbox"
-                      type="checkbox"
-                      aria-checked="true"
-                      [checked]="value.selected"
-                      (change)="toggleValue(value.query.query.value)"
-                    />
-                    <span class="cx-facet-text"
-                      >{{ value.name }} ({{ value.count }})</span
-                    >
-                  </label>
-                </div>
-              </li>
-              <li
-                class="cx-facet-toggle-btn cx-action-link"
-                (click)="showLess(facet.name)"
-                *ngIf="showAllPerFacetMap.get(facet.name)"
-              >
-                {{ 'productList.showLess' | cxTranslate }}
-              </li>
-              <li
-                class="cx-facet-toggle-btn cx-action-link"
-                (click)="showMore(facet.name)"
-                *ngIf="
-                  !showAllPerFacetMap.get(facet.name) &&
-                  facet.values.length > facet.topValueCount
-                "
-                tabindex="0"
-              >
-                {{ 'productList.showMore' | cxTranslate }}
-              </li>
-            </ul>
-          </ng-container>
-        </div>
-      </ng-container>
-    </ng-container>
-  </div>
-=======
 <cx-active-facets></cx-active-facets>
->>>>>>> 2d4fffa8
 
 <cx-facet-list
   *ngIf="isOpen$ | async"
