import {
  ChangeDetectionStrategy,
  Component,
  ElementRef,
  ViewChild,
} from '@angular/core';
import { asapScheduler, BehaviorSubject, interval, Observable, of } from 'rxjs';
import { delayWhen, observeOn, switchMap } from 'rxjs/operators';
import { ICON_TYPE } from '../../../../cms-components/misc/icon/icon.model';
import { BreakpointService } from '../../../../layout/breakpoint/breakpoint.service';

@Component({
  selector: 'cx-product-facet-navigation',
  templateUrl: './product-facet-navigation.component.html',
  changeDetection: ChangeDetectionStrategy.OnPush,
})
export class ProductFacetNavigationComponent {
  iconTypes = ICON_TYPE;

  /**
   * We delay the removal of DOM so that animations can finish playing before the
   * DOM is removed. Removing the DOM, as hidding is not enough to stop elements
   * to be focused.
   */
  protected CLOSE_DELAY = 300;

  /**
   * Used to open the facet navigation in a dialog. The usage of the dialog depends
   * on the availability of the trigger element, which is driven by CSS.
   *
   * The reference is also used to refocus the trigger after the dialog is closed.
   */
  @ViewChild('trigger') trigger: ElementRef<HTMLElement>;

  protected open$ = new BehaviorSubject(false);

  /**
   * Emits the open state that indicates whether the facet list should be rendered.
   * This is either done instantly, or after the user triggers this by using the trigger
   * button. This driven by the visiibility of the trigger, so that the CSS drives
   * the behaviour. This can differ per breakpoint.
   *
   * There's a configurable delay for the closed state, so that the DOM is not removed
   * before some CSS animations are done.
   */
  isOpen$: Observable<boolean> = this.breakpointService.breakpoint$.pipe(
<<<<<<< HEAD
=======
    // deffer emitting a new value to the next micro-task to ensure that the `hasTrigger`
    // method represents the actual UI state.
>>>>>>> fcfa9693
    observeOn(asapScheduler),
    switchMap(() => (this.hasTrigger ? this.open$ : of(true))),
    delayWhen((launched) => interval(launched ? 0 : this.CLOSE_DELAY))
  );

  /**
   * Emits the active state that indicates whether the facet list is activated. Activation
   * is related to the css, so that a animation or transition can visualize opening/closing
   * the list (i.e. dialog).
   */
<<<<<<< HEAD
  isActive$ = this.open$.pipe(observeOn(asapScheduler));
=======
  isActive$ = this.open$.pipe(
    // deffer emitting a new value to the next micro-task to ensure the active class is
    //  applied after the DOM is created
    observeOn(asapScheduler)
  );
>>>>>>> fcfa9693

  constructor(protected breakpointService: BreakpointService) {}

  launch() {
    this.open$.next(true);
  }

  close() {
    this.open$.next(false);
    this.trigger.nativeElement.focus();
  }

  /**
   * Indicates that the facet navigation should be open explicitely by a trigger.
   * This is fully controlled by CSS, where the trigger button can be hidden
   * (display:none) for certain screen sizes.
   */
  get hasTrigger() {
    return this.trigger.nativeElement.offsetParent !== null;
  }
}<|MERGE_RESOLUTION|>--- conflicted
+++ resolved
@@ -44,11 +44,8 @@
    * before some CSS animations are done.
    */
   isOpen$: Observable<boolean> = this.breakpointService.breakpoint$.pipe(
-<<<<<<< HEAD
-=======
     // deffer emitting a new value to the next micro-task to ensure that the `hasTrigger`
     // method represents the actual UI state.
->>>>>>> fcfa9693
     observeOn(asapScheduler),
     switchMap(() => (this.hasTrigger ? this.open$ : of(true))),
     delayWhen((launched) => interval(launched ? 0 : this.CLOSE_DELAY))
@@ -59,15 +56,11 @@
    * is related to the css, so that a animation or transition can visualize opening/closing
    * the list (i.e. dialog).
    */
-<<<<<<< HEAD
-  isActive$ = this.open$.pipe(observeOn(asapScheduler));
-=======
   isActive$ = this.open$.pipe(
     // deffer emitting a new value to the next micro-task to ensure the active class is
     //  applied after the DOM is created
     observeOn(asapScheduler)
   );
->>>>>>> fcfa9693
 
   constructor(protected breakpointService: BreakpointService) {}
 
