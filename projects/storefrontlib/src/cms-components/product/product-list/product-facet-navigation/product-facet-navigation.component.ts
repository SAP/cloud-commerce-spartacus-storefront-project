--- conflicted
+++ resolved
@@ -2,7 +2,7 @@
   ChangeDetectionStrategy,
   Component,
   ElementRef,
-  ViewChild,
+  ViewChild
 } from '@angular/core';
 import { Observable } from 'rxjs';
 import { map } from 'rxjs/operators';
@@ -14,14 +14,13 @@
 @Component({
   selector: 'cx-product-facet-navigation',
   templateUrl: './product-facet-navigation.component.html',
-  changeDetection: ChangeDetectionStrategy.OnPush,
+  changeDetection: ChangeDetectionStrategy.OnPush
 })
 export class ProductFacetNavigationComponent {
   facetList: FacetList;
 
   iconTypes = ICON_TYPE;
 
-<<<<<<< HEAD
   @ViewChild('dialogTrigger') dialogTrigger: ElementRef;
 
   /**
@@ -45,84 +44,11 @@
    */
   updateFacetList(facetList: FacetList) {
     this.facetList = facetList;
-=======
-  activeFacetValueCode: string;
-  searchResult: ProductSearchPage;
-  showAllPerFacetMap: Map<String, boolean>;
-  protected queryCodec: HttpUrlEncodingCodec;
-  private collapsedFacets = new Set<string>();
-  searchResult$: Observable<ProductSearchPage>;
-  visibleFacets$: Observable<Facet[]>;
-
-  constructor(
-    private modalService: ModalService,
-    private activatedRoute: ActivatedRoute,
-    private productListComponentService: ProductListComponentService
-  ) {
-    this.showAllPerFacetMap = new Map<String, boolean>();
-    this.queryCodec = new HttpUrlEncodingCodec();
   }
 
-  ngOnInit(): void {
-    this.sub = this.activatedRoute.params.subscribe((params) => {
-      this.activeFacetValueCode = params.categoryCode || params.brandCode;
-    });
-
-    this.searchResult$ = this.productListComponentService.model$.pipe(
-      tap((searchResult) => {
-        if (searchResult.facets) {
-          searchResult.facets.forEach((el) => {
-            this.showAllPerFacetMap.set(el.name, false);
-          });
-        }
-      })
-    );
-
-    this.visibleFacets$ = this.searchResult$.pipe(
-      map((searchResult) => {
-        return searchResult.facets
-          ? searchResult.facets.filter((facet) => facet.visible)
-          : [];
-      })
-    );
-  }
-
-  openFilterModal(content): void {
-    this.modalService.open(content, { ariaLabelledBy: 'modal-basic-title' });
-  }
-
-  toggleValue(query: string): void {
-    this.productListComponentService.setQuery(
-      this.queryCodec.decodeValue(query)
-    );
-  }
-
-  showLess(facetName: String): void {
-    this.updateShowAllPerFacetMap(facetName, false);
-  }
-
-  showMore(facetName: String): void {
-    this.updateShowAllPerFacetMap(facetName, true);
-  }
-
-  private updateShowAllPerFacetMap(facetName: String, showAll: boolean): void {
-    this.showAllPerFacetMap.set(facetName, showAll);
-  }
-
-  isFacetCollapsed(facetName: string): boolean {
-    return this.collapsedFacets.has(facetName);
-  }
-
-  toggleFacet(facetName: string): void {
-    if (this.collapsedFacets.has(facetName)) {
-      this.collapsedFacets.delete(facetName);
-    } else {
-      this.collapsedFacets.add(facetName);
-    }
->>>>>>> 8a2f33d2
-  }
-
-  /** Indicates whether the dialog is used inline.   */
+  /**
+   * Indicates whether the dialog is used inline.
+   */
   isInline(dialogMode): boolean {
     return dialogMode === DialogMode.INLINE;
   }
