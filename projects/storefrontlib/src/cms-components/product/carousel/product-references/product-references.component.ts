--- conflicted
+++ resolved
@@ -25,11 +25,7 @@
   /**
    * returns an Obervable string for the title
    */
-<<<<<<< HEAD
-  title$ = this.component.data$.pipe(map(d => d?.title));
-=======
-  title$ = this.component.data$.pipe(map((d) => d.title));
->>>>>>> b72427b2
+  title$ = this.component.data$.pipe(map((d) => d?.title));
 
   private currentProductCode$: Observable<
     string
