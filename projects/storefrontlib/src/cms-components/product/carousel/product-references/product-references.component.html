--- conflicted
+++ resolved
@@ -7,11 +7,7 @@
 
 <ng-template #carouselItem let-item="item">
   <a tabindex="0" [routerLink]="{ cxRoute: 'product', params: item } | cxUrl">
-<<<<<<< HEAD
-    <cx-media [container]="item.images?.PRIMARY"> </cx-media>
-=======
     <cx-media [container]="item.images?.PRIMARY"></cx-media>
->>>>>>> 8db3a95c
     <h4>{{ item.name }}</h4>
     <div class="price">{{ item.price?.formattedValue }}</div>
   </a>
