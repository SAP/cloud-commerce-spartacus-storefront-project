import { CommonModule } from '@angular/common';
import { NgModule } from '@angular/core';
import { CmsConfig, ConfigModule } from '@spartacus/core';
import { CarouselModule } from '../../../../shared/components/carousel/carousel.module';
import { ProductReferencesComponent } from './product-references.component';

@NgModule({
  imports: [
    CommonModule,
    CarouselModule,
    ConfigModule.withConfig(<CmsConfig>{
      cmsComponents: {
        ProductReferencesComponent: {
<<<<<<< HEAD
          selector: 'cx-product-references',
=======
          component: ProductReferencesComponent,
          providers: [
            {
              provide: ProductReferencesService,
              useClass: ProductReferencesService,
              deps: [CmsComponentData, ProductReferenceService, RoutingService],
            },
            {
              provide: SharedCarouselService,
              useClass: SharedCarouselService,
              deps: [],
            },
          ],
>>>>>>> b85c31ae
        },
      },
    }),
  ],
  declarations: [ProductReferencesComponent],
  entryComponents: [ProductReferencesComponent],
  exports: [ProductReferencesComponent],
})
export class ProductReferencesModule {}<|MERGE_RESOLUTION|>--- conflicted
+++ resolved
@@ -11,23 +11,7 @@
     ConfigModule.withConfig(<CmsConfig>{
       cmsComponents: {
         ProductReferencesComponent: {
-<<<<<<< HEAD
-          selector: 'cx-product-references',
-=======
           component: ProductReferencesComponent,
-          providers: [
-            {
-              provide: ProductReferencesService,
-              useClass: ProductReferencesService,
-              deps: [CmsComponentData, ProductReferenceService, RoutingService],
-            },
-            {
-              provide: SharedCarouselService,
-              useClass: SharedCarouselService,
-              deps: [],
-            },
-          ],
->>>>>>> b85c31ae
         },
       },
     }),
