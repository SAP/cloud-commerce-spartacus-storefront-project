import { CommonModule } from '@angular/common';
import { NgModule } from '@angular/core';
import { CmsConfig, ConfigModule } from '@spartacus/core';
import { CarouselModule } from '../../../../shared/components/carousel/carousel.module';
import { ProductCarouselComponent } from './product-carousel.component';

@NgModule({
  imports: [
    CommonModule,
    CarouselModule,
    ConfigModule.withConfig(<CmsConfig>{
      cmsComponents: {
        ProductCarouselComponent: {
<<<<<<< HEAD
          selector: 'cx-product-carousel',
=======
          component: ProductCarouselComponent,
          providers: [
            {
              provide: ProductCarouselService,
              useClass: ProductCarouselService,
              deps: [CmsComponentData, ProductService],
            },
            {
              provide: SharedCarouselService,
              useClass: SharedCarouselService,
              deps: [],
            },
          ],
>>>>>>> b85c31ae
        },
      },
    }),
  ],
  declarations: [ProductCarouselComponent],
  entryComponents: [ProductCarouselComponent],
  exports: [ProductCarouselComponent],
})
export class ProductCarouselModule {}<|MERGE_RESOLUTION|>--- conflicted
+++ resolved
@@ -11,23 +11,7 @@
     ConfigModule.withConfig(<CmsConfig>{
       cmsComponents: {
         ProductCarouselComponent: {
-<<<<<<< HEAD
-          selector: 'cx-product-carousel',
-=======
           component: ProductCarouselComponent,
-          providers: [
-            {
-              provide: ProductCarouselService,
-              useClass: ProductCarouselService,
-              deps: [CmsComponentData, ProductService],
-            },
-            {
-              provide: SharedCarouselService,
-              useClass: SharedCarouselService,
-              deps: [],
-            },
-          ],
->>>>>>> b85c31ae
         },
       },
     }),
