--- conflicted
+++ resolved
@@ -11,19 +11,10 @@
 </cx-carousel>
 
 <ng-template #carouselItem let-item="item">
-<<<<<<< HEAD
   <a
     [cxFocus]="{ key: item.code, group: focusGroup }"
     [routerLink]="{ cxRoute: 'product', params: item } | cxUrl"
   >
-    <cx-media
-      *ngIf="item.images?.PRIMARY"
-      [container]="item.images?.PRIMARY"
-    ></cx-media>
-    <h4>{{ item.name }}</h4>
-    <div class="price">{{ item.price?.formattedValue }}</div>
-=======
-  <a tabindex="0" [routerLink]="{ cxRoute: 'product', params: item } | cxUrl">
     <cx-media [container]="item.images?.PRIMARY"></cx-media>
     <h4>
       {{ item.name }}
@@ -31,6 +22,5 @@
     <div class="price">
       {{ item.price?.formattedValue }}
     </div>
->>>>>>> 8db3a95c
   </a>
 </ng-template>