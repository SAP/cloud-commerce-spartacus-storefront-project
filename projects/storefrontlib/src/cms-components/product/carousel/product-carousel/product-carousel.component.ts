import { ChangeDetectionStrategy, Component } from '@angular/core';
import {
  CmsProductCarouselComponent,
  Product,
  ProductScope,
  ProductService,
} from '@spartacus/core';
import { Observable, of } from 'rxjs';
import { filter, map, startWith, switchMap, take, tap } from 'rxjs/operators';
import { CmsComponentData } from '../../../../cms-structure/page/model/cms-component-data';

@Component({
  selector: 'cx-product-carousel',
  templateUrl: './product-carousel.component.html',
  changeDetection: ChangeDetectionStrategy.OnPush,
})
export class ProductCarouselComponent {
  protected readonly PRODUCT_SCOPE = ProductScope.LIST;

  protected readonly componentData$: Observable<
    CmsProductCarouselComponent
  > = this.componentData.data$.pipe(filter(Boolean));

  protected products: Map<string, Observable<Product>> = new Map();
  protected loadState: Map<string, boolean> = new Map();

  /** A unique key for the focusable group  */
  focusGroup: string;

  /**
   * returns an Observable string for the title.
   */
  title$: Observable<string> = this.componentData$.pipe(
    map((data) => data.title)
  );

  /**
   * Observable that holds an Array of Observables. This is done, so that
   * the component UI could consider to lazy load the UI components when they're
   * in the viewpoint.
   */
<<<<<<< HEAD
  items$: Observable<string[]> = this.componentData$.pipe(
    tap((data) => (this.focusGroup = data.uid)),
    map((data) => data.productCodes.trim().split(' ')),
    startWith(['', '', '', ''])
=======
  items$: Observable<Observable<Product>[]> = this.componentData$.pipe(
    map((data) => data.productCodes?.trim().split(' ') ?? []),
    map((codes) =>
      codes.map((code) => this.productService.get(code, this.PRODUCT_SCOPE))
    )
>>>>>>> 26516a9b
  );

  constructor(
    protected componentData: CmsComponentData<CmsProductCarouselComponent>,
    protected productService: ProductService
  ) {}

  getProduct(code: string, prefetch: boolean): Observable<Product> {
    if (!this.loadState.get(code) && prefetch) {
      // we must update the
      this.products.set(
        code,
        this.productService.get(code, this.PRODUCT_SCOPE)
      );
    } else {
      this.products.set(code, this.preload(code));
    }

    return this.products.get(code);
  }

  /**
   * We prefer to preload the product, if available.
   */
  protected preload(code: string): Observable<Product> {
    return this.productService.isSuccess(code, this.PRODUCT_SCOPE).pipe(
      take(1),
      switchMap((isLoaded) => {
        if (isLoaded) {
          // update load state
          this.loadState.set(code, true);
          return this.productService
            .get(code, this.PRODUCT_SCOPE)
            .pipe(startWith(this.getMock(code)));
        } else {
          return of(this.getMock(code));
        }
      })
    );
  }

  protected getMock(code: string): Product {
    return { code };
  }

  hasProduct(product: Product): boolean {
    const { code, ...props } = product;
    return Object.keys(props).length > 0;
  }
}<|MERGE_RESOLUTION|>--- conflicted
+++ resolved
@@ -19,18 +19,18 @@
 
   protected readonly componentData$: Observable<
     CmsProductCarouselComponent
-  > = this.componentData.data$.pipe(filter(Boolean));
+  > = this.componentData.data$.pipe(filter((data) => Boolean(data)));
 
   protected products: Map<string, Observable<Product>> = new Map();
   protected loadState: Map<string, boolean> = new Map();
 
   /** A unique key for the focusable group  */
-  focusGroup: string;
+  focusGroup: string | undefined;
 
   /**
    * returns an Observable string for the title.
    */
-  title$: Observable<string> = this.componentData$.pipe(
+  title$: Observable<string | undefined> = this.componentData$.pipe(
     map((data) => data.title)
   );
 
@@ -39,18 +39,11 @@
    * the component UI could consider to lazy load the UI components when they're
    * in the viewpoint.
    */
-<<<<<<< HEAD
   items$: Observable<string[]> = this.componentData$.pipe(
     tap((data) => (this.focusGroup = data.uid)),
-    map((data) => data.productCodes.trim().split(' ')),
+    map((data) => data.productCodes?.trim().split(' ') ?? []),
+    // TODO: consider making the default dynamic
     startWith(['', '', '', ''])
-=======
-  items$: Observable<Observable<Product>[]> = this.componentData$.pipe(
-    map((data) => data.productCodes?.trim().split(' ') ?? []),
-    map((codes) =>
-      codes.map((code) => this.productService.get(code, this.PRODUCT_SCOPE))
-    )
->>>>>>> 26516a9b
   );
 
   constructor(
@@ -58,7 +51,7 @@
     protected productService: ProductService
   ) {}
 
-  getProduct(code: string, prefetch: boolean): Observable<Product> {
+  getProduct(code: string, prefetch: boolean): Observable<Product> | undefined {
     if (!this.loadState.get(code) && prefetch) {
       // we must update the
       this.products.set(
