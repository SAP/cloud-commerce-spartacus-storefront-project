import { CommonModule } from '@angular/common';
import { NgModule } from '@angular/core';
import { RouterModule } from '@angular/router';
import { CmsConfig, ConfigModule } from '@spartacus/core';
import { OutletModule } from '../../../cms-structure/outlet/index';
import { MediaModule } from '../../../shared/components/media/media.module';
import { ProductImagesComponent } from './product-images.component';

@NgModule({
  imports: [
    CommonModule,
    RouterModule,
    MediaModule,
    OutletModule,
    ConfigModule.withConfig(<CmsConfig>{
      cmsComponents: {
<<<<<<< HEAD
        ProductImagesComponent: {
          selector: 'cx-product-images',
=======
        CMSProductImages: {
          component: ProductImagesComponent,
>>>>>>> 8a44c7ab
        },
      },
    }),
  ],
  declarations: [ProductImagesComponent],
  entryComponents: [ProductImagesComponent],
})
export class ProductImagesModule {}<|MERGE_RESOLUTION|>--- conflicted
+++ resolved
@@ -14,13 +14,8 @@
     OutletModule,
     ConfigModule.withConfig(<CmsConfig>{
       cmsComponents: {
-<<<<<<< HEAD
         ProductImagesComponent: {
-          selector: 'cx-product-images',
-=======
-        CMSProductImages: {
           component: ProductImagesComponent,
->>>>>>> 8a44c7ab
         },
       },
     }),
