--- conflicted
+++ resolved
@@ -20,18 +20,6 @@
 
   private _imageContainer$ = new BehaviorSubject(null);
 
-<<<<<<< HEAD
-  ngOnInit(): void {
-    this.product$ = this.currentProductService.getProduct().pipe(
-      filter(Boolean),
-      tap(p => {
-        if (!this.imageContainer$.value && p.images) {
-          this.imageContainer$.next(p.images.PRIMARY);
-        }
-      })
-    );
-  }
-=======
   imageContainer$ = combineLatest(this.product$, this._imageContainer$).pipe(
     map(([product, container]) =>
       container
@@ -43,7 +31,6 @@
   );
 
   constructor(private currentProductService: CurrentProductService) {}
->>>>>>> aec55da0
 
   showImage(event: MouseEvent, imageContainer): void {
     this.startWaiting(<HTMLElement>event.target);
