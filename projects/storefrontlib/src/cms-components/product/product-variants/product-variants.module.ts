--- conflicted
+++ resolved
@@ -2,13 +2,8 @@
 import { NgModule } from '@angular/core';
 import {
   CmsConfig,
-<<<<<<< HEAD
-  ConfigModule,
-  I18nModule,
-=======
   I18nModule,
   provideDefaultConfig,
->>>>>>> c39bb23e
   UrlModule,
 } from '@spartacus/core';
 import { ProductVariantsComponent } from './product-variants.component';
