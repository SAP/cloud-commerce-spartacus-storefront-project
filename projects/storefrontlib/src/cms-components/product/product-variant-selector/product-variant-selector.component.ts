--- conflicted
+++ resolved
@@ -29,54 +29,19 @@
   selectedStyle: string;
   product$: Observable<Product>;
 
-<<<<<<< HEAD
-  product$: Observable<Product> = this.currentProductService.getProduct().pipe(
-    filter(product => !!product),
-    distinctUntilChanged(),
-    tap(product => {
-      if (!product.availableForPickup) {
-        const variant = this.findApparelVariantAvailableForPickup(
-          product.variantOptions
-        );
-        if (variant) {
-          this.routeToVariant(variant.code, true);
-        }
-      }
-
-      if (
-        product.variantType &&
-        product.variantType === VariantType.APPAREL_STYLE
-      ) {
-        this.styleVariants = product.variantOptions;
-      }
-      if (
-        product.baseOptions[0] &&
-        product.baseOptions[0].options &&
-        Object.keys(product.baseOptions[0].options).length > 0 &&
-        product.baseOptions[0].variantType === VariantType.APPAREL_STYLE
-      ) {
-        this.styleVariants = product.baseOptions[0].options;
-        this.sizeVariants = product.variantOptions;
-        this.setSelectedApparelStyle(product.baseOptions[0]);
-      }
-      if (
-        product.baseOptions[1] &&
-        product.baseOptions[1].options &&
-        Object.keys(product.baseOptions[1].options).length > 0 &&
-        product.baseOptions[0].variantType === VariantType.APPAREL_SIZE
-      ) {
-        this.styleVariants = product.baseOptions[1].options;
-        this.sizeVariants = product.baseOptions[0].options;
-        this.setSelectedApparelStyle(product.baseOptions[1]);
-      }
-    })
-  );
-=======
   ngOnInit() {
     this.product$ = this.currentProductService.getProduct().pipe(
       filter(v => !!v),
       distinctUntilChanged(),
       tap(product => {
+        if (!product.availableForPickup) {
+          const variant = this.findApparelVariantAvailableForPickup(
+            product.variantOptions
+          );
+          if (variant) {
+            this.routeToVariant(variant.code, true);
+          }
+        }
         if (
           product.variantType &&
           product.variantType === VariantType.APPAREL_STYLE
@@ -106,7 +71,6 @@
       })
     );
   }
->>>>>>> 4b45da6b
 
   setSelectedApparelStyle(option: BaseOption) {
     if (option && option.selected) {
