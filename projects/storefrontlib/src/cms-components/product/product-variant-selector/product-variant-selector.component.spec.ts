<<<<<<< HEAD
import { Pipe, PipeTransform, Type } from '@angular/core';
import { async, ComponentFixture, TestBed } from '@angular/core/testing';
import { RouterTestingModule } from '@angular/router/testing';
import {
  OccConfig,
  Product,
  RoutingService,
  UrlCommandRoute,
  I18nTestingModule,
  UrlCommands,
} from '@spartacus/core';
import { CurrentProductService } from '@spartacus/storefront';
import { Observable, of } from 'rxjs';
import { ProductVariantSelectorComponent } from './product-variant-selector.component';
import { NavigationExtras } from '@angular/router';

const mockVariantProduct: Product = {
  name: 'mockVariantProduct',
  code: 'code1',
  variantType: 'ApparelStyleVariantProduct',
  baseOptions: [],
  variantOptions: [{ code: 'mock_code_1' }, { code: 'mock_code_2' }],
};

const mockProduct: Product = {
  name: 'mockProduct',
  code: 'code2',
  baseOptions: [
    {
      variantType: 'ApparelStyleVariantProduct',
      options: [
        {
          code: 'mock_code_3',
          variantOptionQualifiers: [{ value: 'test111' }],
        },
        { code: 'code2', variantOptionQualifiers: [{ value: 'test222' }] },
      ],
    },
  ],
  variantOptions: [{ code: 'mock_code_3' }, { code: 'mock_code_4' }],
};

class MockRoutingService {
  go(
    _commands: any[] | UrlCommands,
    _query?: object,
    _extras?: NavigationExtras
  ): void {}
}
@Pipe({
  name: 'cxUrl',
})
class MockUrlPipe implements PipeTransform {
  transform(options: UrlCommandRoute): string {
    return options.cxRoute;
  }
}
class MockCurrentProductService {
  getProduct(): Observable<Product> {
    return of();
  }
}

describe('ProductVariantSelectorComponent', () => {
  let component: ProductVariantSelectorComponent;
  let fixture: ComponentFixture<ProductVariantSelectorComponent>;
  let currentProductService: CurrentProductService;
  let routingService: RoutingService;
=======
// TODO: Uncomment and re-arrange unit tests

// import { Pipe, PipeTransform } from '@angular/core';
// import { async, ComponentFixture, TestBed } from '@angular/core/testing';
// import { RouterTestingModule } from '@angular/router/testing';
// import {
//   OccConfig,
//   Product,
//   RoutingService,
//   UrlCommandRoute,
//   I18nTestingModule,
// } from '@spartacus/core';
// import { CurrentProductService } from '@spartacus/storefront';
// import { Observable, of } from 'rxjs';
// import { ProductVariantSelectorComponent } from './product-variant-selector.component';

// const mockProduct: Product = { name: 'mockProduct' };

// class MockRoutingService {
//   go = jasmine.createSpy('go');
//   goByUrl = jasmine.createSpy('goByUrl');
// }
// @Pipe({
//   name: 'cxUrl',
// })
// class MockUrlPipe implements PipeTransform {
//   transform(options: UrlCommandRoute): string {
//     return options.cxRoute;
//   }
// }
// class MockCurrentProductService {
//   getProduct(): Observable<Product> {
//     return of(mockProduct);
//   }
// }
>>>>>>> 45959080

// describe('ProductVariantSelectorComponent', () => {
//   let component: ProductVariantSelectorComponent;
//   let fixture: ComponentFixture<ProductVariantSelectorComponent>;

<<<<<<< HEAD
  beforeEach(() => {
    fixture = TestBed.createComponent(ProductVariantSelectorComponent);
    currentProductService = TestBed.get(CurrentProductService as Type<
      CurrentProductService
    >);
    routingService = TestBed.get(RoutingService as Type<RoutingService>);
    component = fixture.componentInstance;
    fixture.detectChanges();
  });

  it('should create', () => {
    expect(component).toBeTruthy();
  });

  it('should get style variant list based on product variant type property', () => {
    spyOn(currentProductService, 'getProduct').and.returnValue(
      of(mockVariantProduct)
    );
    component.ngOnInit();
    component.product$.subscribe();

    expect(component.styleVariants.length).toEqual(
      mockVariantProduct.variantOptions.length
    );
    expect(component.styleVariants[0].code).toEqual(
      mockVariantProduct.variantOptions[0].code
    );
  });

  it('should get size variant list based on base option variant type property', () => {
    spyOn(currentProductService, 'getProduct').and.returnValue(of(mockProduct));
    component.ngOnInit();
    component.product$.subscribe();

    expect(component.styleVariants.length).toEqual(
      mockProduct.baseOptions[0].options.length
    );
    expect(component.sizeVariants.length).toEqual(
      mockProduct.variantOptions.length
    );
    expect(component.styleVariants[0].code).toEqual(
      mockProduct.baseOptions[0].options[0].code
    );
  });

  it('should get selected style variant based on product code', () => {
    spyOn(currentProductService, 'getProduct').and.returnValue(of(mockProduct));
    component.ngOnInit();
    component.product$.subscribe();

    expect(component.styleVariants.length).toEqual(
      mockProduct.baseOptions[0].options.length
    );
    expect(component.selectedStyle).toBeTruthy();
    expect(component.selectedStyle).toEqual('test222');
  });

  it('should go to specified variant when routing is called', () => {
    spyOn(routingService, 'go').and.stub();
    component.routeToVariant('test123');

    expect(routingService.go).toHaveBeenCalledWith({
      cxRoute: 'product',
      params: { code: 'test123' },
    });
  });
});
=======
//   beforeEach(async(() => {
//     TestBed.configureTestingModule({
//       declarations: [ProductVariantSelectorComponent, MockUrlPipe],
//       imports: [RouterTestingModule, I18nTestingModule],
//       providers: [
//         {
//           provide: RoutingService,
//           useClass: MockRoutingService,
//         },
//         {
//           provide: CurrentProductService,
//           useClass: MockCurrentProductService,
//         },
//         {
//           provide: OccConfig,
//           useValue: { backend: { occ: { baseUrl: 'abc' } } },
//         },
//       ],
//     }).compileComponents();
//   }));

//   beforeEach(() => {
//     fixture = TestBed.createComponent(ProductVariantSelectorComponent);
//     component = fixture.componentInstance;
//     fixture.detectChanges();
//   });

//   it('should create', () => {
//     expect(component).toBeTruthy();
//   });
// });
>>>>>>> 45959080
<|MERGE_RESOLUTION|>--- conflicted
+++ resolved
@@ -1,24 +1,24 @@
-<<<<<<< HEAD
-import { Pipe, PipeTransform, Type } from '@angular/core';
-import { async, ComponentFixture, TestBed } from '@angular/core/testing';
-import { RouterTestingModule } from '@angular/router/testing';
+import {Pipe, PipeTransform, Type} from '@angular/core';
+import {async, ComponentFixture, TestBed} from '@angular/core/testing';
+import {RouterTestingModule} from '@angular/router/testing';
 import {
+  I18nTestingModule,
   OccConfig,
   Product,
   RoutingService,
   UrlCommandRoute,
-  I18nTestingModule,
   UrlCommands,
+  VariantType,
 } from '@spartacus/core';
-import { CurrentProductService } from '@spartacus/storefront';
-import { Observable, of } from 'rxjs';
-import { ProductVariantSelectorComponent } from './product-variant-selector.component';
-import { NavigationExtras } from '@angular/router';
+import {CurrentProductService} from '@spartacus/storefront';
+import {Observable, of} from 'rxjs';
+import {ProductVariantSelectorComponent} from './product-variant-selector.component';
+import {NavigationExtras} from '@angular/router';
 
 const mockVariantProduct: Product = {
   name: 'mockVariantProduct',
   code: 'code1',
-  variantType: 'ApparelStyleVariantProduct',
+  variantType: VariantType.APPAREL_STYLE,
   baseOptions: [],
   variantOptions: [{ code: 'mock_code_1' }, { code: 'mock_code_2' }],
 };
@@ -28,7 +28,7 @@
   code: 'code2',
   baseOptions: [
     {
-      variantType: 'ApparelStyleVariantProduct',
+      variantType: VariantType.APPAREL_STYLE,
       options: [
         {
           code: 'mock_code_3',
@@ -67,49 +67,29 @@
   let fixture: ComponentFixture<ProductVariantSelectorComponent>;
   let currentProductService: CurrentProductService;
   let routingService: RoutingService;
-=======
-// TODO: Uncomment and re-arrange unit tests
 
-// import { Pipe, PipeTransform } from '@angular/core';
-// import { async, ComponentFixture, TestBed } from '@angular/core/testing';
-// import { RouterTestingModule } from '@angular/router/testing';
-// import {
-//   OccConfig,
-//   Product,
-//   RoutingService,
-//   UrlCommandRoute,
-//   I18nTestingModule,
-// } from '@spartacus/core';
-// import { CurrentProductService } from '@spartacus/storefront';
-// import { Observable, of } from 'rxjs';
-// import { ProductVariantSelectorComponent } from './product-variant-selector.component';
 
-// const mockProduct: Product = { name: 'mockProduct' };
+  beforeEach(async(() => {
+    TestBed.configureTestingModule({
+      declarations: [ProductVariantSelectorComponent, MockUrlPipe],
+      imports: [RouterTestingModule, I18nTestingModule],
+      providers: [
+        {
+          provide: RoutingService,
+          useClass: MockRoutingService,
+        },
+        {
+          provide: CurrentProductService,
+          useClass: MockCurrentProductService,
+        },
+        {
+          provide: OccConfig,
+          useValue: { backend: { occ: { baseUrl: 'abc' } } },
+        },
+      ],
+    }).compileComponents();
+  }));
 
-// class MockRoutingService {
-//   go = jasmine.createSpy('go');
-//   goByUrl = jasmine.createSpy('goByUrl');
-// }
-// @Pipe({
-//   name: 'cxUrl',
-// })
-// class MockUrlPipe implements PipeTransform {
-//   transform(options: UrlCommandRoute): string {
-//     return options.cxRoute;
-//   }
-// }
-// class MockCurrentProductService {
-//   getProduct(): Observable<Product> {
-//     return of(mockProduct);
-//   }
-// }
->>>>>>> 45959080
-
-// describe('ProductVariantSelectorComponent', () => {
-//   let component: ProductVariantSelectorComponent;
-//   let fixture: ComponentFixture<ProductVariantSelectorComponent>;
-
-<<<<<<< HEAD
   beforeEach(() => {
     fixture = TestBed.createComponent(ProductVariantSelectorComponent);
     currentProductService = TestBed.get(CurrentProductService as Type<
@@ -176,37 +156,4 @@
       params: { code: 'test123' },
     });
   });
-});
-=======
-//   beforeEach(async(() => {
-//     TestBed.configureTestingModule({
-//       declarations: [ProductVariantSelectorComponent, MockUrlPipe],
-//       imports: [RouterTestingModule, I18nTestingModule],
-//       providers: [
-//         {
-//           provide: RoutingService,
-//           useClass: MockRoutingService,
-//         },
-//         {
-//           provide: CurrentProductService,
-//           useClass: MockCurrentProductService,
-//         },
-//         {
-//           provide: OccConfig,
-//           useValue: { backend: { occ: { baseUrl: 'abc' } } },
-//         },
-//       ],
-//     }).compileComponents();
-//   }));
-
-//   beforeEach(() => {
-//     fixture = TestBed.createComponent(ProductVariantSelectorComponent);
-//     component = fixture.componentInstance;
-//     fixture.detectChanges();
-//   });
-
-//   it('should create', () => {
-//     expect(component).toBeTruthy();
-//   });
-// });
->>>>>>> 45959080
+});