--- conflicted
+++ resolved
@@ -1,9 +1,5 @@
 import { Component, OnInit } from '@angular/core';
-<<<<<<< HEAD
-import { CmsService, Page, UIProduct } from '@spartacus/core';
-=======
-import { Product } from '@spartacus/core';
->>>>>>> 690b688f
+import { CmsService, Page, Product } from '@spartacus/core';
 import { Observable } from 'rxjs';
 import { CurrentProductService } from '../../current-product.service';
 import { ProductDetailOutlets } from '../../product-outlets.model';
@@ -15,12 +11,8 @@
 export class ProductDetailsComponent implements OnInit {
   static outlets = ProductDetailOutlets;
 
-<<<<<<< HEAD
-  product$: Observable<UIProduct>;
+  product$: Observable<Product>;
   page$: Observable<Page>;
-=======
-  product$: Observable<Product>;
->>>>>>> 690b688f
 
   get outlets(): any {
     return ProductDetailsComponent.outlets;
