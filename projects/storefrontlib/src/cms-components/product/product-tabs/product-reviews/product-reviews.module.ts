import { CommonModule } from '@angular/common';
import { NgModule } from '@angular/core';
import { FormsModule, ReactiveFormsModule } from '@angular/forms';

<<<<<<< HEAD
import { CmsConfig, ConfigModule, I18nModule } from '@spartacus/core';
=======
import { CmsConfig, I18nModule, provideDefaultConfig } from '@spartacus/core';
>>>>>>> c39bb23e
import { StarRatingModule } from '../../../../shared/components/star-rating/star-rating.module';
import { ProductReviewsComponent } from './product-reviews.component';

@NgModule({
  imports: [
    CommonModule,
    ReactiveFormsModule,
    FormsModule,
    I18nModule,
    StarRatingModule,
  ],
  providers: [
    provideDefaultConfig(<CmsConfig>{
      cmsComponents: {
        ProductReviewsTabComponent: {
          component: ProductReviewsComponent,
        },
      },
    }),
  ],
  declarations: [ProductReviewsComponent],
  entryComponents: [ProductReviewsComponent],
  exports: [ProductReviewsComponent],
})
export class ProductReviewsModule {}<|MERGE_RESOLUTION|>--- conflicted
+++ resolved
@@ -2,11 +2,7 @@
 import { NgModule } from '@angular/core';
 import { FormsModule, ReactiveFormsModule } from '@angular/forms';
 
-<<<<<<< HEAD
-import { CmsConfig, ConfigModule, I18nModule } from '@spartacus/core';
-=======
 import { CmsConfig, I18nModule, provideDefaultConfig } from '@spartacus/core';
->>>>>>> c39bb23e
 import { StarRatingModule } from '../../../../shared/components/star-rating/star-rating.module';
 import { ProductReviewsComponent } from './product-reviews.component';
 
