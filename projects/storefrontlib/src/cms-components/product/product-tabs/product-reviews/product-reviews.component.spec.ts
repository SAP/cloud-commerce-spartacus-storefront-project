import { Component, Input } from '@angular/core';
import { async, ComponentFixture, TestBed } from '@angular/core/testing';
import { ReactiveFormsModule } from '@angular/forms';
import {
  I18nTestingModule,
  ProductReviewService,
  Product,
  FeatureConfigService,
} from '@spartacus/core';
import { Observable, of, BehaviorSubject } from 'rxjs';
import { ItemCounterModule } from '../../../../shared';
import { ProductReviewsComponent } from './product-reviews.component';
import { CurrentProductService } from '../../current-product.service';

const productCode = '123';
const product = { code: productCode, text: 'bla' };
const reviews = [
  { comment: 'bla1', headline: '1', alias: 'test1' },
  { comment: 'bla2', headline: '2', alias: 'test2' },
];

class MockProductReviewService {
  getByProductCode(): Observable<any> {
    return of(reviews);
  }
  add() {}
}

@Component({
  selector: 'cx-star-rating',
  template: '',
})
class MockStarRatingComponent {
  @Input() rating;
  @Input() disabled;
}

const mockProduct: Product = { name: 'mockProduct' };

class MockCurrentProductService {
  getProduct(): Observable<Product> {
    return of(mockProduct);
  }
}

// TODO(issue:#4962) Deprecated since 1.3.0
const isLevelBool: BehaviorSubject<boolean> = new BehaviorSubject(false);
class MockFeatureConfigService {
  isLevel(_level: string): boolean {
    return isLevelBool.value;
  }
}

describe('ProductReviewsComponent in product', () => {
  let productReviewsComponent: ProductReviewsComponent;
  let fixture: ComponentFixture<ProductReviewsComponent>;

  beforeEach(async(() => {
    TestBed.configureTestingModule({
      imports: [ReactiveFormsModule, ItemCounterModule, I18nTestingModule],
      providers: [
        {
          provide: ProductReviewService,
          useClass: MockProductReviewService,
        },
        {
          provide: CurrentProductService,
          useClass: MockCurrentProductService,
        },
        // TODO(issue:#4962) Deprecated since 1.3.0
        { provide: FeatureConfigService, useClass: MockFeatureConfigService },
      ],
      declarations: [MockStarRatingComponent, ProductReviewsComponent],
    }).compileComponents();
  }));

  beforeEach(() => {
    fixture = TestBed.createComponent(ProductReviewsComponent);
    productReviewsComponent = fixture.componentInstance;
    fixture.detectChanges();
  });

  it('should create', () => {
    expect(productReviewsComponent).toBeTruthy();
  });

  it('from get reviews by product code', () => {
    expect(productReviewsComponent.reviews$).toBeTruthy();
    productReviewsComponent.reviews$.subscribe(result => {
      expect(result).toEqual(reviews);
    });
  });

  it('should contain a form object for the review submission form, after init()', () => {
    const props = ['comment', 'title', 'rating', 'reviewerName'];

    props.forEach(prop => {
      expect(productReviewsComponent.reviewForm.controls[prop]).toBeDefined();
    });
  });

  describe('Logic on displaying review submission form', () => {
    it('should be initiated to hide the form', () => {
      expect(productReviewsComponent.isWritingReview).toBe(false);
    });

    it('should display form on initiateWriteReview()', () => {
      productReviewsComponent.initiateWriteReview();
      expect(productReviewsComponent.isWritingReview).toBe(true);
    });

    it('should hide form on cancelWriteReview()', () => {
      productReviewsComponent.cancelWriteReview();
      expect(productReviewsComponent.isWritingReview).toBe(false);
    });

    it('should hide form on submitReview()', () => {
      productReviewsComponent.submitReview(product);
      expect(productReviewsComponent.isWritingReview).toBe(false);
    });
  });

<<<<<<< HEAD
  // TODO(issue:#4962) Deprecated since 1.3.0
  describe('shouldDisableSubmitButton()', () => {
    it('should disable if form invalid', () => {
      expect(productReviewsComponent.shouldDisableSubmitButton()).toEqual(true);
    });

    it('should enable if form is valid', () => {
      productReviewsComponent.reviewForm.controls['title'].setValue(
        'test title'
      );
      productReviewsComponent.reviewForm.controls['comment'].setValue(
        'test comment'
      );
      productReviewsComponent.reviewForm.controls['rating'].setValue(5);
      expect(productReviewsComponent.shouldDisableSubmitButton()).toEqual(
        false
      );
    });

    it('should enable if v1.3', () => {
      isLevelBool.next(true);
      expect(productReviewsComponent.shouldDisableSubmitButton()).toEqual(
        false
=======
  describe('Overall rating display', () => {
    it('should display rating component when rating is available', () => {
      mockProduct.averageRating = 4.5;
      fixture = TestBed.createComponent(ProductReviewsComponent);
      fixture.detectChanges();
      expect(
        fixture.debugElement.nativeElement.querySelector(
          '.header>cx-star-rating'
        )
      ).not.toBeNull();
    });

    it('should not display rating component when rating is unavailable', () => {
      mockProduct.averageRating = undefined;
      fixture = TestBed.createComponent(ProductReviewsComponent);
      fixture.detectChanges();
      expect(
        fixture.debugElement.nativeElement.querySelector(
          '.header>cx-star-rating'
        )
      ).toBeNull();
    });

    it('should display noReviews when rating is unavailable', () => {
      mockProduct.averageRating = undefined;
      fixture = TestBed.createComponent(ProductReviewsComponent);
      fixture.detectChanges();
      expect(fixture.debugElement.nativeElement.innerText).toContain(
        'productDetails.noReviews'
>>>>>>> 13e2d9a7
      );
    });
  });
});<|MERGE_RESOLUTION|>--- conflicted
+++ resolved
@@ -120,7 +120,6 @@
     });
   });
 
-<<<<<<< HEAD
   // TODO(issue:#4962) Deprecated since 1.3.0
   describe('shouldDisableSubmitButton()', () => {
     it('should disable if form invalid', () => {
@@ -144,7 +143,10 @@
       isLevelBool.next(true);
       expect(productReviewsComponent.shouldDisableSubmitButton()).toEqual(
         false
-=======
+      );
+    });
+  });
+
   describe('Overall rating display', () => {
     it('should display rating component when rating is available', () => {
       mockProduct.averageRating = 4.5;
@@ -174,7 +176,6 @@
       fixture.detectChanges();
       expect(fixture.debugElement.nativeElement.innerText).toContain(
         'productDetails.noReviews'
->>>>>>> 13e2d9a7
       );
     });
   });
