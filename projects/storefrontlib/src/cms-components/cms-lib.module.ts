--- conflicted
+++ resolved
@@ -19,13 +19,8 @@
   ForgotPasswordModule,
   OrderDetailsModule,
   OrderHistoryModule,
-<<<<<<< HEAD
   OrderCancelOrReturnModule,
-=======
   OrderReturnRequestListModule,
-  ReturnOrderModule,
-  ReturnOrderConfirmationModule,
->>>>>>> 4a678935
   PaymentMethodsModule,
   ResetPasswordModule,
   UpdateEmailModule,
@@ -69,13 +64,8 @@
     QualtricsModule,
     AddressBookModule,
     OrderHistoryModule,
-<<<<<<< HEAD
     OrderCancelOrReturnModule,
-=======
     OrderReturnRequestListModule,
-    ReturnOrderModule,
-    ReturnOrderConfirmationModule,
->>>>>>> 4a678935
     ProductListModule,
     ProductTabsModule,
     ProductCarouselModule,
