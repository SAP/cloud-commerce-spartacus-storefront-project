import { NgModule } from '@angular/core';
import { HamburgerMenuModule } from '../layout/index';
import { AnonymousConsentManagementBannerModule } from './anonymous-consent-management/anonymous-consent-management.module';
import { AsmModule } from './asm/asm.module';
import { CartComponentModule } from './cart/cart.module';
import { CheckoutComponentModule } from './checkout/checkout.module';
import { BannerCarouselModule } from './content/banner-carousel/banner-carousel.module';
import {
  BannerModule,
  CmsParagraphModule,
  LinkModule,
  TabParagraphContainerModule,
} from './content/index';
import { QualtricsModule, SiteContextSelectorModule } from './misc/index';
import {
  AddressBookModule,
  CloseAccountModule,
  ConsentManagementModule,
  ForgotPasswordModule,
  NotificationPreferenceModule,
  OrderDetailsModule,
  OrderHistoryModule,
  PaymentMethodsModule,
  ResetPasswordModule,
  UpdateEmailModule,
  UpdatePasswordModule,
  UpdateProfileModule,
  MyInterestsModule,
} from './myaccount/index';
import {
  BreadcrumbModule,
  CategoryNavigationModule,
  FooterNavigationModule,
  NavigationModule,
  SearchBoxModule,
} from './navigation/index';
import { OrderConfirmationModule } from './order-confirmation/index';
import {
  ProductCarouselModule,
  ProductIntroModule,
  ProductListModule,
  ProductReferencesModule,
  ProductTabsModule,
  StockNotificationModule,
} from './product/index';
import { ProductImagesModule } from './product/product-images/product-images.module';
import { ProductSummaryModule } from './product/product-summary/product-summary.module';
import { StoreFinderModule } from './storefinder/store-finder.module';
import { UserComponentModule } from './user/user.module';
import { WishListModule } from './wish-list/wish-list.module';

@NgModule({
  imports: [
    AnonymousConsentManagementBannerModule,
    AsmModule,
    HamburgerMenuModule,
    CmsParagraphModule,
    LinkModule,
    BannerModule,
    CategoryNavigationModule,
    NavigationModule,
    FooterNavigationModule,
    BreadcrumbModule,
    SearchBoxModule,
    SiteContextSelectorModule,
    QualtricsModule,
    AddressBookModule,
    OrderHistoryModule,
    ProductListModule,
    ProductTabsModule,
    ProductCarouselModule,
    ProductReferencesModule,
    OrderDetailsModule,
    PaymentMethodsModule,
    UpdateEmailModule,
    UpdatePasswordModule,
    UpdateProfileModule,
    ConsentManagementModule,
    CloseAccountModule,
    CartComponentModule,
    TabParagraphContainerModule,
    OrderConfirmationModule,
    StoreFinderModule,
    ProductImagesModule,
    ProductSummaryModule,
    ProductIntroModule,
    CheckoutComponentModule,
    ForgotPasswordModule,
    ResetPasswordModule,
    BannerCarouselModule,
    UserComponentModule,
<<<<<<< HEAD
    WishListModule,
=======
    NotificationPreferenceModule,
    MyInterestsModule,
    StockNotificationModule,
>>>>>>> 35e678a3
  ],
})
export class CmsLibModule {}<|MERGE_RESOLUTION|>--- conflicted
+++ resolved
@@ -17,6 +17,7 @@
   CloseAccountModule,
   ConsentManagementModule,
   ForgotPasswordModule,
+  MyInterestsModule,
   NotificationPreferenceModule,
   OrderDetailsModule,
   OrderHistoryModule,
@@ -25,7 +26,6 @@
   UpdateEmailModule,
   UpdatePasswordModule,
   UpdateProfileModule,
-  MyInterestsModule,
 } from './myaccount/index';
 import {
   BreadcrumbModule,
@@ -89,13 +89,10 @@
     ResetPasswordModule,
     BannerCarouselModule,
     UserComponentModule,
-<<<<<<< HEAD
     WishListModule,
-=======
     NotificationPreferenceModule,
     MyInterestsModule,
     StockNotificationModule,
->>>>>>> 35e678a3
   ],
 })
 export class CmsLibModule {}