--- conflicted
+++ resolved
@@ -67,11 +67,8 @@
     CartComponentModule,
     TabParagraphContainerModule,
     StoreFinderModule,
-<<<<<<< HEAD
     ProductImagesModule,
-=======
     CheckoutComponentModule,
->>>>>>> 3fbdd36a
     ForgotPasswordModule,
     ResetPasswordModule,
   ],
