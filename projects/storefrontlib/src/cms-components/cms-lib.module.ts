import { NgModule } from '@angular/core';
import { HamburgerMenuModule, SkipLinkModule } from '../layout/index';
import { CartComponentModule } from './checkout/cart/cart.module';
import {
  BannerModule,
  CmsParagraphModule,
  LinkModule,
  TabParagraphContainerModule,
} from './content/index';
import { SiteContextSelectorModule } from './misc/index';
import {
  AddressBookModule,
  CloseAccountModule,
  OrderDetailsModule,
  OrderHistoryModule,
  PaymentMethodsModule,
  UpdateEmailModule,
  UpdatePasswordModule,
  UpdateProfileModule,
<<<<<<< HEAD
  MyInterestsModule,
=======
  ForgotPasswordModule,
  ResetPasswordModule,
  NotificationPreferenceModule,
>>>>>>> fa17d8df
} from './myaccount/index';
import {
  BreadcrumbModule,
  CategoryNavigationModule,
  FooterNavigationModule,
  NavigationModule,
  SearchBoxModule,
} from './navigation/index';
import {
  ProductCarouselModule,
  ProductListModule,
  ProductReferencesModule,
  ProductTabsModule,
} from './product/index';
import { StoreFinderModule } from './storefinder/index';

@NgModule({
  imports: [
    SkipLinkModule,
    HamburgerMenuModule,
    CmsParagraphModule,
    LinkModule,
    BannerModule,
    CategoryNavigationModule,
    NavigationModule,
    FooterNavigationModule,
    BreadcrumbModule,
    SearchBoxModule,
    SiteContextSelectorModule,
    AddressBookModule,
    OrderHistoryModule,
    ProductListModule,
    ProductTabsModule,
    ProductCarouselModule,
    ProductReferencesModule,
    OrderDetailsModule,
    PaymentMethodsModule,
    UpdateEmailModule,
    UpdatePasswordModule,
    UpdateProfileModule,
    CartComponentModule,
    CloseAccountModule,
    TabParagraphContainerModule,
    StoreFinderModule,
<<<<<<< HEAD
    MyInterestsModule,
=======
    ForgotPasswordModule,
    ResetPasswordModule,
    NotificationPreferenceModule,
>>>>>>> fa17d8df
  ],
})
export class CmsLibModule {}<|MERGE_RESOLUTION|>--- conflicted
+++ resolved
@@ -17,13 +17,10 @@
   UpdateEmailModule,
   UpdatePasswordModule,
   UpdateProfileModule,
-<<<<<<< HEAD
-  MyInterestsModule,
-=======
   ForgotPasswordModule,
   ResetPasswordModule,
   NotificationPreferenceModule,
->>>>>>> fa17d8df
+  MyInterestsModule,
 } from './myaccount/index';
 import {
   BreadcrumbModule,
@@ -68,13 +65,10 @@
     CloseAccountModule,
     TabParagraphContainerModule,
     StoreFinderModule,
-<<<<<<< HEAD
-    MyInterestsModule,
-=======
     ForgotPasswordModule,
     ResetPasswordModule,
     NotificationPreferenceModule,
->>>>>>> fa17d8df
+    MyInterestsModule,
   ],
 })
 export class CmsLibModule {}