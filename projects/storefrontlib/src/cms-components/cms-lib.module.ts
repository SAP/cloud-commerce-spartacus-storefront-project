import { NgModule } from '@angular/core';
import { HamburgerMenuModule, SkipLinkModule } from '../layout/index';
import { CartComponentModule } from './checkout/cart/cart.module';
import {
  BannerModule,
  CmsParagraphModule,
  LinkModule,
  TabParagraphContainerModule,
} from './content/index';
import { SiteContextSelectorModule } from './misc/index';
import {
  AddressBookModule,
  CloseAccountModule,
  OrderDetailsModule,
  OrderHistoryModule,
  PaymentMethodsModule,
  UpdateEmailModule,
  UpdatePasswordModule,
  UpdateProfileModule,
  ForgotPasswordModule,
  ResetPasswordModule,
} from './myaccount/index';
import {
  BreadcrumbModule,
  CategoryNavigationModule,
  FooterNavigationModule,
  NavigationModule,
  SearchBoxModule,
} from './navigation/index';
import {
  ProductCarouselModule,
  ProductListModule,
  ProductTabsModule,
} from './product/index';
import { StoreFinderModule } from './storefinder/index';
import { CheckoutComponentModule } from '../lib/checkout/checkout.module';

@NgModule({
  imports: [
    SkipLinkModule,
    HamburgerMenuModule,
    CmsParagraphModule,
    LinkModule,
    BannerModule,
    CategoryNavigationModule,
    NavigationModule,
    FooterNavigationModule,
    BreadcrumbModule,
    SearchBoxModule,
    SiteContextSelectorModule,
    AddressBookModule,
    OrderHistoryModule,
    ProductListModule,
    ProductTabsModule,
    ProductCarouselModule,
    OrderDetailsModule,
    PaymentMethodsModule,
    UpdateEmailModule,
    UpdatePasswordModule,
    UpdateProfileModule,
    CartComponentModule,
    CloseAccountModule,
    TabParagraphContainerModule,
    StoreFinderModule,
<<<<<<< HEAD
    CheckoutComponentModule,
=======
    ForgotPasswordModule,
    ResetPasswordModule,
>>>>>>> 293252f1
  ],
})
export class CmsLibModule {}<|MERGE_RESOLUTION|>--- conflicted
+++ resolved
@@ -62,12 +62,9 @@
     CloseAccountModule,
     TabParagraphContainerModule,
     StoreFinderModule,
-<<<<<<< HEAD
     CheckoutComponentModule,
-=======
     ForgotPasswordModule,
     ResetPasswordModule,
->>>>>>> 293252f1
   ],
 })
 export class CmsLibModule {}