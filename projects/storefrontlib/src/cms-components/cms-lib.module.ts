--- conflicted
+++ resolved
@@ -32,7 +32,7 @@
   UpdateEmailModule,
   UpdatePasswordModule,
   UpdateProfileModule,
-  ReplenishmentOrderHistoryModule
+  ReplenishmentOrderHistoryModule,
 } from './myaccount/index';
 import {
   BreadcrumbModule,
@@ -112,12 +112,9 @@
     NotificationPreferenceModule,
     MyInterestsModule,
     StockNotificationModule,
-<<<<<<< HEAD
     ReplenishmentOrderHistoryModule,
-=======
     ReplenishmentOrderConfirmationModule,
     ReplenishmentOrderDetailsModule,
->>>>>>> 631712ec
   ],
 })
 export class CmsLibModule {}