--- conflicted
+++ resolved
@@ -26,11 +26,7 @@
   UpdateEmailModule,
   UpdatePasswordModule,
   UpdateProfileModule,
-<<<<<<< HEAD
   MyCouponsModule,
-  MyInterestsModule,
-=======
->>>>>>> c995c918
 } from './myaccount/index';
 import {
   BreadcrumbModule,
@@ -94,11 +90,8 @@
     ResetPasswordModule,
     BannerCarouselModule,
     UserComponentModule,
-<<<<<<< HEAD
     MyCouponsModule,
-=======
     WishListModule,
->>>>>>> c995c918
     NotificationPreferenceModule,
     MyInterestsModule,
     StockNotificationModule,
