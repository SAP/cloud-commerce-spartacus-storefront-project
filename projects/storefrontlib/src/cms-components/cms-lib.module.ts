--- conflicted
+++ resolved
@@ -22,13 +22,8 @@
   OrderDetailsModule,
   OrderHistoryModule,
   OrderCancelOrReturnModule,
-<<<<<<< HEAD
-  OrderReturnRequestListModule,
-  OrderReturnRequestDetailModule,
-=======
   ReturnRequestListModule,
   ReturnRequestDetailModule,
->>>>>>> 0e219205
   PaymentMethodsModule,
   ResetPasswordModule,
   UpdateEmailModule,
@@ -75,13 +70,8 @@
     AddressBookModule,
     OrderHistoryModule,
     OrderCancelOrReturnModule,
-<<<<<<< HEAD
-    OrderReturnRequestListModule,
-    OrderReturnRequestDetailModule,
-=======
     ReturnRequestListModule,
     ReturnRequestDetailModule,
->>>>>>> 0e219205
     ProductListModule,
     ProductTabsModule,
     ProductCarouselModule,
