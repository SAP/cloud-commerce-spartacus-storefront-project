import { NgModule } from '@angular/core';
import { HamburgerMenuModule, SkipLinkModule } from '../layout/index';
import { CartComponentModule } from './checkout/cart/cart.module';
import {
  BannerModule,
  CmsParagraphModule,
  LinkModule,
  TabParagraphContainerModule,
} from './content/index';
import { SiteContextSelectorModule } from './misc/index';
import {
  AddressBookModule,
  CloseAccountModule,
  OrderDetailsModule,
  OrderHistoryModule,
  PaymentMethodsModule,
  UpdateEmailModule,
  UpdatePasswordModule,
  UpdateProfileModule,
  ForgotPasswordModule,
  ResetPasswordModule,
} from './myaccount/index';
import {
  BreadcrumbModule,
  CategoryNavigationModule,
  FooterNavigationModule,
  NavigationModule,
  SearchBoxModule,
} from './navigation/index';
import {
  ProductCarouselModule,
  ProductListModule,
  ProductTabsModule,
} from './product/index';
import { ProductImagesModule } from './product/product-images/product-images.module';
import { StoreFinderModule } from './storefinder/index';

@NgModule({
  imports: [
    SkipLinkModule,
    HamburgerMenuModule,
    CmsParagraphModule,
    LinkModule,
    BannerModule,
    CategoryNavigationModule,
    NavigationModule,
    FooterNavigationModule,
    BreadcrumbModule,
    SearchBoxModule,
    SiteContextSelectorModule,
    AddressBookModule,
    OrderHistoryModule,
    ProductListModule,
    ProductTabsModule,
    ProductCarouselModule,
    OrderDetailsModule,
    PaymentMethodsModule,
    UpdateEmailModule,
    UpdatePasswordModule,
    UpdateProfileModule,
    CartComponentModule,
    CloseAccountModule,
    TabParagraphContainerModule,
    StoreFinderModule,
<<<<<<< HEAD
    ProductImagesModule,
=======
    ForgotPasswordModule,
    ResetPasswordModule,
>>>>>>> 690b688f
  ],
})
export class CmsLibModule {}<|MERGE_RESOLUTION|>--- conflicted
+++ resolved
@@ -62,12 +62,9 @@
     CloseAccountModule,
     TabParagraphContainerModule,
     StoreFinderModule,
-<<<<<<< HEAD
     ProductImagesModule,
-=======
     ForgotPasswordModule,
     ResetPasswordModule,
->>>>>>> 690b688f
   ],
 })
 export class CmsLibModule {}