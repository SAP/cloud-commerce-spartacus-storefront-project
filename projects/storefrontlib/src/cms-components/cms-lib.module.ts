import { NgModule } from '@angular/core';
import { HamburgerMenuModule } from '../layout/index';
import { AnonymousConsentManagementBannerModule } from './anonymous-consent-management/anonymous-consent-management.module';
import { AsmModule } from './asm/asm.module';
import { CartComponentModule } from './cart/cart.module';
import { CheckoutComponentModule } from './checkout/checkout.module';
import { BannerCarouselModule } from './content/banner-carousel/banner-carousel.module';
import {
  BannerModule,
  CmsParagraphModule,
  LinkModule,
  TabParagraphContainerModule,
} from './content/index';
import { QualtricsModule, SiteContextSelectorModule } from './misc/index';
import {
  AddressBookModule,
  CloseAccountModule,
  ConsentManagementModule,
  ForgotPasswordModule,
  NotificationPreferenceModule,
  OrderDetailsModule,
  OrderHistoryModule,
  PaymentMethodsModule,
  ResetPasswordModule,
  UpdateEmailModule,
  UpdatePasswordModule,
  UpdateProfileModule,
  MyInterestsModule,
} from './myaccount/index';
import {
  BreadcrumbModule,
  CategoryNavigationModule,
  FooterNavigationModule,
  NavigationModule,
  SearchBoxModule,
} from './navigation/index';
import { OrderConfirmationModule } from './order-confirmation/index';
import {
  ProductCarouselModule,
  ProductIntroModule,
  ProductListModule,
  ProductReferencesModule,
  ProductTabsModule,
  StockNotificationModule,
} from './product/index';
import { ProductImagesModule } from './product/product-images/product-images.module';
import { ProductSummaryModule } from './product/product-summary/product-summary.module';
import { StoreFinderModule } from './storefinder/store-finder.module';
import { UserComponentModule } from './user/user.module';
import {
  BudgetsListModule,
  BudgetDetailsModule,
  BudgetEditModule, BudgetCreateModule,
} from './organization/index';

@NgModule({
  imports: [
    AnonymousConsentManagementBannerModule,
    AsmModule,
    HamburgerMenuModule,
    CmsParagraphModule,
    LinkModule,
    BannerModule,
    CategoryNavigationModule,
    NavigationModule,
    FooterNavigationModule,
    BreadcrumbModule,
    SearchBoxModule,
    SiteContextSelectorModule,
    QualtricsModule,
    AddressBookModule,
    OrderHistoryModule,
    ProductListModule,
    ProductTabsModule,
    ProductCarouselModule,
    ProductReferencesModule,
    OrderDetailsModule,
    PaymentMethodsModule,
    UpdateEmailModule,
    UpdatePasswordModule,
    UpdateProfileModule,
    ConsentManagementModule,
    CloseAccountModule,
    CartComponentModule,
    TabParagraphContainerModule,
    OrderConfirmationModule,
    StoreFinderModule,
    ProductImagesModule,
    ProductSummaryModule,
    ProductIntroModule,
    CheckoutComponentModule,
    ForgotPasswordModule,
    ResetPasswordModule,
    BannerCarouselModule,
    UserComponentModule,
<<<<<<< HEAD
    BudgetsListModule,
    BudgetCreateModule,
    BudgetDetailsModule,
    BudgetEditModule,
=======
    NotificationPreferenceModule,
    MyInterestsModule,
    StockNotificationModule,
>>>>>>> 8de8fb9f
  ],
})
export class CmsLibModule {}<|MERGE_RESOLUTION|>--- conflicted
+++ resolved
@@ -93,16 +93,13 @@
     ResetPasswordModule,
     BannerCarouselModule,
     UserComponentModule,
-<<<<<<< HEAD
+    NotificationPreferenceModule,
+    MyInterestsModule,
+    StockNotificationModule,
     BudgetsListModule,
     BudgetCreateModule,
     BudgetDetailsModule,
     BudgetEditModule,
-=======
-    NotificationPreferenceModule,
-    MyInterestsModule,
-    StockNotificationModule,
->>>>>>> 8de8fb9f
   ],
 })
 export class CmsLibModule {}