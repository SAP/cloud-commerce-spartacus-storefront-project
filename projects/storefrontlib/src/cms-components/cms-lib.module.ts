import { NgModule } from '@angular/core';
import { HamburgerMenuModule } from '../layout/index';
import { AnonymousConsentManagementBannerModule } from './anonymous-consent-management/anonymous-consent-management.module';
import { AsmModule } from './asm/asm.module';
import { CartComponentModule } from './cart/cart.module';
import { CheckoutComponentModule } from './checkout/checkout.module';
import { BannerCarouselModule } from './content/banner-carousel/banner-carousel.module';
import {
  BannerModule,
  CmsParagraphModule,
  LinkModule,
  TabParagraphContainerModule,
} from './content/index';
import { QualtricsModule, SiteContextSelectorModule } from './misc/index';
import {
  AddressBookModule,
  CloseAccountModule,
  ConsentManagementModule,
  ForgotPasswordModule,
  NotificationPreferenceModule,
  OrderDetailsModule,
  OrderHistoryModule,
  PaymentMethodsModule,
  ResetPasswordModule,
  UpdateEmailModule,
  UpdatePasswordModule,
  UpdateProfileModule,
<<<<<<< HEAD
  MyCouponsModule,
=======
  MyInterestsModule,
>>>>>>> 6a400dc8
} from './myaccount/index';
import {
  BreadcrumbModule,
  CategoryNavigationModule,
  FooterNavigationModule,
  NavigationModule,
  SearchBoxModule,
} from './navigation/index';
import { OrderConfirmationModule } from './order-confirmation/index';
import {
  ProductCarouselModule,
  ProductIntroModule,
  ProductListModule,
  ProductReferencesModule,
  ProductTabsModule,
  StockNotificationModule,
} from './product/index';
import { ProductImagesModule } from './product/product-images/product-images.module';
import { ProductSummaryModule } from './product/product-summary/product-summary.module';
import { StoreFinderModule } from './storefinder/store-finder.module';
import { UserComponentModule } from './user/user.module';

@NgModule({
  imports: [
    AnonymousConsentManagementBannerModule,
    AsmModule,
    HamburgerMenuModule,
    CmsParagraphModule,
    LinkModule,
    BannerModule,
    CategoryNavigationModule,
    NavigationModule,
    FooterNavigationModule,
    BreadcrumbModule,
    SearchBoxModule,
    SiteContextSelectorModule,
    QualtricsModule,
    AddressBookModule,
    OrderHistoryModule,
    ProductListModule,
    ProductTabsModule,
    ProductCarouselModule,
    ProductReferencesModule,
    OrderDetailsModule,
    PaymentMethodsModule,
    UpdateEmailModule,
    UpdatePasswordModule,
    UpdateProfileModule,
    ConsentManagementModule,
    CloseAccountModule,
    CartComponentModule,
    TabParagraphContainerModule,
    OrderConfirmationModule,
    StoreFinderModule,
    ProductImagesModule,
    ProductSummaryModule,
    ProductIntroModule,
    CheckoutComponentModule,
    ForgotPasswordModule,
    ResetPasswordModule,
    BannerCarouselModule,
    UserComponentModule,
<<<<<<< HEAD
    MyCouponsModule,
=======
    NotificationPreferenceModule,
    MyInterestsModule,
    StockNotificationModule,
>>>>>>> 6a400dc8
  ],
})
export class CmsLibModule {}<|MERGE_RESOLUTION|>--- conflicted
+++ resolved
@@ -25,11 +25,8 @@
   UpdateEmailModule,
   UpdatePasswordModule,
   UpdateProfileModule,
-<<<<<<< HEAD
   MyCouponsModule,
-=======
   MyInterestsModule,
->>>>>>> 6a400dc8
 } from './myaccount/index';
 import {
   BreadcrumbModule,
@@ -92,13 +89,10 @@
     ResetPasswordModule,
     BannerCarouselModule,
     UserComponentModule,
-<<<<<<< HEAD
     MyCouponsModule,
-=======
     NotificationPreferenceModule,
     MyInterestsModule,
     StockNotificationModule,
->>>>>>> 6a400dc8
   ],
 })
 export class CmsLibModule {}