--- conflicted
+++ resolved
@@ -41,18 +41,6 @@
 } from './navigation/index';
 import { OrderConfirmationModule } from './order-confirmation/index';
 import {
-<<<<<<< HEAD
-  B2BUserCreateModule,
-  B2BUserDetailsModule,
-  B2BUserEditModule,
-  B2BUserListModule,
-=======
-  BudgetCostCentersModule,
-  BudgetCreateModule,
-  BudgetDetailsModule,
-  BudgetEditModule,
-  BudgetListModule,
->>>>>>> ead8ff32
   OrderApprovalDetailsModule,
   OrderApprovalListModule,
   PermissionCreateModule,
