--- conflicted
+++ resolved
@@ -50,16 +50,7 @@
   BudgetDetailsModule,
   BudgetEditModule,
   BudgetListModule,
-<<<<<<< HEAD
-  CostCenterAssignBudgetsModule,
-  CostCenterBudgetsModule,
-  CostCenterCreateModule,
-  CostCenterDetailsModule,
-  CostCenterEditModule,
-  CostCenterListModule,
   OrderApprovalDetailsModule,
-=======
->>>>>>> 51421276
   PermissionCreateModule,
   PermissionDetailsModule,
   PermissionEditModule,
