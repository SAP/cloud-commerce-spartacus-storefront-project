<<<<<<< HEAD
<label class="searchbox" [class.dirty]="!!query.value">
  <input
    #query
    [placeholder]="'searchBox.placeholder' | cxTranslate"
    aria-label="search"
    (focus)="open($event)"
    (input)="search(query.value)"
    (blur)="close($event)"
    (keydown.escape)="close($event)"
    (keydown.enter)="launchSearchResult($event, query.value)"
  />
=======
<form class="cx-form">
  <div class="cx-form-group form-group">
    <!-- searchbox input -->
    <input
      #searchInput
      class="cx-input form-control dropdown-menu-toggle"
      [ngClass]="{ 'show-mobile': isMobileSearchVisible }"
      type="text"
      placeholder="{{ 'searchBox.searchHere' | cxTranslate }}"
      aria-label="search"
      [ngbTypeahead]="typeahead"
      [resultTemplate]="rt"
      [formControl]="searchBoxControl"
      (keyup)="onKey($event)"
      (selectItem)="selectSuggestion($event)"
    />
>>>>>>> 9e1ce461

  <cx-icon
    [type]="iconTypes.RESET"
    aria-label="reset"
    (mousedown)="clear(query)"
    class="reset"
  ></cx-icon>

  <cx-icon
    [type]="iconTypes.SEARCH"
    aria-label="search"
    class="search"
  ></cx-icon>
</label>

<div *ngIf="(results$ | async) as result" class="results" (click)="close()">
  <div
    *ngIf="result.message"
    class="message"
    [innerHTML]="result.message"
  ></div>

  <div class="suggestions" (mousedown)="disableClose()">
    <a
      *ngFor="let suggestion of result.suggestions"
      [innerHTML]="suggestion | cxHighlight: query.value"
      [routerLink]="
        {
          cxRoute: 'search',
          params: { query: suggestion }
        } | cxUrl
      "
    >
    </a>
  </div>

<<<<<<< HEAD
  <div class="products" (mousedown)="disableClose()" *ngIf="result.products">
    <a
      *ngFor="let product of result.products"
      [routerLink]="
        {
          cxRoute: 'product',
          params: product | stripHtml
        } | cxUrl
      "
    >
      <cx-media
        [container]="product.images?.PRIMARY"
        format="product"
        [alt]="product.summary"
      ></cx-media>
      <h4 class="name">{{ product.name }}</h4>
      <span class="price">{{ product.price?.formattedValue }}</span>
    </a>
=======
    <!-- searchbox results -->
    <ng-template #rt let-suggestion="result">
      <div
        *ngIf="!suggestion.code; else productView"
        class="cx-dropdown-content"
      >
        {{ suggestion }}
      </div>
      <ng-template #productView>
        <div
          [routerLink]="
            {
              cxRoute: 'product',
              params: suggestion
            } | cxUrl
          "
          class="cx-product"
        >
          <cx-media
            [container]="suggestion.images?.PRIMARY"
            format="product"
            [alt]="suggestion.summary"
          ></cx-media>
          <div [innerHtml]="suggestion.nameHtml" class="cx-product-name"></div>
          <div class="cx-product-price">
            {{ suggestion.price.formattedValue }}
          </div>
        </div>
      </ng-template>
    </ng-template>
>>>>>>> 9e1ce461
  </div>
</div><|MERGE_RESOLUTION|>--- conflicted
+++ resolved
@@ -1,38 +1,19 @@
-<<<<<<< HEAD
-<label class="searchbox" [class.dirty]="!!query.value">
+<label class="searchbox" [class.dirty]="!!searchInput.value">
   <input
-    #query
+    #searchInput
     [placeholder]="'searchBox.placeholder' | cxTranslate"
     aria-label="search"
     (focus)="open($event)"
-    (input)="search(query.value)"
+    (input)="search(searchInput.value)"
     (blur)="close($event)"
     (keydown.escape)="close($event)"
-    (keydown.enter)="launchSearchResult($event, query.value)"
+    (keydown.enter)="launchSearchResult($event, searchInput.value)"
   />
-=======
-<form class="cx-form">
-  <div class="cx-form-group form-group">
-    <!-- searchbox input -->
-    <input
-      #searchInput
-      class="cx-input form-control dropdown-menu-toggle"
-      [ngClass]="{ 'show-mobile': isMobileSearchVisible }"
-      type="text"
-      placeholder="{{ 'searchBox.searchHere' | cxTranslate }}"
-      aria-label="search"
-      [ngbTypeahead]="typeahead"
-      [resultTemplate]="rt"
-      [formControl]="searchBoxControl"
-      (keyup)="onKey($event)"
-      (selectItem)="selectSuggestion($event)"
-    />
->>>>>>> 9e1ce461
 
   <cx-icon
     [type]="iconTypes.RESET"
     aria-label="reset"
-    (mousedown)="clear(query)"
+    (mousedown)="clear(searchInput)"
     class="reset"
   ></cx-icon>
 
@@ -53,7 +34,7 @@
   <div class="suggestions" (mousedown)="disableClose()">
     <a
       *ngFor="let suggestion of result.suggestions"
-      [innerHTML]="suggestion | cxHighlight: query.value"
+      [innerHTML]="suggestion | cxHighlight: searchInput.value"
       [routerLink]="
         {
           cxRoute: 'search',
@@ -64,7 +45,6 @@
     </a>
   </div>
 
-<<<<<<< HEAD
   <div class="products" (mousedown)="disableClose()" *ngIf="result.products">
     <a
       *ngFor="let product of result.products"
@@ -83,37 +63,5 @@
       <h4 class="name">{{ product.name }}</h4>
       <span class="price">{{ product.price?.formattedValue }}</span>
     </a>
-=======
-    <!-- searchbox results -->
-    <ng-template #rt let-suggestion="result">
-      <div
-        *ngIf="!suggestion.code; else productView"
-        class="cx-dropdown-content"
-      >
-        {{ suggestion }}
-      </div>
-      <ng-template #productView>
-        <div
-          [routerLink]="
-            {
-              cxRoute: 'product',
-              params: suggestion
-            } | cxUrl
-          "
-          class="cx-product"
-        >
-          <cx-media
-            [container]="suggestion.images?.PRIMARY"
-            format="product"
-            [alt]="suggestion.summary"
-          ></cx-media>
-          <div [innerHtml]="suggestion.nameHtml" class="cx-product-name"></div>
-          <div class="cx-product-price">
-            {{ suggestion.price.formattedValue }}
-          </div>
-        </div>
-      </ng-template>
-    </ng-template>
->>>>>>> 9e1ce461
   </div>
 </div>