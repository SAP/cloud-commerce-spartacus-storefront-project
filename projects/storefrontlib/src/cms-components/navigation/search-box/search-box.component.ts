--- conflicted
+++ resolved
@@ -4,7 +4,7 @@
   Input,
   Optional,
 } from '@angular/core';
-import { CmsSearchBoxComponent } from '@spartacus/core';
+import { CmsSearchBoxComponent, WindowRef } from '@spartacus/core';
 import { Observable, of } from 'rxjs';
 import { map, switchMap, tap } from 'rxjs/operators';
 import { ICON_TYPE } from '../../../cms-components/misc/icon/index';
@@ -67,12 +67,8 @@
   constructor(
     protected searchBoxComponentService: SearchBoxComponentService,
     @Optional()
-<<<<<<< HEAD
-    protected componentData: CmsComponentData<CmsSearchBoxComponent>
-=======
     protected componentData: CmsComponentData<CmsSearchBoxComponent>,
     protected winRef?: WindowRef
->>>>>>> 817150ce
   ) {}
 
   results$: Observable<SearchResults> = this.config$.pipe(
@@ -126,19 +122,6 @@
   /**
    * Closes the typehead searchbox.
    */
-<<<<<<< HEAD
-  close(event: UIEvent): void {
-    if (!this.ignoreCloseEvent) {
-      this.searchBoxComponentService.toggleBodyClass(
-        'searchbox-is-active',
-        false
-      );
-      if (event && event.target) {
-        (<HTMLElement>event.target).blur();
-      }
-    }
-    this.ignoreCloseEvent = false;
-=======
   close(event: UIEvent, force?: boolean): void {
     // TODO(issue:#3827) deprecated since 1.0.2
     if (this.winRef) {
@@ -176,7 +159,6 @@
       this.winRef.document.querySelector('input[aria-label="search"]') ===
         this.getFocusedElement()
     );
->>>>>>> 817150ce
   }
 
   /**
@@ -190,8 +172,6 @@
     }
   }
 
-<<<<<<< HEAD
-=======
   // Return result list as HTMLElement array
   private getResultElements(): HTMLElement[] {
     return Array.from(
@@ -246,7 +226,6 @@
     }
   }
 
->>>>>>> 817150ce
   /**
    * Opens the PLP with the given query.
    *
