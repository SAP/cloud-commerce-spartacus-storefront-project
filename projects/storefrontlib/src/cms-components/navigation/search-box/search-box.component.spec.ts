import { Component, Input, Pipe, PipeTransform } from '@angular/core';
import { async, ComponentFixture, TestBed } from '@angular/core/testing';
import { By } from '@angular/platform-browser';
import { BrowserAnimationsModule } from '@angular/platform-browser/animations';
import { RouterModule } from '@angular/router';
import {
  CmsSearchBoxComponent,
  I18nTestingModule,
  ProductSearchService,
} from '@spartacus/core';
import { Observable, of } from 'rxjs';
import { CmsComponentData } from '../../../cms-structure/page/model/cms-component-data';
import { SearchBoxComponentService } from './search-box-component.service';
import { SearchBoxComponent } from './search-box.component';
import { SearchResults } from './search-box.model';

const mockSearchBoxComponentData: CmsSearchBoxComponent = {
  uid: '001',
  typeCode: 'SearchBoxComponent ',
  modifiedtime: new Date('2017-12-21T18:15:15+0000'),
  name: 'Mock SearchBox',
  displayProductImages: true,
  displayProducts: true,
  displaySuggestions: true,
  container: false,
  maxProducts: 5,
  maxSuggestions: 5,
  minCharactersBeforeRequest: 3,
  waitTimeBeforeRequest: 500,
};

class MockCmsComponentData {
  get data$(): Observable<CmsSearchBoxComponent> {
    return of();
  }
}

@Pipe({
  name: 'cxUrl',
})
class MockUrlPipe implements PipeTransform {
  transform(): any {}
}

@Pipe({
  name: 'cxHighlight',
})
class MockHighlightPipe implements PipeTransform {
  transform(): any {}
}

@Component({
  selector: 'cx-icon',
  template: '',
})
export class MockCxIconComponent {
  @Input() type;
}

@Component({
  selector: 'cx-media',
  template: '<img>',
})
export class MockMediaComponent {
  @Input() container;
  @Input() format;
  @Input() alt;
}

describe('SearchBoxComponent', () => {
  let searchBoxComponent: SearchBoxComponent;
  let fixture: ComponentFixture<SearchBoxComponent>;
  let serviceSpy: SearchBoxComponentService;
  let cmsComponentData: CmsComponentData<CmsSearchBoxComponent>;

  class SearchBoxComponentServiceSpy {
    launchSearchPage = jasmine.createSpy('launchSearchPage');
    getResults = jasmine.createSpy('search').and.callFake(() =>
      of(<SearchResults>{
        suggestions: ['te', 'test'],
        message: 'I found stuff for you!',
        products: [
          {
            name: 'title 1',
          },
        ],
      })
    );

    search() {}
    toggleBodyClass() {}
  }

  beforeEach(async(() => {
    TestBed.configureTestingModule({
      imports: [
        BrowserAnimationsModule,
        RouterModule.forRoot([]),
        I18nTestingModule,
      ],
      declarations: [
        SearchBoxComponent,
        MockUrlPipe,
        MockHighlightPipe,
        MockCxIconComponent,
        MockMediaComponent,
      ],
      providers: [
        // { provide: CmsService, useValue: MockCmsService },
        {
          provide: ProductSearchService,
          useValue: {},
        },
        {
          provide: CmsComponentData,
          useClass: MockCmsComponentData,
        },
        {
          provide: SearchBoxComponentService,
          useClass: SearchBoxComponentServiceSpy,
        },
      ],
    }).compileComponents();
  }));

  describe('Default config', () => {
    beforeEach(() => {
      cmsComponentData = TestBed.get(CmsComponentData);

<<<<<<< HEAD
      spyOnProperty(cmsComponentData, 'data$').and.returnValue(
        of(mockSearchBoxComponentData)
      );
=======
    serviceSpy = fixture.debugElement.injector.get(
      SearchBoxComponentService
    ) as any;

    spyOn(searchBoxComponent, 'search').and.callThrough();
  });

  it('should be created', () => {
    expect(searchBoxComponent).toBeTruthy();
  });
>>>>>>> be74891e

      fixture = TestBed.createComponent(SearchBoxComponent);
      searchBoxComponent = fixture.componentInstance;

      serviceSpy = fixture.debugElement.injector.get(
        SearchBoxComponentService
      ) as any;

      spyOn(searchBoxComponent, 'search').and.callThrough();
    });

    it('should be created', () => {
      expect(searchBoxComponent).toBeTruthy();
    });

    it('should dispatch new results when search is executed', () => {
      searchBoxComponent.search('testQuery');
      fixture.detectChanges();
      expect(serviceSpy.getResults).toHaveBeenCalled();
    });

    it('should dispatch new search query on input', () => {
      searchBoxComponent.queryText = 'test input';
      fixture.detectChanges();
      expect(searchBoxComponent.search).toHaveBeenCalledWith('test input');
    });

    it('should launch the search page', () => {
      const input = fixture.debugElement.query(By.css('input'));
      input.triggerEventHandler('keydown.enter', {});
      fixture.detectChanges();
      expect(serviceSpy.launchSearchPage).toHaveBeenCalled();
    });

    describe('UI tests', () => {
      it('should contain an input text field', () => {
        expect(fixture.debugElement.query(By.css('input'))).not.toBeNull();
      });

      it('should not contain search results panel', () => {
        expect(fixture.debugElement.query(By.css('.results'))).toBeFalsy();
      });

      it('should contain search results panel after search input', async(() => {
        searchBoxComponent.queryText = 'test input';
        fixture.detectChanges();

        expect(fixture.debugElement.query(By.css('.results'))).toBeTruthy();
      }));

      it('should contain 2 suggestion after search', () => {
        searchBoxComponent.queryText = 'te';
        fixture.detectChanges();

        expect(
          fixture.debugElement.queryAll(By.css('.suggestions a')).length
        ).toEqual(2);
      });

      it('should contain a message after search', () => {
        searchBoxComponent.queryText = 'te';
        fixture.detectChanges();

        const el = fixture.debugElement.query(By.css('.results .message'));
        expect(el).toBeTruthy();
        expect((<HTMLElement>el.nativeElement).innerText).toEqual(
          'I found stuff for you!'
        );
      });
    });

    it('should contain 1 product after search', () => {
      searchBoxComponent.queryText = 'te';
      fixture.detectChanges();

      expect(
        fixture.debugElement.queryAll(By.css('.products a')).length
      ).toEqual(1);
    });

    it('should contain product image in search result', () => {
      searchBoxComponent.queryText = 'te';
      fixture.detectChanges();

      expect(
        fixture.debugElement.query(By.css('.products a:first-child cx-media'))
      ).toBeTruthy();
    });

    it('should contain .has-media class', () => {
      searchBoxComponent.queryText = 'te';
      fixture.detectChanges();
      expect(
        fixture.debugElement.query(By.css('.products a:first-child.has-media'))
      ).toBeTruthy();
    });
  });

  describe('Searchbox config ', () => {
    describe('displayProductImages=false', () => {
      beforeEach(() => {
        cmsComponentData = TestBed.get(CmsComponentData);

        spyOnProperty(cmsComponentData, 'data$').and.returnValue(
          of({
            ...mockSearchBoxComponentData,
            displayProductImages: false,
          })
        );

        fixture = TestBed.createComponent(SearchBoxComponent);
        searchBoxComponent = fixture.componentInstance;
        fixture.detectChanges();
      });

      it('should have config', () => {
        expect(searchBoxComponent.config.displayProductImages).toBeFalsy();
      });

      it('should not contain product image', () => {
        expect(
          fixture.debugElement.query(By.css('.products a:first-child cx-media'))
        ).toBeNull();
      });

      it('should not contain .has-media class', () => {
        expect(
          fixture.debugElement.query(
            By.css('.products a:first-child.has-media')
          )
        ).toBeFalsy();
      });
    });

    describe('displaySuggestions=false', () => {
      beforeEach(() => {
        cmsComponentData = TestBed.get(CmsComponentData);

        spyOnProperty(cmsComponentData, 'data$').and.returnValue(
          of({
            ...mockSearchBoxComponentData,
            displaySuggestions: false,
          })
        );

        fixture = TestBed.createComponent(SearchBoxComponent);
        searchBoxComponent = fixture.componentInstance;

        fixture.detectChanges();
      });

      it('should have displaySuggestions=false in config', () => {
        expect(searchBoxComponent.config.displaySuggestions).toBeFalsy();
      });
    });
  });
});<|MERGE_RESOLUTION|>--- conflicted
+++ resolved
@@ -106,7 +106,6 @@
         MockMediaComponent,
       ],
       providers: [
-        // { provide: CmsService, useValue: MockCmsService },
         {
           provide: ProductSearchService,
           useValue: {},
@@ -127,22 +126,9 @@
     beforeEach(() => {
       cmsComponentData = TestBed.get(CmsComponentData);
 
-<<<<<<< HEAD
       spyOnProperty(cmsComponentData, 'data$').and.returnValue(
         of(mockSearchBoxComponentData)
       );
-=======
-    serviceSpy = fixture.debugElement.injector.get(
-      SearchBoxComponentService
-    ) as any;
-
-    spyOn(searchBoxComponent, 'search').and.callThrough();
-  });
-
-  it('should be created', () => {
-    expect(searchBoxComponent).toBeTruthy();
-  });
->>>>>>> be74891e
 
       fixture = TestBed.createComponent(SearchBoxComponent);
       searchBoxComponent = fixture.componentInstance;
