import { ChangeDetectionStrategy, Component } from '@angular/core';
import { CmsNavigationComponent } from '@spartacus/core';
import { Observable } from 'rxjs';
import { map } from 'rxjs/operators';
import { CmsComponentData } from '../../../cms-structure/page/model/cms-component-data';
import { NavigationNode } from './navigation-node.model';
import { NavigationService } from './navigation.service';

@Component({
  selector: 'cx-navigation',
  templateUrl: './navigation.component.html',
  changeDetection: ChangeDetectionStrategy.OnPush,
})
export class NavigationComponent {
  node$: Observable<NavigationNode> = this.service.createNavigation(
    this.componentData.data$
  );

  styleClass$: Observable<string> = this.componentData.data$.pipe(
<<<<<<< HEAD
    map(d => d?.styleClass)
=======
    map((d) => d.styleClass)
>>>>>>> b72427b2
  );

  constructor(
    protected componentData: CmsComponentData<CmsNavigationComponent>,
    protected service: NavigationService
  ) {}
}<|MERGE_RESOLUTION|>--- conflicted
+++ resolved
@@ -17,11 +17,7 @@
   );
 
   styleClass$: Observable<string> = this.componentData.data$.pipe(
-<<<<<<< HEAD
-    map(d => d?.styleClass)
-=======
-    map((d) => d.styleClass)
->>>>>>> b72427b2
+    map((d) => d?.styleClass)
   );
 
   constructor(
