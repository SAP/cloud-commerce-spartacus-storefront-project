import { TestBed } from '@angular/core/testing';
import {
  CmsNavigationComponent,
  CmsService,
  SemanticPathService,
} from '@spartacus/core';
import { of } from 'rxjs';
import { NavigationNode } from './navigation-node.model';
import { NavigationService } from './navigation.service';
import createSpy = jasmine.createSpy;

const NUM_TWO = 2;
const NUM_THREE = 3;
const NUM_FOUR = 4;

const navigationEntryItems: any = {
  MainLink001_AbstractCMSComponent: {
    uid: 'MainLink001',
    url: '/main',
    linkName: 'test link main',
    target: false,
  },
  MockLink001_AbstractCMSComponent: {
    uid: 'MockLink001',
    url: '/testLink1',
    linkName: 'test link 1',
    target: false,
  },
  MockLink002_AbstractCMSComponent: {
    uid: 'MockLink002',
    url: '/testLink2',
    linkName: 'test link 2',
    target: true,
  },
  MockLink003_AbstractCMSComponent: {
    uid: 'MockLink003',
  },
  MockLink004_AbstractCMSComponent: {
    uid: 'MockLink004',
    linkName: 'test link 4',
    categoryCode: '444',
    name: 'name 4',
  },
  MockSubLink001_AbstractCMSComponent: {
    uid: 'MockSubLink001',
    url: '/testsubLink1',
    linkName: 'test sub link 1',
    target: true,
  },
  MockLink005_AbstractCMSComponent: {
    uid: 'MockLink005',
    contentPageLabelOrId: '/faq',
    linkName: 'content page link',
    target: true,
  },
  MockLink006_AbstractCMSComponent: {
    uid: 'MockLink006',
    productCode: '478828',
    linkName: 'product page link',
    name: 'product page link',
  },
};

const componentData: CmsNavigationComponent = {
  uid: 'MockNavigationComponent',
  typeCode: 'NavigationComponent',
  name: 'NavigationComponent name',
  navigationNode: {
    uid: 'MockNavigationNode001',
    entries: [
      {
        itemId: 'MainLink001',
        itemSuperType: 'AbstractCMSComponent',
        itemType: 'CMSLinkComponent',
      },
    ],
    children: [
      {
        uid: 'MockChildNode001',
        entries: [
          {
            itemId: 'MockLink001',
            itemSuperType: 'AbstractCMSComponent',
            itemType: 'CMSLinkComponent',
          },
        ],
      },
      {
        uid: 'MockChildNode002',
        entries: [
          {
            itemId: 'MockLink002',
            itemSuperType: 'AbstractCMSComponent',
            itemType: 'CMSLinkComponent',
          },
        ],
        children: [
          {
            uid: 'MockSubChildNode001',
            entries: [
              {
                itemId: 'MockSubLink001',
                itemSuperType: 'AbstractCMSComponent',
                itemType: 'CMSLinkComponent',
              },
            ],
          },
        ],
      },
      {
        uid: 'MockChildNode003',
        entries: [
          {
            itemId: 'MockLink003',
            itemSuperType: 'AbstractCMSComponent',
            itemType: 'CMSLinkComponent',
          },
        ],
      },
      {
        uid: 'MockChildNode004',
        entries: [
          {
            itemId: 'MockLink004',
            itemSuperType: 'AbstractCMSComponent',
            itemType: 'CMSLinkComponent',
          },
        ],
      },
      {
        uid: 'MockChildNode005',
        entries: [
          {
            itemId: 'MockLink005',
            itemSuperType: 'AbstractCMSComponent',
            itemType: 'CMSLinkComponent',
          },
        ],
      },
      {
        uid: 'MockChildNode006',
        entries: [
          {
            itemId: 'MockLink006',
            itemSuperType: 'AbstractCMSComponent',
            itemType: 'CMSLinkComponent',
          },
        ],
      },
    ],
  },
};

class MockSemanticPathService {
  transform(commands: any) {
    return [commands.cxRoute, commands.params.code, commands.params.name];
  }
}

describe('NavigationComponentService', () => {
  let navigationService: NavigationService;
  let mockCmsService: any;

  beforeEach(() => {
    mockCmsService = {
      loadNavigationItems: createSpy(),
      getNavigationEntryItems: createSpy().and.returnValue(of(undefined)),
    };
    TestBed.configureTestingModule({
      providers: [
        NavigationService,
        { provide: CmsService, useValue: mockCmsService },
        { provide: SemanticPathService, useClass: MockSemanticPathService },
      ],
    });

    navigationService = TestBed.inject(NavigationService);
  });

  it('should inject service', () => {
    expect(navigationService).toBeTruthy();
  });

  it('should get main link for root entry based on CMS data', () => {
    mockCmsService.getNavigationEntryItems.and.returnValue(
      of(navigationEntryItems)
    );

    let result: NavigationNode;
    navigationService
      .getNavigationNode(of(componentData))
      .subscribe((node) => (result = node));

    expect(result.url).toEqual('/main');
  });

  it('should not get a URL when no link is provided in the CMS data', () => {
    mockCmsService.getNavigationEntryItems.and.returnValue(
      of(navigationEntryItems)
    );

    let result: NavigationNode;
    navigationService
      .getNavigationNode(of(componentData))
      .subscribe((node) => (result = node));

    expect(result.children[NUM_TWO].url).toBeFalsy();
  });

  it('should get a link to a category when categoryCode is provided', () => {
    mockCmsService.getNavigationEntryItems.and.returnValue(
      of(navigationEntryItems)
    );

    let result: NavigationNode;
    navigationService
      .getNavigationNode(of(componentData))
      .subscribe((node) => (result = node));

    expect(result.children[NUM_THREE].url).toEqual([
      'category',
      '444',
      'name 4',
    ]);
  });

  it('should get a link to a content page when contentPageLabelOrId is provided', () => {
    mockCmsService.getNavigationEntryItems.and.returnValue(
      of(navigationEntryItems)
    );

    let result: NavigationNode;
    navigationService
      .getNavigationNode(of(componentData))
      .subscribe((node) => (result = node));

    expect(result.children[4].url).toEqual('/faq');
  });

  it('should get a link to a product when productCode is provided', () => {
    mockCmsService.getNavigationEntryItems.and.returnValue(
      of(navigationEntryItems)
    );

    let result: NavigationNode;
    navigationService
      .getNavigationNode(of(componentData))
      .subscribe((node) => (result = node));

    expect(result.children[5].url).toEqual([
      'product',
      '478828',
      'product page link',
    ]);
  });

  it('should get navigation node based on CMS data', () => {
    mockCmsService.getNavigationEntryItems.and.returnValue(
      of(navigationEntryItems)
    );

    let result: NavigationNode;
    navigationService
      .getNavigationNode(of(componentData))
      .subscribe((node) => (result = node));

<<<<<<< HEAD
    expect(result.children.length).toEqual(NUM_FOUR);
=======
    expect(result.children.length).toEqual(6);
>>>>>>> d52c0ff7
    expect(result.children[0].title).toEqual('test link 1');
    expect(result.children[1].url).toEqual('/testLink2');
  });

  it('should load the missing navigation nodes for the latest CMS data', () => {
    mockCmsService.getNavigationEntryItems.and.returnValue(
      of(navigationEntryItems)
    );

    // add one more child
<<<<<<< HEAD
    componentData.navigationNode.children[NUM_FOUR] = {
      uid: 'MockChildNode005',
=======
    componentData.navigationNode.children[4] = {
      uid: 'MockChildNode007',
>>>>>>> d52c0ff7
      entries: [
        {
          itemId: 'MockLink007',
          itemSuperType: 'AbstractCMSComponent',
          itemType: 'CMSLinkComponent',
        },
      ],
    };

    navigationService.getNavigationNode(of(componentData)).subscribe();
    expect(
      mockCmsService.loadNavigationItems
    ).toHaveBeenCalledWith('MockNavigationNode001', [
      { superType: 'AbstractCMSComponent', id: 'MockLink007' },
    ]);
  });

  it('should create a virtual navigation root', () => {
    mockCmsService.getNavigationEntryItems.and.returnValue(
      of(navigationEntryItems)
    );

    let result: NavigationNode;
    navigationService
      .createNavigation(of(componentData))
      .subscribe((node) => (result = node));

    expect(result.title).toEqual('NavigationComponent name');
    expect(result.children.length).toEqual(1);
<<<<<<< HEAD
    expect(result.children[0].children.length).toEqual(NUM_FOUR);
=======
    expect(result.children[0].children.length).toEqual(5);
>>>>>>> d52c0ff7
  });

  describe('populate nodes', () => {
    it('should populate node with title', () => {
      mockCmsService.getNavigationEntryItems.and.returnValue(of({}));

      let result: NavigationNode;
      navigationService
        .getNavigationNode(
          of({
            navigationNode: {
              uid: 'MockNavigationNode001',
              title: 'root node',
            },
          })
        )
        .subscribe((node) => (result = node));

      expect(result).toBeTruthy();
    });

    it('should not populate empty node', () => {
      mockCmsService.getNavigationEntryItems.and.returnValue(of({}));

      let result: NavigationNode;
      navigationService
        .getNavigationNode(
          of({
            navigationNode: {
              uid: 'MockNavigationNode001',
            },
          })
        )
        .subscribe((node) => (result = node));

      expect(result).toBeFalsy();
    });

    it('should populate node with entry linkName', () => {
      mockCmsService.getNavigationEntryItems.and.returnValue(
        of({
          Id_Super: {
            linkName: 'entry linkName',
            url: '/main',
            target: false,
          },
        })
      );

      let result: NavigationNode;
      navigationService
        .getNavigationNode(
          of({
            navigationNode: {
              uid: 'MockNavigationNode001',
              entries: [
                {
                  itemId: 'Id',
                  itemSuperType: 'Super',
                  itemType: 'CMSLinkComponent',
                },
              ],
            },
          })
        )
        .subscribe((node) => (result = node));

      expect(result).toBeTruthy();
      expect(result.title).toEqual('entry linkName');
    });

    it('should not populate empty child nodes', () => {
      mockCmsService.getNavigationEntryItems.and.returnValue(of({}));

      let result: NavigationNode;
      navigationService
        .getNavigationNode(
          of({
            navigationNode: {
              uid: 'MockNavigationNode001',
              title: 'root node',
              children: [
                {
                  uid: 'MockChildNode001',
                },
              ],
            },
          })
        )
        .subscribe((node) => (result = node));

      expect(result.children).toBeFalsy();
    });

    it('should populate _blank target', () => {
      mockCmsService.getNavigationEntryItems.and.returnValue(
        of({
          Id_Super: {
            linkName: 'entry linkName',
            url: '/main',
            target: true,
          },
        })
      );

      let result: NavigationNode;
      navigationService
        .getNavigationNode(
          of({
            navigationNode: {
              uid: 'MockNavigationNode001',
              title: 'root node',
              entries: [
                {
                  itemId: 'Id',
                  itemSuperType: 'Super',
                  itemType: 'CMSLinkComponent',
                },
              ],
            } as NavigationNode,
          })
        )
        .subscribe((node) => (result = node));

      expect(result.target).toEqual('_blank');
    });

    it('should not populate _blank target', () => {
      mockCmsService.getNavigationEntryItems.and.returnValue(
        of({
          Id_Super: {
            linkName: 'entry linkName',
            url: '/main',
            target: false,
          },
        })
      );

      let result: NavigationNode;
      navigationService
        .getNavigationNode(
          of({
            navigationNode: {
              uid: 'MockNavigationNode001',
              title: 'root node',
              entries: [
                {
                  itemId: 'Id',
                  itemSuperType: 'Super',
                  itemType: 'CMSLinkComponent',
                },
              ],
            } as NavigationNode,
          })
        )
        .subscribe((node) => (result = node));

      expect(result.target).toBeFalsy();
    });

    it('should not populate target if there is no URL', () => {
      mockCmsService.getNavigationEntryItems.and.returnValue(
        of({
          Id_Super: {
            linkName: 'entry linkName',
            target: true,
          },
        })
      );

      let result: NavigationNode;
      navigationService
        .getNavigationNode(
          of({
            navigationNode: {
              uid: 'MockNavigationNode001',
              title: 'root node',
              entries: [
                {
                  itemId: 'Id',
                  itemSuperType: 'Super',
                  itemType: 'CMSLinkComponent',
                },
              ],
            } as NavigationNode,
          })
        )
        .subscribe((node) => (result = node));

      expect(result.target).toBeFalsy();
    });
  });
});<|MERGE_RESOLUTION|>--- conflicted
+++ resolved
@@ -264,11 +264,7 @@
       .getNavigationNode(of(componentData))
       .subscribe((node) => (result = node));
 
-<<<<<<< HEAD
-    expect(result.children.length).toEqual(NUM_FOUR);
-=======
     expect(result.children.length).toEqual(6);
->>>>>>> d52c0ff7
     expect(result.children[0].title).toEqual('test link 1');
     expect(result.children[1].url).toEqual('/testLink2');
   });
@@ -279,13 +275,8 @@
     );
 
     // add one more child
-<<<<<<< HEAD
-    componentData.navigationNode.children[NUM_FOUR] = {
-      uid: 'MockChildNode005',
-=======
     componentData.navigationNode.children[4] = {
       uid: 'MockChildNode007',
->>>>>>> d52c0ff7
       entries: [
         {
           itemId: 'MockLink007',
@@ -315,11 +306,7 @@
 
     expect(result.title).toEqual('NavigationComponent name');
     expect(result.children.length).toEqual(1);
-<<<<<<< HEAD
-    expect(result.children[0].children.length).toEqual(NUM_FOUR);
-=======
     expect(result.children[0].children.length).toEqual(5);
->>>>>>> d52c0ff7
   });
 
   describe('populate nodes', () => {
