--- conflicted
+++ resolved
@@ -131,13 +131,6 @@
       if (!node.title) {
         node.title = item.linkName;
       }
-<<<<<<< HEAD
-      // only populate the node link if we have a visible node
-      if (node.title) {
-        node.url = this.getLink(item);
-        // if "NEWWINDOW", target is true
-        node.target = item.target;
-=======
       const url = this.getLink(item);
       // only populate the node link if we have a visible node
       if (node.title && url) {
@@ -145,7 +138,6 @@
         // the backend provide boolean value for the target
         // in case the link should be opened in a new window
         node.target = !!item.target ? '_blank' : '';
->>>>>>> c0369c73
       }
     }
   }
