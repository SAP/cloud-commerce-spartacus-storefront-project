--- conflicted
+++ resolved
@@ -31,7 +31,6 @@
       ></cx-icon>
     </cx-generic-link>
 
-<<<<<<< HEAD
     <ng-container *ngSwitchCase="'column'">
       <div
         ngbDropdownMenu
@@ -52,7 +51,6 @@
             </a>
           </div>
         </div>
-=======
     <ng-template #heading>
       <h5 [attr.aria-label]="node.title">
         {{ node.title }}
@@ -74,7 +72,6 @@
           <ng-container *ngTemplateOutlet="nav; context: { node: child }">
           </ng-container>
         </ng-container>
->>>>>>> c90fee8e
       </div>
     </div>
   </nav>
