import { Component, DebugElement, ElementRef, Input } from '@angular/core';
import { ComponentFixture, TestBed } from '@angular/core/testing';
import { By } from '@angular/platform-browser';
import { RouterTestingModule } from '@angular/router/testing';
import { I18nTestingModule, FeatureConfigService } from '@spartacus/core';
import { NavigationNode } from './navigation-node.model';
import { NavigationUIComponent } from './navigation-ui.component';
import { BehaviorSubject } from 'rxjs';

@Component({
  selector: 'cx-icon',
  template: '',
})
class MockIconComponent {
  @Input() type: string;
}

@Component({
  selector: 'cx-generic-link',
  template: '',
})
class MockGenericLinkComponent {
  @Input() url: string | any[];
  @Input() target: string;
  @Input() title: string;
}

const childLength = 9;

const mockNode: NavigationNode = {
  title: 'test',
  children: [
    {
      title: 'Root 1',
      url: '/root-1',
      children: [
        {
          title: 'Child 1',
          children: [
            {
              title: 'Sub child 1',
              children: [
                {
                  title: 'Sub sub child 1',
                  url: '/sub-sub-child-1',
                },
                {
                  title: 'Sub sub child 1',
                  url: '/sub-sub-child-1',
                },
                {
                  title: 'Sub sub child 1',
                  url: '/sub-sub-child-1',
                },
                {
                  title: 'Sub sub child 1',
                  url: '/sub-sub-child-1',
                },
              ],
            },
          ],
        },
        {
          title: 'Child 2',
          url: '/child-2',
        },
      ],
    },
    {
      title: 'Root 2',
      url: '/root-2',
    },
  ],
};

//TODO(issue:#4687) Deprecated since 1.3.0
const isLevelBool: BehaviorSubject<boolean> = new BehaviorSubject(false);
class MockFeatureConfigService {
  isLevel(_level: string): boolean {
    return isLevelBool.value;
  }
}

describe('Navigation UI Component', () => {
  let fixture: ComponentFixture<NavigationUIComponent>;
  let navigationComponent: NavigationUIComponent;
  let element: DebugElement;

  beforeEach(() => {
    TestBed.configureTestingModule({
      imports: [RouterTestingModule, I18nTestingModule],
      declarations: [
        NavigationUIComponent,
        MockIconComponent,
        MockGenericLinkComponent,
      ],
      providers: [
        //TODO(issue:#4687) Deprecated since 1.3.0
        {
          provide: FeatureConfigService,
          useClass: MockFeatureConfigService,
        },
      ],
    }).compileComponents();
  });
  beforeEach(() => {
    fixture = TestBed.createComponent(NavigationUIComponent);
    navigationComponent = fixture.debugElement.componentInstance;
    element = fixture.debugElement;
    renderer2 = fixture.componentRef.injector.get<Renderer2>(Renderer2 as Type<
      Renderer2
    >);

    navigationComponent.node = mockNode;
  });

  describe('calculate columns', () => {
    beforeEach(() => {
<<<<<<< HEAD
      fixture = TestBed.createComponent(NavigationUIComponent);
      navigationComponent = fixture.debugElement.componentInstance;
      element = fixture.debugElement;
=======
      navigationComponent.wrapAfter = 5;
    });

    it('should return 2 for 10', () => {
      expect(navigationComponent.getColumnCount(10)).toEqual(2);
    });

    it('should return 2 for 11', () => {
      expect(navigationComponent.getColumnCount(11)).toEqual(2);
    });
>>>>>>> ac537ad6

    it('should return 2 for 12', () => {
      expect(navigationComponent.getColumnCount(12)).toEqual(2);
    });

    it('should return 3 for 13', () => {
      expect(navigationComponent.getColumnCount(13)).toEqual(3);
    });

    it('should return column count of 3 for 14 items', () => {
      expect(navigationComponent.getColumnCount(14)).toEqual(3);
    });

    it('should return column count of 3 for 15 items', () => {
      expect(navigationComponent.getColumnCount(15)).toEqual(3);
    });
  });

  describe('UI tests', () => {
    it('should be created', () => {
      expect(navigationComponent).toBeTruthy();
    });

    it('should render back button for flyout navigation', () => {
      fixture.detectChanges();
      const backButton: ElementRef = element.query(By.css('.back'));
      const link: HTMLLinkElement = backButton.nativeElement;

      expect(link).toBeDefined();
    });

    it('should not render back button for non-flyout navigation', () => {
      navigationComponent.flyout = false;
      fixture.detectChanges();
      const backButton: ElementRef = element.query(By.css('.back'));

      expect(backButton).toBeFalsy();
    });

    it('should render cx-icon element for a nav node with children in flyout mode', () => {
      fixture.detectChanges();
      const icon: ElementRef = element.query(By.css('h5 > cx-icon'));
      const link: HTMLLinkElement = icon.nativeElement;

      expect(link).toBeDefined();
    });

    it('should not render cx-icon element for a nav node with children not in flyout mode', () => {
      navigationComponent.flyout = false;
      fixture.detectChanges();
      const icon: ElementRef = element.query(By.css('h5 > cx-icon'));

      expect(icon).toBeFalsy();
    });

    it('should render all link for root 1', () => {
      fixture.detectChanges();
      const allLink: ElementRef[] = element.queryAll(By.css('.wrapper > .all'));
      expect(allLink.length).toEqual(1);
    });

    it('should render ' + childLength + ' nav elements', () => {
      fixture.detectChanges();
      const nav: ElementRef[] = element.queryAll(By.css('nav'));
      expect(nav.length).toEqual(childLength);
    });

    it('should render 2 root nav elements', () => {
      fixture.detectChanges();
      // mmm... no `> nav` available in By.css
      let rootNavElementCount = 0;
      (<HTMLElement>element.nativeElement).childNodes.forEach(el => {
        if (el.nodeName === 'NAV') {
          rootNavElementCount++;
        }
      });
      expect(rootNavElementCount).toEqual(2);
    });

    it('should render heading for nav nodes without a URL', () => {
      fixture.detectChanges();

      const nav: ElementRef = element.query(By.css('nav > h5'));
      const el: HTMLElement = nav.nativeElement;
      expect(el.innerText).toEqual('Root 1');
    });

    it('should render link for nav nodes with a URL', () => {
      fixture.detectChanges();

      const nav: ElementRef = element.query(By.css('nav > cx-generic-link'));
      const el: HTMLElement = nav.nativeElement;
      expect(el).toBeTruthy();
    });

    it('should render a wrapper container for nav nodes with childs', () => {
      fixture.detectChanges();

      const wrapper: ElementRef[] = element.queryAll(By.css('nav .wrapper'));
      expect(wrapper.length).toEqual(3);
    });

    it('should render a childs container for nav nodes with childs', () => {
      fixture.detectChanges();

      const child: ElementRef[] = element.queryAll(By.css('nav .childs'));
      expect(child.length).toEqual(3);
    });

    it('should render a depth attribute on child containers indicating the depth of the navigation ', () => {
      fixture.detectChanges();

      const child: ElementRef[] = element.queryAll(By.css('nav .childs'));
      const first: HTMLElement = child[0].nativeElement;
      const second: HTMLElement = child[1].nativeElement;
      const third: HTMLElement = child[2].nativeElement;
      expect(first.attributes.getNamedItem('depth').value).toEqual('3');
      expect(second.attributes.getNamedItem('depth').value).toEqual('2');
      expect(third.attributes.getNamedItem('depth').value).toEqual('1');
    });

    it('should render child element in the childs container for nav nodes with childs', () => {
      fixture.detectChanges();

      const child: ElementRef[] = element.queryAll(
        By.css('nav div .childs nav')
      );
      expect(child.length).toEqual(7);
    });
  });
});<|MERGE_RESOLUTION|>--- conflicted
+++ resolved
@@ -116,11 +116,6 @@
 
   describe('calculate columns', () => {
     beforeEach(() => {
-<<<<<<< HEAD
-      fixture = TestBed.createComponent(NavigationUIComponent);
-      navigationComponent = fixture.debugElement.componentInstance;
-      element = fixture.debugElement;
-=======
       navigationComponent.wrapAfter = 5;
     });
 
@@ -131,7 +126,6 @@
     it('should return 2 for 11', () => {
       expect(navigationComponent.getColumnCount(11)).toEqual(2);
     });
->>>>>>> ac537ad6
 
     it('should return 2 for 12', () => {
       expect(navigationComponent.getColumnCount(12)).toEqual(2);
