--- conflicted
+++ resolved
@@ -59,13 +59,8 @@
     protected componentData: CmsComponentData<CmsNavigationComponent>,
     protected service: NavigationService,
     protected config: AnonymousConsentsConfig,
-<<<<<<< HEAD
-    protected authService: AuthService,
-    protected modalService: ModalService
-=======
     protected authService?: AuthService,
     protected modalService?: ModalService
->>>>>>> 186a5b9b
   ) {}
 
   get showConsentPreferences(): Observable<boolean> {
