--- conflicted
+++ resolved
@@ -9,7 +9,7 @@
 @Component({
   selector: 'cx-footer-navigation',
   templateUrl: './footer-navigation.component.html',
-  changeDetection: ChangeDetectionStrategy.OnPush,
+  changeDetection: ChangeDetectionStrategy.OnPush
 })
 export class FooterNavigationComponent {
   node$: Observable<NavigationNode> = this.service.getNavigationNode(
@@ -17,49 +17,12 @@
   );
 
   styleClass$: Observable<string> = this.componentData.data$.pipe(
-    map((d) => d.styleClass)
+    map(d => d.styleClass)
   );
 
-<<<<<<< HEAD
   data$: Observable<CmsNavigationComponent> = this.componentData.data$;
 
   constructor(
-=======
-  // in order to preserve the backwards compatibility, this should render only if anonymous consents feature is disabled
-  data$ = this.componentData.data$.pipe(
-    filter(
-      () =>
-        !isFeatureEnabled(
-          this.anonymousConsentsConfig,
-          ANONYMOUS_CONSENTS_FEATURE
-        )
-    )
-  );
-
-  constructor(
-    componentData: CmsComponentData<CmsNavigationComponent>,
-    service: NavigationService,
-    // tslint:disable-next-line: unified-signatures
-    anonymousConsentsConfig: AnonymousConsentsConfig
-  );
-  /**
-   * @deprecated since version 1.3
-   * Instead, use:
-   *
-    ```ts
-      constructor(
-      componentData: CmsComponentData<CmsNavigationComponent>,
-      service: NavigationService,
-      anonymousConsentsConfig: AnonymousConsentsConfig
-    )
-    ```
-   */
-  constructor(
-    componentData: CmsComponentData<CmsNavigationComponent>,
-    service: NavigationService
-  );
-  constructor(
->>>>>>> 167801ca
     protected componentData: CmsComponentData<CmsNavigationComponent>,
     protected service: NavigationService
   ) {}
