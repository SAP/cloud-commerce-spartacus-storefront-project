--- conflicted
+++ resolved
@@ -17,41 +17,12 @@
   );
 
   styleClass$: Observable<string> = this.componentData.data$.pipe(
-<<<<<<< HEAD
-    map(d => d?.styleClass)
-=======
-    map((d) => d.styleClass)
->>>>>>> b72427b2
+    map((d) => d?.styleClass)
   );
 
   data$: Observable<CmsNavigationComponent> = this.componentData.data$;
 
   constructor(
-<<<<<<< HEAD
-    componentData: CmsComponentData<CmsNavigationComponent>,
-    service: NavigationService,
-    // tslint:disable-next-line: unified-signatures
-    anonymousConsentsConfig: AnonymousConsentsConfig
-  );
-  /**
-   * @deprecated since version 1.3
-   * Instead, use:
-   *
-    ```ts
-      constructor(
-      componentData: CmsComponentData<CmsNavigationComponent>,
-      service: NavigationService,
-      anonymousConsentsConfig: AnonymousConsentsConfig
-    )
-    ```
-   */
-  constructor(
-    componentData: CmsComponentData<CmsNavigationComponent>,
-    service: NavigationService
-  );
-  constructor(
-=======
->>>>>>> b72427b2
     protected componentData: CmsComponentData<CmsNavigationComponent>,
     protected service: NavigationService
   ) {}
