--- conflicted
+++ resolved
@@ -1,72 +1,3 @@
-<<<<<<< HEAD
-<div class="cx-order-review-summary" *ngIf="order$ | async as order">
-  <div class="container">
-    <div class="summary-card">
-      <cx-card
-        [content]="getOrderCodeCardContent(order?.code) | async"
-      ></cx-card>
-
-      <cx-card
-        [content]="getOrderCurrentDateCardContent(order?.created) | async"
-      ></cx-card>
-
-      <cx-card
-        [content]="getOrderStatusCardContent(order.statusDisplay) | async"
-      ></cx-card>
-    </div>
-
-    <ng-container
-      *ngIf="order.purchaseOrderNumber || order.purchaseOrderNumber === ''"
-    >
-      <div class="summary-card">
-        <cx-card
-          [content]="getPurchaseOrderNumber(order?.purchaseOrderNumber) | async"
-        ></cx-card>
-
-        <cx-card
-          [content]="getMethodOfPaymentCardContent(order.paymentInfo) | async"
-        ></cx-card>
-
-        <ng-container *ngIf="order.costCenter">
-          <cx-card
-            [content]="getCostCenterCardContent(order?.costCenter) | async"
-          ></cx-card>
-        </ng-container>
-      </div>
-    </ng-container>
-
-    <div class="summary-card">
-      <ng-container *ngIf="order.deliveryAddress">
-        <cx-card
-          [content]="getAddressCardContent(order?.deliveryAddress) | async"
-        ></cx-card>
-      </ng-container>
-
-      <ng-container *ngIf="order.deliveryMode">
-        <cx-card
-          [content]="getDeliveryModeCardContent(order?.deliveryMode) | async"
-        ></cx-card>
-      </ng-container>
-    </div>
-
-    <ng-container *ngIf="order.paymentInfo">
-      <div class="summary-card">
-        <cx-card
-          [content]="getPaymentInfoCardContent(order?.paymentInfo) | async"
-        ></cx-card>
-
-        <cx-card
-          [content]="
-            getBillingAddressCardContent(order?.paymentInfo?.billingAddress)
-              | async
-          "
-        ></cx-card>
-      </div>
-    </ng-container>
-  </div>
-</div>
-=======
 <ng-container *ngIf="order$ | async as order">
   <cx-order-overview [order]="order"></cx-order-overview>
-</ng-container>
->>>>>>> f483085b
+</ng-container>