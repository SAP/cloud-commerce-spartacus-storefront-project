<div class="cx-order-review-summary" *ngIf="order$ | async as order">
  <div class="container">
<<<<<<< HEAD
    <ng-container *ngIf="order.replenishmentOrderCode; else otherOrder">
      <div class="summary-card">
        <cx-card
          [content]="
            getReplenishmentCodeCardContent(order?.replenishmentOrderCode)
              | async
          "
        ></cx-card>

        <cx-card [content]="getOrderCurrentDateCardContent() | async"></cx-card>

        <cx-card
          [content]="getReplenishmentActiveCardContent(order?.active) | async"
        ></cx-card>
      </div>

      <div class="summary-card">
        <cx-card
          [content]="
            getReplenishmentStartOnCardContent(order?.firstDate) | async
          "
        ></cx-card>

        <cx-card
          [content]="
            getReplenishmentFrequencyCardContent(
              order?.trigger?.displayTimeTable
            ) | async
          "
        ></cx-card>

        <cx-card
          [content]="
            getReplenishmentNextDateCardContent(order?.trigger?.activationTime)
              | async
          "
        ></cx-card>
      </div>
    </ng-container>

    <ng-template #otherOrder>
      <div class="summary-card">
        <cx-card
          [content]="getOrderCodeCardContent(order?.code) | async"
        ></cx-card>

        <cx-card [content]="getOrderCurrentDateCardContent() | async"></cx-card>

        <cx-card
          [content]="getOrderStatusCardContent(order.statusDisplay) | async"
        ></cx-card>
      </div>
    </ng-template>

    <ng-container
      *ngIf="order.purchaseOrderNumber || order.purchaseOrderNumber === ''"
    >
      <div class="summary-card">
        <cx-card
          [content]="getPurchaseOrderNumber(order?.purchaseOrderNumber) | async"
        ></cx-card>

        <cx-card
=======
    <div class="summary-card">
      <cx-card
        [content]="getOrderCodeCardContent(order?.code) | async"
      ></cx-card>

      <cx-card
        [content]="getOrderCurrentDateCardContent(order?.created) | async"
      ></cx-card>

      <cx-card
        [content]="getOrderStatusCardContent(order.statusDisplay) | async"
      ></cx-card>
    </div>

    <ng-container
      *ngIf="order.purchaseOrderNumber || order.purchaseOrderNumber === ''"
    >
      <div class="summary-card">
        <cx-card
          [content]="getPurchaseOrderNumber(order?.purchaseOrderNumber) | async"
        ></cx-card>

        <cx-card
>>>>>>> e37592ee
          [content]="getMethodOfPaymentCardContent(order.paymentInfo) | async"
        ></cx-card>

        <ng-container *ngIf="order.costCenter">
          <cx-card
            [content]="getCostCenterCardContent(order?.costCenter) | async"
          ></cx-card>
        </ng-container>
      </div>
    </ng-container>

    <div class="summary-card">
      <ng-container *ngIf="order.deliveryAddress">
        <cx-card
          [content]="getAddressCardContent(order?.deliveryAddress) | async"
        ></cx-card>
      </ng-container>

      <ng-container *ngIf="order.deliveryMode">
        <cx-card
          [content]="getDeliveryModeCardContent(order?.deliveryMode) | async"
        ></cx-card>
      </ng-container>
    </div>

    <ng-container *ngIf="order.paymentInfo">
      <div class="summary-card">
        <cx-card
          [content]="getPaymentInfoCardContent(order?.paymentInfo) | async"
        ></cx-card>

        <cx-card
          [content]="
            getBillingAddressCardContent(order?.paymentInfo?.billingAddress)
              | async
          "
        ></cx-card>
      </div>
    </ng-container>
  </div>
</div><|MERGE_RESOLUTION|>--- conflicted
+++ resolved
@@ -1,6 +1,5 @@
 <div class="cx-order-review-summary" *ngIf="order$ | async as order">
   <div class="container">
-<<<<<<< HEAD
     <ng-container *ngIf="order.replenishmentOrderCode; else otherOrder">
       <div class="summary-card">
         <cx-card
@@ -47,7 +46,9 @@
           [content]="getOrderCodeCardContent(order?.code) | async"
         ></cx-card>
 
-        <cx-card [content]="getOrderCurrentDateCardContent() | async"></cx-card>
+        <cx-card
+          [content]="getOrderCurrentDateCardContent(order?.created) | async"
+        ></cx-card>
 
         <cx-card
           [content]="getOrderStatusCardContent(order.statusDisplay) | async"
@@ -64,31 +65,6 @@
         ></cx-card>
 
         <cx-card
-=======
-    <div class="summary-card">
-      <cx-card
-        [content]="getOrderCodeCardContent(order?.code) | async"
-      ></cx-card>
-
-      <cx-card
-        [content]="getOrderCurrentDateCardContent(order?.created) | async"
-      ></cx-card>
-
-      <cx-card
-        [content]="getOrderStatusCardContent(order.statusDisplay) | async"
-      ></cx-card>
-    </div>
-
-    <ng-container
-      *ngIf="order.purchaseOrderNumber || order.purchaseOrderNumber === ''"
-    >
-      <div class="summary-card">
-        <cx-card
-          [content]="getPurchaseOrderNumber(order?.purchaseOrderNumber) | async"
-        ></cx-card>
-
-        <cx-card
->>>>>>> e37592ee
           [content]="getMethodOfPaymentCardContent(order.paymentInfo) | async"
         ></cx-card>
 
