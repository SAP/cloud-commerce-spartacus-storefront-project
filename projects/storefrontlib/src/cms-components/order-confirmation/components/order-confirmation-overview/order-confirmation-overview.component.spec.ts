--- conflicted
+++ resolved
@@ -44,74 +44,6 @@
   },
 };
 
-<<<<<<< HEAD
-const mockDeliveryAddress: Address = {
-  firstName: 'John',
-  lastName: 'Smith',
-  line1: 'Buckingham Street 5',
-  line2: '1A',
-  phone: '(+11) 111 111 111',
-  postalCode: 'MA8902',
-  town: 'London',
-  country: {
-    name: 'test-country-name',
-    isocode: 'UK',
-  },
-  formattedAddress: 'test-formattedAddress',
-};
-
-const mockDeliveryMode: DeliveryMode = {
-  name: 'Standard order-detail-shipping',
-  description: '3-5 days',
-  deliveryCost: {
-    formattedValue: 'test-formatted-cosg',
-  },
-};
-
-const mockBillingAddress: Address = {
-  firstName: 'John',
-  lastName: 'Smith',
-  line1: 'Buckingham Street 5',
-  line2: '1A',
-  phone: '(+11) 111 111 111',
-  postalCode: 'MA8902',
-  town: 'London',
-  country: {
-    name: 'test-country-name',
-    isocode: 'UK',
-  },
-  formattedAddress: 'test-formattedAddress',
-};
-
-const mockPayment: PaymentDetails = {
-  accountHolderName: 'John Smith',
-  cardNumber: '************6206',
-  expiryMonth: '12',
-  expiryYear: '2026',
-  cardType: {
-    name: 'Visa',
-  },
-  billingAddress: mockBillingAddress,
-};
-
-const mockOrder: Order = {
-  code: 'test-code-412',
-  deliveryAddress: mockDeliveryAddress,
-  deliveryMode: mockDeliveryMode,
-  paymentInfo: mockPayment,
-  statusDisplay: 'test-status-display',
-  created: new Date('2019-02-11T13:02:58+0000'),
-  purchaseOrderNumber: 'test-po',
-  costCenter: {
-    name: 'Rustic Global',
-    unit: {
-      name: 'Rustic',
-    },
-  },
-};
-
-=======
->>>>>>> f483085b
 class MockCheckoutService {
   clearCheckoutData = createSpy();
 
@@ -120,23 +52,10 @@
   }
 }
 
-<<<<<<< HEAD
-class MockTranslationService {
-  translate(): Observable<string> {
-    return of();
-  }
-}
-
-=======
->>>>>>> f483085b
 describe('OrderConfirmationOverviewComponent', () => {
   let component: OrderConfirmationOverviewComponent;
   let fixture: ComponentFixture<OrderConfirmationOverviewComponent>;
   let checkoutService: CheckoutService;
-<<<<<<< HEAD
-  let translationService: TranslationService;
-=======
->>>>>>> f483085b
 
   beforeEach(async(() => {
     TestBed.configureTestingModule({
@@ -150,10 +69,6 @@
     fixture = TestBed.createComponent(OrderConfirmationOverviewComponent);
     component = fixture.componentInstance;
     checkoutService = TestBed.inject(CheckoutService);
-<<<<<<< HEAD
-    translationService = TestBed.inject(TranslationService);
-=======
->>>>>>> f483085b
   });
 
   it('should create', () => {
@@ -161,228 +76,6 @@
     expect(component).toBeTruthy();
   });
 
-<<<<<<< HEAD
-  describe('when replenishment is NOT defined', () => {
-    beforeEach(() => {
-      spyOn(checkoutService, 'getOrderDetails').and.returnValue(of(mockOrder));
-      spyOn(translationService, 'translate').and.returnValue(of('test'));
-    });
-
-    it('should call getOrderCodeCardContent(orderCode: string)', () => {
-      spyOn(component, 'getOrderCodeCardContent').and.callThrough();
-
-      component
-        .getOrderCodeCardContent(mockOrder.code)
-        .subscribe((data) => {
-          expect(data).toBeTruthy();
-          expect(data.title).toEqual('test');
-          expect(data.text).toEqual([mockOrder.code]);
-        })
-        .unsubscribe();
-
-      expect(component.getOrderCodeCardContent).toHaveBeenCalledWith(
-        mockOrder.code
-      );
-    });
-
-    it('should call getOrderCurrentDateCardContent(isoDate: string)', () => {
-      spyOn(component, 'getOrderCurrentDateCardContent').and.callThrough();
-
-      const date = component['getDate'](mockOrder.created);
-
-      component
-        .getOrderCurrentDateCardContent(mockOrder.created.toDateString())
-        .subscribe((data) => {
-          expect(data).toBeTruthy();
-          expect(data.title).toEqual('test');
-          expect(data.text).toEqual([date]);
-        })
-        .unsubscribe();
-
-      expect(component.getOrderCurrentDateCardContent).toHaveBeenCalled();
-    });
-
-    it('should call getOrderStatusCardContent(status: string)', () => {
-      spyOn(component, 'getOrderStatusCardContent').and.callThrough();
-
-      component
-        .getOrderStatusCardContent(mockOrder.statusDisplay)
-        .subscribe((data) => {
-          expect(data).toBeTruthy();
-          expect(data.title).toEqual('test');
-          expect(data.text).toEqual(['test']);
-        })
-        .unsubscribe();
-
-      expect(component.getOrderStatusCardContent).toHaveBeenCalledWith(
-        mockOrder.statusDisplay
-      );
-    });
-  });
-
-  describe('when purchase order number is defined', () => {
-    beforeEach(() => {
-      spyOn(checkoutService, 'getOrderDetails').and.returnValue(of(mockOrder));
-      spyOn(translationService, 'translate').and.returnValue(of('test'));
-    });
-
-    it('should call getPurchaseOrderNumber(poNumber: string)', () => {
-      spyOn(component, 'getPurchaseOrderNumber').and.callThrough();
-
-      component
-        .getPurchaseOrderNumber(mockOrder.purchaseOrderNumber)
-        .subscribe((data) => {
-          expect(data).toBeTruthy();
-          expect(data.title).toEqual('test');
-          expect(data.text).toEqual([mockOrder.purchaseOrderNumber]);
-        })
-        .unsubscribe();
-
-      expect(component.getPurchaseOrderNumber).toHaveBeenCalledWith(
-        mockOrder.purchaseOrderNumber
-      );
-    });
-
-    it('should call getMethodOfPaymentCardContent(hasPaymentInfo: PaymentDetails)', () => {
-      spyOn(component, 'getMethodOfPaymentCardContent').and.callThrough();
-
-      component
-        .getMethodOfPaymentCardContent(mockOrder.paymentInfo)
-        .subscribe((data) => {
-          expect(data).toBeTruthy();
-          expect(data.title).toEqual('test');
-          expect(data.text).toEqual(['test']);
-        })
-        .unsubscribe();
-
-      expect(component.getMethodOfPaymentCardContent).toHaveBeenCalledWith(
-        mockOrder.paymentInfo
-      );
-    });
-
-    it('should call getCostCenterCardContent(costCenter: CostCenter)', () => {
-      spyOn(component, 'getCostCenterCardContent').and.callThrough();
-
-      component
-        .getCostCenterCardContent(mockOrder.costCenter)
-        .subscribe((data) => {
-          expect(data).toBeTruthy();
-          expect(data.title).toEqual('test');
-          expect(data.textBold).toEqual(mockOrder.costCenter.name);
-          expect(data.text).toEqual([`(${mockOrder.costCenter.unit.name})`]);
-        })
-        .unsubscribe();
-
-      expect(component.getCostCenterCardContent).toHaveBeenCalledWith(
-        mockOrder.costCenter
-      );
-    });
-  });
-
-  describe('when paymentInfo is defined', () => {
-    beforeEach(() => {
-      spyOn(checkoutService, 'getOrderDetails').and.returnValue(of(mockOrder));
-      spyOn(translationService, 'translate').and.returnValue(of('test'));
-    });
-
-    it('should call getPaymentInfoCardContent(payment: PaymentDetails)', () => {
-      spyOn(component, 'getPaymentInfoCardContent').and.callThrough();
-
-      component
-        .getPaymentInfoCardContent(mockOrder.paymentInfo)
-        .subscribe((data) => {
-          expect(data).toBeTruthy();
-          expect(data.title).toEqual('test');
-          expect(data.textBold).toEqual(
-            mockOrder.paymentInfo.accountHolderName
-          );
-          expect(data.text).toEqual([mockOrder.paymentInfo.cardNumber, 'test']);
-        })
-        .unsubscribe();
-
-      expect(component.getPaymentInfoCardContent).toHaveBeenCalledWith(
-        mockOrder.paymentInfo
-      );
-    });
-
-    it('should call getBillingAddressCardContent(billingAddress: Address)', () => {
-      spyOn(component, 'getBillingAddressCardContent').and.callThrough();
-
-      const billingAddress = mockOrder.paymentInfo.billingAddress;
-
-      component
-        .getBillingAddressCardContent(billingAddress)
-        .subscribe((data) => {
-          expect(data).toBeTruthy();
-          expect(data.title).toEqual('test');
-          expect(data.textBold).toEqual(
-            `${billingAddress.firstName} ${billingAddress.lastName}`
-          );
-          expect(data.text).toEqual([
-            billingAddress.formattedAddress,
-            billingAddress.country.name,
-          ]);
-        })
-        .unsubscribe();
-
-      expect(component.getBillingAddressCardContent).toHaveBeenCalledWith(
-        billingAddress
-      );
-    });
-  });
-
-  describe('common column in all types of order', () => {
-    beforeEach(() => {
-      spyOn(checkoutService, 'getOrderDetails').and.returnValue(of(mockOrder));
-      spyOn(translationService, 'translate').and.returnValue(of('test'));
-    });
-
-    it('should call getAddressCardContent(deliveryAddress: Address)', () => {
-      spyOn(component, 'getAddressCardContent').and.callThrough();
-
-      const deliveryAddress = mockOrder.deliveryAddress;
-
-      component
-        .getAddressCardContent(deliveryAddress)
-        .subscribe((data) => {
-          expect(data).toBeTruthy();
-          expect(data.title).toEqual('test');
-          expect(data.textBold).toEqual(
-            `${deliveryAddress.firstName} ${deliveryAddress.lastName}`
-          );
-          expect(data.text).toEqual([
-            deliveryAddress.formattedAddress,
-            deliveryAddress.country.name,
-          ]);
-        })
-        .unsubscribe();
-
-      expect(component.getAddressCardContent).toHaveBeenCalledWith(
-        deliveryAddress
-      );
-    });
-
-    it('should call getDeliveryModeCardContent(deliveryMode: DeliveryMode)', () => {
-      spyOn(component, 'getDeliveryModeCardContent').and.callThrough();
-
-      component
-        .getDeliveryModeCardContent(mockOrder.deliveryMode)
-        .subscribe((data) => {
-          expect(data).toBeTruthy();
-          expect(data.title).toEqual('test');
-          expect(data.textBold).toEqual(mockOrder.deliveryMode.name);
-          expect(data.text).toEqual([
-            mockOrder.deliveryMode.description,
-            mockOrder.deliveryMode.deliveryCost.formattedValue,
-          ]);
-        })
-        .unsubscribe();
-
-      expect(component.getDeliveryModeCardContent).toHaveBeenCalledWith(
-        mockOrder.deliveryMode
-      );
-    });
-=======
   it('should be able to get order details', () => {
     let result: any;
 
@@ -403,6 +96,5 @@
       .unsubscribe();
 
     expect(result).toEqual(mockReplenishmentOrder);
->>>>>>> f483085b
   });
 });