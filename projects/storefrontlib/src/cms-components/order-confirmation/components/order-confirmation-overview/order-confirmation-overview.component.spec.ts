import { Component, Input } from '@angular/core';
import { async, ComponentFixture, TestBed } from '@angular/core/testing';
import {
  Address,
  CheckoutService,
  DeliveryMode,
  I18nTestingModule,
  Order,
  PaymentDetails,
  ReplenishmentOrder,
  TranslationService,
} from '@spartacus/core';
import { Observable, of } from 'rxjs';
import { Card } from '../../../../shared/components/card/card.component';
import { OrderConfirmationOverviewComponent } from './order-confirmation-overview.component';
import createSpy = jasmine.createSpy;

@Component({ selector: 'cx-card', template: '' })
class MockCardComponent {
  @Input()
  content: Card;
}

const mockDeliveryAddress: Address = {
  firstName: 'John',
  lastName: 'Smith',
  line1: 'Buckingham Street 5',
  line2: '1A',
  phone: '(+11) 111 111 111',
  postalCode: 'MA8902',
  town: 'London',
  country: {
    name: 'test-country-name',
    isocode: 'UK',
  },
  formattedAddress: 'test-formattedAddress',
};

const mockDeliveryMode: DeliveryMode = {
  name: 'Standard order-detail-shipping',
  description: '3-5 days',
  deliveryCost: {
    formattedValue: 'test-formatted-cosg',
  },
};

const mockBillingAddress: Address = {
  firstName: 'John',
  lastName: 'Smith',
  line1: 'Buckingham Street 5',
  line2: '1A',
  phone: '(+11) 111 111 111',
  postalCode: 'MA8902',
  town: 'London',
  country: {
    name: 'test-country-name',
    isocode: 'UK',
  },
  formattedAddress: 'test-formattedAddress',
};

const mockPayment: PaymentDetails = {
  accountHolderName: 'John Smith',
  cardNumber: '************6206',
  expiryMonth: '12',
  expiryYear: '2026',
  cardType: {
    name: 'Visa',
  },
  billingAddress: mockBillingAddress,
<<<<<<< HEAD
};

const mockOrder: Order = {
  code: 'test-code-412',
  deliveryAddress: mockDeliveryAddress,
  deliveryMode: mockDeliveryMode,
  paymentInfo: mockBillingAddress,
  statusDisplay: 'test-status-display',
};

const mockReplenishmentOrder: ReplenishmentOrder = {
  active: true,
  purchaseOrderNumber: 'test-po',
  replenishmentOrderCode: 'test-repl-order',
  entries: [{ entryNumber: 0, product: { name: 'test-product' } }],
  firstDate: '1994-01-11T00:00Z',
  trigger: {
    activationTime: '1994-01-11T00:00Z',
    displayTimeTable: 'every-test-date',
  },
  paymentType: {
    code: 'test-type',
    displayName: 'test-type-name',
  },
  costCenter: {
    name: 'Rustic Global',
    unit: {
      name: 'Rustic',
    },
  },
  paymentInfo: mockPayment,
};

=======
};

const mockOrder: Order = {
  code: 'test-code-412',
  deliveryAddress: mockDeliveryAddress,
  deliveryMode: mockDeliveryMode,
  paymentInfo: mockPayment,
  statusDisplay: 'test-status-display',
  created: new Date('2019-02-11T13:02:58+0000'),
  purchaseOrderNumber: 'test-po',
  costCenter: {
    name: 'Rustic Global',
    unit: {
      name: 'Rustic',
    },
  },
};

>>>>>>> e37592ee
class MockCheckoutService {
  clearCheckoutData = createSpy();

  getOrderDetails(): Observable<Order> {
    return of(mockOrder);
  }
}

class MockTranslationService {
  translate(): Observable<string> {
    return of();
  }
}

describe('OrderConfirmationOverviewComponent', () => {
  let component: OrderConfirmationOverviewComponent;
  let fixture: ComponentFixture<OrderConfirmationOverviewComponent>;
  let checkoutService: CheckoutService;
  let translationService: TranslationService;

  beforeEach(async(() => {
    TestBed.configureTestingModule({
      imports: [I18nTestingModule],
      declarations: [OrderConfirmationOverviewComponent, MockCardComponent],
      providers: [
        { provide: CheckoutService, useClass: MockCheckoutService },
        { provide: TranslationService, useClass: MockTranslationService },
      ],
    }).compileComponents();
  }));

  beforeEach(() => {
    fixture = TestBed.createComponent(OrderConfirmationOverviewComponent);
    component = fixture.componentInstance;
    checkoutService = TestBed.inject(CheckoutService);
    translationService = TestBed.inject(TranslationService);
  });

  it('should create', () => {
    component.ngOnInit();
    expect(component).toBeTruthy();
  });

<<<<<<< HEAD
  describe('when replenishment order code is defined', () => {
    beforeEach(() => {
      spyOn(checkoutService, 'getOrderDetails').and.returnValue(
        of(mockReplenishmentOrder)
      );
      spyOn(translationService, 'translate').and.returnValue(of('test'));
    });

    it('should call getReplenishmentCodeCardContent(orderCode: string)', () => {
      spyOn(component, 'getReplenishmentCodeCardContent').and.callThrough();

      component
        .getReplenishmentCodeCardContent(
          mockReplenishmentOrder.replenishmentOrderCode
        )
        .subscribe((data) => {
          expect(data).toBeTruthy();
          expect(data.title).toEqual('test');
          expect(data.text).toEqual([
            mockReplenishmentOrder.replenishmentOrderCode,
          ]);
        })
        .unsubscribe();

      expect(component.getReplenishmentCodeCardContent).toHaveBeenCalledWith(
        mockReplenishmentOrder.replenishmentOrderCode
      );
    });

    it('should call getOrderCurrentDateCardContent()', () => {
      spyOn(component, 'getOrderCurrentDateCardContent').and.callThrough();

      const date = component['getDate'](new Date());

      component
        .getOrderCurrentDateCardContent()
        .subscribe((data) => {
          expect(data).toBeTruthy();
          expect(data.title).toEqual('test');
          expect(data.text).toEqual([date]);
        })
        .unsubscribe();

      expect(component.getOrderCurrentDateCardContent).toHaveBeenCalled();
    });

    it('should call getReplenishmentActiveCardContent(active: boolean)', () => {
      spyOn(component, 'getReplenishmentActiveCardContent').and.callThrough();

      component
        .getReplenishmentActiveCardContent(mockReplenishmentOrder.active)
        .subscribe((data) => {
          expect(data).toBeTruthy();
          expect(data.title).toEqual('test');
          expect(data.text).toEqual(['test']);
        })
        .unsubscribe();

      expect(component.getReplenishmentActiveCardContent).toHaveBeenCalledWith(
        mockReplenishmentOrder.active
      );
    });

    it('should call getReplenishmentStartOnCardContent(isoDate: string)', () => {
      spyOn(component, 'getReplenishmentStartOnCardContent').and.callThrough();

      const date = component['getDate'](
        new Date(mockReplenishmentOrder.firstDate)
      );

      component
        .getReplenishmentStartOnCardContent(mockReplenishmentOrder.firstDate)
        .subscribe((data) => {
          expect(data).toBeTruthy();
          expect(data.title).toEqual('test');
          expect(data.text).toEqual([date]);
        })
        .unsubscribe();

      expect(component.getReplenishmentStartOnCardContent).toHaveBeenCalledWith(
        mockReplenishmentOrder.firstDate
      );
    });

    it('should call getReplenishmentFrequencyCardContent(frequency: string)', () => {
      spyOn(
        component,
        'getReplenishmentFrequencyCardContent'
      ).and.callThrough();

      component
        .getReplenishmentFrequencyCardContent(
          mockReplenishmentOrder.trigger.displayTimeTable
        )
        .subscribe((data) => {
          expect(data).toBeTruthy();
          expect(data.title).toEqual('test');
          expect(data.text).toEqual([
            mockReplenishmentOrder.trigger.displayTimeTable,
          ]);
        })
        .unsubscribe();

      expect(
        component.getReplenishmentFrequencyCardContent
      ).toHaveBeenCalledWith(mockReplenishmentOrder.trigger.displayTimeTable);
    });

    it('should call getReplenishmentNextDateCardContent(isoDate: string)', () => {
      spyOn(component, 'getReplenishmentNextDateCardContent').and.callThrough();

      const date = component['getDate'](
        new Date(mockReplenishmentOrder.trigger.activationTime)
      );

      component
        .getReplenishmentNextDateCardContent(
          mockReplenishmentOrder.trigger.activationTime
        )
        .subscribe((data) => {
          expect(data).toBeTruthy();
          expect(data.title).toEqual('test');
          expect(data.text).toEqual([date]);
        })
        .unsubscribe();

      expect(
        component.getReplenishmentNextDateCardContent
      ).toHaveBeenCalledWith(mockReplenishmentOrder.trigger.activationTime);
    });
  });

  describe('when replenishment is NOT defined', () => {
    beforeEach(() => {
      spyOn(checkoutService, 'getOrderDetails').and.returnValue(of(mockOrder));
      spyOn(translationService, 'translate').and.returnValue(of('test'));
    });

=======
  describe('when replenishment is NOT defined', () => {
    beforeEach(() => {
      spyOn(checkoutService, 'getOrderDetails').and.returnValue(of(mockOrder));
      spyOn(translationService, 'translate').and.returnValue(of('test'));
    });

>>>>>>> e37592ee
    it('should call getOrderCodeCardContent(orderCode: string)', () => {
      spyOn(component, 'getOrderCodeCardContent').and.callThrough();

      component
        .getOrderCodeCardContent(mockOrder.code)
        .subscribe((data) => {
          expect(data).toBeTruthy();
          expect(data.title).toEqual('test');
          expect(data.text).toEqual([mockOrder.code]);
        })
        .unsubscribe();

      expect(component.getOrderCodeCardContent).toHaveBeenCalledWith(
        mockOrder.code
      );
    });

<<<<<<< HEAD
    it('should call getOrderCurrentDateCardContent()', () => {
      spyOn(component, 'getOrderCurrentDateCardContent').and.callThrough();

      const date = component['getDate'](new Date());

      component
        .getOrderCurrentDateCardContent()
=======
    it('should call getOrderCurrentDateCardContent(isoDate: string)', () => {
      spyOn(component, 'getOrderCurrentDateCardContent').and.callThrough();

      const date = component['getDate'](mockOrder.created);

      component
        .getOrderCurrentDateCardContent(mockOrder.created.toDateString())
>>>>>>> e37592ee
        .subscribe((data) => {
          expect(data).toBeTruthy();
          expect(data.title).toEqual('test');
          expect(data.text).toEqual([date]);
        })
        .unsubscribe();

      expect(component.getOrderCurrentDateCardContent).toHaveBeenCalled();
    });

    it('should call getOrderStatusCardContent(status: string)', () => {
      spyOn(component, 'getOrderStatusCardContent').and.callThrough();

      component
        .getOrderStatusCardContent(mockOrder.statusDisplay)
        .subscribe((data) => {
          expect(data).toBeTruthy();
          expect(data.title).toEqual('test');
          expect(data.text).toEqual(['test']);
        })
        .unsubscribe();

      expect(component.getOrderStatusCardContent).toHaveBeenCalledWith(
        mockOrder.statusDisplay
      );
    });
  });

  describe('when purchase order number is defined', () => {
    beforeEach(() => {
<<<<<<< HEAD
      spyOn(checkoutService, 'getOrderDetails').and.returnValue(
        of(mockReplenishmentOrder)
      );
=======
      spyOn(checkoutService, 'getOrderDetails').and.returnValue(of(mockOrder));
>>>>>>> e37592ee
      spyOn(translationService, 'translate').and.returnValue(of('test'));
    });

    it('should call getPurchaseOrderNumber(poNumber: string)', () => {
      spyOn(component, 'getPurchaseOrderNumber').and.callThrough();

      component
<<<<<<< HEAD
        .getPurchaseOrderNumber(mockReplenishmentOrder.purchaseOrderNumber)
        .subscribe((data) => {
          expect(data).toBeTruthy();
          expect(data.title).toEqual('test');
          expect(data.text).toEqual([
            mockReplenishmentOrder.purchaseOrderNumber,
          ]);
=======
        .getPurchaseOrderNumber(mockOrder.purchaseOrderNumber)
        .subscribe((data) => {
          expect(data).toBeTruthy();
          expect(data.title).toEqual('test');
          expect(data.text).toEqual([mockOrder.purchaseOrderNumber]);
>>>>>>> e37592ee
        })
        .unsubscribe();

      expect(component.getPurchaseOrderNumber).toHaveBeenCalledWith(
<<<<<<< HEAD
        mockReplenishmentOrder.purchaseOrderNumber
=======
        mockOrder.purchaseOrderNumber
>>>>>>> e37592ee
      );
    });

    it('should call getMethodOfPaymentCardContent(hasPaymentInfo: PaymentDetails)', () => {
      spyOn(component, 'getMethodOfPaymentCardContent').and.callThrough();

      component
<<<<<<< HEAD
        .getMethodOfPaymentCardContent(mockReplenishmentOrder.paymentInfo)
=======
        .getMethodOfPaymentCardContent(mockOrder.paymentInfo)
>>>>>>> e37592ee
        .subscribe((data) => {
          expect(data).toBeTruthy();
          expect(data.title).toEqual('test');
          expect(data.text).toEqual(['test']);
        })
        .unsubscribe();

      expect(component.getMethodOfPaymentCardContent).toHaveBeenCalledWith(
<<<<<<< HEAD
        mockReplenishmentOrder.paymentInfo
=======
        mockOrder.paymentInfo
>>>>>>> e37592ee
      );
    });

    it('should call getCostCenterCardContent(costCenter: CostCenter)', () => {
      spyOn(component, 'getCostCenterCardContent').and.callThrough();

      component
<<<<<<< HEAD
        .getCostCenterCardContent(mockReplenishmentOrder.costCenter)
        .subscribe((data) => {
          expect(data).toBeTruthy();
          expect(data.title).toEqual('test');
          expect(data.textBold).toEqual(mockReplenishmentOrder.costCenter.name);
          expect(data.text).toEqual([
            `(${mockReplenishmentOrder.costCenter.unit.name})`,
          ]);
=======
        .getCostCenterCardContent(mockOrder.costCenter)
        .subscribe((data) => {
          expect(data).toBeTruthy();
          expect(data.title).toEqual('test');
          expect(data.textBold).toEqual(mockOrder.costCenter.name);
          expect(data.text).toEqual([`(${mockOrder.costCenter.unit.name})`]);
>>>>>>> e37592ee
        })
        .unsubscribe();

      expect(component.getCostCenterCardContent).toHaveBeenCalledWith(
<<<<<<< HEAD
        mockReplenishmentOrder.costCenter
=======
        mockOrder.costCenter
>>>>>>> e37592ee
      );
    });
  });

  describe('when paymentInfo is defined', () => {
    beforeEach(() => {
      spyOn(checkoutService, 'getOrderDetails').and.returnValue(of(mockOrder));
      spyOn(translationService, 'translate').and.returnValue(of('test'));
    });

    it('should call getPaymentInfoCardContent(payment: PaymentDetails)', () => {
      spyOn(component, 'getPaymentInfoCardContent').and.callThrough();

      component
        .getPaymentInfoCardContent(mockOrder.paymentInfo)
        .subscribe((data) => {
          expect(data).toBeTruthy();
          expect(data.title).toEqual('test');
          expect(data.textBold).toEqual(
            mockOrder.paymentInfo.accountHolderName
          );
          expect(data.text).toEqual([mockOrder.paymentInfo.cardNumber, 'test']);
        })
        .unsubscribe();

      expect(component.getPaymentInfoCardContent).toHaveBeenCalledWith(
        mockOrder.paymentInfo
      );
    });

    it('should call getBillingAddressCardContent(billingAddress: Address)', () => {
      spyOn(component, 'getBillingAddressCardContent').and.callThrough();

      const billingAddress = mockOrder.paymentInfo.billingAddress;

      component
        .getBillingAddressCardContent(billingAddress)
        .subscribe((data) => {
          expect(data).toBeTruthy();
          expect(data.title).toEqual('test');
          expect(data.textBold).toEqual(
            `${billingAddress.firstName} ${billingAddress.lastName}`
          );
          expect(data.text).toEqual([
<<<<<<< HEAD
            `${billingAddress.line1}, ${billingAddress.town}, ${billingAddress.country.isocode}`,
            `${billingAddress.line2}, ${billingAddress.town}, ${billingAddress.country.isocode}`,
            `${billingAddress.country.name}, ${billingAddress.postalCode}`,
=======
            billingAddress.formattedAddress,
            billingAddress.country.name,
>>>>>>> e37592ee
          ]);
        })
        .unsubscribe();

      expect(component.getBillingAddressCardContent).toHaveBeenCalledWith(
        billingAddress
      );
    });
  });

  describe('common column in all types of order', () => {
    beforeEach(() => {
<<<<<<< HEAD
      spyOn(checkoutService, 'getOrderDetails').and.returnValue(
        of(mockReplenishmentOrder)
      );
=======
      spyOn(checkoutService, 'getOrderDetails').and.returnValue(of(mockOrder));
>>>>>>> e37592ee
      spyOn(translationService, 'translate').and.returnValue(of('test'));
    });

    it('should call getAddressCardContent(deliveryAddress: Address)', () => {
      spyOn(component, 'getAddressCardContent').and.callThrough();

<<<<<<< HEAD
      const deliveryAddress = mockReplenishmentOrder.deliveryAddress;
=======
      const deliveryAddress = mockOrder.deliveryAddress;
>>>>>>> e37592ee

      component
        .getAddressCardContent(deliveryAddress)
        .subscribe((data) => {
          expect(data).toBeTruthy();
          expect(data.title).toEqual('test');
          expect(data.textBold).toEqual(
            `${deliveryAddress.firstName} ${deliveryAddress.lastName}`
          );
          expect(data.text).toEqual([
<<<<<<< HEAD
            `${deliveryAddress.line1}, ${deliveryAddress.town}, ${deliveryAddress.country.isocode}`,
            `${deliveryAddress.line2}, ${deliveryAddress.town}, ${deliveryAddress.country.isocode}`,
            `${deliveryAddress.country.name}, ${deliveryAddress.postalCode}`,
=======
            deliveryAddress.formattedAddress,
            deliveryAddress.country.name,
>>>>>>> e37592ee
          ]);
        })
        .unsubscribe();

      expect(component.getAddressCardContent).toHaveBeenCalledWith(
        deliveryAddress
      );
    });

    it('should call getDeliveryModeCardContent(deliveryMode: DeliveryMode)', () => {
      spyOn(component, 'getDeliveryModeCardContent').and.callThrough();

      component
<<<<<<< HEAD
        .getDeliveryModeCardContent(mockReplenishmentOrder.deliveryMode)
        .subscribe((data) => {
          expect(data).toBeTruthy();
          expect(data.title).toEqual('test');
          expect(data.textBold).toEqual(
            mockReplenishmentOrder.deliveryMode.name
          );
          expect(data.text).toEqual([
            mockReplenishmentOrder.deliveryMode.description,
            mockReplenishmentOrder.deliveryMode.deliveryCost.formattedValue,
=======
        .getDeliveryModeCardContent(mockOrder.deliveryMode)
        .subscribe((data) => {
          expect(data).toBeTruthy();
          expect(data.title).toEqual('test');
          expect(data.textBold).toEqual(mockOrder.deliveryMode.name);
          expect(data.text).toEqual([
            mockOrder.deliveryMode.description,
            mockOrder.deliveryMode.deliveryCost.formattedValue,
>>>>>>> e37592ee
          ]);
        })
        .unsubscribe();

      expect(component.getDeliveryModeCardContent).toHaveBeenCalledWith(
<<<<<<< HEAD
        mockReplenishmentOrder.deliveryMode
=======
        mockOrder.deliveryMode
>>>>>>> e37592ee
      );
    });
  });
});<|MERGE_RESOLUTION|>--- conflicted
+++ resolved
@@ -68,15 +68,6 @@
     name: 'Visa',
   },
   billingAddress: mockBillingAddress,
-<<<<<<< HEAD
-};
-
-const mockOrder: Order = {
-  code: 'test-code-412',
-  deliveryAddress: mockDeliveryAddress,
-  deliveryMode: mockDeliveryMode,
-  paymentInfo: mockBillingAddress,
-  statusDisplay: 'test-status-display',
 };
 
 const mockReplenishmentOrder: ReplenishmentOrder = {
@@ -100,9 +91,6 @@
     },
   },
   paymentInfo: mockPayment,
-};
-
-=======
 };
 
 const mockOrder: Order = {
@@ -121,7 +109,6 @@
   },
 };
 
->>>>>>> e37592ee
 class MockCheckoutService {
   clearCheckoutData = createSpy();
 
@@ -165,7 +152,6 @@
     expect(component).toBeTruthy();
   });
 
-<<<<<<< HEAD
   describe('when replenishment order code is defined', () => {
     beforeEach(() => {
       spyOn(checkoutService, 'getOrderDetails').and.returnValue(
@@ -304,116 +290,78 @@
       spyOn(translationService, 'translate').and.returnValue(of('test'));
     });
 
-=======
-  describe('when replenishment is NOT defined', () => {
+    it('should call getOrderCodeCardContent(orderCode: string)', () => {
+      spyOn(component, 'getOrderCodeCardContent').and.callThrough();
+
+      component
+        .getOrderCodeCardContent(mockOrder.code)
+        .subscribe((data) => {
+          expect(data).toBeTruthy();
+          expect(data.title).toEqual('test');
+          expect(data.text).toEqual([mockOrder.code]);
+        })
+        .unsubscribe();
+
+      expect(component.getOrderCodeCardContent).toHaveBeenCalledWith(
+        mockOrder.code
+      );
+    });
+
+    it('should call getOrderCurrentDateCardContent(isoDate?: string)', () => {
+      spyOn(component, 'getOrderCurrentDateCardContent').and.callThrough();
+
+      const date = component['getDate'](mockOrder.created);
+
+      component
+        .getOrderCurrentDateCardContent(mockOrder.created.toDateString())
+        .subscribe((data) => {
+          expect(data).toBeTruthy();
+          expect(data.title).toEqual('test');
+          expect(data.text).toEqual([date]);
+        })
+        .unsubscribe();
+
+      expect(component.getOrderCurrentDateCardContent).toHaveBeenCalled();
+    });
+
+    it('should call getOrderStatusCardContent(status: string)', () => {
+      spyOn(component, 'getOrderStatusCardContent').and.callThrough();
+
+      component
+        .getOrderStatusCardContent(mockOrder.statusDisplay)
+        .subscribe((data) => {
+          expect(data).toBeTruthy();
+          expect(data.title).toEqual('test');
+          expect(data.text).toEqual(['test']);
+        })
+        .unsubscribe();
+
+      expect(component.getOrderStatusCardContent).toHaveBeenCalledWith(
+        mockOrder.statusDisplay
+      );
+    });
+  });
+
+  describe('when purchase order number is defined', () => {
     beforeEach(() => {
       spyOn(checkoutService, 'getOrderDetails').and.returnValue(of(mockOrder));
       spyOn(translationService, 'translate').and.returnValue(of('test'));
     });
 
->>>>>>> e37592ee
-    it('should call getOrderCodeCardContent(orderCode: string)', () => {
-      spyOn(component, 'getOrderCodeCardContent').and.callThrough();
-
-      component
-        .getOrderCodeCardContent(mockOrder.code)
-        .subscribe((data) => {
-          expect(data).toBeTruthy();
-          expect(data.title).toEqual('test');
-          expect(data.text).toEqual([mockOrder.code]);
-        })
-        .unsubscribe();
-
-      expect(component.getOrderCodeCardContent).toHaveBeenCalledWith(
-        mockOrder.code
-      );
-    });
-
-<<<<<<< HEAD
-    it('should call getOrderCurrentDateCardContent()', () => {
-      spyOn(component, 'getOrderCurrentDateCardContent').and.callThrough();
-
-      const date = component['getDate'](new Date());
-
-      component
-        .getOrderCurrentDateCardContent()
-=======
-    it('should call getOrderCurrentDateCardContent(isoDate: string)', () => {
-      spyOn(component, 'getOrderCurrentDateCardContent').and.callThrough();
-
-      const date = component['getDate'](mockOrder.created);
-
-      component
-        .getOrderCurrentDateCardContent(mockOrder.created.toDateString())
->>>>>>> e37592ee
-        .subscribe((data) => {
-          expect(data).toBeTruthy();
-          expect(data.title).toEqual('test');
-          expect(data.text).toEqual([date]);
-        })
-        .unsubscribe();
-
-      expect(component.getOrderCurrentDateCardContent).toHaveBeenCalled();
-    });
-
-    it('should call getOrderStatusCardContent(status: string)', () => {
-      spyOn(component, 'getOrderStatusCardContent').and.callThrough();
-
-      component
-        .getOrderStatusCardContent(mockOrder.statusDisplay)
-        .subscribe((data) => {
-          expect(data).toBeTruthy();
-          expect(data.title).toEqual('test');
-          expect(data.text).toEqual(['test']);
-        })
-        .unsubscribe();
-
-      expect(component.getOrderStatusCardContent).toHaveBeenCalledWith(
-        mockOrder.statusDisplay
-      );
-    });
-  });
-
-  describe('when purchase order number is defined', () => {
-    beforeEach(() => {
-<<<<<<< HEAD
-      spyOn(checkoutService, 'getOrderDetails').and.returnValue(
-        of(mockReplenishmentOrder)
-      );
-=======
-      spyOn(checkoutService, 'getOrderDetails').and.returnValue(of(mockOrder));
->>>>>>> e37592ee
-      spyOn(translationService, 'translate').and.returnValue(of('test'));
-    });
-
     it('should call getPurchaseOrderNumber(poNumber: string)', () => {
       spyOn(component, 'getPurchaseOrderNumber').and.callThrough();
 
       component
-<<<<<<< HEAD
-        .getPurchaseOrderNumber(mockReplenishmentOrder.purchaseOrderNumber)
-        .subscribe((data) => {
-          expect(data).toBeTruthy();
-          expect(data.title).toEqual('test');
-          expect(data.text).toEqual([
-            mockReplenishmentOrder.purchaseOrderNumber,
-          ]);
-=======
         .getPurchaseOrderNumber(mockOrder.purchaseOrderNumber)
         .subscribe((data) => {
           expect(data).toBeTruthy();
           expect(data.title).toEqual('test');
           expect(data.text).toEqual([mockOrder.purchaseOrderNumber]);
->>>>>>> e37592ee
         })
         .unsubscribe();
 
       expect(component.getPurchaseOrderNumber).toHaveBeenCalledWith(
-<<<<<<< HEAD
-        mockReplenishmentOrder.purchaseOrderNumber
-=======
         mockOrder.purchaseOrderNumber
->>>>>>> e37592ee
       );
     });
 
@@ -421,11 +369,7 @@
       spyOn(component, 'getMethodOfPaymentCardContent').and.callThrough();
 
       component
-<<<<<<< HEAD
-        .getMethodOfPaymentCardContent(mockReplenishmentOrder.paymentInfo)
-=======
         .getMethodOfPaymentCardContent(mockOrder.paymentInfo)
->>>>>>> e37592ee
         .subscribe((data) => {
           expect(data).toBeTruthy();
           expect(data.title).toEqual('test');
@@ -434,11 +378,7 @@
         .unsubscribe();
 
       expect(component.getMethodOfPaymentCardContent).toHaveBeenCalledWith(
-<<<<<<< HEAD
-        mockReplenishmentOrder.paymentInfo
-=======
         mockOrder.paymentInfo
->>>>>>> e37592ee
       );
     });
 
@@ -446,32 +386,17 @@
       spyOn(component, 'getCostCenterCardContent').and.callThrough();
 
       component
-<<<<<<< HEAD
-        .getCostCenterCardContent(mockReplenishmentOrder.costCenter)
-        .subscribe((data) => {
-          expect(data).toBeTruthy();
-          expect(data.title).toEqual('test');
-          expect(data.textBold).toEqual(mockReplenishmentOrder.costCenter.name);
-          expect(data.text).toEqual([
-            `(${mockReplenishmentOrder.costCenter.unit.name})`,
-          ]);
-=======
         .getCostCenterCardContent(mockOrder.costCenter)
         .subscribe((data) => {
           expect(data).toBeTruthy();
           expect(data.title).toEqual('test');
           expect(data.textBold).toEqual(mockOrder.costCenter.name);
           expect(data.text).toEqual([`(${mockOrder.costCenter.unit.name})`]);
->>>>>>> e37592ee
         })
         .unsubscribe();
 
       expect(component.getCostCenterCardContent).toHaveBeenCalledWith(
-<<<<<<< HEAD
-        mockReplenishmentOrder.costCenter
-=======
         mockOrder.costCenter
->>>>>>> e37592ee
       );
     });
   });
@@ -516,14 +441,8 @@
             `${billingAddress.firstName} ${billingAddress.lastName}`
           );
           expect(data.text).toEqual([
-<<<<<<< HEAD
-            `${billingAddress.line1}, ${billingAddress.town}, ${billingAddress.country.isocode}`,
-            `${billingAddress.line2}, ${billingAddress.town}, ${billingAddress.country.isocode}`,
-            `${billingAddress.country.name}, ${billingAddress.postalCode}`,
-=======
             billingAddress.formattedAddress,
             billingAddress.country.name,
->>>>>>> e37592ee
           ]);
         })
         .unsubscribe();
@@ -536,24 +455,14 @@
 
   describe('common column in all types of order', () => {
     beforeEach(() => {
-<<<<<<< HEAD
-      spyOn(checkoutService, 'getOrderDetails').and.returnValue(
-        of(mockReplenishmentOrder)
-      );
-=======
       spyOn(checkoutService, 'getOrderDetails').and.returnValue(of(mockOrder));
->>>>>>> e37592ee
       spyOn(translationService, 'translate').and.returnValue(of('test'));
     });
 
     it('should call getAddressCardContent(deliveryAddress: Address)', () => {
       spyOn(component, 'getAddressCardContent').and.callThrough();
 
-<<<<<<< HEAD
-      const deliveryAddress = mockReplenishmentOrder.deliveryAddress;
-=======
       const deliveryAddress = mockOrder.deliveryAddress;
->>>>>>> e37592ee
 
       component
         .getAddressCardContent(deliveryAddress)
@@ -564,14 +473,8 @@
             `${deliveryAddress.firstName} ${deliveryAddress.lastName}`
           );
           expect(data.text).toEqual([
-<<<<<<< HEAD
-            `${deliveryAddress.line1}, ${deliveryAddress.town}, ${deliveryAddress.country.isocode}`,
-            `${deliveryAddress.line2}, ${deliveryAddress.town}, ${deliveryAddress.country.isocode}`,
-            `${deliveryAddress.country.name}, ${deliveryAddress.postalCode}`,
-=======
             deliveryAddress.formattedAddress,
             deliveryAddress.country.name,
->>>>>>> e37592ee
           ]);
         })
         .unsubscribe();
@@ -585,18 +488,6 @@
       spyOn(component, 'getDeliveryModeCardContent').and.callThrough();
 
       component
-<<<<<<< HEAD
-        .getDeliveryModeCardContent(mockReplenishmentOrder.deliveryMode)
-        .subscribe((data) => {
-          expect(data).toBeTruthy();
-          expect(data.title).toEqual('test');
-          expect(data.textBold).toEqual(
-            mockReplenishmentOrder.deliveryMode.name
-          );
-          expect(data.text).toEqual([
-            mockReplenishmentOrder.deliveryMode.description,
-            mockReplenishmentOrder.deliveryMode.deliveryCost.formattedValue,
-=======
         .getDeliveryModeCardContent(mockOrder.deliveryMode)
         .subscribe((data) => {
           expect(data).toBeTruthy();
@@ -605,17 +496,12 @@
           expect(data.text).toEqual([
             mockOrder.deliveryMode.description,
             mockOrder.deliveryMode.deliveryCost.formattedValue,
->>>>>>> e37592ee
           ]);
         })
         .unsubscribe();
 
       expect(component.getDeliveryModeCardContent).toHaveBeenCalledWith(
-<<<<<<< HEAD
-        mockReplenishmentOrder.deliveryMode
-=======
         mockOrder.deliveryMode
->>>>>>> e37592ee
       );
     });
   });
