--- conflicted
+++ resolved
@@ -7,14 +7,11 @@
   TIMES = 'times',
   INFO = 'info-circle',
   STAR = 'star',
-<<<<<<< HEAD
   PLUS = 'plus',
   MINUS = 'minus',
-=======
   EXCLAMATION_CIRCLE = 'exclamation-circle',
   EXCLAMATION_TRIANGLE = 'exclamation-triangle',
   CHECK_CIRCLE = 'check-circle',
->>>>>>> 16ef5fee
 }
 
 export abstract class IconConfig {
