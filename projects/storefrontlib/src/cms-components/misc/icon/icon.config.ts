export enum ICON_TYPES {
  CART = 'shopping-cart',
  SEARCH = 'search',
  GRID_MODE = 'th-large',
  LIST_MODE = 'bars',
  CARET_DOWN = 'angle-down',
<<<<<<< HEAD
  INFO = 'info-circle',
=======
  STAR = 'star',
>>>>>>> 8a6f6de8
}

export abstract class IconConfig {
  icon?: {
    /** the path from where the SVG icons are loaded */
    svgPath?: string;

    /**
     * Indicates whether we should use inline SVG icon symbols.
     */
    useSvg?: boolean;

    /**
     * Each cx-icon will have class name that reflects the icon type by default.
     * You can customize this by applying a custom mapping to the icon type.
     */
    icons?: {
      [ICON_TYPES: string]: string;
    };

    /**
     * The prefix can be used to address the icon id (in svg) or icon class. Icon
     * libraries tend to prefix their icons. The prefix can be used for both prefixing
     * the svg id or style class:
     *
     * `fa-shopping-cart`
     * `fas-fa-shopping-cart`
     */
    prefix?: string;

    /**
     * Icon font libraries tend to manage the overall stylion by a generic
     * class. For example:
     * `fas fa-shopping-cart`
     *
     * In this example, `fas` is the generic style class that must be applied
     * to all icon elements.
     */
    iconClass?: string;
  };
}<|MERGE_RESOLUTION|>--- conflicted
+++ resolved
@@ -4,11 +4,8 @@
   GRID_MODE = 'th-large',
   LIST_MODE = 'bars',
   CARET_DOWN = 'angle-down',
-<<<<<<< HEAD
   INFO = 'info-circle',
-=======
   STAR = 'star',
->>>>>>> 8a6f6de8
 }
 
 export abstract class IconConfig {
