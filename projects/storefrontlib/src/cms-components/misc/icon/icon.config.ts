--- conflicted
+++ resolved
@@ -4,11 +4,8 @@
   GRID_MODE = 'th-large',
   LIST_MODE = 'bars',
   CARET_DOWN = 'angle-down',
-<<<<<<< HEAD
   TIMES = 'times',
-=======
   INFO = 'info-circle',
->>>>>>> f119b362
   STAR = 'star',
 }
 
