import { IconConfig, IconResourceType } from './icon.model';

export const fontawesomeIconConfig: IconConfig = {
  icon: {
    symbols: {
      SEARCH: 'fas fa-search',
      CART: 'fas fa-shopping-cart',
      INFO: 'fas fa-info-circle',
      STAR: 'fas fa-star',
      GRID: 'fas fa-th-large',
      LIST: 'fas fa-bars',
      CARET_DOWN: 'fas fa-angle-down',
      CARET_RIGHT: 'fas fa-angle-right',
      CARET_LEFT: 'fas fa-angle-left',
      ERROR: 'fas fa-exclamation-circle',
      WARNING: 'fas fa-exclamation-triangle',
      SUCCESS: 'fas fa-check-circle',
      CLOSE: 'fas fa-times',
      VISA: 'fab fa-cc-visa',
      MASTER_CARD: 'fab fa-cc-mastercard',
      AMEX: 'fab fa-cc-amex',
      DINERS_CLUB: 'fab fa-cc-diners-club',
      CREDIT_CARD: 'fas fa-credit-card',
      COLLAPSE: 'fas fa-minus',
      EXPAND: 'fas fa-plus',
      RESET: 'fas fa-times-circle',
      CIRCLE: 'fas fa-circle',
      HEART: 'fas fa-heart',
      EMPTY_HEART: 'far fa-heart',
      FILTER: 'fas fa-filter',
      PENCIL: 'fas fa-pencil-alt',
<<<<<<< HEAD
=======
      CLOCK: 'far fa-clock',
>>>>>>> f483085b
    },
    resources: [
      {
        type: IconResourceType.LINK,
        url: 'https://use.fontawesome.com/releases/v5.8.1/css/all.css',
      },
    ],
  },
};<|MERGE_RESOLUTION|>--- conflicted
+++ resolved
@@ -29,10 +29,7 @@
       EMPTY_HEART: 'far fa-heart',
       FILTER: 'fas fa-filter',
       PENCIL: 'fas fa-pencil-alt',
-<<<<<<< HEAD
-=======
       CLOCK: 'far fa-clock',
->>>>>>> f483085b
     },
     resources: [
       {
