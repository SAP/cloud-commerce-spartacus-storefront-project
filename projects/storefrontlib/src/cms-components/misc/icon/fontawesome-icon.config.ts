import { IconConfig, IconResourceType } from './icon.model';

export const fontawesomeIconConfig: IconConfig = {
  icon: {
    symbols: {
      SEARCH: 'fas fa-search',
      CART: 'fas fa-shopping-cart',
      INFO: 'fas fa-info-circle',
      STAR: 'fas fa-star',
      GRID: 'fas fa-th-large',
      LIST: 'fas fa-bars',
      CARET_DOWN: 'fas fa-angle-down',
      CARET_RIGHT: 'fas fa-angle-right',
      CARET_LEFT: 'fas fa-angle-left',
      ERROR: 'fas fa-exclamation-circle',
      WARNING: 'fas fa-exclamation-triangle',
      SUCCESS: 'fas fa-check-circle',
      CLOSE: 'fas fa-times',
      VISA: 'fab fa-cc-visa',
      MASTER_CARD: 'fab fa-cc-mastercard',
      AMEX: 'fab fa-cc-amex',
      DINERS_CLUB: 'fab fa-cc-diners-club',
      CREDIT_CARD: 'fas fa-credit-card',
      COLLAPSE: 'fas fa-minus',
      EXPAND: 'fas fa-plus',
      RESET: 'fas fa-times-circle',
      CIRCLE: 'fas fa-circle',
      HEART: 'fas fa-heart',
      EMPTY_HEART: 'far fa-heart',
      FILTER: 'fas fa-filter',
<<<<<<< HEAD
      ACTIVE: 'fas fa-check',
      ON: 'fas fa-toggle-on',
      OFF: 'fas fa-toggle-off',
      LINK_OUT: 'fas fa-external-link-alt',
=======
      TRASH: 'fas fa-trash',
>>>>>>> fc539d0c
    },
    resources: [
      {
        type: IconResourceType.LINK,
        url: 'https://use.fontawesome.com/releases/v5.8.1/css/all.css',
      },
    ],
  },
};<|MERGE_RESOLUTION|>--- conflicted
+++ resolved
@@ -28,14 +28,11 @@
       HEART: 'fas fa-heart',
       EMPTY_HEART: 'far fa-heart',
       FILTER: 'fas fa-filter',
-<<<<<<< HEAD
+      TRASH: 'fas fa-trash',
       ACTIVE: 'fas fa-check',
       ON: 'fas fa-toggle-on',
       OFF: 'fas fa-toggle-off',
       LINK_OUT: 'fas fa-external-link-alt',
-=======
-      TRASH: 'fas fa-trash',
->>>>>>> fc539d0c
     },
     resources: [
       {
