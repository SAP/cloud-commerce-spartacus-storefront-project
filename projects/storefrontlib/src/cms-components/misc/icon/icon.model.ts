--- conflicted
+++ resolved
@@ -29,17 +29,6 @@
   EMPTY_HEART = 'EMPTY_HEART',
   FILTER = 'FILTER',
   PENCIL = 'PENCIL',
-<<<<<<< HEAD
-  TRASH = 'TRASH',
-
-  ACTIVE = 'ACTIVE',
-  SORT_DOWN = 'SORT_DOWN',
-  SORT = 'SORT',
-
-  ON = 'ON',
-  OFF = 'OFF',
-
-=======
   CLOCK = 'CLOCK',
   TRASH = 'TRASH',
   ACTIVE = 'ACTIVE',
@@ -47,7 +36,6 @@
   SORT = 'SORT',
   ON = 'ON',
   OFF = 'OFF',
->>>>>>> 400240d8
   LINK_OUT = 'LINK_OUT',
 }
 
