import { Injectable } from '@angular/core';
import { Config } from '@spartacus/core';

export enum ICON_TYPE {
  STAR = 'STAR',
  SEARCH = 'SEARCH',
  CART = 'CART',
  INFO = 'INFO',
  GRID = 'GRID',
  LIST = 'LIST',
  CARET_DOWN = 'CARET_DOWN',
  CARET_LEFT = 'CARET_LEFT',
  CARET_RIGHT = 'CARET_RIGHT',
  CLOSE = 'CLOSE',
  ERROR = 'ERROR',
  WARNING = 'WARNING',
  SUCCESS = 'SUCCESS',
  VISA = 'VISA',
  MASTER_CARD = 'MASTER_CARD',
  AMEX = 'AMEX',
  DINERS_CLUB = 'DINERS_CLUB',
  CREDIT_CARD = 'CREDIT_CARD',
  EXPAND = 'EXPAND',
  COLLAPSE = 'COLLAPSE',
  RESET = 'RESET',
  CIRCLE = 'CIRCLE',
  HEART = 'HEART',
  EMPTY_HEART = 'EMPTY_HEART',
  FILTER = 'FILTER',
<<<<<<< HEAD

  ACTIVE = 'ACTIVE',

  ON = 'ON',
  OFF = 'OFF',

  LINK_OUT = 'LINK_OUT',
=======
  TRASH = 'TRASH',
>>>>>>> fc539d0c
}

@Injectable({
  providedIn: 'root',
  useExisting: Config,
})
export abstract class IconConfig {
  icon?: IconOptions;
}

export interface IconOptions {
  /**
   * Each icon type can be configured with a so-called symbol. The symbol will
   * be used to map the icon to an SVG `symbol` (id) or to the style classes of
   * a font based icon. The following configuration would map to a fontawesome
   * icon:
   *
   * icon: {
   *   symbols: {
   *     CART: 'fas fa-shopping-cart'
   *   }
   * }
   */
  symbols?: {
    [ICON_TYPE: string]: string;
  };

  /**
   * Resources are used to map icon types to certain asset, such as an SVG (sprite) image.
   * The resource type (`IconResourceType`) dictates whether an SVG image is used. The URL
   * is used for the SVG xlink reference.
   */
  resources?: IconConfigResource[];
}

export interface IconConfigResource {
  type: IconResourceType | string;
  url?: string;
  types?: (ICON_TYPE | string)[];
}

/**
 * Each ICON type can have an companied resource type, such as SVG, LINK (font) or just TEXT.
 * The resources will be automitacally loaded in case they're required for the `ICON_TYPE`.
 */
export enum IconResourceType {
  /**
   * An svg based icon requires an SVG resource that must be loaded,
   * this is typically a sprite svg file.
   */
  SVG = 'svg',

  /**
   * A font based ICON might require an additional CSS file to be loaded.
   */
  LINK = 'link',
  /**
   * Text based icons will simply add the ICON string to the DOM. Text icons do not need an image
   * or CSS pseudo class (i.e. :before), as the text itself is the icon (i.e. +)
   */
  TEXT = 'text',
}<|MERGE_RESOLUTION|>--- conflicted
+++ resolved
@@ -27,7 +27,7 @@
   HEART = 'HEART',
   EMPTY_HEART = 'EMPTY_HEART',
   FILTER = 'FILTER',
-<<<<<<< HEAD
+  TRASH = 'TRASH',
 
   ACTIVE = 'ACTIVE',
 
@@ -35,9 +35,6 @@
   OFF = 'OFF',
 
   LINK_OUT = 'LINK_OUT',
-=======
-  TRASH = 'TRASH',
->>>>>>> fc539d0c
 }
 
 @Injectable({
