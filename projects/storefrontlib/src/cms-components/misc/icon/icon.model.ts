--- conflicted
+++ resolved
@@ -29,10 +29,7 @@
   EMPTY_HEART = 'EMPTY_HEART',
   FILTER = 'FILTER',
   PENCIL = 'PENCIL',
-<<<<<<< HEAD
-=======
   CLOCK = 'CLOCK',
->>>>>>> f483085b
 }
 
 @Injectable({
