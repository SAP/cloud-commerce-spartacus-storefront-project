--- conflicted
+++ resolved
@@ -71,13 +71,8 @@
     context?: SiteContextType
   ): Observable<SiteContext<any>> {
     return this.getContext(context).pipe(
-<<<<<<< HEAD
       map((ctx: string) => (ctx ? this.getInjectedService(ctx) : undefined)),
-      filter(s => !!s)
-=======
-      map((ctx: string) => this.getInjectedService(ctx)),
       filter((s) => !!s)
->>>>>>> b72427b2
     );
   }
 
@@ -86,13 +81,8 @@
       return of(context);
     } else if (this.componentData) {
       return this.componentData.data$.pipe(
-<<<<<<< HEAD
-        map(data => data?.context),
-        map(ctx => {
-=======
-        map((data) => data.context),
+        map((data) => data?.context),
         map((ctx) => {
->>>>>>> b72427b2
           switch (ctx) {
             case 'LANGUAGE':
               return LANGUAGE_CONTEXT_ID;
