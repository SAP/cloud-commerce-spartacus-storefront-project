import { ChangeDetectorRef, Pipe, PipeTransform } from '@angular/core';
import {
  async,
  ComponentFixture,
  fakeAsync,
  TestBed,
  tick,
} from '@angular/core/testing';
<<<<<<< HEAD
import {
  AsmConfig,
  AuthService,
  I18nTestingModule,
  OCC_USER_ID_ANONYMOUS,
  RoutingService,
} from '@spartacus/core';
import { BehaviorSubject, Observable, of } from 'rxjs';
import { AsmComponentService } from '../asm-component.service';
=======
import { AsmConfig, I18nTestingModule, RoutingService } from '@spartacus/core';
import { of } from 'rxjs';
import { AsmComponentService } from '../services/asm-component.service';
>>>>>>> d3061b0a
import { AsmSessionTimerComponent } from './asm-session-timer.component';
import createSpy = jasmine.createSpy;

const MockAsmConfig: AsmConfig = {
  asm: {
    agentSessionTimer: {
      startingDelayInSeconds: 1,
    },
  },
};

class MockAuthService {
  getOccUserId(): Observable<string> {
    return of('');
  }
}

class MockAsmComponentService {
  logoutCustomerSupportAgentAndCustomer(): void {}
}
class MockRoutingService {
  go() {}
  isNavigating() {
    return of(false);
  }
}

@Pipe({
  name: 'formatTimer',
})
class MockFormatTimerPipe implements PipeTransform {
  transform() {}
}

describe('AsmSessionTimerComponent', () => {
  let component: AsmSessionTimerComponent;
  let fixture: ComponentFixture<AsmSessionTimerComponent>;
  let config: AsmConfig;
  let asmComponentService: AsmComponentService;
  let routingService: RoutingService;
  let authService: AuthService;

  beforeEach(async(() => {
    TestBed.configureTestingModule({
      imports: [I18nTestingModule],
      declarations: [AsmSessionTimerComponent, MockFormatTimerPipe],
      providers: [
        {
          provide: ChangeDetectorRef,
          useValue: { markForCheck: createSpy('markForCheck') },
        },
        { provide: AsmConfig, useValue: MockAsmConfig },
        { provide: AsmComponentService, useClass: MockAsmComponentService },
        { provide: RoutingService, useClass: MockRoutingService },
        { provide: AuthService, useClass: MockAuthService },
      ],
    }).compileComponents();
  }));

  beforeEach(() => {
    fixture = TestBed.createComponent(AsmSessionTimerComponent);
    config = TestBed.get(AsmConfig);
    asmComponentService = TestBed.get(AsmComponentService);
    routingService = TestBed.get(RoutingService);
    authService = TestBed.get(AuthService);
    component = fixture.componentInstance;
    fixture.detectChanges();
  });

  it('should create', () => {
    expect(component).toBeTruthy();
  });

  it('should logout when time left is zero.', fakeAsync(() => {
    config.asm.agentSessionTimer.startingDelayInSeconds = 1;
    spyOn(
      asmComponentService,
      'logoutCustomerSupportAgentAndCustomer'
    ).and.stub();
    component.ngOnInit();
    tick(2000);
    expect(
      asmComponentService.logoutCustomerSupportAgentAndCustomer
    ).toHaveBeenCalled();
    component.ngOnDestroy();
  }));

  it('should not call logout when there is some time left.', fakeAsync(() => {
    config.asm.agentSessionTimer.startingDelayInSeconds = 10;
    spyOn(
      asmComponentService,
      'logoutCustomerSupportAgentAndCustomer'
    ).and.stub();
    component.ngOnInit();
    tick(1000);
    expect(
      asmComponentService.logoutCustomerSupportAgentAndCustomer
    ).not.toHaveBeenCalled();
    component.ngOnDestroy();
  }));

  it('should reset the time left when user navigates on a new page.', () => {
    spyOn<any>(component, 'resetOnCustomerSessionChange').and.stub();
    spyOn(component, 'resetTimer').and.callThrough();
    spyOn(routingService, 'isNavigating').and.returnValue(of(true));
    component.ngOnInit();
    expect(component.resetTimer).toHaveBeenCalled();
  });

  it('should not reset the time left when user is not navigating to a new page', () => {
    spyOn<any>(component, 'resetOnCustomerSessionChange').and.stub();
    spyOn(component, 'resetTimer').and.callThrough();
    spyOn(routingService, 'isNavigating').and.returnValue(of(false));
    component.ngOnInit();
    expect(component.resetTimer).not.toHaveBeenCalled();
  });

  it('should use start delay from the config', () => {
    config.asm.agentSessionTimer.startingDelayInSeconds = 632;
    component.ngOnInit();
    const result = component['getTimerStartDelayInSeconds']();
    expect(result).toBe(config.asm.agentSessionTimer.startingDelayInSeconds);
  });
  it('should use a maximum start delay', () => {
    config.asm.agentSessionTimer.startingDelayInSeconds = 1000000;
    component.ngOnInit();
    const result = component['getTimerStartDelayInSeconds']();
    expect(result).toBe(component['maxStartDelayInSeconds']);
  });

  it('should reset the time left when agent starts a new customer session', () => {
    spyOn<any>(component, 'resetOnNavigate').and.stub();
    const occUserId$: BehaviorSubject<string> = new BehaviorSubject(
      OCC_USER_ID_ANONYMOUS
    );
    spyOn(component, 'resetTimer').and.callThrough();
    spyOn(authService, 'getOccUserId').and.returnValue(occUserId$);
    spyOn(routingService, 'isNavigating').and.returnValue(of(false));
    component.ngOnInit(); // call 1
    occUserId$.next('customer01'); // call 2
    occUserId$.next('customer01'); // no call, not distinct
    expect(component.resetTimer).toHaveBeenCalledTimes(2);
  });
});<|MERGE_RESOLUTION|>--- conflicted
+++ resolved
@@ -6,7 +6,6 @@
   TestBed,
   tick,
 } from '@angular/core/testing';
-<<<<<<< HEAD
 import {
   AsmConfig,
   AuthService,
@@ -15,12 +14,7 @@
   RoutingService,
 } from '@spartacus/core';
 import { BehaviorSubject, Observable, of } from 'rxjs';
-import { AsmComponentService } from '../asm-component.service';
-=======
-import { AsmConfig, I18nTestingModule, RoutingService } from '@spartacus/core';
-import { of } from 'rxjs';
 import { AsmComponentService } from '../services/asm-component.service';
->>>>>>> d3061b0a
 import { AsmSessionTimerComponent } from './asm-session-timer.component';
 import createSpy = jasmine.createSpy;
 
