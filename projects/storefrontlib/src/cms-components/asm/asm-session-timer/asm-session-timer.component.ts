--- conflicted
+++ resolved
@@ -1,12 +1,8 @@
 import { ChangeDetectorRef, Component, OnDestroy, OnInit } from '@angular/core';
 import { AsmConfig, AuthService, RoutingService } from '@spartacus/core';
 import { Subscription } from 'rxjs';
-<<<<<<< HEAD
 import { distinctUntilChanged } from 'rxjs/operators';
-import { AsmComponentService } from '../asm-component.service';
-=======
 import { AsmComponentService } from '../services/asm-component.service';
->>>>>>> d3061b0a
 
 @Component({
   selector: 'cx-asm-session-timer',
