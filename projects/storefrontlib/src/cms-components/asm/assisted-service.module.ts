import { CommonModule } from '@angular/common';
import { NgModule } from '@angular/core';
import { ReactiveFormsModule } from '@angular/forms';
import { CmsConfig, ConfigModule, I18nModule } from '@spartacus/core';
import { AsmMainUiComponent } from './asm-main-ui/asm-main-ui.component';
import { AsmRootComponent } from './asm-root/asm-root.component';
import { CSAgentLoginFormComponent } from './csagent-login-form/csagent-login-form.component';
import { CustomerSelectionComponent } from './customer-selection/customer-selection.component';
<<<<<<< HEAD
import { AsmSessionTimerComponent } from './asm-session-timer/asm-session-timer.component';
import { FormatTimerPipe } from './asm-session-timer/format-timer.pipe';
=======
import { CustomerEmulationComponent } from './customer-emulation/customer-emulation.component';
>>>>>>> d8eacf9c
@NgModule({
  imports: [
    CommonModule,
    ReactiveFormsModule,
    I18nModule,
    ConfigModule.withConfig(<CmsConfig>{
      cmsComponents: {
        AsmComponent: {
          component: AsmRootComponent,
        },
      },
    }),
  ],
  declarations: [
    AsmMainUiComponent,
    CSAgentLoginFormComponent,
    CustomerSelectionComponent,
    AsmRootComponent,
<<<<<<< HEAD
    AsmSessionTimerComponent,
    FormatTimerPipe,
=======
    CustomerEmulationComponent,
>>>>>>> d8eacf9c
  ],
  exports: [AsmRootComponent],
  entryComponents: [AsmRootComponent],
})
export class AssistedServiceModule {}<|MERGE_RESOLUTION|>--- conflicted
+++ resolved
@@ -6,12 +6,9 @@
 import { AsmRootComponent } from './asm-root/asm-root.component';
 import { CSAgentLoginFormComponent } from './csagent-login-form/csagent-login-form.component';
 import { CustomerSelectionComponent } from './customer-selection/customer-selection.component';
-<<<<<<< HEAD
 import { AsmSessionTimerComponent } from './asm-session-timer/asm-session-timer.component';
 import { FormatTimerPipe } from './asm-session-timer/format-timer.pipe';
-=======
 import { CustomerEmulationComponent } from './customer-emulation/customer-emulation.component';
->>>>>>> d8eacf9c
 @NgModule({
   imports: [
     CommonModule,
@@ -30,12 +27,9 @@
     CSAgentLoginFormComponent,
     CustomerSelectionComponent,
     AsmRootComponent,
-<<<<<<< HEAD
     AsmSessionTimerComponent,
     FormatTimerPipe,
-=======
     CustomerEmulationComponent,
->>>>>>> d8eacf9c
   ],
   exports: [AsmRootComponent],
   entryComponents: [AsmRootComponent],
