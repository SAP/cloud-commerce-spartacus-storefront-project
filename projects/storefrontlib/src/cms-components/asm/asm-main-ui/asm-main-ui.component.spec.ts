--- conflicted
+++ resolved
@@ -122,11 +122,8 @@
         AsmMainUiComponent,
         MockCSAgentLoginFormComponent,
         MockCustomerSelectionComponent,
-<<<<<<< HEAD
         MockAsmSessionTimerComponent,
-=======
         MockCustomerEmulationComponent,
->>>>>>> d8eacf9c
       ],
       providers: [
         { provide: AuthService, useClass: MockAuthService },
@@ -200,11 +197,8 @@
     fixture.detectChanges();
     expect(el.query(By.css('cx-csagent-login-form'))).toBeTruthy();
     expect(el.query(By.css('cx-customer-selection'))).toBeFalsy();
-<<<<<<< HEAD
     expect(el.query(By.css('cx-asm-session-timer'))).toBeFalsy();
-=======
     expect(el.query(By.css('cx-customer-emulation'))).toBeFalsy();
->>>>>>> d8eacf9c
   });
 
   it('should display the customer selection state when an agent is signed in', () => {
@@ -217,36 +211,12 @@
     fixture.detectChanges();
     expect(el.query(By.css('cx-csagent-login-form'))).toBeFalsy();
     expect(el.query(By.css('cx-customer-selection'))).toBeTruthy();
-<<<<<<< HEAD
     expect(el.query(By.css('cx-asm-session-timer'))).toBeTruthy();
-    expect(el.query(By.css('a[title="asm.logout"]'))).toBeTruthy();
-  });
-
-  it('should display customer emulation state when a customer is signed in.', () => {
-=======
     expect(el.query(By.css('cx-customer-emulation'))).toBeFalsy();
     expect(el.query(By.css('a[title="asm.logout"]'))).toBeTruthy();
   });
 
-  it('should not display the agent logout button when starting a customer emulation session', () => {
-    spyOn(authService, 'getCustomerSupportAgentToken').and.returnValue(
-      of(mockToken)
-    );
-    spyOn(authService, 'getUserToken').and.returnValue(of({} as UserToken));
-    spyOn(userService, 'get').and.returnValue(of({}));
-    spyOn(asmService, 'getCustomerSearchResultsLoading').and.returnValue(
-      of(true)
-    );
-    component.ngOnInit();
-    fixture.detectChanges();
-    expect(el.query(By.css('cx-csagent-login-form'))).toBeFalsy();
-    expect(el.query(By.css('cx-customer-selection'))).toBeTruthy();
-    expect(el.query(By.css('cx-customer-emulation'))).toBeFalsy();
-    expect(el.query(By.css('a[title="asm.logout"]'))).toBeFalsy();
-  });
-
-  it('should display customer emulation component during curtomer emulation.', () => {
->>>>>>> d8eacf9c
+  it('should display customer emulation state when a customer is signed in.', () => {
     const testUser = { uid: 'user@test.com', name: 'Test User' } as User;
     spyOn(authService, 'getCustomerSupportAgentToken').and.returnValue(
       of(mockToken)
