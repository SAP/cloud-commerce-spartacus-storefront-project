<<<<<<< HEAD
import { waitForAsync, ComponentFixture, TestBed } from '@angular/core/testing';
=======
>>>>>>> febb4bde
import { DebugElement } from '@angular/core';
import { ComponentFixture, TestBed } from '@angular/core/testing';
import { By } from '@angular/platform-browser';
import { RouterTestingModule } from '@angular/router/testing';
import { CmsLinkComponent } from '@spartacus/core';
import { CmsComponentData } from '@spartacus/storefront';
import { BehaviorSubject, Observable } from 'rxjs';
import { GenericLinkModule } from '../../../shared/components/generic-link/generic-link.module';
import { LinkComponent } from './link.component';

const mockLinkData = {
  uid: '001',
  typeCode: 'CMSLinkComponent',
  name: 'TestCMSLinkComponent',
  linkName: 'Arbitrary link name',
  url: '/store-finder',
  styleAttributes: 'color:red; border-color:blue;',
};

const data$: BehaviorSubject<CmsLinkComponent> = new BehaviorSubject(
  mockLinkData
);

class MockCmsComponentData {
  get data$(): Observable<CmsLinkComponent> {
    return data$.asObservable();
  }
}

describe('LinkComponent', () => {
  let linkComponent: LinkComponent;
  let fixture: ComponentFixture<LinkComponent>;
  let el: DebugElement;

<<<<<<< HEAD
  const componentData: CmsLinkComponent = {
    uid: '001',
    typeCode: 'CMSLinkComponent',
    name: 'TestCMSLinkComponent',
    linkName: 'Arbitrary link name',
    url: '/store-finder',
  };

  const MockCmsComponentData = <CmsComponentData<CmsComponent>>{
    data$: of(componentData),
  };

  beforeEach(
    waitForAsync(() => {
      TestBed.configureTestingModule({
        imports: [RouterTestingModule, GenericLinkModule],
        declarations: [LinkComponent],
        providers: [
          {
            provide: CmsComponentData,
            useValue: MockCmsComponentData,
          },
        ],
      }).compileComponents();
    })
  );
=======
  beforeEach(() => {
    TestBed.configureTestingModule({
      imports: [RouterTestingModule, GenericLinkModule],
      declarations: [LinkComponent],
      providers: [
        {
          provide: CmsComponentData,
          useClass: MockCmsComponentData,
        },
      ],
    }).compileComponents();
>>>>>>> febb4bde

    fixture = TestBed.createComponent(LinkComponent);
    linkComponent = fixture.componentInstance;
    el = fixture.debugElement;
    fixture.detectChanges();
  });

  it('should create link component', () => {
    expect(linkComponent).toBeTruthy();
  });

  it('should contain link name and url', () => {
    const element: HTMLLinkElement = el.query(By.css('a')).nativeElement;
    expect(element.textContent).toEqual(mockLinkData.linkName);
    expect(element.href).toContain(mockLinkData.url);
  });

  describe('getTarget()', () => {
    it('should return null by default', () => {
      expect(linkComponent.getTarget({})).toBeNull();
    });

    it('should return null for non-external page', () => {
      expect(linkComponent.getTarget({ target: 'false' })).toBeNull();
    });

    it('should return _blank for external page', () => {
      expect(linkComponent.getTarget({ target: 'true' })).toEqual('_blank');
    });

    describe('boolean values', () => {
      it('should return null for false', () => {
        expect(linkComponent.getTarget({ target: false as any })).toBeNull();
      });

      it('should return _blank for true', () => {
        expect(linkComponent.getTarget({ target: true as any })).toEqual(
          '_blank'
        );
      });
    });
  });

  describe('styling', () => {
    it('should have style attributes', () => {
      const element: HTMLLinkElement = el.query(By.css('a')).nativeElement;
      expect(element.style.color).toEqual('red');
      expect(element.style.borderColor).toEqual('blue');
    });

    it('should have style classes', () => {
      data$.next({ styleClasses: 'cls-1 cls-2' });
      fixture.detectChanges();

      expect(linkComponent.styleClasses).toContain('cls-1');
      expect(linkComponent.styleClasses).toContain('cls-2');
      expect((el.nativeElement as HTMLElement).classList).toContain('cls-1');
      expect((el.nativeElement as HTMLElement).classList).toContain('cls-2');

      // roll back for other tests
      data$.next(mockLinkData);
    });
  });
});<|MERGE_RESOLUTION|>--- conflicted
+++ resolved
@@ -1,7 +1,3 @@
-<<<<<<< HEAD
-import { waitForAsync, ComponentFixture, TestBed } from '@angular/core/testing';
-=======
->>>>>>> febb4bde
 import { DebugElement } from '@angular/core';
 import { ComponentFixture, TestBed } from '@angular/core/testing';
 import { By } from '@angular/platform-browser';
@@ -36,34 +32,6 @@
   let fixture: ComponentFixture<LinkComponent>;
   let el: DebugElement;
 
-<<<<<<< HEAD
-  const componentData: CmsLinkComponent = {
-    uid: '001',
-    typeCode: 'CMSLinkComponent',
-    name: 'TestCMSLinkComponent',
-    linkName: 'Arbitrary link name',
-    url: '/store-finder',
-  };
-
-  const MockCmsComponentData = <CmsComponentData<CmsComponent>>{
-    data$: of(componentData),
-  };
-
-  beforeEach(
-    waitForAsync(() => {
-      TestBed.configureTestingModule({
-        imports: [RouterTestingModule, GenericLinkModule],
-        declarations: [LinkComponent],
-        providers: [
-          {
-            provide: CmsComponentData,
-            useValue: MockCmsComponentData,
-          },
-        ],
-      }).compileComponents();
-    })
-  );
-=======
   beforeEach(() => {
     TestBed.configureTestingModule({
       imports: [RouterTestingModule, GenericLinkModule],
@@ -75,7 +43,6 @@
         },
       ],
     }).compileComponents();
->>>>>>> febb4bde
 
     fixture = TestBed.createComponent(LinkComponent);
     linkComponent = fixture.componentInstance;
