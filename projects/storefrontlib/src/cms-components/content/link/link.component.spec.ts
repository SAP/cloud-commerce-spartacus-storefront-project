--- conflicted
+++ resolved
@@ -5,16 +5,8 @@
 import { of } from 'rxjs';
 import { LinkComponent } from './link.component';
 import { CmsComponentData } from '@spartacus/storefront';
-<<<<<<< HEAD
 import { CmsLinkComponent, CmsComponent, CmsConfig } from '@spartacus/core';
-=======
-import {
-  CmsLinkComponent,
-  Component as SpaComponent,
-  CmsConfig,
-} from '@spartacus/core';
 import { GenericLinkModule } from '../../../shared/components/generic-link/generic-link.module';
->>>>>>> 8a65938b
 
 const UseCmsModuleConfig: CmsConfig = {
   cmsComponents: {
