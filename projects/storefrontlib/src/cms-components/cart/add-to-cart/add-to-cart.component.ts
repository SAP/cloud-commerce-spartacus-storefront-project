import {
  ChangeDetectionStrategy,
  ChangeDetectorRef,
  Component,
  Input,
  OnDestroy,
  OnInit,
} from '@angular/core';
import { FormControl, FormGroup } from '@angular/forms';
import { ActiveCartService, Product } from '@spartacus/core';
import { Subscription } from 'rxjs';
import { filter, take } from 'rxjs/operators';
import { ModalRef } from '../../../shared/components/modal/modal-ref';
import { ModalService } from '../../../shared/components/modal/modal.service';
import { CurrentProductService } from '../../product/current-product.service';
import { AddedToCartDialogComponent } from './added-to-cart-dialog/added-to-cart-dialog.component';

@Component({
  selector: 'cx-add-to-cart',
  templateUrl: './add-to-cart.component.html',
  changeDetection: ChangeDetectionStrategy.OnPush,
})
export class AddToCartComponent implements OnInit, OnDestroy {
  @Input() productCode: string;
  @Input() showQuantity = true;

  /**
   * As long as we do not support #5026, we require product input, as we need
   *  a reference to the product model to fetch the stock data.
   */
  @Input() product: Product;

  maxQuantity: number;
  modalRef: ModalRef;

  hasStock = false;
  quantity = 1;
  protected numberOfEntriesBeforeAdd = 0;

  subscription: Subscription;

  addToCartForm = new FormGroup({
    quantity: new FormControl(1),
  });

  constructor(
    protected modalService: ModalService,
    protected currentProductService: CurrentProductService,
    private cd: ChangeDetectorRef,
    protected activeCartService: ActiveCartService
  ) {}

  ngOnInit() {
    if (this.product) {
      this.productCode = this.product.code;
      this.setStockInfo(this.product);
      this.cd.markForCheck();
    } else if (this.productCode) {
      // force hasStock and quantity for the time being, as we do not have more info:
      this.quantity = 1;
      this.hasStock = true;
      this.cd.markForCheck();
    } else {
      this.subscription = this.currentProductService
        .getProduct()
        .pipe(filter(Boolean))
        .subscribe((product: Product) => {
          this.productCode = product.code;
          this.setStockInfo(product);
          this.cd.markForCheck();
        });
    }
  }

  private setStockInfo(product: Product): void {
    this.quantity = 1;
    this.hasStock =
      product.stock && product.stock.stockLevelStatus !== 'outOfStock';
    if (this.hasStock && product.stock.stockLevel) {
      this.maxQuantity = product.stock.stockLevel;
    }
  }

  updateCount(value: number): void {
    this.quantity = value;
  }

  addToCart() {
    const quantity = this.addToCartForm.get('quantity').value;
    if (!this.productCode || quantity <= 0) {
      return;
    }
    this.activeCartService
<<<<<<< HEAD
      .getEntry(this.productCode)
      .subscribe((entry) => {
        // only for non-configurable products the quantity will be incremented
        if (entry && entry.product.configurable === false) {
          this.increment = true;
        }
=======
      .getEntries()
      .pipe(take(1))
      .subscribe((entries) => {
        this.numberOfEntriesBeforeAdd = entries.length;
>>>>>>> 6f88a571
        this.openModal();
        this.activeCartService.addEntry(this.productCode, quantity);
      });
  }

  private openModal() {
    let modalInstance: any;
    this.modalRef = this.modalService.open(AddedToCartDialogComponent, {
      centered: true,
      size: 'lg',
    });

    modalInstance = this.modalRef.componentInstance;
<<<<<<< HEAD
    // For configurable products more than one entry for a product code can exist in the cart.
    // Therefore we hand over last added entry of current product code to modalInstance so that
    // correct configuration and error information can be displayed in the pop-up.
=======
    // Display last entry for new product code. This always corresponds to
    // our new item, independently of whether merging occured or not
>>>>>>> 6f88a571
    modalInstance.entry$ = this.activeCartService.getLastEntry(
      this.productCode
    );
    modalInstance.cart$ = this.activeCartService.getActive();
    modalInstance.loaded$ = this.activeCartService.isStable();
    modalInstance.quantity = this.quantity;
    modalInstance.numberOfEntriesBeforeAdd = this.numberOfEntriesBeforeAdd;
  }

  ngOnDestroy() {
    if (this.subscription) {
      this.subscription.unsubscribe();
    }
  }
}<|MERGE_RESOLUTION|>--- conflicted
+++ resolved
@@ -91,19 +91,10 @@
       return;
     }
     this.activeCartService
-<<<<<<< HEAD
-      .getEntry(this.productCode)
-      .subscribe((entry) => {
-        // only for non-configurable products the quantity will be incremented
-        if (entry && entry.product.configurable === false) {
-          this.increment = true;
-        }
-=======
       .getEntries()
       .pipe(take(1))
       .subscribe((entries) => {
         this.numberOfEntriesBeforeAdd = entries.length;
->>>>>>> 6f88a571
         this.openModal();
         this.activeCartService.addEntry(this.productCode, quantity);
       });
@@ -117,14 +108,8 @@
     });
 
     modalInstance = this.modalRef.componentInstance;
-<<<<<<< HEAD
-    // For configurable products more than one entry for a product code can exist in the cart.
-    // Therefore we hand over last added entry of current product code to modalInstance so that
-    // correct configuration and error information can be displayed in the pop-up.
-=======
     // Display last entry for new product code. This always corresponds to
     // our new item, independently of whether merging occured or not
->>>>>>> 6f88a571
     modalInstance.entry$ = this.activeCartService.getLastEntry(
       this.productCode
     );
