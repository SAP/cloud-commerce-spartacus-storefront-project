--- conflicted
+++ resolved
@@ -71,24 +71,7 @@
         .pipe(filter(Boolean))
         .subscribe((product: Product) => {
           this.productCode = product.code;
-<<<<<<< HEAD
-          this.quantity = 1;
-
-          if (
-            product.stock &&
-            product.stock.stockLevelStatus !== 'outOfStock' &&
-            product.stock.stockLevel > 0 &&
-            product.purchasable
-          ) {
-            this.maxQuantity = product.stock.stockLevel;
-            this.hasStock = true;
-          } else {
-            this.hasStock = false;
-          }
-
-=======
           this.setStockInfo(product);
->>>>>>> 8e2d1dc7
           this.cartEntry$ = this.cartService.getEntry(this.productCode);
           this.cd.markForCheck();
         });
