--- conflicted
+++ resolved
@@ -12,21 +12,21 @@
 import { RouterTestingModule } from '@angular/router/testing';
 import {
   CartService,
+  FeaturesConfig,
+  FeaturesConfigModule,
   I18nTestingModule,
   OrderEntry,
   PromotionLocation,
   PromotionResult,
-  FeaturesConfigModule,
-  FeaturesConfig,
 } from '@spartacus/core';
 import { Observable, of } from 'rxjs';
 import { ICON_TYPE } from '../../../../cms-components';
 import { ModalService } from '../../../../shared/components/modal/index';
 import { SpinnerModule } from '../../../../shared/components/spinner/spinner.module';
 import { AutoFocusDirectiveModule } from '../../../../shared/directives/auto-focus/auto-focus.directive.module';
+import { PromotionService } from '../../../../shared/services/promotion/promotion.service';
+import { PromotionsModule } from '../../../checkout/components/promotions/promotions.module';
 import { AddedToCartDialogComponent } from './added-to-cart-dialog.component';
-import { PromotionsModule } from '../../../checkout/components/promotions/promotions.module';
-import { PromotionService } from '../../../../shared/services/promotion/promotion.service';
 class MockCartService {
   getLoaded(): Observable<boolean> {
     return of();
@@ -71,28 +71,12 @@
   template: '',
 })
 class MockCartItemComponent {
-<<<<<<< HEAD
   @Input() compact = false;
   @Input() item: Observable<OrderEntry>;
   @Input() potentialProductPromotions: PromotionResult[];
   @Input() readonly = false;
   @Input() quantityControl: FormControl;
-=======
-  @Input()
-  compact = false;
-  @Input()
-  item: Observable<OrderEntry>;
-  @Input()
-  isReadOnly = false;
-  @Input()
-  cartIsLoading = false;
-  @Input()
-  parent: FormGroup;
-  @Input()
-  potentialProductPromotions: PromotionResult[];
-  @Input()
-  promotionLocation: PromotionLocation = PromotionLocation.ActiveCart;
->>>>>>> 698cf6d9
+  @Input() promotionLocation: PromotionLocation = PromotionLocation.ActiveCart;
 }
 
 @Pipe({
