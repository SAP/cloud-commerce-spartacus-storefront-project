import { Component, ElementRef, OnInit, ViewChild } from '@angular/core';
import { FormBuilder, FormGroup } from '@angular/forms';
import {
  Cart,
  CartService,
  OrderEntry,
  PromotionResult,
  PromotionLocation,
} from '@spartacus/core';
import { Observable } from 'rxjs';
import { tap } from 'rxjs/operators';
import { ICON_TYPE } from '../../../../cms-components/misc/icon/index';
import { ModalService } from '../../../../shared/components/modal/index';
import { PromotionService } from '../../../../shared/services/promotion/promotion.service';

@Component({
  selector: 'cx-added-to-cart-dialog',
  templateUrl: './added-to-cart-dialog.component.html',
})
export class AddedToCartDialogComponent implements OnInit {
  iconTypes = ICON_TYPE;

  entry$: Observable<OrderEntry>;
  cart$: Observable<Cart>;
  loaded$: Observable<boolean>;
  increment: boolean;
<<<<<<< HEAD
  orderPromotions$: Observable<PromotionResult[]>;
  promotionLocation: PromotionLocation = PromotionLocation.ActiveCart;
=======
  modalIsOpen = false;

>>>>>>> 4bb67f9f
  quantity = 0;

  @ViewChild('dialog', { static: false, read: ElementRef })
  dialog: ElementRef;

  form: FormGroup = this.fb.group({});

  constructor(
    modalService: ModalService,
    cartService: CartService,
    fb: FormBuilder,
    // tslint:disable-next-line:unified-signatures
    promotionService: PromotionService
  );

  /**
   * @deprecated Since 1.4
   * Use promotionService instead of the promotion inputs.
   * Remove issue: #5670
   */
  constructor(
    modalService: ModalService,
    cartService: CartService,
    fb: FormBuilder
  );

  constructor(
    protected modalService: ModalService,
    protected cartService: CartService,
    protected fb: FormBuilder,
    protected promotionService?: PromotionService
  ) {}

  ngOnInit() {
    this.entry$ = this.entry$.pipe(
      tap(entry => {
        if (entry) {
          const { code } = entry.product;
          if (!this.form.controls[code]) {
            this.form.setControl(code, this.createEntryFormGroup(entry));
          } else {
            const entryForm = this.form.controls[code] as FormGroup;
            entryForm.controls.quantity.setValue(entry.quantity);
          }
          this.form.markAsPristine();
          if (!this.modalIsOpen) {
            this.modalIsOpen = true;
          }
        }
      })
    );

    this.orderPromotions$ = this.promotionService.getOrderPromotions(
      this.promotionLocation
    );
  }

  dismissModal(reason?: any): void {
    this.modalService.dismissActiveModal(reason);
  }

  removeEntry(item: OrderEntry): void {
    this.cartService.removeEntry(item);
    delete this.form.controls[item.product.code];
    this.dismissModal('Removed');
  }

  updateEntry({ item, updatedQuantity }): void {
    this.cartService.updateEntry(item.entryNumber, updatedQuantity);
  }

  private createEntryFormGroup(entry: OrderEntry): FormGroup {
    return this.fb.group({
      entryNumber: entry.entryNumber,
      quantity: entry.quantity,
    });
  }
}<|MERGE_RESOLUTION|>--- conflicted
+++ resolved
@@ -24,14 +24,10 @@
   cart$: Observable<Cart>;
   loaded$: Observable<boolean>;
   increment: boolean;
-<<<<<<< HEAD
   orderPromotions$: Observable<PromotionResult[]>;
   promotionLocation: PromotionLocation = PromotionLocation.ActiveCart;
-=======
+  quantity = 0;
   modalIsOpen = false;
-
->>>>>>> 4bb67f9f
-  quantity = 0;
 
   @ViewChild('dialog', { static: false, read: ElementRef })
   dialog: ElementRef;
