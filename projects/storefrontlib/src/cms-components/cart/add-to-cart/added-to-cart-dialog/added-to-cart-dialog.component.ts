import { Component, ElementRef, ViewChild } from '@angular/core';
import { FormBuilder, FormControl, FormGroup } from '@angular/forms';
import { Cart, CartService, OrderEntry } from '@spartacus/core';
import { Observable } from 'rxjs';
import { filter, map, startWith, switchMap, tap } from 'rxjs/operators';
import { ICON_TYPE } from '../../../../cms-components/misc/icon/index';
import { ModalService } from '../../../../shared/components/modal/index';

@Component({
  selector: 'cx-added-to-cart-dialog',
  templateUrl: './added-to-cart-dialog.component.html',
})
export class AddedToCartDialogComponent {
  iconTypes = ICON_TYPE;

  entry$: Observable<OrderEntry>;
  cart$: Observable<Cart>;
  loaded$: Observable<boolean>;
  increment: boolean;
  modalIsOpen = false;

  quantity = 0;

  @ViewChild('dialog', { static: false, read: ElementRef })
  dialog: ElementRef;

  form: FormGroup = new FormGroup({});

  private quantityControl$: Observable<FormControl>;

  constructor(
    protected modalService: ModalService,
    protected cartService: CartService,
    protected fb: FormBuilder
  ) {}

<<<<<<< HEAD
  /**
   * Returns an observable formControl with the quantity of the cartEntry,
   * but also updates the entry in case of a changed value.
   * The quantity can be set to zero in order to remove the entry.
   */
  getQuantityControl(): Observable<FormControl> {
    if (!this.quantityControl$) {
      this.quantityControl$ = this.entry$.pipe(
        filter(e => !!e),
        map(entry => this.getFormControl(entry)),
        switchMap(() =>
          this.form.valueChanges.pipe(
            // tslint:disable-next-line:deprecation
            startWith(null),
            tap(valueChange => {
              if (valueChange) {
                this.cartService.updateEntry(
                  valueChange.entryNumber,
                  valueChange.quantity
                );
                if (valueChange.quantity === 0) {
                  this.dismissModal('Removed');
                }
              } else {
                this.form.markAsPristine();
              }
            })
          )
        ),
        map(() => <FormControl>this.form.get('quantity'))
      );
    }
    return this.quantityControl$;
=======
  ngOnInit() {
    this.entry$ = this.entry$.pipe(
      tap(entry => {
        if (entry) {
          const { code } = entry.product;
          if (!this.form.controls[code]) {
            this.form.setControl(code, this.createEntryFormGroup(entry));
          } else {
            const entryForm = this.form.controls[code] as FormGroup;
            entryForm.controls.quantity.setValue(entry.quantity);
          }
          this.form.markAsPristine();
          if (!this.modalIsOpen) {
            this.modalIsOpen = true;
          }
        }
      })
    );
  }

  dismissModal(reason?: any): void {
    this.modalService.dismissActiveModal(reason);
>>>>>>> f4750a47
  }

  private getFormControl(entry: OrderEntry): FormControl {
    if (!this.form.get('quantity')) {
      const quantity = new FormControl(entry.quantity, { updateOn: 'blur' });
      this.form.addControl('quantity', quantity);

      const entryNumber = new FormControl(entry.entryNumber);
      this.form.addControl('entryNumber', entryNumber);
    }
    return <FormControl>this.form.get('quantity');
  }

  dismissModal(reason?: any): void {
    this.modalService.dismissActiveModal(reason);
  }
}<|MERGE_RESOLUTION|>--- conflicted
+++ resolved
@@ -34,7 +34,6 @@
     protected fb: FormBuilder
   ) {}
 
-<<<<<<< HEAD
   /**
    * Returns an observable formControl with the quantity of the cartEntry,
    * but also updates the entry in case of a changed value.
@@ -68,30 +67,6 @@
       );
     }
     return this.quantityControl$;
-=======
-  ngOnInit() {
-    this.entry$ = this.entry$.pipe(
-      tap(entry => {
-        if (entry) {
-          const { code } = entry.product;
-          if (!this.form.controls[code]) {
-            this.form.setControl(code, this.createEntryFormGroup(entry));
-          } else {
-            const entryForm = this.form.controls[code] as FormGroup;
-            entryForm.controls.quantity.setValue(entry.quantity);
-          }
-          this.form.markAsPristine();
-          if (!this.modalIsOpen) {
-            this.modalIsOpen = true;
-          }
-        }
-      })
-    );
-  }
-
-  dismissModal(reason?: any): void {
-    this.modalService.dismissActiveModal(reason);
->>>>>>> f4750a47
   }
 
   private getFormControl(entry: OrderEntry): FormControl {
