--- conflicted
+++ resolved
@@ -27,15 +27,7 @@
           <cx-cart-item
             [item]="entry"
             [compact]="true"
-<<<<<<< HEAD
             [quantityControl]="getQuantityControl() | async"
-=======
-            [isReadOnly]="false"
-            [parent]="form.controls[entry.product.code]"
-            [cartIsLoading]="form.dirty"
-            (remove)="removeEntry($event)"
-            (update)="updateEntry($event)"
->>>>>>> f4750a47
             (view)="dismissModal('Product selected')"
           ></cx-cart-item>
         </div>
