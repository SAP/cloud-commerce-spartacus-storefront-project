<div #dialog>
  <!-- Modal Header -->
  <ng-container *ngIf="(loaded$ | async) || modalIsOpen; else loading">
    <div class="cx-dialog-header modal-header">
      <div class="cx-dialog-title modal-title">
        {{
          (increment
            ? 'addToCart.itemsIncrementedInYourCart'
            : 'addToCart.itemsAddedToYourCart') | cxTranslate
        }}
      </div>
      <button
        type="button"
        class="close"
        aria-label="Close"
        (click)="dismissModal('Cross click')"
      >
        <span aria-hidden="true">
          <cx-icon [type]="iconTypes.CLOSE"></cx-icon>
        </span>
      </button>
    </div>
    <!-- Modal Body -->
    <div class="cx-dialog-body modal-body" *ngIf="entry$ | async as entry">
      <div class="cx-dialog-row">
        <div class="cx-dialog-item col-sm-12 col-md-6">
          <cx-cart-item
            [item]="entry"
            [compact]="true"
<<<<<<< HEAD
            [quantityControl]="getQuantityControl() | async"
=======
            [isReadOnly]="false"
            [parent]="form.controls[entry.product.code]"
            [cartIsLoading]="form.dirty"
            [promotionLocation]="promotionLocation"
            (remove)="removeEntry($event)"
            (update)="updateEntry($event)"
>>>>>>> 698cf6d9
            (view)="dismissModal('Product selected')"
          ></cx-cart-item>
        </div>
        <!-- Separator -->
        <div
          class="cx-dialog-separator col-sm-12 d-xs-block d-sm-block d-md-none"
        ></div>
        <!-- Total container -->
        <div class="cx-dialog-actions col-sm-12 col-md-6">
          <div class="cx-dialog-total" *ngIf="cart$ | async as cart">
            <div>
              {{
                'cartItems.cartTotal'
                  | cxTranslate: { count: cart.deliveryItemsQuantity }
              }}
            </div>

            <div>{{ cart.totalPrice?.formattedValue }}</div>
          </div>

          <!-- Promotions -->
          <ng-container *cxFeatureLevel="'1.5'">
            <div
              class="cx-dialog-promotions"
              *ngIf="orderPromotions$ | async as orderPromotions"
            >
              <cx-promotions [promotions]="orderPromotions"></cx-promotions>
            </div>
          </ng-container>

          <!-- Actions -->
          <div class="cx-dialog-buttons">
            <a
              [class.disabled]="form.dirty"
              [routerLink]="{ cxRoute: 'cart' } | cxUrl"
              class="btn btn-primary"
              cxAutoFocus
              (click)="!form.dirty && dismissModal('View Cart click')"
              >{{ 'addToCart.viewCart' | cxTranslate }}</a
            >
            <a
              [class.disabled]="form.dirty"
              [routerLink]="{ cxRoute: 'checkout' } | cxUrl"
              class="btn btn-secondary"
              (click)="!form.dirty && dismissModal('Proceed To Checkout click')"
              >{{ 'addToCart.proceedToCheckout' | cxTranslate }}</a
            >
          </div>
        </div>
      </div>
    </div>
  </ng-container>

  <ng-template #loading>
    <div class="cx-dialog-header modal-header">
      <div class="cx-dialog-title modal-title">
        {{ 'addToCart.updatingCart' | cxTranslate }}
      </div>
      <button
        type="button"
        class="close"
        aria-label="Close"
        (click)="dismissModal('Cross click')"
      >
        <span aria-hidden="true">
          <cx-icon [type]="iconTypes.CLOSE"></cx-icon>
        </span>
      </button>
    </div>
    <!-- Modal Body -->
    <div class="cx-dialog-body modal-body">
      <div class="cx-dialog-row">
        <div class="col-sm-12"><cx-spinner></cx-spinner></div>
      </div>
    </div>
  </ng-template>
</div><|MERGE_RESOLUTION|>--- conflicted
+++ resolved
@@ -27,16 +27,8 @@
           <cx-cart-item
             [item]="entry"
             [compact]="true"
-<<<<<<< HEAD
             [quantityControl]="getQuantityControl() | async"
-=======
-            [isReadOnly]="false"
-            [parent]="form.controls[entry.product.code]"
-            [cartIsLoading]="form.dirty"
             [promotionLocation]="promotionLocation"
-            (remove)="removeEntry($event)"
-            (update)="updateEntry($event)"
->>>>>>> 698cf6d9
             (view)="dismissModal('Product selected')"
           ></cx-cart-item>
         </div>
