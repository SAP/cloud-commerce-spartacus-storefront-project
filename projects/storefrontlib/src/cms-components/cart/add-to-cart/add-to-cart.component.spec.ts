--- conflicted
+++ resolved
@@ -29,7 +29,7 @@
 };
 
 const mockProduct2: Product = {
-  name: 'mockPrduct2',
+  name: 'mockProduct2',
   code: 'code2',
   stock: { stockLevelStatus: 'inStock', stockLevel: 12 },
   baseOptions: [{ variantType: 'ApparelSizeVariantProduct' }],
@@ -189,6 +189,8 @@
 
     it('should call addToCart()', () => {
       addToCartComponent.productCode = productCode;
+      addToCartComponent.isStyleVariantSelected = true;
+      addToCartComponent.isSizeVariantSelected = true;
       addToCartComponent.ngOnInit();
       spyOn(service, 'addEntry').and.callThrough();
       spyOn(service, 'getEntry').and.returnValue(of(mockCartEntry));
@@ -201,16 +203,6 @@
       expect(service.addEntry).toHaveBeenCalledWith(productCode, 1);
     });
 
-<<<<<<< HEAD
-  it('should call addToCart()', () => {
-    addToCartComponent.productCode = productCode;
-    addToCartComponent.isStyleVariantSelected = true;
-    addToCartComponent.isSizeVariantSelected = true;
-    addToCartComponent.ngOnInit();
-    spyOn(service, 'addEntry').and.callThrough();
-    spyOn(service, 'getEntry').and.returnValue(of(mockCartEntry));
-    addToCartComponent.quantity = 1;
-=======
     describe('stockInfo', () => {
       it('should set hasStock to false for product by productCode', () => {
         addToCartComponent.productCode = mockNoStockProduct.code;
@@ -218,7 +210,6 @@
         addToCartComponent.ngOnInit();
         expect(addToCartComponent.hasStock).toEqual(false);
       });
->>>>>>> 7a248d40
 
       it('should set hasStock to true for product by productCode', () => {
         addToCartComponent.productCode = mockNoStockProduct.code;
