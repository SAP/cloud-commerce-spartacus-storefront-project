import { Component, DebugElement, Input } from '@angular/core';
import { ComponentFixture, TestBed, waitForAsync } from '@angular/core/testing';
import { ReactiveFormsModule } from '@angular/forms';
import { By } from '@angular/platform-browser';
import { BrowserAnimationsModule } from '@angular/platform-browser/animations';
import { RouterTestingModule } from '@angular/router/testing';
import {
  ActiveCartService,
  Cart,
  CmsAddToCartComponent,
  I18nTestingModule,
  OrderEntry,
  Product,
  CmsAddToCartComponent,
} from '@spartacus/core';
import { BehaviorSubject, Observable, of } from 'rxjs';
import { CmsComponentData } from '../../../cms-structure/page/model/cms-component-data';
import { ModalService } from '../../../shared/components/modal/index';
import { SpinnerModule } from '../../../shared/components/spinner/spinner.module';
import { CurrentProductService } from '../../product';
import { AddToCartComponent } from './add-to-cart.component';
import { CmsComponentData } from '../../../cms-structure/page/model/cms-component-data';

const config$ = new BehaviorSubject<CmsAddToCartComponent>({
  inventoryDisplay: false,
});

const toggleInventoryDisplay = <CmsComponentData<any>>{
  data$: config$.asObservable(),
};

const config$ = new BehaviorSubject<CmsAddToCartComponent>({
  inventoryDisplay: false,
});

const toggleInventoryDisplay = <CmsComponentData<any>>{
  data$: config$.asObservable(),
};

const productCode = '1234';

const mockProduct: Product = {
  name: 'mockProduct',
  code: 'code1',
  stock: {
<<<<<<< HEAD
=======
    stockLevel: 333,
>>>>>>> 34202165
    stockLevelStatus: 'inStock',
  },
};

const mockProduct2: Product = {
  name: 'mockProduct2',
  code: 'code2',
  stock: { stockLevelStatus: 'inStock' },
};

const mockProduct3: Product = {
  name: 'mockProduct',
  code: 'code1',
  stock: {
    isValueRounded: true,
    stockLevel: 10,
    stockLevelStatus: 'inStock',
  },
};

const mockNoStockProduct: Product = {
  name: 'mockProduct',
  code: 'code1',
  stock: { stockLevel: 0, stockLevelStatus: 'outOfStock' },
};

class MockActiveCartService {
  addEntry(_productCode: string, _quantity: number): void {}
  getEntry(_productCode: string): Observable<OrderEntry> {
    return of();
  }
  isStable(): Observable<boolean> {
    return of();
  }
  getActive(): Observable<Cart> {
    return of();
  }
  getEntries(): Observable<OrderEntry[]> {
    return of([]);
  }
  getLastEntry(_productCode: string): Observable<OrderEntry> {
    return of();
  }
}

class MockCurrentProductService {
  getProduct(): Observable<Product> {
    return of();
  }
}

@Component({
  template: '',
  selector: 'cx-item-counter',
})
class MockItemCounterComponent {
  @Input() min;
  @Input() max;
  @Input() step;
  @Input() control;
}

describe('AddToCartComponent', () => {
  let addToCartComponent: AddToCartComponent;
  let fixture: ComponentFixture<AddToCartComponent>;
  let service: ActiveCartService;
  let currentProductService: CurrentProductService;
  let el: DebugElement;

  let modalInstance: any;
  const mockCartEntry: OrderEntry = { entryNumber: 7 };

  beforeEach(
    waitForAsync(() => {
      TestBed.configureTestingModule({
        imports: [
          BrowserAnimationsModule,
          RouterTestingModule,
          SpinnerModule,
          I18nTestingModule,
          ReactiveFormsModule,
        ],
        declarations: [AddToCartComponent, MockItemCounterComponent],
        providers: [
          {
            provide: ModalService,
            useValue: { open: () => ({ componentInstance: {} }) },
          },
          { provide: ActiveCartService, useClass: MockActiveCartService },
          {
            provide: CurrentProductService,
            useClass: MockCurrentProductService,
          },
          {
            provide: CmsComponentData,
            useValue: toggleInventoryDisplay,
          },
        ],
      }).compileComponents();
    })
  );

  beforeEach(() => {
    fixture = TestBed.createComponent(AddToCartComponent);
    addToCartComponent = fixture.componentInstance;
    service = TestBed.inject(ActiveCartService);
    modalInstance = TestBed.inject(ModalService);
    currentProductService = TestBed.inject(CurrentProductService);
    el = fixture.debugElement;

    config$.next({
      inventoryDisplay: false,
    });

    spyOn(modalInstance, 'open').and.callThrough();
    fixture.detectChanges();
  });

  it('should be created', () => {
    expect(addToCartComponent).toBeTruthy();
  });

  describe('Product code provided', () => {
    it('should call ngOnInit()', () => {
      addToCartComponent.productCode = productCode;
      addToCartComponent.ngOnInit();
      expect(addToCartComponent.hasStock).toBe(true);
      expect(addToCartComponent.quantity).toBe(1);
    });

    it('should load entry by product code from currentProductService', () => {
      spyOn(currentProductService, 'getProduct').and.returnValue(
        of(mockProduct)
      );
      addToCartComponent.ngOnInit();
      expect(addToCartComponent.productCode).toEqual(mockProduct.code);
      expect(addToCartComponent.maxQuantity).toEqual(
        mockProduct.stock.stockLevel
      );
      expect(addToCartComponent.hasStock).toEqual(true);
    });

    it('should not have stock based on current product', () => {
      spyOn(currentProductService, 'getProduct').and.returnValue(
        of({
          stock: { stockLevelStatus: 'outOfStock' },
        })
      );
      addToCartComponent.ngOnInit();
      expect(addToCartComponent.hasStock).toEqual(false);
    });

    it('(not supported anymore) should always have stock based when productcode is passed', () => {
      addToCartComponent.productCode = '123';
      addToCartComponent.ngOnInit();
      expect(addToCartComponent.hasStock).toEqual(true);
    });
  });

  describe('Product from page', () => {
    it('should reset counter value when changing product', () => {
      const currentProduct = new BehaviorSubject<Product>(mockProduct);

      //Product 1
      spyOn(currentProductService, 'getProduct').and.returnValue(
        currentProduct
      );
      addToCartComponent.ngOnInit();
      expect(addToCartComponent.productCode).toEqual(mockProduct.code);
      addToCartComponent.quantity = 5;

      //Product 2
      currentProduct.next(mockProduct2);
      expect(addToCartComponent.productCode).toEqual(mockProduct2.code);
      //Quantity is expected to be reset to 1 since it is a new product page
      expect(addToCartComponent.quantity).toEqual(1);
    });

    it('should disable input when the product has no stock', () => {
      spyOn(currentProductService, 'getProduct').and.returnValue(
        of(mockNoStockProduct)
      );
      addToCartComponent.ngOnInit();
      expect(addToCartComponent.productCode).toEqual(mockProduct.code);
      expect(addToCartComponent.maxQuantity).toBe(0);
      expect(addToCartComponent.hasStock).toEqual(false);
    });
  });

  it('should call addToCart()', () => {
    addToCartComponent.productCode = productCode;
    addToCartComponent.ngOnInit();
    spyOn(service, 'addEntry').and.callThrough();
    spyOn(service, 'getEntries').and.returnValue(of([mockCartEntry]));
    spyOn(service, 'isStable').and.returnValue(of(true));
    addToCartComponent.quantity = 1;

    addToCartComponent.addToCart();

    expect(modalInstance.open).toHaveBeenCalled();
    expect(service.addEntry).toHaveBeenCalledWith(productCode, 1);
    expect(
      addToCartComponent.modalRef.componentInstance.numberOfEntriesBeforeAdd
    ).toBe(1);
  });

  describe('UI', () => {
    it('should show addToCart button with productCode input', () => {
      addToCartComponent.productCode = productCode;
      addToCartComponent.ngOnInit();
      fixture.detectChanges();
      expect(el.query(By.css('button')).nativeElement).toBeDefined();
    });

    it('should hide addToCart button with productCode input', () => {
      addToCartComponent.productCode = null;
      addToCartComponent.ngOnInit();
      fixture.detectChanges();
      expect(el.query(By.css('button'))).toBeNull();
    });

    it('should show the addToCart button for currentProduct', () => {
      addToCartComponent.productCode = null;
      spyOn(currentProductService, 'getProduct').and.returnValue(
        of(mockProduct)
      );
      addToCartComponent.ngOnInit();
      fixture.detectChanges();
      expect(el.query(By.css('button')).nativeElement).toBeDefined();
    });

    it('should hide the addToCart button for currentProduct', () => {
      addToCartComponent.productCode = null;
      spyOn(currentProductService, 'getProduct').and.returnValue(
        of(mockNoStockProduct)
      );
      addToCartComponent.ngOnInit();
      fixture.detectChanges();
      expect(el.query(By.css('button'))).toBeNull();
    });
  });

  it('should hide quantity if showQuantity is set to false', () => {
    addToCartComponent.showQuantity = false;
    fixture.detectChanges();
    const quantityEl = el.query(By.css('.quantity'));
    expect(quantityEl).toBeNull();
  });

  describe('Inventory Display test', () => {
<<<<<<< HEAD
    let currentMockProduct: Product = {
      name: 'mockProduct',
      code: 'code1',
      stock: undefined,
    };

    it('should display inventory quantity when enabled', () => {
      currentMockProduct.stock = {
        stockLevel: 333,
        stockLevelStatus: 'inStock',
      };
=======
    it('should display inventory quantity when enabled', () => {
      spyOn(currentProductService, 'getProduct').and.returnValue(
        of(mockProduct)
      );
>>>>>>> 34202165

      config$.next({
        inventoryDisplay: true,
      });

<<<<<<< HEAD
      addToCartComponent.productCode = productCode;
      addToCartComponent.product = currentMockProduct;
=======
>>>>>>> 34202165
      addToCartComponent.ngOnInit();
      fixture.detectChanges();

      expect(el.query(By.css('.info')).nativeElement.innerText.trim()).toEqual(
<<<<<<< HEAD
        currentMockProduct.stock?.stockLevel + ' addToCart.inStock'
=======
        mockProduct.stock?.stockLevel + ' addToCart.inStock'
>>>>>>> 34202165
      );
    });

    it('should NOT display inventory when disabled', () => {
<<<<<<< HEAD
      currentMockProduct.stock = {
        stockLevel: 333,
        stockLevelStatus: 'inStock',
      };

      addToCartComponent.productCode = productCode;
      addToCartComponent.product = currentMockProduct;
=======
      spyOn(currentProductService, 'getProduct').and.returnValue(
        of(mockProduct)
      );

>>>>>>> 34202165
      addToCartComponent.ngOnInit();
      fixture.detectChanges();

      expect(el.query(By.css('.info')).nativeElement.innerText.trim()).toEqual(
        'addToCart.inStock'
      );
    });

    it('should display out of stock inventory when enabled and out of stock', () => {
<<<<<<< HEAD
      currentMockProduct.stock = {
        stockLevel: 0,
        stockLevelStatus: 'outOfStock',
      };
=======
      spyOn(currentProductService, 'getProduct').and.returnValue(
        of(mockNoStockProduct)
      );
>>>>>>> 34202165

      config$.next({
        inventoryDisplay: true,
      });

<<<<<<< HEAD
      addToCartComponent.productCode = productCode;
      addToCartComponent.product = currentMockProduct;
=======
>>>>>>> 34202165
      addToCartComponent.ngOnInit();
      fixture.detectChanges();

      expect(el.query(By.css('.info')).nativeElement.innerText.trim()).toEqual(
        'addToCart.outOfStock'
      );
    });

    it('should display out of stock when inventory display disabled', () => {
<<<<<<< HEAD
      currentMockProduct.stock = {
        stockLevel: 0,
        stockLevelStatus: 'outOfStock',
      };

      addToCartComponent.productCode = productCode;
      addToCartComponent.product = currentMockProduct;
=======
      spyOn(currentProductService, 'getProduct').and.returnValue(
        of(mockNoStockProduct)
      );

>>>>>>> 34202165
      addToCartComponent.ngOnInit();
      fixture.detectChanges();

      expect(el.query(By.css('.info')).nativeElement.innerText.trim()).toEqual(
        'addToCart.outOfStock'
      );
    });

    it('should display `In Stock` when product forced in stock status and inventory display enabled', () => {
<<<<<<< HEAD
      currentMockProduct.stock = {
        stockLevelStatus: 'inStock',
      };
=======
      spyOn(currentProductService, 'getProduct').and.returnValue(
        of(mockProduct2)
      );
>>>>>>> 34202165

      config$.next({
        inventoryDisplay: true,
      });

<<<<<<< HEAD
      addToCartComponent.productCode = productCode;
      addToCartComponent.product = currentMockProduct;
=======
>>>>>>> 34202165
      addToCartComponent.ngOnInit();
      fixture.detectChanges();

      expect(el.query(By.css('.info')).nativeElement.innerText.trim()).toEqual(
        'addToCart.inStock'
      );
    });
<<<<<<< HEAD
=======

    it('should display `+` when product stock level threshold applied when inventory display enabled', () => {
      spyOn(currentProductService, 'getProduct').and.returnValue(
        of(mockProduct3)
      );

      config$.next({
        inventoryDisplay: true,
      });

      addToCartComponent.ngOnInit();
      fixture.detectChanges();

      expect(el.query(By.css('.info')).nativeElement.innerText.trim()).toEqual(
        mockProduct3.stock?.stockLevel + '+ addToCart.inStock'
      );
    });

    it('should return max quantity as string in getInventory()', () => {
      spyOn(currentProductService, 'getProduct').and.returnValue(
        of(mockProduct)
      );

      config$.next({
        inventoryDisplay: true,
      });

      addToCartComponent.ngOnInit();
      fixture.detectChanges();

      const obtained: string = addToCartComponent.getInventory();
      expect(obtained).toEqual(mockProduct.stock?.stockLevel + '');
    });

    it('should return empty string in getInventory() when out of stock', () => {
      spyOn(currentProductService, 'getProduct').and.returnValue(
        of(mockNoStockProduct)
      );

      addToCartComponent.ngOnInit();
      fixture.detectChanges();

      const obtained: string = addToCartComponent.getInventory();
      expect(obtained).toEqual('');
    });

    it('should return empty string in getInventory() when force InStock', () => {
      spyOn(currentProductService, 'getProduct').and.returnValue(
        of(mockProduct2)
      );

      addToCartComponent.ngOnInit();
      fixture.detectChanges();

      const obtained: string = addToCartComponent.getInventory();
      expect(obtained).toEqual('');
    });

    it('should return threshold value with + in getInventory()', () => {
      spyOn(currentProductService, 'getProduct').and.returnValue(
        of(mockProduct3)
      );

      config$.next({
        inventoryDisplay: true,
      });

      addToCartComponent.ngOnInit();
      fixture.detectChanges();

      const obtained: string = addToCartComponent.getInventory();
      expect(obtained).toEqual(mockProduct3.stock?.stockLevel + '+');
    });
>>>>>>> 34202165
  });
});<|MERGE_RESOLUTION|>--- conflicted
+++ resolved
@@ -7,14 +7,12 @@
 import {
   ActiveCartService,
   Cart,
-  CmsAddToCartComponent,
   I18nTestingModule,
   OrderEntry,
   Product,
   CmsAddToCartComponent,
 } from '@spartacus/core';
 import { BehaviorSubject, Observable, of } from 'rxjs';
-import { CmsComponentData } from '../../../cms-structure/page/model/cms-component-data';
 import { ModalService } from '../../../shared/components/modal/index';
 import { SpinnerModule } from '../../../shared/components/spinner/spinner.module';
 import { CurrentProductService } from '../../product';
@@ -29,24 +27,13 @@
   data$: config$.asObservable(),
 };
 
-const config$ = new BehaviorSubject<CmsAddToCartComponent>({
-  inventoryDisplay: false,
-});
-
-const toggleInventoryDisplay = <CmsComponentData<any>>{
-  data$: config$.asObservable(),
-};
-
 const productCode = '1234';
 
 const mockProduct: Product = {
   name: 'mockProduct',
   code: 'code1',
   stock: {
-<<<<<<< HEAD
-=======
     stockLevel: 333,
->>>>>>> 34202165
     stockLevelStatus: 'inStock',
   },
 };
@@ -297,61 +284,28 @@
   });
 
   describe('Inventory Display test', () => {
-<<<<<<< HEAD
-    let currentMockProduct: Product = {
-      name: 'mockProduct',
-      code: 'code1',
-      stock: undefined,
-    };
-
     it('should display inventory quantity when enabled', () => {
-      currentMockProduct.stock = {
-        stockLevel: 333,
-        stockLevelStatus: 'inStock',
-      };
-=======
-    it('should display inventory quantity when enabled', () => {
       spyOn(currentProductService, 'getProduct').and.returnValue(
         of(mockProduct)
       );
->>>>>>> 34202165
-
-      config$.next({
-        inventoryDisplay: true,
-      });
-
-<<<<<<< HEAD
-      addToCartComponent.productCode = productCode;
-      addToCartComponent.product = currentMockProduct;
-=======
->>>>>>> 34202165
-      addToCartComponent.ngOnInit();
-      fixture.detectChanges();
-
-      expect(el.query(By.css('.info')).nativeElement.innerText.trim()).toEqual(
-<<<<<<< HEAD
-        currentMockProduct.stock?.stockLevel + ' addToCart.inStock'
-=======
+
+      config$.next({
+        inventoryDisplay: true,
+      });
+
+      addToCartComponent.ngOnInit();
+      fixture.detectChanges();
+
+      expect(el.query(By.css('.info')).nativeElement.innerText.trim()).toEqual(
         mockProduct.stock?.stockLevel + ' addToCart.inStock'
->>>>>>> 34202165
       );
     });
 
     it('should NOT display inventory when disabled', () => {
-<<<<<<< HEAD
-      currentMockProduct.stock = {
-        stockLevel: 333,
-        stockLevelStatus: 'inStock',
-      };
-
-      addToCartComponent.productCode = productCode;
-      addToCartComponent.product = currentMockProduct;
-=======
       spyOn(currentProductService, 'getProduct').and.returnValue(
         of(mockProduct)
       );
 
->>>>>>> 34202165
       addToCartComponent.ngOnInit();
       fixture.detectChanges();
 
@@ -361,26 +315,14 @@
     });
 
     it('should display out of stock inventory when enabled and out of stock', () => {
-<<<<<<< HEAD
-      currentMockProduct.stock = {
-        stockLevel: 0,
-        stockLevelStatus: 'outOfStock',
-      };
-=======
       spyOn(currentProductService, 'getProduct').and.returnValue(
         of(mockNoStockProduct)
       );
->>>>>>> 34202165
-
-      config$.next({
-        inventoryDisplay: true,
-      });
-
-<<<<<<< HEAD
-      addToCartComponent.productCode = productCode;
-      addToCartComponent.product = currentMockProduct;
-=======
->>>>>>> 34202165
+
+      config$.next({
+        inventoryDisplay: true,
+      });
+
       addToCartComponent.ngOnInit();
       fixture.detectChanges();
 
@@ -390,20 +332,10 @@
     });
 
     it('should display out of stock when inventory display disabled', () => {
-<<<<<<< HEAD
-      currentMockProduct.stock = {
-        stockLevel: 0,
-        stockLevelStatus: 'outOfStock',
-      };
-
-      addToCartComponent.productCode = productCode;
-      addToCartComponent.product = currentMockProduct;
-=======
       spyOn(currentProductService, 'getProduct').and.returnValue(
         of(mockNoStockProduct)
       );
 
->>>>>>> 34202165
       addToCartComponent.ngOnInit();
       fixture.detectChanges();
 
@@ -413,25 +345,14 @@
     });
 
     it('should display `In Stock` when product forced in stock status and inventory display enabled', () => {
-<<<<<<< HEAD
-      currentMockProduct.stock = {
-        stockLevelStatus: 'inStock',
-      };
-=======
       spyOn(currentProductService, 'getProduct').and.returnValue(
         of(mockProduct2)
       );
->>>>>>> 34202165
-
-      config$.next({
-        inventoryDisplay: true,
-      });
-
-<<<<<<< HEAD
-      addToCartComponent.productCode = productCode;
-      addToCartComponent.product = currentMockProduct;
-=======
->>>>>>> 34202165
+
+      config$.next({
+        inventoryDisplay: true,
+      });
+
       addToCartComponent.ngOnInit();
       fixture.detectChanges();
 
@@ -439,8 +360,6 @@
         'addToCart.inStock'
       );
     });
-<<<<<<< HEAD
-=======
 
     it('should display `+` when product stock level threshold applied when inventory display enabled', () => {
       spyOn(currentProductService, 'getProduct').and.returnValue(
@@ -514,6 +433,5 @@
       const obtained: string = addToCartComponent.getInventory();
       expect(obtained).toEqual(mockProduct3.stock?.stockLevel + '+');
     });
->>>>>>> 34202165
   });
 });