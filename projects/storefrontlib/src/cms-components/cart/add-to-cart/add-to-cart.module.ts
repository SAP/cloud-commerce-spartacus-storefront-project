--- conflicted
+++ resolved
@@ -25,9 +25,6 @@
     RouterModule,
     SpinnerModule,
     PromotionsModule,
-<<<<<<< HEAD
-    ConfigModule.withConfig(<CmsConfig>{
-=======
     FeaturesConfigModule,
     UrlModule,
     IconModule,
@@ -37,7 +34,6 @@
   ],
   providers: [
     provideDefaultConfig(<CmsConfig>{
->>>>>>> ab18f274
       cmsComponents: {
         ProductAddToCartComponent: {
           component: AddToCartComponent,
