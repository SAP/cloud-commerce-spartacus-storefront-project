import { Component, Input } from '@angular/core';
import { async, ComponentFixture, TestBed } from '@angular/core/testing';
import { FormGroup, ReactiveFormsModule } from '@angular/forms';
import { RouterTestingModule } from '@angular/router/testing';
import {
  ActiveCartService,
  ConsignmentEntry,
  FeaturesConfigModule,
  I18nTestingModule,
  OrderEntry,
  PromotionLocation,
  SelectiveCartService,
} from '@spartacus/core';
import { PromotionsModule } from '../../../checkout';
import { CartItemComponentOptions } from '../cart-item/cart-item.component';
import { CartItemListComponent } from './cart-item-list.component';

class MockActiveCartService {
  updateEntry() {}
}

const mockItems: OrderEntry[] = [
  {
    quantity: 1,
    entryNumber: 0,
    product: {
      code: 'PR0000',
    },
    updateable: true,
  },
  {
    quantity: 5,
    entryNumber: 1,
    product: {
      code: 'PR0001',
    },
  },
];

const mockConsignmentItems: ConsignmentEntry[] = [
  {
    quantity: 3,
    orderEntry: {
      quantity: 5,
      entryNumber: 1,
      product: {
        code: 'PR0000',
      },
    },
  },
];

@Component({
  template: '',
  selector: 'cx-cart-item',
})
class MockCartItemComponent {
  @Input() item;
  @Input() readonly;
  @Input() quantityControl;
  @Input() promotionLocation: PromotionLocation = PromotionLocation.ActiveCart;
  @Input() options: CartItemComponentOptions = {
    isSaveForLater: false,
    optionalBtn: null,
  };
}

describe('CartItemListComponent', () => {
  let component: CartItemListComponent;
  let fixture: ComponentFixture<CartItemListComponent>;
  let activeCartService: ActiveCartService;

  const mockSelectiveCartService = jasmine.createSpyObj(
    'SelectiveCartService',
    ['removeEntry']
  );

  beforeEach(async(() => {
    TestBed.configureTestingModule({
      imports: [
        ReactiveFormsModule,
        RouterTestingModule,
        PromotionsModule,
        I18nTestingModule,
        FeaturesConfigModule,
      ],
      declarations: [CartItemListComponent, MockCartItemComponent],
      providers: [
        { provide: ActiveCartService, useClass: MockActiveCartService },
        { provide: SelectiveCartService, useValue: mockSelectiveCartService },
      ],
    }).compileComponents();
  }));

  beforeEach(() => {
    fixture = TestBed.createComponent(CartItemListComponent);
    activeCartService = TestBed.inject(ActiveCartService);

    component = fixture.componentInstance;
    component.items = mockItems;
    component.options = { isSaveForLater: false };

    spyOn(activeCartService, 'updateEntry').and.callThrough();

    fixture.detectChanges();
  });

  it('should create', () => {
    expect(component).toBeTruthy();
  });

  it('should work with consignment entries', () => {
    component.items = mockConsignmentItems;
    expect(component.items[0].quantity).toEqual(3);
    expect(component.items[0].product.code).toEqual('PR0000');
  });

  it('should return form control with quantity ', () => {
    const item = mockItems[0];
    component.getControl(item).subscribe((control) => {
      expect(control.get('quantity').value).toEqual(1);
    });
  });

  it('should return enabled form group', () => {
    const item = mockItems[0];
    let result: FormGroup;
    component
      .getControl(item)
      .subscribe((control) => {
        result = control;
      })
      .unsubscribe();

    expect(result.enabled).toEqual(true);
  });

  it('should return disabled form group when updatable is false', () => {
    const item = mockItems[0];
    item.updateable = false;
    component.items = mockItems;
    fixture.detectChanges();

    let result: FormGroup;
    component
      .getControl(item)
      .subscribe((control) => {
        result = control;
      })
      .unsubscribe();

    expect(result.disabled).toEqual(true);
  });

  it('should return disabled form group when readonly is true', () => {
    component.readonly = true;
    fixture.detectChanges();
    const item = mockItems[0];
    let result: FormGroup;
    component
      .getControl(item)
      .subscribe((control) => {
        result = control;
      })
      .unsubscribe();

    expect(result.disabled).toEqual(true);
  });

  it('should call cartService with an updated entry', () => {
    const item = mockItems[0];
    component
      .getControl(item)
      .subscribe((control) => {
        control.get('quantity').setValue(2);
        expect(activeCartService.updateEntry).toHaveBeenCalledWith(
          item.entryNumber as any,
          2
        );
      })
      .unsubscribe();
  });

  it('should call cartService.updateEntry during a remove with quantity 0', () => {
    const item = mockItems[0];
    component
      .getControl(item)
      .subscribe((control) => {
        control.get('quantity').setValue(0);
        expect(activeCartService.updateEntry).toHaveBeenCalledWith(
          item.entryNumber as any,
          0
        );
      })
      .unsubscribe();
  });

  it('should have controls updated on items change', () => {
    fixture.detectChanges();
    const multipleMockItems = [
      {
        id: 1,
        quantity: 5,
        entryNumber: 1,
        product: {
          id: 1,
          code: 'PR0000',
        },
      },
      {
        id: 2,
        quantity: 3,
        entryNumber: 2,
        product: {
          id: 2,
          code: 'PR0001',
        },
      },
    ];
    component.items = multipleMockItems;
    fixture.detectChanges();
    expect(
<<<<<<< HEAD
      component.form.controls[component.createControlName(multipleMockItems[0])]
    ).toBeDefined();
    expect(
      component.form.controls[component.createControlName(multipleMockItems[1])]
=======
      component.form.controls[multipleMockItems[0].entryNumber]
    ).toBeDefined();
    expect(
      component.form.controls[multipleMockItems[1].entryNumber]
>>>>>>> 2bb0e931
    ).toBeDefined();
  });

  it('should compile control name from items entry number', () => {
    fixture.detectChanges();
    const multipleMockItems = [
      {
        id: 1,
        quantity: 5,
        entryNumber: 0,
      },
      {
        id: 2,
        quantity: 3,
        entryNumber: 999,
      },
    ];
    expect(component.createControlName(multipleMockItems[0])).toBe('0');
    expect(component.createControlName(multipleMockItems[1])).toBe('999');
  });

  it('remove entry for save for later', () => {
    component.options = { isSaveForLater: true };
    fixture.detectChanges();
    const item = mockItems[0];
<<<<<<< HEAD
    expect(
      component.form.controls[component.createControlName(item)]
    ).toBeDefined();
    component.removeEntry(item);
    expect(mockSelectiveCartService.removeEntry).toHaveBeenCalledWith(item);
    expect(
      component.form.controls[component.createControlName(item)]
    ).toBeUndefined();
=======
    expect(component.form.controls[item.entryNumber]).toBeDefined();
    component.removeEntry(item);
    expect(mockSelectiveCartService.removeEntry).toHaveBeenCalledWith(item);
    expect(component.form.controls[item.entryNumber]).toBeUndefined();
>>>>>>> 2bb0e931
  });
});<|MERGE_RESOLUTION|>--- conflicted
+++ resolved
@@ -220,17 +220,10 @@
     component.items = multipleMockItems;
     fixture.detectChanges();
     expect(
-<<<<<<< HEAD
-      component.form.controls[component.createControlName(multipleMockItems[0])]
-    ).toBeDefined();
-    expect(
-      component.form.controls[component.createControlName(multipleMockItems[1])]
-=======
       component.form.controls[multipleMockItems[0].entryNumber]
     ).toBeDefined();
     expect(
       component.form.controls[multipleMockItems[1].entryNumber]
->>>>>>> 2bb0e931
     ).toBeDefined();
   });
 
@@ -256,20 +249,9 @@
     component.options = { isSaveForLater: true };
     fixture.detectChanges();
     const item = mockItems[0];
-<<<<<<< HEAD
-    expect(
-      component.form.controls[component.createControlName(item)]
-    ).toBeDefined();
-    component.removeEntry(item);
-    expect(mockSelectiveCartService.removeEntry).toHaveBeenCalledWith(item);
-    expect(
-      component.form.controls[component.createControlName(item)]
-    ).toBeUndefined();
-=======
     expect(component.form.controls[item.entryNumber]).toBeDefined();
     component.removeEntry(item);
     expect(mockSelectiveCartService.removeEntry).toHaveBeenCalledWith(item);
     expect(component.form.controls[item.entryNumber]).toBeUndefined();
->>>>>>> 2bb0e931
   });
 });