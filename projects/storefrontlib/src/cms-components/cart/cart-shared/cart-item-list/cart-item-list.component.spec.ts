--- conflicted
+++ resolved
@@ -4,10 +4,10 @@
 import { RouterTestingModule } from '@angular/router/testing';
 import {
   CartService,
+  FeaturesConfig,
+  FeaturesConfigModule,
   I18nTestingModule,
   PromotionLocation,
-  FeaturesConfigModule,
-  FeaturesConfig,
 } from '@spartacus/core';
 import { PromotionsModule } from '../../../checkout';
 import { CartItemListComponent } from './cart-item-list.component';
@@ -17,27 +17,23 @@
 
 const mockItems = [
   {
-<<<<<<< HEAD
-    // id: 1,
-=======
     id: 0,
     quantity: 1,
     entryNumber: 0,
     product: {
       id: 0,
-      code: 'PR0000',
+      code: 'PR0001',
     },
+    updateable: true,
   },
   {
     id: 1,
->>>>>>> 698cf6d9
     quantity: 5,
     entryNumber: 1,
     product: {
       id: 1,
       code: 'PR0001',
     },
-    updateable: true,
   },
 ];
 
@@ -58,16 +54,10 @@
 })
 class MockCartItemComponent {
   @Input() item;
-  @Input() potentialProductPromotions;
-<<<<<<< HEAD
   @Input() readonly;
   @Input() quantityControl;
-=======
-  @Input() isReadOnly;
-  @Input() cartIsLoading;
-  @Input()
-  promotionLocation: PromotionLocation = PromotionLocation.ActiveCart;
->>>>>>> 698cf6d9
+  @Input() potentialProductPromotions;
+  @Input() promotionLocation: PromotionLocation = PromotionLocation.ActiveCart;
 }
 
 describe('CartItemListComponent', () => {
@@ -84,11 +74,7 @@
         I18nTestingModule,
         FeaturesConfigModule,
       ],
-<<<<<<< HEAD
       declarations: [CartItemListComponent, MockCartItemComponent],
-      providers: [{ provide: CartService, useClass: MockCartService }],
-=======
-      declarations: [CartItemListComponent, MockCartItemComponent, MockUrlPipe],
       providers: [
         { provide: CartService, useClass: MockCartService },
         {
@@ -98,7 +84,6 @@
           },
         },
       ],
->>>>>>> 698cf6d9
     }).compileComponents();
   }));
 
@@ -120,9 +105,8 @@
 
   it('should return form control with quantity ', () => {
     const item = mockItems[0];
-    item.quantity = 5;
     component.getControl(item).subscribe(control => {
-      expect(control.get('quantity').value).toEqual(5);
+      expect(control.get('quantity').value).toEqual(1);
     });
   });
 
