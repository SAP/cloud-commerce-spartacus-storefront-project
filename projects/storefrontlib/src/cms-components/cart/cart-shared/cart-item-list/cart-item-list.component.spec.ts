import { Component, Input, Pipe, PipeTransform, Type } from '@angular/core';
import { async, ComponentFixture, TestBed } from '@angular/core/testing';
import { ReactiveFormsModule } from '@angular/forms';
import { RouterTestingModule } from '@angular/router/testing';
import {
  CartService,
  I18nTestingModule,
<<<<<<< HEAD
  FeatureConfigService,
  SelectiveCartService,
} from '@spartacus/core';
import { PromotionsModule } from '../../../checkout';
import { CartItemListComponent } from './cart-item-list.component';
import { CartItemComponentOptions } from '../cart-item/cart-item.component';

=======
  PromotionLocation,
  FeaturesConfigModule,
  FeaturesConfig,
} from '@spartacus/core';
import { PromotionsModule } from '../../../checkout';
import { CartItemListComponent } from './cart-item-list.component';
>>>>>>> dd1effe9
class MockCartService {
  removeEntry() {}
  loadDetails() {}
  updateEntry() {}
}

const mockItems = [
  {
    id: 0,
    quantity: 1,
    entryNumber: 0,
    product: {
      id: 0,
      code: 'PR0000',
    },
  },
  {
    id: 1,
    quantity: 5,
    entryNumber: 1,
    product: {
      id: 1,
      code: 'PR0001',
    },
  },
];

const mockPotentialProductPromotions = [
  {
    description: 'Buy two more and win a trip to the Moon',
    consumedEntries: [
      {
        orderEntryNumber: 1,
      },
    ],
  },
];

@Pipe({
  name: 'cxUrl',
})
class MockUrlPipe implements PipeTransform {
  transform() {}
}

@Component({
  template: '',
  selector: 'cx-cart-item',
})
class MockCartItemComponent {
  @Input() parent;
  @Input() item;
  @Input() potentialProductPromotions;
  @Input() isReadOnly;
  @Input() cartIsLoading;
  @Input()
<<<<<<< HEAD
  options: CartItemComponentOptions = {
    isSaveForLater: false,
    optionalBtn: null,
  };
=======
  promotionLocation: PromotionLocation = PromotionLocation.ActiveCart;
>>>>>>> dd1effe9
}

describe('CartItemListComponent', () => {
  let component: CartItemListComponent;
  let fixture: ComponentFixture<CartItemListComponent>;
  let cartService: CartService;

  const mockSelectiveCartService = jasmine.createSpyObj(
    'SelectiveCartService',
    ['removeEntry']
  );

  const mockFeatureConfig = jasmine.createSpyObj('FeatureConfigService', [
    'isEnabled',
  ]);

  beforeEach(async(() => {
    TestBed.configureTestingModule({
      imports: [
        ReactiveFormsModule,
        RouterTestingModule,
        PromotionsModule,
        I18nTestingModule,
        FeaturesConfigModule,
      ],
      declarations: [CartItemListComponent, MockCartItemComponent, MockUrlPipe],
      providers: [
        { provide: CartService, useClass: MockCartService },
<<<<<<< HEAD
        { provide: SelectiveCartService, useValue: mockSelectiveCartService },
        { provide: FeatureConfigService, useValue: mockFeatureConfig },
=======
        {
          provide: FeaturesConfig,
          useValue: {
            features: { level: '1.3' },
          },
        },
>>>>>>> dd1effe9
      ],
    }).compileComponents();
  }));

  beforeEach(() => {
    fixture = TestBed.createComponent(CartItemListComponent);
    cartService = TestBed.get(CartService as Type<CartService>);

    component = fixture.componentInstance;
    component.items = mockItems;
    component.potentialProductPromotions = mockPotentialProductPromotions;
    component.options = { isSaveForLater: false };

    spyOn(cartService, 'removeEntry').and.callThrough();
    spyOn(cartService, 'updateEntry').and.callThrough();

    mockSelectiveCartService.removeEntry.and.callThrough();
    mockFeatureConfig.isEnabled.and.returnValue(false);
  });

  it('should create', () => {
    fixture.detectChanges();
    expect(component).toBeTruthy();

    mockFeatureConfig.isEnabled.and.returnValue(false);
    fixture.detectChanges();
    expect(component).toBeTruthy();
  });

  it('should remove entry', () => {
    fixture.detectChanges();
    const item = mockItems[0];
    expect(component.form.controls[item.product.code]).toBeDefined();
    component.removeEntry(item);
    expect(cartService.removeEntry).toHaveBeenCalledWith(item);
    expect(component.form.controls[item.product.code]).toBeUndefined();
  });

  it('should update entry', () => {
    fixture.detectChanges();
    const item = mockItems[0];
    component.updateEntry({ item, updatedQuantity: 5 });
    expect(cartService.updateEntry).toHaveBeenCalledWith(item.entryNumber, 5);
  });

  it('should get potential promotions for product', () => {
<<<<<<< HEAD
    fixture.detectChanges();
    const item = mockItems[0];
=======
    const item = mockItems[1];
>>>>>>> dd1effe9
    const promotions = component.getPotentialProductPromotionsForItem(item);
    expect(promotions).toEqual(mockPotentialProductPromotions);
  });

  it('should have controls updated on items change', () => {
    fixture.detectChanges();
    const multipleMockItems = [
      {
        id: 1,
        quantity: 5,
        entryNumber: 1,
        product: {
          id: 1,
          code: 'PR0000',
        },
      },
      {
        id: 2,
        quantity: 3,
        entryNumber: 2,
        product: {
          id: 2,
          code: 'PR0001',
        },
      },
    ];
    component.items = multipleMockItems;
    fixture.detectChanges();
    expect(
      component.form.controls[multipleMockItems[0].product.code]
    ).toBeDefined();
    expect(
      component.form.controls[multipleMockItems[1].product.code]
    ).toBeDefined();
  });

  it('should get no potential promotions for product for save for later', () => {
    mockFeatureConfig.isEnabled.and.returnValue(true);
    component.options = { isSaveForLater: true };
    fixture.detectChanges();
    const item = mockItems[0];
    const promotions = component.getPotentialProductPromotionsForItem(item);
    expect(promotions.length).toEqual(0);
  });

  it('remove entry for save for later', () => {
    mockFeatureConfig.isEnabled.and.returnValue(true);
    component.options = { isSaveForLater: true };
    fixture.detectChanges();
    const item = mockItems[0];
    expect(component.form.controls[item.product.code]).toBeDefined();
    component.removeEntry(item);
    expect(mockSelectiveCartService.removeEntry).toHaveBeenCalledWith(item);
    expect(component.form.controls[item.product.code]).toBeUndefined();
  });

  it('should get save for later feature flag', () => {
    fixture.detectChanges();
    component.isSaveForLaterEnabled();
    expect(mockFeatureConfig.isEnabled).toHaveBeenCalled();
  });
});<|MERGE_RESOLUTION|>--- conflicted
+++ resolved
@@ -5,22 +5,16 @@
 import {
   CartService,
   I18nTestingModule,
-<<<<<<< HEAD
   FeatureConfigService,
   SelectiveCartService,
-} from '@spartacus/core';
-import { PromotionsModule } from '../../../checkout';
-import { CartItemListComponent } from './cart-item-list.component';
-import { CartItemComponentOptions } from '../cart-item/cart-item.component';
-
-=======
   PromotionLocation,
   FeaturesConfigModule,
   FeaturesConfig,
 } from '@spartacus/core';
 import { PromotionsModule } from '../../../checkout';
 import { CartItemListComponent } from './cart-item-list.component';
->>>>>>> dd1effe9
+import { CartItemComponentOptions } from '../cart-item/cart-item.component';
+
 class MockCartService {
   removeEntry() {}
   loadDetails() {}
@@ -77,14 +71,11 @@
   @Input() isReadOnly;
   @Input() cartIsLoading;
   @Input()
-<<<<<<< HEAD
   options: CartItemComponentOptions = {
     isSaveForLater: false,
     optionalBtn: null,
   };
-=======
   promotionLocation: PromotionLocation = PromotionLocation.ActiveCart;
->>>>>>> dd1effe9
 }
 
 describe('CartItemListComponent', () => {
@@ -113,17 +104,14 @@
       declarations: [CartItemListComponent, MockCartItemComponent, MockUrlPipe],
       providers: [
         { provide: CartService, useClass: MockCartService },
-<<<<<<< HEAD
         { provide: SelectiveCartService, useValue: mockSelectiveCartService },
         { provide: FeatureConfigService, useValue: mockFeatureConfig },
-=======
         {
           provide: FeaturesConfig,
           useValue: {
             features: { level: '1.3' },
           },
         },
->>>>>>> dd1effe9
       ],
     }).compileComponents();
   }));
@@ -170,12 +158,7 @@
   });
 
   it('should get potential promotions for product', () => {
-<<<<<<< HEAD
-    fixture.detectChanges();
-    const item = mockItems[0];
-=======
     const item = mockItems[1];
->>>>>>> dd1effe9
     const promotions = component.getPotentialProductPromotionsForItem(item);
     expect(promotions).toEqual(mockPotentialProductPromotions);
   });
