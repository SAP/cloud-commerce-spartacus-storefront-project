--- conflicted
+++ resolved
@@ -2,22 +2,18 @@
 import { FormControl, FormGroup } from '@angular/forms';
 import {
   CartService,
+  ConsignmentEntry,
+  FeatureConfigService,
+  PromotionLocation,
   PromotionResult,
-  PromotionLocation,
   SelectiveCartService,
-  FeatureConfigService,
-  ConsignmentEntry,
 } from '@spartacus/core';
-<<<<<<< HEAD
 import { Observable } from 'rxjs';
 import { map, startWith } from 'rxjs/operators';
-import { Item } from '../cart-item/cart-item.component';
-=======
 import {
+  CartItemComponentOptions,
   Item,
-  CartItemComponentOptions,
 } from '../cart-item/cart-item.component';
->>>>>>> 7a07c5b7
 
 @Component({
   selector: 'cx-cart-item-list',
@@ -27,27 +23,23 @@
 export class CartItemListComponent {
   @Input() readonly = false;
 
-<<<<<<< HEAD
   @Input() hasHeader = true;
-=======
-  @Input()
-  hasHeader = true;
 
-  @Input()
-  options: CartItemComponentOptions = {
+  @Input() options: CartItemComponentOptions = {
     isSaveForLater: false,
     optionalBtn: null,
   };
-  @Input()
-  potentialProductPromotions: PromotionResult[] = [];
 
-  @Input()
-  promotionLocation: PromotionLocation = PromotionLocation.ActiveCart;
+  private _items: Item[] = [];
+  form: FormGroup;
 
-  @Input()
-  set items(_items) {
-    if (_items.every(item => item.hasOwnProperty('orderEntry'))) {
-      this._items = _items.map(consignmentEntry => {
+  @Input('items')
+  // TODO: currently we're getting a new array of items if the cart changes.
+  // pretty annoying as it forces a repaint on the screen,
+  // which is noticable in the UI.
+  set items(items: Item[]) {
+    if (items.every(item => item.hasOwnProperty('orderEntry'))) {
+      this._items = items.map(consignmentEntry => {
         const entry = Object.assign(
           {},
           (consignmentEntry as ConsignmentEntry).orderEntry
@@ -56,45 +48,29 @@
         return entry;
       });
     } else {
-      this._items = _items;
-      this.items.forEach(item => {
-        const { code } = item.product;
-        if (!this.form.controls[code]) {
-          this.form.setControl(code, this.createEntryFormGroup(item));
-        } else {
-          const entryForm = this.form.controls[code] as FormGroup;
-          entryForm.controls.quantity.setValue(item.quantity);
-        }
-      });
+      this._items = items;
     }
-  }
-
-  @Input()
-  cartIsLoading = false;
-
-  form: FormGroup = this.fb.group({});
->>>>>>> 7a07c5b7
-
-  private _items: Item[] = [];
-
-  @Input('items')
-  // TODO: currently we're getting a new array of items if the cart changes.
-  // pretty annoying as it forces a repaint on the screen,
-  // which is noticable in the UI.
-  set items(items: Item[]) {
-    this._items = items;
-    this.createForm(items);
+    this.createForm();
   }
   get items(): Item[] {
     return this._items;
   }
 
-<<<<<<< HEAD
-  form: FormGroup;
-=======
+  @Input() potentialProductPromotions: PromotionResult[] = [];
+  @Input() promotionLocation: PromotionLocation = PromotionLocation.ActiveCart;
+
+  @Input('cartIsLoading') set setLoading(value: boolean) {
+    if (!this.readonly) {
+      // Whenver the cart is loading, we disable the complete form
+      // to avoid any user interaction with the cart.
+      value
+        ? this.form.disable({ emitEvent: false })
+        : this.form.enable({ emitEvent: false });
+    }
+  }
+
   constructor(
     cartService: CartService,
-    fb: FormBuilder,
     selectiveCartService: SelectiveCartService,
     featureConfig: FeatureConfigService
   );
@@ -104,30 +80,14 @@
    * Add selectiveCartService authService routingService and featureConfig for save for later.
    * Remove issue: #5958
    */
-  constructor(cartService: CartService, fb: FormBuilder);
+  constructor(cartService: CartService);
 
   constructor(
     protected cartService: CartService,
-    protected fb: FormBuilder,
     protected selectiveCartService?: SelectiveCartService,
     private featureConfig?: FeatureConfigService
   ) {}
->>>>>>> 7a07c5b7
 
-  @Input() potentialProductPromotions: PromotionResult[] = [];
-  @Input() promotionLocation: PromotionLocation = PromotionLocation.ActiveCart;
-
-<<<<<<< HEAD
-  @Input('cartIsLoading')
-  set setLoading(value: boolean) {
-    if (!this.readonly) {
-      // Whenver the cart is loading, we disable the complete form
-      // to avoid any user interaction with the cart.
-      value
-        ? this.form.disable({ emitEvent: false })
-        : this.form.enable({ emitEvent: false });
-    }
-=======
   //TODO remove feature flag for #5958
   isSaveForLaterEnabled(): boolean {
     if (this.featureConfig) {
@@ -137,6 +97,21 @@
   }
   //TODO remove feature flag for #5958
 
+  private createForm(): void {
+    this.form = new FormGroup({});
+    this._items.forEach(item => {
+      const { code } = item.product;
+      const group = new FormGroup({
+        entryNumber: new FormControl((<any>item).entryNumber),
+        quantity: new FormControl(item.quantity, { updateOn: 'blur' }),
+      });
+      if (!item.updateable || this.readonly) {
+        group.disable();
+      }
+      this.form.addControl(code, group);
+    });
+  }
+
   removeEntry(item: Item): void {
     if (this.selectiveCartService && this.options.isSaveForLater) {
       this.selectiveCartService.removeEntry(item);
@@ -144,23 +119,6 @@
       this.cartService.removeEntry(item);
     }
     delete this.form.controls[item.product.code];
->>>>>>> 7a07c5b7
-  }
-
-  constructor(protected cartService: CartService) {}
-
-  private createForm(items: Item[]): void {
-    this.form = new FormGroup({});
-    items.forEach(item => {
-      const group = new FormGroup({
-        entryNumber: new FormControl((<any>item).entryNumber),
-        quantity: new FormControl(item.quantity, { updateOn: 'blur' }),
-      });
-      if (!item.updateable || this.readonly) {
-        group.disable();
-      }
-      this.form.addControl(item.product.code, group);
-    });
   }
 
   getControl(item: Item): Observable<FormGroup> {
