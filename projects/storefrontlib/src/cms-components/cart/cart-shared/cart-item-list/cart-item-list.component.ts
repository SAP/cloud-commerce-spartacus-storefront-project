--- conflicted
+++ resolved
@@ -2,8 +2,8 @@
 import { FormBuilder, FormGroup } from '@angular/forms';
 import {
   CartService,
-<<<<<<< HEAD
   PromotionResult,
+  PromotionLocation,
   SelectiveCartService,
   FeatureConfigService,
 } from '@spartacus/core';
@@ -11,12 +11,6 @@
   Item,
   CartItemComponentOptions,
 } from '../cart-item/cart-item.component';
-=======
-  PromotionLocation,
-  PromotionResult,
-} from '@spartacus/core';
-import { Item } from '../cart-item/cart-item.component';
->>>>>>> dd1effe9
 
 @Component({
   selector: 'cx-cart-item-list',
@@ -30,17 +24,15 @@
   hasHeader = true;
 
   @Input()
-<<<<<<< HEAD
   options: CartItemComponentOptions = {
     isSaveForLater: false,
     optionalBtn: null,
   };
-=======
+  @Input()
   potentialProductPromotions: PromotionResult[] = [];
 
   @Input()
   promotionLocation: PromotionLocation = PromotionLocation.ActiveCart;
->>>>>>> dd1effe9
 
   @Input()
   set items(_items) {
