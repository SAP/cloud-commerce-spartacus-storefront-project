import {
  ChangeDetectionStrategy,
  Component,
  Input,
  OnDestroy,
  OnInit,
} from '@angular/core';
import { FormControl, FormGroup } from '@angular/forms';
import {
  ActiveCartService,
  ConsignmentEntry,
  MultiCartService,
  OrderEntry,
  PromotionLocation,
  PromotionResult,
  SelectiveCartService,
  UserIdService,
} from '@spartacus/core';
import { Observable, Subscription } from 'rxjs';
import { map, startWith } from 'rxjs/operators';
import { CartItemComponentOptions } from '../cart-item/cart-item.component';

@Component({
  selector: 'cx-cart-item-list',
  templateUrl: './cart-item-list.component.html',
  changeDetection: ChangeDetectionStrategy.OnPush,
})
export class CartItemListComponent implements OnInit, OnDestroy {
  protected subscription = new Subscription();
  protected userId: string;

  @Input() readonly: boolean = false;

  @Input() hasHeader: boolean = true;

  @Input() options: CartItemComponentOptions = {
    isSaveForLater: false,
    optionalBtn: null,
  };

  @Input() cartId: string;

  private _items: OrderEntry[] = [];
  form: FormGroup = new FormGroup({});

  @Input('items')
  set items(items: OrderEntry[]) {
    this.resolveItems(items);
    this.createForm();
  }
  get items(): OrderEntry[] {
    return this._items;
  }

  @Input() promotionLocation: PromotionLocation = PromotionLocation.ActiveCart;

  @Input('cartIsLoading') set setLoading(value: boolean) {
    if (!this.readonly) {
      // Whenever the cart is loading, we disable the complete form
      // to avoid any user interaction with the cart.
      value
        ? this.form.disable({ emitEvent: false })
        : this.form.enable({ emitEvent: false });
    }
  }

<<<<<<< HEAD
  @Input() promotions: { [key: number]: Observable<PromotionResult[]> } = {};

  /**
   * @deprecated since version 3.1
   * Use constructor(activeCartService: ActiveCartService, selectiveCartService: SelectiveCartService, featureConfigService: FeatureConfigService, userIdService: UserIdService, multiCartService: MultiCartService); instead
   */
  // TODO(#11037): Remove deprecated constructors
  constructor(
    activeCartService: ActiveCartService,
    selectiveCartService: SelectiveCartService
  );

  /**
   * @deprecated since version 3.2
   * Use constructor(activeCartService: ActiveCartService, selectiveCartService: SelectiveCartService, featureConfigService: FeatureConfigService, userIdService: UserIdService, multiCartService: MultiCartService); instead
   */
  // TODO(#11037): Remove deprecated constructors
  constructor(
    activeCartService: ActiveCartService,
    selectiveCartService: SelectiveCartService,
    // eslint-disable-next-line @typescript-eslint/unified-signatures
    featureConfigService: FeatureConfigService
  );

  constructor(
    activeCartService: ActiveCartService,
    selectiveCartService: SelectiveCartService,
    featureConfigService: FeatureConfigService,
    userIdService: UserIdService,
    // eslint-disable-next-line @typescript-eslint/unified-signatures
    multiCartService: MultiCartService
  );

=======
>>>>>>> 39b30748
  constructor(
    protected activeCartService: ActiveCartService,
    protected selectiveCartService: SelectiveCartService,
    protected userIdService: UserIdService,
    protected multiCartService: MultiCartService
  ) {}

  ngOnInit(): void {
    this.subscription.add(
      this.userIdService
        ?.getUserId()
        .subscribe((userId) => (this.userId = userId))
    );
  }

  /**
   * Resolves items passed to component input and updates 'items' field
   */
  protected resolveItems(items: OrderEntry[]): void {
    if (!items) {
      this._items = [];
      return;
    }

    // The items we're getting from the input do not have a consistent model.
    // In case of a `consignmentEntry`, we need to normalize the data from the orderEntry.
    if (items.every((item) => item.hasOwnProperty('orderEntry'))) {
      this._items = items.map((consignmentEntry) => {
        const entry = Object.assign(
          {},
          (consignmentEntry as ConsignmentEntry).orderEntry
        );
        entry.quantity = consignmentEntry.quantity;
        return entry;
      });
    } else {
      // We'd like to avoid the unnecessary re-renders of unchanged cart items after the data reload.
      // OCC cart entries don't have any unique identifier that we could use in Angular `trackBy`.
      // So we update each array element to the new object only when it's any different to the previous one.
      for (let i = 0; i < Math.max(items.length, this._items.length); i++) {
        if (JSON.stringify(this._items?.[i]) !== JSON.stringify(items[i])) {
          if (this._items[i] && this.form) {
            this.form.removeControl(this.getControlName(this._items[i]));
          }
          if (!items[i]) {
            this._items.splice(i, 1);
          } else {
            this._items[i] = items[i];
          }
        }
      }
    }
  }

  /**
   * Creates form models for list items
   */
  protected createForm(): void {
    this._items.forEach((item) => {
      const controlName = this.getControlName(item);
      const group = new FormGroup({
        entryNumber: new FormControl(item.entryNumber),
        quantity: new FormControl(item.quantity, { updateOn: 'blur' }),
      });

      this.form.addControl(controlName, group);

      // If we disable form group before adding, disabled status will reset
      // Which forces us to disable control after including to form object
      if (!item.updateable || this.readonly) {
        this.form.controls[controlName].disable();
      }
    });
  }

  protected getControlName(item: OrderEntry): string {
    return item.entryNumber.toString();
  }

  removeEntry(item: OrderEntry): void {
    if (this.selectiveCartService && this.options.isSaveForLater) {
      this.selectiveCartService.removeEntry(item);
    } else if (this.cartId && this.userId) {
      this.multiCartService?.removeEntry(
        this.userId,
        this.cartId,
        item.entryNumber
      );
    } else {
      this.activeCartService.removeEntry(item);
    }
    delete this.form.controls[this.getControlName(item)];
  }

  getControl(item: OrderEntry): Observable<FormGroup> {
    return this.form.get(this.getControlName(item)).valueChanges.pipe(
      // eslint-disable-next-line import/no-deprecated
      startWith(null),
      map((value) => {
        if (value && this.selectiveCartService && this.options.isSaveForLater) {
          this.selectiveCartService.updateEntry(
            value.entryNumber,
            value.quantity
          );
        } else if (value && this.cartId && this.userId) {
          this.multiCartService?.updateEntry(
            this.userId,
            this.cartId,
            value.entryNumber,
            value.quantity
          );
        } else if (value) {
          this.activeCartService.updateEntry(value.entryNumber, value.quantity);
        }
      }),
      map(() => <FormGroup>this.form.get(this.getControlName(item)))
    );
  }

  ngOnDestroy(): void {
    this.subscription?.unsubscribe();
  }
}<|MERGE_RESOLUTION|>--- conflicted
+++ resolved
@@ -64,42 +64,8 @@
     }
   }
 
-<<<<<<< HEAD
   @Input() promotions: { [key: number]: Observable<PromotionResult[]> } = {};
 
-  /**
-   * @deprecated since version 3.1
-   * Use constructor(activeCartService: ActiveCartService, selectiveCartService: SelectiveCartService, featureConfigService: FeatureConfigService, userIdService: UserIdService, multiCartService: MultiCartService); instead
-   */
-  // TODO(#11037): Remove deprecated constructors
-  constructor(
-    activeCartService: ActiveCartService,
-    selectiveCartService: SelectiveCartService
-  );
-
-  /**
-   * @deprecated since version 3.2
-   * Use constructor(activeCartService: ActiveCartService, selectiveCartService: SelectiveCartService, featureConfigService: FeatureConfigService, userIdService: UserIdService, multiCartService: MultiCartService); instead
-   */
-  // TODO(#11037): Remove deprecated constructors
-  constructor(
-    activeCartService: ActiveCartService,
-    selectiveCartService: SelectiveCartService,
-    // eslint-disable-next-line @typescript-eslint/unified-signatures
-    featureConfigService: FeatureConfigService
-  );
-
-  constructor(
-    activeCartService: ActiveCartService,
-    selectiveCartService: SelectiveCartService,
-    featureConfigService: FeatureConfigService,
-    userIdService: UserIdService,
-    // eslint-disable-next-line @typescript-eslint/unified-signatures
-    multiCartService: MultiCartService
-  );
-
-=======
->>>>>>> 39b30748
   constructor(
     protected activeCartService: ActiveCartService,
     protected selectiveCartService: SelectiveCartService,
