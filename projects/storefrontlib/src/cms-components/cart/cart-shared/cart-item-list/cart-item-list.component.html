<div *ngIf="hasHeader" class="d-none d-md-block d-lg-block d-xl-block">
  <div class="cx-item-list-header row">
    <div class="cx-item-list-desc col-md-5 col-lg-5 col-xl-6">
      {{ 'cartItems.description' | cxTranslate }}
    </div>
    <div class="cx-item-list-price col-md-3 col-lg-2 col-xl-2">
      {{ 'cartItems.itemPrice' | cxTranslate }}
    </div>
    <div class="cx-item-list-qty col-md-2 col-lg-3 col-xl-2">
      {{ 'cartItems.quantity' | cxTranslate }}
    </div>
    <div class="cx-item-list-total col-md-2 col-lg-2 col-xl-2">
      {{ 'cartItems.total' | cxTranslate }}
    </div>
  </div>
</div>

<<<<<<< HEAD
<div class="cx-item-list-row" *ngFor="let item of items; let i = index">
  <div
    class="cx-item-list-items"
    *ngIf="getControl(item) | async as control"
    [class.is-changed]="control.get('quantity').dirty"
  >
    <cx-cart-item
      [item]="item"
      [potentialProductPromotions]="getPotentialProductPromotionsForItem(item)"
      [quantityControl]="control.get('quantity')"
      [readonly]="readonly"
    >
    </cx-cart-item>
=======
<div [formGroup]="form">
  <div class="cx-item-list-row" *ngFor="let item of items">
    <div class="cx-item-list-items">
      <ng-container *cxFeatureLevel="'!1.4'">
        <cx-cart-item
          [parent]="form.controls[item.product.code]"
          [item]="item"
          [isReadOnly]="isReadOnly"
          [potentialProductPromotions]="
            getPotentialProductPromotionsForItem(item)
          "
          [cartIsLoading]="cartIsLoading"
          (remove)="removeEntry($event)"
          (update)="updateEntry($event)"
        >
        </cx-cart-item>
      </ng-container>

      <ng-container *cxFeatureLevel="'1.4'">
        <cx-cart-item
          [parent]="form.controls[item.product.code]"
          [item]="item"
          [isReadOnly]="isReadOnly"
          [promotionLocation]="promotionLocation"
          [cartIsLoading]="cartIsLoading"
          (remove)="removeEntry($event)"
          (update)="updateEntry($event)"
        >
        </cx-cart-item>
      </ng-container>
    </div>
>>>>>>> 698cf6d9
  </div>
</div><|MERGE_RESOLUTION|>--- conflicted
+++ resolved
@@ -15,7 +15,6 @@
   </div>
 </div>
 
-<<<<<<< HEAD
 <div class="cx-item-list-row" *ngFor="let item of items; let i = index">
   <div
     class="cx-item-list-items"
@@ -24,43 +23,10 @@
   >
     <cx-cart-item
       [item]="item"
-      [potentialProductPromotions]="getPotentialProductPromotionsForItem(item)"
       [quantityControl]="control.get('quantity')"
       [readonly]="readonly"
+      [potentialProductPromotions]="getPotentialProductPromotionsForItem(item)"
     >
     </cx-cart-item>
-=======
-<div [formGroup]="form">
-  <div class="cx-item-list-row" *ngFor="let item of items">
-    <div class="cx-item-list-items">
-      <ng-container *cxFeatureLevel="'!1.4'">
-        <cx-cart-item
-          [parent]="form.controls[item.product.code]"
-          [item]="item"
-          [isReadOnly]="isReadOnly"
-          [potentialProductPromotions]="
-            getPotentialProductPromotionsForItem(item)
-          "
-          [cartIsLoading]="cartIsLoading"
-          (remove)="removeEntry($event)"
-          (update)="updateEntry($event)"
-        >
-        </cx-cart-item>
-      </ng-container>
-
-      <ng-container *cxFeatureLevel="'1.4'">
-        <cx-cart-item
-          [parent]="form.controls[item.product.code]"
-          [item]="item"
-          [isReadOnly]="isReadOnly"
-          [promotionLocation]="promotionLocation"
-          [cartIsLoading]="cartIsLoading"
-          (remove)="removeEntry($event)"
-          (update)="updateEntry($event)"
-        >
-        </cx-cart-item>
-      </ng-container>
-    </div>
->>>>>>> 698cf6d9
   </div>
 </div>