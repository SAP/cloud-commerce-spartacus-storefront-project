--- conflicted
+++ resolved
@@ -23,7 +23,6 @@
   </div>
 </div>
 
-<<<<<<< HEAD
 <div class="cx-item-list-row" *ngFor="let item of items; let i = index">
   <div
     class="cx-item-list-items"
@@ -35,42 +34,10 @@
       [quantityControl]="control.get('quantity')"
       [readonly]="readonly"
       [potentialProductPromotions]="getPotentialProductPromotionsForItem(item)"
+      [promotionLocation]="promotionLocation"
+      [options]="options"
     >
     </cx-cart-item>
-=======
-<div [formGroup]="form">
-  <div class="cx-item-list-row" *ngFor="let item of items">
-    <div class="cx-item-list-items">
-      <ng-container *cxFeatureLevel="'!1.5'">
-        <cx-cart-item
-          [parent]="form.controls[item.product.code]"
-          [item]="item"
-          [isReadOnly]="isReadOnly"
-          [potentialProductPromotions]="
-            getPotentialProductPromotionsForItem(item)
-          "
-          [cartIsLoading]="cartIsLoading"
-          (remove)="removeEntry($event)"
-          (update)="updateEntry($event)"
-        >
-        </cx-cart-item>
-      </ng-container>
-
-      <ng-container *cxFeatureLevel="'1.5'">
-        <cx-cart-item
-          [parent]="form.controls[item.product.code]"
-          [item]="item"
-          [isReadOnly]="isReadOnly"
-          [promotionLocation]="promotionLocation"
-          [cartIsLoading]="cartIsLoading"
-          (remove)="removeEntry($event)"
-          (update)="updateEntry($event)"
-          [options]="options"
-        >
-        </cx-cart-item>
-      </ng-container>
-    </div>
->>>>>>> 7a07c5b7
   </div>
 </div>
 
