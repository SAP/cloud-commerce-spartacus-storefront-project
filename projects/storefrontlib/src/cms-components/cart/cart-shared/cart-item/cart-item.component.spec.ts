--- conflicted
+++ resolved
@@ -1,19 +1,9 @@
-<<<<<<< HEAD
 import {
   Component,
   DebugElement,
   Input,
   Pipe,
   PipeTransform,
-=======
-import { By } from '@angular/platform-browser';
-import {
-  Component,
-  Input,
-  Pipe,
-  PipeTransform,
-  DebugElement,
->>>>>>> 698cf6d9
 } from '@angular/core';
 import { async, ComponentFixture, TestBed } from '@angular/core/testing';
 import {
@@ -24,13 +14,13 @@
 import { By } from '@angular/platform-browser';
 import { RouterTestingModule } from '@angular/router/testing';
 import {
+  FeaturesConfig,
+  FeaturesConfigModule,
   I18nTestingModule,
-  FeaturesConfigModule,
-  FeaturesConfig,
 } from '@spartacus/core';
+import { PromotionService } from '../../../../shared/services/promotion/promotion.service';
+import { MockFeatureLevelDirective } from '../../../../shared/test/mock-feature-level-directive';
 import { CartItemComponent } from './cart-item.component';
-import { MockFeatureLevelDirective } from '../../../../shared/test/mock-feature-level-directive';
-import { PromotionService } from '../../../../shared/services/promotion/promotion.service';
 
 @Pipe({
   name: 'cxUrl',
@@ -139,24 +129,16 @@
   beforeEach(() => {
     fixture = TestBed.createComponent(CartItemComponent);
     cartItemComponent = fixture.componentInstance;
-<<<<<<< HEAD
     cartItemComponent.item = {
-      product: {},
+      product: mockProduct,
       updateable: true,
     };
     cartItemComponent.quantityControl = new FormControl('1');
     cartItemComponent.quantityControl.markAsPristine();
     spyOn(cartItemComponent, 'removeItem').and.callThrough();
     fixture.detectChanges();
-=======
-    cartItemComponent.item = {};
-    cartItemComponent.item.product = mockProduct;
     el = fixture.debugElement;
-
-    spyOn(cartItemComponent.remove, 'emit').and.callThrough();
-    spyOn(cartItemComponent.update, 'emit').and.callThrough();
     spyOn(cartItemComponent.view, 'emit').and.callThrough();
->>>>>>> 698cf6d9
   });
 
   it('should create CartItemComponent', () => {
@@ -198,7 +180,6 @@
 
   it('should call viewItem()', () => {
     cartItemComponent.viewItem();
-
     expect(cartItemComponent.view.emit).toHaveBeenCalledWith();
   });
 
@@ -209,9 +190,11 @@
 
     expect(el.queryAll(By.css('.cx-property')).length).toEqual(variants.length);
     variants.forEach(variant => {
-      expect(
-        el.query(By.css('.cx-info-container')).nativeElement.innerText
-      ).toContain(`${variant.name}: ${variant.value}`);
+      const infoContainer: HTMLElement = el.query(By.css('.cx-info-container'))
+        .nativeElement;
+      expect(infoContainer.innerText).toContain(
+        `${variant.name}: ${variant.value}`
+      );
     });
   });
 });