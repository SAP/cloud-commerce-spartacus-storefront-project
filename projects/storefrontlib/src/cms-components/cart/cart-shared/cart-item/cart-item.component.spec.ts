--- conflicted
+++ resolved
@@ -1,28 +1,24 @@
-import { By } from '@angular/platform-browser';
 import {
   Component,
+  DebugElement,
   Input,
   Pipe,
   PipeTransform,
-  DebugElement,
 } from '@angular/core';
 import { async, ComponentFixture, TestBed } from '@angular/core/testing';
 import { ControlContainer, ReactiveFormsModule } from '@angular/forms';
+import { By } from '@angular/platform-browser';
 import { RouterTestingModule } from '@angular/router/testing';
-<<<<<<< HEAD
-import { I18nTestingModule } from '@spartacus/core';
+import {
+  FeatureConfigService,
+  FeaturesConfig,
+  FeaturesConfigModule,
+  I18nTestingModule,
+} from '@spartacus/core';
+import { PromotionService } from '../../../../shared/services/promotion/promotion.service';
+import { MockFeatureLevelDirective } from '../../../../shared/test/mock-feature-level-directive';
 import { GenericConfiguratorModule } from '../../../configurator/generic/generic-configurator.module';
-=======
-import {
-  I18nTestingModule,
-  FeatureConfigService,
-  FeaturesConfigModule,
-  FeaturesConfig,
-} from '@spartacus/core';
->>>>>>> e343ffc1
 import { CartItemComponent } from './cart-item.component';
-import { MockFeatureLevelDirective } from '../../../../shared/test/mock-feature-level-directive';
-import { PromotionService } from '../../../../shared/services/promotion/promotion.service';
 
 @Pipe({
   name: 'cxUrl',
@@ -103,17 +99,12 @@
   beforeEach(async(() => {
     TestBed.configureTestingModule({
       imports: [
-<<<<<<< HEAD
         GenericConfiguratorModule,
         RouterTestingModule,
         ReactiveFormsModule,
         I18nTestingModule,
-=======
-        RouterTestingModule,
-        ReactiveFormsModule,
-        I18nTestingModule,
+
         FeaturesConfigModule,
->>>>>>> e343ffc1
       ],
       declarations: [
         CartItemComponent,
