import {
  Component,
  DebugElement,
  Input,
  Pipe,
  PipeTransform,
} from '@angular/core';
import { async, ComponentFixture, TestBed } from '@angular/core/testing';
<<<<<<< HEAD
import { ControlContainer, ReactiveFormsModule } from '@angular/forms';
=======
import {
  ControlContainer,
  FormControl,
  ReactiveFormsModule,
} from '@angular/forms';
>>>>>>> 8cdcf2e8
import { By } from '@angular/platform-browser';
import { RouterTestingModule } from '@angular/router/testing';
import {
  FeatureConfigService,
  FeaturesConfig,
  FeaturesConfigModule,
  I18nTestingModule,
} from '@spartacus/core';
import { PromotionService } from '../../../../shared/services/promotion/promotion.service';
import { MockFeatureLevelDirective } from '../../../../shared/test/mock-feature-level-directive';
<<<<<<< HEAD
import { GenericConfiguratorModule } from '../../../configurator/generic/generic-configurator.module';
=======
>>>>>>> 8cdcf2e8
import { CartItemComponent } from './cart-item.component';

@Pipe({
  name: 'cxUrl',
})
class MockUrlPipe implements PipeTransform {
  transform() {}
}

@Component({
  template: '',
  selector: 'cx-media',
})
class MockMediaComponent {
  @Input() container;
  @Input() format;
}

@Component({
  template: '',
  selector: 'cx-item-counter',
})
class MockItemCounterComponent {
  @Input() control;
  @Input() readonly;
  @Input() max;
  @Input() allowZero;
}

@Component({
  template: '',
  selector: 'cx-promotions',
})
class MockPromotionsComponent {
  @Input() promotions;
}

const mockProduct = {
  baseOptions: [
    {
      selected: {
        variantOptionQualifiers: [
          {
            name: 'Size',
            value: 'XL',
          },
          {
            name: 'Style',
            value: 'Red',
          },
        ],
      },
    },
  ],
  stock: {
    stockLevelStatus: 'outOfStock',
  },
};

class MockPromotionService {
  getOrderPromotions(): void {}
  getOrderPromotionsFromCart(): void {}
  getOrderPromotionsFromCheckout(): void {}
  getOrderPromotionsFromOrder(): void {}
  getProductPromotionForEntry(): void {}
}

describe('CartItemComponent', () => {
  let cartItemComponent: CartItemComponent;
  let fixture: ComponentFixture<CartItemComponent>;
  let el: DebugElement;

  const featureConfig = jasmine.createSpyObj('FeatureConfigService', [
    'isEnabled',
    'isLevel',
  ]);

  beforeEach(async(() => {
    TestBed.configureTestingModule({
      imports: [
        GenericConfiguratorModule,
        RouterTestingModule,
        ReactiveFormsModule,
        I18nTestingModule,

        FeaturesConfigModule,
      ],
      declarations: [
        CartItemComponent,
        MockMediaComponent,
        MockItemCounterComponent,
        MockPromotionsComponent,
        MockUrlPipe,
        MockFeatureLevelDirective,
      ],
      providers: [
        {
          provide: ControlContainer,
        },
        { provide: FeatureConfigService, useValue: featureConfig },
        {
          provide: PromotionService,
          useClass: MockPromotionService,
        },
        {
          provide: FeaturesConfig,
          useValue: {
            features: { level: '1.3' },
          },
        },
      ],
    }).compileComponents();
  }));

  beforeEach(() => {
    fixture = TestBed.createComponent(CartItemComponent);
    cartItemComponent = fixture.componentInstance;
    cartItemComponent.item = {
      product: mockProduct,
      updateable: true,
    };
    cartItemComponent.quantityControl = new FormControl('1');
    cartItemComponent.quantityControl.markAsPristine();
    spyOn(cartItemComponent, 'removeItem').and.callThrough();
    fixture.detectChanges();
    el = fixture.debugElement;
    spyOn(cartItemComponent.view, 'emit').and.callThrough();
  });

  it('should create CartItemComponent', () => {
    expect(cartItemComponent).toBeTruthy();
  });

  it('should create cart details component', () => {
    featureConfig.isEnabled.and.returnValue(true);
    expect(cartItemComponent).toBeTruthy();

    fixture.detectChanges();

    featureConfig.isEnabled.and.returnValue(false);
    expect(cartItemComponent).toBeTruthy();
  });

  it('should call removeItem()', () => {
    const button: DebugElement = fixture.debugElement.query(By.css('button'));
    button.nativeElement.click();
    fixture.detectChanges();

    expect(cartItemComponent.removeItem).toHaveBeenCalled();
    expect(cartItemComponent.quantityControl.value).toEqual(0);
  });

  it('should mark control "dirty" after removeItem is called', () => {
    const button: DebugElement = fixture.debugElement.query(By.css('button'));
    button.nativeElement.click();
    fixture.detectChanges();
    expect(cartItemComponent.quantityControl.dirty).toEqual(true);
  });

  it('should call isProductOutOfStock()', () => {
    cartItemComponent.isProductOutOfStock(cartItemComponent.item.product);

    expect(cartItemComponent.item).toBeDefined();
    expect(cartItemComponent.item.product).toBeDefined();
    expect(cartItemComponent.item.product.stock).toBeDefined();

    expect(
      cartItemComponent.isProductOutOfStock(cartItemComponent.item.product)
    ).toBeTruthy();

    cartItemComponent.item.product.stock.stockLevelStatus = 'InStock';
    expect(
      cartItemComponent.isProductOutOfStock(cartItemComponent.item.product)
    ).toBeFalsy();
  });

  it('should call viewItem()', () => {
    cartItemComponent.viewItem();
    expect(cartItemComponent.view.emit).toHaveBeenCalledWith();
  });

  it('should display variant properties', () => {
    const variants =
      mockProduct.baseOptions[0].selected.variantOptionQualifiers;
    fixture.detectChanges();

    expect(el.queryAll(By.css('.cx-property')).length).toEqual(variants.length);
    variants.forEach(variant => {
      const infoContainer: HTMLElement = el.query(By.css('.cx-info-container'))
        .nativeElement;
      expect(infoContainer.innerText).toContain(
        `${variant.name}: ${variant.value}`
      );
    });
  });
});<|MERGE_RESOLUTION|>--- conflicted
+++ resolved
@@ -6,15 +6,11 @@
   PipeTransform,
 } from '@angular/core';
 import { async, ComponentFixture, TestBed } from '@angular/core/testing';
-<<<<<<< HEAD
-import { ControlContainer, ReactiveFormsModule } from '@angular/forms';
-=======
 import {
   ControlContainer,
   FormControl,
   ReactiveFormsModule,
 } from '@angular/forms';
->>>>>>> 8cdcf2e8
 import { By } from '@angular/platform-browser';
 import { RouterTestingModule } from '@angular/router/testing';
 import {
@@ -25,10 +21,7 @@
 } from '@spartacus/core';
 import { PromotionService } from '../../../../shared/services/promotion/promotion.service';
 import { MockFeatureLevelDirective } from '../../../../shared/test/mock-feature-level-directive';
-<<<<<<< HEAD
 import { GenericConfiguratorModule } from '../../../configurator/generic/generic-configurator.module';
-=======
->>>>>>> 8cdcf2e8
 import { CartItemComponent } from './cart-item.component';
 
 @Pipe({
