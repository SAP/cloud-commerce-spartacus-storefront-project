--- conflicted
+++ resolved
@@ -58,7 +58,7 @@
 };
 
 describe('CartItemComponent', () => {
-  let component: CartItemComponent;
+  let cartItemComponent: CartItemComponent;
   let fixture: ComponentFixture<CartItemComponent>;
 
   beforeEach(async(() => {
@@ -81,29 +81,19 @@
 
   beforeEach(() => {
     fixture = TestBed.createComponent(CartItemComponent);
-<<<<<<< HEAD
-    component = fixture.componentInstance;
-    component.item = {
+    cartItemComponent = fixture.componentInstance;
+    cartItemComponent.item = {
       product: {},
       updateable: true,
     };
-    component.quantityControl = new FormControl('1');
-    component.quantityControl.markAsPristine();
-    spyOn(component, 'removeItem').and.callThrough();
+    cartItemComponent.quantityControl = new FormControl('1');
+    cartItemComponent.quantityControl.markAsPristine();
+    spyOn(cartItemComponent, 'removeItem').and.callThrough();
     fixture.detectChanges();
-=======
-    cartItemComponent = fixture.componentInstance;
-    cartItemComponent.item = {};
-    cartItemComponent.item.product = mockProduct;
-
-    spyOn(cartItemComponent.remove, 'emit').and.callThrough();
-    spyOn(cartItemComponent.update, 'emit').and.callThrough();
-    spyOn(cartItemComponent.view, 'emit').and.callThrough();
->>>>>>> f4750a47
   });
 
   it('should create CartItemComponent', () => {
-    expect(component).toBeTruthy();
+    expect(cartItemComponent).toBeTruthy();
   });
 
   it('should call removeItem()', () => {
@@ -111,15 +101,15 @@
     button.nativeElement.click();
     fixture.detectChanges();
 
-    expect(component.removeItem).toHaveBeenCalled();
-    expect(component.quantityControl.value).toEqual(0);
+    expect(cartItemComponent.removeItem).toHaveBeenCalled();
+    expect(cartItemComponent.quantityControl.value).toEqual(0);
   });
 
   it('should mark control "dirty" after removeItem is called', () => {
     const button: DebugElement = fixture.debugElement.query(By.css('button'));
     button.nativeElement.click();
     fixture.detectChanges();
-    expect(component.quantityControl.dirty).toEqual(true);
+    expect(cartItemComponent.quantityControl.dirty).toEqual(true);
   });
 
   it('should call isProductOutOfStock()', () => {
