<div [ngClass]="compact ? 'cx-compact row' : 'row'">
  <!-- Item Image -->
  <div class="col-2 cx-image-container">
    <a
      [routerLink]="{ cxRoute: 'product', params: item.product } | cxUrl"
      (click)="viewItem()"
    >
      <cx-media
        [container]="item.product.images?.PRIMARY"
        format="thumbnail"
      ></cx-media>
    </a>
  </div>
  <!-- Item Information -->
  <div class="cx-info col-10">
    <div class="cx-info-container row ">
      <!-- Item Description -->
      <div [ngClass]="compact ? '' : ' col-md-3 col-lg-3 col-xl-5'">
        <div *ngIf="item.product.name" class="cx-name">
          <a
            class="cx-link"
            [routerLink]="{ cxRoute: 'product', params: item.product } | cxUrl"
            (click)="viewItem()"
            >{{ item.product.name }}</a
          >
        </div>
        <div *ngIf="item.product.code" class="cx-code">
          {{ 'cartItems.id' | cxTranslate }} {{ item.product.code }}
        </div>
        <!-- Variants -->
<<<<<<< HEAD
        <div
          *ngFor="let variant of item.product.variantOptionQualifiers"
          class="cx-property"
        >
          <div class="cx-label">{{ variant.name }}</div>
          <div class="cx-value">{{ variant.value }}</div>
        </div>
        <!-- Generic Configuration-->
        <cx-configure-cart-entry
          *ngIf="item.product.configurable && !isReadOnly"
          [cartEntry]="item"
        ></cx-configure-cart-entry>
=======
        <ng-container *cxFeatureLevel="'!1.5'">
          <div
            *ngFor="let variant of item.product.variantOptionQualifiers"
            class="cx-property"
          >
            <div class="cx-label">{{ variant.name }}</div>
            <div class="cx-value">{{ variant.value }}</div>
          </div>
        </ng-container>
        <ng-container *cxFeatureLevel="'1.5'">
          <div
            *ngFor="
              let variant of item.product.baseOptions[0]?.selected
                ?.variantOptionQualifiers
            "
            class="cx-property"
          >
            <div class="cx-label" *ngIf="variant.name && variant.value">
              {{ variant.name }}: {{ variant.value }}
            </div>
          </div>
        </ng-container>
>>>>>>> e343ffc1
      </div>
      <!-- Item Price -->
      <div
        *ngIf="item.basePrice"
        class="cx-price"
        [ngClass]="compact ? '' : ' col-md-3 col-lg-3 col-xl-2'"
      >
        <div
          class="cx-label"
          [ngClass]="compact ? '' : ' d-block d-md-none d-lg-none d-xl-none'"
        >
          {{ 'cartItems.itemPrice' | cxTranslate }}
        </div>
        <div *ngIf="item.basePrice" class="cx-value">
          {{ item.basePrice?.formattedValue }}
        </div>
      </div>
      <!-- Item Quantity -->
      <div class="cx-quantity" [ngClass]="compact ? '' : ' col-3'">
        <div
          class="cx-label"
          [ngClass]="compact ? '' : ' d-block d-md-none d-lg-none d-xl-none'"
          placement="left"
          title="{{ 'cartItems.quantityTitle' | cxTranslate }}"
        >
          {{ 'cartItems.quantity' | cxTranslate }}
        </div>

        <div *ngIf="isReadOnly" class="cx-value">
          {{ item.quantity }}
        </div>
        <div
          *ngIf="!isReadOnly && parent"
          class="cx-value"
          [formGroup]="parent"
        >
          <cx-item-counter
            [isValueChangeable]="item.updateable"
            [step]="1"
            [min]="1"
            [max]="item.product.stock?.stockLevel || 1000"
            (update)="updateItem($event)"
            [cartIsLoading]="cartIsLoading"
            formControlName="quantity"
          >
          </cx-item-counter>
        </div>
      </div>
      <!-- Total -->
      <ng-container
        *ngIf="isSaveForLaterEnabled() && options.isSaveForLater; else total"
      >
        <div
          class="cx-total"
          [ngClass]="compact ? '' : ' col-md-3 col-lg-3 col-xl-2'"
        >
          <div
            class="cx-label"
            [ngClass]="compact ? '' : ' d-block d-md-none d-lg-none d-xl-none'"
          >
            {{ 'saveForLaterItems.stock' | cxTranslate }}
          </div>
          <div
            *ngIf="item.product?.stock?.stockLevel >= 0; else forceInstock"
            class="cx-value"
          >
            {{ item.product.stock.stockLevel }}
          </div>
          <ng-template #forceInstock
            ><div class="cx-value">
              {{ 'saveForLaterItems.forceInStock' | cxTranslate }}
            </div></ng-template
          >
        </div>
      </ng-container>
    </div>
    <!-- Availability -->
    <div
      *ngIf="isProductOutOfStock(item.product)"
      class="cx-availability col-12"
    >
      {{ 'productSummary.outOfStock' | cxTranslate }}
    </div>
    <!-- Promotion -->
    <ng-container *cxFeatureLevel="'!1.5'">
      <cx-promotions [promotions]="potentialProductPromotions"></cx-promotions>
    </ng-container>

    <ng-container *cxFeatureLevel="'1.5'">
      <ng-container
        *ngIf="appliedProductPromotions$ | async as appliedProductPromotions"
      >
        <cx-promotions [promotions]="appliedProductPromotions"></cx-promotions>
      </ng-container>
    </ng-container>
    <!-- Actions -->

    <div
      *ngIf="(!isReadOnly || options.isSaveForLater) && item.updateable"
      class="cx-actions col-12"
    >
      <ng-container *ngIf="!isProductOutOfStock(item.product)">
        <ng-container
          *ngTemplateOutlet="
            options.optionalBtn;
            context: { $implicit: { loading: cartIsLoading, item: item } }
          "
        ></ng-container>
      </ng-container>

      <div class="col-md-3 col-lg-3 col-xl-3 cx-remove-btn">
        <button class="link" [disabled]="cartIsLoading" (click)="removeItem()">
          {{ 'common.remove' | cxTranslate }}
        </button>
      </div>
    </div>
  </div>
</div>

<ng-template #total>
  <div
    *ngIf="item.totalPrice"
    class="cx-total"
    [ngClass]="compact ? '' : ' col-md-3 col-lg-3 col-xl-2'"
  >
    <div
      class="cx-label"
      [ngClass]="compact ? '' : ' d-block d-md-none d-lg-none d-xl-none'"
    >
      {{ 'cartItems.total' | cxTranslate }}
    </div>
    <div class="cx-value">{{ item.totalPrice.formattedValue }}</div>
  </div>
</ng-template><|MERGE_RESOLUTION|>--- conflicted
+++ resolved
@@ -27,21 +27,13 @@
         <div *ngIf="item.product.code" class="cx-code">
           {{ 'cartItems.id' | cxTranslate }} {{ item.product.code }}
         </div>
-        <!-- Variants -->
-<<<<<<< HEAD
-        <div
-          *ngFor="let variant of item.product.variantOptionQualifiers"
-          class="cx-property"
-        >
-          <div class="cx-label">{{ variant.name }}</div>
-          <div class="cx-value">{{ variant.value }}</div>
-        </div>
         <!-- Generic Configuration-->
         <cx-configure-cart-entry
           *ngIf="item.product.configurable && !isReadOnly"
           [cartEntry]="item"
         ></cx-configure-cart-entry>
-=======
+
+        <!-- Variants -->
         <ng-container *cxFeatureLevel="'!1.5'">
           <div
             *ngFor="let variant of item.product.variantOptionQualifiers"
@@ -64,7 +56,6 @@
             </div>
           </div>
         </ng-container>
->>>>>>> e343ffc1
       </div>
       <!-- Item Price -->
       <div
