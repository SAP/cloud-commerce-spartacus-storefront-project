import { Component, Input, OnInit } from '@angular/core';
import { FormControl } from '@angular/forms';
import {
  OrderEntry,
  PromotionLocation,
  PromotionResult,
} from '@spartacus/core';
import { Observable } from 'rxjs';
import { PromotionService } from '../../../../shared/services/promotion/promotion.service';
import { ICON_TYPE } from '../../../misc/icon/icon.model';

/**
 * @deprecated since 3.0 - use `OrderEntry` instead
 */
export interface Item {
  entryNumber?: number;
  product?: any;
  quantity?: any;
  basePrice?: any;
  totalPrice?: any;
  updateable?: boolean;
  statusSummaryList?: any[];
  configurationInfos?: any[];
}

export interface CartItemComponentOptions {
  isSaveForLater?: boolean;
  optionalBtn?: any;
}

@Component({
  selector: 'cx-cart-item',
  templateUrl: './cart-item.component.html',
})
export class CartItemComponent implements OnInit {
  @Input() compact = false;
  @Input() item: OrderEntry;
  @Input() readonly = false;
  @Input() quantityControl: FormControl;

  @Input() promotionLocation: PromotionLocation = PromotionLocation.ActiveCart;

  // TODO: evaluate whether this is generic enough
  @Input() options: CartItemComponentOptions = {
    isSaveForLater: false,
    optionalBtn: null,
  };

  appliedProductPromotions$: Observable<PromotionResult[]>;
  iconTypes = ICON_TYPE;

  constructor(protected promotionService: PromotionService) {}

  ngOnInit() {
    this.appliedProductPromotions$ = this.promotionService.getProductPromotionForEntry(
      this.item,
      this.promotionLocation
    );
  }

  isProductOutOfStock(product: any) {
    // TODO Move stocklevelstatuses across the app to an enum
    return (
      product &&
      product.stock &&
      product.stock.stockLevelStatus === 'outOfStock'
    );
  }

  removeItem() {
    this.quantityControl.setValue(0);
    this.quantityControl.markAsDirty();
  }
<<<<<<< HEAD

  viewItem() {
    this.view.emit();
  }

  /**
   * Verifies whether the configuration infos has any entries and the entry has any status.
   *
   * @returns {boolean} - whether the status of configuration infos entry has status
   */
  hasStatus(): boolean {
    return (
      this.item.configurationInfos?.length > 0 &&
      this.item.configurationInfos[0]?.status !== 'NONE'
    );
  }
=======
>>>>>>> 2b88131d
}<|MERGE_RESOLUTION|>--- conflicted
+++ resolved
@@ -71,11 +71,6 @@
     this.quantityControl.setValue(0);
     this.quantityControl.markAsDirty();
   }
-<<<<<<< HEAD
-
-  viewItem() {
-    this.view.emit();
-  }
 
   /**
    * Verifies whether the configuration infos has any entries and the entry has any status.
@@ -88,6 +83,4 @@
       this.item.configurationInfos[0]?.status !== 'NONE'
     );
   }
-=======
->>>>>>> 2b88131d
 }