<<<<<<< HEAD
import { Component, EventEmitter, Input, Output } from '@angular/core';
import { FormControl } from '@angular/forms';
=======
import { Component, EventEmitter, Input, OnInit, Output } from '@angular/core';
import { FormGroup } from '@angular/forms';
import { PromotionResult, PromotionLocation } from '@spartacus/core';
import { Observable } from 'rxjs';
import { PromotionService } from '../../../../shared/services/promotion/promotion.service';
>>>>>>> 698cf6d9

export interface Item {
  product?: any;
  quantity?: any;
  basePrice?: any;
  totalPrice?: any;
  updateable?: boolean;
}

@Component({
  selector: 'cx-cart-item',
  templateUrl: './cart-item.component.html',
})
<<<<<<< HEAD
export class CartItemComponent {
  @Input() compact = false;
  @Input() item: Item;
  @Input() potentialProductPromotions: any[];
  @Input() readonly = false;
  @Input() quantityControl: FormControl;

  @Output() view = new EventEmitter<any>();
=======
export class CartItemComponent implements OnInit {
  @Input()
  compact = false;
  @Input()
  item: Item;
  @Input()
  isReadOnly = false;
  @Input()
  cartIsLoading = false;

  @Input()
  promotionLocation: PromotionLocation = PromotionLocation.ActiveCart;

  @Input()
  potentialProductPromotions: any[];

  @Output()
  remove = new EventEmitter<any>();
  @Output()
  update = new EventEmitter<any>();
  @Output()
  view = new EventEmitter<any>();

  @Input()
  parent: FormGroup;

  appliedProductPromotions$: Observable<PromotionResult[]>;

  constructor(protected promotionService: PromotionService) {}

  ngOnInit() {
    this.appliedProductPromotions$ = this.promotionService.getProductPromotionForEntry(
      this.item,
      this.promotionLocation
    );
  }
>>>>>>> 698cf6d9

  isProductOutOfStock(product) {
    // TODO Move stocklevelstatuses across the app to an enum
    return (
      product &&
      product.stock &&
      product.stock.stockLevelStatus === 'outOfStock'
    );
  }

  removeItem() {
    this.quantityControl.setValue(0);
    this.quantityControl.markAsDirty();
  }

  viewItem() {
    this.view.emit();
  }
}<|MERGE_RESOLUTION|>--- conflicted
+++ resolved
@@ -1,13 +1,8 @@
-<<<<<<< HEAD
-import { Component, EventEmitter, Input, Output } from '@angular/core';
+import { Component, EventEmitter, Input, OnInit, Output } from '@angular/core';
 import { FormControl } from '@angular/forms';
-=======
-import { Component, EventEmitter, Input, OnInit, Output } from '@angular/core';
-import { FormGroup } from '@angular/forms';
-import { PromotionResult, PromotionLocation } from '@spartacus/core';
+import { PromotionLocation, PromotionResult } from '@spartacus/core';
 import { Observable } from 'rxjs';
 import { PromotionService } from '../../../../shared/services/promotion/promotion.service';
->>>>>>> 698cf6d9
 
 export interface Item {
   product?: any;
@@ -21,8 +16,7 @@
   selector: 'cx-cart-item',
   templateUrl: './cart-item.component.html',
 })
-<<<<<<< HEAD
-export class CartItemComponent {
+export class CartItemComponent implements OnInit {
   @Input() compact = false;
   @Input() item: Item;
   @Input() potentialProductPromotions: any[];
@@ -30,32 +24,8 @@
   @Input() quantityControl: FormControl;
 
   @Output() view = new EventEmitter<any>();
-=======
-export class CartItemComponent implements OnInit {
-  @Input()
-  compact = false;
-  @Input()
-  item: Item;
-  @Input()
-  isReadOnly = false;
-  @Input()
-  cartIsLoading = false;
 
-  @Input()
-  promotionLocation: PromotionLocation = PromotionLocation.ActiveCart;
-
-  @Input()
-  potentialProductPromotions: any[];
-
-  @Output()
-  remove = new EventEmitter<any>();
-  @Output()
-  update = new EventEmitter<any>();
-  @Output()
-  view = new EventEmitter<any>();
-
-  @Input()
-  parent: FormGroup;
+  @Input() promotionLocation: PromotionLocation = PromotionLocation.ActiveCart;
 
   appliedProductPromotions$: Observable<PromotionResult[]>;
 
@@ -67,7 +37,6 @@
       this.promotionLocation
     );
   }
->>>>>>> 698cf6d9
 
   isProductOutOfStock(product) {
     // TODO Move stocklevelstatuses across the app to an enum
