--- conflicted
+++ resolved
@@ -6,11 +6,7 @@
 import { ICON_TYPE } from '../../../misc/icon/icon.model';
 
 export interface Item {
-<<<<<<< HEAD
-  entryNumber?: any;
-=======
   entryNumber?: number;
->>>>>>> 2bb0e931
   product?: any;
   quantity?: any;
   basePrice?: any;
