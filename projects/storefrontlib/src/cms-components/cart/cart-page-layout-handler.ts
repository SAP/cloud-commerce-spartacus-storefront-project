--- conflicted
+++ resolved
@@ -28,14 +28,10 @@
       return combineLatest([
         slots$,
         this.activeCartService.getActive(),
-<<<<<<< HEAD
         this.cartConfigService.isSelectiveCartEnabled()
           ? this.selectiveCartService.getCart()
           : of({} as Cart),
-=======
-        this.selectiveCartService.getCart(),
         this.activeCartService.getLoading(),
->>>>>>> b72427b2
       ]).pipe(
         map(([slots, cart, selectiveCart, loadingCart]) => {
           const exclude = (arr, args) =>
