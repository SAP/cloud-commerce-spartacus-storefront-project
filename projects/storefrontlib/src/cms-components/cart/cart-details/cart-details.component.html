--- conflicted
+++ resolved
@@ -4,20 +4,6 @@
       <div class="cx-total">
         {{ 'cartDetails.cartName' | cxTranslate: { code: cart.code } }}
       </div>
-<<<<<<< HEAD
-      <cx-promotions
-        [promotions]="getAllPromotionsForCart(cart)"
-      ></cx-promotions>
-      <cx-cart-item-list
-        [items]="entries"
-        [cartIsLoading]="!(cartLoaded$ | async)"
-        [potentialProductPromotions]="cart.potentialProductPromotions"
-        [options]="{
-          isSaveForLater: false,
-          optionalBtn: isSaveForLaterEnabled() ? saveForLaterbtn : null
-        }"
-      ></cx-cart-item-list>
-=======
 
       <ng-container *cxFeatureLevel="'!1.4'">
         <cx-promotions
@@ -28,6 +14,10 @@
           [items]="entries"
           [cartIsLoading]="!(cartLoaded$ | async)"
           [potentialProductPromotions]="cart.potentialProductPromotions"
+          [options]="{
+            isSaveForLater: false,
+            optionalBtn: isSaveForLaterEnabled() ? saveForLaterbtn : null
+          }"
         ></cx-cart-item-list>
       </ng-container>
 
@@ -42,7 +32,6 @@
           [promotionLocation]="promotionLocation"
         ></cx-cart-item-list>
       </ng-container>
->>>>>>> dd1effe9
     </div>
   </ng-container>
 </ng-container>
