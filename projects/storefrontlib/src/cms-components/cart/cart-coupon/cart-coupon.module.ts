import { CommonModule } from '@angular/common';
import { NgModule } from '@angular/core';
import { FormsModule, ReactiveFormsModule } from '@angular/forms';
import {
  CmsConfig,
<<<<<<< HEAD
  ConfigModule,
  FeaturesConfigModule,
  I18nModule,
=======
  FeaturesConfigModule,
  I18nModule,
  provideDefaultConfig,
>>>>>>> c39bb23e
} from '@spartacus/core';
import { IconModule } from '../../../cms-components/misc/icon/icon.module';
import { AppliedCouponsComponent } from './applied-coupons/applied-coupons.component';
import { CartCouponComponent } from './cart-coupon.component';
import { NgSelectModule } from '@ng-select/ng-select';

@NgModule({
  declarations: [CartCouponComponent, AppliedCouponsComponent],
  exports: [CartCouponComponent, AppliedCouponsComponent],
  imports: [
    FeaturesConfigModule,
    CommonModule,
    NgSelectModule,
    FormsModule,
    ReactiveFormsModule,
    I18nModule,
    IconModule,
  ],
  providers: [
    provideDefaultConfig(<CmsConfig>{
      cmsComponents: {
        CartApplyCouponComponent: {
          component: CartCouponComponent,
        },
      },
    }),
  ],

  entryComponents: [CartCouponComponent],
})
export class CartCouponModule {}<|MERGE_RESOLUTION|>--- conflicted
+++ resolved
@@ -3,15 +3,9 @@
 import { FormsModule, ReactiveFormsModule } from '@angular/forms';
 import {
   CmsConfig,
-<<<<<<< HEAD
-  ConfigModule,
-  FeaturesConfigModule,
-  I18nModule,
-=======
   FeaturesConfigModule,
   I18nModule,
   provideDefaultConfig,
->>>>>>> c39bb23e
 } from '@spartacus/core';
 import { IconModule } from '../../../cms-components/misc/icon/icon.module';
 import { AppliedCouponsComponent } from './applied-coupons/applied-coupons.component';
