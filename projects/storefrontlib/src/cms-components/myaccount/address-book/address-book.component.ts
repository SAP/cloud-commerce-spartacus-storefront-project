import { Component, OnInit } from '@angular/core';
import { Address } from '@spartacus/core';
import { Observable } from 'rxjs';
import { AddressBookComponentService } from './address-book.component.service';

@Component({
  selector: 'cx-address-book',
  templateUrl: './address-book.component.html',
})
export class AddressBookComponent implements OnInit {
  addresses$: Observable<Address[]>;
  addressesStateLoading$: Observable<boolean>;
  currentAddress: Address;

  showAddAddressForm = false;
  showEditAddressForm = false;

  constructor(public service: AddressBookComponentService) {}

  ngOnInit(): void {
    this.addresses$ = this.service.getAddresses();
    this.addressesStateLoading$ = this.service.getAddressesStateLoading();
<<<<<<< HEAD

    this.service
      .getUserId()
      .pipe(take(2)) // Take twice incase first value is undefined
      .subscribe(id => {
        if (id) {
          this.userId = id;
          this.service.loadAddresses(id);
        }
      });
=======
    this.service.loadAddresses();
>>>>>>> 70f51584
  }

  addAddressButtonHandle(): void {
    this.showEditAddressForm = false;
    this.showAddAddressForm = true;
  }

  editAddressButtonHandle(address: Address): void {
    this.showAddAddressForm = false;
    this.showEditAddressForm = true;
    this.currentAddress = address;
  }

  addAddressSubmit(address: Address): void {
    this.showAddAddressForm = false;
    this.service.addUserAddress(address);
  }

  addAddressCancel(): void {
    this.showAddAddressForm = false;
  }

  editAddressSubmit(address: Address): void {
    this.showEditAddressForm = false;
    this.service.updateUserAddress(this.currentAddress['id'], address);
  }

  editAddressCancel(): void {
    this.showEditAddressForm = false;
  }
}<|MERGE_RESOLUTION|>--- conflicted
+++ resolved
@@ -20,7 +20,6 @@
   ngOnInit(): void {
     this.addresses$ = this.service.getAddresses();
     this.addressesStateLoading$ = this.service.getAddressesStateLoading();
-<<<<<<< HEAD
 
     this.service
       .getUserId()
@@ -31,9 +30,6 @@
           this.service.loadAddresses(id);
         }
       });
-=======
-    this.service.loadAddresses();
->>>>>>> 70f51584
   }
 
   addAddressButtonHandle(): void {
