--- conflicted
+++ resolved
@@ -15,16 +15,6 @@
 import createSpy = jasmine.createSpy;
 import { ICON_TYPE } from '../../../../../cms-components/misc/index';
 import { ModalService } from '../../../../../shared/components/modal/index';
-
-<<<<<<< HEAD
-const mockUserId = 'userId1';
-=======
-class MockNgbActiveModal {
-  dismiss(): void {}
-
-  close(): void {}
-}
->>>>>>> 01a9a2a9
 
 class MockGlobalMessageService {
   add = createSpy();
