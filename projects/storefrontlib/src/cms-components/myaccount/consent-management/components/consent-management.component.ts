import { Component, OnDestroy, OnInit } from '@angular/core';
import {
  AnonymousConsentsConfig,
  AnonymousConsentsService,
  AuthService,
  ConsentTemplate,
  GlobalMessageService,
  GlobalMessageType,
  isFeatureLevel,
  UserConsentService,
} from '@spartacus/core';
<<<<<<< HEAD
import { combineLatest, Observable, Subscription } from 'rxjs';
import { filter, map, skipWhile, tap, withLatestFrom } from 'rxjs/operators';
=======
import {
  BehaviorSubject,
  combineLatest,
  concat,
  Observable,
  Subscription,
} from 'rxjs';
import {
  distinctUntilChanged,
  filter,
  map,
  scan,
  skipWhile,
  tap,
  withLatestFrom,
} from 'rxjs/operators';
>>>>>>> c068417e

@Component({
  selector: 'cx-consent-management',
  templateUrl: './consent-management.component.html',
})
export class ConsentManagementComponent implements OnInit, OnDestroy {
  private subscriptions = new Subscription();
  private allConsentsLoading = new BehaviorSubject<boolean>(false);

  templateList$: Observable<ConsentTemplate[]>;
  loading$: Observable<boolean>;

  requiredConsents: string[] = [];

  // TODO(issue:4989) Anonymous consents - remove
  isAnonymousConsentsEnabled = isFeatureLevel(
    this.anonymousConsentsConfig,
    '1.3'
  );

  constructor(
    userConsentService: UserConsentService,
    globalMessageService: GlobalMessageService,
    anonymousConsentsConfig: AnonymousConsentsConfig,
    anonymousConsentsService: AnonymousConsentsService,
    authService: AuthService
  );

  /**
   * @deprecated since version 1.3
   * Instead, use:
   ```ts
   constructor(
     userConsentService: UserConsentService,
     globalMessageService: GlobalMessageService,
     anonymousConsentsConfig : AnonymousConsentsConfig,
     anonymousConsentsService : AnonymousConsentsService,
     authService: AuthService,
   ) 
   ```
   */
  constructor(
    userConsentService: UserConsentService,
    globalMessageService: GlobalMessageService
  );
  constructor(
    private userConsentService: UserConsentService,
    private globalMessageService: GlobalMessageService,
    private anonymousConsentsConfig?: AnonymousConsentsConfig,
    private anonymousConsentsService?: AnonymousConsentsService,
    private authService?: AuthService
  ) {}

  ngOnInit(): void {
    this.loading$ = combineLatest([
      this.userConsentService.getConsentsResultLoading(),
      this.userConsentService.getGiveConsentResultLoading(),
      this.userConsentService.getWithdrawConsentResultLoading(),
      this.authService.isUserLoggedIn(),
<<<<<<< HEAD
=======
      this.allConsentsLoading,
>>>>>>> c068417e
    ]).pipe(
      map(
        ([
          consentLoading,
          giveConsentLoading,
          withdrawConsentLoading,
          isUserLoggedIn,
<<<<<<< HEAD
=======
          allConsentsLoading,
>>>>>>> c068417e
        ]) =>
          consentLoading ||
          giveConsentLoading ||
          withdrawConsentLoading ||
<<<<<<< HEAD
          !isUserLoggedIn
=======
          !isUserLoggedIn ||
          allConsentsLoading
>>>>>>> c068417e
      )
    );
    this.consentListInit();
    this.giveConsentInit();
    this.withdrawConsentInit();
  }

  private consentListInit(): void {
    this.templateList$ = this.userConsentService.getConsents().pipe(
      withLatestFrom(
        this.anonymousConsentsService.getTemplates(),
        this.authService.isUserLoggedIn()
      ),
      filter(
        ([_templateList, _anonymousTemplates, isUserLoggedIn]) => isUserLoggedIn
      ),
      tap(([templateList, _anonymousTemplates]) => {
        if (!this.consentsExists(templateList)) {
          this.userConsentService.loadConsents();
        }
      }),
      map(([templateList, anonymousTemplates]) => {
        if (!this.isAnonymousConsentsEnabled) {
          return templateList;
        }

        if (Boolean(this.anonymousConsentsConfig.anonymousConsents)) {
          if (
            Boolean(
              this.anonymousConsentsConfig.anonymousConsents.requiredConsents
            )
          ) {
            this.requiredConsents = this.anonymousConsentsConfig.anonymousConsents.requiredConsents;
          }
          if (
            Boolean(
              this.anonymousConsentsConfig.anonymousConsents
                .consentManagementPage
            )
          ) {
            return this.hideAnonymousConsents(templateList, anonymousTemplates);
          }
        }

        return templateList;
      })
    );
  }

  private hideAnonymousConsents(
    templateList: ConsentTemplate[],
    anonymousTemplates: ConsentTemplate[] = []
  ): ConsentTemplate[] {
    let hideTemplateIds: string[] = [];

    if (
      !this.anonymousConsentsConfig.anonymousConsents.consentManagementPage
        .showAnonymousConsents
    ) {
      hideTemplateIds = anonymousTemplates.map(template => template.id);
      return this.userConsentService.filterConsentTemplates(
        templateList,
        hideTemplateIds
      );
    }

    if (
      Boolean(
        this.anonymousConsentsConfig.anonymousConsents.consentManagementPage
          .hideConsents
      ) &&
      this.anonymousConsentsConfig.anonymousConsents.consentManagementPage
        .hideConsents.length > 0
    ) {
      hideTemplateIds = this.anonymousConsentsConfig.anonymousConsents
        .consentManagementPage.hideConsents;
    }

    return this.userConsentService.filterConsentTemplates(
      templateList,
      hideTemplateIds
    );
  }

  private giveConsentInit(): void {
    this.userConsentService.resetGiveConsentProcessState();
    this.subscriptions.add(
      this.userConsentService
        .getGiveConsentResultSuccess()
        .subscribe(success => this.onConsentGivenSuccess(success))
    );
  }

  private withdrawConsentInit(): void {
    console.log('withdrawConsentInit');

    this.userConsentService.resetWithdrawConsentProcessState();
    this.subscriptions.add(
      this.userConsentService
        .getWithdrawConsentResultLoading()
        .pipe(
          skipWhile(Boolean),
          withLatestFrom(
            this.userConsentService.getWithdrawConsentResultSuccess()
          ),
          map(([, withdrawalSuccess]) => withdrawalSuccess),
          tap(withdrawalSuccess => {
            if (withdrawalSuccess) {
              this.userConsentService.loadConsents();
            }
          })
        )
        .subscribe(withdrawalSuccess =>
          this.onConsentWithdrawnSuccess(withdrawalSuccess)
        )
    );
  }

  private consentsExists(templateList: ConsentTemplate[]): boolean {
    return Boolean(templateList) && templateList.length > 0;
  }

  onConsentChange({
    given,
    template,
  }: {
    given: boolean;
    template: ConsentTemplate;
  }): void {
    if (given) {
      this.userConsentService.giveConsent(template.id, template.version);
    } else {
      this.userConsentService.withdrawConsent(template.currentConsent.code);
    }
  }

  private onConsentGivenSuccess(success: boolean): void {
    if (success) {
      this.userConsentService.resetGiveConsentProcessState();
      this.globalMessageService.add(
        { key: 'consentManagementForm.message.success.given' },
        GlobalMessageType.MSG_TYPE_CONFIRMATION
      );
    }
  }

  private onConsentWithdrawnSuccess(success: boolean): void {
    if (success) {
      this.userConsentService.resetWithdrawConsentProcessState();
      this.globalMessageService.add(
        { key: 'consentManagementForm.message.success.withdrawn' },
        GlobalMessageType.MSG_TYPE_CONFIRMATION
      );
    }
  }

<<<<<<< HEAD
  rejectAll(templates: ConsentTemplate[]): void {
=======
  rejectAll(templates: ConsentTemplate[] = []): void {
    const consentsToWithdraw: ConsentTemplate[] = [];
>>>>>>> c068417e
    templates.forEach(template => {
      if (this.isConsentGiven(template)) {
        if (this.isRequiredConsent(template)) {
          return;
        }
<<<<<<< HEAD

        this.userConsentService.withdrawConsent(template.currentConsent.code);
=======
        consentsToWithdraw.push(template);
>>>>>>> c068417e
      }
    });

    this.allConsentsLoading.next(true);

    this.subscriptions.add(
<<<<<<< HEAD
      this.userConsentService
        .getWithdrawConsentResultSuccess()
        .subscribe(_ => this.userConsentService.loadConsents())
=======
      this.setupWithdrawalStream(consentsToWithdraw)
        .pipe(tap(_timesLoaded => this.allConsentsLoading.next(false)))
        .subscribe()
>>>>>>> c068417e
    );
  }

  private setupWithdrawalStream(
    consentsToWithdraw: ConsentTemplate[] = []
  ): Observable<number> {
    const loading$ = concat(
      this.userConsentService.getWithdrawConsentResultLoading()
    ).pipe(
      distinctUntilChanged(),
      filter(loading => !loading)
    );
    const count$ = loading$.pipe(scan((acc, _value) => acc + 1, -1));
    const withdraw$ = count$.pipe(
      tap(i => {
        if (i < consentsToWithdraw.length) {
          this.userConsentService.withdrawConsent(
            consentsToWithdraw[i].currentConsent.code
          );
        }
      })
    );
    const checkTimesLoaded$ = withdraw$.pipe(
      filter(timesLoaded => timesLoaded === consentsToWithdraw.length)
    );

    return checkTimesLoaded$;
  }

  private isConsentGiven(consentTemplate: ConsentTemplate): boolean {
    return (
      Boolean(consentTemplate.currentConsent) &&
      Boolean(consentTemplate.currentConsent.consentGivenDate) &&
      !Boolean(consentTemplate.currentConsent.consentWithdrawnDate)
    );
  }

<<<<<<< HEAD
  allowAll(templates: ConsentTemplate[]): void {
=======
  allowAll(templates: ConsentTemplate[] = []): void {
    const consentsToGive: ConsentTemplate[] = [];
>>>>>>> c068417e
    templates.forEach(template => {
      if (this.isConsentWithdrawn(template)) {
        if (this.isRequiredConsent(template)) {
          return;
        }

<<<<<<< HEAD
        this.userConsentService.giveConsent(template.id, template.version);
=======
        consentsToGive.push(template);
>>>>>>> c068417e
      }
    });

    this.allConsentsLoading.next(true);

    this.subscriptions.add(
<<<<<<< HEAD
      this.userConsentService
        .getGiveConsentResultSuccess()
        .subscribe(_ => this.userConsentService.loadConsents())
=======
      this.setupGiveStream(consentsToGive)
        .pipe(tap(_timesLoaded => this.allConsentsLoading.next(false)))
        .subscribe()
    );
  }

  private setupGiveStream(
    consentsToGive: ConsentTemplate[] = []
  ): Observable<number> {
    const loading$ = concat(
      this.userConsentService.getGiveConsentResultLoading()
    ).pipe(
      distinctUntilChanged(),
      filter(loading => !loading)
    );
    const count$ = loading$.pipe(scan((acc, _value) => acc + 1, -1));
    const giveConsent$ = count$.pipe(
      tap(i => {
        if (i < consentsToGive.length) {
          this.userConsentService.giveConsent(
            consentsToGive[i].id,
            consentsToGive[i].version
          );
        }
      })
>>>>>>> c068417e
    );
    const checkTimesLoaded$ = giveConsent$.pipe(
      filter(timesLoaded => timesLoaded === consentsToGive.length)
    );

    return checkTimesLoaded$;
  }

  private isConsentWithdrawn(consentTemplate: ConsentTemplate): boolean {
    if (Boolean(consentTemplate.currentConsent)) {
      return Boolean(consentTemplate.currentConsent.consentWithdrawnDate);
    }
    return true;
  }

  private isRequiredConsent(template: ConsentTemplate): boolean {
    return (
      Boolean(this.anonymousConsentsConfig.anonymousConsents) &&
      Boolean(
        this.anonymousConsentsConfig.anonymousConsents.requiredConsents
      ) &&
      this.anonymousConsentsConfig.anonymousConsents.requiredConsents.includes(
        template.id
      )
    );
  }

  ngOnDestroy(): void {
    this.subscriptions.unsubscribe();
    this.allConsentsLoading.unsubscribe();

    this.userConsentService.resetGiveConsentProcessState();
    this.userConsentService.resetWithdrawConsentProcessState();
  }
}<|MERGE_RESOLUTION|>--- conflicted
+++ resolved
@@ -9,10 +9,6 @@
   isFeatureLevel,
   UserConsentService,
 } from '@spartacus/core';
-<<<<<<< HEAD
-import { combineLatest, Observable, Subscription } from 'rxjs';
-import { filter, map, skipWhile, tap, withLatestFrom } from 'rxjs/operators';
-=======
 import {
   BehaviorSubject,
   combineLatest,
@@ -29,7 +25,6 @@
   tap,
   withLatestFrom,
 } from 'rxjs/operators';
->>>>>>> c068417e
 
 @Component({
   selector: 'cx-consent-management',
@@ -89,10 +84,7 @@
       this.userConsentService.getGiveConsentResultLoading(),
       this.userConsentService.getWithdrawConsentResultLoading(),
       this.authService.isUserLoggedIn(),
-<<<<<<< HEAD
-=======
       this.allConsentsLoading,
->>>>>>> c068417e
     ]).pipe(
       map(
         ([
@@ -100,20 +92,13 @@
           giveConsentLoading,
           withdrawConsentLoading,
           isUserLoggedIn,
-<<<<<<< HEAD
-=======
           allConsentsLoading,
->>>>>>> c068417e
         ]) =>
           consentLoading ||
           giveConsentLoading ||
           withdrawConsentLoading ||
-<<<<<<< HEAD
-          !isUserLoggedIn
-=======
           !isUserLoggedIn ||
           allConsentsLoading
->>>>>>> c068417e
       )
     );
     this.consentListInit();
@@ -270,38 +255,23 @@
     }
   }
 
-<<<<<<< HEAD
-  rejectAll(templates: ConsentTemplate[]): void {
-=======
   rejectAll(templates: ConsentTemplate[] = []): void {
     const consentsToWithdraw: ConsentTemplate[] = [];
->>>>>>> c068417e
     templates.forEach(template => {
       if (this.isConsentGiven(template)) {
         if (this.isRequiredConsent(template)) {
           return;
         }
-<<<<<<< HEAD
-
-        this.userConsentService.withdrawConsent(template.currentConsent.code);
-=======
         consentsToWithdraw.push(template);
->>>>>>> c068417e
       }
     });
 
     this.allConsentsLoading.next(true);
 
     this.subscriptions.add(
-<<<<<<< HEAD
-      this.userConsentService
-        .getWithdrawConsentResultSuccess()
-        .subscribe(_ => this.userConsentService.loadConsents())
-=======
       this.setupWithdrawalStream(consentsToWithdraw)
         .pipe(tap(_timesLoaded => this.allConsentsLoading.next(false)))
         .subscribe()
->>>>>>> c068417e
     );
   }
 
@@ -339,34 +309,21 @@
     );
   }
 
-<<<<<<< HEAD
-  allowAll(templates: ConsentTemplate[]): void {
-=======
   allowAll(templates: ConsentTemplate[] = []): void {
     const consentsToGive: ConsentTemplate[] = [];
->>>>>>> c068417e
     templates.forEach(template => {
       if (this.isConsentWithdrawn(template)) {
         if (this.isRequiredConsent(template)) {
           return;
         }
 
-<<<<<<< HEAD
-        this.userConsentService.giveConsent(template.id, template.version);
-=======
         consentsToGive.push(template);
->>>>>>> c068417e
       }
     });
 
     this.allConsentsLoading.next(true);
 
     this.subscriptions.add(
-<<<<<<< HEAD
-      this.userConsentService
-        .getGiveConsentResultSuccess()
-        .subscribe(_ => this.userConsentService.loadConsents())
-=======
       this.setupGiveStream(consentsToGive)
         .pipe(tap(_timesLoaded => this.allConsentsLoading.next(false)))
         .subscribe()
@@ -392,7 +349,6 @@
           );
         }
       })
->>>>>>> c068417e
     );
     const checkTimesLoaded$ = giveConsent$.pipe(
       filter(timesLoaded => timesLoaded === consentsToGive.length)
