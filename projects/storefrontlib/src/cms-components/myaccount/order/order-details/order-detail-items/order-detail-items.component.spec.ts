import { Component, DebugElement, Input } from '@angular/core';
import { ComponentFixture, TestBed, waitForAsync } from '@angular/core/testing';
import { By } from '@angular/platform-browser';
import { RouterTestingModule } from '@angular/router/testing';
import {
  Consignment,
  FeaturesConfig,
  FeaturesConfigModule,
  I18nTestingModule,
  Order,
  PromotionLocation,
  ReplenishmentOrder,
} from '@spartacus/core';
import { BehaviorSubject } from 'rxjs';
import { CardModule } from '../../../../../shared/components/card/card.module';
import { PromotionsModule } from '../../../../misc/promotions/promotions.module';
import { OrderDetailsService } from '../order-details.service';
import { OrderConsignedEntriesComponent } from './order-consigned-entries/order-consigned-entries.component';
import { OrderDetailItemsComponent } from './order-detail-items.component';

const mockProduct = { product: { code: 'test' } };

const mockOrder: Order = {
  code: '1',
  statusDisplay: 'Shipped',
  deliveryAddress: {
    firstName: 'John',
    lastName: 'Smith',
    line1: 'Buckingham Street 5',
    line2: '1A',
    phone: '(+11) 111 111 111',
    postalCode: 'MA8902',
    town: 'London',
    country: {
      isocode: 'UK',
    },
  },
  deliveryMode: {
    name: 'Standard order-detail-shipping',
    description: '3-5 days',
  },
  paymentInfo: {
    accountHolderName: 'John Smith',
    cardNumber: '************6206',
    expiryMonth: '12',
    expiryYear: '2026',
    cardType: {
      name: 'Visa',
    },
    billingAddress: {
      firstName: 'John',
      lastName: 'Smith',
      line1: 'Buckingham Street 5',
      line2: '1A',
      phone: '(+11) 111 111 111',
      postalCode: 'MA8902',
      town: 'London',
      country: {
        isocode: 'UK',
      },
    },
  },
  created: new Date('2019-02-11T13:02:58+0000'),
  consignments: [
    {
      code: 'a00000341',
      status: 'READY',
      statusDate: new Date('2019-02-11T13:05:12+0000'),
      entries: [{ orderEntry: {}, quantity: 1, shippedQuantity: 1 }],
    },
    {
      code: 'a00000343',
      status: 'DELIVERY_COMPLETED',
      statusDate: new Date('2019-02-11T13:05:12+0000'),
      entries: [{ orderEntry: mockProduct, quantity: 4, shippedQuantity: 4 }],
    },
    {
      code: 'a00000348',
      status: 'PICKUP_COMPLETE',
      statusDate: new Date('2019-02-11T13:05:12+0000'),
      entries: [{ orderEntry: {}, quantity: 4, shippedQuantity: 4 }],
    },
    {
      code: 'a00000342',
      status: 'CANCELLED',
      statusDate: new Date('2019-02-11T13:05:12+0000'),
      entries: [{ orderEntry: {}, quantity: 0, shippedQuantity: 0 }],
    },
    {
      code: 'a00000349',
      status: 'OTHERS',
      statusDate: new Date('2019-02-11T13:05:12+0000'),
      entries: [{ orderEntry: {}, quantity: 1, shippedQuantity: 1 }],
    },
  ],
};

const mockReplenishmentOrder: ReplenishmentOrder = {
  active: true,
  purchaseOrderNumber: 'test-po',
  replenishmentOrderCode: 'test-repl-order',
  entries: [{ entryNumber: 0, product: { name: 'test-product' } }],
  appliedOrderPromotions: [
    {
      consumedEntries: [],
      description: 'test-promotion',
      promotion: {
        code: 'test_promotion',
        description: 'A test promotion',
        promotionType: 'Rule Based Promotion',
      },
    },
  ],
};

@Component({
  selector: 'cx-cart-item-list',
  template: '',
})
class MockCartItemListComponent {
  @Input()
  readonly = false;
  @Input()
  hasHeader = true;
  @Input()
  items = [];
  @Input()
  cartIsLoading = false;
  @Input()
  promotionLocation: PromotionLocation = PromotionLocation.Order;
}

@Component({
  selector: 'cx-consignment-tracking',
  template: '',
})
class MockConsignmentTrackingComponent {
  @Input()
  consignment: Consignment;
  @Input()
  orderCode: string;
}

const order$ = new BehaviorSubject<Order>(mockOrder);

describe('OrderDetailItemsComponent', () => {
  let component: OrderDetailItemsComponent;
  let fixture: ComponentFixture<OrderDetailItemsComponent>;
  let mockOrderDetailsService: OrderDetailsService;
  let el: DebugElement;

  beforeEach(
    waitForAsync(() => {
      mockOrderDetailsService = <OrderDetailsService>{
        getOrderDetails() {
          return order$.asObservable();
        },
      };

      TestBed.configureTestingModule({
        imports: [
          CardModule,
          I18nTestingModule,
          PromotionsModule,
          FeaturesConfigModule,
          RouterTestingModule,
        ],
        providers: [
          { provide: OrderDetailsService, useValue: mockOrderDetailsService },
          {
            provide: FeaturesConfig,
            useValue: {
              features: { level: '1.4', consignmentTracking: true },
            },
          },
        ],
        declarations: [
          OrderDetailItemsComponent,
          MockCartItemListComponent,
          MockConsignmentTrackingComponent,
          OrderConsignedEntriesComponent,
        ],
      }).compileComponents();
    })
  );

  beforeEach(() => {
    fixture = TestBed.createComponent(OrderDetailItemsComponent);
    el = fixture.debugElement;

    component = fixture.componentInstance;
    component.ngOnInit();
  });

  it('should create', () => {
    expect(component).toBeTruthy();
  });

  describe('should initialize ', () => {
    it('with proper order data', () => {
      order$.next(mockOrder);
      fixture.detectChanges();

      let order: Order;
      component.order$
        .subscribe((value) => {
          order = value;
        })
        .unsubscribe();
      expect(order).toEqual(mockOrder);
    });

    it('with null as order', () => {
      order$.next({});
      fixture.detectChanges();

      let order: Order;
      component.order$
        .subscribe((value) => {
          order = value;
        })
        .unsubscribe();
      expect(order).toEqual(null);
    });
  });

  it('should initialize others and check if it does not allow valid consignment status', () => {
    order$.next(mockOrder);
    fixture.detectChanges();
    let others: Consignment[];
    component.others$
      .subscribe((value) => {
        others = value;
      })
      .unsubscribe();

    expect(others).not.toContain(mockOrder.consignments[1]);
    expect(others).not.toContain(mockOrder.consignments[2]);
    expect(others).not.toContain(mockOrder.consignments[3]);
  });

  it('should initialize others and check if it contains any consignment status', () => {
    order$.next(mockOrder);
    fixture.detectChanges();
    let others: Consignment[];
    component.others$
      .subscribe((value) => {
        others = value;
      })
      .unsubscribe();

    expect(others).toContain(mockOrder.consignments[0]);
    expect(others).toContain(mockOrder.consignments[4]);
  });

  it('should initialize completed', () => {
    order$.next(mockOrder);
    fixture.detectChanges();
    let completed: Consignment[];
    component.completed$
      .subscribe((value) => {
        completed = value;
      })
      .unsubscribe();

    expect(completed).toContain(mockOrder.consignments[1]);
    expect(completed).toContain(mockOrder.consignments[2]);
  });

  it('should initialize cancel', () => {
    order$.next(mockOrder);
    fixture.detectChanges();
    let cancel: Consignment[];
    component.cancel$
      .subscribe((value) => {
        cancel = value;
      })
      .unsubscribe();
    expect(cancel).toContain(mockOrder.consignments[3]);
  });

  it('should order details item be rendered', () => {
    order$.next(mockOrder);
    fixture.detectChanges();
    expect(el.query(By.css('.cx-list'))).toBeTruthy();
  });

<<<<<<< HEAD
  it('should order details item be not rendered', () => {
    order$.next({});
    fixture.detectChanges();
    expect(el.query(By.css('.cx-list'))).toBeFalsy();
=======
  it('should show promotions on replenishment details', () => {
    spyOn(mockOrderDetailsService, 'getOrderDetails').and.returnValue(
      of(mockReplenishmentOrder)
    );
    fixture.detectChanges();
    let order: ReplenishmentOrder;
    mockOrderDetailsService
      .getOrderDetails()
      .subscribe((value) => (order = value))
      .unsubscribe();
    expect(order).toEqual(mockReplenishmentOrder);
    expect(el.query(By.css('.cx-promotions'))).toBeTruthy();
>>>>>>> a757aacb
  });
});<|MERGE_RESOLUTION|>--- conflicted
+++ resolved
@@ -11,7 +11,7 @@
   PromotionLocation,
   ReplenishmentOrder,
 } from '@spartacus/core';
-import { BehaviorSubject } from 'rxjs';
+import { BehaviorSubject, of } from 'rxjs';
 import { CardModule } from '../../../../../shared/components/card/card.module';
 import { PromotionsModule } from '../../../../misc/promotions/promotions.module';
 import { OrderDetailsService } from '../order-details.service';
@@ -285,12 +285,12 @@
     expect(el.query(By.css('.cx-list'))).toBeTruthy();
   });
 
-<<<<<<< HEAD
   it('should order details item be not rendered', () => {
     order$.next({});
     fixture.detectChanges();
     expect(el.query(By.css('.cx-list'))).toBeFalsy();
-=======
+  });
+
   it('should show promotions on replenishment details', () => {
     spyOn(mockOrderDetailsService, 'getOrderDetails').and.returnValue(
       of(mockReplenishmentOrder)
@@ -302,7 +302,5 @@
       .subscribe((value) => (order = value))
       .unsubscribe();
     expect(order).toEqual(mockReplenishmentOrder);
-    expect(el.query(By.css('.cx-promotions'))).toBeTruthy();
->>>>>>> a757aacb
   });
 });