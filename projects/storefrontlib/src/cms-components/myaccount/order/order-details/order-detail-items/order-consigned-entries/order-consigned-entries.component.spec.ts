import { Component, DebugElement, Input } from '@angular/core';
import { async, ComponentFixture, TestBed } from '@angular/core/testing';
import { By } from '@angular/platform-browser';
import {
  Consignment,
  FeaturesConfig,
  FeaturesConfigModule,
  I18nTestingModule,
  Order,
<<<<<<< HEAD
=======
  PromotionResult,
  PromotionLocation,
>>>>>>> 9fb55226
} from '@spartacus/core';
import { CardModule } from '../../../../../../shared/components/card/card.module';
import { OrderConsignedEntriesComponent } from './order-consigned-entries.component';

const mockProduct = { product: { code: 'test' } };

const mockOrder: Order = {
  code: '1',
  statusDisplay: 'Shipped',
  deliveryAddress: {
    firstName: 'John',
    lastName: 'Smith',
    line1: 'Buckingham Street 5',
    line2: '1A',
    phone: '(+11) 111 111 111',
    postalCode: 'MA8902',
    town: 'London',
    country: {
      isocode: 'UK',
    },
  },
  deliveryMode: {
    name: 'Standard order-detail-shipping',
    description: '3-5 days',
  },
  paymentInfo: {
    accountHolderName: 'John Smith',
    cardNumber: '************6206',
    expiryMonth: '12',
    expiryYear: '2026',
    cardType: {
      name: 'Visa',
    },
    billingAddress: {
      firstName: 'John',
      lastName: 'Smith',
      line1: 'Buckingham Street 5',
      line2: '1A',
      phone: '(+11) 111 111 111',
      postalCode: 'MA8902',
      town: 'London',
      country: {
        isocode: 'UK',
      },
    },
  },
  created: new Date('2019-02-11T13:02:58+0000'),
  consignments: [
    {
      code: 'a00000341',
      status: 'SHIPPED',
      statusDate: new Date('2019-02-11T13:05:12+0000'),
      entries: [
        {
          orderEntry: mockProduct,
          quantity: 1,
          shippedQuantity: 1,
        },
      ],
    },
  ],
};

@Component({
  selector: 'cx-cart-item-list',
  template: '',
})
class MockCartItemListComponent {
<<<<<<< HEAD
  @Input() readonly = false;
  @Input() items = [];
=======
  @Input()
  isReadOnly = false;
  @Input()
  hasHeader = true;
  @Input()
  items = [];
  @Input()
  potentialProductPromotions: PromotionResult[] = [];
  @Input()
  cartIsLoading = false;
  @Input()
  promotionLocation: PromotionLocation = PromotionLocation.Order;
>>>>>>> 9fb55226
}

@Component({
  selector: 'cx-consignment-tracking',
  template: '',
})
class MockConsignmentTrackingComponent {
  @Input() consignment: Consignment;
  @Input() orderCode: string;
}

describe('OrderConsignedEntriesComponent', () => {
  let component: OrderConsignedEntriesComponent;
  let fixture: ComponentFixture<OrderConsignedEntriesComponent>;
  let el: DebugElement;

  beforeEach(async(() => {
    TestBed.configureTestingModule({
      imports: [CardModule, I18nTestingModule, FeaturesConfigModule],
      providers: [
        {
          provide: FeaturesConfig,
          useValue: {
            features: { level: '1.4', consignmentTracking: true },
          },
        },
      ],
      declarations: [
        OrderConsignedEntriesComponent,
        MockCartItemListComponent,
        MockConsignmentTrackingComponent,
      ],
    }).compileComponents();
  }));

  beforeEach(() => {
    fixture = TestBed.createComponent(OrderConsignedEntriesComponent);
    el = fixture.debugElement;

    component = fixture.componentInstance;
    component.order = mockOrder;
    component.consignments = mockOrder.consignments;
    component.promotionLocation = PromotionLocation.Order;
  });

  it('should create', () => {
    expect(component).toBeTruthy();
  });

  it('should return getConsignmentProducts', () => {
    const products = component.getConsignmentProducts(
      mockOrder.consignments[0]
    );
    expect(products).toEqual([mockProduct]);
  });

  it('should order consignment entries be rendered', () => {
    fixture.detectChanges();
    expect(el.query(By.css('.cx-list'))).toBeTruthy();
  });
});<|MERGE_RESOLUTION|>--- conflicted
+++ resolved
@@ -7,11 +7,7 @@
   FeaturesConfigModule,
   I18nTestingModule,
   Order,
-<<<<<<< HEAD
-=======
-  PromotionResult,
   PromotionLocation,
->>>>>>> 9fb55226
 } from '@spartacus/core';
 import { CardModule } from '../../../../../../shared/components/card/card.module';
 import { OrderConsignedEntriesComponent } from './order-consigned-entries.component';
@@ -80,23 +76,9 @@
   template: '',
 })
 class MockCartItemListComponent {
-<<<<<<< HEAD
   @Input() readonly = false;
   @Input() items = [];
-=======
-  @Input()
-  isReadOnly = false;
-  @Input()
-  hasHeader = true;
-  @Input()
-  items = [];
-  @Input()
-  potentialProductPromotions: PromotionResult[] = [];
-  @Input()
-  cartIsLoading = false;
-  @Input()
-  promotionLocation: PromotionLocation = PromotionLocation.Order;
->>>>>>> 9fb55226
+  @Input() promotionLocation: PromotionLocation = PromotionLocation.Order;
 }
 
 @Component({
