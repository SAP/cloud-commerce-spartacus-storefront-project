import { async, ComponentFixture, TestBed } from '@angular/core/testing';
import {
  Address,
  DeliveryMode,
  I18nTestingModule,
  Order,
  PaymentDetails,
  TranslationService,
} from '@spartacus/core';
import { Observable, of } from 'rxjs';
import { CardModule } from '../../../../../shared/components/card/card.module';
import { OrderDetailsService } from '../order-details.service';
import { OrderDetailShippingComponent } from './order-detail-shipping.component';

const mockDeliveryAddress: Address = {
  firstName: 'John',
  lastName: 'Smith',
  line1: 'Buckingham Street 5',
  line2: '1A',
  phone: '(+11) 111 111 111',
  postalCode: 'MA8902',
  town: 'London',
  country: {
    isocode: 'UK',
  },
  formattedAddress: 'test-formattedAddress',
};

const mockDeliveryMode: DeliveryMode = {
  name: 'Standard order-detail-shipping',
  description: '3-5 days',
  deliveryCost: {
    formattedValue: 'test-formatted-cosg',
  },
};

const mockBillingAddress: Address = {
  firstName: 'John',
  lastName: 'Smith',
  line1: 'Buckingham Street 5',
  line2: '1A',
  phone: '(+11) 111 111 111',
  postalCode: 'MA8902',
  town: 'London',
  country: {
    name: 'test-country-name',
    isocode: 'UK',
  },
  formattedAddress: 'test-formattedAddress',
};

const mockPayment: PaymentDetails = {
  accountHolderName: 'John Smith',
  cardNumber: '************6206',
  expiryMonth: '12',
  expiryYear: '2026',
  cardType: {
    name: 'Visa',
  },
  billingAddress: mockBillingAddress,
};

const mockOrder: Order = {
  code: 'test-code-412',
  deliveryAddress: mockDeliveryAddress,
  deliveryMode: mockDeliveryMode,
  paymentInfo: mockPayment,
  statusDisplay: 'test-status-display',
  created: new Date('2019-02-11T13:02:58+0000'),
  purchaseOrderNumber: 'test-po',
  costCenter: {
    name: 'Rustic Global',
    unit: {
      name: 'Rustic',
    },
  },
};

<<<<<<< HEAD
const mockB2BOrder = {
  ...mockOrder,
  costCenter: {
    name: 'Rustic Global',
    unit: {
      name: 'Rustic',
    },
  },
  orgCustomer: {
    active: true,
    name: 'Rivers',
    orgUnit: {
      name: 'Rustic',
    },
  },
  purchaseOrderNumber: '123',
};

class MockOrderDetailsService {
  getOrderDetails() {
=======
class MockOrderDetailsService {
  getOrderDetails(): Observable<Order> {
>>>>>>> 741e8d51
    return of(mockOrder);
  }
}

<<<<<<< HEAD
=======
class MockTranslationService {
  translate(): Observable<string> {
    return of();
  }
}

>>>>>>> 741e8d51
describe('OrderDetailShippingComponent', () => {
  let component: OrderDetailShippingComponent;
  let fixture: ComponentFixture<OrderDetailShippingComponent>;
  let orderDetailsService: OrderDetailsService;
<<<<<<< HEAD
  let el: DebugElement;
=======
  let translationService: TranslationService;
>>>>>>> 741e8d51

  beforeEach(async(() => {
    TestBed.configureTestingModule({
      imports: [CardModule, I18nTestingModule],
      providers: [
        { provide: OrderDetailsService, useClass: MockOrderDetailsService },
<<<<<<< HEAD
=======
        { provide: TranslationService, useClass: MockTranslationService },
>>>>>>> 741e8d51
      ],
      declarations: [OrderDetailShippingComponent],
    }).compileComponents();
  }));

  beforeEach(() => {
    fixture = TestBed.createComponent(OrderDetailShippingComponent);
<<<<<<< HEAD
    el = fixture.debugElement;

    orderDetailsService = TestBed.inject(OrderDetailsService);

=======
    orderDetailsService = TestBed.inject(OrderDetailsService);
    translationService = TestBed.inject(TranslationService);
>>>>>>> 741e8d51
    component = fixture.componentInstance;
  });

  it('should create', () => {
    component.ngOnInit();
    expect(component).toBeTruthy();
  });

  it('should initialize ', () => {
    component.ngOnInit();
    fixture.detectChanges();
    let order: Order;
    component.order$
      .subscribe((value) => {
        order = value;
      })
      .unsubscribe();
    expect(order).toEqual(mockOrder);
  });

<<<<<<< HEAD
  it('should render shipping card', () => {
    fixture.detectChanges();
    expect(el.query(By.css('.cx-account-summary'))).toBeTruthy();
  });

  it('should display "ship to" data', () => {
    fixture.detectChanges();
    const element: DebugElement = el.query(
      By.css('div:nth-child(1) > cx-card .cx-card-label-container')
    );
    expect(element.nativeElement.textContent).toContain(
      mockOrder.deliveryAddress.firstName &&
        mockOrder.deliveryAddress.lastName &&
        mockOrder.deliveryAddress.line1 &&
        mockOrder.deliveryAddress.line2 &&
        mockOrder.deliveryAddress.town &&
        mockOrder.deliveryAddress.postalCode
    );
  });

  it('should display "bill to" data', () => {
    fixture.detectChanges();
    const element: DebugElement = el.query(
      By.css('div:nth-child(2) > cx-card .cx-card-label-container')
    );
    expect(element.nativeElement.textContent).toContain(
      mockOrder.paymentInfo.billingAddress.firstName &&
        mockOrder.paymentInfo.billingAddress.lastName &&
        mockOrder.paymentInfo.billingAddress.line1 &&
        mockOrder.paymentInfo.billingAddress.line2 &&
        mockOrder.paymentInfo.billingAddress.town &&
        mockOrder.paymentInfo.billingAddress.postalCode
    );
  });

  it('should display "payment" data', () => {
    fixture.detectChanges();
    const element: DebugElement = el.query(
      By.css('div:nth-child(3) > cx-card .cx-card-label-container')
    );
    expect(element.nativeElement.textContent).toContain(
      mockOrder.paymentInfo.accountHolderName &&
        mockOrder.paymentInfo.cardNumber &&
        mockOrder.paymentInfo.expiryMonth &&
        mockOrder.paymentInfo.expiryYear &&
        mockOrder.paymentInfo.cardType.name
    );
  });

  it('should display "shipping" data', () => {
    fixture.detectChanges();
    const element: DebugElement = el.query(
      By.css('div:nth-child(4) > cx-card .cx-card-label-container')
    );
    expect(element.nativeElement.textContent).toContain(
      mockOrder.deliveryMode.name && mockOrder.deliveryMode.description
    );
=======
  describe('when replenishment is NOT defined', () => {
    beforeEach(() => {
      spyOn(orderDetailsService, 'getOrderDetails').and.returnValue(
        of(mockOrder)
      );
      spyOn(translationService, 'translate').and.returnValue(of('test'));
    });

    it('should call getOrderCodeCardContent(orderCode: string)', () => {
      spyOn(component, 'getOrderCodeCardContent').and.callThrough();

      component
        .getOrderCodeCardContent(mockOrder.code)
        .subscribe((data) => {
          expect(data).toBeTruthy();
          expect(data.title).toEqual('test');
          expect(data.text).toEqual([mockOrder.code]);
        })
        .unsubscribe();

      expect(component.getOrderCodeCardContent).toHaveBeenCalledWith(
        mockOrder.code
      );
    });

    it('should call getOrderCurrentDateCardContent(isoDate: string)', () => {
      spyOn(component, 'getOrderCurrentDateCardContent').and.callThrough();

      const date = component['getDate'](new Date(mockOrder.created));

      component
        .getOrderCurrentDateCardContent(date)
        .subscribe((data) => {
          expect(data).toBeTruthy();
          expect(data.title).toEqual('test');
          expect(data.text).toEqual([date]);
        })
        .unsubscribe();

      expect(component.getOrderCurrentDateCardContent).toHaveBeenCalled();
    });

    it('should call getOrderStatusCardContent(status: string)', () => {
      spyOn(component, 'getOrderStatusCardContent').and.callThrough();

      component
        .getOrderStatusCardContent(mockOrder.statusDisplay)
        .subscribe((data) => {
          expect(data).toBeTruthy();
          expect(data.title).toEqual('test');
          expect(data.text).toEqual(['test']);
        })
        .unsubscribe();

      expect(component.getOrderStatusCardContent).toHaveBeenCalledWith(
        mockOrder.statusDisplay
      );
    });
  });

  describe('when purchase order number is defined', () => {
    beforeEach(() => {
      spyOn(orderDetailsService, 'getOrderDetails').and.returnValue(
        of(mockOrder)
      );
      spyOn(translationService, 'translate').and.returnValue(of('test'));
    });

    it('should call getPurchaseOrderNumber(poNumber: string)', () => {
      spyOn(component, 'getPurchaseOrderNumber').and.callThrough();

      component
        .getPurchaseOrderNumber(mockOrder.purchaseOrderNumber)
        .subscribe((data) => {
          expect(data).toBeTruthy();
          expect(data.title).toEqual('test');
          expect(data.text).toEqual([mockOrder.purchaseOrderNumber]);
        })
        .unsubscribe();

      expect(component.getPurchaseOrderNumber).toHaveBeenCalledWith(
        mockOrder.purchaseOrderNumber
      );
    });

    it('should call getMethodOfPaymentCardContent(hasPaymentInfo: PaymentDetails)', () => {
      spyOn(component, 'getMethodOfPaymentCardContent').and.callThrough();

      component
        .getMethodOfPaymentCardContent(mockOrder.paymentInfo)
        .subscribe((data) => {
          expect(data).toBeTruthy();
          expect(data.title).toEqual('test');
          expect(data.text).toEqual(['test']);
        })
        .unsubscribe();

      expect(component.getMethodOfPaymentCardContent).toHaveBeenCalledWith(
        mockOrder.paymentInfo
      );
    });

    it('should call getCostCenterCardContent(costCenter: CostCenter)', () => {
      spyOn(component, 'getCostCenterCardContent').and.callThrough();

      component
        .getCostCenterCardContent(mockOrder.costCenter)
        .subscribe((data) => {
          expect(data).toBeTruthy();
          expect(data.title).toEqual('test');
          expect(data.textBold).toEqual(mockOrder.costCenter.name);
          expect(data.text).toEqual([`(${mockOrder.costCenter.unit.name})`]);
        })
        .unsubscribe();

      expect(component.getCostCenterCardContent).toHaveBeenCalledWith(
        mockOrder.costCenter
      );
    });
  });

  describe('when paymentInfo is defined', () => {
    beforeEach(() => {
      spyOn(orderDetailsService, 'getOrderDetails').and.returnValue(
        of(mockOrder)
      );
      spyOn(translationService, 'translate').and.returnValue(of('test'));
    });

    it('should call getPaymentInfoCardContent(payment: PaymentDetails)', () => {
      spyOn(component, 'getPaymentInfoCardContent').and.callThrough();

      component
        .getPaymentInfoCardContent(mockOrder.paymentInfo)
        .subscribe((data) => {
          expect(data).toBeTruthy();
          expect(data.title).toEqual('test');
          expect(data.textBold).toEqual(
            mockOrder.paymentInfo.accountHolderName
          );
          expect(data.text).toEqual([mockOrder.paymentInfo.cardNumber, 'test']);
        })
        .unsubscribe();

      expect(component.getPaymentInfoCardContent).toHaveBeenCalledWith(
        mockOrder.paymentInfo
      );
    });

    it('should call getBillingAddressCardContent(billingAddress: Address)', () => {
      spyOn(component, 'getBillingAddressCardContent').and.callThrough();

      const billingAddress = mockOrder.paymentInfo.billingAddress;

      component
        .getBillingAddressCardContent(billingAddress)
        .subscribe((data) => {
          expect(data).toBeTruthy();
          expect(data.title).toEqual('test');
          expect(data.textBold).toEqual(
            `${billingAddress.firstName} ${billingAddress.lastName}`
          );
          expect(data.text).toEqual([
            billingAddress.formattedAddress,
            billingAddress.country.name,
          ]);
        })
        .unsubscribe();

      expect(component.getBillingAddressCardContent).toHaveBeenCalledWith(
        billingAddress
      );
    });
  });

  describe('common column in all types of order', () => {
    beforeEach(() => {
      spyOn(orderDetailsService, 'getOrderDetails').and.returnValue(
        of(mockOrder)
      );
      spyOn(translationService, 'translate').and.returnValue(of('test'));
    });

    it('should call getAddressCardContent(deliveryAddress: Address)', () => {
      spyOn(component, 'getAddressCardContent').and.callThrough();

      const deliveryAddress = mockOrder.deliveryAddress;

      component
        .getAddressCardContent(deliveryAddress)
        .subscribe((data) => {
          expect(data).toBeTruthy();
          expect(data.title).toEqual('test');
          expect(data.textBold).toEqual(
            `${deliveryAddress.firstName} ${deliveryAddress.lastName}`
          );
          expect(data.text).toEqual([
            deliveryAddress.formattedAddress,
            deliveryAddress.country.name,
          ]);
        })
        .unsubscribe();

      expect(component.getAddressCardContent).toHaveBeenCalledWith(
        deliveryAddress
      );
    });

    it('should call getDeliveryModeCardContent(deliveryMode: DeliveryMode)', () => {
      spyOn(component, 'getDeliveryModeCardContent').and.callThrough();

      component
        .getDeliveryModeCardContent(mockOrder.deliveryMode)
        .subscribe((data) => {
          expect(data).toBeTruthy();
          expect(data.title).toEqual('test');
          expect(data.textBold).toEqual(mockOrder.deliveryMode.name);
          expect(data.text).toEqual([
            mockOrder.deliveryMode.description,
            mockOrder.deliveryMode.deliveryCost.formattedValue,
          ]);
        })
        .unsubscribe();

      expect(component.getDeliveryModeCardContent).toHaveBeenCalledWith(
        mockOrder.deliveryMode
      );
    });
>>>>>>> 741e8d51
  });

  it('should display "account payment" data', () => {
    spyOn(orderDetailsService, 'getOrderDetails').and.returnValue(
      of(mockB2BOrder)
    );

    fixture.detectChanges();
    const element: DebugElement = el.query(
      By.css('div:nth-child(4) > cx-card .cx-card-label-container')
    );
    expect(element.nativeElement.textContent).toContain(
      mockB2BOrder.purchaseOrderNumber &&
        mockB2BOrder.costCenter &&
        mockB2BOrder.costCenter.unit.name
    );
  });

  it('should display "shipping" data column after "account payment" column when costCenter is available', () => {
    spyOn(orderDetailsService, 'getOrderDetails').and.returnValue(
      of(mockB2BOrder)
    );

    fixture.detectChanges();
    const element: DebugElement = el.query(
      By.css('div:nth-child(5) > cx-card .cx-card-label-container')
    );

    expect(element.nativeElement.textContent).toContain(
      mockB2BOrder.deliveryMode.name && mockB2BOrder.deliveryMode.description
    );
  });
});<|MERGE_RESOLUTION|>--- conflicted
+++ resolved
@@ -76,63 +76,30 @@
   },
 };
 
-<<<<<<< HEAD
-const mockB2BOrder = {
-  ...mockOrder,
-  costCenter: {
-    name: 'Rustic Global',
-    unit: {
-      name: 'Rustic',
-    },
-  },
-  orgCustomer: {
-    active: true,
-    name: 'Rivers',
-    orgUnit: {
-      name: 'Rustic',
-    },
-  },
-  purchaseOrderNumber: '123',
-};
-
-class MockOrderDetailsService {
-  getOrderDetails() {
-=======
 class MockOrderDetailsService {
   getOrderDetails(): Observable<Order> {
->>>>>>> 741e8d51
     return of(mockOrder);
   }
 }
 
-<<<<<<< HEAD
-=======
 class MockTranslationService {
   translate(): Observable<string> {
     return of();
   }
 }
 
->>>>>>> 741e8d51
 describe('OrderDetailShippingComponent', () => {
   let component: OrderDetailShippingComponent;
   let fixture: ComponentFixture<OrderDetailShippingComponent>;
   let orderDetailsService: OrderDetailsService;
-<<<<<<< HEAD
-  let el: DebugElement;
-=======
   let translationService: TranslationService;
->>>>>>> 741e8d51
 
   beforeEach(async(() => {
     TestBed.configureTestingModule({
       imports: [CardModule, I18nTestingModule],
       providers: [
         { provide: OrderDetailsService, useClass: MockOrderDetailsService },
-<<<<<<< HEAD
-=======
         { provide: TranslationService, useClass: MockTranslationService },
->>>>>>> 741e8d51
       ],
       declarations: [OrderDetailShippingComponent],
     }).compileComponents();
@@ -140,15 +107,8 @@
 
   beforeEach(() => {
     fixture = TestBed.createComponent(OrderDetailShippingComponent);
-<<<<<<< HEAD
-    el = fixture.debugElement;
-
-    orderDetailsService = TestBed.inject(OrderDetailsService);
-
-=======
     orderDetailsService = TestBed.inject(OrderDetailsService);
     translationService = TestBed.inject(TranslationService);
->>>>>>> 741e8d51
     component = fixture.componentInstance;
   });
 
@@ -169,65 +129,6 @@
     expect(order).toEqual(mockOrder);
   });
 
-<<<<<<< HEAD
-  it('should render shipping card', () => {
-    fixture.detectChanges();
-    expect(el.query(By.css('.cx-account-summary'))).toBeTruthy();
-  });
-
-  it('should display "ship to" data', () => {
-    fixture.detectChanges();
-    const element: DebugElement = el.query(
-      By.css('div:nth-child(1) > cx-card .cx-card-label-container')
-    );
-    expect(element.nativeElement.textContent).toContain(
-      mockOrder.deliveryAddress.firstName &&
-        mockOrder.deliveryAddress.lastName &&
-        mockOrder.deliveryAddress.line1 &&
-        mockOrder.deliveryAddress.line2 &&
-        mockOrder.deliveryAddress.town &&
-        mockOrder.deliveryAddress.postalCode
-    );
-  });
-
-  it('should display "bill to" data', () => {
-    fixture.detectChanges();
-    const element: DebugElement = el.query(
-      By.css('div:nth-child(2) > cx-card .cx-card-label-container')
-    );
-    expect(element.nativeElement.textContent).toContain(
-      mockOrder.paymentInfo.billingAddress.firstName &&
-        mockOrder.paymentInfo.billingAddress.lastName &&
-        mockOrder.paymentInfo.billingAddress.line1 &&
-        mockOrder.paymentInfo.billingAddress.line2 &&
-        mockOrder.paymentInfo.billingAddress.town &&
-        mockOrder.paymentInfo.billingAddress.postalCode
-    );
-  });
-
-  it('should display "payment" data', () => {
-    fixture.detectChanges();
-    const element: DebugElement = el.query(
-      By.css('div:nth-child(3) > cx-card .cx-card-label-container')
-    );
-    expect(element.nativeElement.textContent).toContain(
-      mockOrder.paymentInfo.accountHolderName &&
-        mockOrder.paymentInfo.cardNumber &&
-        mockOrder.paymentInfo.expiryMonth &&
-        mockOrder.paymentInfo.expiryYear &&
-        mockOrder.paymentInfo.cardType.name
-    );
-  });
-
-  it('should display "shipping" data', () => {
-    fixture.detectChanges();
-    const element: DebugElement = el.query(
-      By.css('div:nth-child(4) > cx-card .cx-card-label-container')
-    );
-    expect(element.nativeElement.textContent).toContain(
-      mockOrder.deliveryMode.name && mockOrder.deliveryMode.description
-    );
-=======
   describe('when replenishment is NOT defined', () => {
     beforeEach(() => {
       spyOn(orderDetailsService, 'getOrderDetails').and.returnValue(
@@ -456,37 +357,5 @@
         mockOrder.deliveryMode
       );
     });
->>>>>>> 741e8d51
-  });
-
-  it('should display "account payment" data', () => {
-    spyOn(orderDetailsService, 'getOrderDetails').and.returnValue(
-      of(mockB2BOrder)
-    );
-
-    fixture.detectChanges();
-    const element: DebugElement = el.query(
-      By.css('div:nth-child(4) > cx-card .cx-card-label-container')
-    );
-    expect(element.nativeElement.textContent).toContain(
-      mockB2BOrder.purchaseOrderNumber &&
-        mockB2BOrder.costCenter &&
-        mockB2BOrder.costCenter.unit.name
-    );
-  });
-
-  it('should display "shipping" data column after "account payment" column when costCenter is available', () => {
-    spyOn(orderDetailsService, 'getOrderDetails').and.returnValue(
-      of(mockB2BOrder)
-    );
-
-    fixture.detectChanges();
-    const element: DebugElement = el.query(
-      By.css('div:nth-child(5) > cx-card .cx-card-label-container')
-    );
-
-    expect(element.nativeElement.textContent).toContain(
-      mockB2BOrder.deliveryMode.name && mockB2BOrder.deliveryMode.description
-    );
   });
 });