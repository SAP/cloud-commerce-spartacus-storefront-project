import { CommonModule } from '@angular/common';
import { NgModule } from '@angular/core';
import { RouterModule } from '@angular/router';
import {
  AuthGuard,
  CmsConfig,
  FeaturesConfig,
  FeaturesConfigModule,
  I18nModule,
  provideDefaultConfig,
  UrlModule,
} from '@spartacus/core';
import { ConsignmentTrackingComponent } from '../../../../cms-components/myaccount/order/order-details/order-detail-items/consignment-tracking/consignment-tracking.component';
import { CmsPageGuard } from '../../../../cms-structure/guards/cms-page.guard';
import { PageLayoutComponent } from '../../../../cms-structure/page/page-layout/page-layout.component';
import {
  CardModule,
  OrderOverviewModule,
  SpinnerModule,
} from '../../../../shared/index';
import { CartSharedModule } from '../../../cart/cart-shared/cart-shared.module';
import { PromotionsModule } from '../../../checkout/components/promotions/promotions.module';
import { OrderDetailActionsComponent } from './order-detail-actions/order-detail-actions.component';
<<<<<<< HEAD
=======
import { OrderDetailApprovalDetailsComponent } from './order-detail-approval-details/order-detail-approval-details.component';
import { OrderDetailHeadlineComponent } from './order-detail-headline/order-detail-headline.component';
>>>>>>> bae9d9d7
import { TrackingEventsComponent } from './order-detail-items/consignment-tracking/tracking-events/tracking-events.component';
import { OrderConsignedEntriesComponent } from './order-detail-items/order-consigned-entries/order-consigned-entries.component';
import { OrderDetailItemsComponent } from './order-detail-items/order-detail-items.component';
import { OrderDetailShippingComponent } from './order-detail-shipping/order-detail-shipping.component';
import { OrderDetailTotalsComponent } from './order-detail-totals/order-detail-totals.component';
import { OrderDetailsService } from './order-details.service';

const moduleComponents = [
  OrderDetailActionsComponent,

  OrderDetailItemsComponent,
  OrderDetailTotalsComponent,
  OrderDetailShippingComponent,
  OrderDetailApprovalDetailsComponent,
  TrackingEventsComponent,
  ConsignmentTrackingComponent,
  OrderConsignedEntriesComponent,
];

@NgModule({
  imports: [
    CartSharedModule,
    CardModule,
    CommonModule,
    I18nModule,
    FeaturesConfigModule,
    PromotionsModule,
    OrderOverviewModule,
    UrlModule,
    SpinnerModule,
    RouterModule.forChild([
      {
        path: null,
        canActivate: [AuthGuard, CmsPageGuard],
        component: PageLayoutComponent,
        data: { pageLabel: 'order', cxRoute: 'orderGuest' },
      },
      {
        path: null,
        canActivate: [AuthGuard, CmsPageGuard],
        component: PageLayoutComponent,
        data: { cxRoute: 'orderDetails' },
      },
    ]),
  ],
  providers: [
    provideDefaultConfig(<CmsConfig | FeaturesConfig>{
      cmsComponents: {
        AccountOrderDetailsActionsComponent: {
          component: OrderDetailActionsComponent,
        },
<<<<<<< HEAD
=======
        AccountOrderDetailsHeadlineComponent: {
          component: OrderDetailHeadlineComponent,
        },
        AccountOrderDetailsApprovalDetailsComponent: {
          component: OrderDetailApprovalDetailsComponent,
        },
>>>>>>> bae9d9d7
        AccountOrderDetailsItemsComponent: {
          component: OrderDetailItemsComponent,
        },
        AccountOrderDetailsTotalsComponent: {
          component: OrderDetailTotalsComponent,
        },
        AccountOrderDetailsShippingComponent: {
          component: OrderDetailShippingComponent,
        },
      },
      features: {
        consignmentTracking: '1.2',
      },
    }),
    OrderDetailsService,
  ],
  declarations: [...moduleComponents],
  exports: [...moduleComponents],
  entryComponents: [...moduleComponents],
})
export class OrderDetailsModule {}<|MERGE_RESOLUTION|>--- conflicted
+++ resolved
@@ -21,11 +21,7 @@
 import { CartSharedModule } from '../../../cart/cart-shared/cart-shared.module';
 import { PromotionsModule } from '../../../checkout/components/promotions/promotions.module';
 import { OrderDetailActionsComponent } from './order-detail-actions/order-detail-actions.component';
-<<<<<<< HEAD
-=======
 import { OrderDetailApprovalDetailsComponent } from './order-detail-approval-details/order-detail-approval-details.component';
-import { OrderDetailHeadlineComponent } from './order-detail-headline/order-detail-headline.component';
->>>>>>> bae9d9d7
 import { TrackingEventsComponent } from './order-detail-items/consignment-tracking/tracking-events/tracking-events.component';
 import { OrderConsignedEntriesComponent } from './order-detail-items/order-consigned-entries/order-consigned-entries.component';
 import { OrderDetailItemsComponent } from './order-detail-items/order-detail-items.component';
@@ -35,7 +31,6 @@
 
 const moduleComponents = [
   OrderDetailActionsComponent,
-
   OrderDetailItemsComponent,
   OrderDetailTotalsComponent,
   OrderDetailShippingComponent,
@@ -77,15 +72,9 @@
         AccountOrderDetailsActionsComponent: {
           component: OrderDetailActionsComponent,
         },
-<<<<<<< HEAD
-=======
-        AccountOrderDetailsHeadlineComponent: {
-          component: OrderDetailHeadlineComponent,
-        },
         AccountOrderDetailsApprovalDetailsComponent: {
           component: OrderDetailApprovalDetailsComponent,
         },
->>>>>>> bae9d9d7
         AccountOrderDetailsItemsComponent: {
           component: OrderDetailItemsComponent,
         },
