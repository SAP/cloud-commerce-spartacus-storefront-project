--- conflicted
+++ resolved
@@ -42,11 +42,8 @@
     CommonModule,
     I18nModule,
     FeaturesConfigModule,
-<<<<<<< HEAD
     PromotionsModule,
-=======
     UrlModule,
->>>>>>> 844a4fda
     RouterModule.forChild([
       {
         path: 'guest/order/:orderCode',
