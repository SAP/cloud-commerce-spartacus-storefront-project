--- conflicted
+++ resolved
@@ -34,11 +34,6 @@
     })
   );
 
-<<<<<<< HEAD
-
-
-=======
->>>>>>> 631712ec
   isLoaded$: Observable<
     boolean
   > = this.userOrderService.getOrderHistoryListLoaded();
