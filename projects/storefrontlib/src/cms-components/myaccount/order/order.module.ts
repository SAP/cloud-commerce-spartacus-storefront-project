--- conflicted
+++ resolved
@@ -5,16 +5,11 @@
 import { OrderCancelOrReturnModule } from './cancellations-returns/cancel-or-return.module';
 
 @NgModule({
-<<<<<<< HEAD
-  imports: [OrderHistoryModule, OrderDetailsModule, OrderCancelOrReturnModule],
-=======
   imports: [
     OrderHistoryModule,
+    OrderDetailsModule,
+    OrderCancelOrReturnModule,
     OrderReturnRequestListModule,
-    OrderDetailsModule,
-    ReturnOrderModule,
-    ReturnOrderConfirmationModule,
   ],
->>>>>>> 4a678935
 })
 export class OrderModule {}