--- conflicted
+++ resolved
@@ -1,9 +1,5 @@
 import { Pipe, PipeTransform, Type } from '@angular/core';
 import { async, ComponentFixture, TestBed } from '@angular/core/testing';
-<<<<<<< HEAD
-import { Type, Pipe, PipeTransform } from '@angular/core';
-=======
->>>>>>> cd70460a
 import { RouterTestingModule } from '@angular/router/testing';
 import { I18nTestingModule, ReturnRequest } from '@spartacus/core';
 import { Observable, of } from 'rxjs';
@@ -30,11 +26,7 @@
   name: 'cxUrl',
 })
 class MockUrlPipe implements PipeTransform {
-<<<<<<< HEAD
-  transform(): any {}
-=======
   transform() {}
->>>>>>> cd70460a
 }
 
 describe('ReturnRequestOverviewComponent', () => {
