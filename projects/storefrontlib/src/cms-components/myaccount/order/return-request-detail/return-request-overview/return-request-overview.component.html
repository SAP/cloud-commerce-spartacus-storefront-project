<ng-container *ngIf="returnRequest$ | async as returnRequest">
  <div class="cx-nav row">
    <div class="col-xs-12 col-md-4 col-lg-3">
      <button
        [routerLink]="{ cxRoute: 'orders' } | cxUrl"
        class="btn btn-block btn-action"
      >
        {{ 'common.back' | cxTranslate }}
      </button>
    </div>

    <div class="col-xs-12 col-md-4 col-lg-3">
      <button
        *ngIf="returnRequest.cancellable"
        class="btn btn-block btn-primary"
      >
        {{ 'returnRequest.cancel' | cxTranslate }}
      </button>
    </div>
  </div>
  <div class="cx-header row">
    <div class="cx-detail col-sm-12 col-md-4">
      <div class="cx-detail-label">
        {{ 'returnRequest.returnRequestId' | cxTranslate }}
      </div>
      <div class="cx-detail-value">{{ returnRequest.rma }}</div>
    </div>
    <div class="cx-detail col-sm-12 col-md-4">
      <div class="cx-detail-label">
        {{ 'returnRequest.orderCode' | cxTranslate }}
      </div>
      <div class="cx-detail-value">{{ returnRequest.order?.code }}</div>
    </div>
    <div class="cx-detail col-sm-12 col-md-4">
      <div class="cx-detail-label">
        {{ 'returnRequest.status' | cxTranslate }}
      </div>
      <div class="cx-detail-value">
        {{
          'returnRequestList.statusDisplay'
            | cxTranslate: { context: returnRequest.status }
        }}
      </div>
    </div>
<<<<<<< HEAD
=======
    <div class="cx-detail col-sm-12 col-md-3">
      <button
        *ngIf="returnRequest.cancellable"
        class="btn btn-action"
        (click)="cancelReturn(returnRequest.rma)"
        [disabled]="isCancelling$ | async"
      >
        {{ 'returnRequest.cancel' | cxTranslate }}
      </button>
    </div>
>>>>>>> 9af53bf3
  </div>
</ng-container><|MERGE_RESOLUTION|>--- conflicted
+++ resolved
@@ -42,8 +42,6 @@
         }}
       </div>
     </div>
-<<<<<<< HEAD
-=======
     <div class="cx-detail col-sm-12 col-md-3">
       <button
         *ngIf="returnRequest.cancellable"
@@ -54,6 +52,5 @@
         {{ 'returnRequest.cancel' | cxTranslate }}
       </button>
     </div>
->>>>>>> 9af53bf3
   </div>
 </ng-container>