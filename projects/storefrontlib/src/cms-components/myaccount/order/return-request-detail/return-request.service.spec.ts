import { Type } from '@angular/core';
import { TestBed } from '@angular/core/testing';
import {
  OrderReturnRequestService,
  RoutingService,
  ReturnRequest,
  GlobalMessageService,
  GlobalMessageType,
  LoaderState,
} from '@spartacus/core';
import { Observable, of, BehaviorSubject } from 'rxjs';
import { ReturnRequestService } from './return-request.service';

const router = {
  state: {
    url: '/',
    params: { returnCode: '123456' },
  },
};

class MockRoutingService {
  go = jasmine.createSpy('go');
  getRouterState() {
    return of(router);
  }
}

<<<<<<< HEAD
const mockReturnRequest: ReturnRequest = { rma: 'test', returnEntries: [] };
const returnRequestState: BehaviorSubject<
  LoaderState<ReturnRequest>
> = new BehaviorSubject({});
class MockOrderReturnRequestService {
  clearOrderReturnRequestDetail = jasmine.createSpy();
  cancelOrderReturnRequest = jasmine.createSpy();
  getOrderReturnRequest(): Observable<ReturnRequest> {
    return of(mockReturnRequest);
  }
  getReturnRequestState() {
    return returnRequestState;
  }
}

class MockGlobalMessageService {
  add = jasmine.createSpy('add');
=======
const mockReturnRequest: ReturnRequest = { rma: '123456', returnEntries: [] };

class MockOrderReturnRequestService {
  clearOrderReturnRequestDetail = jasmine.createSpy();
  loadOrderReturnRequestDetail = jasmine.createSpy();
  getOrderReturnRequest(): Observable<ReturnRequest> {
    return of(mockReturnRequest);
  }
  getReturnRequestLoading(): Observable<boolean> {
    return of(false);
  }
>>>>>>> faa91373
}

describe('ReturnRequestService', () => {
  let service;
  let orderReturnRequestService: MockOrderReturnRequestService;
  let routingService: MockRoutingService;
  let messageService: MockGlobalMessageService;

  beforeEach(() => {
    TestBed.configureTestingModule({
      imports: [],
      providers: [
        ReturnRequestService,
        {
          provide: OrderReturnRequestService,
          useClass: MockOrderReturnRequestService,
        },
        { provide: RoutingService, useClass: MockRoutingService },
        { provide: GlobalMessageService, useClass: MockGlobalMessageService },
      ],
    });

    service = TestBed.get(ReturnRequestService as Type<ReturnRequestService>);
    orderReturnRequestService = TestBed.get(OrderReturnRequestService as Type<
      OrderReturnRequestService
    >);
    routingService = TestBed.get(RoutingService as Type<RoutingService>);
    messageService = TestBed.get(GlobalMessageService as Type<
      GlobalMessageService
    >);
  });

  it('should be created', () => {
    expect(service).toBeTruthy();
  });

  it('should be able to fetch return request data', () => {
    let result: ReturnRequest;
    service
      .getReturnRequest()
      .subscribe(returnRequest => (result = returnRequest));
    expect(result).toEqual(mockReturnRequest);
  });

  it('should load return request data if return request data not exist', () => {
    spyOn(orderReturnRequestService, 'getOrderReturnRequest').and.returnValue(
      of(undefined)
    );
    service
      .getReturnRequest()
      .subscribe()
      .unsubscribe();
    expect(
      orderReturnRequestService.loadOrderReturnRequestDetail
    ).toHaveBeenCalled();
  });

  it('should load return request data if rma is not equal to returnCode in route parameter', () => {
    spyOn(orderReturnRequestService, 'getOrderReturnRequest').and.returnValue(
      of({ rma: '1111', returnEntries: [] })
    );
    service
      .getReturnRequest()
      .subscribe()
      .unsubscribe();
    expect(
      orderReturnRequestService.loadOrderReturnRequestDetail
    ).toHaveBeenCalled();
  });

  it('should NOT load return request data if loading is true', () => {
    spyOn(orderReturnRequestService, 'getOrderReturnRequest').and.returnValue(
      of(undefined)
    );
    spyOn(orderReturnRequestService, 'getReturnRequestLoading').and.returnValue(
      of(true)
    );
    service
      .getReturnRequest()
      .subscribe()
      .unsubscribe();
    expect(
      orderReturnRequestService.loadOrderReturnRequestDetail
    ).not.toHaveBeenCalled();
  });

  it('should be able to clear return request data', () => {
    service.clearReturnRequest();
    expect(
      orderReturnRequestService.clearOrderReturnRequestDetail
    ).toHaveBeenCalled();
  });

  it('should be able to cancel return request', () => {
    service.cancelReturnRequest('test');
    expect(
      orderReturnRequestService.cancelOrderReturnRequest
    ).toHaveBeenCalledWith('test', {
      status: 'CANCELLING',
    });
  });

  it('should add global message and redirect to order history page after cancel success', () => {
    returnRequestState.next({
      loading: false,
      error: false,
      success: true,
      value: { rma: '1' },
    });
    service.isCancelling$.subscribe().unsubscribe();
    expect(routingService.go).toHaveBeenCalledWith({
      cxRoute: 'orders',
    });
    expect(messageService.add).toHaveBeenCalledWith(
      {
        key: 'returnRequest.cancelSuccess',
        params: { rma: '1' },
      },
      GlobalMessageType.MSG_TYPE_CONFIRMATION
    );
  });

  it('should do nothing when cancelling', () => {
    returnRequestState.next({
      loading: true,
      error: false,
      success: false,
      value: { rma: '1' },
    });
    service.isCancelling$.subscribe().unsubscribe();

    expect(routingService.go).not.toHaveBeenCalledWith({
      cxRoute: 'orders',
    });
  });
});<|MERGE_RESOLUTION|>--- conflicted
+++ resolved
@@ -25,27 +25,7 @@
   }
 }
 
-<<<<<<< HEAD
-const mockReturnRequest: ReturnRequest = { rma: 'test', returnEntries: [] };
-const returnRequestState: BehaviorSubject<
-  LoaderState<ReturnRequest>
-> = new BehaviorSubject({});
-class MockOrderReturnRequestService {
-  clearOrderReturnRequestDetail = jasmine.createSpy();
-  cancelOrderReturnRequest = jasmine.createSpy();
-  getOrderReturnRequest(): Observable<ReturnRequest> {
-    return of(mockReturnRequest);
-  }
-  getReturnRequestState() {
-    return returnRequestState;
-  }
-}
-
-class MockGlobalMessageService {
-  add = jasmine.createSpy('add');
-=======
 const mockReturnRequest: ReturnRequest = { rma: '123456', returnEntries: [] };
-
 class MockOrderReturnRequestService {
   clearOrderReturnRequestDetail = jasmine.createSpy();
   loadOrderReturnRequestDetail = jasmine.createSpy();
@@ -55,7 +35,10 @@
   getReturnRequestLoading(): Observable<boolean> {
     return of(false);
   }
->>>>>>> faa91373
+}
+
+class MockGlobalMessageService {
+  add = jasmine.createSpy('add');
 }
 
 describe('ReturnRequestService', () => {
