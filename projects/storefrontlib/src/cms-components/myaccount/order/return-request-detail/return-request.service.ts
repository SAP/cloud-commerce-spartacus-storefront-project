--- conflicted
+++ resolved
@@ -33,12 +33,8 @@
       switchMap((returnCode: string) =>
         this.returnRequestService.getOrderReturnRequest(returnCode)
       ),
-<<<<<<< HEAD
-      filter(returnRequest => Boolean(returnRequest.returnEntries)),
+      filter(Boolean),
       shareReplay({ bufferSize: 1, refCount: true })
-=======
-      filter(Boolean)
->>>>>>> 76bfefb9
     );
   }
 
