import { Type } from '@angular/core';
import { TestBed } from '@angular/core/testing';
import {
  RoutingService,
  LanguageService,
  GlobalMessageService,
  Order,
  OrderEntry,
  UserOrderService,
  LoaderState,
  GlobalMessageType,
  OrderReturnRequestService,
  ReturnRequest,
} from '@spartacus/core';
import { of, BehaviorSubject } from 'rxjs';
import { OrderCancelOrReturnService } from './cancel-or-return.service';

class MockRoutingService {
  go = jasmine.createSpy('go');
}

class MockLanguageService {
  getActive() {
    return of('en');
  }
}

const orderState: BehaviorSubject<LoaderState<Order>> = new BehaviorSubject({});
class MockUserOrderService {
  cancelOrder = jasmine.createSpy();
  getOrderDetailsState() {
    return orderState;
  }
}

const returnRequestState: BehaviorSubject<
  LoaderState<ReturnRequest>
> = new BehaviorSubject({});
class MockOrderReturnRequestService {
  createOrderReturnRequest = jasmine.createSpy();
  getReturnRequestState() {
    return returnRequestState;
  }
}

class MockGlobalMessageService {
  add = jasmine.createSpy('add');
}

const mockRequestInputs = [
  { orderEntryNumber: 1, quantity: 1 },
  { orderEntryNumber: 2, quantity: 2 },
];

describe('OrderCancelOrReturnService', () => {
  let service: OrderCancelOrReturnService;
  let routingService: MockRoutingService;
  let userOrderService: MockUserOrderService;
  let messageService: MockGlobalMessageService;
  let returnRequestService: MockOrderReturnRequestService;

  beforeEach(() => {
    TestBed.configureTestingModule({
      providers: [
        OrderCancelOrReturnService,
        { provide: LanguageService, useClass: MockLanguageService },
        { provide: RoutingService, useClass: MockRoutingService },
        { provide: GlobalMessageService, useClass: MockGlobalMessageService },
        { provide: UserOrderService, useClass: MockUserOrderService },
        {
          provide: OrderReturnRequestService,
          useClass: MockOrderReturnRequestService,
        },
      ],
    });

    service = TestBed.get(OrderCancelOrReturnService as Type<
      OrderCancelOrReturnService
    >);
    routingService = TestBed.get(RoutingService as Type<RoutingService>);
    userOrderService = TestBed.get(UserOrderService as Type<UserOrderService>);
    returnRequestService = TestBed.get(OrderReturnRequestService as Type<
      OrderReturnRequestService
    >);
    messageService = TestBed.get(GlobalMessageService as Type<
      GlobalMessageService
    >);
    service.cancelOrReturnRequestInputs = mockRequestInputs;
  });

  it('should be created', () => {
    expect(service).toBeTruthy();
  });

  it('should be able to clear/keep cancelOrReturnRequestInputs', () => {
    service['keepRequestInputs'] = false;
    service.clearCancelOrReturnRequestInputs();
    expect(service.cancelOrReturnRequestInputs).toEqual([]);

    service.cancelOrReturnRequestInputs = mockRequestInputs;
    service['keepRequestInputs'] = true;
    service.clearCancelOrReturnRequestInputs();
    expect(service.cancelOrReturnRequestInputs).toEqual(mockRequestInputs);
  });

  it('should be able to check whether entry is cancelled or returned', () => {
    let entry: OrderEntry = { entryNumber: 0 };
    let value = service.isEntryCancelledOrReturned(entry);
    expect(value).toEqual(false);

    entry = { entryNumber: 1 };
    value = service.isEntryCancelledOrReturned(entry);
    expect(value).toEqual(true);
  });

  it('should be able to get cancelled or returned quantity', () => {
    let entry: OrderEntry = { entryNumber: 0 };
    let value = service.getEntryCancelledOrReturnedQty(entry);
    expect(value).toEqual(0);

    entry = { entryNumber: 1 };
    value = service.getEntryCancelledOrReturnedQty(entry);
    expect(value).toEqual(1);

    entry = { entryNumber: 2 };
    value = service.getEntryCancelledOrReturnedQty(entry);
    expect(value).toEqual(2);
  });

  it('should be able to go to cancel/return or confirmation page', () => {
    service.goToOrderCancelOrReturn('test', '1', true);
    expect(routingService.go).toHaveBeenCalledWith({
      cxRoute: 'test',
      params: { code: '1' },
    });
    expect(service['keepRequestInputs']).toEqual(true);
  });

  it('should be able to go to get calculated item price', () => {
    const entry = {
      entryNumber: 1,
      returnableQuantity: 1,
      basePrice: { value: 10.0, currencyIso: 'USD' },
    };
    const price = service.getCancelledOrReturnedPrice(entry);
    expect(price.value).toEqual(10.0);
    expect(price.formattedValue).toEqual('$10.00');
  });

  it('should be able to cancel order', () => {
    service.cancelOrder('test');
    expect(userOrderService.cancelOrder).toHaveBeenCalledWith('test', {
      cancellationRequestEntryInputs: mockRequestInputs,
    });
  });

  it('should add global message and redirect to order history page after cancel success', () => {
    spyOn(service, 'clearCancelOrReturnRequestInputs').and.callThrough();

    orderState.next({
      loading: false,
      error: false,
      success: true,
      value: { code: '1' },
    });
    service.isCancelling$.subscribe().unsubscribe();
    expect(service.clearCancelOrReturnRequestInputs).toHaveBeenCalled();
    expect(routingService.go).toHaveBeenCalledWith({
      cxRoute: 'orders',
    });
    expect(messageService.add).toHaveBeenCalledWith(
      {
        key: 'orderDetails.cancellationAndReturn.cancelSuccess',
        params: { orderCode: '1' },
      },
      GlobalMessageType.MSG_TYPE_CONFIRMATION
    );
  });

  it('should do nothing when cancelling', () => {
    orderState.next({
      loading: true,
      error: false,
      success: false,
      value: { code: '1' },
    });
    service.isCancelling$.subscribe().unsubscribe();

    expect(routingService.go).not.toHaveBeenCalledWith({
      cxRoute: 'orders',
    });
  });

<<<<<<< HEAD
  it('should be able to return order', () => {
    service.returnOrder('test');
    expect(returnRequestService.createOrderReturnRequest).toHaveBeenCalledWith({
      orderCode: 'test',
      returnRequestEntryInputs: mockRequestInputs,
    });
  });

  it('should add global message and redirect to return request details page after return success', () => {
    spyOn(service, 'clearCancelOrReturnRequestInputs').and.callThrough();

    returnRequestState.next({
      loading: false,
      error: false,
      success: true,
      value: { rma: '1' },
    });
    service.isReturning$.subscribe().unsubscribe();
    expect(service.clearCancelOrReturnRequestInputs).toHaveBeenCalled();
    expect(routingService.go).toHaveBeenCalledWith({
      cxRoute: 'returnRequestDetails',
      params: { rma: '1' },
    });
    expect(messageService.add).toHaveBeenCalledWith(
      {
        key: 'orderDetails.cancellationAndReturn.returnSuccess',
        params: { rma: '1' },
      },
      GlobalMessageType.MSG_TYPE_CONFIRMATION
    );
  });

  it('should do nothing when returning', () => {
    returnRequestState.next({
      loading: true,
      error: false,
      success: false,
      value: { rma: '1' },
    });
    service.isReturning$.subscribe().unsubscribe();

    expect(routingService.go).not.toHaveBeenCalledWith({
      cxRoute: 'returnRequestDetails',
      params: { rma: '1' },
=======
  it('should be able to back to order details page', () => {
    service.backToOrder('test');

    expect(routingService.go).toHaveBeenCalledWith({
      cxRoute: 'orderDetails',
      params: { code: 'test' },
>>>>>>> d69e5457
    });
  });
});<|MERGE_RESOLUTION|>--- conflicted
+++ resolved
@@ -191,7 +191,6 @@
     });
   });
 
-<<<<<<< HEAD
   it('should be able to return order', () => {
     service.returnOrder('test');
     expect(returnRequestService.createOrderReturnRequest).toHaveBeenCalledWith({
@@ -236,14 +235,15 @@
     expect(routingService.go).not.toHaveBeenCalledWith({
       cxRoute: 'returnRequestDetails',
       params: { rma: '1' },
-=======
+    });
+  });
+
   it('should be able to back to order details page', () => {
     service.backToOrder('test');
 
     expect(routingService.go).toHaveBeenCalledWith({
       cxRoute: 'orderDetails',
       params: { code: 'test' },
->>>>>>> d69e5457
     });
   });
 });