<<<<<<< HEAD
{{ 'orderDetails.cancellationAndReturn.returnNote' | cxTranslate }}

<div class="col-md-6">
  <button class="btn btn-block btn-action" (click)="back()">
    {{ 'common.back' | cxTranslate }}
  </button>
  <button
    class="btn btn-block btn-primary"
    (click)="submit()"
    [disabled]="returnSubmit && isReturning$ | async"
  >
    {{ 'orderDetails.cancellationAndReturn.submit' | cxTranslate }}
  </button>
=======
<h4>
  {{ 'orderDetails.cancellationAndReturn.returnNote' | cxTranslate }}
</h4>
<div class="cx-nav row">
  <div class="col-xs-12 col-md-3">
    <button class="btn btn-block btn-action" (click)="back()">
      {{ 'common.back' | cxTranslate }}
    </button>
  </div>
  <div class="col-xs-12 col-md-3">
    <button class="btn btn-block btn-primary" (click)="submit()">
      {{ 'orderDetails.cancellationAndReturn.submit' | cxTranslate }}
    </button>
  </div>
>>>>>>> d69e5457
</div>

<ng-container *ngIf="returnedEntries$ | async as returnedEntries">
  <cx-cancel-or-return-items
    [entries]="returnedEntries"
    [cancelOrder]="false"
    [confirmRequest]="true"
  >
  </cx-cancel-or-return-items>
</ng-container>

<div class="cx-nav row">
  <div class="col-xs-12 col-md-3">
    <button class="btn btn-block btn-action" (click)="back()">
      {{ 'common.back' | cxTranslate }}
    </button>
  </div>
  <div class="col-xs-12 col-md-3">
    <button class="btn btn-block btn-primary" (click)="submit()">
      {{ 'orderDetails.cancellationAndReturn.submit' | cxTranslate }}
    </button>
  </div>
</div><|MERGE_RESOLUTION|>--- conflicted
+++ resolved
@@ -1,18 +1,3 @@
-<<<<<<< HEAD
-{{ 'orderDetails.cancellationAndReturn.returnNote' | cxTranslate }}
-
-<div class="col-md-6">
-  <button class="btn btn-block btn-action" (click)="back()">
-    {{ 'common.back' | cxTranslate }}
-  </button>
-  <button
-    class="btn btn-block btn-primary"
-    (click)="submit()"
-    [disabled]="returnSubmit && isReturning$ | async"
-  >
-    {{ 'orderDetails.cancellationAndReturn.submit' | cxTranslate }}
-  </button>
-=======
 <h4>
   {{ 'orderDetails.cancellationAndReturn.returnNote' | cxTranslate }}
 </h4>
@@ -23,11 +8,14 @@
     </button>
   </div>
   <div class="col-xs-12 col-md-3">
-    <button class="btn btn-block btn-primary" (click)="submit()">
+    <button
+      class="btn btn-block btn-primary"
+      (click)="submit()"
+      [disabled]="returnSubmit && isReturning$ | async"
+    >
       {{ 'orderDetails.cancellationAndReturn.submit' | cxTranslate }}
     </button>
   </div>
->>>>>>> d69e5457
 </div>
 
 <ng-container *ngIf="returnedEntries$ | async as returnedEntries">
@@ -46,7 +34,11 @@
     </button>
   </div>
   <div class="col-xs-12 col-md-3">
-    <button class="btn btn-block btn-primary" (click)="submit()">
+    <button
+      class="btn btn-block btn-primary"
+      (click)="submit()"
+      [disabled]="returnSubmit && isReturning$ | async"
+    >
       {{ 'orderDetails.cancellationAndReturn.submit' | cxTranslate }}
     </button>
   </div>
