--- conflicted
+++ resolved
@@ -31,7 +31,8 @@
   ): void {
   }
 
-  logout(): void {
+  coreLogout() {
+    return Promise.resolve();
   }
 
   getUpdateEmailResultLoading(): Observable<boolean> {
@@ -42,15 +43,7 @@
     return of();
   }
 
-<<<<<<< HEAD
   addGlobalMessage(_message: GlobalMessage): void {}
-=======
-class MockAuthService implements Partial<AuthService> {
-  coreLogout() {
-    return Promise.resolve();
-  }
-}
->>>>>>> 4f032a36
 
   destroySubscription(): void {}
 }
@@ -155,13 +148,8 @@
   describe('onSuccess', () => {
     describe('when the user was successfully updated', () => {
       it('should add a global message and navigate to a url ', async () => {
-<<<<<<< HEAD
         spyOn(updateEmailService, 'updateEmail').and.stub();
-        spyOn(updateEmailService, 'logout').and.stub();
-=======
-        spyOn(userService, 'updateEmail').and.stub();
-        spyOn(authService, 'coreLogout').and.stub();
->>>>>>> 4f032a36
+        spyOn(updateEmailService, 'coreLogout').and.stub();
 
         const newUid = 'new@sap.com';
 
@@ -180,11 +168,7 @@
           GlobalMessageType.MSG_TYPE_CONFIRMATION
         );
 
-<<<<<<< HEAD
-        expect(updateEmailService.logout).toHaveBeenCalled();
-=======
-        expect(authService.coreLogout).toHaveBeenCalled();
->>>>>>> 4f032a36
+        expect(updateEmailService.coreLogout).toHaveBeenCalled();
 
         expect(updateEmailService.goToRoute).toHaveBeenCalledWith(
           {cxRoute: 'login'},
