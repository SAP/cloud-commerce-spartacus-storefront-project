--- conflicted
+++ resolved
@@ -1,53 +1,39 @@
-<<<<<<< HEAD
-import { Component } from '@angular/core';
-import { AbstractControl, FormBuilder, Validators } from '@angular/forms';
-import { FormUtils } from '../../../shared/utils/forms/form-utils';
-=======
-import { Component, OnDestroy, OnInit } from '@angular/core';
-import { FormBuilder, FormGroup, Validators } from '@angular/forms';
+import { Component, OnDestroy } from '@angular/core';
+import {
+  AbstractControl,
+  FormBuilder,
+  FormGroup,
+  Validators,
+} from '@angular/forms';
 import { AuthRedirectService, CartService } from '@spartacus/core';
 import { Subscription } from 'rxjs';
->>>>>>> 9c9b7192
 import { CustomFormValidators } from '../../../shared/utils/validators/custom-form-validators';
-import { CartService } from '@spartacus/core';
+import { FormUtils } from '../../../shared/utils/forms/form-utils';
 
 @Component({
   selector: 'cx-checkout-login',
   templateUrl: './checkout-login.component.html',
 })
-<<<<<<< HEAD
-export class CheckoutLoginComponent {
-  form = this.formBuilder.group(
+export class CheckoutLoginComponent implements OnDestroy {
+  form: FormGroup = this.formBuilder.group(
     {
       email: ['', [Validators.required, CustomFormValidators.emailValidator]],
       emailConfirmation: [
-=======
-export class CheckoutLoginComponent implements OnInit, OnDestroy {
-  form: FormGroup;
-  sub: Subscription;
-
-  constructor(
-    private fb: FormBuilder,
-    private cartService: CartService,
-    private authRedirectService: AuthRedirectService
-  ) {}
-
-  ngOnInit(): void {
-    this.form = this.fb.group({
-      userId: ['', [Validators.required, CustomFormValidators.emailValidator]],
-      userIdConf: [
->>>>>>> 9c9b7192
         '',
         [Validators.required, CustomFormValidators.emailValidator],
       ],
     },
     { validator: this.emailsMatch }
   );
+
+  sub: Subscription;
+
   private submitClicked = false;
 
   constructor(
     private formBuilder: FormBuilder,
-    protected cartService: CartService
+    private cartService: CartService,
+    private authRedirectService: AuthRedirectService
   ) {}
 
   isNotValid(formControlName: string): boolean {
