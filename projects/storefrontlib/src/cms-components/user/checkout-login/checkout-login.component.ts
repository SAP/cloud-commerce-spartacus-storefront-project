--- conflicted
+++ resolved
@@ -28,13 +28,8 @@
   private submitClicked = false;
 
   constructor(
-<<<<<<< HEAD
-    private formBuilder: FormBuilder,
-    private authRedirectService: AuthRedirectService,
-=======
     protected formBuilder: FormBuilder,
     protected authRedirectService: AuthRedirectService,
->>>>>>> 062c1455
     protected activeCartService: ActiveCartService
   ) {}
 
