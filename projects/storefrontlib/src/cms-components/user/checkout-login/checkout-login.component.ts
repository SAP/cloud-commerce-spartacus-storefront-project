<<<<<<< HEAD
import { Component } from '@angular/core';
import { AbstractControl, FormBuilder, Validators } from '@angular/forms';
import { FormUtils } from '../../../shared/utils/forms/form-utils';
import { CustomFormValidators } from '../../../shared/utils/validators/custom-form-validators';
import { GlobalMessageService, GlobalMessageType } from '@spartacus/core';
=======
import { Component, OnInit } from '@angular/core';
import { FormGroup, FormBuilder, Validators } from '@angular/forms';
import { CartService } from '@spartacus/core';
import { CustomFormValidators } from '../../../shared/utils/validators/custom-form-validators';
>>>>>>> bdd1b95a

@Component({
  selector: 'cx-checkout-login',
  templateUrl: './checkout-login.component.html',
})
<<<<<<< HEAD
export class CheckoutLoginComponent {
  form = this.formBuilder.group(
    {
      email: ['', [Validators.required, CustomFormValidators.emailValidator]],
      emailConfirmation: [
        '',
        [Validators.required, CustomFormValidators.emailValidator],
      ],
      termsAndConditions: ['', [Validators.requiredTrue]],
    },
    { validator: this.emailsMatch }
  );
  private submitClicked = false;

  constructor(
    private formBuilder: FormBuilder,
    protected globalMessageService: GlobalMessageService
  ) {}

  isNotValid(formControlName: string): boolean {
    return FormUtils.isNotValidField(
      this.form,
      formControlName,
      this.submitClicked
    );
  }

  isEmailConfirmInvalid(): boolean {
    return (
      this.form.hasError('NotEqual') &&
      (this.form.get('emailConfirmation').touched &&
        this.form.get('emailConfirmation').dirty)
    );
  }

  onSubmit() {
    this.submitClicked = true;

    if (this.form.invalid) {
      this.validateTermsAndConditions();
      return;
    }
  }

  private validateTermsAndConditions() {
    const value = this.form.get('termsAndConditions').value;
    if (value !== 'true') {
      this.globalMessageService.add(
        {
          key: 'checkoutLogin.termsAndConditionsIsRequired',
        },
        GlobalMessageType.MSG_TYPE_ERROR
      );
    }
  }

  private emailsMatch(abstractControl: AbstractControl): { NotEqual: boolean } {
    return abstractControl.get('email').value !==
      abstractControl.get('emailConfirmation').value
      ? { NotEqual: true }
      : null;
=======
export class CheckoutLoginComponent implements OnInit {
  form: FormGroup;

  constructor(private fb: FormBuilder, private cartService: CartService) {}

  ngOnInit(): void {
    this.form = this.fb.group({
      userId: ['', [Validators.required, CustomFormValidators.emailValidator]],
      userIdConf: [
        '',
        [Validators.required, CustomFormValidators.emailValidator],
      ],
      termsandconditions: [Validators.requiredTrue],
    });
  }

  submit(): void {
    const email = this.form.value.userId;
    this.cartService.addEmail(email);
>>>>>>> bdd1b95a
  }
}<|MERGE_RESOLUTION|>--- conflicted
+++ resolved
@@ -1,21 +1,17 @@
-<<<<<<< HEAD
 import { Component } from '@angular/core';
 import { AbstractControl, FormBuilder, Validators } from '@angular/forms';
 import { FormUtils } from '../../../shared/utils/forms/form-utils';
 import { CustomFormValidators } from '../../../shared/utils/validators/custom-form-validators';
-import { GlobalMessageService, GlobalMessageType } from '@spartacus/core';
-=======
-import { Component, OnInit } from '@angular/core';
-import { FormGroup, FormBuilder, Validators } from '@angular/forms';
-import { CartService } from '@spartacus/core';
-import { CustomFormValidators } from '../../../shared/utils/validators/custom-form-validators';
->>>>>>> bdd1b95a
+import {
+  CartService,
+  GlobalMessageService,
+  GlobalMessageType,
+} from '@spartacus/core';
 
 @Component({
   selector: 'cx-checkout-login',
   templateUrl: './checkout-login.component.html',
 })
-<<<<<<< HEAD
 export class CheckoutLoginComponent {
   form = this.formBuilder.group(
     {
@@ -32,7 +28,8 @@
 
   constructor(
     private formBuilder: FormBuilder,
-    protected globalMessageService: GlobalMessageService
+    protected globalMessageService: GlobalMessageService,
+    protected cartService: CartService
   ) {}
 
   isNotValid(formControlName: string): boolean {
@@ -58,6 +55,9 @@
       this.validateTermsAndConditions();
       return;
     }
+
+    const email = this.form.value.email;
+    this.cartService.addEmail(email);
   }
 
   private validateTermsAndConditions() {
@@ -77,26 +77,5 @@
       abstractControl.get('emailConfirmation').value
       ? { NotEqual: true }
       : null;
-=======
-export class CheckoutLoginComponent implements OnInit {
-  form: FormGroup;
-
-  constructor(private fb: FormBuilder, private cartService: CartService) {}
-
-  ngOnInit(): void {
-    this.form = this.fb.group({
-      userId: ['', [Validators.required, CustomFormValidators.emailValidator]],
-      userIdConf: [
-        '',
-        [Validators.required, CustomFormValidators.emailValidator],
-      ],
-      termsandconditions: [Validators.requiredTrue],
-    });
-  }
-
-  submit(): void {
-    const email = this.form.value.userId;
-    this.cartService.addEmail(email);
->>>>>>> bdd1b95a
   }
 }