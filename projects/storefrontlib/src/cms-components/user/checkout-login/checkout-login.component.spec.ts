import { async, ComponentFixture, TestBed } from '@angular/core/testing';
<<<<<<< HEAD
import { AbstractControl, ReactiveFormsModule } from '@angular/forms';
import { By } from '@angular/platform-browser';
import {
  I18nTestingModule,
  GlobalMessageService,
  GlobalMessageType,
} from '@spartacus/core';
=======
import { I18nTestingModule, CartService } from '@spartacus/core';
import { ReactiveFormsModule } from '@angular/forms';
>>>>>>> bdd1b95a
import { CheckoutLoginComponent } from './checkout-login.component';
import createSpy = jasmine.createSpy;

class MockGlobalMessageService {
  add = createSpy();
}

class MockCartService {
  addEmail() {}
}
describe('CheckoutLoginComponent', () => {
  let component: CheckoutLoginComponent;
  let fixture: ComponentFixture<CheckoutLoginComponent>;
  let mockGlobalMessageService: MockGlobalMessageService;

  let controls: { [key: string]: AbstractControl };
  let email: AbstractControl;
  let emailConfirmation: AbstractControl;
  let termsAndConditions: AbstractControl;

  beforeEach(async(() => {
    TestBed.configureTestingModule({
<<<<<<< HEAD
      imports: [ReactiveFormsModule, I18nTestingModule],
      declarations: [CheckoutLoginComponent],
      providers: [
        { provide: GlobalMessageService, useClass: MockGlobalMessageService },
      ],
=======
      imports: [I18nTestingModule, ReactiveFormsModule],
      declarations: [CheckoutLoginComponent],
      providers: [{ provide: CartService, useClass: MockCartService }],
>>>>>>> bdd1b95a
    }).compileComponents();
  }));

  beforeEach(() => {
    fixture = TestBed.createComponent(CheckoutLoginComponent);
    component = fixture.componentInstance;
    mockGlobalMessageService = TestBed.get(GlobalMessageService);

    controls = component.form.controls;
    email = controls['email'];
    emailConfirmation = controls['emailConfirmation'];
    termsAndConditions = controls['termsAndConditions'];

    fixture.detectChanges();
  });

  it('should be created', () => {
    expect(component).toBeTruthy();
  });

  it('should initialize the form', () => {
    expect(email.value).toBe('');
    expect(emailConfirmation.value).toBe('');
    expect(termsAndConditions.value).toBe('');
  });

  describe('Error messages without submit', () => {
    ['email', 'emailConfirmation'].forEach(field => {
      describe(`${field} form field inline validation`, () => {
        let control: AbstractControl;

        beforeEach(() => {
          control = controls[field];
        });

        it('should not be valid when empty', () => {
          control.setValue('');
          expect(control.valid).toBeFalsy();
        });

        it('should be invalid with an invalid email', () => {
          control.setValue('with space@email.com');
          expect(control.valid).toBeFalsy();

          control.setValue('without.domain@');
          expect(control.valid).toBeFalsy();

          control.setValue('without.at.com');
          expect(control.valid).toBeFalsy();

          control.setValue('@without.username.com');
          expect(control.valid).toBeFalsy();
        });

        it('should be valid with a valid email', () => {
          control.setValue('valid@email.com');
          expect(control.valid).toBeTruthy();

          control.setValue('valid123@example.email.com');
          expect(control.valid).toBeTruthy();
        });
      });

      it('should display error message when emails are not the same', () => {
        email.setValue('a@b.com');
        email.markAsTouched();
        email.markAsDirty();
        emailConfirmation.setValue('a@bc.com');
        emailConfirmation.markAsTouched();
        emailConfirmation.markAsDirty();

        fixture.detectChanges();

        fixture.whenStable().then(() => {
          expect(component.form.valid).toBeFalsy();
          expect(
            isFormControlDisplayingError('emailConfirmation')
          ).toBeTruthy();
        });
      });

      it('should not display error message when emails are the same', () => {
        email.setValue('john@acme.com');
        emailConfirmation.setValue('john@acme.com');
        termsAndConditions.setValue(true);

        fixture.detectChanges();

        fixture.whenStable().then(() => {
          expect(component.form.valid).toBeTruthy();
          expect(isFormControlDisplayingError('emailConfirmation')).toBeFalsy();
        });
      });
    });
  });

  describe('on submit', () => {
    it('should submit when form is populated correctly', () => {
      email.setValue('john@acme.com');
      emailConfirmation.setValue('john@acme.com');
      termsAndConditions.setValue(true);

      fixture.detectChanges();

      component.onSubmit();

      fixture.whenStable().then(() => {
        expect(component.form.valid).toBeTruthy();
        expect(isFormControlDisplayingError('email')).toBeFalsy();
        expect(isFormControlDisplayingError('emailConfirmation')).toBeFalsy();
        expect(isFormControlDisplayingError('termsAndConditions')).toBeFalsy();
      });
    });

    it('should not submit when form is populated incorrectly', () => {
      component.onSubmit();

      fixture.detectChanges();

      fixture.whenStable().then(() => {
        expect(component.form.valid).toBeFalsy();
        expect(isFormControlDisplayingError('email')).toBeTruthy();
        expect(mockGlobalMessageService.add).toHaveBeenCalledWith(
          {
            key: 'checkoutLogin.termsAndConditionsIsRequired',
          },
          GlobalMessageType.MSG_TYPE_ERROR
        );
      });
    });
  });

  function isFormControlDisplayingError(formControlName: string): boolean {
    const elementWithErrorMessage = fixture.debugElement.query(
      By.css(
        `input[formcontrolname="${formControlName}"] + div.invalid-feedback`
      )
    );

    if (!elementWithErrorMessage) {
      return false;
    }

    const errorMessage: string =
      elementWithErrorMessage.nativeElement.innerText;
    return errorMessage && errorMessage.trim().length > 0;
  }
});<|MERGE_RESOLUTION|>--- conflicted
+++ resolved
@@ -1,16 +1,12 @@
 import { async, ComponentFixture, TestBed } from '@angular/core/testing';
-<<<<<<< HEAD
 import { AbstractControl, ReactiveFormsModule } from '@angular/forms';
 import { By } from '@angular/platform-browser';
 import {
   I18nTestingModule,
+  CartService,
   GlobalMessageService,
   GlobalMessageType,
 } from '@spartacus/core';
-=======
-import { I18nTestingModule, CartService } from '@spartacus/core';
-import { ReactiveFormsModule } from '@angular/forms';
->>>>>>> bdd1b95a
 import { CheckoutLoginComponent } from './checkout-login.component';
 import createSpy = jasmine.createSpy;
 
@@ -33,17 +29,12 @@
 
   beforeEach(async(() => {
     TestBed.configureTestingModule({
-<<<<<<< HEAD
       imports: [ReactiveFormsModule, I18nTestingModule],
       declarations: [CheckoutLoginComponent],
       providers: [
         { provide: GlobalMessageService, useClass: MockGlobalMessageService },
+        { provide: CartService, useClass: MockCartService },
       ],
-=======
-      imports: [I18nTestingModule, ReactiveFormsModule],
-      declarations: [CheckoutLoginComponent],
-      providers: [{ provide: CartService, useClass: MockCartService }],
->>>>>>> bdd1b95a
     }).compileComponents();
   }));
 
