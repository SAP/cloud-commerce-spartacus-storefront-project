import { CommonModule } from '@angular/common';
import { NgModule } from '@angular/core';
import { ReactiveFormsModule } from '@angular/forms';
import { RouterModule } from '@angular/router';
import { NgSelectModule } from '@ng-select/ng-select';
import {
  CmsConfig,
  ConfigModule,
  I18nModule,
  NotAuthGuard,
  UrlModule,
} from '@spartacus/core';
<<<<<<< HEAD
import { SpinnerModule } from 'projects/storefrontlib/src/shared';
=======
import { SpinnerModule } from '../../../shared/index';
>>>>>>> 18a0c79c
import { LoginModule } from '../login/login.module';
import { RegisterComponent } from './register.component';

@NgModule({
  imports: [
    CommonModule,
    LoginModule,
    ReactiveFormsModule,
    RouterModule,
    UrlModule,
    ConfigModule.withConfig(<CmsConfig>{
      cmsComponents: {
        RegisterCustomerComponent: {
          component: RegisterComponent,
          guards: [NotAuthGuard],
        },
      },
    }),
    I18nModule,
    NgSelectModule,
    SpinnerModule,
  ],
  declarations: [RegisterComponent],
  exports: [RegisterComponent],
  entryComponents: [RegisterComponent],
})
export class RegisterComponentModule {}<|MERGE_RESOLUTION|>--- conflicted
+++ resolved
@@ -10,11 +10,7 @@
   NotAuthGuard,
   UrlModule,
 } from '@spartacus/core';
-<<<<<<< HEAD
-import { SpinnerModule } from 'projects/storefrontlib/src/shared';
-=======
 import { SpinnerModule } from '../../../shared/index';
->>>>>>> 18a0c79c
 import { LoginModule } from '../login/login.module';
 import { RegisterComponent } from './register.component';
 
