import { Component, OnDestroy, OnInit } from '@angular/core';
import {
  FormBuilder,
  FormControl,
  FormGroup,
  Validators,
} from '@angular/forms';
import {
  AnonymousConsent,
  AnonymousConsentsConfig,
  AnonymousConsentsService,
<<<<<<< HEAD
  AuthRedirectService,
  AuthService,
=======
>>>>>>> 5afa3443
  ConsentTemplate,
  GlobalMessageEntities,
  GlobalMessageService,
  GlobalMessageType,
  RoutingService,
  Title,
  UserService,
  UserSignUp,
} from '@spartacus/core';
import { combineLatest, Observable, Subscription } from 'rxjs';
import { filter, map, tap } from 'rxjs/operators';
import { sortTitles } from '../../../shared/utils/forms/title-utils';
import { CustomFormValidators } from '../../../shared/utils/validators/custom-form-validators';

@Component({
  selector: 'cx-register',
  templateUrl: './register.component.html',
})
export class RegisterComponent implements OnInit, OnDestroy {
  titles$: Observable<Title[]>;
  loading$: Observable<boolean>;
  private subscription = new Subscription();

  anonymousConsent$: Observable<{
    consent: AnonymousConsent;
    template: string;
  }>;

<<<<<<< HEAD
  // TODO(issue:4237) Register flow
  isNewRegisterFlowEnabled: boolean =
    this.featureConfig && this.featureConfig.isLevel('1.1');

  // TODO(issue:4237) - this will be removed in https://github.com/SAP/spartacus/issues/4989
  isAnonymousConsentEnabled =
    this.featureConfig && this.featureConfig.isEnabled('anonymousConsents');

=======
>>>>>>> 5afa3443
  userRegistrationForm: FormGroup = this.fb.group(
    {
      titleCode: [''],
      firstName: ['', Validators.required],
      lastName: ['', Validators.required],
      email: ['', [Validators.required, CustomFormValidators.emailValidator]],
      password: [
        '',
        [Validators.required, CustomFormValidators.passwordValidator],
      ],
      passwordconf: ['', Validators.required],
      newsletter: new FormControl({
        value: false,
        disabled: this.isConsentRequired(),
      }),
      termsandconditions: [false, Validators.requiredTrue],
    },
    { validator: CustomFormValidators.matchPassword }
  );

  constructor(
    protected userService: UserService,
    protected globalMessageService: GlobalMessageService,
    protected fb: FormBuilder,
    protected router: RoutingService,
    protected anonymousConsentsService: AnonymousConsentsService,
    protected anonymousConsentsConfig: AnonymousConsentsConfig
  ) {}

  ngOnInit() {
    this.titles$ = this.userService.getTitles().pipe(
      tap(titles => {
        if (Object.keys(titles).length === 0) {
          this.userService.loadTitles();
        }
      }),
      map(titles => {
        return titles.sort(sortTitles);
      })
    );

    this.loading$ = this.userService.getRegisterUserResultLoading();
    this.registerUserProcessInit();

    // TODO: Workaround: allow server for decide is titleCode mandatory (if yes, provide personalized message)
    this.subscription.add(
      this.globalMessageService
        .get()
        .pipe(filter(messages => !!Object.keys(messages).length))
        .subscribe((globalMessageEntities: GlobalMessageEntities) => {
          const messages =
            globalMessageEntities &&
            globalMessageEntities[GlobalMessageType.MSG_TYPE_ERROR];

          if (
            messages &&
            messages.some(message => message === 'This field is required.')
          ) {
            this.globalMessageService.remove(GlobalMessageType.MSG_TYPE_ERROR);
            this.globalMessageService.add(
              { key: 'register.titleRequired' },
              GlobalMessageType.MSG_TYPE_ERROR
            );
          }
        })
    );

    const { registerConsent } = this.anonymousConsentsConfig?.anonymousConsents;

    this.anonymousConsent$ = combineLatest([
      this.anonymousConsentsService.getConsent(registerConsent),
      this.anonymousConsentsService.getTemplate(registerConsent),
    ]).pipe(
      map(([consent, template]: [AnonymousConsent, ConsentTemplate]) => {
        return {
          consent,
          template: template ? template.description : '',
        };
      })
    );

    this.subscription.add(
      this.userRegistrationForm.get('newsletter').valueChanges.subscribe(() => {
        this.toggleAnonymousConsent();
      })
    );
  }

  submit(): void {
    this.userService.register(
      this.collectDataFromRegisterForm(this.userRegistrationForm.value)
    );
  }

  titleSelected(title: Title): void {
    this.userRegistrationForm['controls'].titleCode.setValue(title.code);
  }

  collectDataFromRegisterForm(formData: any): UserSignUp {
    const { firstName, lastName, email, password, titleCode } = formData;

    return {
      firstName,
      lastName,
      uid: email.toLowerCase(),
      password,
      titleCode,
    };
  }

  isConsentGiven(consent: AnonymousConsent): boolean {
    return this.anonymousConsentsService.isConsentGiven(consent);
  }

  private isConsentRequired(): boolean {
    const {
      requiredConsents,
      registerConsent,
    } = this.anonymousConsentsConfig?.anonymousConsents;

    if (requiredConsents && registerConsent) {
      return requiredConsents.includes(registerConsent);
    }

    return false;
  }

  private onRegisterUserSuccess(success: boolean): void {
    if (success) {
      this.router.go('login');
      this.globalMessageService.add(
        { key: 'register.postRegisterMessage' },
        GlobalMessageType.MSG_TYPE_CONFIRMATION
      );
    }
  }

  toggleAnonymousConsent(): void {
    const { registerConsent } = this.anonymousConsentsConfig.anonymousConsents;

    if (Boolean(this.userRegistrationForm.get('newsletter').value)) {
      this.anonymousConsentsService.giveConsent(registerConsent);
    } else {
      this.anonymousConsentsService.withdrawConsent(registerConsent);
    }
  }

  private registerUserProcessInit(): void {
    this.userService.resetRegisterUserProcessState();
    this.subscription.add(
      this.userService.getRegisterUserResultSuccess().subscribe(success => {
        this.onRegisterUserSuccess(success);
      })
    );
  }

  ngOnDestroy() {
    this.subscription.unsubscribe();
    this.userService.resetRegisterUserProcessState();
  }
}<|MERGE_RESOLUTION|>--- conflicted
+++ resolved
@@ -9,11 +9,6 @@
   AnonymousConsent,
   AnonymousConsentsConfig,
   AnonymousConsentsService,
-<<<<<<< HEAD
-  AuthRedirectService,
-  AuthService,
-=======
->>>>>>> 5afa3443
   ConsentTemplate,
   GlobalMessageEntities,
   GlobalMessageService,
@@ -42,17 +37,6 @@
     template: string;
   }>;
 
-<<<<<<< HEAD
-  // TODO(issue:4237) Register flow
-  isNewRegisterFlowEnabled: boolean =
-    this.featureConfig && this.featureConfig.isLevel('1.1');
-
-  // TODO(issue:4237) - this will be removed in https://github.com/SAP/spartacus/issues/4989
-  isAnonymousConsentEnabled =
-    this.featureConfig && this.featureConfig.isEnabled('anonymousConsents');
-
-=======
->>>>>>> 5afa3443
   userRegistrationForm: FormGroup = this.fb.group(
     {
       titleCode: [''],
