import { Component, OnInit } from '@angular/core';
import { AuthService, User, UserService } from '@spartacus/core';
import { Observable, of } from 'rxjs';
import { switchMap } from 'rxjs/operators';

@Component({
  selector: 'cx-login',
  templateUrl: './login.component.html',
})
export class LoginComponent implements OnInit {
  user$: Observable<User>;

  constructor(private auth: AuthService, private userService: UserService) {}

  ngOnInit(): void {
    this.user$ = this.auth.isUserLoggedIn().pipe(
      switchMap((isUserLoggedIn) => {
        if (isUserLoggedIn) {
          return this.userService.get();
        } else {
          return of(undefined);
        }
      })
    );
  }
<<<<<<< HEAD

  loginWithImplicitFlow() {
    this.auth.loginWithRedirect();
  }
=======
>>>>>>> 038ad102
}<|MERGE_RESOLUTION|>--- conflicted
+++ resolved
@@ -23,11 +23,4 @@
       })
     );
   }
-<<<<<<< HEAD
-
-  loginWithImplicitFlow() {
-    this.auth.loginWithRedirect();
-  }
-=======
->>>>>>> 038ad102
 }