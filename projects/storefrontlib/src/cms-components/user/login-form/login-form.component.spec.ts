--- conflicted
+++ resolved
@@ -13,12 +13,8 @@
   WindowRef,
   FeatureConfigService,
 } from '@spartacus/core';
-<<<<<<< HEAD
 import { Observable, of, BehaviorSubject } from 'rxjs';
-=======
-import { Observable, of } from 'rxjs';
 import { CheckoutConfigService } from '../../checkout';
->>>>>>> 19046e24
 import { LoginFormComponent } from './login-form.component';
 
 import createSpy = jasmine.createSpy;
@@ -44,13 +40,14 @@
   remove = createSpy();
 }
 
-<<<<<<< HEAD
 // TODO(issue:#4510) Deprecated since 1.3.0
 const isLevelBool: BehaviorSubject<boolean> = new BehaviorSubject(false);
 class MockFeatureConfigService {
   isLevel(_level: string): boolean {
     return isLevelBool.value;
-=======
+  }
+}
+
 class MockActivatedRoute {
   snapshot = {
     queryParams: {
@@ -62,7 +59,6 @@
 class MockCheckoutConfigService {
   isGuestCheckout() {
     return false;
->>>>>>> 19046e24
   }
 }
 
@@ -86,13 +82,10 @@
           useClass: MockRedirectAfterAuthService,
         },
         { provide: GlobalMessageService, useClass: MockGlobalMessageService },
-<<<<<<< HEAD
         // TODO(issue:#4510) Deprecated since 1.3.0
         { provide: FeatureConfigService, useClass: MockFeatureConfigService },
-=======
         { provide: ActivatedRoute, useClass: MockActivatedRoute },
         { provide: CheckoutConfigService, useClass: MockCheckoutConfigService },
->>>>>>> 19046e24
       ],
     }).compileComponents();
   }));
@@ -230,7 +223,6 @@
     });
   });
 
-<<<<<<< HEAD
   describe('submit button', () => {
     it('should NOT be disabled', () => {
       // TODO(issue:#4510) Deprecated since 1.3.0
@@ -241,7 +233,9 @@
         'button[type="submit"]'
       );
       expect(submitButton.hasAttribute('disabled')).toBeFalsy();
-=======
+    });
+  });
+
   describe('guest checkout', () => {
     it('should show "Register" when forced flag is false', () => {
       const registerLinkElement: HTMLElement = fixture.debugElement.query(
@@ -264,7 +258,6 @@
 
       expect(registerLink).toBeFalsy();
       expect(guestLinkElement).toBeTruthy();
->>>>>>> 19046e24
     });
   });
 });