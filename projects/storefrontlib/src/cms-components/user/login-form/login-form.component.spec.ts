--- conflicted
+++ resolved
@@ -12,10 +12,6 @@
 } from '@spartacus/core';
 import { Observable, of } from 'rxjs';
 import { FormErrorsModule } from '../../../shared/index';
-<<<<<<< HEAD
-import { CheckoutConfigService } from '../../checkout';
-=======
->>>>>>> b221f3f8
 import { LoginFormComponent } from './login-form.component';
 import createSpy = jasmine.createSpy;
 
