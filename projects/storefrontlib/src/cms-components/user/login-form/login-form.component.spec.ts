--- conflicted
+++ resolved
@@ -73,10 +73,11 @@
   beforeEach(() => {
     fixture = TestBed.createComponent(LoginFormComponent);
     component = fixture.componentInstance;
-<<<<<<< HEAD
-    authService = TestBed.get(AuthService);
-    routingService = TestBed.get(RoutingService);
-    authRedirectService = TestBed.get(AuthRedirectService);
+    authService = TestBed.get(AuthService as Type<AuthService>);
+    routingService = TestBed.get(RoutingService as Type<RoutingService>);
+    authRedirectService = TestBed.get(AuthRedirectService as Type<
+      AuthRedirectService
+    >);
   });
 
   it('should autofill the newUid after changing email', () => {
@@ -86,12 +87,6 @@
         navigationId: 0,
       })
     );
-=======
-    authService = TestBed.get(AuthService as Type<AuthService>);
-    authRedirectService = TestBed.get(AuthRedirectService as Type<
-      AuthRedirectService
-    >);
->>>>>>> f31e6018
 
     component.ngOnInit();
     fixture.detectChanges();
