--- conflicted
+++ resolved
@@ -5,10 +5,6 @@
 import {
   AuthRedirectService,
   AuthService,
-<<<<<<< HEAD
-  FeatureConfigService,
-=======
->>>>>>> 741e8d51
   FeaturesConfigModule,
   GlobalMessageService,
   I18nTestingModule,
@@ -41,29 +37,6 @@
   remove = createSpy();
 }
 
-<<<<<<< HEAD
-class MockActivatedRoute {
-  snapshot = {
-    queryParams: {
-      forced: false,
-    },
-  };
-}
-
-class MockCheckoutConfigService {
-  isGuestCheckout() {
-    return false;
-  }
-}
-
-class MockFeatureConfigService {
-  isLevel() {
-    return '2.0';
-  }
-}
-
-=======
->>>>>>> 741e8d51
 describe('LoginFormComponent', () => {
   let component: LoginFormComponent;
   let fixture: ComponentFixture<LoginFormComponent>;
@@ -90,12 +63,6 @@
           useClass: MockRedirectAfterAuthService,
         },
         { provide: GlobalMessageService, useClass: MockGlobalMessageService },
-<<<<<<< HEAD
-        { provide: ActivatedRoute, useClass: MockActivatedRoute },
-        { provide: CheckoutConfigService, useClass: MockCheckoutConfigService },
-        { provide: FeatureConfigService, useClass: MockFeatureConfigService },
-=======
->>>>>>> 741e8d51
       ],
     }).compileComponents();
   }));
@@ -178,32 +145,4 @@
       );
     });
   });
-<<<<<<< HEAD
-
-  describe('Guest checkout/register functionality', () => {
-    it('should show "Register" when guest checkout is off', () => {
-      const registerLinkElement: HTMLElement = fixture.debugElement.query(
-        By.css('.btn-register')
-      ).nativeElement;
-      const guestLink = fixture.debugElement.query(By.css('.btn-guest'));
-
-      expect(guestLink).toBeFalsy();
-      expect(registerLinkElement).toBeTruthy();
-    });
-
-    it('should show "Checkout as guest" button when guest checkout is on', () => {
-      component.loginAsGuest = true;
-      fixture.detectChanges();
-
-      const guestLinkElement: HTMLElement = fixture.debugElement.query(
-        By.css('.btn-guest')
-      ).nativeElement;
-      const registerLink = fixture.debugElement.query(By.css('.btn-register'));
-
-      expect(registerLink).toBeFalsy();
-      expect(guestLinkElement).toBeTruthy();
-    });
-  });
-=======
->>>>>>> 741e8d51
 });