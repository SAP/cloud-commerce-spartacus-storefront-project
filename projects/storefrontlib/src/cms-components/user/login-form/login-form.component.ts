import { Component, OnDestroy, OnInit } from '@angular/core';
import { FormBuilder, FormGroup, Validators } from '@angular/forms';
import {
  AuthRedirectService,
  AuthService,
  GlobalMessageService,
  GlobalMessageType,
  WindowRef,
} from '@spartacus/core';
import { Subscription } from 'rxjs';
import { CustomFormValidators } from '../../../shared/index';

@Component({
  selector: 'cx-login-form',
  templateUrl: './login-form.component.html',
})
export class LoginFormComponent implements OnInit, OnDestroy {
  sub: Subscription;
  loginForm: FormGroup;

  constructor(
    protected auth: AuthService,
    protected globalMessageService: GlobalMessageService,
    protected fb: FormBuilder,
    protected authRedirectService: AuthRedirectService,
    protected winRef: WindowRef
  ) {}

  ngOnInit(): void {
    const routeState = this.winRef.nativeWindow?.history?.state;
    const prefilledEmail = routeState?.['newUid'];

    this.loginForm = this.fb.group({
      userId: [
        prefilledEmail?.length ? prefilledEmail : '',
        [Validators.required, CustomFormValidators.emailValidator],
      ],
      password: ['', Validators.required],
    });
<<<<<<< HEAD

    //TODO (#7785) Deprecated since 2.1
    if (this.checkoutConfigService.isGuestCheckout()) {
      this.loginAsGuest = this.activatedRoute?.snapshot?.queryParams?.[
        'forced'
      ];
    }
=======
>>>>>>> 741e8d51
  }

  submitForm(): void {
    if (this.loginForm.valid) {
      this.loginUser();
    } else {
      this.loginForm.markAllAsTouched();
    }
  }

  ngOnDestroy(): void {
    if (this.sub) {
      this.sub.unsubscribe();
    }
  }

  protected loginUser(): void {
    const { userId, password } = this.loginForm.controls;
    this.auth.authorize(
      userId.value.toLowerCase(), // backend accepts lowercase emails only
      password.value
    );

    if (!this.sub) {
      this.sub = this.auth.getUserToken().subscribe((data) => {
        if (data && data.access_token) {
          this.globalMessageService.remove(GlobalMessageType.MSG_TYPE_ERROR);
          this.authRedirectService.redirect();
        }
      });
    }
  }
}<|MERGE_RESOLUTION|>--- conflicted
+++ resolved
@@ -37,16 +37,6 @@
       ],
       password: ['', Validators.required],
     });
-<<<<<<< HEAD
-
-    //TODO (#7785) Deprecated since 2.1
-    if (this.checkoutConfigService.isGuestCheckout()) {
-      this.loginAsGuest = this.activatedRoute?.snapshot?.queryParams?.[
-        'forced'
-      ];
-    }
-=======
->>>>>>> 741e8d51
   }
 
   submitForm(): void {
