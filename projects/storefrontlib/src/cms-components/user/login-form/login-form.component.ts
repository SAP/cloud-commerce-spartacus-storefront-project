--- conflicted
+++ resolved
@@ -1,10 +1,10 @@
 import { Component, OnDestroy, OnInit } from '@angular/core';
 import { FormBuilder, FormGroup, Validators } from '@angular/forms';
 import {
+  AuthRedirectService,
   AuthService,
   GlobalMessageService,
   GlobalMessageType,
-  AuthRedirectService,
 } from '@spartacus/core';
 import { Subscription } from 'rxjs';
 import { CustomFormValidators } from '../../../shared/utils/validators/custom-form-validators';
@@ -36,12 +36,10 @@
       this.form.controls.userId.value,
       this.form.controls.password.value
     );
-<<<<<<< HEAD
     this.auth.authorizeOpenId(
       this.form.controls.userId.value,
       this.form.controls.password.value
     );
-=======
 
     if (!this.sub) {
       this.sub = this.auth.getUserToken().subscribe(data => {
@@ -51,7 +49,6 @@
         }
       });
     }
->>>>>>> 9b95c937
   }
 
   ngOnDestroy() {
