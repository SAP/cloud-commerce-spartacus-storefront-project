import { Component, OnDestroy, OnInit } from '@angular/core';
import { FormBuilder, FormGroup, Validators } from '@angular/forms';
import { ActivatedRoute } from '@angular/router';
import {
  AuthRedirectService,
  AuthService,
  GlobalMessageService,
  GlobalMessageType,
  WindowRef,
} from '@spartacus/core';
import { Subscription } from 'rxjs';
import { CheckoutConfigService } from '../../checkout/services/checkout-config.service';
import { CustomFormValidators, FormErrorsService } from '../../../shared/index';

@Component({
  selector: 'cx-login-form',
  templateUrl: './login-form.component.html',
})
export class LoginFormComponent implements OnInit, OnDestroy {
  sub: Subscription;
  loginForm: FormGroup;
  loginAsGuest = false;

  constructor(
<<<<<<< HEAD
    private auth: AuthService,
    private globalMessageService: GlobalMessageService,
    private fb: FormBuilder,
    private authRedirectService: AuthRedirectService,
    private winRef: WindowRef,
    private activatedRoute: ActivatedRoute,
    private checkoutConfigService: CheckoutConfigService,
    protected formErrorsService: FormErrorsService
=======
    protected auth: AuthService,
    protected globalMessageService: GlobalMessageService,
    protected fb: FormBuilder,
    protected authRedirectService: AuthRedirectService,
    protected winRef: WindowRef,
    protected activatedRoute: ActivatedRoute,
    protected checkoutConfigService: CheckoutConfigService
>>>>>>> 73353727
  ) {}

  ngOnInit(): void {
    const routeState = this.winRef.nativeWindow?.history?.state;
    const prefilledEmail = routeState?.['newUid'];

    this.loginForm = this.fb.group({
      userId: [
        prefilledEmail?.length ? prefilledEmail : '',
        [Validators.required, CustomFormValidators.emailValidator],
      ],
      password: ['', Validators.required],
    });

    if (this.checkoutConfigService.isGuestCheckout()) {
      this.loginAsGuest = this.activatedRoute?.snapshot?.queryParams?.[
        'forced'
      ];
    }
  }

<<<<<<< HEAD
  submitForm(): void {
    if (this.loginForm.valid) {
      this.login();
    } else {
      this.loginForm.markAllAsTouched();
      this.formErrorsService.notify();
=======
    const prefilledEmail = this.winRef?.nativeWindow?.history?.state?.[
      'newUid'
    ];

    if (prefilledEmail?.length) {
      this.prefillForm('userId', prefilledEmail);
>>>>>>> 73353727
    }
  }

  ngOnDestroy(): void {
    if (this.sub) {
      this.sub.unsubscribe();
    }
  }

  private login(): void {
    const { userId, password } = this.loginForm.controls;
    this.auth.authorize(
      userId.value.toLowerCase(), // backend accepts lowercase emails only
      password.value
    );

    if (!this.sub) {
      this.sub = this.auth.getUserToken().subscribe((data) => {
        if (data && data.access_token) {
          this.globalMessageService.remove(GlobalMessageType.MSG_TYPE_ERROR);
          this.authRedirectService.redirect();
        }
      });
    }
  }
<<<<<<< HEAD
=======

  private markFormAsTouched(): void {
    Object.keys(this.form.controls).forEach((key) => {
      this.form.controls[key].markAsTouched();
    });
  }

  ngOnDestroy(): void {
    if (this.sub) {
      this.sub.unsubscribe();
    }
  }

  private prefillForm(field: string, value: string): void {
    this.form.patchValue({
      [field]: value,
    });

    this.form.get(field).markAsTouched(); // this action will check field validity on load
  }
>>>>>>> 73353727
}<|MERGE_RESOLUTION|>--- conflicted
+++ resolved
@@ -6,7 +6,7 @@
   AuthService,
   GlobalMessageService,
   GlobalMessageType,
-  WindowRef,
+  WindowRef
 } from '@spartacus/core';
 import { Subscription } from 'rxjs';
 import { CheckoutConfigService } from '../../checkout/services/checkout-config.service';
@@ -14,7 +14,7 @@
 
 @Component({
   selector: 'cx-login-form',
-  templateUrl: './login-form.component.html',
+  templateUrl: './login-form.component.html'
 })
 export class LoginFormComponent implements OnInit, OnDestroy {
   sub: Subscription;
@@ -22,24 +22,14 @@
   loginAsGuest = false;
 
   constructor(
-<<<<<<< HEAD
-    private auth: AuthService,
-    private globalMessageService: GlobalMessageService,
-    private fb: FormBuilder,
-    private authRedirectService: AuthRedirectService,
-    private winRef: WindowRef,
-    private activatedRoute: ActivatedRoute,
-    private checkoutConfigService: CheckoutConfigService,
-    protected formErrorsService: FormErrorsService
-=======
     protected auth: AuthService,
     protected globalMessageService: GlobalMessageService,
     protected fb: FormBuilder,
     protected authRedirectService: AuthRedirectService,
     protected winRef: WindowRef,
     protected activatedRoute: ActivatedRoute,
-    protected checkoutConfigService: CheckoutConfigService
->>>>>>> 73353727
+    protected checkoutConfigService: CheckoutConfigService,
+    protected formErrorsService: FormErrorsService
   ) {}
 
   ngOnInit(): void {
@@ -49,9 +39,9 @@
     this.loginForm = this.fb.group({
       userId: [
         prefilledEmail?.length ? prefilledEmail : '',
-        [Validators.required, CustomFormValidators.emailValidator],
+        [Validators.required, CustomFormValidators.emailValidator]
       ],
-      password: ['', Validators.required],
+      password: ['', Validators.required]
     });
 
     if (this.checkoutConfigService.isGuestCheckout()) {
@@ -61,21 +51,12 @@
     }
   }
 
-<<<<<<< HEAD
   submitForm(): void {
     if (this.loginForm.valid) {
       this.login();
     } else {
       this.loginForm.markAllAsTouched();
       this.formErrorsService.notify();
-=======
-    const prefilledEmail = this.winRef?.nativeWindow?.history?.state?.[
-      'newUid'
-    ];
-
-    if (prefilledEmail?.length) {
-      this.prefillForm('userId', prefilledEmail);
->>>>>>> 73353727
     }
   }
 
@@ -93,7 +74,7 @@
     );
 
     if (!this.sub) {
-      this.sub = this.auth.getUserToken().subscribe((data) => {
+      this.sub = this.auth.getUserToken().subscribe(data => {
         if (data && data.access_token) {
           this.globalMessageService.remove(GlobalMessageType.MSG_TYPE_ERROR);
           this.authRedirectService.redirect();
@@ -101,27 +82,4 @@
       });
     }
   }
-<<<<<<< HEAD
-=======
-
-  private markFormAsTouched(): void {
-    Object.keys(this.form.controls).forEach((key) => {
-      this.form.controls[key].markAsTouched();
-    });
-  }
-
-  ngOnDestroy(): void {
-    if (this.sub) {
-      this.sub.unsubscribe();
-    }
-  }
-
-  private prefillForm(field: string, value: string): void {
-    this.form.patchValue({
-      [field]: value,
-    });
-
-    this.form.get(field).markAsTouched(); // this action will check field validity on load
-  }
->>>>>>> 73353727
 }