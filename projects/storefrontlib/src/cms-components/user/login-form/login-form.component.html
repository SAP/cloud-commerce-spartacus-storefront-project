--- conflicted
+++ resolved
@@ -39,30 +39,4 @@
   <button type="submit" class="btn btn-block btn-primary">
     {{ 'loginForm.signIn' | cxTranslate }}
   </button>
-<<<<<<< HEAD
-</form>
-
-<div class="register" *cxFeatureLevel="'!2.1'">
-  <p class="cx-section-title">
-    {{ 'loginForm.dontHaveAccount' | cxTranslate }}
-  </p>
-
-  <ng-container *ngIf="!loginAsGuest">
-    <a
-      [routerLink]="{ cxRoute: 'register' } | cxUrl"
-      class="btn btn-block btn-secondary btn-register"
-      >{{ 'loginForm.register' | cxTranslate }}</a
-    >
-  </ng-container>
-
-  <ng-container *ngIf="loginAsGuest">
-    <a
-      [routerLink]="{ cxRoute: 'checkoutLogin' } | cxUrl"
-      class="btn btn-block btn-secondary btn-guest"
-      >{{ 'loginForm.guestCheckout' | cxTranslate }}</a
-    >
-  </ng-container>
-</div>
-=======
-</form>
->>>>>>> 741e8d51
+</form>