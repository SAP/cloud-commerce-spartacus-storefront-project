import { Component, OnInit, OnDestroy } from '@angular/core';
import { Observable, Subscription } from 'rxjs';
import { ActionsSubject } from '@ngrx/store';
<<<<<<< HEAD
import { GlobalMessageService, GlobalMessageType } from '@spartacus/core';
import * as actionTypes from '../../user/store/actions/user-addresses.action';
import { UserService } from '../../user/facade/user.service';
=======
import { GlobalMessageService } from '../../global-message/facade/global-message.service';
import { GlobalMessageType } from '../../global-message/models/message.model';
import {
  UserService,
  LOAD_USER_ADDRESSES_SUCCESS,
  ADD_USER_ADDRESS,
  ADD_USER_ADDRESS_SUCCESS,
  ADD_USER_ADDRESS_FAIL,
  UPDATE_USER_ADDRESS,
  UPDATE_USER_ADDRESS_SUCCESS,
  UPDATE_USER_ADDRESS_FAIL,
  DELETE_USER_ADDRESS_SUCCESS
} from '@spartacus/core';
>>>>>>> 9247fd27

@Component({
  selector: 'cx-address-book',
  templateUrl: './address-book.component.html',
  styleUrls: ['./address-book.component.scss']
})
export class AddressBookComponent implements OnInit, OnDestroy {
  addresses$: Observable<any>;
  addressesLoading$: Observable<any>;
  userId: string;
  isAddAddressFormOpen: boolean;
  isEditAddressFormOpen: boolean;
  activeAddress: Object;

  subscription = new Subscription();

  constructor(
    private userService: UserService,
    private messagesService: GlobalMessageService,
    private actions: ActionsSubject
  ) {}

  ngOnInit() {
    this.addresses$ = this.userService.addressesState$;

    this.userService.user$.subscribe(data => {
      this.userId = data.uid;
      this.userService.loadAddresses(this.userId);
    });

    this.subscription = this.handleActionEvents();
  }

  showAddAddressForm() {
    this.isAddAddressFormOpen = true;
  }

  hideAddAddressForm() {
    this.isAddAddressFormOpen = false;
  }

  showEditAddressForm(address) {
    // @TODO: Since we don't get titleCode from API we need to mock it for edit.
    this.activeAddress = {
      ...address,
      titleCode: 'mr'
    };
    this.isEditAddressFormOpen = true;
  }

  hideEditAddressForm() {
    // this.activeAddress = {};
    this.isEditAddressFormOpen = false;
  }

  addUserAddress(address) {
    if (this.userId) {
      this.userService.addUserAddress(this.userId, address);
    }
  }

  updateUserAddress(addressId, address) {
    if (this.userId) {
      this.userService.updateUserAddress(this.userId, addressId, address);
    }
  }

  checkIfAnyFormOpen() {
    return this.isAddAddressFormOpen || this.isEditAddressFormOpen;
  }

  handleActionEvents() {
    return this.actions.subscribe(action => {
      switch (action.type) {
        case LOAD_USER_ADDRESSES_SUCCESS: {
          this.userService.addressesState$.subscribe(data => {
            this.hideAddAddressForm();
            if (!data.list) {
              this.showAddAddressForm();
            }
          });
          break;
        }

        case ADD_USER_ADDRESS: {
          this.hideAddAddressForm();
          break;
        }

        case ADD_USER_ADDRESS_SUCCESS: {
          this.messagesService.add({
            type: GlobalMessageType.MSG_TYPE_CONFIRMATION,
            text: 'New address was added successfully!'
          });
          this.hideAddAddressForm();
          this.userService.loadAddresses(this.userId);
          break;
        }

        case ADD_USER_ADDRESS_FAIL: {
          this.showAddAddressForm();
          break;
        }

        case UPDATE_USER_ADDRESS: {
          this.hideEditAddressForm();
          break;
        }

        case UPDATE_USER_ADDRESS_SUCCESS: {
          this.messagesService.add({
            type: GlobalMessageType.MSG_TYPE_CONFIRMATION,
            text: 'Address updated successfully!'
          });
          this.hideEditAddressForm();
          this.userService.loadAddresses(this.userId);
          break;
        }

        case UPDATE_USER_ADDRESS_FAIL: {
          this.showEditAddressForm(this.activeAddress);
          break;
        }

        case DELETE_USER_ADDRESS_SUCCESS: {
          this.messagesService.add({
            type: GlobalMessageType.MSG_TYPE_CONFIRMATION,
            text: 'Address deleted successfully!'
          });
          this.userService.loadAddresses(this.userId);
          break;
        }
      }
    });
  }

  ngOnDestroy() {
    this.subscription.unsubscribe();
  }
}<|MERGE_RESOLUTION|>--- conflicted
+++ resolved
@@ -1,14 +1,9 @@
 import { Component, OnInit, OnDestroy } from '@angular/core';
 import { Observable, Subscription } from 'rxjs';
 import { ActionsSubject } from '@ngrx/store';
-<<<<<<< HEAD
-import { GlobalMessageService, GlobalMessageType } from '@spartacus/core';
-import * as actionTypes from '../../user/store/actions/user-addresses.action';
-import { UserService } from '../../user/facade/user.service';
-=======
-import { GlobalMessageService } from '../../global-message/facade/global-message.service';
-import { GlobalMessageType } from '../../global-message/models/message.model';
 import {
+  GlobalMessageService,
+  GlobalMessageType,
   UserService,
   LOAD_USER_ADDRESSES_SUCCESS,
   ADD_USER_ADDRESS,
@@ -19,7 +14,6 @@
   UPDATE_USER_ADDRESS_FAIL,
   DELETE_USER_ADDRESS_SUCCESS
 } from '@spartacus/core';
->>>>>>> 9247fd27
 
 @Component({
   selector: 'cx-address-book',
