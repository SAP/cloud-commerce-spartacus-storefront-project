import { NgModule } from '@angular/core';
import { CommonModule } from '@angular/common';

import {
  CmsConfig,
  ConfigModule,
  UserService,
  I18nModule
} from '@spartacus/core';
import { PaymentMethodsComponent } from './components/payment-methods.component';
import { CardModule } from '../../ui/components/card/card.module';
import { SpinnerModule } from '../../ui/components/spinner/spinner.module';

@NgModule({
  imports: [
    CommonModule,
    CardModule,
    SpinnerModule,
    ConfigModule.withConfig(<CmsConfig>{
      cmsComponents: {
<<<<<<< HEAD
        AccountPaymentDetailsComponent: { selector: 'cx-payment-methods' }
      }
    }),
    I18nModule
=======
        AccountPaymentDetailsComponent: { selector: 'cx-payment-methods' },
      },
    }),
>>>>>>> f5ecc777
  ],
  providers: [UserService],
  declarations: [PaymentMethodsComponent],
  exports: [PaymentMethodsComponent],
  entryComponents: [PaymentMethodsComponent],
})
export class PaymentMethodsModule {}<|MERGE_RESOLUTION|>--- conflicted
+++ resolved
@@ -5,7 +5,7 @@
   CmsConfig,
   ConfigModule,
   UserService,
-  I18nModule
+  I18nModule,
 } from '@spartacus/core';
 import { PaymentMethodsComponent } from './components/payment-methods.component';
 import { CardModule } from '../../ui/components/card/card.module';
@@ -18,16 +18,10 @@
     SpinnerModule,
     ConfigModule.withConfig(<CmsConfig>{
       cmsComponents: {
-<<<<<<< HEAD
-        AccountPaymentDetailsComponent: { selector: 'cx-payment-methods' }
-      }
-    }),
-    I18nModule
-=======
         AccountPaymentDetailsComponent: { selector: 'cx-payment-methods' },
       },
     }),
->>>>>>> f5ecc777
+    I18nModule,
   ],
   providers: [UserService],
   declarations: [PaymentMethodsComponent],
