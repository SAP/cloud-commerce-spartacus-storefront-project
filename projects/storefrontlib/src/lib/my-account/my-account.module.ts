import { NgModule } from '@angular/core';
import { OrderModule } from './order/order.module';
<<<<<<< HEAD
import { AddressBookModule } from './address-book/address-book.module';

@NgModule({
  imports: [OrderModule, AddressBookModule],
  declarations: [],
  exports: [OrderModule, AddressBookModule]
=======
import { PaymentMethodsModule } from './payment-methods/payment-methods.module';

@NgModule({
  imports: [OrderModule, PaymentMethodsModule],
  declarations: []
>>>>>>> 0ed94631
})
export class MyAccountModule {}<|MERGE_RESOLUTION|>--- conflicted
+++ resolved
@@ -1,18 +1,11 @@
 import { NgModule } from '@angular/core';
 import { OrderModule } from './order/order.module';
-<<<<<<< HEAD
 import { AddressBookModule } from './address-book/address-book.module';
-
-@NgModule({
-  imports: [OrderModule, AddressBookModule],
-  declarations: [],
-  exports: [OrderModule, AddressBookModule]
-=======
 import { PaymentMethodsModule } from './payment-methods/payment-methods.module';
 
 @NgModule({
-  imports: [OrderModule, PaymentMethodsModule],
-  declarations: []
->>>>>>> 0ed94631
+  imports: [OrderModule, AddressBookModule, PaymentMethodsModule],
+  declarations: [],
+  exports: [OrderModule, AddressBookModule, PaymentMethodsModule]
 })
 export class MyAccountModule {}