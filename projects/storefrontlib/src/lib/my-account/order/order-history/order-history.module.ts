import { NgModule } from '@angular/core';
import { OrderHistoryComponent } from './order-history.component';
import { CommonModule } from '@angular/common';
import { RouterModule } from '@angular/router';
import { FormsModule } from '@angular/forms';
import { NgSelectModule } from '@ng-select/ng-select';
import { BootstrapModule } from '../../../bootstrap.module';
import { PaginationAndSortingModule } from '../../../ui/components/pagination-and-sorting/pagination-and-sorting.module';
import {
  UrlTranslationModule,
  ConfigModule,
  CmsConfig,
  UserService,
<<<<<<< HEAD
  I18nModule
=======
>>>>>>> 49d4111a
} from '@spartacus/core';

@NgModule({
  imports: [
    CommonModule,
    ConfigModule.withConfig(<CmsConfig>{
      cmsComponents: {
        AccountOrderHistoryComponent: { selector: 'cx-order-history' },
      },
    }),
    RouterModule,
    FormsModule,
    NgSelectModule,
    BootstrapModule,
    PaginationAndSortingModule,
    UrlTranslationModule,
<<<<<<< HEAD
    I18nModule
=======
>>>>>>> 49d4111a
  ],
  declarations: [OrderHistoryComponent],
  exports: [OrderHistoryComponent],
  providers: [UserService],
  entryComponents: [OrderHistoryComponent],
})
export class OrderHistoryModule {}<|MERGE_RESOLUTION|>--- conflicted
+++ resolved
@@ -11,10 +11,7 @@
   ConfigModule,
   CmsConfig,
   UserService,
-<<<<<<< HEAD
-  I18nModule
-=======
->>>>>>> 49d4111a
+  I18nModule,
 } from '@spartacus/core';
 
 @NgModule({
@@ -31,10 +28,7 @@
     BootstrapModule,
     PaginationAndSortingModule,
     UrlTranslationModule,
-<<<<<<< HEAD
-    I18nModule
-=======
->>>>>>> 49d4111a
+    I18nModule,
   ],
   declarations: [OrderHistoryComponent],
   exports: [OrderHistoryComponent],
