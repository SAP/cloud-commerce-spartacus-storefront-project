--- conflicted
+++ resolved
@@ -6,10 +6,7 @@
   AuthService,
   RoutingService,
   UserToken,
-<<<<<<< HEAD
   UserService,
-=======
->>>>>>> 3b1d1133
   OrderHistoryList
 } from '@spartacus/core';
 
