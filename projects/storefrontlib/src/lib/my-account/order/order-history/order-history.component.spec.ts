--- conflicted
+++ resolved
@@ -1,20 +1,13 @@
 import { async, ComponentFixture, TestBed } from '@angular/core/testing';
 import { RouterTestingModule } from '@angular/router/testing';
 import { By } from '@angular/platform-browser';
-<<<<<<< HEAD
 
 import {
   AuthService,
   RoutingService,
   UserToken,
-  UserService
-=======
-import {
-  RoutingService,
-  OrderHistoryList,
-  AuthService,
-  UserToken
->>>>>>> 75f9e5c5
+  UserService,
+  OrderHistoryList
 } from '@spartacus/core';
 
 import { of, BehaviorSubject, Observable } from 'rxjs';
