<<<<<<< HEAD
import { DebugElement, Pipe, PipeTransform } from '@angular/core';
=======
>>>>>>> f24f7233
import { async, ComponentFixture, TestBed } from '@angular/core/testing';
import { RouterTestingModule } from '@angular/router/testing';
import { By } from '@angular/platform-browser';

import { RoutingService } from '@spartacus/core';

import { of, BehaviorSubject } from 'rxjs';

import createSpy = jasmine.createSpy;

import { AuthService } from '../../../auth/facade/auth.service';
import { UserService } from '../../../user/facade/user.service';
import { PaginationAndSortingModule } from '../../../ui/components/pagination-and-sorting/pagination-and-sorting.module';

import { OrderHistoryComponent } from './order-history.component';

const mockOrders = {
  orders: [
    { code: 1, placed: 1, statusDisplay: 'test', total: { formattedValue: 1 } },
    { code: 2, placed: 2, statusDisplay: 'test2', total: { formattedValue: 2 } }
  ],
  pagination: { totalResults: 1, sort: 'byDate' },
  sorts: [{ code: 'byDate', selected: true }]
};

@Pipe({
  name: 'cxPath'
})
class MockPathPipe implements PipeTransform {
  transform() {}
}

describe('OrderHistoryComponent', () => {
  let component: OrderHistoryComponent;
  let fixture: ComponentFixture<OrderHistoryComponent>;

  let mockAuthService: any;
  let mockRoutingService: any;
  let mockUserService: any;

  beforeEach(async(() => {
<<<<<<< HEAD
    mockRoutingService = {
      goToPage: createSpy('goToPage')
    };
=======
    mockRoutingService = {};
>>>>>>> f24f7233
    mockAuthService = {
      userToken$: of({ userId: 'test' })
    };
    mockUserService = {
      orderList$: new BehaviorSubject(null),
      orderListLoaded$: of(true),
      loadOrderList: createSpy()
    };

    TestBed.configureTestingModule({
      imports: [RouterTestingModule, PaginationAndSortingModule],
      declarations: [OrderHistoryComponent, MockPathPipe],
      providers: [
        { provide: RoutingService, useValue: mockRoutingService },
        { provide: UserService, useValue: mockUserService },
        { provide: AuthService, useValue: mockAuthService }
      ]
    }).compileComponents();
  }));

  beforeEach(() => {
    fixture = TestBed.createComponent(OrderHistoryComponent);
    component = fixture.componentInstance;
  });

  it('should create', () => {
    expect(component).toBeTruthy();
  });

  it('should load order list when data not exist', () => {
    const initialOrderListState = {
      orders: [],
      pagination: {},
      sorts: []
    };
    mockUserService.orderList$.next(initialOrderListState);

    component.ngOnInit();
    fixture.detectChanges();

    let orderList;
    component.orders$.subscribe(value => {
      orderList = value;
    });
    expect(orderList).toEqual(initialOrderListState);
    expect(mockUserService.loadOrderList).toHaveBeenCalledWith('test', 5);
  });

  it('should read order list when data exist', () => {
    mockUserService.orderList$.next(mockOrders);
    component.ngOnInit();
    fixture.detectChanges();

    let order;
    component.orders$.subscribe(value => {
      order = value;
    });
    expect(order).toEqual(mockOrders);
  });

  xit('should redirect when clicking on order id', () => {
    mockUserService.orderList$.next(mockOrders);
    component.ngOnInit();
    fixture.detectChanges();

<<<<<<< HEAD
    const rows = el.queryAll(By.css('.cx-order-history__table tbody tr'));
    rows[1].triggerEventHandler('click', null);
    fixture.whenStable().then(() => {
      expect(mockRoutingService.goToPage).toHaveBeenCalledWith(
        'myAccount_orderDetails',
        mockOrders.orders[1]
      );
    });
=======
    expect(
      fixture.debugElement.query(By.css('.cx-order-history__code a')).properties
        .href
    ).toEqual(`/my-account/orders/${mockOrders.orders[0].code}`);
>>>>>>> f24f7233
  });

  it('should display No orders found page if no orders are found', () => {
    const initialOrderListState = {
      orders: [],
      pagination: { totalResults: 0, sort: 'byDate' },
      sorts: [{ code: 'byDate', selected: true }]
    };
    mockUserService.orderList$.next(initialOrderListState);

    component.ngOnInit();
    fixture.detectChanges();

    expect(
      fixture.debugElement.query(By.css('.cx-order-history__no-order'))
    ).not.toBeNull();
  });

  it('should set correctly sort code', () => {
    mockUserService.orderList$.next(mockOrders);
    component.ngOnInit();
    fixture.detectChanges();
    component.changeSortCode('byOrderNumber');

    expect(component.sortType).toBe('byOrderNumber');
    expect(mockUserService.loadOrderList).toHaveBeenCalledWith(
      'test',
      5,
      0,
      'byOrderNumber'
    );
  });

  it('should set correctly page', () => {
    mockUserService.orderList$.next(mockOrders);
    component.ngOnInit();
    fixture.detectChanges();
    component.pageChange(1);

    expect(mockUserService.loadOrderList).toHaveBeenCalledWith(
      'test',
      5,
      1,
      'byDate'
    );
  });
});<|MERGE_RESOLUTION|>--- conflicted
+++ resolved
@@ -1,7 +1,4 @@
-<<<<<<< HEAD
-import { DebugElement, Pipe, PipeTransform } from '@angular/core';
-=======
->>>>>>> f24f7233
+import { Pipe, PipeTransform } from '@angular/core';
 import { async, ComponentFixture, TestBed } from '@angular/core/testing';
 import { RouterTestingModule } from '@angular/router/testing';
 import { By } from '@angular/platform-browser';
@@ -43,13 +40,9 @@
   let mockUserService: any;
 
   beforeEach(async(() => {
-<<<<<<< HEAD
     mockRoutingService = {
       goToPage: createSpy('goToPage')
     };
-=======
-    mockRoutingService = {};
->>>>>>> f24f7233
     mockAuthService = {
       userToken$: of({ userId: 'test' })
     };
@@ -115,8 +108,9 @@
     component.ngOnInit();
     fixture.detectChanges();
 
-<<<<<<< HEAD
-    const rows = el.queryAll(By.css('.cx-order-history__table tbody tr'));
+    const rows = fixture.debugElement.queryAll(
+      By.css('.cx-order-history__table tbody tr')
+    );
     rows[1].triggerEventHandler('click', null);
     fixture.whenStable().then(() => {
       expect(mockRoutingService.goToPage).toHaveBeenCalledWith(
@@ -124,12 +118,6 @@
         mockOrders.orders[1]
       );
     });
-=======
-    expect(
-      fixture.debugElement.query(By.css('.cx-order-history__code a')).properties
-        .href
-    ).toEqual(`/my-account/orders/${mockOrders.orders[0].code}`);
->>>>>>> f24f7233
   });
 
   it('should display No orders found page if no orders are found', () => {
