--- conflicted
+++ resolved
@@ -20,30 +20,29 @@
 
 const mockOrders: OrderHistoryList = {
   orders: [
-<<<<<<< HEAD
-    { code: 1, placed: 1, statusDisplay: 'test', total: { formattedValue: 1 } },
-    { code: 2, placed: 2, statusDisplay: 'test2', total: { formattedValue: 2 } }
-=======
     {
       code: '1',
       placed: new Date('2018-01-01'),
       statusDisplay: 'test',
       total: { formattedValue: '1' }
+    },
+    {
+      code: '2',
+      placed: new Date('2018-01-02'),
+      statusDisplay: 'test2',
+      total: { formattedValue: '2' }
     }
->>>>>>> 9cc849f6
   ],
   pagination: { totalResults: 1, sort: 'byDate' },
   sorts: [{ code: 'byDate', selected: true }]
 };
 
-<<<<<<< HEAD
 @Pipe({
   name: 'cxTranslateUrl'
 })
 class MockTranslateUrlPipe implements PipeTransform {
   transform() {}
 }
-=======
 class MockAuthService {
   getUserToken(): Observable<UserToken> {
     return of({ userId: 'test' } as UserToken);
@@ -52,32 +51,18 @@
 class MockUserService {
   orderList$ = new BehaviorSubject(null);
   orderListLoaded$ = of(true);
-  loadOrderList = createSpy();
+  loadOrderList = createSpy('loadOrderList');
+  translateAndGo = createSpy('translateAndGo');
 }
 class MockRoutingService {}
->>>>>>> 9cc849f6
 
 describe('OrderHistoryComponent', () => {
   let component: OrderHistoryComponent;
   let fixture: ComponentFixture<OrderHistoryComponent>;
   let userService: MockUserService;
+  let routingService: RoutingService;
 
   beforeEach(async(() => {
-<<<<<<< HEAD
-    mockRoutingService = {
-      translateAndGo: createSpy('translateAndGo')
-    };
-    mockAuthService = {
-      userToken$: of({ userId: 'test' })
-    };
-    mockUserService = {
-      orderList$: new BehaviorSubject(null),
-      orderListLoaded$: of(true),
-      loadOrderList: createSpy()
-    };
-
-=======
->>>>>>> 9cc849f6
     TestBed.configureTestingModule({
       imports: [RouterTestingModule, PaginationAndSortingModule],
       declarations: [OrderHistoryComponent, MockTranslateUrlPipe],
@@ -89,6 +74,7 @@
     }).compileComponents();
 
     userService = TestBed.get(UserService);
+    routingService = TestBed.get(RoutingService);
   }));
 
   beforeEach(() => {
@@ -145,7 +131,7 @@
     );
     rows[1].triggerEventHandler('click', null);
     fixture.whenStable().then(() => {
-      expect(mockRoutingService.translateAndGo).toHaveBeenCalledWith({
+      expect(routingService.translateAndGo).toHaveBeenCalledWith({
         route: [
           {
             name: 'orderDetails',
