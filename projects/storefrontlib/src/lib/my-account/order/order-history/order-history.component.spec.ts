--- conflicted
+++ resolved
@@ -15,11 +15,8 @@
 import * as fromAuthStore from '../../../auth/store';
 import createSpy = jasmine.createSpy;
 import { AuthService } from '../../../auth/facade/auth.service';
-<<<<<<< HEAD
+import { RoutingService } from '../../../routing/facade/routing.service';
 import { CardModule } from '../../../ui/components/card/card.module';
-=======
-import { RoutingService } from '../../../routing/facade/routing.service';
->>>>>>> 8fca87cb
 
 const routes = [
   { path: 'my-account/orders/:id', component: OrderDetailsComponent }
