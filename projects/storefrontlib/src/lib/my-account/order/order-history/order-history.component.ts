--- conflicted
+++ resolved
@@ -82,15 +82,10 @@
     this.fetchOrders(event);
   }
 
-<<<<<<< HEAD
-  goToOrderDetail(order) {
+  goToOrderDetail(order: Order): void {
     this.routing.translateAndGo({
-      route: [{ name: 'orderDetails', params: { order } }]
+      route: [{ name: 'orderDetails', params: order }]
     });
-=======
-  goToOrderDetail(order: Order): void {
-    this.routing.go(['my-account/orders/', order.code]);
->>>>>>> 9cc849f6
   }
 
   private fetchOrders(event: { sortCode: string; currentPage: number }): void {
