import { Observable, Subscription } from 'rxjs';
import { tap } from 'rxjs/operators';
import { Component, OnInit, OnDestroy } from '@angular/core';
import * as fromUserStore from '../../../user/store';
import { Store } from '@ngrx/store';
<<<<<<< HEAD
=======
import { AuthService } from '../../../auth/facade/auth.service';
import { RoutingService } from '../../../routing/facade/routing.service';
>>>>>>> 459ab5be

@Component({
  selector: 'y-order-history',
  templateUrl: './order-history.component.html',
  styleUrls: ['./order-history.component.scss']
})
export class OrderHistoryComponent implements OnInit, OnDestroy {
  constructor(
    private auth: AuthService,
    private routing: RoutingService,
    private store: Store<fromUserStore.UserState>
  ) {}

  orders$: Observable<any>;
  isLoaded$: Observable<boolean>;
  subscription: Subscription;

  private user_id: string;
  private PAGE_SIZE = 5;

  sortType: string;
  sortLabels = {
    byDate: 'Date',
    byOrderNumber: 'Order Number'
  };

  ngOnInit() {
    this.subscription = this.auth.userToken$.subscribe(userData => {
      if (userData && userData.userId) {
        this.user_id = userData.userId;
      }
    });

    this.orders$ = this.store.select(fromUserStore.getOrders).pipe(
      tap(orders => {
        if (
          orders.orders &&
          Object.keys(orders.orders).length === 0 &&
          this.user_id
        ) {
          this.store.dispatch(
            new fromUserStore.LoadUserOrders({
              userId: this.user_id,
              pageSize: this.PAGE_SIZE
            })
          );
        }
        if (orders.pagination) {
          this.sortType = orders.pagination.sort;
        }
      })
    );

    this.isLoaded$ = this.store.select(fromUserStore.getOrdersLoaded);
  }

  ngOnDestroy() {
    if (this.subscription) {
      this.subscription.unsubscribe();
    }
  }

  changeSortCode(sortCode: string) {
    const event = {
      sortCode,
      currentPage: 0
    };
    this.sortType = sortCode;
    this.fetchOrders(event);
  }

  pageChange(page: number) {
    const event = {
      sortCode: this.sortType,
      currentPage: page
    };
    this.fetchOrders(event);
  }

<<<<<<< HEAD
=======
  goToOrderDetail(order) {
    this.routing.go('my-account/orders/', order.code);
  }

>>>>>>> 459ab5be
  private fetchOrders(event: { sortCode: string; currentPage: number }) {
    this.store.dispatch(
      new fromUserStore.LoadUserOrders({
        userId: this.user_id,
        pageSize: this.PAGE_SIZE,
        currentPage: event.currentPage,
        sort: event.sortCode
      })
    );
  }
}<|MERGE_RESOLUTION|>--- conflicted
+++ resolved
@@ -3,11 +3,8 @@
 import { Component, OnInit, OnDestroy } from '@angular/core';
 import * as fromUserStore from '../../../user/store';
 import { Store } from '@ngrx/store';
-<<<<<<< HEAD
-=======
 import { AuthService } from '../../../auth/facade/auth.service';
 import { RoutingService } from '../../../routing/facade/routing.service';
->>>>>>> 459ab5be
 
 @Component({
   selector: 'y-order-history',
@@ -87,13 +84,10 @@
     this.fetchOrders(event);
   }
 
-<<<<<<< HEAD
-=======
   goToOrderDetail(order) {
     this.routing.go('my-account/orders/', order.code);
   }
 
->>>>>>> 459ab5be
   private fetchOrders(event: { sortCode: string; currentPage: number }) {
     this.store.dispatch(
       new fromUserStore.LoadUserOrders({
