--- conflicted
+++ resolved
@@ -1,21 +1,9 @@
 import { Component, OnInit, OnDestroy } from '@angular/core';
-<<<<<<< HEAD
 
-import { AuthService, RoutingService, UserService } from '@spartacus/core';
+import { AuthService, RoutingService, UserService, OrderHistoryList, Order } from '@spartacus/core';
 
 import { Observable, Subscription } from 'rxjs';
 import { tap } from 'rxjs/operators';
-=======
-import { Observable, Subscription } from 'rxjs';
-import { tap } from 'rxjs/operators';
-import {
-  RoutingService,
-  Order,
-  OrderHistoryList,
-  AuthService
-} from '@spartacus/core';
-import { UserService } from '../../../user/facade/user.service';
->>>>>>> 75f9e5c5
 
 @Component({
   selector: 'cx-order-history',
