--- conflicted
+++ resolved
@@ -1,17 +1,9 @@
 import { Component, OnInit, OnDestroy } from '@angular/core';
 
-import { AuthService, RoutingService } from '@spartacus/core';
+import { AuthService, RoutingService, UserService } from '@spartacus/core';
 
 import { Observable, Subscription } from 'rxjs';
 import { tap } from 'rxjs/operators';
-
-<<<<<<< HEAD
-import { AuthService } from '../../../auth/facade/auth.service';
-import { RoutingService } from '@spartacus/core';
-import { UserService } from '@spartacus/core';
-=======
-import { UserService } from '../../../user/facade/user.service';
->>>>>>> c7f5de50
 
 @Component({
   selector: 'cx-order-history',
