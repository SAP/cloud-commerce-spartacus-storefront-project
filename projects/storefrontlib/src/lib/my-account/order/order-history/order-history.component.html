--- conflicted
+++ resolved
@@ -42,16 +42,11 @@
               <td class="cx-order-history__code">
                 <div class="d-md-none cx-order-history__label">Order #</div>
                 <a
-<<<<<<< HEAD
-                  routerLink="/my-account/orders/{{ order.code }}"
-                  routerLinkActive="active"
-=======
                   [routerLink]="
                     {
                       route: [{ name: 'orderDetails', params: order }]
                     } | cxTranslateUrl
                   "
->>>>>>> 2d91c652
                   class="cx-order-history__value"
                 >
                   {{ order?.code }}</a
@@ -60,16 +55,11 @@
               <td class="cx-order-history__placed">
                 <div class="d-md-none cx-order-history__label">Date</div>
                 <a
-<<<<<<< HEAD
-                  routerLink="/my-account/orders/{{ order.code }}"
-                  routerLinkActive="active"
-=======
                   [routerLink]="
                     {
                       route: [{ name: 'orderDetails', params: order }]
                     } | cxTranslateUrl
                   "
->>>>>>> 2d91c652
                   class="cx-order-history__value"
                   >{{ order?.placed | date: 'longDate' }}</a
                 >
@@ -77,16 +67,11 @@
               <td class="cx-order-history__status">
                 <div class="d-md-none cx-order-history__label">Status</div>
                 <a
-<<<<<<< HEAD
-                  routerLink="/my-account/orders/{{ order.code }}"
-                  routerLinkActive="active"
-=======
                   [routerLink]="
                     {
                       route: [{ name: 'orderDetails', params: order }]
                     } | cxTranslateUrl
                   "
->>>>>>> 2d91c652
                   class="cx-order-history__value"
                 >
                   {{ order?.statusDisplay }}</a
@@ -95,16 +80,11 @@
               <td class="cx-order-history__total">
                 <div class="d-md-none cx-order-history__label">Total</div>
                 <a
-<<<<<<< HEAD
-                  routerLink="/my-account/orders/{{ order.code }}"
-                  routerLinkActive="active"
-=======
                   [routerLink]="
                     {
                       route: [{ name: 'orderDetails', params: order }]
                     } | cxTranslateUrl
                   "
->>>>>>> 2d91c652
                   class="cx-order-history__value"
                 >
                   {{ order?.total.formattedValue }}</a
