import { Component, Input, DebugElement } from '@angular/core';
import { async, ComponentFixture, TestBed } from '@angular/core/testing';
import { By } from '@angular/platform-browser';

import { AuthService, RoutingService, UserToken } from '@spartacus/core';

import { of, Observable } from 'rxjs';

import createSpy = jasmine.createSpy;

import { OrderDetailsComponent } from '../order-details/order-details.component';
<<<<<<< HEAD
import { AuthService, RoutingService, UserToken, Order } from '@spartacus/core';
import { UserService } from '../../../user/facade/user.service';
import { CardModule } from '../../../ui/components/card/card.module';

const mockOrder: Order = {
=======
import { UserService } from '../../../user/facade/user.service';
import { CardModule } from '../../../ui/components/card/card.module';

class MockAuthService {
  getUserToken(): Observable<UserToken> {
    return of({ userId: 'test' } as UserToken);
  }
}

const mockOrder = {
>>>>>>> b2844da2
  code: '1',
  statusDisplay: 'Shipped',
  deliveryAddress: {
    firstName: 'John',
    lastName: 'Smith',
    line1: 'Buckingham Street 5',
    line2: '1A',
    phone: '(+11) 111 111 111',
    postalCode: 'MA8902',
    town: 'London',
    country: {
      isocode: 'UK'
    }
  },
  deliveryMode: {
    name: 'Standard shipping',
    description: '3-5 days'
  },
  paymentInfo: {
    accountHolderName: 'John Smith',
    cardNumber: '************6206',
    expiryMonth: '12',
    expiryYear: '2026',
    cardType: {
      name: 'Visa'
    },
    billingAddress: {
      firstName: 'John',
      lastName: 'Smith',
      line1: 'Buckingham Street 5',
      line2: '1A',
      phone: '(+11) 111 111 111',
      postalCode: 'MA8902',
      town: 'London',
      country: {
        isocode: 'UK'
      }
    }
  }
};

@Component({
  selector: 'cx-order-summary',
  template: ''
})
class MockOrderSummaryComponent {
  @Input()
  cart: any;
}

@Component({
  selector: 'cx-cart-item-list',
  template: ''
})
class MockCartItemListComponent {
  @Input()
  isReadOnly = false;
  @Input()
  hasHeader = true;
  @Input()
  items = [];
  @Input()
  potentialProductPromotions: any[] = [];
  @Input()
  cartIsLoading = false;
}

describe('OrderDetailsComponent', () => {
  let component: OrderDetailsComponent;
  let fixture: ComponentFixture<OrderDetailsComponent>;
  let mockRoutingService: any;
  let mockUserService: any;
  let el: DebugElement;

  beforeEach(async(() => {
    mockRoutingService = {
      routerState$: of({
        state: {
          params: {
            orderCode: '1'
          }
        }
      })
    };
    mockUserService = {
      orderDetails$: of(mockOrder),
      loadOrderDetails: createSpy(),
      clearOrderDetails: createSpy()
    };

    TestBed.configureTestingModule({
      imports: [CardModule],
      providers: [
        { provide: RoutingService, useValue: mockRoutingService },
        { provide: UserService, useValue: mockUserService },
        { provide: AuthService, useClass: MockAuthService }
      ],
      declarations: [
        MockCartItemListComponent,
        MockOrderSummaryComponent,
        OrderDetailsComponent
      ]
    }).compileComponents();
  }));

  beforeEach(() => {
    fixture = TestBed.createComponent(OrderDetailsComponent);
    el = fixture.debugElement;

    component = fixture.componentInstance;
    component.ngOnInit();
  });

  it('should create', () => {
    expect(component).toBeTruthy();
  });

  it('should initialize ', () => {
    fixture.detectChanges();
    let order;
    component.order$.subscribe(value => {
      order = value;
    });
    expect(order).toEqual(mockOrder);
    expect(mockUserService.loadOrderDetails).toHaveBeenCalledWith('test', '1');
  });

  it('should order details info bar be not null', () => {
    fixture.detectChanges();
    expect(el.query(By.css('.cx-order-details'))).not.toBeNull();
  });

  it('should order details display correct order ID', () => {
    fixture.detectChanges();
    const element = el.query(
      By.css('.cx-order-details__detail:first-of-type .cx-order-details__value')
    );
    expect(element.nativeElement.textContent).toEqual(mockOrder.code);
  });

  it('should order details display correct order status', () => {
    fixture.detectChanges();
    const element = el.query(
      By.css('.cx-order-details__detail:last-of-type .cx-order-details__value')
    );
    expect(element.nativeElement.textContent).toEqual(mockOrder.statusDisplay);
  });

  it('should order details display order summary', () => {
    fixture.detectChanges();
    const element = el.query(By.css('cx-order-summary'));
    expect(element).not.toBeNull();
  });

  it('should order details display "ship to" data', () => {
    fixture.detectChanges();
    const element = el.query(By.css('.cx-card-body__label-container'));
    expect(element.nativeElement.textContent).toContain(
      mockOrder.deliveryAddress.firstName &&
        mockOrder.deliveryAddress.lastName &&
        mockOrder.deliveryAddress.line1 &&
        mockOrder.deliveryAddress.line2 &&
        mockOrder.deliveryAddress.town &&
        mockOrder.deliveryAddress.postalCode
    );
  });

  it('should order details display "bill to" data', () => {
    fixture.detectChanges();
    const element = el.query(
      By.css('.cx-order-details__account-summary.row > div:nth-child(2)')
    );
    expect(element.nativeElement.textContent).toContain(
      mockOrder.paymentInfo.billingAddress.firstName &&
        mockOrder.paymentInfo.billingAddress.lastName &&
        mockOrder.paymentInfo.billingAddress.line1 &&
        mockOrder.paymentInfo.billingAddress.line2 &&
        mockOrder.paymentInfo.billingAddress.town &&
        mockOrder.paymentInfo.billingAddress.postalCode
    );
  });

  it('should order details display "payment" data', () => {
    fixture.detectChanges();
    const element = el.query(
      By.css('.cx-order-details__account-summary.row > div:nth-child(3)')
    );
    expect(element.nativeElement.textContent).toContain(
      mockOrder.paymentInfo.accountHolderName &&
        mockOrder.paymentInfo.cardNumber &&
        mockOrder.paymentInfo.expiryMonth &&
        mockOrder.paymentInfo.expiryYear &&
        mockOrder.paymentInfo.cardType.name
    );
  });

  it('should order details display "shipping" data', () => {
    fixture.detectChanges();
    const element = el.query(
      By.css('.cx-order-details__account-summary.row > div:nth-child(4)')
    );
    expect(element.nativeElement.textContent).toContain(
      mockOrder.deliveryMode.name && mockOrder.deliveryMode.description
    );
  });
});<|MERGE_RESOLUTION|>--- conflicted
+++ resolved
@@ -1,21 +1,13 @@
 import { Component, Input, DebugElement } from '@angular/core';
 import { async, ComponentFixture, TestBed } from '@angular/core/testing';
 import { By } from '@angular/platform-browser';
-
-import { AuthService, RoutingService, UserToken } from '@spartacus/core';
+import { AuthService, RoutingService, UserToken, Order } from '@spartacus/core';
 
 import { of, Observable } from 'rxjs';
 
 import createSpy = jasmine.createSpy;
 
 import { OrderDetailsComponent } from '../order-details/order-details.component';
-<<<<<<< HEAD
-import { AuthService, RoutingService, UserToken, Order } from '@spartacus/core';
-import { UserService } from '../../../user/facade/user.service';
-import { CardModule } from '../../../ui/components/card/card.module';
-
-const mockOrder: Order = {
-=======
 import { UserService } from '../../../user/facade/user.service';
 import { CardModule } from '../../../ui/components/card/card.module';
 
@@ -25,8 +17,7 @@
   }
 }
 
-const mockOrder = {
->>>>>>> b2844da2
+const mockOrder: Order = {
   code: '1',
   statusDisplay: 'Shipped',
   deliveryAddress: {
