import { Component, Input, DebugElement } from '@angular/core';
import { async, ComponentFixture, TestBed } from '@angular/core/testing';
import { By } from '@angular/platform-browser';
<<<<<<< HEAD

import {
  AuthService,
  RoutingService,
  UserToken,
  UserService
} from '@spartacus/core';

=======
>>>>>>> 75f9e5c5
import { of, Observable } from 'rxjs';
import createSpy = jasmine.createSpy;
import { OrderDetailsComponent } from '../order-details/order-details.component';
import { CardModule } from '../../../ui/components/card/card.module';
import {
  RoutingService,
  Cart,
  PromotionResult,
  AuthService,
  UserToken,
  Order
} from '@spartacus/core';

class MockAuthService {
  getUserToken(): Observable<UserToken> {
    return of({ userId: 'test' } as UserToken);
  }
}

const mockOrder = {
  code: '1',
  statusDisplay: 'Shipped',
  deliveryAddress: {
    firstName: 'John',
    lastName: 'Smith',
    line1: 'Buckingham Street 5',
    line2: '1A',
    phone: '(+11) 111 111 111',
    postalCode: 'MA8902',
    town: 'London',
    country: {
      isocode: 'UK'
    }
  },
  deliveryMode: {
    name: 'Standard shipping',
    description: '3-5 days'
  },
  paymentInfo: {
    accountHolderName: 'John Smith',
    cardNumber: '************6206',
    expiryMonth: '12',
    expiryYear: '2026',
    cardType: {
      name: 'Visa'
    },
    billingAddress: {
      firstName: 'John',
      lastName: 'Smith',
      line1: 'Buckingham Street 5',
      line2: '1A',
      phone: '(+11) 111 111 111',
      postalCode: 'MA8902',
      town: 'London',
      country: {
        isocode: 'UK'
      }
    }
  }
};

@Component({
  selector: 'cx-order-summary',
  template: ''
})
class MockOrderSummaryComponent {
  @Input()
  cart: Cart;
}

@Component({
  selector: 'cx-cart-item-list',
  template: ''
})
class MockCartItemListComponent {
  @Input()
  isReadOnly = false;
  @Input()
  hasHeader = true;
  @Input()
  items = [];
  @Input()
  potentialProductPromotions: PromotionResult[] = [];
  @Input()
  cartIsLoading = false;
}

describe('OrderDetailsComponent', () => {
  let component: OrderDetailsComponent;
  let fixture: ComponentFixture<OrderDetailsComponent>;
  let mockRoutingService: RoutingService;
  let mockUserService: any;
  let el: DebugElement;

  beforeEach(async(() => {
    mockRoutingService = <RoutingService>{
      routerState$: of({
        state: {
          params: {
            orderCode: '1'
          }
        }
      })
    };
    mockUserService = {
      orderDetails$: of(mockOrder),
      loadOrderDetails: createSpy(),
      clearOrderDetails: createSpy()
    };

    TestBed.configureTestingModule({
      imports: [CardModule],
      providers: [
        { provide: RoutingService, useValue: mockRoutingService },
        { provide: UserService, useValue: mockUserService },
        { provide: AuthService, useClass: MockAuthService }
      ],
      declarations: [
        MockCartItemListComponent,
        MockOrderSummaryComponent,
        OrderDetailsComponent
      ]
    }).compileComponents();
  }));

  beforeEach(() => {
    fixture = TestBed.createComponent(OrderDetailsComponent);
    el = fixture.debugElement;

    component = fixture.componentInstance;
    component.ngOnInit();
  });

  it('should create', () => {
    expect(component).toBeTruthy();
  });

  it('should initialize ', () => {
    fixture.detectChanges();
    let order: Order;
    component.order$.subscribe(value => {
      order = value;
    });
    expect(order).toEqual(mockOrder);
    expect(mockUserService.loadOrderDetails).toHaveBeenCalledWith('test', '1');
  });

  it('should order details info bar be not null', () => {
    fixture.detectChanges();
    expect(el.query(By.css('.cx-order-details'))).not.toBeNull();
  });

  it('should order details display correct order ID', () => {
    fixture.detectChanges();
    const element = el.query(
      By.css('.cx-order-details__detail:first-of-type .cx-order-details__value')
    );
    expect(element.nativeElement.textContent).toEqual(mockOrder.code);
  });

  it('should order details display correct order status', () => {
    fixture.detectChanges();
    const element = el.query(
      By.css('.cx-order-details__detail:last-of-type .cx-order-details__value')
    );
    expect(element.nativeElement.textContent).toEqual(mockOrder.statusDisplay);
  });

  it('should order details display order summary', () => {
    fixture.detectChanges();
    const element = el.query(By.css('cx-order-summary'));
    expect(element).not.toBeNull();
  });

  it('should order details display "ship to" data', () => {
    fixture.detectChanges();
    const element = el.query(By.css('.cx-card-body__label-container'));
    expect(element.nativeElement.textContent).toContain(
      mockOrder.deliveryAddress.firstName &&
        mockOrder.deliveryAddress.lastName &&
        mockOrder.deliveryAddress.line1 &&
        mockOrder.deliveryAddress.line2 &&
        mockOrder.deliveryAddress.town &&
        mockOrder.deliveryAddress.postalCode
    );
  });

  it('should order details display "bill to" data', () => {
    fixture.detectChanges();
    const element = el.query(
      By.css('.cx-order-details__account-summary.row > div:nth-child(2)')
    );
    expect(element.nativeElement.textContent).toContain(
      mockOrder.paymentInfo.billingAddress.firstName &&
        mockOrder.paymentInfo.billingAddress.lastName &&
        mockOrder.paymentInfo.billingAddress.line1 &&
        mockOrder.paymentInfo.billingAddress.line2 &&
        mockOrder.paymentInfo.billingAddress.town &&
        mockOrder.paymentInfo.billingAddress.postalCode
    );
  });

  it('should order details display "payment" data', () => {
    fixture.detectChanges();
    const element = el.query(
      By.css('.cx-order-details__account-summary.row > div:nth-child(3)')
    );
    expect(element.nativeElement.textContent).toContain(
      mockOrder.paymentInfo.accountHolderName &&
        mockOrder.paymentInfo.cardNumber &&
        mockOrder.paymentInfo.expiryMonth &&
        mockOrder.paymentInfo.expiryYear &&
        mockOrder.paymentInfo.cardType.name
    );
  });

  it('should order details display "shipping" data', () => {
    fixture.detectChanges();
    const element = el.query(
      By.css('.cx-order-details__account-summary.row > div:nth-child(4)')
    );
    expect(element.nativeElement.textContent).toContain(
      mockOrder.deliveryMode.name && mockOrder.deliveryMode.description
    );
  });
});<|MERGE_RESOLUTION|>--- conflicted
+++ resolved
@@ -1,17 +1,6 @@
 import { Component, Input, DebugElement } from '@angular/core';
 import { async, ComponentFixture, TestBed } from '@angular/core/testing';
 import { By } from '@angular/platform-browser';
-<<<<<<< HEAD
-
-import {
-  AuthService,
-  RoutingService,
-  UserToken,
-  UserService
-} from '@spartacus/core';
-
-=======
->>>>>>> 75f9e5c5
 import { of, Observable } from 'rxjs';
 import createSpy = jasmine.createSpy;
 import { OrderDetailsComponent } from '../order-details/order-details.component';
@@ -22,7 +11,8 @@
   PromotionResult,
   AuthService,
   UserToken,
-  Order
+  Order,
+  UserService
 } from '@spartacus/core';
 
 class MockAuthService {
