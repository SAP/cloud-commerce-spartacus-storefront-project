--- conflicted
+++ resolved
@@ -1,14 +1,6 @@
 import { Component, Input, DebugElement } from '@angular/core';
 import { async, ComponentFixture, TestBed } from '@angular/core/testing';
 import { By } from '@angular/platform-browser';
-<<<<<<< HEAD
-import { of, Observable } from 'rxjs';
-import createSpy = jasmine.createSpy;
-import { OrderDetailsComponent } from '../order-details/order-details.component';
-import { CardModule } from '../../../ui/components/card/card.module';
-=======
-
->>>>>>> 3b1d1133
 import {
   RoutingService,
   Cart,
@@ -22,7 +14,6 @@
 import { of, Observable } from 'rxjs';
 
 import { OrderDetailsComponent } from '../order-details/order-details.component';
-import { UserService } from '../../../user/facade/user.service';
 import { CardModule } from '../../../ui/components/card/card.module';
 
 const mockOrder: Order = {
