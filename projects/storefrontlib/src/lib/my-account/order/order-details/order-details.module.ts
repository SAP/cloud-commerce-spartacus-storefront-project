import { NgModule } from '@angular/core';
import { CommonModule } from '@angular/common';
import { CmsConfig, ConfigModule } from '@spartacus/core';
import { OrderDetailHeadlineComponent } from './order-detail-headline/order-detail-headline.component';
import { OrderDetailItemsComponent } from './order-detail-items/order-detail-items.component';
import { OrderDetailTotalsComponent } from './order-detail-totals/order-detail-totals.component';
import { OrderDetailShippingComponent } from './order-detail-shipping/order-detail-shipping.component';
import { CartSharedModule } from '../../../cart/cart-shared/cart-shared.module';
import { CardModule } from '../../../ui/components/card/card.module';
import { OrderDetailsService } from './order-details.service';

const moduleComponents = [
  OrderDetailHeadlineComponent,
  OrderDetailItemsComponent,
  OrderDetailTotalsComponent,
  OrderDetailShippingComponent
];

@NgModule({
  imports: [
    CartSharedModule,
    CardModule,
    CommonModule,
    ConfigModule.withConfig(<CmsConfig>{
      cmsComponents: {
<<<<<<< HEAD
        AccountOrderDetailsHeadlineComponent: {
          selector: 'cx-order-details-headline'
        },
        AccountOrderDetailsItemsComponent: {
          selector: 'cx-order-details-items'
        },
        AccountOrderDetailsTotalsComponent: {
          selector: 'cx-order-details-totals'
        },
        AccountOrderDetailsShippingComponent: {
          selector: 'cx-order-details-shipping'
        }
      }
    })
  ],
  providers: [OrderDetailsService],
  declarations: [...moduleComponents],
  exports: [...moduleComponents],
  entryComponents: [...moduleComponents]
=======
        AccountOrderDetailsHeadlineComponent: { selector: 'cx-order-details' },
      },
    }),
  ],
  declarations: [OrderDetailsComponent],
  exports: [OrderDetailsComponent],
  entryComponents: [OrderDetailsComponent],
>>>>>>> 49d4111a
})
export class OrderDetailsModule {}<|MERGE_RESOLUTION|>--- conflicted
+++ resolved
@@ -13,7 +13,7 @@
   OrderDetailHeadlineComponent,
   OrderDetailItemsComponent,
   OrderDetailTotalsComponent,
-  OrderDetailShippingComponent
+  OrderDetailShippingComponent,
 ];
 
 @NgModule({
@@ -23,34 +23,24 @@
     CommonModule,
     ConfigModule.withConfig(<CmsConfig>{
       cmsComponents: {
-<<<<<<< HEAD
         AccountOrderDetailsHeadlineComponent: {
-          selector: 'cx-order-details-headline'
+          selector: 'cx-order-details-headline',
         },
         AccountOrderDetailsItemsComponent: {
-          selector: 'cx-order-details-items'
+          selector: 'cx-order-details-items',
         },
         AccountOrderDetailsTotalsComponent: {
-          selector: 'cx-order-details-totals'
+          selector: 'cx-order-details-totals',
         },
         AccountOrderDetailsShippingComponent: {
-          selector: 'cx-order-details-shipping'
-        }
-      }
-    })
+          selector: 'cx-order-details-shipping',
+        },
+      },
+    }),
   ],
   providers: [OrderDetailsService],
   declarations: [...moduleComponents],
   exports: [...moduleComponents],
-  entryComponents: [...moduleComponents]
-=======
-        AccountOrderDetailsHeadlineComponent: { selector: 'cx-order-details' },
-      },
-    }),
-  ],
-  declarations: [OrderDetailsComponent],
-  exports: [OrderDetailsComponent],
-  entryComponents: [OrderDetailsComponent],
->>>>>>> 49d4111a
+  entryComponents: [...moduleComponents],
 })
 export class OrderDetailsModule {}