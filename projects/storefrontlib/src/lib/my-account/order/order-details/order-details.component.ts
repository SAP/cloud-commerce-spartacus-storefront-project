--- conflicted
+++ resolved
@@ -1,13 +1,5 @@
 import { Component, OnInit, OnDestroy, ViewEncapsulation } from '@angular/core';
-<<<<<<< HEAD
 
-import { AuthService, RoutingService, Order } from '@spartacus/core';
-
-=======
->>>>>>> 75f9e5c5
-import { Observable, Subscription, combineLatest } from 'rxjs';
-import { map } from 'rxjs/operators';
-import { UserService } from '../../../user/facade/user.service';
 import {
   RoutingService,
   Order,
@@ -18,6 +10,11 @@
   Consignment,
   OrderEntry
 } from '@spartacus/core';
+
+import { Observable, Subscription, combineLatest } from 'rxjs';
+import { map } from 'rxjs/operators';
+
+import { UserService } from '../../../user/facade/user.service';
 import { Card } from '../../../ui/components/card/card.component';
 
 @Component({
