import { Component, OnInit, OnDestroy, ViewEncapsulation } from '@angular/core';
import { Observable, Subscription, combineLatest } from 'rxjs';
import { map } from 'rxjs/operators';
<<<<<<< HEAD
import * as fromUserStore from '../../../user/store';
import { Card } from '../../../ui/components/card/card.component';
import { getUserToken, RoutingService } from '@spartacus/core';
=======

import { AuthService } from '../../../auth/facade/auth.service';
import { UserService } from '../../../user/facade/user.service';
import { RoutingService } from '@spartacus/core';
import { Card } from '../../../ui/components/card/card.component';
>>>>>>> e091bb43

@Component({
  selector: 'cx-order-details',
  templateUrl: './order-details.component.html',
  styleUrls: ['./order-details.component.scss'],
  encapsulation: ViewEncapsulation.None
})
export class OrderDetailsComponent implements OnInit, OnDestroy {
  constructor(
    private authService: AuthService,
    private userService: UserService,
    private routingService: RoutingService
  ) {}

  order$: Observable<any>;
  subscription: Subscription;

  ngOnInit() {
<<<<<<< HEAD
    const userId$ = this.store.pipe(
      select(getUserToken),
=======
    const userId$ = this.authService.userToken$.pipe(
>>>>>>> e091bb43
      map(userData => userData.userId)
    );

    const orderCode$ = this.routingService.routerState$.pipe(
      map(routingData => routingData.state.params.orderCode)
    );

    this.subscription = combineLatest(userId$, orderCode$).subscribe(
      ([userId, orderCode]) => {
        if (userId && orderCode) {
          this.userService.loadOrderDetails(userId, orderCode);
        }
      }
    );

    this.order$ = this.userService.orderDetails$;
  }

  getAddressCardContent(address): Card {
    return {
      title: 'Ship to',
      textBold: `${address.firstName} ${address.lastName}`,
      text: [
        address.line1,
        address.line2,
        `${address.town}, ${address.country.isocode}, ${address.postalCode}`,
        address.phone
      ]
    };
  }

  getBillingAddressCardContent(billingAddress): Card {
    return {
      title: 'Bill To',
      textBold: `${billingAddress.firstName} ${billingAddress.lastName}`,
      text: [
        billingAddress.line1,
        billingAddress.line2,
        `${billingAddress.town}, ${billingAddress.country.isocode}, ${
          billingAddress.postalCode
        }`,
        billingAddress.phone
      ]
    };
  }

  getPaymentCardContent(payment): Card {
    return {
      title: 'Payment',
      textBold: payment.accountHolderName,
      text: [
        payment.cardType.name,
        payment.cardNumber,
        `Expires: ${payment.expiryMonth} / ${payment.expiryYear}`
      ]
    };
  }

  getShippingMethodCardContent(shipping): Card {
    return {
      title: 'Shipping Method',
      textBold: shipping.name,
      text: [shipping.description]
    };
  }

  getConsignmentProducts(consignment) {
    const products = [];
    consignment.entries.forEach(element => {
      products.push(element.orderEntry);
    });

    return products;
  }

  ngOnDestroy() {
    this.userService.clearOrderDetails();

    if (this.subscription) {
      this.subscription.unsubscribe();
    }
  }
}<|MERGE_RESOLUTION|>--- conflicted
+++ resolved
@@ -1,17 +1,11 @@
 import { Component, OnInit, OnDestroy, ViewEncapsulation } from '@angular/core';
 import { Observable, Subscription, combineLatest } from 'rxjs';
 import { map } from 'rxjs/operators';
-<<<<<<< HEAD
-import * as fromUserStore from '../../../user/store';
-import { Card } from '../../../ui/components/card/card.component';
-import { getUserToken, RoutingService } from '@spartacus/core';
-=======
 
 import { AuthService } from '../../../auth/facade/auth.service';
 import { UserService } from '../../../user/facade/user.service';
 import { RoutingService } from '@spartacus/core';
 import { Card } from '../../../ui/components/card/card.component';
->>>>>>> e091bb43
 
 @Component({
   selector: 'cx-order-details',
@@ -30,12 +24,7 @@
   subscription: Subscription;
 
   ngOnInit() {
-<<<<<<< HEAD
-    const userId$ = this.store.pipe(
-      select(getUserToken),
-=======
     const userId$ = this.authService.userToken$.pipe(
->>>>>>> e091bb43
       map(userData => userData.userId)
     );
 
