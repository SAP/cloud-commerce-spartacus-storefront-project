import { Component, OnInit, OnDestroy, ViewEncapsulation } from '@angular/core';

import { RoutingService } from '@spartacus/core';

import { Observable, Subscription, combineLatest } from 'rxjs';
import { map } from 'rxjs/operators';

import { UserService } from '../../../user/facade/user.service';
<<<<<<< HEAD
=======
import { AuthService, RoutingService } from '@spartacus/core';
>>>>>>> 9ffa4dcf
import { Card } from '../../../ui/components/card/card.component';

@Component({
  selector: 'cx-order-details',
  templateUrl: './order-details.component.html',
  styleUrls: ['./order-details.component.scss'],
  encapsulation: ViewEncapsulation.None
})
export class OrderDetailsComponent implements OnInit, OnDestroy {
  constructor(
    private authService: AuthService,
    private userService: UserService,
    private routingService: RoutingService
  ) {}

  order$: Observable<any>;
  subscription: Subscription;

  ngOnInit() {
    const userId$ = this.authService
      .getUserToken()
      .pipe(map(userData => userData.userId));

    const orderCode$ = this.routingService.routerState$.pipe(
      map(routingData => routingData.state.params.orderCode)
    );

    this.subscription = combineLatest(userId$, orderCode$).subscribe(
      ([userId, orderCode]) => {
        if (userId && orderCode) {
          this.userService.loadOrderDetails(userId, orderCode);
        }
      }
    );

    this.order$ = this.userService.orderDetails$;
  }

  getAddressCardContent(address): Card {
    return {
      title: 'Ship to',
      textBold: `${address.firstName} ${address.lastName}`,
      text: [
        address.line1,
        address.line2,
        `${address.town}, ${address.country.isocode}, ${address.postalCode}`,
        address.phone
      ]
    };
  }

  getBillingAddressCardContent(billingAddress): Card {
    return {
      title: 'Bill To',
      textBold: `${billingAddress.firstName} ${billingAddress.lastName}`,
      text: [
        billingAddress.line1,
        billingAddress.line2,
        `${billingAddress.town}, ${billingAddress.country.isocode}, ${
          billingAddress.postalCode
        }`,
        billingAddress.phone
      ]
    };
  }

  getPaymentCardContent(payment): Card {
    return {
      title: 'Payment',
      textBold: payment.accountHolderName,
      text: [
        payment.cardType.name,
        payment.cardNumber,
        `Expires: ${payment.expiryMonth} / ${payment.expiryYear}`
      ]
    };
  }

  getShippingMethodCardContent(shipping): Card {
    return {
      title: 'Shipping Method',
      textBold: shipping.name,
      text: [shipping.description]
    };
  }

  getConsignmentProducts(consignment) {
    const products = [];
    consignment.entries.forEach(element => {
      products.push(element.orderEntry);
    });

    return products;
  }

  ngOnDestroy() {
    this.userService.clearOrderDetails();

    if (this.subscription) {
      this.subscription.unsubscribe();
    }
  }
}<|MERGE_RESOLUTION|>--- conflicted
+++ resolved
@@ -1,15 +1,11 @@
 import { Component, OnInit, OnDestroy, ViewEncapsulation } from '@angular/core';
 
-import { RoutingService } from '@spartacus/core';
+import { AuthService, RoutingService } from '@spartacus/core';
 
 import { Observable, Subscription, combineLatest } from 'rxjs';
 import { map } from 'rxjs/operators';
 
 import { UserService } from '../../../user/facade/user.service';
-<<<<<<< HEAD
-=======
-import { AuthService, RoutingService } from '@spartacus/core';
->>>>>>> 9ffa4dcf
 import { Card } from '../../../ui/components/card/card.component';
 
 @Component({
