--- conflicted
+++ resolved
@@ -1,17 +1,10 @@
 import { Component, OnInit, OnDestroy, ViewEncapsulation } from '@angular/core';
 
-import { AuthService, RoutingService } from '@spartacus/core';
+import { AuthService, RoutingService, UserService } from '@spartacus/core';
 
 import { Observable, Subscription, combineLatest } from 'rxjs';
 import { map } from 'rxjs/operators';
 
-<<<<<<< HEAD
-import { AuthService } from '../../../auth/facade/auth.service';
-import { UserService } from '@spartacus/core';
-import { RoutingService } from '@spartacus/core';
-=======
-import { UserService } from '../../../user/facade/user.service';
->>>>>>> c7f5de50
 import { Card } from '../../../ui/components/card/card.component';
 
 @Component({
