import { Component, OnInit, OnDestroy, ViewEncapsulation } from '@angular/core';

import { AuthService, RoutingService } from '@spartacus/core';

import { Observable, Subscription, combineLatest } from 'rxjs';
import { map } from 'rxjs/operators';

import { UserService } from '../../../user/facade/user.service';
<<<<<<< HEAD
import { AuthService, RoutingService, Order } from '@spartacus/core';
=======
>>>>>>> b2844da2
import { Card } from '../../../ui/components/card/card.component';

@Component({
  selector: 'cx-order-details',
  templateUrl: './order-details.component.html',
  styleUrls: ['./order-details.component.scss'],
  encapsulation: ViewEncapsulation.None
})
export class OrderDetailsComponent implements OnInit, OnDestroy {
  constructor(
    private authService: AuthService,
    private userService: UserService,
    private routingService: RoutingService
  ) {}

  order$: Observable<Order>;
  subscription: Subscription;

  ngOnInit() {
    const userId$ = this.authService
      .getUserToken()
      .pipe(map(userData => userData.userId));

    const orderCode$ = this.routingService.routerState$.pipe(
      map(routingData => routingData.state.params.orderCode)
    );

    this.subscription = combineLatest(userId$, orderCode$).subscribe(
      ([userId, orderCode]) => {
        if (userId && orderCode) {
          this.userService.loadOrderDetails(userId, orderCode);
        }
      }
    );

    this.order$ = this.userService.orderDetails$;
  }

  getAddressCardContent(address): Card {
    return {
      title: 'Ship to',
      textBold: `${address.firstName} ${address.lastName}`,
      text: [
        address.line1,
        address.line2,
        `${address.town}, ${address.country.isocode}, ${address.postalCode}`,
        address.phone
      ]
    };
  }

  getBillingAddressCardContent(billingAddress): Card {
    return {
      title: 'Bill To',
      textBold: `${billingAddress.firstName} ${billingAddress.lastName}`,
      text: [
        billingAddress.line1,
        billingAddress.line2,
        `${billingAddress.town}, ${billingAddress.country.isocode}, ${
          billingAddress.postalCode
        }`,
        billingAddress.phone
      ]
    };
  }

  getPaymentCardContent(payment): Card {
    return {
      title: 'Payment',
      textBold: payment.accountHolderName,
      text: [
        payment.cardType.name,
        payment.cardNumber,
        `Expires: ${payment.expiryMonth} / ${payment.expiryYear}`
      ]
    };
  }

  getShippingMethodCardContent(shipping): Card {
    return {
      title: 'Shipping Method',
      textBold: shipping.name,
      text: [shipping.description]
    };
  }

  getConsignmentProducts(consignment) {
    const products = [];
    consignment.entries.forEach(element => {
      products.push(element.orderEntry);
    });

    return products;
  }

  ngOnDestroy() {
    this.userService.clearOrderDetails();

    if (this.subscription) {
      this.subscription.unsubscribe();
    }
  }
}<|MERGE_RESOLUTION|>--- conflicted
+++ resolved
@@ -1,15 +1,8 @@
 import { Component, OnInit, OnDestroy, ViewEncapsulation } from '@angular/core';
-
-import { AuthService, RoutingService } from '@spartacus/core';
-
 import { Observable, Subscription, combineLatest } from 'rxjs';
 import { map } from 'rxjs/operators';
-
 import { UserService } from '../../../user/facade/user.service';
-<<<<<<< HEAD
 import { AuthService, RoutingService, Order } from '@spartacus/core';
-=======
->>>>>>> b2844da2
 import { Card } from '../../../ui/components/card/card.component';
 
 @Component({
