import { Component, OnInit, OnDestroy, ViewEncapsulation } from '@angular/core';
<<<<<<< HEAD

import { AuthService, RoutingService, UserService } from '@spartacus/core';

import { Observable, Subscription, combineLatest } from 'rxjs';
import { map } from 'rxjs/operators';

=======
import { Observable, Subscription, combineLatest } from 'rxjs';
import { map } from 'rxjs/operators';
import { UserService } from '../../../user/facade/user.service';
import {
  RoutingService,
  Order,
  Address,
  AuthService,
  PaymentDetails,
  DeliveryMode,
  Consignment,
  OrderEntry
} from '@spartacus/core';
>>>>>>> 75f9e5c5
import { Card } from '../../../ui/components/card/card.component';

@Component({
  selector: 'cx-order-details',
  templateUrl: './order-details.component.html',
  styleUrls: ['./order-details.component.scss'],
  encapsulation: ViewEncapsulation.None
})
export class OrderDetailsComponent implements OnInit, OnDestroy {
  constructor(
    private authService: AuthService,
    private userService: UserService,
    private routingService: RoutingService
  ) {}

  order$: Observable<Order>;
  subscription: Subscription;

  ngOnInit() {
    const userId$ = this.authService
      .getUserToken()
      .pipe(map(userData => userData.userId));

    const orderCode$ = this.routingService.routerState$.pipe(
      map(routingData => routingData.state.params.orderCode)
    );

    this.subscription = combineLatest(userId$, orderCode$).subscribe(
      ([userId, orderCode]) => {
        if (userId && orderCode) {
          this.userService.loadOrderDetails(userId, orderCode);
        }
      }
    );

    this.order$ = this.userService.orderDetails$;
  }

  getAddressCardContent(address: Address): Card {
    return {
      title: 'Ship to',
      textBold: `${address.firstName} ${address.lastName}`,
      text: [
        address.line1,
        address.line2,
        `${address.town}, ${address.country.isocode}, ${address.postalCode}`,
        address.phone
      ]
    };
  }

  getBillingAddressCardContent(billingAddress: Address): Card {
    return {
      title: 'Bill To',
      textBold: `${billingAddress.firstName} ${billingAddress.lastName}`,
      text: [
        billingAddress.line1,
        billingAddress.line2,
        `${billingAddress.town}, ${billingAddress.country.isocode}, ${
          billingAddress.postalCode
        }`,
        billingAddress.phone
      ]
    };
  }

  getPaymentCardContent(payment: PaymentDetails): Card {
    return {
      title: 'Payment',
      textBold: payment.accountHolderName,
      text: [
        payment.cardType.name,
        payment.cardNumber,
        `Expires: ${payment.expiryMonth} / ${payment.expiryYear}`
      ]
    };
  }

  getShippingMethodCardContent(shipping: DeliveryMode): Card {
    return {
      title: 'Shipping Method',
      textBold: shipping.name,
      text: [shipping.description]
    };
  }

  getConsignmentProducts(consignment: Consignment): OrderEntry[] {
    const products: OrderEntry[] = [];
    consignment.entries.forEach(element => {
      products.push(element.orderEntry);
    });

    return products;
  }

  ngOnDestroy() {
    this.userService.clearOrderDetails();

    if (this.subscription) {
      this.subscription.unsubscribe();
    }
  }
}<|MERGE_RESOLUTION|>--- conflicted
+++ resolved
@@ -1,15 +1,6 @@
 import { Component, OnInit, OnDestroy, ViewEncapsulation } from '@angular/core';
-<<<<<<< HEAD
-
-import { AuthService, RoutingService, UserService } from '@spartacus/core';
-
 import { Observable, Subscription, combineLatest } from 'rxjs';
 import { map } from 'rxjs/operators';
-
-=======
-import { Observable, Subscription, combineLatest } from 'rxjs';
-import { map } from 'rxjs/operators';
-import { UserService } from '../../../user/facade/user.service';
 import {
   RoutingService,
   Order,
@@ -18,9 +9,9 @@
   PaymentDetails,
   DeliveryMode,
   Consignment,
-  OrderEntry
+  OrderEntry,
+  UserService
 } from '@spartacus/core';
->>>>>>> 75f9e5c5
 import { Card } from '../../../ui/components/card/card.component';
 
 @Component({
