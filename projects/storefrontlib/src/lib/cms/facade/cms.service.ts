import { Injectable } from '@angular/core';
import { Observable } from 'rxjs';
import * as fromStore from '../store';
import { filter, tap, map, take } from 'rxjs/operators';
import { select, Store } from '@ngrx/store';
import { Page } from '../models/page.model';
import { DefaultPageService } from '../services/default-page.service';

@Injectable({
  providedIn: 'root'
})
export class CmsService {
<<<<<<< HEAD
  readonly cmsPage$: Observable<Page> = this.store.pipe(
=======
  readonly currentPage$: Observable<Page> = this.store.pipe(
>>>>>>> 2faf3d8d
    select(fromStore.getLatestPage)
  );

  constructor(
    private store: Store<fromStore.CmsState>,
    private defaultPageService: DefaultPageService
  ) {}

  getComponentData(uid: string): Observable<any> {
    const selector = fromStore.componentSelectorFactory(uid);
    return this.store.pipe(
      select(selector),
      tap(componentData => {
        if (componentData === undefined) {
          this.store.dispatch(new fromStore.LoadComponent(uid));
        }
      }),
      filter(Boolean)
    );
  }

  getContentSlot(position: string) {
    return this.store.pipe(
      select(fromStore.currentSlotSelectorFactory(position)),
      filter(Boolean)
    );
  }

  hasPage(pageContext) {
    let tryTimes = 0;

    return this.store.pipe(
      select(fromStore.getPageEntities),
      map((entities: { [key: string]: Page }) => {
        let key = pageContext.id + '_' + pageContext.type;
        let found = !!entities[key];
        if (!found) {
          const defaultPageIds = this.defaultPageService.getDefaultPageIdsBytype(
            pageContext.type
          );
          if (defaultPageIds) {
            for (let i = 0, len = defaultPageIds.length; i < len; i++) {
              key = defaultPageIds[i] + '_' + pageContext.type;
              found =
                entities[key] &&
                entities[key].seen.indexOf(pageContext.id) > -1;
              if (found) {
                break;
              }
            }
          }
        }
        // found page directly from store
        if (found && tryTimes === 0) {
          this.store.dispatch(new fromStore.UpdateLatestPageKey(key));
        }
        return found;
      }),
      tap(found => {
        // if not found, load this cms page
        if (!found) {
          tryTimes = tryTimes + 1;
          this.store.dispatch(new fromStore.LoadPageData(pageContext));
        }
      }),
      filter(found => found || tryTimes === 3),
      take(1)
    );
  }
}<|MERGE_RESOLUTION|>--- conflicted
+++ resolved
@@ -10,11 +10,7 @@
   providedIn: 'root'
 })
 export class CmsService {
-<<<<<<< HEAD
-  readonly cmsPage$: Observable<Page> = this.store.pipe(
-=======
   readonly currentPage$: Observable<Page> = this.store.pipe(
->>>>>>> 2faf3d8d
     select(fromStore.getLatestPage)
   );
 
