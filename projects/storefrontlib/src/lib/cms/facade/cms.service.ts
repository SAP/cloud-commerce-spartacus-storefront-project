import { Injectable } from '@angular/core';
import { Observable } from 'rxjs';
import * as fromStore from '../store';
import { filter, tap, map, take } from 'rxjs/operators';
import { select, Store } from '@ngrx/store';
import { Page } from '../models/page.model';
import { DefaultPageService } from '../services/default-page.service';
import { Component } from '@spartacus/core';

@Injectable({
  providedIn: 'root'
})
export class CmsService {
  readonly currentPage$: Observable<Page> = this.store.pipe(
    select(fromStore.getLatestPage)
  );

  constructor(
    private store: Store<fromStore.CmsState>,
    private defaultPageService: DefaultPageService
  ) {}

  getComponentData<T extends Component>(uid: string): Observable<T> {
    const selector = fromStore.componentSelectorFactory(uid);
    return this.store.pipe(
      select(selector),
      tap(componentData => {
        if (componentData === undefined) {
          this.store.dispatch(new fromStore.LoadComponent(uid));
        }
      }),
      filter(Boolean)
    );
  }

  getContentSlot(
    position: string
  ): Observable<{ uid: string; typeCode: string }[]> {
    return this.store.pipe(
      select(fromStore.currentSlotSelectorFactory(position)),
      filter(Boolean)
    );
  }

<<<<<<< HEAD
  hasPage(pageContext): Observable<boolean> {
=======
  getNavigationEntryItems(navigationNodeUid: string): Observable<any> {
    return this.store.pipe(
      select(fromStore.itemsSelectorFactory(navigationNodeUid))
    );
  }

  loadNavigationItems(rootUid: string, itemList: any[]) {
    this.store.dispatch(
      new fromStore.LoadNavigationItems({
        nodeId: rootUid,
        items: itemList
      })
    );
  }

  hasPage(pageContext) {
>>>>>>> 4ab7e87a
    let tryTimes = 0;

    return this.store.pipe(
      select(fromStore.getPageEntities),
      map((entities: { [key: string]: Page }) => {
        let key = pageContext.id + '_' + pageContext.type;
        let found = !!entities[key];
        if (!found) {
          const defaultPageIds = this.defaultPageService.getDefaultPageIdsBytype(
            pageContext.type
          );
          if (defaultPageIds) {
            for (let i = 0, len = defaultPageIds.length; i < len; i++) {
              key = defaultPageIds[i] + '_' + pageContext.type;
              found =
                entities[key] &&
                entities[key].seen.indexOf(pageContext.id) > -1;
              if (found) {
                break;
              }
            }
          }
        }
        // found page directly from store
        if (found && tryTimes === 0) {
          this.store.dispatch(new fromStore.UpdateLatestPageKey(key));
        }
        return found;
      }),
      tap(found => {
        // if not found, load this cms page
        if (!found) {
          tryTimes = tryTimes + 1;
          this.store.dispatch(new fromStore.LoadPageData(pageContext));
        }
      }),
      filter(found => found || tryTimes === 3),
      take(1)
    );
  }
}<|MERGE_RESOLUTION|>--- conflicted
+++ resolved
@@ -42,9 +42,6 @@
     );
   }
 
-<<<<<<< HEAD
-  hasPage(pageContext): Observable<boolean> {
-=======
   getNavigationEntryItems(navigationNodeUid: string): Observable<any> {
     return this.store.pipe(
       select(fromStore.itemsSelectorFactory(navigationNodeUid))
@@ -60,8 +57,7 @@
     );
   }
 
-  hasPage(pageContext) {
->>>>>>> 4ab7e87a
+  hasPage(pageContext): Observable<boolean> {
     let tryTimes = 0;
 
     return this.store.pipe(
