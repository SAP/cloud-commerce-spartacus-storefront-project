--- conflicted
+++ resolved
@@ -16,19 +16,11 @@
 })
 export class TestModule {}
 
-<<<<<<< HEAD
 const MockCmsModuleConfig: CmsModuleConfig = {
   cmsComponentMapping: {
-    CMSTestComponent: 'TestComponent'
+    CMSTestComponent: 'y-test'
   }
 };
-=======
-export class MockCmsModuleConfig {
-  cmsComponentMapping = {
-    CMSTestComponent: 'y-test'
-  };
-}
->>>>>>> 9f5688da
 
 describe('ComponentMapperService', () => {
   let mapperService: ComponentMapperService;
