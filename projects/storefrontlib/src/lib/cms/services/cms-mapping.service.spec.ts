import { TestBed } from '@angular/core/testing';
import { CmsMappingService } from './cms-mapping.service';
import { CmsConfig } from '@spartacus/core';
import { PLATFORM_ID } from '@angular/core';

let service: CmsMappingService;

const mockConfig: CmsConfig = {
  cmsComponents: {
    exampleMapping1: {
      selector: 'selector-1',
      i18nNamespaces: ['namespace-1'],
<<<<<<< HEAD
=======
      guards: ['guard1', 'guard2']
>>>>>>> dab73b30
    },
    exampleMapping2: {
      selector: 'selector-2',
      disableSSR: true,
      childRoutes: [{ path: 'route1' }, { path: 'route2' }],
      i18nNamespaces: ['namespace-1', 'namespace-2'],
<<<<<<< HEAD
    },
  },
=======
      guards: ['guard1']
    }
  }
>>>>>>> dab73b30
};

const mockComponents: string[] = [
  'testCode',
  'exampleMapping1',
  'exampleMapping2',
];

describe('CmsMappingService', () => {
  beforeEach(() => {
    TestBed.configureTestingModule({
      providers: [{ provide: CmsConfig, useValue: mockConfig }],
    });
    service = TestBed.get(CmsMappingService);
  });

  it('should be created', () => {
    expect(service).toBeTruthy();
  });

  describe('isComponentEnabled', () => {
    it('should return true for disableSrr not set', () => {
      expect(service.isComponentEnabled('exampleMapping1')).toBeTruthy();
    });

    it('should return true for disableSrr set when in browser', () => {
      expect(service.isComponentEnabled('exampleMapping2')).toBeTruthy();
    });
  });

  describe('getRoutesForComponents', () => {
    it('should get routes from page data', () => {
      expect(service.getRoutesForComponents(mockComponents)).toEqual([
        { path: 'route1' },
        { path: 'route2' },
      ]);
    });
  });

  describe('getGuardsForComponents', () => {
    it('should get routes from page data', () => {
      expect(service.getGuardsForComponents(mockComponents)).toEqual([
        'guard1',
        'guard2'
      ]);
    });
  });

  describe('getI18nNamespacesForComponents', () => {
    it('should i18n namespaces from page data', () => {
      expect(service.getI18nNamespacesForComponents(mockComponents)).toEqual([
        'namespace-1',
        'namespace-2',
      ]);
    });
  });
});

describe('with SSR', () => {
  beforeEach(() => {
    TestBed.configureTestingModule({
      providers: [
        { provide: CmsConfig, useValue: mockConfig },
        { provide: PLATFORM_ID, useValue: 'server' },
      ],
    });
    service = TestBed.get(CmsMappingService);
  });

  it('should return true for disableSrr not set', () => {
    expect(service.isComponentEnabled('exampleMapping1')).toBeTruthy();
  });

  it('should return false for disableSrr set', () => {
    expect(service.isComponentEnabled('exampleMapping2')).toBeFalsy();
  });
});<|MERGE_RESOLUTION|>--- conflicted
+++ resolved
@@ -10,24 +10,16 @@
     exampleMapping1: {
       selector: 'selector-1',
       i18nNamespaces: ['namespace-1'],
-<<<<<<< HEAD
-=======
-      guards: ['guard1', 'guard2']
->>>>>>> dab73b30
+      guards: ['guard1', 'guard2'],
     },
     exampleMapping2: {
       selector: 'selector-2',
       disableSSR: true,
       childRoutes: [{ path: 'route1' }, { path: 'route2' }],
       i18nNamespaces: ['namespace-1', 'namespace-2'],
-<<<<<<< HEAD
+      guards: ['guard1'],
     },
   },
-=======
-      guards: ['guard1']
-    }
-  }
->>>>>>> dab73b30
 };
 
 const mockComponents: string[] = [
@@ -71,7 +63,7 @@
     it('should get routes from page data', () => {
       expect(service.getGuardsForComponents(mockComponents)).toEqual([
         'guard1',
-        'guard2'
+        'guard2',
       ]);
     });
   });
