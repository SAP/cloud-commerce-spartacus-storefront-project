import {
  Component,
  OnInit,
  Input,
  ChangeDetectionStrategy,
  Renderer2,
  ElementRef
} from '@angular/core';

import {
  CmsService,
  ContentSlotData,
  JSP_INCLUDE_CMS_COMPONENT_TYPE,
  ContentSlotComponentData,
  FLEX_CMS_COMPONENT_TYPE
} from '@spartacus/core';
import { Observable } from 'rxjs';
import { tap } from 'rxjs/operators';

@Component({
  selector: 'cx-dynamic-slot',
  templateUrl: './dynamic-slot.component.html',
  styleUrls: ['./dynamic-slot.component.scss'],
  changeDetection: ChangeDetectionStrategy.OnPush
})
export class DynamicSlotComponent implements OnInit {
  currentSlot$: Observable<ContentSlotData>;

  @Input()
  position: string;
  @Input()
  limit: number;
  @Input()
  contextParameters: any;
  @Input()
  componentClass: string;

  constructor(
    protected cmsService: CmsService,
    protected renderer: Renderer2,
    protected hostElement: ElementRef
  ) {}

  ngOnInit() {
    this.renderer.addClass(this.hostElement.nativeElement, this.position);

    this.currentSlot$ = this.cmsService.getContentSlot(this.position).pipe(
      tap(slot => {
        if (this.cmsService.isLaunchInSmartEdit()) {
          this.addSmartEditContract(slot);
        }
      })
    );
  }

  private addSmartEditContract(slot: ContentSlotData): void {
    this.renderer.addClass(
      this.hostElement.nativeElement,
      'smartEditComponent'
    );
    this.renderer.setAttribute(
      this.hostElement.nativeElement,
      'data-smartedit-component-type',
      'ContentSlot'
    );
    this.renderer.setAttribute(
      this.hostElement.nativeElement,
      'data-smartedit-component-id',
      slot.uid
    );
    this.renderer.setAttribute(
      this.hostElement.nativeElement,
      'data-smartedit-catalog-version-uuid',
      slot.catalogUuid
    );
    this.renderer.setAttribute(
      this.hostElement.nativeElement,
      'data-smartedit-component-uuid',
      slot.uuid
    );
  }

  /**
   * The "JspIncludeComponent" is a type of CmsComponent that behaves as a placeholder component
   * (with no specific data provided), but has a unique "uid".
   *
   * While it's not very clean solution, we interpret the "uid" of the "JspIncludeComponent"
   * as a component type and thanks to that we map it onto the implementation of the Angular (or web) component.
   *
   * CAUTION: This function should not be used for SmartEdit bindings.
   */
  getComponentMappedType(component: ContentSlotComponentData): string {
<<<<<<< HEAD
    switch (component.typeCode) {
      case JSP_INCLUDE_CMS_COMPONENT_TYPE:
        return component.uid;
      case FLEX_CMS_COMPONENT_TYPE:
        return component.flextype;
      default:
        return component.typeCode;
    }
=======
    return component.typeCode === JSP_INCLUDE_CMS_COMPONENT_TYPE
      ? component.uid
      : component.typeCode;
>>>>>>> b5a12b66
  }
}<|MERGE_RESOLUTION|>--- conflicted
+++ resolved
@@ -81,16 +81,15 @@
   }
 
   /**
-   * The "JspIncludeComponent" is a type of CmsComponent that behaves as a placeholder component
-   * (with no specific data provided), but has a unique "uid".
+   * The "JspIncludeComponent" and "FlexCmsComponent" are types of CmsComponent that behave
+   * as a placeholder component (with no specific data provided).
    *
-   * While it's not very clean solution, we interpret the "uid" of the "JspIncludeComponent"
+   * While it's not very clean solution, we interpret the "uid" of the "JspIncludeComponent" and "flextype" of "FlexCmsComponent"
    * as a component type and thanks to that we map it onto the implementation of the Angular (or web) component.
    *
-   * CAUTION: This function should not be used for SmartEdit bindings.
+   * CAUTION: The mapped type should not be used for SmartEdit bindings.
    */
   getComponentMappedType(component: ContentSlotComponentData): string {
-<<<<<<< HEAD
     switch (component.typeCode) {
       case JSP_INCLUDE_CMS_COMPONENT_TYPE:
         return component.uid;
@@ -99,10 +98,5 @@
       default:
         return component.typeCode;
     }
-=======
-    return component.typeCode === JSP_INCLUDE_CMS_COMPONENT_TYPE
-      ? component.uid
-      : component.typeCode;
->>>>>>> b5a12b66
   }
 }