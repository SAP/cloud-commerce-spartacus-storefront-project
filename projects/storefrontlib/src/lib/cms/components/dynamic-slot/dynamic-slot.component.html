<ng-container *cxOutlet="position">
  <ng-container
    *ngFor="
      let component of ((currentSlot$ | async)?.components | slice: 0:limit)
    "
  >
    <ng-container *cxOutlet="getComponentMappedType(component)">
      <!--
        We should get ride of this attr data
        as we dont' want a hosting element wrappring our components.
        It's currently only used in one test case.
        [attr.data-component-uid]="component.uid"
      -->
      <ng-container *ngIf="componentClass; else containerWrapper">
        <!-- we only create a wrappimg div if we need to host a css class -->
        <div
          cxComponentWrapper
<<<<<<< HEAD
          [componentType]="getComponentMappedType(component)"
=======
          [componentType]="component.typeCode"
          [componentMappedType]="getComponentMappedType(component)"
>>>>>>> b5a12b66
          [componentUid]="component.uid"
          [componentUuid]="component.uuid"
          [componentCatalogUuid]="component.catalogUuid"
          [contextParameters]="contextParameters"
          [componentCssClass]="componentClass"
        ></div>
      </ng-container>
      <ng-template
        #containerWrapper
        cxComponentWrapper
<<<<<<< HEAD
        [componentType]="getComponentMappedType(component)"
=======
        [componentType]="component.typeCode"
        [componentMappedType]="getComponentMappedType(component)"
>>>>>>> b5a12b66
        [componentUid]="component.uid"
        [componentUuid]="component.uuid"
        [componentCatalogUuid]="component.catalogUuid"
        [contextParameters]="contextParameters"
      ></ng-template>
    </ng-container>
  </ng-container>
</ng-container><|MERGE_RESOLUTION|>--- conflicted
+++ resolved
@@ -15,12 +15,8 @@
         <!-- we only create a wrappimg div if we need to host a css class -->
         <div
           cxComponentWrapper
-<<<<<<< HEAD
-          [componentType]="getComponentMappedType(component)"
-=======
           [componentType]="component.typeCode"
           [componentMappedType]="getComponentMappedType(component)"
->>>>>>> b5a12b66
           [componentUid]="component.uid"
           [componentUuid]="component.uuid"
           [componentCatalogUuid]="component.catalogUuid"
@@ -31,12 +27,8 @@
       <ng-template
         #containerWrapper
         cxComponentWrapper
-<<<<<<< HEAD
-        [componentType]="getComponentMappedType(component)"
-=======
         [componentType]="component.typeCode"
         [componentMappedType]="getComponentMappedType(component)"
->>>>>>> b5a12b66
         [componentUid]="component.uid"
         [componentUuid]="component.uuid"
         [componentCatalogUuid]="component.catalogUuid"
