--- conflicted
+++ resolved
@@ -17,16 +17,10 @@
   `
 })
 export class TestComponent {
-<<<<<<< HEAD
-  constructor(
-    public cmsData: CmsComponentData,
-    @Inject('testService') public testService
-  ) {}
-=======
   cmsData = <CmsComponentData<CmsComponent>>{
     uid: 'test_uid'
   };
->>>>>>> a9d8055e
+  @Inject('testService') public testService
 }
 
 @NgModule({
