import { Component, NgModule } from '@angular/core';
import { async, ComponentFixture, TestBed } from '@angular/core/testing';
import { ComponentWrapperDirective } from './component-wrapper.directive';
import { ComponentMapperService } from '../../services';
import { CmsModuleConfig } from '../../cms-module-config';
import { CmsComponentData } from '../cms-component-data';
import { CxApiService } from '@spartacus/storefront';
import { CmsService } from '../../facade/cms.service';

const testText = 'test text';

@Component({
  selector: 'cx-test',
  template: `
    <div id="debugEl1">${testText}</div>
  `
})
export class TestComponent {
  constructor(public cmsData: CmsComponentData) {}
}

@NgModule({
  declarations: [TestComponent],
  entryComponents: [TestComponent],
  exports: [TestComponent]
})
export class TestModule {}

const MockCmsModuleConfig: CmsModuleConfig = {
  cmsComponentMapping: {
    CMSTestComponent: 'cx-test'
  }
};

const mockCxApiService = {
  cms: {},
  auth: {},
  routing: {}
};

@Component({
  template:
    '<ng-container cxComponentWrapper componentType="CMSTestComponent" componentUid="test_uid"></ng-container>'
})
class TestWrapperComponent {}

describe('ComponentWrapperDirective', () => {
  let fixture: ComponentFixture<TestWrapperComponent>;

  beforeEach(async(() => {
    TestBed.configureTestingModule({
      imports: [TestModule],
      declarations: [TestWrapperComponent, ComponentWrapperDirective],
      providers: [
        ComponentMapperService,
        { provide: CmsModuleConfig, useValue: MockCmsModuleConfig },
<<<<<<< HEAD
        { provide: CxApiService, useValue: mockCxApiService },
        { provide: CmsService, useValue: { getComponentData: () => {} } }
=======
        { provide: CmsService, useValue: { getComponentData: () => {} } },
        { provide: CxApiService, useValue: { cms: {}, auth: {}, routing: {} } }
>>>>>>> f24f7233
      ]
    }).compileComponents();
  }));

  describe('with angular component', () => {
    beforeEach(() => {
      fixture = TestBed.createComponent(TestWrapperComponent);
    });

    it('should instantiate the found component correctly', () => {
      fixture.detectChanges();
      const compiled = fixture.debugElement.nativeElement;
      expect(compiled.querySelector('#debugEl1').textContent).toContain(
        testText
      );
    });

    it('should inject cms component data', () => {
      fixture.detectChanges();
      const testCromponemtInstance = <TestComponent>(
        fixture.debugElement.children[0].componentInstance
      );
      expect(testCromponemtInstance.cmsData.uid).toContain('test_uid');
    });
  });

  describe('with web component', () => {
    let scriptEl;

    beforeEach(() => {
      const cmsMapping = TestBed.get(CmsModuleConfig) as CmsModuleConfig;
      cmsMapping.cmsComponentMapping.CMSTestComponent =
        'path/to/file.js#cms-component';
      fixture = TestBed.createComponent(TestWrapperComponent);
      fixture.detectChanges();
      scriptEl = fixture.debugElement.nativeNode.nextSibling;
    });

    it('should load web component script', () => {
      expect(scriptEl.src).toContain('path/to/file.js');
    });

    it('should instantiate web component', done => {
      scriptEl.onload(); // invoke load callbacks
      // run in next runloop (to process async tasks)
      setTimeout(() => {
        const cmsComponentElement = fixture.debugElement.nativeElement.querySelector(
          'cms-component'
        );
        expect(cmsComponentElement).toBeTruthy();
        const componentData = cmsComponentElement.cxApi.CmsComponentData;
        expect(componentData.uid).toEqual('test_uid');
        done();
      });
    });

    it('should pass cxApi to web component', done => {
      scriptEl.onload(); // invoke load callbacks

      // run in next runloop (to process async tasks)
      setTimeout(() => {
        const cmsComponentElement = fixture.debugElement.nativeElement.querySelector(
          'cms-component'
        );
        const cxApi = cmsComponentElement.cxApi as CxApiService;
        expect(cxApi.cms).toBeTruthy();
        expect(cxApi.auth).toBeTruthy();
        expect(cxApi.routing).toBeTruthy();
        done();
      });
    });
  });
});<|MERGE_RESOLUTION|>--- conflicted
+++ resolved
@@ -32,12 +32,6 @@
   }
 };
 
-const mockCxApiService = {
-  cms: {},
-  auth: {},
-  routing: {}
-};
-
 @Component({
   template:
     '<ng-container cxComponentWrapper componentType="CMSTestComponent" componentUid="test_uid"></ng-container>'
@@ -54,13 +48,8 @@
       providers: [
         ComponentMapperService,
         { provide: CmsModuleConfig, useValue: MockCmsModuleConfig },
-<<<<<<< HEAD
-        { provide: CxApiService, useValue: mockCxApiService },
-        { provide: CmsService, useValue: { getComponentData: () => {} } }
-=======
         { provide: CmsService, useValue: { getComponentData: () => {} } },
         { provide: CxApiService, useValue: { cms: {}, auth: {}, routing: {} } }
->>>>>>> f24f7233
       ]
     }).compileComponents();
   }));
