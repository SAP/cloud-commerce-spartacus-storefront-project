--- conflicted
+++ resolved
@@ -88,8 +88,7 @@
     expect(native.getAttribute('data-smartedit-component-id')).toEqual(null);
   });
 
-<<<<<<< HEAD
-  fdescribe('getComponentMappedType', () => {
+  describe('getComponentMappedType', () => {
     let component: ContentSlotComponentData;
 
     beforeEach(() => {
@@ -113,24 +112,6 @@
 
     it('should return component type when it is NOT "JspIncludeComponent" nor "FlexCmsComponent"', () => {
       component.typeCode = 'testComponentType';
-=======
-  describe('getComponentMappedType', () => {
-    it('should return component uid when original component type is "JspIncludeComponent"', () => {
-      const component: ContentSlotComponentData = {
-        typeCode: 'JspIncludeComponent',
-        uid: 'testUid'
-      };
-      expect(dynamicSlotComponent.getComponentMappedType(component)).toBe(
-        'testUid'
-      );
-    });
-
-    it('should return original component type when it is NOT "JspIncludeComponent"', () => {
-      const component: ContentSlotComponentData = {
-        typeCode: 'testComponentType',
-        uid: 'testUid'
-      };
->>>>>>> b5a12b66
       expect(dynamicSlotComponent.getComponentMappedType(component)).toBe(
         'testComponentType'
       );
