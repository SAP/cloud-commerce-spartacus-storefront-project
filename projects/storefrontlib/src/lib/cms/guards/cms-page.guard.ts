--- conflicted
+++ resolved
@@ -1,26 +1,9 @@
 import { Injectable } from '@angular/core';
 import { CanActivate } from '@angular/router';
 import { Observable, of } from 'rxjs';
-<<<<<<< HEAD
 import { map, take, mergeMap, catchError, switchMap } from 'rxjs/operators';
-import { RoutingService } from '../../routing/facade/routing.service';
 import { CmsService } from '../facade/cms.service';
-=======
-import {
-  tap,
-  filter,
-  map,
-  take,
-  mergeMap,
-  catchError,
-  switchMap
-} from 'rxjs/operators';
-import * as fromStore from '../store';
-
-import { Page } from '../models/page.model';
-import { DefaultPageService } from './../services/default-page.service';
 import { RoutingService } from '@spartacus/core';
->>>>>>> 5902c3c7
 
 @Injectable()
 export class CmsPageGuards implements CanActivate {
