import { Injectable } from '@angular/core';
import { CanActivate, RouterStateSnapshot, UrlTree } from '@angular/router';

import {
  RoutingService,
  CmsService,
  CmsActivatedRouteSnapshot,
} from '@spartacus/core';

import { Observable, of } from 'rxjs';
import { switchMap, tap, map, first, withLatestFrom } from 'rxjs/operators';
import { CmsRoutesService } from '../services/cms-routes.service';
import { CmsI18nService } from '../services/cms-i18n.service';
import { CmsGuardsService } from '../services/cms-guards.service';

@Injectable()
export class CmsPageGuard implements CanActivate {
  static guardName = 'CmsPageGuard';

  constructor(
    private routingService: RoutingService,
    private cmsService: CmsService,
    private cmsRoutes: CmsRoutesService,
    private cmsI18n: CmsI18nService,
    private cmsGuards: CmsGuardsService
  ) {}

  canActivate(
    route: CmsActivatedRouteSnapshot,
    state: RouterStateSnapshot
  ): Observable<boolean | UrlTree> {
    return this.routingService.getPageContext().pipe(
      switchMap(pageContext =>
        this.cmsService.hasPage(pageContext).pipe(
          first(),
          withLatestFrom(of(pageContext))
        )
      ),
<<<<<<< HEAD
      tap(([hasPage, pageContext]) => {
        if (!hasPage && pageContext.id !== '/not-found') {
          this.routingService.go(['/not-found']);
        }
      }),
=======
>>>>>>> 9663fe12
      switchMap(([hasPage, pageContext]) => {
        if (hasPage) {
          return this.cmsService.getPageComponentTypes(pageContext).pipe(
            switchMap(componentTypes =>
              this.cmsGuards
                .cmsPageCanActivate(componentTypes, route, state)
                .pipe(withLatestFrom(of(componentTypes)))
            ),
            tap(([canActivate, componentTypes]) => {
              if (canActivate === true) {
                this.cmsI18n.loadNamespacesForComponents(componentTypes);
              }
            }),
            map(([canActivate, componentTypes]) => {
              if (
                canActivate === true &&
                !route.data.cxCmsRouteContext &&
                !this.cmsRoutes.cmsRouteExist(pageContext.id)
              ) {
                return this.cmsRoutes.handleCmsRoutesInGuard(
                  pageContext,
                  componentTypes,
                  state.url
                );
              }
              return canActivate;
            })
          );
        } else {
          if (pageContext.id !== '/notFound') {
            this.routingService.go(['notFound']);
          }
          return of(false);
        }
      })
    );
  }
}<|MERGE_RESOLUTION|>--- conflicted
+++ resolved
@@ -2,16 +2,17 @@
 import { CanActivate, RouterStateSnapshot, UrlTree } from '@angular/router';
 
 import {
+  CmsActivatedRouteSnapshot,
+  CmsService,
   RoutingService,
-  CmsService,
-  CmsActivatedRouteSnapshot,
 } from '@spartacus/core';
 
 import { Observable, of } from 'rxjs';
-import { switchMap, tap, map, first, withLatestFrom } from 'rxjs/operators';
+import { first, map, switchMap, tap, withLatestFrom } from 'rxjs/operators';
+
+import { CmsGuardsService } from '../services/cms-guards.service';
+import { CmsI18nService } from '../services/cms-i18n.service';
 import { CmsRoutesService } from '../services/cms-routes.service';
-import { CmsI18nService } from '../services/cms-i18n.service';
-import { CmsGuardsService } from '../services/cms-guards.service';
 
 @Injectable()
 export class CmsPageGuard implements CanActivate {
@@ -36,14 +37,6 @@
           withLatestFrom(of(pageContext))
         )
       ),
-<<<<<<< HEAD
-      tap(([hasPage, pageContext]) => {
-        if (!hasPage && pageContext.id !== '/not-found') {
-          this.routingService.go(['/not-found']);
-        }
-      }),
-=======
->>>>>>> 9663fe12
       switchMap(([hasPage, pageContext]) => {
         if (hasPage) {
           return this.cmsService.getPageComponentTypes(pageContext).pipe(
@@ -73,8 +66,8 @@
             })
           );
         } else {
-          if (pageContext.id !== '/notFound') {
-            this.routingService.go(['notFound']);
+          if (pageContext.id !== '/not-found') {
+            this.routingService.go(['/not-found']);
           }
           return of(false);
         }
