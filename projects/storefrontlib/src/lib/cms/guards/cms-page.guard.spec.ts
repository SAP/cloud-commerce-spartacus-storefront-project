import { TestBed, inject } from '@angular/core/testing';
import { RouterTestingModule } from '@angular/router/testing';

import {
  RoutingService,
  PageType,
  CmsService,
  CmsActivatedRouteSnapshot,
} from '@spartacus/core';

import { of } from 'rxjs';

import { CmsPageGuard } from './cms-page.guard';
import { CmsRoutesService } from '@spartacus/storefront';
import { CmsI18nService } from '../services/cms-i18n.service';
import { CmsGuardsService } from '../services/cms-guards.service';
import { UrlTree } from '@angular/router';

const mockPageComponentTypes = ['component1', 'component2'];
class MockCmsService {
  hasPage() {}
  getPageComponentTypes() {
    return of(mockPageComponentTypes);
  }
}
class MockRoutingService {
  getPageContext() {
    return of();
  }
  go() {}
}
class MockCmsRoutesService {
  cmsRouteExist() {
    return true;
  }
  handleCmsRoutesInGuard() {
    return false;
  }
}
class MockCmsI18nService {
  loadNamespacesForComponents = jasmine.createSpy(
    'loadNamespacesForComponents'
  );
}

class MockCmsGuardsService {
  cmsPageCanActivate = jasmine
    .createSpy('cmsPageCanActivate')
    .and.returnValue(of(true));
}

const mockRouteSnapshot: CmsActivatedRouteSnapshot = { data: {} } as any;

describe('CmsPageGuard', () => {
  let routingService: RoutingService;

  beforeEach(() => {
    TestBed.configureTestingModule({
      providers: [
        CmsPageGuard,
        { provide: RoutingService, useClass: MockRoutingService },
        { provide: CmsService, useClass: MockCmsService },
        { provide: CmsRoutesService, useClass: MockCmsRoutesService },
        { provide: CmsI18nService, useClass: MockCmsI18nService },
<<<<<<< HEAD
=======
        { provide: CmsGuardsService, useClass: MockCmsGuardsService }
>>>>>>> dab73b30
      ],
      imports: [RouterTestingModule],
    });

    routingService = TestBed.get(RoutingService);
    spyOn(routingService, 'getPageContext').and.returnValue(
      of({ id: 'testPageId', type: PageType.CONTENT_PAGE })
    );
  });

  describe('canActivate', () => {
    it('should return true when CmsService hasPage is true for the page context', inject(
      [CmsService, CmsPageGuard],
      (cmsService: CmsService, cmsPageGuard: CmsPageGuard) => {
        spyOn(cmsService, 'hasPage').and.returnValue(of(true));
        let result: boolean | UrlTree;
        cmsPageGuard
          .canActivate(mockRouteSnapshot, undefined)
          .subscribe(value => (result = value))
          .unsubscribe();

        expect(result).toBe(true);
      }
    ));

    it('should return false when CmsService hasPage is false for the page context', inject(
      [CmsService, CmsPageGuard],
      (cmsService: CmsService, cmsPageGuard: CmsPageGuard) => {
        spyOn(cmsService, 'hasPage').and.returnValue(of(false));

        let result: boolean | UrlTree;
        cmsPageGuard
          .canActivate(mockRouteSnapshot, undefined)
          .subscribe(value => (result = value))
          .unsubscribe();

        expect(result).toBe(false);
      }
    ));

    it('should redirect when CmsService hasPage is false for the page context', inject(
      [CmsService, CmsPageGuard],
      (cmsService: CmsService, cmsPageGuard: CmsPageGuard) => {
        spyOn(cmsService, 'hasPage').and.returnValue(of(false));
        spyOn(routingService, 'go');

        cmsPageGuard
          .canActivate(mockRouteSnapshot, undefined)
          .subscribe()
          .unsubscribe();

        expect(routingService.go).toHaveBeenCalled();
      }
    ));

    it('should load i18n namespaces', inject(
      [CmsService, CmsI18nService, CmsPageGuard],
      (
        cmsService: CmsService,
        cmsI18n: CmsI18nService,
        cmsPageGuard: CmsPageGuard
      ) => {
        spyOn(cmsService, 'hasPage').and.returnValue(of(true));

        cmsPageGuard
          .canActivate(mockRouteSnapshot, undefined)
          .subscribe()
          .unsubscribe();

        expect(cmsI18n.loadNamespacesForComponents).toHaveBeenCalledWith(
          mockPageComponentTypes
        );
      }
    ));

    it('should process cms guards', inject(
      [CmsService, CmsGuardsService, CmsPageGuard],
      (
        cmsService: CmsService,
        cmsGuards: CmsGuardsService,
        cmsPageGuard: CmsPageGuard
      ) => {
        spyOn(cmsService, 'hasPage').and.returnValue(of(true));

        cmsPageGuard
          .canActivate(mockRouteSnapshot, undefined)
          .subscribe()
          .unsubscribe();

        expect(cmsGuards.cmsPageCanActivate).toHaveBeenCalledWith(
          mockPageComponentTypes,
          mockRouteSnapshot,
          undefined
        );
      }
    ));

    it('should switch to handleContentRoutes for generic pages', inject(
      [CmsService, CmsPageGuard, CmsRoutesService],
      (
        cmsService: CmsService,
        cmsPageGuard: CmsPageGuard,
        cmsRoutes: CmsRoutesService
      ) => {
        spyOn(cmsService, 'hasPage').and.returnValue(of(true));
        spyOn(cmsRoutes, 'cmsRouteExist').and.returnValue(false);
        spyOn(cmsRoutes, 'handleCmsRoutesInGuard').and.callThrough();

        let result;
        cmsPageGuard
          .canActivate(mockRouteSnapshot, { url: '/test' } as any)
          .subscribe(res => (result = res));

        expect(result).toEqual(false);
        expect(cmsRoutes.cmsRouteExist).toHaveBeenCalledWith('testPageId');
        expect(cmsRoutes.handleCmsRoutesInGuard).toHaveBeenCalledWith(
          { id: 'testPageId', type: 'ContentPage' },
          mockPageComponentTypes,
          '/test'
        );
      }
    ));
  });
});<|MERGE_RESOLUTION|>--- conflicted
+++ resolved
@@ -62,10 +62,7 @@
         { provide: CmsService, useClass: MockCmsService },
         { provide: CmsRoutesService, useClass: MockCmsRoutesService },
         { provide: CmsI18nService, useClass: MockCmsI18nService },
-<<<<<<< HEAD
-=======
-        { provide: CmsGuardsService, useClass: MockCmsGuardsService }
->>>>>>> dab73b30
+        { provide: CmsGuardsService, useClass: MockCmsGuardsService },
       ],
       imports: [RouterTestingModule],
     });
