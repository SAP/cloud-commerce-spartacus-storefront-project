--- conflicted
+++ resolved
@@ -9,14 +9,9 @@
   StateConfig,
 } from '@spartacus/core';
 import { IconConfig } from '../cms-components/misc/icon/index';
-<<<<<<< HEAD
-import { PWAModuleConfig } from './pwa/pwa.module-config';
-import { LayoutConfig } from './ui/layout/config/layout-config';
-import { CheckoutConfig } from './checkout/config/checkout-config';
-=======
 import { PWAModuleConfig } from '../cms-structure/pwa/index';
 import { LayoutConfig } from '../layout/config/layout-config';
->>>>>>> 005f6568
+import { CheckoutConfig } from './checkout/config/checkout-config';
 
 export type StorefrontModuleConfig =
   | AuthConfig
@@ -28,10 +23,6 @@
   | LayoutConfig
   | RoutingConfig
   | I18nConfig
-<<<<<<< HEAD
+  | PersonalizationConfig
   | IconConfig
-  | CheckoutConfig;
-=======
-  | PersonalizationConfig
-  | IconConfig;
->>>>>>> 005f6568
+  | CheckoutConfig;