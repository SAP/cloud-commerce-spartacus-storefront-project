--- conflicted
+++ resolved
@@ -1,15 +1,9 @@
 import {
   AuthConfig,
-<<<<<<< HEAD
-  OccConfig,
-  StateConfig,
-  RoutingConfig,
-=======
->>>>>>> 4dcd8c64
   CmsConfig,
-  ConfigurableRoutesConfig,
   I18nConfig,
   OccConfig,
+  RoutingConfig,
   SiteContextConfig,
   StateConfig,
 } from '@spartacus/core';
@@ -25,11 +19,6 @@
   | PWAModuleConfig
   | SiteContextConfig
   | LayoutConfig
-<<<<<<< HEAD
   | RoutingConfig
-  | I18nConfig;
-=======
-  | ConfigurableRoutesConfig
   | I18nConfig
-  | IconConfig;
->>>>>>> 4dcd8c64
+  | IconConfig;