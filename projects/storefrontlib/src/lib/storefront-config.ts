import { CmsModuleConfig } from './cms/cms-module-config';
<<<<<<< HEAD
import { AuthModuleConfig, OccConfig, RoutingModuleConfig } from '@spartacus/core';
=======
import {
  OccConfig,
  RoutingModuleConfig,
  ConfigurableRoutesConfig
} from '@spartacus/core';
>>>>>>> 78f28e60
import { PWAModuleConfig } from './pwa/pwa.module-config';
import { SiteContextConfig } from '@spartacus/core';

export interface StorefrontModuleConfig
  extends AuthModuleConfig,
    CmsModuleConfig,
    OccConfig,
    RoutingModuleConfig,
    PWAModuleConfig,
    SiteContextConfig,
    ConfigurableRoutesConfig {}<|MERGE_RESOLUTION|>--- conflicted
+++ resolved
@@ -1,13 +1,8 @@
 import { CmsModuleConfig } from './cms/cms-module-config';
-<<<<<<< HEAD
-import { AuthModuleConfig, OccConfig, RoutingModuleConfig } from '@spartacus/core';
-=======
-import {
-  OccConfig,
+import { AuthModuleConfig, OccConfig,
   RoutingModuleConfig,
   ConfigurableRoutesConfig
 } from '@spartacus/core';
->>>>>>> 78f28e60
 import { PWAModuleConfig } from './pwa/pwa.module-config';
 import { SiteContextConfig } from '@spartacus/core';
 
