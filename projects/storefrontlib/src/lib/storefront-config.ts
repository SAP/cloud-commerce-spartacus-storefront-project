import {
  AuthConfig,
  CmsConfig,
  ConfigurableRoutesConfig,
  I18nConfig,
<<<<<<< HEAD
  PersonalizationConfig,
=======
  OccConfig,
  SiteContextConfig,
  StateConfig,
>>>>>>> 4dcd8c64
} from '@spartacus/core';
import { IconConfig } from '../cms-components/misc/icon/index';
import { PWAModuleConfig } from './pwa/pwa.module-config';
import { LayoutConfig } from './ui/layout/config/layout-config';

export type StorefrontModuleConfig =
  | AuthConfig
  | CmsConfig
  | OccConfig
  | StateConfig
  | PWAModuleConfig
  | SiteContextConfig
  | LayoutConfig
  | ConfigurableRoutesConfig
  | I18nConfig
<<<<<<< HEAD
  | PersonalizationConfig;
=======
  | IconConfig;
>>>>>>> 4dcd8c64
<|MERGE_RESOLUTION|>--- conflicted
+++ resolved
@@ -3,13 +3,10 @@
   CmsConfig,
   ConfigurableRoutesConfig,
   I18nConfig,
-<<<<<<< HEAD
   PersonalizationConfig,
-=======
   OccConfig,
   SiteContextConfig,
   StateConfig,
->>>>>>> 4dcd8c64
 } from '@spartacus/core';
 import { IconConfig } from '../cms-components/misc/icon/index';
 import { PWAModuleConfig } from './pwa/pwa.module-config';
@@ -25,8 +22,5 @@
   | LayoutConfig
   | ConfigurableRoutesConfig
   | I18nConfig
-<<<<<<< HEAD
-  | PersonalizationConfig;
-=======
-  | IconConfig;
->>>>>>> 4dcd8c64
+  | PersonalizationConfig
+  | IconConfig;