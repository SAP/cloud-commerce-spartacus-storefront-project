--- conflicted
+++ resolved
@@ -5,19 +5,13 @@
   RouterStateSnapshot
 } from '@angular/router';
 
+import { RoutingService } from '@spartacus/core';
+
 import { Observable } from 'rxjs';
 import { map } from 'rxjs/operators';
 
-<<<<<<< HEAD
 import { AuthService } from '../facade/auth.service';
 import { UserToken } from '../models/token-types.model';
-import { RoutingService } from '../../routing/facade/routing.service';
-=======
-import { Store, select } from '@ngrx/store';
-
-import * as fromStore from './../store';
-import { RoutingService } from '@spartacus/core';
->>>>>>> 4f62b3b9
 
 @Injectable()
 export class AuthGuard implements CanActivate {
