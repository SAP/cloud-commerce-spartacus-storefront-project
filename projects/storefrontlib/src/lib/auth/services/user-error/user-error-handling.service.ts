import { Injectable } from '@angular/core';
import { Router } from '@angular/router';
import { HttpRequest, HttpHandler } from '@angular/common/http';

import { Observable } from 'rxjs';
import { tap, filter, take, switchMap } from 'rxjs/operators';

import { AuthService } from '../../facade/auth.service';
import { UserToken } from '../../models/token-types.model';
import { PathService } from '@spartacus/core';

@Injectable()
export class UserErrorHandlingService {
<<<<<<< HEAD
  constructor(
    private store: Store<fromStore.AuthState>,
    private router: Router,
    private pathService: PathService
  ) {}
=======
  readonly LOGIN_URL = '/login';

  constructor(private authService: AuthService, private router: Router) {}
>>>>>>> 477ed269

  public handleExpiredUserToken(
    request: HttpRequest<any>,
    next: HttpHandler
  ): Observable<any> {
    return this.handleExpiredToken().pipe(
      switchMap((token: UserToken) => {
        return next.handle(this.createNewRequestWithNewToken(request, token));
      })
    );
  }

  public handleExpiredRefreshToken() {
    // Logout user
    this.authService.logout();
  }

  private handleExpiredToken(): Observable<any> {
    let oldToken: UserToken;
    return this.authService.userToken$.pipe(
      tap((token: UserToken) => {
        if (token.access_token && token.refresh_token && !oldToken) {
          this.authService.refreshUserToken(token);
        } else if (!token.access_token && !token.refresh_token) {
          this.router.navigate([this.pathService.transform('login')]);
        }
        oldToken = oldToken || token;
      }),
      filter(
        (token: UserToken) => oldToken.access_token !== token.access_token
      ),
      take(1)
    );
  }

  private createNewRequestWithNewToken(
    request: HttpRequest<any>,
    token: UserToken
  ): HttpRequest<any> {
    request = request.clone({
      setHeaders: {
        Authorization: `${token.token_type} ${token.access_token}`
      }
    });
    return request;
  }
}<|MERGE_RESOLUTION|>--- conflicted
+++ resolved
@@ -1,5 +1,4 @@
 import { Injectable } from '@angular/core';
-import { Router } from '@angular/router';
 import { HttpRequest, HttpHandler } from '@angular/common/http';
 
 import { Observable } from 'rxjs';
@@ -7,21 +6,14 @@
 
 import { AuthService } from '../../facade/auth.service';
 import { UserToken } from '../../models/token-types.model';
-import { PathService } from '@spartacus/core';
+import { RoutingService } from '@spartacus/core';
 
 @Injectable()
 export class UserErrorHandlingService {
-<<<<<<< HEAD
   constructor(
-    private store: Store<fromStore.AuthState>,
-    private router: Router,
-    private pathService: PathService
+    private authService: AuthService,
+    private routingService: RoutingService
   ) {}
-=======
-  readonly LOGIN_URL = '/login';
-
-  constructor(private authService: AuthService, private router: Router) {}
->>>>>>> 477ed269
 
   public handleExpiredUserToken(
     request: HttpRequest<any>,
@@ -46,7 +38,7 @@
         if (token.access_token && token.refresh_token && !oldToken) {
           this.authService.refreshUserToken(token);
         } else if (!token.access_token && !token.refresh_token) {
-          this.router.navigate([this.pathService.transform('login')]);
+          this.routingService.goToPage('login');
         }
         oldToken = oldToken || token;
       }),
