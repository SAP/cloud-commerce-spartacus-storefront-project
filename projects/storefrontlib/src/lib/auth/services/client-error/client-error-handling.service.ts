import { Injectable } from '@angular/core';
import { HttpRequest, HttpHandler } from '@angular/common/http';

import { Store, select } from '@ngrx/store';

import { Observable } from 'rxjs';
import { switchMap, tap, filter, map } from 'rxjs/operators';

import { ClientAuthenticationToken } from '../../models/token-types.model';

import * as fromStore from '../../store';
import { getClientTokenState } from '../../store/selectors/client-token.selectors';
import { ClientTokenState } from '../../store/reducers/client-token.reducer';

@Injectable()
export class ClientErrorHandlingService {
  constructor(private store: Store<fromStore.AuthState>) {}

  public handleExpiredClientToken(
    request: HttpRequest<any>,
    next: HttpHandler
  ): Observable<any> {
    return this.loadNewClientToken().pipe(
      switchMap((token: ClientAuthenticationToken) => {
        return next.handle(this.createNewRequestWithNewToken(request, token));
      })
    );
  }

  private loadNewClientToken(): Observable<any> {
<<<<<<< HEAD
    return this.store.pipe(
      select(fromStore.getClientTokenState),
=======
    return this.store.select(getClientTokenState).pipe(
>>>>>>> 3d1ad9c9
      tap((state: ClientTokenState) => {
        if (!state.loading) {
          this.store.dispatch(new fromStore.LoadClientToken());
        }
      }),
      filter((state: ClientTokenState) => state.loaded),
      map((state: ClientTokenState) => state.token)
    );
  }

  private createNewRequestWithNewToken(
    request: HttpRequest<any>,
    token: ClientAuthenticationToken
  ): HttpRequest<any> {
    request = request.clone({
      setHeaders: {
        Authorization: `${token.token_type} ${token.access_token}`
      }
    });
    return request;
  }
}<|MERGE_RESOLUTION|>--- conflicted
+++ resolved
@@ -28,12 +28,8 @@
   }
 
   private loadNewClientToken(): Observable<any> {
-<<<<<<< HEAD
     return this.store.pipe(
       select(fromStore.getClientTokenState),
-=======
-    return this.store.select(getClientTokenState).pipe(
->>>>>>> 3d1ad9c9
       tap((state: ClientTokenState) => {
         if (!state.loading) {
           this.store.dispatch(new fromStore.LoadClientToken());
