--- conflicted
+++ resolved
@@ -55,12 +55,8 @@
     if (
       InterceptorUtil.getInterceptorParam(USE_CLIENT_TOKEN, request.headers)
     ) {
-<<<<<<< HEAD
       return this.store.pipe(
         select(fromAuthStore.getClientTokenState),
-=======
-      return this.store.select(getClientTokenState).pipe(
->>>>>>> 3d1ad9c9
         tap((state: ClientTokenState) => {
           if (!state.loading && Object.keys(state.token).length === 0) {
             this.store.dispatch(new fromAuthStore.LoadClientToken());
