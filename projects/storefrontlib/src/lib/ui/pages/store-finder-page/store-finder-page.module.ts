--- conflicted
+++ resolved
@@ -1,13 +1,10 @@
 import { NgModule } from '@angular/core';
 import { CommonModule } from '@angular/common';
-import { RouterModule } from '@angular/router';
+import { RouterModule, Routes } from '@angular/router';
 
 import { CmsPageGuards } from '../../../cms/guards';
 import { StoreFinderPageComponent } from './store-finder-page.component';
 import { StoreFinderPageLayoutModule } from '../../layout/store-finder-page-layout/store-finder-page-layout.module';
-<<<<<<< HEAD
-import { ConfigurableRoutes } from '@spartacus/core';
-=======
 // tslint:disable-next-line:max-line-length
 import { StoreFinderSearchResultComponent } from '../../../store-finder/components/store-finder-search-result/store-finder-search-result.component';
 // tslint:disable-next-line:max-line-length
@@ -15,16 +12,11 @@
 import { StoreFinderGridComponent } from '../../../store-finder/components/store-finder-grid/store-finder-grid.component';
 // tslint:disable-next-line:max-line-length
 import { StoreFinderStoreDescriptionComponent } from '../../../store-finder/components/store-finder-store-description/store-finder-store-description.component';
->>>>>>> b85773b1
 
-const routes: ConfigurableRoutes = [
+const routes: Routes = [
   {
-    path: null,
+    path: 'store-finder',
     canActivate: [CmsPageGuards],
-<<<<<<< HEAD
-    component: StoreFinderPageComponent,
-    data: { pageLabel: 'storefinderPage', cxPath: 'storeFinder' }
-=======
     data: { pageLabel: 'storefinderPage' },
     component: StoreFinderPageComponent,
     children: [
@@ -59,7 +51,6 @@
         component: StoreFinderStoreDescriptionComponent
       }
     ]
->>>>>>> b85773b1
   }
 ];
 
