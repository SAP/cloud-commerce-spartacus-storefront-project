import { NgModule } from '@angular/core';
import { CommonModule } from '@angular/common';
import { RouterModule, Routes } from '@angular/router';

import { CmsPageGuards } from '../../../cms/guards/cms-page.guard';
import { StoreFinderPageComponent } from './store-finder-page.component';
import { StoreFinderPageLayoutModule } from '../../layout/store-finder-page-layout/store-finder-page-layout.module';
// tslint:disable-next-line:max-line-length
import { StoreFinderSearchResultComponent } from '../../../store-finder/components/store-finder-search-result/store-finder-search-result.component';
// tslint:disable-next-line:max-line-length
import { StoreFinderStoresCountComponent } from '../../../store-finder/components/store-finder-stores-count/store-finder-stores-count.component';
import { StoreFinderGridComponent } from '../../../store-finder/components/store-finder-grid/store-finder-grid.component';
// tslint:disable-next-line:max-line-length
import { StoreFinderStoreDescriptionComponent } from '../../../store-finder/components/store-finder-store-description/store-finder-store-description.component';

const routes: Routes = [
  {
    path: null,
    canActivate: [CmsPageGuards],
<<<<<<< HEAD
    data: { pageLabel: 'storefinderPage', breadcrumb: '/ Store Finder' },
=======
    data: { pageLabel: 'storefinderPage', cxPath: 'storeFinder' },
>>>>>>> 1300f1fd
    component: StoreFinderPageComponent,
    children: [
      {
        path: null,
        canActivate: [CmsPageGuards],
<<<<<<< HEAD
        data: { pageLabel: 'storefinderPage', breadcrumb: '/ Find Stores' },
=======
        data: { pageLabel: 'storefinderPage', cxPath: 'searchResults' },
>>>>>>> 1300f1fd
        component: StoreFinderSearchResultComponent
      },
      {
        path: null,
        canActivate: [CmsPageGuards],
<<<<<<< HEAD
        data: { pageLabel: 'storefinderPage', breadcrumb: '/ View All Stores' },
=======
        data: { pageLabel: 'storefinderPage', cxPath: 'allStores' },
>>>>>>> 1300f1fd
        component: StoreFinderStoresCountComponent
      },
      {
        path: null,
        canActivate: [CmsPageGuards],
<<<<<<< HEAD
        data: { pageLabel: 'storefinderPage', breadcrumb: '/ Country' },
=======
        data: { pageLabel: 'storefinderPage', cxPath: 'listStores' },
>>>>>>> 1300f1fd
        component: StoreFinderGridComponent
      },
      {
        path: null,
        canActivate: [CmsPageGuards],
<<<<<<< HEAD
        data: { pageLabel: 'storefinderPage', breadcrumb: '/ Country' },
        component: StoreFinderGridComponent
      },
      {
        path: 'country/:country/region/:region/:store',
        canActivate: [CmsPageGuards],
        data: { pageLabel: 'storefinderPage', breadcrumb: '/ Country' },
=======
        data: { pageLabel: 'storefinderPage', cxPath: 'storeDescription' },
>>>>>>> 1300f1fd
        component: StoreFinderStoreDescriptionComponent
      },
      {
        path: 'country/:country/:store',
        canActivate: [CmsPageGuards],
        data: { pageLabel: 'storefinderPage', breadcrumb: '/ Country' },
        component: StoreFinderStoreDescriptionComponent
      }
    ]
  }
];

@NgModule({
  imports: [
    CommonModule,
    RouterModule.forChild(routes),
    StoreFinderPageLayoutModule
  ],
  declarations: [StoreFinderPageComponent],
  exports: [StoreFinderPageComponent]
})
export class StoreFinderPageModule {}<|MERGE_RESOLUTION|>--- conflicted
+++ resolved
@@ -17,57 +17,51 @@
   {
     path: null,
     canActivate: [CmsPageGuards],
-<<<<<<< HEAD
-    data: { pageLabel: 'storefinderPage', breadcrumb: '/ Store Finder' },
-=======
-    data: { pageLabel: 'storefinderPage', cxPath: 'storeFinder' },
->>>>>>> 1300f1fd
+    data: {
+      pageLabel: 'storefinderPage',
+      cxPath: 'storeFinder',
+      breadcrumb: '/ Store Finder'
+    },
     component: StoreFinderPageComponent,
     children: [
       {
         path: null,
         canActivate: [CmsPageGuards],
-<<<<<<< HEAD
-        data: { pageLabel: 'storefinderPage', breadcrumb: '/ Find Stores' },
-=======
-        data: { pageLabel: 'storefinderPage', cxPath: 'searchResults' },
->>>>>>> 1300f1fd
+        data: {
+          pageLabel: 'storefinderPage',
+          cxPath: 'searchResults',
+          breadcrumb: '/ Find Stores'
+        },
         component: StoreFinderSearchResultComponent
       },
       {
         path: null,
         canActivate: [CmsPageGuards],
-<<<<<<< HEAD
-        data: { pageLabel: 'storefinderPage', breadcrumb: '/ View All Stores' },
-=======
-        data: { pageLabel: 'storefinderPage', cxPath: 'allStores' },
->>>>>>> 1300f1fd
+        data: {
+          pageLabel: 'storefinderPage',
+          cxPath: 'allStores',
+          breadcrumb: '/ View All Stores'
+        },
         component: StoreFinderStoresCountComponent
       },
       {
         path: null,
         canActivate: [CmsPageGuards],
-<<<<<<< HEAD
-        data: { pageLabel: 'storefinderPage', breadcrumb: '/ Country' },
-=======
-        data: { pageLabel: 'storefinderPage', cxPath: 'listStores' },
->>>>>>> 1300f1fd
+        data: {
+          pageLabel: 'storefinderPage',
+          cxPath: 'listStores',
+          breadcrumb: '/ Country'
+        },
         component: StoreFinderGridComponent
       },
       {
         path: null,
         canActivate: [CmsPageGuards],
-<<<<<<< HEAD
-        data: { pageLabel: 'storefinderPage', breadcrumb: '/ Country' },
-        component: StoreFinderGridComponent
-      },
-      {
-        path: 'country/:country/region/:region/:store',
-        canActivate: [CmsPageGuards],
-        data: { pageLabel: 'storefinderPage', breadcrumb: '/ Country' },
-=======
-        data: { pageLabel: 'storefinderPage', cxPath: 'storeDescription' },
->>>>>>> 1300f1fd
+        data: {
+          pageLabel: 'storefinderPage',
+          cxPath: 'storeDescription',
+          breadcrumb: '/ Country'
+        },
         component: StoreFinderStoreDescriptionComponent
       },
       {
