--- conflicted
+++ resolved
@@ -1,12 +1,6 @@
 import { async, ComponentFixture, TestBed } from '@angular/core/testing';
-<<<<<<< HEAD
+import { Component } from '@angular/core';
 import { StoreFinderPageComponent } from './store-finder-page.component';
-import { Component } from '@angular/core';
-=======
-import { Component } from '@angular/core';
-
-import { StoreFinderPageComponent } from './store-finder-page.component';
->>>>>>> f24f7233
 
 @Component({
   selector: 'cx-store-finder-page-layout',
