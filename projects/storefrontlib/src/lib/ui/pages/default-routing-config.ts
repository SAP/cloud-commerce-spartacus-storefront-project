--- conflicted
+++ resolved
@@ -7,16 +7,10 @@
 
   // semantic links for login related pages
   login: { paths: ['login'] },
-<<<<<<< HEAD
   logout: { paths: ['logout'] },
-  register: { paths: ['register'] },
-  resetPassword: { paths: ['login/pw/change'] },
-  forgotPassword: { paths: ['forgot-password'] },
-=======
   register: { paths: ['login/register'] },
   forgotPassword: { paths: ['login/forgot-password'] },
 
->>>>>>> 738f7a70
   checkout: { paths: ['checkout'] },
   orderConfirmation: { paths: ['order-confirmation'] },
   product: {
