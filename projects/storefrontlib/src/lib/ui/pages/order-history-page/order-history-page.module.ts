--- conflicted
+++ resolved
@@ -12,11 +12,11 @@
     path: null,
     canActivate: [AuthGuard, CmsPageGuards],
     component: OrderHistoryPageComponent,
-<<<<<<< HEAD
-    data: { pageLabel: 'orders', breadcrumb: '/ My-Account / Orders' }
-=======
-    data: { pageLabel: 'orders', cxPath: 'orders' }
->>>>>>> 1300f1fd
+    data: {
+      pageLabel: 'orders',
+      cxPath: 'orders',
+      breadcrumb: '/ My-Account / Orders'
+    }
   }
 ];
 
