--- conflicted
+++ resolved
@@ -10,18 +10,8 @@
   {
     path: null,
     canActivate: [CmsPageGuards],
-<<<<<<< HEAD
-
-    // TODO:
-    // When 'help page' is implemented in CMS backend,
-    // then 'faq' pageLabel should be changed to adequate one
-    data: { pageLabel: 'faq', breadcrumb: '/ Help' },
-
-    component: HelpPageComponent
-=======
     component: HelpPageComponent,
-    data: { pageLabel: 'faq', cxPath: 'help' }
->>>>>>> 1300f1fd
+    data: { pageLabel: 'faq', cxPath: 'help', breadcrumb: '/ Help' }
   }
 ];
 
