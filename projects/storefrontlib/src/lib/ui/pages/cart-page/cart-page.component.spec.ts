--- conflicted
+++ resolved
@@ -1,7 +1,4 @@
-<<<<<<< HEAD
 import { ComponentsModule } from './../../components/components.module';
-=======
->>>>>>> f3709206
 import { async, ComponentFixture, TestBed } from '@angular/core/testing';
 import { ReactiveFormsModule } from '@angular/forms';
 import { RouterModule } from '@angular/router';
@@ -14,21 +11,11 @@
   DynamicSlotComponent
 } from '../../../cms/components';
 import * as fromCmsReducer from '../../../cms/store';
-<<<<<<< HEAD
-import * as fromCart from '../../../cart/store';
 
-import { CartService } from '../../../cart/services';
-import { OrderSummaryComponent } from '../../../cart/components/cart-details/order-summary/order-summary.component';
-import { RouterModule } from '@angular/router';
-import { ReactiveFormsModule } from '@angular/forms';
-import { CartItemComponent } from '../../../cart/components/cart-shared/cart-item/cart-item.component';
-=======
 import * as fromRoot from '../../../routing/store';
 import { CartPageLayoutComponent } from '../../layout/cart-page-layout/cart-page-layout.component';
 import { CartSharedModule } from './../../../cart/components/cart-shared/cart-shared.module';
-import { MediaModule } from './../../components/media/media.module';
 import { CartPageComponent } from './cart-page.component';
->>>>>>> f3709206
 
 export class MockCartService {
   loadCartDetails() {}
@@ -48,25 +35,15 @@
           cms: combineReducers(fromCmsReducer.getReducers()),
           cart: combineReducers(fromCart.getReducers())
         }),
-<<<<<<< HEAD
-        ComponentsModule
-=======
-        MediaModule,
+        ComponentsModule,
         CartSharedModule
->>>>>>> f3709206
       ],
       declarations: [
         CartPageComponent,
         CartPageLayoutComponent,
         DynamicSlotComponent,
         ComponentWrapperComponent,
-<<<<<<< HEAD
-        CartDetailsComponent,
-        OrderSummaryComponent,
-        CartItemComponent
-=======
         CartDetailsComponent
->>>>>>> f3709206
       ],
       providers: [{ provide: CartService, useClass: MockCartService }]
     }).compileComponents();
