--- conflicted
+++ resolved
@@ -1,14 +1,3 @@
-<<<<<<< HEAD
-import { async, ComponentFixture, TestBed } from '@angular/core/testing';
-import { CartPageComponent } from './cart-page.component';
-import { Component } from '@angular/core';
-
-@Component({
-  template: '',
-  selector: 'cx-cart-page-layout'
-})
-class MockCartPageComponent {}
-=======
 import { Component } from '@angular/core';
 import { async, ComponentFixture, TestBed } from '@angular/core/testing';
 
@@ -19,7 +8,6 @@
   template: ''
 })
 export class MockCartPageLayoutComponent {}
->>>>>>> f24f7233
 
 describe('CartPageComponent', () => {
   let component: CartPageComponent;
@@ -27,11 +15,7 @@
 
   beforeEach(async(() => {
     TestBed.configureTestingModule({
-<<<<<<< HEAD
-      declarations: [CartPageComponent, MockCartPageComponent]
-=======
       declarations: [CartPageComponent, MockCartPageLayoutComponent]
->>>>>>> f24f7233
     }).compileComponents();
   }));
 
