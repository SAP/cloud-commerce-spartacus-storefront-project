--- conflicted
+++ resolved
@@ -1,6 +1,4 @@
 import { async, ComponentFixture, TestBed } from '@angular/core/testing';
-import { CartService } from '../../../cart/services';
-<<<<<<< HEAD
 import { CartPageComponent } from './cart-page.component';
 import { Component } from '@angular/core';
 
@@ -9,29 +7,6 @@
   selector: 'cx-cart-page-layout'
 })
 class MockCartPageComponent {}
-=======
-import * as fromCart from '../../../cart/store';
-import { ComponentWrapperDirective } from '../../../cms/components';
-import * as fromCmsReducer from '../../../cms/store';
-
-import { CartPageLayoutComponent } from '../../layout/cart-page-layout/cart-page-layout.component';
-import { CartSharedModule } from './../../../cart/components/cart-shared/cart-shared.module';
-import { CartPageComponent } from './cart-page.component';
-import { OutletDirective } from '../../../outlet';
-import { Input, Component } from '@angular/core';
-
-@Component({
-  selector: 'cx-dynamic-slot',
-  template: 'MockDynamicSlotComponent'
-})
-export class MockDynamicSlotComponent {
-  @Input()
-  position: string;
-}
-export class MockCartService {
-  loadCartDetails() {}
-}
->>>>>>> e3070e01
 
 describe('CartPageComponent', () => {
   let component: CartPageComponent;
@@ -39,30 +14,7 @@
 
   beforeEach(async(() => {
     TestBed.configureTestingModule({
-<<<<<<< HEAD
-      declarations: [CartPageComponent, MockCartPageComponent],
-      providers: [{ provide: CartService, useClass: MockCartPageComponent }]
-=======
-      imports: [
-        ReactiveFormsModule,
-        RouterModule,
-        StoreModule.forRoot({}),
-        StoreModule.forFeature('cms', fromCmsReducer.getReducers()),
-        StoreModule.forFeature('cart', fromCart.getReducers()),
-
-        ComponentsModule,
-        CartSharedModule
-      ],
-      declarations: [
-        CartPageComponent,
-        CartPageLayoutComponent,
-        MockDynamicSlotComponent,
-        ComponentWrapperDirective,
-        OutletDirective,
-        CartDetailsComponent
-      ],
-      providers: [{ provide: CartService, useClass: MockCartService }]
->>>>>>> e3070e01
+      declarations: [CartPageComponent, MockCartPageComponent]
     }).compileComponents();
   }));
 
