import { NgModule } from '@angular/core';
import { CommonModule } from '@angular/common';
import { Routes, RouterModule } from '@angular/router';
import { AuthGuard } from '@spartacus/core';
import { CartNotEmptyGuard } from '../../../cart/guards/cart-not-empty.guard';
import { CmsPageGuards } from '../../../cms/guards/cms-page.guard';
import { MultiStepCheckoutPageLayoutModule } from '../../layout/multi-step-checkout-page-layout/multi-step-checkout-page-layout.module';
import { MultiStepCheckoutPageComponent } from './multi-step-checkout-page.component';

const routes: Routes = [
  {
    path: null,
    canActivate: [AuthGuard, CmsPageGuards, CartNotEmptyGuard],
<<<<<<< HEAD
    data: {
      pageLabel: 'multiStepCheckoutSummaryPage',
      breadcrumb: '/ Checkout'
    },
    component: MultiStepCheckoutPageComponent
=======
    component: MultiStepCheckoutPageComponent,
    data: { pageLabel: 'multiStepCheckoutSummaryPage', cxPath: 'checkout' }
>>>>>>> 1300f1fd
  }
];

@NgModule({
  imports: [
    CommonModule,
    MultiStepCheckoutPageLayoutModule,
    RouterModule.forChild(routes)
  ],
  declarations: [MultiStepCheckoutPageComponent],
  exports: [MultiStepCheckoutPageComponent]
})
export class MultiStepCheckoutPageModule {}<|MERGE_RESOLUTION|>--- conflicted
+++ resolved
@@ -11,16 +11,12 @@
   {
     path: null,
     canActivate: [AuthGuard, CmsPageGuards, CartNotEmptyGuard],
-<<<<<<< HEAD
+    component: MultiStepCheckoutPageComponent,
     data: {
       pageLabel: 'multiStepCheckoutSummaryPage',
+      cxPath: 'checkout',
       breadcrumb: '/ Checkout'
-    },
-    component: MultiStepCheckoutPageComponent
-=======
-    component: MultiStepCheckoutPageComponent,
-    data: { pageLabel: 'multiStepCheckoutSummaryPage', cxPath: 'checkout' }
->>>>>>> 1300f1fd
+    }
   }
 ];
 
