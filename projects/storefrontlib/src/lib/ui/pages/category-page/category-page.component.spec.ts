--- conflicted
+++ resolved
@@ -4,12 +4,7 @@
 import { of, Observable } from 'rxjs';
 import { By } from '@angular/platform-browser';
 
-<<<<<<< HEAD
-import { CmsService } from '@spartacus/core';
-=======
-import { CmsService } from '../../../cms/facade/cms.service';
-import { Page } from '../../../cms/models/page.model';
->>>>>>> 75f9e5c5
+import { CmsService, Page } from '@spartacus/core';
 import { CategoryPageComponent } from './category-page.component';
 
 @Component({ selector: 'cx-product-list-page-layout', template: '' })
