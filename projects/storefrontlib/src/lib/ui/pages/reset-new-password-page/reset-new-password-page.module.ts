--- conflicted
+++ resolved
@@ -9,13 +9,12 @@
   {
     path: null,
     canActivate: [NotAuthGuard, CmsPageGuards],
-<<<<<<< HEAD
-    data: { pageLabel: 'homepage', breadcrumb: '/ Reset Password' },
-    component: ResetNewPasswordComponent
-=======
     component: ResetNewPasswordComponent,
-    data: { pageLabel: 'homepage', cxPath: 'resetPassword' }
->>>>>>> 1300f1fd
+    data: {
+      pageLabel: 'homepage',
+      cxPath: 'resetPassword',
+      breadcrumb: '/ Reset Password'
+    }
   }
 ];
 @NgModule({
