--- conflicted
+++ resolved
@@ -10,14 +10,11 @@
   {
     path: null,
     canActivate: [CmsPageGuards],
-<<<<<<< HEAD
     data: {
       pageLabel: 'termsAndConditions',
+      cxPath: 'termsAndConditions',
       breadcrumb: '/ Terms And Conditions'
     },
-=======
-    data: { pageLabel: 'termsAndConditions', cxPath: 'termsAndConditions' },
->>>>>>> 1300f1fd
     component: TermsConditionsPageComponent
   }
 ];
