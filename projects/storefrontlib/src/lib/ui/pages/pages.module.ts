import { CommonModule } from '@angular/common';
import { HTTP_INTERCEPTORS } from '@angular/common/http';
import { NgModule } from '@angular/core';
import { RouterModule } from '@angular/router';
<<<<<<< HEAD
import { AuthGuard, ConfigModule, NotAuthGuard } from '@spartacus/core';
=======
import { AuthGuard, ConfigModule } from '@spartacus/core';
>>>>>>> c2d345f7
import { LogoutModule } from '../../../cms-components/index';
import {
  PageLayoutComponent,
  PageLayoutModule,
} from '../../../cms-structure/page/index';
import { CmsPageGuard } from '../../cms/guards/cms-page.guard';
import { CartPageModule } from './cart-page/cart-page.module';
import { HardcodedCheckoutComponent } from './checkout-page.interceptor';
import { defaultRoutingConfig } from './default-routing-config';
import { CartNotEmptyGuard } from './guards/cart-not-empty.guard';
import { GuardsModule } from './guards/guards.module';
import { OrderConfirmationPageModule } from './order-confirmation-page/order-confirmation-page.module';
import { ProductPageModule } from './product-page/product-page.module';

const pageModules = [
  CartPageModule,
  OrderConfirmationPageModule,
  ProductPageModule,
  GuardsModule,
];

@NgModule({
  imports: [
    ConfigModule.withConfig(defaultRoutingConfig),
    CommonModule,
    ...pageModules,
    PageLayoutModule,
    LogoutModule,
    RouterModule.forChild([
      {
        // This route can be dropped only when we have a mapping path to page label for content pages
        path: null,
        canActivate: [CmsPageGuard],
        component: PageLayoutComponent,
        data: { pageLabel: 'homepage', cxRoute: 'home' },
      },
      {
        path: null,
        canActivate: [AuthGuard, CmsPageGuard, CartNotEmptyGuard],
        component: PageLayoutComponent,
        data: {
          pageLabel: 'multiStepCheckoutSummaryPage',
          cxRoute: 'checkout',
        },
      },
      {
        path: null,
        canActivate: [CmsPageGuard],
        component: PageLayoutComponent,
        data: { pageLabel: 'search', cxRoute: 'search' },
      },
      {
        path: null,
        canActivate: [CmsPageGuard],
        component: PageLayoutComponent,
        data: { cxRoute: 'category' },
      },
      {
        path: null,
        canActivate: [CmsPageGuard],
        component: PageLayoutComponent,
        data: { cxRoute: 'brand' },
      },
      {
        path: null,
        canActivate: [AuthGuard, CmsPageGuard],
        component: PageLayoutComponent,
        data: { pageLabel: 'order', cxRoute: 'orderDetails' },
      },
    ]),
  ],
  providers: [
    {
      provide: HTTP_INTERCEPTORS,
      useClass: HardcodedCheckoutComponent,
      multi: true,
    },
  ],
})
export class PagesModule {}<|MERGE_RESOLUTION|>--- conflicted
+++ resolved
@@ -2,11 +2,7 @@
 import { HTTP_INTERCEPTORS } from '@angular/common/http';
 import { NgModule } from '@angular/core';
 import { RouterModule } from '@angular/router';
-<<<<<<< HEAD
-import { AuthGuard, ConfigModule, NotAuthGuard } from '@spartacus/core';
-=======
 import { AuthGuard, ConfigModule } from '@spartacus/core';
->>>>>>> c2d345f7
 import { LogoutModule } from '../../../cms-components/index';
 import {
   PageLayoutComponent,
