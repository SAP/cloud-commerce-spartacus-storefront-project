import { NgModule } from '@angular/core';
import { CommonModule } from '@angular/common';

// ContentPage
import { CartPageModule } from './cart-page/cart-page.module';
import { OrderConfirmationPageModule } from './order-confirmation-page/order-confirmation-page.module';

import { RegisterPageModule } from './register-page/register-page.module';
<<<<<<< HEAD
import { ResetPasswordPageModule } from './reset-password-page/reset-password-page.module';
=======
import { LoginPageModule } from './login-page/login-page.module';
>>>>>>> 28cb0343
import { StoreFinderPageModule } from './store-finder-page/store-finder-page.module';

// ProductPage
import { ProductPageModule } from './product-page/product-page.module';
import { RouterModule } from '@angular/router';
import { CmsPageGuards } from '../../cms/guards/cms-page.guard';
import { PageLayoutComponent } from '../../cms/page-layout/page-layout.component';
import { PageLayoutModule } from '../../cms/page-layout/page-layout.module';
import { AuthGuard, NotAuthGuard } from '@spartacus/core';
import { HTTP_INTERCEPTORS } from '@angular/common/http';
import { HardcodedCheckoutComponent } from './checkout-page.interceptor';
import { GuardsModule } from './guards/guards.module';
import { CartNotEmptyGuard } from './guards/cart-not-empty.guard';

const pageModules = [
  CartPageModule,
  OrderConfirmationPageModule,
  ProductPageModule,
  RegisterPageModule,
<<<<<<< HEAD
  ResetPasswordPageModule,
  StoreFinderPageModule,
  ResetNewPasswordPageModule,
  GuardsModule
=======
  LoginPageModule,
  PaymentDetailsPageModule,
  StoreFinderPageModule
  // new pages should be added above this line
>>>>>>> 28cb0343
];

@NgModule({
  imports: [
    CommonModule,
    ...pageModules,
    PageLayoutModule,
    RouterModule.forChild([
      {
        // This route can be dropped only when we have a mapping path to page label for content pages
        path: null,
        canActivate: [CmsPageGuards],
        component: PageLayoutComponent,
        data: { pageLabel: 'homepage', cxPath: 'home' }
      },
      {
        // This route can be dropped only when the link from CMS in MyAccount dropdown menu ("my-account/address-book")
        // is the same as the page label ("address-book"). Or when we have a mapping for content pages.
        path: null,
        canActivate: [AuthGuard, CmsPageGuards],
        data: { pageLabel: 'address-book', cxPath: 'addressBook' },
        component: PageLayoutComponent
      },
      {
        path: null,
        canActivate: [AuthGuard, CmsPageGuards],
        component: PageLayoutComponent,
        data: { pageLabel: 'orders', cxPath: 'orders' }
      },
      {
        path: null,
        canActivate: [AuthGuard, CmsPageGuards, CartNotEmptyGuard],
        component: PageLayoutComponent,
        data: { pageLabel: 'multiStepCheckoutSummaryPage', cxPath: 'checkout' }
      },
      {
        path: null,
        canActivate: [NotAuthGuard, CmsPageGuards],
        component: PageLayoutComponent,
        data: { pageLabel: 'login', cxPath: 'login' }
      },
      {
        path: null,
        canActivate: [CmsPageGuards],
        component: PageLayoutComponent,
        data: { pageLabel: 'search', cxPath: 'search' }
      },
      {
        path: null,
        canActivate: [CmsPageGuards],
        component: PageLayoutComponent,
        data: { cxPath: 'category' }
      },
      {
        path: null,
        canActivate: [CmsPageGuards],
        component: PageLayoutComponent,
        data: { cxPath: 'brand' }
      },
      // redirect OLD links
      {
        path: 'Open-Catalogue/:title/c/:categoryCode',
        redirectTo: null,
        data: { cxRedirectTo: 'category' }
      },
      {
        path: 'Open-Catalogue/:category1/:title/c/:categoryCode',
        redirectTo: null,
        data: { cxRedirectTo: 'category' }
      },
      {
        path: 'Open-Catalogue/:category1/:category2/:title/c/:categoryCode',
        redirectTo: null,
        data: { cxRedirectTo: 'category' }
      },
      {
        path: 'OpenCatalogue/:category1/:category2/:title/c/:categoryCode',
        redirectTo: null,
        data: { cxRedirectTo: 'category' }
      },
      {
        path: null,
        canActivate: [AuthGuard, CmsPageGuards],
        data: { pageLabel: 'payment-details', cxPath: 'paymentManagement' },
        component: PageLayoutComponent
      },
      {
        path: null,
        canActivate: [NotAuthGuard, CmsPageGuards],
        component: PageLayoutComponent,
        data: { pageLabel: 'forgotPassword', cxPath: 'forgotPassword' }
      },
      {
        path: null,
        canActivate: [AuthGuard, CmsPageGuards],
        component: PageLayoutComponent,
        data: { pageLabel: 'order', cxPath: 'orderDetails' }
      },
      // PLEASE ADD ALL ROUTES ABOVE THIS LINE ===============================
      {
        path: '**',
        canActivate: [CmsPageGuards],
<<<<<<< HEAD
        component: PageLayoutComponent
=======
        component: PageLayoutComponent,
        data: { pageLabel: 'notFound', cxPath: 'pageNotFound' }
      },
      {
        path: null,
        component: PageLayoutComponent,
        canActivate: [CmsPageGuards],
        data: { pageLabel: 'resetPassword', cxPath: 'resetPassword' }
      },
      {
        path: null,
        canActivate: [AuthGuard, CmsPageGuards, CartNotEmptyGuard],
        component: PageLayoutComponent,
        data: { pageLabel: 'multiStepCheckoutSummaryPage', cxPath: 'checkout' }
>>>>>>> 28cb0343
      }
    ])
  ],
  providers: [
    {
      provide: HTTP_INTERCEPTORS,
      useClass: HardcodedCheckoutComponent,
      multi: true
    }
  ]
})
export class PagesModule {}<|MERGE_RESOLUTION|>--- conflicted
+++ resolved
@@ -6,11 +6,7 @@
 import { OrderConfirmationPageModule } from './order-confirmation-page/order-confirmation-page.module';
 
 import { RegisterPageModule } from './register-page/register-page.module';
-<<<<<<< HEAD
-import { ResetPasswordPageModule } from './reset-password-page/reset-password-page.module';
-=======
-import { LoginPageModule } from './login-page/login-page.module';
->>>>>>> 28cb0343
+
 import { StoreFinderPageModule } from './store-finder-page/store-finder-page.module';
 
 // ProductPage
@@ -30,17 +26,8 @@
   OrderConfirmationPageModule,
   ProductPageModule,
   RegisterPageModule,
-<<<<<<< HEAD
-  ResetPasswordPageModule,
   StoreFinderPageModule,
-  ResetNewPasswordPageModule,
   GuardsModule
-=======
-  LoginPageModule,
-  PaymentDetailsPageModule,
-  StoreFinderPageModule
-  // new pages should be added above this line
->>>>>>> 28cb0343
 ];
 
 @NgModule({
@@ -139,28 +126,17 @@
         component: PageLayoutComponent,
         data: { pageLabel: 'order', cxPath: 'orderDetails' }
       },
-      // PLEASE ADD ALL ROUTES ABOVE THIS LINE ===============================
-      {
-        path: '**',
-        canActivate: [CmsPageGuards],
-<<<<<<< HEAD
-        component: PageLayoutComponent
-=======
-        component: PageLayoutComponent,
-        data: { pageLabel: 'notFound', cxPath: 'pageNotFound' }
-      },
       {
         path: null,
         component: PageLayoutComponent,
         canActivate: [CmsPageGuards],
         data: { pageLabel: 'resetPassword', cxPath: 'resetPassword' }
       },
+      // PLEASE ADD ALL ROUTES ABOVE THIS LINE ===============================
       {
-        path: null,
-        canActivate: [AuthGuard, CmsPageGuards, CartNotEmptyGuard],
-        component: PageLayoutComponent,
-        data: { pageLabel: 'multiStepCheckoutSummaryPage', cxPath: 'checkout' }
->>>>>>> 28cb0343
+        path: '**',
+        canActivate: [CmsPageGuards],
+        component: PageLayoutComponent
       }
     ])
   ],
