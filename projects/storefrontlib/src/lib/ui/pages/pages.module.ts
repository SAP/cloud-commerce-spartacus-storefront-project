import { CommonModule } from '@angular/common';
import { HTTP_INTERCEPTORS } from '@angular/common/http';
import { NgModule } from '@angular/core';
import { RouterModule } from '@angular/router';
import { AuthGuard, NotAuthGuard } from '@spartacus/core';
import { LogoutModule } from '../../../cms-components/index';
import { CmsPageGuard } from '../../cms/guards/cms-page.guard';
import { PageLayoutComponent } from '../../cms/page-layout/page-layout.component';
import { PageLayoutModule } from '../../cms/page-layout/page-layout.module';
import { CartPageModule } from './cart-page/cart-page.module';
import { HardcodedCheckoutComponent } from './checkout-page.interceptor';
import { CartNotEmptyGuard } from './guards/cart-not-empty.guard';
import { GuardsModule } from './guards/guards.module';
import { OrderConfirmationPageModule } from './order-confirmation-page/order-confirmation-page.module';
import { ProductPageModule } from './product-page/product-page.module';

const pageModules = [
  CartPageModule,
  OrderConfirmationPageModule,
  ProductPageModule,
  GuardsModule,
];

@NgModule({
  imports: [
    CommonModule,
    ...pageModules,
    PageLayoutModule,
    LogoutModule,
    RouterModule.forChild([
      {
        // This route can be dropped only when we have a mapping path to page label for content pages
        path: null,
        canActivate: [CmsPageGuard],
        component: PageLayoutComponent,
        data: { pageLabel: 'homepage', cxPath: 'home' },
      },
      {
        // This route can be dropped only when the link from CMS in MyAccount dropdown menu ("my-account/address-book")
        // is the same as the page label ("address-book"). Or when we have a mapping for content pages.
        path: null,
        canActivate: [AuthGuard, CmsPageGuard],
        data: { pageLabel: 'address-book', cxPath: 'addressBook' },
        component: PageLayoutComponent,
      },
      {
        path: null,
        component: PageLayoutComponent,
        canActivate: [AuthGuard, CmsPageGuard],
        data: { pageLabel: 'updatePassword', cxPath: 'updatePassword' },
      },
      {
        path: null,
        canActivate: [AuthGuard, CmsPageGuard],
        component: PageLayoutComponent,
        data: { pageLabel: 'orders', cxPath: 'orders' },
      },
      {
        path: null,
        canActivate: [AuthGuard, CmsPageGuard, CartNotEmptyGuard],
        component: PageLayoutComponent,
        data: { pageLabel: 'multiStepCheckoutSummaryPage', cxPath: 'checkout' },
      },
      {
        path: null,
        canActivate: [NotAuthGuard, CmsPageGuard],
        component: PageLayoutComponent,
        data: { pageLabel: 'login', cxPath: 'login' },
      },
      {
        path: null,
        canActivate: [CmsPageGuard],
        component: PageLayoutComponent,
        data: { pageLabel: 'search', cxPath: 'search' },
      },
      {
        path: null,
        canActivate: [CmsPageGuard],
        component: PageLayoutComponent,
        data: { cxPath: 'category' },
      },
      {
        path: null,
        canActivate: [CmsPageGuard],
        component: PageLayoutComponent,
        data: { cxPath: 'brand' },
      },
<<<<<<< HEAD
=======
      {
        path: null,
        component: PageLayoutComponent,
        canActivate: [AuthGuard, CmsPageGuard],
        data: { pageLabel: 'update-email', cxPath: 'updateEmail' },
      },
      // redirect OLD links
      {
        path: 'Open-Catalogue/:title/c/:categoryCode',
        redirectTo: null,
        data: { cxRedirectTo: 'category' },
      },
      {
        path: 'Open-Catalogue/:category1/:title/c/:categoryCode',
        redirectTo: null,
        data: { cxRedirectTo: 'category' },
      },
      {
        path: 'Open-Catalogue/:category1/:category2/:title/c/:categoryCode',
        redirectTo: null,
        data: { cxRedirectTo: 'category' },
      },
      {
        path: 'OpenCatalogue/:category1/:category2/:title/c/:categoryCode',
        redirectTo: null,
        data: { cxRedirectTo: 'category' },
      },
>>>>>>> ecc392de
      {
        path: null,
        canActivate: [AuthGuard, CmsPageGuard],
        data: { pageLabel: 'payment-details', cxPath: 'paymentManagement' },
        component: PageLayoutComponent,
      },
      {
        path: null,
        canActivate: [AuthGuard, CmsPageGuard],
        component: PageLayoutComponent,
        data: { pageLabel: 'order', cxPath: 'orderDetails' },
      },
      {
        path: null,
        canActivate: [NotAuthGuard, CmsPageGuard],
        component: PageLayoutComponent,
        data: { pageLabel: 'forgotPassword', cxPath: 'forgotPassword' },
      },
      {
        path: null,
        component: PageLayoutComponent,
        canActivate: [NotAuthGuard, CmsPageGuard],
        data: { pageLabel: 'resetPassword', cxPath: 'resetPassword' },
      },
      {
        path: null,
        component: PageLayoutComponent,
        canActivate: [AuthGuard, CmsPageGuard],
        data: {
          pageLabel: 'update-profile',
          cxPath: 'updateProfile',
        },
      },
    ]),
  ],
  providers: [
    {
      provide: HTTP_INTERCEPTORS,
      useClass: HardcodedCheckoutComponent,
      multi: true,
    },
  ],
})
export class PagesModule {}<|MERGE_RESOLUTION|>--- conflicted
+++ resolved
@@ -85,36 +85,12 @@
         component: PageLayoutComponent,
         data: { cxPath: 'brand' },
       },
-<<<<<<< HEAD
-=======
       {
         path: null,
         component: PageLayoutComponent,
         canActivate: [AuthGuard, CmsPageGuard],
         data: { pageLabel: 'update-email', cxPath: 'updateEmail' },
       },
-      // redirect OLD links
-      {
-        path: 'Open-Catalogue/:title/c/:categoryCode',
-        redirectTo: null,
-        data: { cxRedirectTo: 'category' },
-      },
-      {
-        path: 'Open-Catalogue/:category1/:title/c/:categoryCode',
-        redirectTo: null,
-        data: { cxRedirectTo: 'category' },
-      },
-      {
-        path: 'Open-Catalogue/:category1/:category2/:title/c/:categoryCode',
-        redirectTo: null,
-        data: { cxRedirectTo: 'category' },
-      },
-      {
-        path: 'OpenCatalogue/:category1/:category2/:title/c/:categoryCode',
-        redirectTo: null,
-        data: { cxRedirectTo: 'category' },
-      },
->>>>>>> ecc392de
       {
         path: null,
         canActivate: [AuthGuard, CmsPageGuard],
