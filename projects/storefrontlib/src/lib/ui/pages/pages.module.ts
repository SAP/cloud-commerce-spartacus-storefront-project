--- conflicted
+++ resolved
@@ -76,15 +76,12 @@
       {
         path: null,
         canActivate: [AuthGuard, CmsPageGuards, CartNotEmptyGuard],
-<<<<<<< HEAD
-=======
         component: PageLayoutComponent,
         data: { pageLabel: 'multiStepCheckoutSummaryPage', cxPath: 'checkout' }
       },
       {
         path: null,
         canActivate: [NotAuthGuard, CmsPageGuards],
->>>>>>> 9d8466fe
         component: PageLayoutComponent,
         data: { pageLabel: 'login', cxPath: 'login' }
       },
