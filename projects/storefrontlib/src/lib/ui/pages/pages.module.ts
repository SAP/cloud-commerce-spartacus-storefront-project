--- conflicted
+++ resolved
@@ -5,10 +5,6 @@
 import { CartPageModule } from './cart-page/cart-page.module';
 import { OrderConfirmationPageModule } from './order-confirmation-page/order-confirmation-page.module';
 
-<<<<<<< HEAD
-import { RegisterPageModule } from './register-page/register-page.module';
-=======
->>>>>>> 440ea746
 import { ResetPasswordPageModule } from './reset-password-page/reset-password-page.module';
 import { StoreFinderPageModule } from './store-finder-page/store-finder-page.module';
 import { ResetNewPasswordPageModule } from './reset-new-password-page/reset-new-password-page.module';
@@ -30,11 +26,6 @@
   CartPageModule,
   OrderConfirmationPageModule,
   ProductPageModule,
-<<<<<<< HEAD
-  RegisterPageModule,
-  PaymentDetailsPageModule,
-=======
->>>>>>> 440ea746
   ResetPasswordPageModule,
   StoreFinderPageModule,
   ResetNewPasswordPageModule,
@@ -77,17 +68,11 @@
       },
       {
         path: null,
-<<<<<<< HEAD
-        canActivate: [NotAuthGuard, CmsPageGuards],
-=======
         canActivate: [NotAuthGuard, CmsPageGuard],
->>>>>>> 440ea746
         component: PageLayoutComponent,
         data: { pageLabel: 'login', cxPath: 'login' }
       },
       {
-<<<<<<< HEAD
-=======
         path: null,
         canActivate: [CmsPageGuard],
         component: PageLayoutComponent,
@@ -140,7 +125,6 @@
       },
       // PLEASE ADD ALL ROUTES ABOVE THIS LINE ===============================
       {
->>>>>>> 440ea746
         path: '**',
         canActivate: [CmsPageGuard],
         component: PageLayoutComponent
