import { NgModule } from '@angular/core';
import { CommonModule } from '@angular/common';

// ContentPage
import { CartPageModule } from './cart-page/cart-page.module';
import { OrderConfirmationPageModule } from './order-confirmation-page/order-confirmation-page.module';

import { RegisterPageModule } from './register-page/register-page.module';
import { LoginPageModule } from './login-page/login-page.module';
import { StoreFinderPageModule } from './store-finder-page/store-finder-page.module';

// ContentPage: my Account Pages
import { PaymentDetailsPageModule } from './myaccount/payment-details-page/payment-details-page.module';
import { OrderDetailsPageModule } from './myaccount/order-details-page/order-details-page.module';

// CategoryPage
import { CategoryPageModule } from './category-page/category-page.module';

// ProductPage
import { ProductPageModule } from './product-page/product-page.module';
import { RouterModule } from '@angular/router';
import { CmsPageGuards } from '../../cms/guards/cms-page.guard';
import { PageLayoutComponent } from '../../cms/page-layout/page-layout.component';
import { PageLayoutModule } from '../../cms/page-layout/page-layout.module';
import { AuthGuard, NotAuthGuard } from '@spartacus/core';
import { HTTP_INTERCEPTORS } from '@angular/common/http';
import { HardcodedCheckoutComponent } from './checkout-page.interceptor';
import { CartNotEmptyGuard } from '../../cart/guards';

const pageModules = [
  CategoryPageModule,
  CartPageModule,
  OrderDetailsPageModule,
  OrderConfirmationPageModule,
  ProductPageModule,
  RegisterPageModule,
  LoginPageModule,
  PaymentDetailsPageModule,
  StoreFinderPageModule
  // new pages should be added above this line
];

@NgModule({
  imports: [
    CommonModule,
    ...pageModules,
    PageLayoutModule,
    RouterModule.forChild([
      {
        path: null,
        canActivate: [CmsPageGuards],
        component: PageLayoutComponent,
        data: { pageLabel: 'homepage', cxPath: 'home' }
      },
      {
        path: null,
        canActivate: [CmsPageGuards],
        component: PageLayoutComponent,
        data: { pageLabel: 'faq', cxPath: 'help' }
      },
      {
        path: null,
        canActivate: [CmsPageGuards],
        component: PageLayoutComponent,
        data: { pageLabel: 'sale', cxPath: 'sale' }
      },
      {
        path: null,
        canActivate: [CmsPageGuards],
        component: PageLayoutComponent,
        data: { pageLabel: 'contactUs', cxPath: 'contact' }
      },
      {
        path: null,
        canActivate: [CmsPageGuards],
        component: PageLayoutComponent,
        data: { pageLabel: 'termsAndConditions', cxPath: 'termsAndConditions' }
      },
      {
        path: null,
        canActivate: [AuthGuard, CmsPageGuards],
        data: { pageLabel: 'address-book', cxPath: 'addressBook' },
        component: PageLayoutComponent
      },
      {
        path: null,
        canActivate: [NotAuthGuard, CmsPageGuards],
        component: PageLayoutComponent,
        data: { pageLabel: 'forgotPassword', cxPath: 'forgotPassword' }
      },
      {
        path: null,
        canActivate: [AuthGuard, CmsPageGuards],
        component: PageLayoutComponent,
        data: { pageLabel: 'orders', cxPath: 'orders' }
      },
      {
        path: null,
        canActivate: [CmsPageGuards],
        component: PageLayoutComponent,
        data: { pageLabel: 'notFound', cxPath: 'pageNotFound' }
      },
      {
        path: null,
<<<<<<< HEAD
        component: PageLayoutComponent,
        canActivate: [CmsPageGuards],
        data: { pageLabel: 'resetPassword', cxPath: 'resetPassword' }
=======
        canActivate: [AuthGuard, CmsPageGuards, CartNotEmptyGuard],
        component: PageLayoutComponent,
        data: { pageLabel: 'multiStepCheckoutSummaryPage', cxPath: 'checkout' }
>>>>>>> 4075161e
      }
    ])
  ],
  providers: [
    {
      provide: HTTP_INTERCEPTORS,
      useClass: HardcodedCheckoutComponent,
      multi: true
    }
  ]
})
export class PagesModule {}<|MERGE_RESOLUTION|>--- conflicted
+++ resolved
@@ -102,15 +102,15 @@
       },
       {
         path: null,
-<<<<<<< HEAD
         component: PageLayoutComponent,
         canActivate: [CmsPageGuards],
         data: { pageLabel: 'resetPassword', cxPath: 'resetPassword' }
-=======
+      },
+      {
+        path: null,
         canActivate: [AuthGuard, CmsPageGuards, CartNotEmptyGuard],
         component: PageLayoutComponent,
         data: { pageLabel: 'multiStepCheckoutSummaryPage', cxPath: 'checkout' }
->>>>>>> 4075161e
       }
     ])
   ],
