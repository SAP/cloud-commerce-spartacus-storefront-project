--- conflicted
+++ resolved
@@ -80,27 +80,12 @@
         component: PageLayoutComponent,
         data: { pageLabel: 'login', cxPath: 'login' }
       },
-<<<<<<< HEAD
-      {
-        path: null,
-        canActivate: [CmsPageGuards],
-        component: PageLayoutComponent,
-        data: { cxPath: 'product' }
-      },
-      {
-        path:
-          'Open-Catalogue/:category1/:category2/:category3/:category4/p/:productCode',
-        redirectTo: null,
-        data: { cxRedirectTo: 'product' }
-      },
       {
         path: null,
         canActivate: [AuthGuard, CmsPageGuards],
         data: { pageLabel: 'payment-details', cxPath: 'paymentManagement' },
         component: PageLayoutComponent
       },
-=======
->>>>>>> da71a953
       // PLEASE ADD ALL ROUTES ABOVE THIS LINE ===============================
       {
         path: '**',
