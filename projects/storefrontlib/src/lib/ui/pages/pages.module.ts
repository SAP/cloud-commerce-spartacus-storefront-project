import { NgModule } from '@angular/core';
import { CommonModule } from '@angular/common';

// ContentPage
import { HomePageModule } from './home-page/home-page.module';
import { PageNotFoundModule } from './404/404.module';
import { CartPageModule } from './cart-page/cart-page.module';
import { OrderConfirmationPageModule } from './order-confirmation-page/order-confirmation-page.module';
import { MultiStepCheckoutPageModule } from './multi-step-checkout-page/multi-step-checkout-page.module';
import { RegisterPageModule } from './register-page/register-page.module';
import { LoginPageModule } from './login-page/login-page.module';
import { ResetPasswordPageModule } from './reset-password-page/reset-password-page.module';
import { StoreFinderPageModule } from './store-finder-page/store-finder-page.module';
import { PaymentManagementPageModule } from './payment-management-page/payment-management-page.module';
import { ContactPageModule } from './contact-page/contact-page.module';
import { SalePageModule } from './sale-page/sale-page.module';
import { HelpPageModule } from './help-page/help-page.module';
import { ResetNewPasswordPageModule } from './reset-new-password-page/reset-new-password-page.module';

// ContentPage: my Account Pages
import { OrderHistoryPageModule } from './order-history-page/order-history-page.module';
import { OrderDetailsPageModule } from './order-details-page/order-details-page.module';

// CategoryPage
import { CategoryPageModule } from './category-page/category-page.module';

// ProductPage
import { ProductPageModule } from './product-page/product-page.module';

const pageModules = [
  OrderHistoryPageModule,
  HomePageModule,
  CategoryPageModule,
  CartPageModule,
  MultiStepCheckoutPageModule,
  OrderDetailsPageModule,
  OrderConfirmationPageModule,
  ProductPageModule,
  RegisterPageModule,
  LoginPageModule,
  ResetPasswordPageModule,
  StoreFinderPageModule,
  ContactPageModule,
  SalePageModule,
  HelpPageModule,
  ResetNewPasswordPageModule,
  // new pages should be added above this line
  PageNotFoundModule
];

<<<<<<< HEAD
    OrderHistoryPageModule,
    HomePageModule,
    CategoryPageModule,
    CartPageModule,
    MultiStepCheckoutPageModule,
    OrderDetailsPageModule,
    OrderConfirmationPageModule,
    ProductPageModule,
    RegisterPageModule,
    LoginPageModule,
    ResetPasswordPageModule,
    StoreFinderPageModule,
    PaymentManagementPageModule,
    ContactPageModule,
    SalePageModule,
    HelpPageModule,
    ResetNewPasswordPageModule,
    // new pages should be added above this line
    PageNotFoundModule
  ],
  declarations: [],
  exports: [
    OrderHistoryPageModule,
    HomePageModule,
    CategoryPageModule,
    CartPageModule,
    MultiStepCheckoutPageModule,
    OrderDetailsPageModule,
    OrderConfirmationPageModule,
    ProductPageModule,
    RegisterPageModule,
    LoginPageModule,
    ResetPasswordPageModule,
    StoreFinderPageModule,
    PaymentManagementPageModule,
    ContactPageModule,
    SalePageModule,
    HelpPageModule,
    ResetNewPasswordPageModule,
    // new pages should be added above this line
    PageNotFoundModule
  ]
=======
@NgModule({
  imports: [CommonModule, ...pageModules],
  declarations: [],
  exports: [...pageModules]
>>>>>>> 3f148ba5
})
export class PagesModule {}<|MERGE_RESOLUTION|>--- conflicted
+++ resolved
@@ -11,7 +11,7 @@
 import { LoginPageModule } from './login-page/login-page.module';
 import { ResetPasswordPageModule } from './reset-password-page/reset-password-page.module';
 import { StoreFinderPageModule } from './store-finder-page/store-finder-page.module';
-import { PaymentManagementPageModule } from './payment-management-page/payment-management-page.module';
+import { PaymentDetailsPageModule } from './payment-details-page/payment-details-page.module';
 import { ContactPageModule } from './contact-page/contact-page.module';
 import { SalePageModule } from './sale-page/sale-page.module';
 import { HelpPageModule } from './help-page/help-page.module';
@@ -40,6 +40,7 @@
   LoginPageModule,
   ResetPasswordPageModule,
   StoreFinderPageModule,
+  PaymentDetailsPageModule,
   ContactPageModule,
   SalePageModule,
   HelpPageModule,
@@ -48,54 +49,9 @@
   PageNotFoundModule
 ];
 
-<<<<<<< HEAD
-    OrderHistoryPageModule,
-    HomePageModule,
-    CategoryPageModule,
-    CartPageModule,
-    MultiStepCheckoutPageModule,
-    OrderDetailsPageModule,
-    OrderConfirmationPageModule,
-    ProductPageModule,
-    RegisterPageModule,
-    LoginPageModule,
-    ResetPasswordPageModule,
-    StoreFinderPageModule,
-    PaymentManagementPageModule,
-    ContactPageModule,
-    SalePageModule,
-    HelpPageModule,
-    ResetNewPasswordPageModule,
-    // new pages should be added above this line
-    PageNotFoundModule
-  ],
-  declarations: [],
-  exports: [
-    OrderHistoryPageModule,
-    HomePageModule,
-    CategoryPageModule,
-    CartPageModule,
-    MultiStepCheckoutPageModule,
-    OrderDetailsPageModule,
-    OrderConfirmationPageModule,
-    ProductPageModule,
-    RegisterPageModule,
-    LoginPageModule,
-    ResetPasswordPageModule,
-    StoreFinderPageModule,
-    PaymentManagementPageModule,
-    ContactPageModule,
-    SalePageModule,
-    HelpPageModule,
-    ResetNewPasswordPageModule,
-    // new pages should be added above this line
-    PageNotFoundModule
-  ]
-=======
 @NgModule({
   imports: [CommonModule, ...pageModules],
   declarations: [],
   exports: [...pageModules]
->>>>>>> 3f148ba5
 })
 export class PagesModule {}