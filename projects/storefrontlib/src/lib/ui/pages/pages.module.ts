--- conflicted
+++ resolved
@@ -133,17 +133,13 @@
         path: null,
         component: PageLayoutComponent,
         canActivate: [AuthGuard, CmsPageGuard],
-<<<<<<< HEAD
         data: { pageLabel: 'consents', cxPath: 'consentManagement' },
       },
       {
         path: null,
         component: PageLayoutComponent,
         canActivate: [AuthGuard, CmsPageGuard],
-        data: { pageLabel: 'close-account', cxPath: 'closeAccount' },
-=======
         data: { pageLabel: 'close-account', cxRoute: 'closeAccount' },
->>>>>>> 260d480e
       },
     ]),
   ],
