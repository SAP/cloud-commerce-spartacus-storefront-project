import { NgModule } from '@angular/core';
import { CommonModule } from '@angular/common';

// ContentPage
import { HomePageModule } from './home-page/home-page.module';
import { PageNotFoundModule } from './404/404.module';
import { CartPageModule } from './cart-page/cart-page.module';
import { OrderConfirmationPageModule } from './order-confirmation-page/order-confirmation-page.module';
import { MultiStepCheckoutPageModule } from './multi-step-checkout-page/multi-step-checkout-page.module';
import { RegisterPageModule } from './register-page/register-page.module';
import { LoginPageModule } from './login-page/login-page.module';
import { ResetPasswordPageModule } from './reset-password-page/reset-password-page.module';
import { StoreFinderPageModule } from './store-finder-page/store-finder-page.module';
<<<<<<< HEAD
import { PaymentManagementPageModule } from './payment-management-page/payment-management-page.module';
=======
import { ContactPageModule } from './contact-page/contact-page.module';
import { SalePageModule } from './sale-page/sale-page.module';
import { HelpPageModule } from './help-page/help-page.module';
>>>>>>> 35d55ac0
import { ResetNewPasswordPageModule } from './reset-new-password-page/reset-new-password-page.module';

// ContentPage: my Account Pages
import { OrderHistoryPageModule } from './order-history-page/order-history-page.module';
import { OrderDetailsPageModule } from './order-details-page/order-details-page.module';

// CategoryPage
import { CategoryPageModule } from './category-page/category-page.module';

// ProductPage
import { ProductPageModule } from './product-page/product-page.module';

@NgModule({
  imports: [
    CommonModule,

    OrderHistoryPageModule,
    HomePageModule,
    CategoryPageModule,
    CartPageModule,
    MultiStepCheckoutPageModule,
    OrderDetailsPageModule,
    OrderConfirmationPageModule,
    ProductPageModule,
    RegisterPageModule,
    LoginPageModule,
    ResetPasswordPageModule,
    StoreFinderPageModule,
<<<<<<< HEAD
    PaymentManagementPageModule,
=======
    ContactPageModule,
    SalePageModule,
    HelpPageModule,
>>>>>>> 35d55ac0
    ResetNewPasswordPageModule,
    // new pages should be added above this line
    PageNotFoundModule
  ],
  declarations: [],
  exports: [
    OrderHistoryPageModule,
    HomePageModule,
    CategoryPageModule,
    CartPageModule,
    MultiStepCheckoutPageModule,
    OrderDetailsPageModule,
    OrderConfirmationPageModule,
    ProductPageModule,
    RegisterPageModule,
    LoginPageModule,
    ResetPasswordPageModule,
    StoreFinderPageModule,
<<<<<<< HEAD
    PaymentManagementPageModule,
=======
    ContactPageModule,
    SalePageModule,
    HelpPageModule,
>>>>>>> 35d55ac0
    ResetNewPasswordPageModule,
    // new pages should be added above this line
    PageNotFoundModule
  ]
})
export class PagesModule {}<|MERGE_RESOLUTION|>--- conflicted
+++ resolved
@@ -11,13 +11,10 @@
 import { LoginPageModule } from './login-page/login-page.module';
 import { ResetPasswordPageModule } from './reset-password-page/reset-password-page.module';
 import { StoreFinderPageModule } from './store-finder-page/store-finder-page.module';
-<<<<<<< HEAD
 import { PaymentManagementPageModule } from './payment-management-page/payment-management-page.module';
-=======
 import { ContactPageModule } from './contact-page/contact-page.module';
 import { SalePageModule } from './sale-page/sale-page.module';
 import { HelpPageModule } from './help-page/help-page.module';
->>>>>>> 35d55ac0
 import { ResetNewPasswordPageModule } from './reset-new-password-page/reset-new-password-page.module';
 
 // ContentPage: my Account Pages
@@ -46,13 +43,10 @@
     LoginPageModule,
     ResetPasswordPageModule,
     StoreFinderPageModule,
-<<<<<<< HEAD
     PaymentManagementPageModule,
-=======
     ContactPageModule,
     SalePageModule,
     HelpPageModule,
->>>>>>> 35d55ac0
     ResetNewPasswordPageModule,
     // new pages should be added above this line
     PageNotFoundModule
@@ -71,13 +65,10 @@
     LoginPageModule,
     ResetPasswordPageModule,
     StoreFinderPageModule,
-<<<<<<< HEAD
     PaymentManagementPageModule,
-=======
     ContactPageModule,
     SalePageModule,
     HelpPageModule,
->>>>>>> 35d55ac0
     ResetNewPasswordPageModule,
     // new pages should be added above this line
     PageNotFoundModule
