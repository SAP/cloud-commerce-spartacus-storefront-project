--- conflicted
+++ resolved
@@ -13,12 +13,7 @@
   PageLayoutModule,
 } from '../../../cms-structure/page/index';
 import { CartPageModule } from './cart-page/cart-page.module';
-<<<<<<< HEAD
-import { GuardsModule } from './guards/guards.module';
-=======
-import { HardcodedCheckoutComponent } from './checkout-page.interceptor';
 import { defaultRoutingConfig } from './default-routing-config';
->>>>>>> 87d8941e
 import { OrderConfirmationPageModule } from './order-confirmation-page/order-confirmation-page.module';
 import { ProductPageModule } from './product-page/product-page.module';
 import { defaultRoutingConfig } from './default-routing-config';
@@ -46,24 +41,12 @@
       },
       {
         path: null,
-<<<<<<< HEAD
-=======
-        canActivate: [AuthGuard, CmsPageGuard, CartNotEmptyGuard],
-        component: PageLayoutComponent,
-        data: {
-          pageLabel: 'multiStepCheckoutSummaryPage',
-          cxRoute: 'checkout',
-        },
-      },
-      {
-        path: null,
         canActivate: [LogoutGuard],
         component: PageLayoutComponent,
         data: { cxRoute: 'logout' },
       },
       {
         path: null,
->>>>>>> 87d8941e
         canActivate: [CmsPageGuard],
         component: PageLayoutComponent,
         data: { pageLabel: 'search', cxRoute: 'search' },
