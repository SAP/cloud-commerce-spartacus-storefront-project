--- conflicted
+++ resolved
@@ -77,17 +77,16 @@
         data: { pageLabel: 'multiStepCheckoutSummaryPage', cxPath: 'checkout' }
       },
       {
-<<<<<<< HEAD
+        path: null,
+        canActivate: [NotAuthGuard, CmsPageGuards],
+        component: PageLayoutComponent,
+        data: { pageLabel: 'login', cxPath: 'login' }
+      },
+      {
         path: 'cx-preview',
         canActivate: [CmsPageGuards],
         component: PageLayoutComponent,
         data: { pageLabel: 'smartedit-preview' }
-=======
-        path: null,
-        canActivate: [NotAuthGuard, CmsPageGuards],
-        component: PageLayoutComponent,
-        data: { pageLabel: 'login', cxPath: 'login' }
->>>>>>> 1162830b
       },
       {
         path: '**',
