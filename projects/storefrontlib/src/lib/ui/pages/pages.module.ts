--- conflicted
+++ resolved
@@ -4,15 +4,6 @@
 // ContentPage
 import { CartPageModule } from './cart-page/cart-page.module';
 import { OrderConfirmationPageModule } from './order-confirmation-page/order-confirmation-page.module';
-
-<<<<<<< HEAD
-import { RegisterPageModule } from './register-page/register-page.module';
-
-import { StoreFinderPageModule } from './store-finder-page/store-finder-page.module';
-=======
-import { ResetPasswordPageModule } from './reset-password-page/reset-password-page.module';
-import { ResetNewPasswordPageModule } from './reset-new-password-page/reset-new-password-page.module';
->>>>>>> 99425b45
 
 // ProductPage
 import { ProductPageModule } from './product-page/product-page.module';
@@ -31,13 +22,6 @@
   CartPageModule,
   OrderConfirmationPageModule,
   ProductPageModule,
-<<<<<<< HEAD
-  RegisterPageModule,
-  StoreFinderPageModule,
-=======
-  ResetPasswordPageModule,
-  ResetNewPasswordPageModule,
->>>>>>> 99425b45
   GuardsModule
 ];
 
@@ -128,24 +112,20 @@
       },
       {
         path: null,
-<<<<<<< HEAD
-        canActivate: [NotAuthGuard, CmsPageGuards],
+        canActivate: [AuthGuard, CmsPageGuard],
+        component: PageLayoutComponent,
+        data: { pageLabel: 'order', cxPath: 'orderDetails' }
+      },
+      {
+        path: null,
+        canActivate: [NotAuthGuard, CmsPageGuard],
         component: PageLayoutComponent,
         data: { pageLabel: 'forgotPassword', cxPath: 'forgotPassword' }
       },
       {
         path: null,
-        canActivate: [AuthGuard, CmsPageGuards],
-=======
-        canActivate: [AuthGuard, CmsPageGuard],
->>>>>>> 99425b45
         component: PageLayoutComponent,
-        data: { pageLabel: 'order', cxPath: 'orderDetails' }
-      },
-      {
-        path: null,
-        component: PageLayoutComponent,
-        canActivate: [CmsPageGuards],
+        canActivate: [NotAuthGuard, CmsPageGuard],
         data: { pageLabel: 'resetPassword', cxPath: 'resetPassword' }
       },
       // PLEASE ADD ALL ROUTES ABOVE THIS LINE ===============================
