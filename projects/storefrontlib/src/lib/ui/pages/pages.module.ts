import { CommonModule } from '@angular/common';
import { HTTP_INTERCEPTORS } from '@angular/common/http';
import { NgModule } from '@angular/core';
import { RouterModule } from '@angular/router';
import { AuthGuard, NotAuthGuard } from '@spartacus/core';
import { LogoutModule } from '../../../cms-components/index';
import { CmsPageGuard } from '../../cms/guards/cms-page.guard';
import { PageLayoutComponent } from '../../cms/page-layout/page-layout.component';
import { PageLayoutModule } from '../../cms/page-layout/page-layout.module';
import { CartPageModule } from './cart-page/cart-page.module';
import { HardcodedCheckoutComponent } from './checkout-page.interceptor';
import { CartNotEmptyGuard } from './guards/cart-not-empty.guard';
import { GuardsModule } from './guards/guards.module';
import { OrderConfirmationPageModule } from './order-confirmation-page/order-confirmation-page.module';
import { ProductPageModule } from './product-page/product-page.module';

const pageModules = [
  CartPageModule,
  OrderConfirmationPageModule,
  ProductPageModule,
  GuardsModule,
];

@NgModule({
  imports: [
    CommonModule,
    ...pageModules,
    PageLayoutModule,
    LogoutModule,
    RouterModule.forChild([
      {
        // This route can be dropped only when we have a mapping path to page label for content pages
        path: null,
        canActivate: [CmsPageGuard],
        component: PageLayoutComponent,
        data: { pageLabel: 'homepage', cxPath: 'home' },
      },
      {
        // This route can be dropped only when the link from CMS in MyAccount dropdown menu ("my-account/address-book")
        // is the same as the page label ("address-book"). Or when we have a mapping for content pages.
        path: null,
        canActivate: [AuthGuard, CmsPageGuard],
        data: { pageLabel: 'address-book', cxPath: 'addressBook' },
        component: PageLayoutComponent,
      },
      {
        path: null,
        component: PageLayoutComponent,
        canActivate: [AuthGuard, CmsPageGuard],
        data: { pageLabel: 'updatePassword', cxPath: 'updatePassword' },
      },
      {
        path: null,
        canActivate: [AuthGuard, CmsPageGuard],
        component: PageLayoutComponent,
        data: { pageLabel: 'orders', cxPath: 'orders' },
      },
      {
        path: null,
        canActivate: [AuthGuard, CmsPageGuard, CartNotEmptyGuard],
        component: PageLayoutComponent,
        data: { pageLabel: 'multiStepCheckoutSummaryPage', cxPath: 'checkout' },
      },
      {
        path: null,
        canActivate: [NotAuthGuard, CmsPageGuard],
        component: PageLayoutComponent,
        data: { pageLabel: 'login', cxPath: 'login' },
      },
      {
        path: null,
        canActivate: [CmsPageGuard],
        component: PageLayoutComponent,
        data: { pageLabel: 'search', cxPath: 'search' },
      },
      {
        path: null,
        canActivate: [CmsPageGuard],
        component: PageLayoutComponent,
        data: { cxPath: 'category' },
      },
      {
        path: null,
        canActivate: [CmsPageGuard],
        component: PageLayoutComponent,
        data: { cxPath: 'brand' },
      },
      {
        path: null,
        component: PageLayoutComponent,
        canActivate: [AuthGuard, CmsPageGuard],
        data: { pageLabel: 'update-email', cxPath: 'updateEmail' },
      },
      {
        path: null,
        canActivate: [AuthGuard, CmsPageGuard],
        data: { pageLabel: 'payment-details', cxPath: 'paymentManagement' },
        component: PageLayoutComponent,
      },
      {
        path: null,
        canActivate: [AuthGuard, CmsPageGuard],
        component: PageLayoutComponent,
        data: { pageLabel: 'order', cxPath: 'orderDetails' },
      },
      {
        path: null,
        canActivate: [NotAuthGuard, CmsPageGuard],
        component: PageLayoutComponent,
        data: { pageLabel: 'forgotPassword', cxPath: 'forgotPassword' },
      },
      {
        path: null,
        component: PageLayoutComponent,
        canActivate: [NotAuthGuard, CmsPageGuard],
        data: { pageLabel: 'resetPassword', cxPath: 'resetPassword' },
      },
      {
        path: null,
        component: PageLayoutComponent,
        canActivate: [AuthGuard, CmsPageGuard],
        data: {
          pageLabel: 'update-profile',
          cxPath: 'updateProfile',
        },
      },
<<<<<<< HEAD
      {
        path: null,
        component: PageLayoutComponent,
        canActivate: [AuthGuard, CmsPageGuard],
        data: {
          pageLabel: 'my-interests',
          cxPath: 'myInterests',
        },
      },
      // PLEASE ADD ALL ROUTES ABOVE THIS LINE ===============================
      {
        path: '**',
        canActivate: [CmsPageGuard],
        component: PageLayoutComponent,
      },
=======
>>>>>>> 86a40684
    ]),
  ],
  providers: [
    {
      provide: HTTP_INTERCEPTORS,
      useClass: HardcodedCheckoutComponent,
      multi: true,
    },
  ],
})
export class PagesModule { }<|MERGE_RESOLUTION|>--- conflicted
+++ resolved
@@ -124,7 +124,6 @@
           cxPath: 'updateProfile',
         },
       },
-<<<<<<< HEAD
       {
         path: null,
         component: PageLayoutComponent,
@@ -140,8 +139,6 @@
         canActivate: [CmsPageGuard],
         component: PageLayoutComponent,
       },
-=======
->>>>>>> 86a40684
     ]),
   ],
   providers: [
