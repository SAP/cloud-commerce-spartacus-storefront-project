import { NgModule } from '@angular/core';
import { CommonModule } from '@angular/common';

// ContentPage
import { CartPageModule } from './cart-page/cart-page.module';
import { OrderConfirmationPageModule } from './order-confirmation-page/order-confirmation-page.module';

import { RegisterPageModule } from './register-page/register-page.module';
import { ResetPasswordPageModule } from './reset-password-page/reset-password-page.module';
import { StoreFinderPageModule } from './store-finder-page/store-finder-page.module';
import { ResetNewPasswordPageModule } from './reset-new-password-page/reset-new-password-page.module';

// ContentPage: my Account Pages
import { PaymentDetailsPageModule } from './myaccount/payment-details-page/payment-details-page.module';
import { OrderDetailsPageModule } from './myaccount/order-details-page/order-details-page.module';

// CategoryPage
import { CategoryPageModule } from './category-page/category-page.module';

// ProductPage
import { ProductPageModule } from './product-page/product-page.module';
import { RouterModule } from '@angular/router';
import { CmsPageGuards } from '../../cms/guards/cms-page.guard';
import { PageLayoutComponent } from '../../cms/page-layout/page-layout.component';
import { PageLayoutModule } from '../../cms/page-layout/page-layout.module';
import { AuthGuard, NotAuthGuard } from '@spartacus/core';
import { HTTP_INTERCEPTORS } from '@angular/common/http';
import { HardcodedCheckoutComponent } from './checkout-page.interceptor';
import { GuardsModule } from './guards/guards.module';
import { CartNotEmptyGuard } from './guards/cart-not-empty.guard';

const pageModules = [
  CategoryPageModule,
  CartPageModule,
  OrderDetailsPageModule,
  OrderConfirmationPageModule,
  ProductPageModule,
  RegisterPageModule,
  PaymentDetailsPageModule,
  ResetPasswordPageModule,
  StoreFinderPageModule,
  ResetNewPasswordPageModule,
  GuardsModule
];

@NgModule({
  imports: [
    CommonModule,
    ...pageModules,
    PageLayoutModule,
    RouterModule.forChild([
      {
        // This route can be dropped only when we have a mapping path to page label for content pages
        path: null,
        canActivate: [CmsPageGuards],
        component: PageLayoutComponent,
        data: { pageLabel: 'homepage', cxPath: 'home' }
      },
      {
        // This route can be dropped only when the link from CMS in MyAccount dropdown menu ("my-account/address-book")
        // is the same as the page label ("address-book"). Or when we have a mapping for content pages.
        path: null,
        canActivate: [AuthGuard, CmsPageGuards],
        data: { pageLabel: 'address-book', cxPath: 'addressBook' },
        component: PageLayoutComponent
      },
      {
        path: null,
        canActivate: [AuthGuard, CmsPageGuards],
        component: PageLayoutComponent,
        data: { pageLabel: 'orders', cxPath: 'orders' }
      },
      {
        path: null,
        canActivate: [AuthGuard, CmsPageGuards, CartNotEmptyGuard],
        component: PageLayoutComponent,
        data: { pageLabel: 'multiStepCheckoutSummaryPage', cxPath: 'checkout' }
      },
      {
        path: null,
        canActivate: [NotAuthGuard, CmsPageGuards],
        component: PageLayoutComponent,
        data: { pageLabel: 'login', cxPath: 'login' }
      },
      {
<<<<<<< HEAD
=======
        path: null,
        canActivate: [CmsPageGuards],
        component: PageLayoutComponent,
        data: { cxPath: 'product' }
      },
      {
        path:
          'Open-Catalogue/:category1/:category2/:category3/:category4/p/:productCode',
        redirectTo: null,
        data: { cxRedirectTo: 'product' }
      },
      // PLEASE ADD ALL ROUTES ABOVE THIS LINE ===============================
      {
>>>>>>> 5ec3f7d9
        path: '**',
        canActivate: [CmsPageGuards],
        component: PageLayoutComponent
      }
    ])
  ],
  providers: [
    {
      provide: HTTP_INTERCEPTORS,
      useClass: HardcodedCheckoutComponent,
      multi: true
    }
  ]
})
export class PagesModule {}<|MERGE_RESOLUTION|>--- conflicted
+++ resolved
@@ -83,8 +83,6 @@
         data: { pageLabel: 'login', cxPath: 'login' }
       },
       {
-<<<<<<< HEAD
-=======
         path: null,
         canActivate: [CmsPageGuards],
         component: PageLayoutComponent,
@@ -98,7 +96,6 @@
       },
       // PLEASE ADD ALL ROUTES ABOVE THIS LINE ===============================
       {
->>>>>>> 5ec3f7d9
         path: '**',
         canActivate: [CmsPageGuards],
         component: PageLayoutComponent
