--- conflicted
+++ resolved
@@ -56,18 +56,6 @@
       },
       {
         path: null,
-<<<<<<< HEAD
-=======
-        canActivate: [AuthGuard, CmsPageGuard, CartNotEmptyGuard],
-        component: PageLayoutComponent,
-        data: {
-          pageLabel: 'multiStepCheckoutSummaryPage',
-          cxRoute: 'checkout',
-        },
-      },
-      {
-        path: null,
->>>>>>> fdaf92c8
         canActivate: [NotAuthGuard, CmsPageGuard],
         component: PageLayoutComponent,
         data: { pageLabel: 'login', cxRoute: 'login' },
