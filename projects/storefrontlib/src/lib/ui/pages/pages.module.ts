--- conflicted
+++ resolved
@@ -3,12 +3,8 @@
 import { NgModule } from '@angular/core';
 import { RouterModule } from '@angular/router';
 import { AuthGuard, ConfigModule } from '@spartacus/core';
-<<<<<<< HEAD
-import { CartNotEmptyGuard, LogoutModule } from '../../../cms-components/index';
+import { CartNotEmptyGuard, LogoutGuard } from '../../../cms-components/index';
 import { CmsPageGuard } from '../../../cms-structure/guards/cms-page.guard';
-=======
-import { LogoutGuard } from '../../../cms-components/index';
->>>>>>> 9a5b714d
 import {
   PageLayoutComponent,
   PageLayoutModule,
