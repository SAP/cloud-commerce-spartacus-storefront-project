import { NgModule } from '@angular/core';
import { CommonModule } from '@angular/common';

// ContentPage
import { HomePageModule } from './home-page/home-page.module';
import { PageNotFoundModule } from './404/404.module';
import { CartPageModule } from './cart-page/cart-page.module';
import { OrderConfirmationPageModule } from './order-confirmation-page/order-confirmation-page.module';
import { MultiStepCheckoutPageModule } from './multi-step-checkout-page/multi-step-checkout-page.module';
import { RegisterPageModule } from './register-page/register-page.module';
import { LoginPageModule } from './login-page/login-page.module';
import { ResetPasswordPageModule } from './reset-password-page/reset-password-page.module';
import { StoreFinderPageModule } from './store-finder-page/store-finder-page.module';
<<<<<<< HEAD
import { HelpPageModule } from './help-page/help-page.module';

=======
import { ResetNewPasswordPageModule } from './reset-new-password-page/reset-new-password-page.module';
>>>>>>> 4e123697
// ContentPage: my Account Pages
import { OrderHistoryPageModule } from './order-history-page/order-history-page.module';
import { OrderDetailsPageModule } from './order-details-page/order-details-page.module';

// CategoryPage
import { CategoryPageModule } from './category-page/category-page.module';

// ProductPage
import { ProductPageModule } from './product-page/product-page.module';

@NgModule({
  imports: [
    CommonModule,

    OrderHistoryPageModule,
    HomePageModule,
    CategoryPageModule,
    CartPageModule,
    MultiStepCheckoutPageModule,
    OrderDetailsPageModule,
    OrderConfirmationPageModule,
    ProductPageModule,
    RegisterPageModule,
    LoginPageModule,
    ResetPasswordPageModule,
    StoreFinderPageModule,
<<<<<<< HEAD
    HelpPageModule,
=======
    ResetNewPasswordPageModule,
>>>>>>> 4e123697
    // new pages should be added above this line
    PageNotFoundModule
  ],
  declarations: [],
  exports: [
    OrderHistoryPageModule,
    HomePageModule,
    CategoryPageModule,
    CartPageModule,
    MultiStepCheckoutPageModule,
    OrderDetailsPageModule,
    OrderConfirmationPageModule,
    ProductPageModule,
    RegisterPageModule,
    LoginPageModule,
    ResetPasswordPageModule,
    StoreFinderPageModule,
<<<<<<< HEAD
    HelpPageModule,
=======
    ResetNewPasswordPageModule,
>>>>>>> 4e123697
    // new pages should be added above this line
    PageNotFoundModule
  ]
})
export class PagesModule {}<|MERGE_RESOLUTION|>--- conflicted
+++ resolved
@@ -11,12 +11,8 @@
 import { LoginPageModule } from './login-page/login-page.module';
 import { ResetPasswordPageModule } from './reset-password-page/reset-password-page.module';
 import { StoreFinderPageModule } from './store-finder-page/store-finder-page.module';
-<<<<<<< HEAD
 import { HelpPageModule } from './help-page/help-page.module';
-
-=======
 import { ResetNewPasswordPageModule } from './reset-new-password-page/reset-new-password-page.module';
->>>>>>> 4e123697
 // ContentPage: my Account Pages
 import { OrderHistoryPageModule } from './order-history-page/order-history-page.module';
 import { OrderDetailsPageModule } from './order-details-page/order-details-page.module';
@@ -43,11 +39,8 @@
     LoginPageModule,
     ResetPasswordPageModule,
     StoreFinderPageModule,
-<<<<<<< HEAD
     HelpPageModule,
-=======
     ResetNewPasswordPageModule,
->>>>>>> 4e123697
     // new pages should be added above this line
     PageNotFoundModule
   ],
@@ -65,11 +58,8 @@
     LoginPageModule,
     ResetPasswordPageModule,
     StoreFinderPageModule,
-<<<<<<< HEAD
     HelpPageModule,
-=======
     ResetNewPasswordPageModule,
->>>>>>> 4e123697
     // new pages should be added above this line
     PageNotFoundModule
   ]
