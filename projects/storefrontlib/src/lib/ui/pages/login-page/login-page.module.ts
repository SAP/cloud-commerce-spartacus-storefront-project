import { RouterModule, Routes } from '@angular/router';
import { CmsPageGuards } from './../../../cms/guards/cms-page.guard';
import { NgModule } from '@angular/core';
import { LoginPageLayoutModule } from './../../layout/login-page-layout/login-page-layout.module';
import { LoginPageComponent } from './login-page.component';
import { NotAuthGuard } from '@spartacus/core';

const routes: Routes = [
  {
    path: null,
    canActivate: [NotAuthGuard, CmsPageGuards],
<<<<<<< HEAD
    data: { pageLabel: 'login', breadcrumb: '/ Login' },
    component: LoginPageComponent
=======
    component: LoginPageComponent,
    data: { pageLabel: 'login', cxPath: 'login' }
>>>>>>> 1300f1fd
  }
];
@NgModule({
  imports: [LoginPageLayoutModule, RouterModule.forChild(routes)],
  declarations: [LoginPageComponent],
  exports: [LoginPageComponent]
})
export class LoginPageModule {}<|MERGE_RESOLUTION|>--- conflicted
+++ resolved
@@ -9,13 +9,8 @@
   {
     path: null,
     canActivate: [NotAuthGuard, CmsPageGuards],
-<<<<<<< HEAD
-    data: { pageLabel: 'login', breadcrumb: '/ Login' },
-    component: LoginPageComponent
-=======
     component: LoginPageComponent,
-    data: { pageLabel: 'login', cxPath: 'login' }
->>>>>>> 1300f1fd
+    data: { pageLabel: 'login', cxPath: 'login', breadcrumb: '/ Login' }
   }
 ];
 @NgModule({
