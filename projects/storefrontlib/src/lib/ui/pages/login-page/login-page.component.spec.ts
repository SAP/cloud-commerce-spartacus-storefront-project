--- conflicted
+++ resolved
@@ -1,22 +1,12 @@
 import { Component } from '@angular/core';
 import { async, ComponentFixture, TestBed } from '@angular/core/testing';
-<<<<<<< HEAD
 import { LoginPageComponent } from './login-page.component';
-import { Component } from '@angular/core';
-=======
-
-import { LoginPageComponent } from './login-page.component';
->>>>>>> b85773b1
 
 @Component({
   selector: 'cx-login-page-layout',
   template: ''
 })
-<<<<<<< HEAD
-export class MockLoginPageLayoutComponent {}
-=======
 class MockLoginPageLayoutComponent {}
->>>>>>> b85773b1
 
 describe('LoginPageComponent', () => {
   let component: LoginPageComponent;
