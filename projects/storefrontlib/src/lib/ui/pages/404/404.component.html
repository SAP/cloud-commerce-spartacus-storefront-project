--- conflicted
+++ resolved
@@ -8,16 +8,12 @@
       </div>
       <p>Here are some helpful links instead:</p>
       <div *ngFor="let navigation of errorNav">
-<<<<<<< HEAD
-        <a class="btn-link" [routerLink]="navigation.pageName | cxPath">{{navigation.label}}</a>
-=======
         <a
           class="btn-link"
-          [routerLink]="navigation.link"
+          [routerLink]="navigation.routeName | cxPath"
           routerLinkActive="active"
           >{{ navigation.label }}</a
         >
->>>>>>> f24f7233
       </div>
     </div>
   </section>
