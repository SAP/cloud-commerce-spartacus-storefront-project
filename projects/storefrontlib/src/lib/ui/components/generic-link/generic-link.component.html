--- conflicted
+++ resolved
@@ -1,8 +1,4 @@
-<<<<<<< HEAD
-<ng-container *ngIf="isAbsoluteUrl(url); else isRelativeUrl">
-=======
-<ng-container *ngIf="isExternalUrl(); else: isLocalUrl">
->>>>>>> 2d91c652
+<ng-container *ngIf="isExternalUrl(); else isLocalUrl">
   <a
     role="link"
     [href]="url"
