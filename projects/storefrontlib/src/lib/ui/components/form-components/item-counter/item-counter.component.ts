--- conflicted
+++ resolved
@@ -132,7 +132,7 @@
     }
   }
 
-<<<<<<< HEAD
+
   onInput(event: Event): void {
     const { value } = event.target as any;
     if (value) {
@@ -141,9 +141,6 @@
   }
 
   onBlur(event: FocusEvent): void {
-=======
-  onBlur(event: FocusEvent) {
->>>>>>> fd358495
     this.focus = false;
     event.preventDefault();
     event.stopPropagation();
