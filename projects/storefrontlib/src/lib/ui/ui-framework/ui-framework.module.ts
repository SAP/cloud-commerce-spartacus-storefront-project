import { NgModule } from '@angular/core';
import { CommonModule } from '@angular/common';

import { BrowserAnimationsModule } from '@angular/platform-browser/animations';
import { MaterialModule } from '../../material.module';
import { FlexLayoutModule } from '@angular/flex-layout';
import 'hammerjs';

@NgModule({
  imports: [
    CommonModule,
    BrowserAnimationsModule,
    MaterialModule,
    FlexLayoutModule
  ],
  declarations: [],
<<<<<<< HEAD
  exports: [MaterialModule]
=======
  exports: [MaterialModule, FlexLayoutModule]
>>>>>>> e4e8688a
})
export class UiFrameworkModule {}<|MERGE_RESOLUTION|>--- conflicted
+++ resolved
@@ -14,10 +14,6 @@
     FlexLayoutModule
   ],
   declarations: [],
-<<<<<<< HEAD
-  exports: [MaterialModule]
-=======
   exports: [MaterialModule, FlexLayoutModule]
->>>>>>> e4e8688a
 })
 export class UiFrameworkModule {}