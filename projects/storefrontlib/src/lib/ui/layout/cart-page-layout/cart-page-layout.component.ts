--- conflicted
+++ resolved
@@ -2,12 +2,7 @@
 
 import { Observable } from 'rxjs';
 
-<<<<<<< HEAD
-import { CartService } from '@spartacus/core';
-=======
-import { CartService } from '../../../cart/facade/cart.service';
-import { Cart } from '@spartacus/core';
->>>>>>> c7f5de50
+import { Cart, CartService } from '@spartacus/core';
 
 @Component({
   selector: 'cx-cart-page-layout',
