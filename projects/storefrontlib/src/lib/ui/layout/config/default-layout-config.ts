import { LayoutConfig } from './layout-config';

export const defaultLayoutConfig: LayoutConfig = {
  breakpoints: {
    xs: 576,
    sm: 768,
    md: 992,
    lg: 1200
  },
  layoutSlots: {
    LandingPage2Template: {
      slots: [
        'Section1',
        'Section2A',
        'Section2B',
        'Section2C',
        'Section3',
        'Section4',
        'Section5'
      ]
    },
<<<<<<< HEAD
    ContentPage1Template: {
      slots: ['Section2A', 'Section2B']
=======
    ProductDetailsPageTemplate: {
      slots: [
        'TopHeaderSlot',
        'BottomHeaderSlot',
        'VariantSelectorSlot',
        'AddToCart',
        'UpSelling',
        'CrossSelling',
        'Tabs',
        'PlaceholderContentSlot'
      ]
>>>>>>> d930c64d
    }
  }
};<|MERGE_RESOLUTION|>--- conflicted
+++ resolved
@@ -19,10 +19,9 @@
         'Section5'
       ]
     },
-<<<<<<< HEAD
     ContentPage1Template: {
       slots: ['Section2A', 'Section2B']
-=======
+    },
     ProductDetailsPageTemplate: {
       slots: [
         'TopHeaderSlot',
@@ -34,7 +33,6 @@
         'Tabs',
         'PlaceholderContentSlot'
       ]
->>>>>>> d930c64d
     }
   }
 };