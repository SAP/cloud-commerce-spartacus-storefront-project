import { LayoutConfig } from './layout-config';

export const defaultLayoutConfig: LayoutConfig = {
  breakpoints: {
    xs: 576,
    sm: 768,
    md: 992,
    lg: 1200
  },
  layoutSlots: {
    LandingPage2Template: {
      slots: [
        'Section1',
        'Section2A',
        'Section2B',
        'Section2C',
        'Section3',
        'Section4',
        'Section5'
      ]
    },
    ContentPage1Template: {
      slots: ['Section2A', 'Section2B']
    },
    CategoryPageTemplate: {
      slots: ['Section1', 'Section2', 'Section3']
    },
    ProductListPageTemplate: {
      slots: ['ProductListSlot', 'ProductLeftRefinements']
    },
    SearchResultsListPageTemplate: {
      slots: [
        'Section2',
        'SearchResultsListSlot',
        'ProductLeftRefinements',
        'Section4'
      ]
    },
    ProductDetailsPageTemplate: {
      slots: [
        'TopHeaderSlot',
        'BottomHeaderSlot',
        'VariantSelectorSlot',
        'AddToCart',
        'UpSelling',
        'CrossSelling',
        'Tabs',
        'PlaceholderContentSlot'
      ]
    },
    CartPageTemplate: {
      slots: [
        'CenterLeftContentSlot',
        'EmptyCartMiddleContent',
        'CenterRightContentSlot'
      ]
    },
    AccountPageTemplate: {
<<<<<<< HEAD
      slots: ['BodyContent', 'SideContent'],
      showTitle: true
    },
    LoginPageTemplate: {
      showTitle: true,
      slots: ['LeftContentSlot', 'RightContentSlot']
=======
      slots: ['LeftContentSlot', 'RightContentSlot'],
      showTitle: true
    },
    LoginPageTemplate: {
      slots: ['LeftContentSlot', 'RightContentSlot'],
      showTitle: true
>>>>>>> a29d02bc
    }
  }
};<|MERGE_RESOLUTION|>--- conflicted
+++ resolved
@@ -56,21 +56,12 @@
       ]
     },
     AccountPageTemplate: {
-<<<<<<< HEAD
-      slots: ['BodyContent', 'SideContent'],
-      showTitle: true
+      showTitle: true,
+      slots: ['BodyContent', 'SideContent']
     },
     LoginPageTemplate: {
       showTitle: true,
       slots: ['LeftContentSlot', 'RightContentSlot']
-=======
-      slots: ['LeftContentSlot', 'RightContentSlot'],
-      showTitle: true
-    },
-    LoginPageTemplate: {
-      slots: ['LeftContentSlot', 'RightContentSlot'],
-      showTitle: true
->>>>>>> a29d02bc
     }
   }
 };