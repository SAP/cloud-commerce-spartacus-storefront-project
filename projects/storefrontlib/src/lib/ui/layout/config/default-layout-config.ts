import { LayoutConfig } from './layout-config';

export const defaultLayoutConfig: LayoutConfig = {
  breakpoints: {
    xs: 576,
    sm: 768,
    md: 992,
    lg: 1200
  },
  layoutSlots: {
    LandingPage2Template: {
      slots: [
        'Section1',
        'Section2A',
        'Section2B',
        'Section2C',
        'Section3',
        'Section4',
        'Section5'
      ]
    },
<<<<<<< HEAD
    CategoryPageTemplate: {
      slots: ['Section1', 'Section2', 'Section3']
    },
    ProductListPageTemplate: {
      slots: ['ProductListSlot', 'ProductLeftRefinements']
    },
    SearchResultsListPageTemplate: {
      slots: [
        'Section2',
        'SearchResultsListSlot',
        'ProductLeftRefinements',
        'Section4'
=======
    ProductDetailsPageTemplate: {
      slots: [
        'TopHeaderSlot',
        'BottomHeaderSlot',
        'VariantSelectorSlot',
        'AddToCart',
        'UpSelling',
        'CrossSelling',
        'Tabs',
        'PlaceholderContentSlot'
>>>>>>> d930c64d
      ]
    }
  }
};<|MERGE_RESOLUTION|>--- conflicted
+++ resolved
@@ -19,7 +19,6 @@
         'Section5'
       ]
     },
-<<<<<<< HEAD
     CategoryPageTemplate: {
       slots: ['Section1', 'Section2', 'Section3']
     },
@@ -32,7 +31,8 @@
         'SearchResultsListSlot',
         'ProductLeftRefinements',
         'Section4'
-=======
+      ]
+    },
     ProductDetailsPageTemplate: {
       slots: [
         'TopHeaderSlot',
@@ -43,7 +43,6 @@
         'CrossSelling',
         'Tabs',
         'PlaceholderContentSlot'
->>>>>>> d930c64d
       ]
     }
   }
