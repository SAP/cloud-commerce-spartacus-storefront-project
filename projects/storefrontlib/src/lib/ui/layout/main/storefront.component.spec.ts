import { async, ComponentFixture, TestBed } from '@angular/core/testing';
import { RouterTestingModule } from '@angular/router/testing';
import {
  ServiceWorkerModule,
  ɵangular_packages_service_worker_service_worker_b as RegistrationOptions
} from '@angular/service-worker';

import { StoreModule } from '@ngrx/store';
import { EffectsModule } from '@ngrx/effects';

import { SiteContextConfig } from '@spartacus/core';

import { FooterComponent } from '../footer/footer.component';
import { HeaderComponent } from '../header/header.component';
import { OutletDirective } from '../../../outlet';
import { HeaderSkipperComponent } from '../header/header-skipper/header-skipper.component';
import { MobileMenuComponent } from '../header/mobile-menu/mobile-menu.component';
import { TertiaryBarComponent } from '../header/tertiary-bar/tertiary-bar.component';
import * as fromAuth from '../../../auth/store';
import {
  DynamicSlotComponent,
  ComponentWrapperDirective
} from '../../../cms/components';
import { GlobalMessageModule } from '../../../global-message/global-message.module';
import { PwaModule } from '../../../pwa/pwa.module';
import {
  PWAModuleConfig,
  defaultPWAModuleConfig
} from '../../../pwa/pwa.module-config';
<<<<<<< HEAD
import { SiteContextModule } from '../../../site-context/site-context.module';
import * as fromCmsReducer from '../../../cms/store/reducers';
import * as fromUserReducer from '../../../user/store/reducers';
import { LoginComponent } from '../../../user/components/login/login.component';
import { OccSiteService } from '../../../../../../core/src/site-context/occ/occ-site.service';

import { StorefrontComponent } from './storefront.component';
=======
import { PwaModule } from '../../../pwa/pwa.module';
import { SiteContextConfig, ConfigurableRoutesService } from '@spartacus/core';
import { GlobalMessageService } from '../../../global-message/facade/global-message.service';
>>>>>>> 8684c648

const MockSiteContextModuleConfig: SiteContextConfig = {
  server: {
    baseUrl: '',
    occPrefix: ''
  },

  site: {
    baseSite: '',
    language: '',
    currency: ''
  }
};

<<<<<<< HEAD
const MockPwaRegistrationOptions: RegistrationOptions = {
  enabled: false
};
=======
class MockConfigurableRoutesService {
  changeLanguage() {}
}
>>>>>>> 8684c648

describe('StorefrontComponent', () => {
  let component: StorefrontComponent;
  let fixture: ComponentFixture<StorefrontComponent>;

  beforeEach(async(() => {
    TestBed.configureTestingModule({
      imports: [
        RouterTestingModule,
        StoreModule.forRoot({}),
        StoreModule.forFeature('user', fromUserReducer.getReducers()),
        StoreModule.forFeature('cms', fromCmsReducer.getReducers()),
        StoreModule.forFeature('auth', fromAuth.getReducers()),
        GlobalMessageModule,
        PwaModule,
        ServiceWorkerModule,
        EffectsModule.forRoot([]),
        SiteContextModule
      ],
      declarations: [
        StorefrontComponent,
        HeaderComponent,
        FooterComponent,
        DynamicSlotComponent,
        ComponentWrapperDirective,
        HeaderSkipperComponent,
        TertiaryBarComponent,
        MobileMenuComponent,
        LoginComponent,
        OutletDirective
      ],
      providers: [
        {
          provide: SiteContextConfig,
          useValue: MockSiteContextModuleConfig
        },
        { provide: OccSiteService },
        {
          provide: PWAModuleConfig,
          useValue: defaultPWAModuleConfig
        },
        {
<<<<<<< HEAD
          provide: RegistrationOptions,
          useValue: MockPwaRegistrationOptions
        }
=======
          provide: ConfigurableRoutesService,
          useClass: MockConfigurableRoutesService
        },
        GlobalMessageService
>>>>>>> 8684c648
      ]
    }).compileComponents();
  }));

  beforeEach(() => {
    fixture = TestBed.createComponent(StorefrontComponent);
    component = fixture.componentInstance;
    fixture.detectChanges();
  });

  it('should create', () => {
    expect(component).toBeTruthy();
  });
});<|MERGE_RESOLUTION|>--- conflicted
+++ resolved
@@ -8,7 +8,7 @@
 import { StoreModule } from '@ngrx/store';
 import { EffectsModule } from '@ngrx/effects';
 
-import { SiteContextConfig } from '@spartacus/core';
+import { SiteContextConfig, ConfigurableRoutesService } from '@spartacus/core';
 
 import { FooterComponent } from '../footer/footer.component';
 import { HeaderComponent } from '../header/header.component';
@@ -27,19 +27,14 @@
   PWAModuleConfig,
   defaultPWAModuleConfig
 } from '../../../pwa/pwa.module-config';
-<<<<<<< HEAD
 import { SiteContextModule } from '../../../site-context/site-context.module';
 import * as fromCmsReducer from '../../../cms/store/reducers';
+import { GlobalMessageService } from '../../../global-message/facade/global-message.service';
 import * as fromUserReducer from '../../../user/store/reducers';
 import { LoginComponent } from '../../../user/components/login/login.component';
 import { OccSiteService } from '../../../../../../core/src/site-context/occ/occ-site.service';
 
 import { StorefrontComponent } from './storefront.component';
-=======
-import { PwaModule } from '../../../pwa/pwa.module';
-import { SiteContextConfig, ConfigurableRoutesService } from '@spartacus/core';
-import { GlobalMessageService } from '../../../global-message/facade/global-message.service';
->>>>>>> 8684c648
 
 const MockSiteContextModuleConfig: SiteContextConfig = {
   server: {
@@ -54,15 +49,12 @@
   }
 };
 
-<<<<<<< HEAD
 const MockPwaRegistrationOptions: RegistrationOptions = {
   enabled: false
 };
-=======
 class MockConfigurableRoutesService {
   changeLanguage() {}
 }
->>>>>>> 8684c648
 
 describe('StorefrontComponent', () => {
   let component: StorefrontComponent;
@@ -105,16 +97,14 @@
           useValue: defaultPWAModuleConfig
         },
         {
-<<<<<<< HEAD
           provide: RegistrationOptions,
           useValue: MockPwaRegistrationOptions
-        }
-=======
+        },
+        {
           provide: ConfigurableRoutesService,
           useClass: MockConfigurableRoutesService
         },
         GlobalMessageService
->>>>>>> 8684c648
       ]
     }).compileComponents();
   }));
