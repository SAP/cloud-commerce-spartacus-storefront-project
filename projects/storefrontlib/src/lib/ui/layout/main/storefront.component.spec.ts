--- conflicted
+++ resolved
@@ -45,11 +45,8 @@
         MockHeaderComponent,
         MockGlobalMessagerComponent,
         MockFooterComponent,
-<<<<<<< HEAD
-        DynamicSlotComponent
-=======
+        DynamicSlotComponent,
         MockPageLayoutComponent
->>>>>>> 5c7c983a
       ]
     }).compileComponents();
   }));
