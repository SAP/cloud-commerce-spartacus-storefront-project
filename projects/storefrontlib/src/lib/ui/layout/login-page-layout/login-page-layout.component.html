<div class="cx-page">
  <header class="cx-page__header">
    <h1 class="cx-page__title">Sign In / Register</h1>
  </header>

  <section class="cx-page__section container">
    <div class="row justify-content-center">
      <div class="col-md-6">
        <div class="cx-section"><cx-login-form></cx-login-form></div>

        <div class="cx-section">
          <h1 class="cx-section__title cx-section__title--alt">
            Don’t have an account
          </h1>
          <a routerLink="/register" class="btn btn-block btn-secondary"
            >Register</a
          >
        </div>
<<<<<<< HEAD

        <div class="cx-section">
          <h1 class="cx-section__title cx-section__title--alt">Don’t have an account</h1>
          <a [routerLink]="['register'] | cxPath" class="btn btn-block btn-secondary">Register</a>
        </div>

=======
>>>>>>> f24f7233
      </div>
    </div>
  </section>
</div><|MERGE_RESOLUTION|>--- conflicted
+++ resolved
@@ -12,19 +12,12 @@
           <h1 class="cx-section__title cx-section__title--alt">
             Don’t have an account
           </h1>
-          <a routerLink="/register" class="btn btn-block btn-secondary"
+          <a
+            [routerLink]="['register'] | cxPath"
+            class="btn btn-block btn-secondary"
             >Register</a
           >
         </div>
-<<<<<<< HEAD
-
-        <div class="cx-section">
-          <h1 class="cx-section__title cx-section__title--alt">Don’t have an account</h1>
-          <a [routerLink]="['register'] | cxPath" class="btn btn-block btn-secondary">Register</a>
-        </div>
-
-=======
->>>>>>> f24f7233
       </div>
     </div>
   </section>
