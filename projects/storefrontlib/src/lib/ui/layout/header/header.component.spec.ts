import { async, ComponentFixture, TestBed } from '@angular/core/testing';
import { RouterTestingModule } from '@angular/router/testing';

import { HeaderComponent } from './header.component';
import {
  DynamicSlotComponent,
  ComponentWrapperComponent
} from '../../../cms/components';
import { MaterialModule } from '../../../material.module';
import { CurrencySelectorComponent } from '../../../site-context/currency-selector/currency-selector.component';
import { LanguageSelectorComponent } from '../../../site-context/language-selector/language-selector.component';
import { LoginComponent } from './../../../user/components/login/login.component';
import { StoreModule, combineReducers } from '@ngrx/store';
import * as fromRoot from '../../../routing/store';
import { ConfigService } from '../../../site-context/config.service';
import * as fromUserReducer from '../../../user/store/reducers';
import * as fromSCStore from './../../../site-context/shared/store';
import * as fromCmsReducer from '../../../cms/store/reducers';

class MockConfigService {
  site = {
    language: 'de',
    currency: 'JPY'
  };
}

describe('HeaderComponent', () => {
  let component: HeaderComponent;
  let fixture: ComponentFixture<HeaderComponent>;

  beforeEach(async(() => {
    TestBed.configureTestingModule({
      imports: [
        MaterialModule,
<<<<<<< HEAD
=======
        RouterTestingModule,
>>>>>>> e4e8688a
        StoreModule.forRoot({
          ...fromRoot.reducers,
          user: combineReducers(fromUserReducer.reducers),
          siteContext: combineReducers(fromSCStore.reducers),
          cms: combineReducers(fromCmsReducer.reducers)
        })
      ],
      declarations: [
        HeaderComponent,
        DynamicSlotComponent,
        ComponentWrapperComponent,
<<<<<<< HEAD
        LoginComponent,
        CurrencySelectorComponent,
        LanguageSelectorComponent
=======
        CurrencySelectorComponent,
        LanguageSelectorComponent,
        LoginComponent
>>>>>>> e4e8688a
      ],
      providers: [{ provide: ConfigService, useClass: MockConfigService }]
    }).compileComponents();
  }));

  beforeEach(() => {
    fixture = TestBed.createComponent(HeaderComponent);
    component = fixture.componentInstance;
    fixture.detectChanges();
  });

  it('should create', () => {
    expect(component).toBeTruthy();
  });
});<|MERGE_RESOLUTION|>--- conflicted
+++ resolved
@@ -32,10 +32,7 @@
     TestBed.configureTestingModule({
       imports: [
         MaterialModule,
-<<<<<<< HEAD
-=======
         RouterTestingModule,
->>>>>>> e4e8688a
         StoreModule.forRoot({
           ...fromRoot.reducers,
           user: combineReducers(fromUserReducer.reducers),
@@ -47,15 +44,9 @@
         HeaderComponent,
         DynamicSlotComponent,
         ComponentWrapperComponent,
-<<<<<<< HEAD
-        LoginComponent,
-        CurrencySelectorComponent,
-        LanguageSelectorComponent
-=======
         CurrencySelectorComponent,
         LanguageSelectorComponent,
         LoginComponent
->>>>>>> e4e8688a
       ],
       providers: [{ provide: ConfigService, useClass: MockConfigService }]
     }).compileComponents();
