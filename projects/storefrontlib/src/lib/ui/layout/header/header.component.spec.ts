import { Component, Input } from '@angular/core';
import { async, ComponentFixture, TestBed } from '@angular/core/testing';
import { By } from '@angular/platform-browser';
import { RouterTestingModule } from '@angular/router/testing';
<<<<<<< HEAD
import {
  ServiceWorkerModule,
  ɵangular_packages_service_worker_service_worker_b as RegistrationOptions
} from '@angular/service-worker';

import { StoreModule } from '@ngrx/store';
import { EffectsModule } from '@ngrx/effects';
import * as fromAuth from '../../../auth/store';
import {
  DynamicSlotComponent,
  ComponentWrapperDirective
} from '../../../cms/components';
import * as fromCmsReducer from '../../../cms/store/reducers';
import { SiteContextModule } from '../../../site-context';
import * as fromUserReducer from '../../../user/store/reducers';
import { HeaderSkipperComponent } from './header-skipper/header-skipper.component';
import { HeaderComponent } from './header.component';
import { MobileMenuComponent } from './mobile-menu/mobile-menu.component';
import { CmsModuleConfig } from '../../../cms/cms-module-config';
import { OutletDirective } from '../../../outlet';
import { PwaModule } from './../../../pwa/pwa.module';
import {
  PWAModuleConfig,
  defaultPWAModuleConfig
} from '../../../pwa/pwa.module-config';
import { SiteContextConfig } from '@spartacus/core';
import { Component } from '@angular/core';

const MockCmsModuleConfig: CmsModuleConfig = {
  site: {
    language: 'de',
    currency: 'JPY'
  }
};

const MockPwaRegistrationOptions: RegistrationOptions = {
  enabled: false
};
=======

import { HeaderSkipperComponent } from './header-skipper/header-skipper.component';
import { TertiaryBarComponent } from './tertiary-bar/tertiary-bar.component';
import { HeaderComponent } from './header.component';

@Component({
  selector: 'cx-language-selector',
  template: ''
})
class MockLanguageSelectorComponent {}

@Component({
  selector: 'cx-currency-selector',
  template: ''
})
class MockCurrencySelectorComponent {}

@Component({
  selector: 'cx-dynamic-slot',
  template: ''
})
class MockDynamicSlotComponent {
  @Input()
  position: string;
}

@Component({
  selector: 'cx-login',
  template: ''
})
class MockLoginComponent {}

@Component({
  selector: 'cx-mobile-menu',
  template: ''
})
class MockMobileMenuComponent {}
>>>>>>> b85773b1

@Component({
  selector: 'cx-tertiary-bar',
  template: ''
})
export class MockTertiaryBarComponent {}

@Component({
  selector: 'cx-login',
  template: ''
})
export class MockLoginComponent {}

describe('HeaderComponent', () => {
  let component: HeaderComponent;
  let fixture: ComponentFixture<HeaderComponent>;

  beforeEach(async(() => {
    TestBed.configureTestingModule({
      imports: [RouterTestingModule],
      declarations: [
        HeaderComponent,
        MockDynamicSlotComponent,
        MockLanguageSelectorComponent,
        MockCurrencySelectorComponent,
        MockLoginComponent,
        MockMobileMenuComponent,
        HeaderSkipperComponent,
<<<<<<< HEAD
        MockTertiaryBarComponent,
        MobileMenuComponent,
        MockLoginComponent,
        OutletDirective
      ],
      providers: [
        {
          provide: SiteContextConfig,
          useValue: MockCmsModuleConfig
        },
        {
          provide: PWAModuleConfig,
          useValue: defaultPWAModuleConfig
        },
        {
          provide: RegistrationOptions,
          useValue: MockPwaRegistrationOptions
        }
=======
        TertiaryBarComponent
>>>>>>> b85773b1
      ]
    }).compileComponents();
  }));

  beforeEach(() => {
    fixture = TestBed.createComponent(HeaderComponent);
    component = fixture.componentInstance;
    fixture.detectChanges();
  });

  it('should create', () => {
    expect(component).toBeTruthy();
  });

  // UI TEST
  describe('UI tests', () => {
    it('should contain the header skipper component', () => {
      expect(
        fixture.debugElement.query(By.css('cx-header-skipper'))
      ).not.toBeNull();
    });

    it('should contain the Site Context Selectors', () => {
      expect(
        fixture.debugElement.query(
          By.css(
            'div.cx-content__slot:not(#cx-mobile-menu) cx-language-selector'
          )
        )
      ).not.toBeNull();

      expect(
        fixture.debugElement.query(
          By.css(
            'div.cx-content__slot:not(#cx-mobile-menu) cx-currency-selector'
          )
        )
      ).not.toBeNull();
    });

    it('should contain the tertiary-bar component', () => {
      expect(
        fixture.debugElement.query(By.css('cx-tertiary-bar'))
      ).not.toBeNull();
    });

    it('should contain the login status component', () => {
      expect(
        fixture.debugElement.query(
          By.css('div.cx-content__slot:not(#cx-mobile-menu) cx-login')
        )
      ).not.toBeNull();
    });

    it('should contain the mobile menu component', () => {
      expect(
        fixture.debugElement.query(By.css('cx-mobile-menu'))
      ).not.toBeNull();
    });

    describe('Dynamic slots', () => {
      it('should contain site logo', () => {
        expect(
          fixture.debugElement.query(
            By.css('cx-dynamic-slot[position="SiteLogo"]')
          )
        ).not.toBeNull();
      });

      it('should contain the searchbox', () => {
        expect(
          fixture.debugElement.query(
            By.css('cx-dynamic-slot[position="SearchBox"]')
          )
        ).not.toBeNull();
      });

      it('should contain the mini cart', () => {
        expect(
          fixture.debugElement.query(
            By.css('cx-dynamic-slot[position="MiniCart"]')
          )
        ).not.toBeNull();
      });

      it('should contain the navigation bar', () => {
        expect(
          fixture.debugElement.query(
            By.css(
              'div.cx-content__slot:not(#cx-mobile-menu) cx-dynamic-slot[position="NavigationBar"]'
            )
          )
        ).not.toBeNull();
      });
    });
  });
});<|MERGE_RESOLUTION|>--- conflicted
+++ resolved
@@ -2,49 +2,8 @@
 import { async, ComponentFixture, TestBed } from '@angular/core/testing';
 import { By } from '@angular/platform-browser';
 import { RouterTestingModule } from '@angular/router/testing';
-<<<<<<< HEAD
-import {
-  ServiceWorkerModule,
-  ɵangular_packages_service_worker_service_worker_b as RegistrationOptions
-} from '@angular/service-worker';
-
-import { StoreModule } from '@ngrx/store';
-import { EffectsModule } from '@ngrx/effects';
-import * as fromAuth from '../../../auth/store';
-import {
-  DynamicSlotComponent,
-  ComponentWrapperDirective
-} from '../../../cms/components';
-import * as fromCmsReducer from '../../../cms/store/reducers';
-import { SiteContextModule } from '../../../site-context';
-import * as fromUserReducer from '../../../user/store/reducers';
-import { HeaderSkipperComponent } from './header-skipper/header-skipper.component';
-import { HeaderComponent } from './header.component';
-import { MobileMenuComponent } from './mobile-menu/mobile-menu.component';
-import { CmsModuleConfig } from '../../../cms/cms-module-config';
-import { OutletDirective } from '../../../outlet';
-import { PwaModule } from './../../../pwa/pwa.module';
-import {
-  PWAModuleConfig,
-  defaultPWAModuleConfig
-} from '../../../pwa/pwa.module-config';
-import { SiteContextConfig } from '@spartacus/core';
-import { Component } from '@angular/core';
-
-const MockCmsModuleConfig: CmsModuleConfig = {
-  site: {
-    language: 'de',
-    currency: 'JPY'
-  }
-};
-
-const MockPwaRegistrationOptions: RegistrationOptions = {
-  enabled: false
-};
-=======
 
 import { HeaderSkipperComponent } from './header-skipper/header-skipper.component';
-import { TertiaryBarComponent } from './tertiary-bar/tertiary-bar.component';
 import { HeaderComponent } from './header.component';
 
 @Component({
@@ -79,7 +38,6 @@
   template: ''
 })
 class MockMobileMenuComponent {}
->>>>>>> b85773b1
 
 @Component({
   selector: 'cx-tertiary-bar',
@@ -108,28 +66,7 @@
         MockLoginComponent,
         MockMobileMenuComponent,
         HeaderSkipperComponent,
-<<<<<<< HEAD
-        MockTertiaryBarComponent,
-        MobileMenuComponent,
-        MockLoginComponent,
-        OutletDirective
-      ],
-      providers: [
-        {
-          provide: SiteContextConfig,
-          useValue: MockCmsModuleConfig
-        },
-        {
-          provide: PWAModuleConfig,
-          useValue: defaultPWAModuleConfig
-        },
-        {
-          provide: RegistrationOptions,
-          useValue: MockPwaRegistrationOptions
-        }
-=======
-        TertiaryBarComponent
->>>>>>> b85773b1
+        MockTertiaryBarComponent
       ]
     }).compileComponents();
   }));
