--- conflicted
+++ resolved
@@ -2,38 +2,8 @@
 import { async, ComponentFixture, TestBed } from '@angular/core/testing';
 import { By } from '@angular/platform-browser';
 import { RouterTestingModule } from '@angular/router/testing';
-<<<<<<< HEAD
-import { StoreModule } from '@ngrx/store';
-import { EffectsModule } from '@ngrx/effects';
-import * as fromAuth from '../../../auth/store';
-import { ComponentWrapperDirective } from '../../../cms/components';
-import * as fromCmsReducer from '../../../cms/store/reducers';
-import { SiteContextModule } from '../../../site-context';
-import * as fromUserReducer from '../../../user/store/reducers';
-import { LoginComponent } from './../../../user/components/login/login.component';
-=======
-
->>>>>>> ec9d6427
 import { HeaderSkipperComponent } from './header-skipper/header-skipper.component';
 import { TertiaryBarComponent } from './tertiary-bar/tertiary-bar.component';
-<<<<<<< HEAD
-import { CmsModuleConfig } from '../../../cms/cms-module-config';
-import { OutletDirective } from '../../../outlet';
-import { PwaModule } from './../../../pwa/pwa.module';
-import {
-  PWAModuleConfig,
-  defaultPWAModuleConfig
-} from '../../../pwa/pwa.module-config';
-import { SiteContextConfig } from '@spartacus/core';
-import { Input, Component } from '@angular/core';
-
-const MockCmsModuleConfig: CmsModuleConfig = {
-  site: {
-    language: 'de',
-    currency: 'JPY'
-  }
-};
-=======
 import { HeaderComponent } from './header.component';
 
 @Component({
@@ -68,22 +38,6 @@
   template: ''
 })
 class MockMobileMenuComponent {}
->>>>>>> ec9d6427
-
-@Component({
-  selector: 'cx-dynamic-slot',
-  template: 'MockDynamicSlotComponent'
-})
-export class MockDynamicSlotComponent {
-  @Input()
-  position: string;
-  @Input()
-  limit: number;
-  @Input()
-  contextParameters: any;
-  @Input()
-  componentClass: string;
-}
 
 describe('HeaderComponent', () => {
   let component: HeaderComponent;
@@ -95,14 +49,10 @@
       declarations: [
         HeaderComponent,
         MockDynamicSlotComponent,
-<<<<<<< HEAD
-        ComponentWrapperDirective,
-=======
         MockLanguageSelectorComponent,
         MockCurrencySelectorComponent,
         MockLoginComponent,
         MockMobileMenuComponent,
->>>>>>> ec9d6427
         HeaderSkipperComponent,
         TertiaryBarComponent
       ]
