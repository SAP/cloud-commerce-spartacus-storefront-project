--- conflicted
+++ resolved
@@ -1,17 +1,14 @@
 <nav class="cx-tertiary-bar">
   <ul class="cx-tertiary-bar__list nav">
-<<<<<<< HEAD
-    <li class="cx-tertiary-bar__item nav-item" *ngFor="let item of tertiaryNavItems">
-      <a class="cx-tertiary-bar__link nav-link" [routerLink]="item.pageName | cxPath">{{ item.label }}</a>
-=======
     <li
       class="cx-tertiary-bar__item nav-item"
       *ngFor="let item of tertiaryNavItems"
     >
-      <a class="cx-tertiary-bar__link nav-link" [routerLink]="[item.url]">{{
-        item.label
-      }}</a>
->>>>>>> f24f7233
+      <a
+        class="cx-tertiary-bar__link nav-link"
+        [routerLink]="item.routeName | cxPath"
+        >{{ item.label }}</a
+      >
     </li>
   </ul>
 </nav>