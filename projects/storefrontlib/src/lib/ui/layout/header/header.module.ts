--- conflicted
+++ resolved
@@ -1,19 +1,14 @@
 import { RouterModule } from '@angular/router';
 import { CommonModule } from '@angular/common';
 import { NgModule } from '@angular/core';
-import { HTTP_INTERCEPTORS } from '@angular/common/http';
 
 import { UrlTranslationModule } from '@spartacus/core';
-<<<<<<< HEAD
 
 import { CmsModule } from '../../../cms/cms.module';
 import { PwaModule } from '../../../pwa/pwa.module';
 import { LoginModule } from '../../../user/login/login.module';
 
 import { HeaderComponent } from './header.component';
-import { HardcodedSiteLinks } from './sitelinks-slot.interceptor';
-=======
->>>>>>> 327c3a4b
 
 import { HeaderSkipperComponent } from './header-skipper/header-skipper.component';
 
