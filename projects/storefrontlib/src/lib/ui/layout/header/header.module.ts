import { RouterModule } from '@angular/router';
import { CmsModule } from './../../../cms/cms.module';
import { CommonModule } from '@angular/common';
import { NgModule } from '@angular/core';
import { HeaderComponent } from './header.component';
import { HeaderSkipperComponent } from './header-skipper/header-skipper.component';
import { LoginModule } from '../../../user/login/login.module';

import { PwaModule } from '../../../pwa/pwa.module';
import { UrlTranslationModule } from '@spartacus/core';
import { HTTP_INTERCEPTORS } from '@angular/common/http';
<<<<<<< HEAD
import { HardcodedSiteContext } from './sitecontext-slot.interceptor';
=======
import { HardcodedSiteLinks } from './sitelinks-slot.interceptor';
>>>>>>> 5ff61720

@NgModule({
  imports: [
    CommonModule,
    CmsModule,
    LoginModule,
    RouterModule,
    PwaModule,
    UrlTranslationModule
  ],
  declarations: [HeaderComponent, HeaderSkipperComponent],
  exports: [HeaderComponent],
  providers: [
    {
      provide: HTTP_INTERCEPTORS,
<<<<<<< HEAD
      useClass: HardcodedSiteContext,
=======
      useClass: HardcodedSiteLinks,
>>>>>>> 5ff61720
      multi: true
    }
  ]
})
export class HeaderModule {}<|MERGE_RESOLUTION|>--- conflicted
+++ resolved
@@ -8,12 +8,6 @@
 
 import { PwaModule } from '../../../pwa/pwa.module';
 import { UrlTranslationModule } from '@spartacus/core';
-import { HTTP_INTERCEPTORS } from '@angular/common/http';
-<<<<<<< HEAD
-import { HardcodedSiteContext } from './sitecontext-slot.interceptor';
-=======
-import { HardcodedSiteLinks } from './sitelinks-slot.interceptor';
->>>>>>> 5ff61720
 
 @NgModule({
   imports: [
@@ -26,16 +20,6 @@
   ],
   declarations: [HeaderComponent, HeaderSkipperComponent],
   exports: [HeaderComponent],
-  providers: [
-    {
-      provide: HTTP_INTERCEPTORS,
-<<<<<<< HEAD
-      useClass: HardcodedSiteContext,
-=======
-      useClass: HardcodedSiteLinks,
->>>>>>> 5ff61720
-      multi: true
-    }
-  ]
+  providers: []
 })
 export class HeaderModule {}