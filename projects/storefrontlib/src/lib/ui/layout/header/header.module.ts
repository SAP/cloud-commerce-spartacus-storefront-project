--- conflicted
+++ resolved
@@ -19,10 +19,7 @@
     PwaModule,
     UrlTranslationModule,
     PageSlotModule,
-<<<<<<< HEAD
-    I18nModule
-=======
->>>>>>> f5ecc777
+    I18nModule,
   ],
   declarations: [HeaderComponent, HeaderSkipperComponent],
   exports: [HeaderComponent],
