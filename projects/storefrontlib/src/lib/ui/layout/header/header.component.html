--- conflicted
+++ resolved
@@ -1,60 +1,25 @@
-<<<<<<< HEAD
 <header class="cx-header">
-  <div class="cx-content__slot d-flex align-items-center">
+  <header>
+    <button
+      class="cx-hamburger"
+      type="button"
+      (click)="toggleMenu()"
+      [class.is-active]="showMenu"
+      [attr.aria-expanded]="showMenu"
+      aria-label="Menu"
+      aria-controls="header-account-container, header-categories-container, header-locale-container"
+    >
+      <span class="hamburger-box"> <span class="hamburger-inner"></span> </span>
+    </button>
     <cx-header-skipper></cx-header-skipper>
 
     <cx-dynamic-slot position="SiteContext"></cx-dynamic-slot>
-
-    <cx-dynamic-slot
-      position="SiteLinks"
-      class="ml-auto SiteLinks"
-    ></cx-dynamic-slot>
-  </div>
-
-  <div class="cx-content__slot d-flex align-items-center">
-    <cx-dynamic-slot
-      class="cx-header__logo"
-      position="SiteLogo"
-    ></cx-dynamic-slot>
-    <cx-dynamic-slot position="SearchBox" class="ml-auto"></cx-dynamic-slot>
-    <cx-dynamic-slot position="StoreFinder" class="ml-auto"></cx-dynamic-slot>
-    <cx-login class="ml-auto d-none d-lg-block"></cx-login>
+    <cx-dynamic-slot position="SiteLinks"></cx-dynamic-slot>
+    <cx-dynamic-slot position="SiteLogo"></cx-dynamic-slot>
+    <cx-dynamic-slot position="SearchBox"></cx-dynamic-slot>
+    <cx-dynamic-slot position="StoreFinder"></cx-dynamic-slot>
+    <cx-login class="SiteLogin"></cx-login>
     <cx-dynamic-slot position="MiniCart"></cx-dynamic-slot>
-  </div>
-=======
-<header>
-  <button
-    class="cx-hamburger"
-    type="button"
-    (click)="toggleMenu()"
-    [ngClass]="{ 'is-active': showMenu }"
-    [attr.aria-expanded]="showMenu"
-    aria-label="Menu"
-    aria-controls="header-account-container, header-categories-container, header-locale-container"
-  >
-    <span class="hamburger-box"> <span class="hamburger-inner"></span> </span>
-  </button>
-  <cx-header-skipper></cx-header-skipper>
->>>>>>> c13ec31f
-
-  <div class="SiteContext">
-    <!-- 
-  TODO: to be replaced by CMS content
-  https://github.com/SAP/cloud-commerce-spartacus-storefront/issues/351
--->
-    <cx-language-selector></cx-language-selector>
-    <cx-currency-selector></cx-currency-selector>
-  </div>
-
-  <!-- 
-  TODO: to be replaced by CMS content
-  https://github.com/SAP/cloud-commerce-spartacus-storefront/issues/353
--->
-  <cx-tertiary-bar class="SiteLinks"></cx-tertiary-bar>
-  <cx-dynamic-slot position="SiteLogo"></cx-dynamic-slot>
-  <cx-dynamic-slot position="SearchBox"></cx-dynamic-slot>
-  <cx-dynamic-slot position="StoreFinder"></cx-dynamic-slot>
-  <cx-login class="SiteLogin"></cx-login>
-  <cx-dynamic-slot position="MiniCart"></cx-dynamic-slot>
-  <cx-dynamic-slot position="NavigationBar"></cx-dynamic-slot>
+    <cx-dynamic-slot position="NavigationBar"></cx-dynamic-slot>
+  </header>
 </header>