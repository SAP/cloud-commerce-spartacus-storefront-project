<header class="cx-header">
  <button
    class="cx-hamburger"
    type="button"
    (click)="toggleMenu()"
    [class.is-active]="showMenu"
    [attr.aria-expanded]="showMenu"
    aria-label="Menu"
    aria-controls="header-account-container, header-categories-container, header-locale-container"
  >
    <span class="hamburger-box"> <span class="hamburger-inner"></span> </span>
  </button>
  <cx-header-skipper></cx-header-skipper>

<<<<<<< HEAD
  <div class="cx-content__slot d-flex align-items-center">
    <cx-dynamic-slot
      class="cx-header__logo"
      position="SiteLogo"
    ></cx-dynamic-slot>
    <cx-dynamic-slot position="SearchBox" class="ml-auto"></cx-dynamic-slot>
    <cx-dynamic-slot position="StoreFinder" class="ml-auto"></cx-dynamic-slot>
    <cx-login class="ml-auto d-none d-lg-block"></cx-login>
    <cx-dynamic-slot position="MiniCart"></cx-dynamic-slot>
  </div>

  <div id="breadcrumb" class="cx-content__slot">
    <cx-dynamic-slot position="NavigationBar" class="d-none d-lg-block">
    </cx-dynamic-slot>
  </div>

  <div class="cx-content__slot" id="cx-mobile-menu">
    <cx-mobile-menu></cx-mobile-menu>
  </div>
=======
  <cx-dynamic-slot position="SiteContext"></cx-dynamic-slot>
  <cx-dynamic-slot position="SiteLinks"></cx-dynamic-slot>
  <cx-dynamic-slot position="SiteLogo"></cx-dynamic-slot>
  <cx-dynamic-slot position="SearchBox"></cx-dynamic-slot>
  <cx-login class="SiteLogin"></cx-login>
  <cx-dynamic-slot position="MiniCart"></cx-dynamic-slot>
  <cx-dynamic-slot position="NavigationBar"></cx-dynamic-slot>
>>>>>>> 83068bfd
</header><|MERGE_RESOLUTION|>--- conflicted
+++ resolved
@@ -1,38 +1,10 @@
 <header class="cx-header">
-  <button
-    class="cx-hamburger"
-    type="button"
-    (click)="toggleMenu()"
-    [class.is-active]="showMenu"
-    [attr.aria-expanded]="showMenu"
-    aria-label="Menu"
-    aria-controls="header-account-container, header-categories-container, header-locale-container"
-  >
+  <button class="cx-hamburger" type="button" (click)="toggleMenu()" [class.is-active]="showMenu" [attr.aria-expanded]="showMenu"
+    aria-label="Menu" aria-controls="header-account-container, header-categories-container, header-locale-container">
     <span class="hamburger-box"> <span class="hamburger-inner"></span> </span>
   </button>
   <cx-header-skipper></cx-header-skipper>
 
-<<<<<<< HEAD
-  <div class="cx-content__slot d-flex align-items-center">
-    <cx-dynamic-slot
-      class="cx-header__logo"
-      position="SiteLogo"
-    ></cx-dynamic-slot>
-    <cx-dynamic-slot position="SearchBox" class="ml-auto"></cx-dynamic-slot>
-    <cx-dynamic-slot position="StoreFinder" class="ml-auto"></cx-dynamic-slot>
-    <cx-login class="ml-auto d-none d-lg-block"></cx-login>
-    <cx-dynamic-slot position="MiniCart"></cx-dynamic-slot>
-  </div>
-
-  <div id="breadcrumb" class="cx-content__slot">
-    <cx-dynamic-slot position="NavigationBar" class="d-none d-lg-block">
-    </cx-dynamic-slot>
-  </div>
-
-  <div class="cx-content__slot" id="cx-mobile-menu">
-    <cx-mobile-menu></cx-mobile-menu>
-  </div>
-=======
   <cx-dynamic-slot position="SiteContext"></cx-dynamic-slot>
   <cx-dynamic-slot position="SiteLinks"></cx-dynamic-slot>
   <cx-dynamic-slot position="SiteLogo"></cx-dynamic-slot>
@@ -40,5 +12,4 @@
   <cx-login class="SiteLogin"></cx-login>
   <cx-dynamic-slot position="MiniCart"></cx-dynamic-slot>
   <cx-dynamic-slot position="NavigationBar"></cx-dynamic-slot>
->>>>>>> 83068bfd
 </header>