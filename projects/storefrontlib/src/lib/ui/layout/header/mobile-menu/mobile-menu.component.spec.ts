<<<<<<< HEAD
import { async, ComponentFixture, TestBed } from '@angular/core/testing';
import { By } from '@angular/platform-browser';
import { RouterTestingModule } from '@angular/router/testing';
import { MobileMenuComponent } from './mobile-menu.component';
import { Component } from '@angular/core';

@Component({
  selector: 'cx-login',
  template: ''
})
export class MockLoginComponent {}

@Component({
  selector: 'cx-dynamic-slot',
  template: ''
})
export class MockDynamicSlotComponent {}

@Component({
  selector: 'cx-add-to-home-screen-btn',
  template: ''
})
export class MockAddToHomeScreenBtnComponent {}

@Component({
  selector: 'cx-language-selector',
  template: ''
})
export class MockLanguageSelectorComponent {}

@Component({
  selector: 'cx-currency-selector',
  template: ''
})
export class MockCurrencySelectorComponent {}
=======
import { Component, Input } from '@angular/core';
import { async, ComponentFixture, TestBed } from '@angular/core/testing';
import { By } from '@angular/platform-browser';
import { RouterTestingModule } from '@angular/router/testing';

import { MobileMenuComponent } from './mobile-menu.component';

@Component({
  selector: 'cx-language-selector',
  template: ''
})
class MockLanguageSelectorComponent {}

@Component({
  selector: 'cx-currency-selector',
  template: ''
})
class MockCurrencySelectorComponent {}

@Component({
  selector: 'cx-dynamic-slot',
  template: ''
})
class MockDynamicSlotComponent {
  @Input()
  position: string;
}

@Component({
  selector: 'cx-login',
  template: ''
})
class MockLoginComponent {}

@Component({
  selector: 'cx-add-to-home-screen-btn',
  template: ''
})
class MockAddToHomeScreenBtnComponent {}
>>>>>>> b85773b1

describe('MobileMenuComponent', () => {
  let component: MobileMenuComponent;
  let fixture: ComponentFixture<MobileMenuComponent>;

  beforeEach(async(() => {
    TestBed.configureTestingModule({
      imports: [RouterTestingModule],
      declarations: [
        MobileMenuComponent,
<<<<<<< HEAD
        MockLoginComponent,
        MockDynamicSlotComponent,
        MockAddToHomeScreenBtnComponent,
        MockCurrencySelectorComponent,
        MockLanguageSelectorComponent
=======
        MockDynamicSlotComponent,
        MockLanguageSelectorComponent,
        MockCurrencySelectorComponent,
        MockLoginComponent,
        MockAddToHomeScreenBtnComponent
>>>>>>> b85773b1
      ]
    }).compileComponents();
  }));

  beforeEach(() => {
    fixture = TestBed.createComponent(MobileMenuComponent);
    component = fixture.componentInstance;
    fixture.detectChanges();
  });

  it('should create', () => {
    expect(component).toBeTruthy();
  });

  describe('UI tests', () => {
    it('should contain the hamburger', () => {
      expect(
        fixture.debugElement.query(By.css('button.hamburger'))
      ).not.toBeNull();
    });

    it('should contain the login status component', () => {
      expect(fixture.debugElement.query(By.css('cx-login'))).not.toBeNull();
    });

    it('should contain the Site Context components', () => {
      expect(
        fixture.debugElement.query(By.css('cx-language-selector'))
      ).not.toBeNull();
      expect(
        fixture.debugElement.query(By.css('cx-currency-selector'))
      ).not.toBeNull();
    });

    describe('Dynamic slots', () => {
      it('should contain the NavigationBar', () => {
        expect(
          fixture.debugElement.query(
            By.css('cx-dynamic-slot[position="NavigationBar"]')
          )
        ).not.toBeNull();
      });
    });

    describe('toggleMenu', () => {
      it('should open or close menu', () => {
        component.showMenu = false;
        component.toggleMenu();

        expect(component.showMenu).toBe(true);

        component.toggleMenu();
        expect(component.showMenu).toBe(false);
      });
    });
  });
});<|MERGE_RESOLUTION|>--- conflicted
+++ resolved
@@ -1,40 +1,3 @@
-<<<<<<< HEAD
-import { async, ComponentFixture, TestBed } from '@angular/core/testing';
-import { By } from '@angular/platform-browser';
-import { RouterTestingModule } from '@angular/router/testing';
-import { MobileMenuComponent } from './mobile-menu.component';
-import { Component } from '@angular/core';
-
-@Component({
-  selector: 'cx-login',
-  template: ''
-})
-export class MockLoginComponent {}
-
-@Component({
-  selector: 'cx-dynamic-slot',
-  template: ''
-})
-export class MockDynamicSlotComponent {}
-
-@Component({
-  selector: 'cx-add-to-home-screen-btn',
-  template: ''
-})
-export class MockAddToHomeScreenBtnComponent {}
-
-@Component({
-  selector: 'cx-language-selector',
-  template: ''
-})
-export class MockLanguageSelectorComponent {}
-
-@Component({
-  selector: 'cx-currency-selector',
-  template: ''
-})
-export class MockCurrencySelectorComponent {}
-=======
 import { Component, Input } from '@angular/core';
 import { async, ComponentFixture, TestBed } from '@angular/core/testing';
 import { By } from '@angular/platform-browser';
@@ -74,7 +37,6 @@
   template: ''
 })
 class MockAddToHomeScreenBtnComponent {}
->>>>>>> b85773b1
 
 describe('MobileMenuComponent', () => {
   let component: MobileMenuComponent;
@@ -85,19 +47,11 @@
       imports: [RouterTestingModule],
       declarations: [
         MobileMenuComponent,
-<<<<<<< HEAD
-        MockLoginComponent,
-        MockDynamicSlotComponent,
-        MockAddToHomeScreenBtnComponent,
-        MockCurrencySelectorComponent,
-        MockLanguageSelectorComponent
-=======
         MockDynamicSlotComponent,
         MockLanguageSelectorComponent,
         MockCurrencySelectorComponent,
         MockLoginComponent,
         MockAddToHomeScreenBtnComponent
->>>>>>> b85773b1
       ]
     }).compileComponents();
   }));
