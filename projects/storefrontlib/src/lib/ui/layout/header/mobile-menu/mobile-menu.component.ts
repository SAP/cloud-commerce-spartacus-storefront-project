<<<<<<< HEAD
import { Component, OnInit } from '@angular/core';
import { ATHSPrompt } from '../../../../pwa/addToHomScreen';
=======
import { Component, OnDestroy } from '@angular/core';
import { Router } from '@angular/router';

import { Subscription } from 'rxjs';
>>>>>>> d288cfdf

@Component({
  selector: 'y-mobile-menu',
  templateUrl: './mobile-menu.component.html',
  styleUrls: ['./mobile-menu.component.scss']
})
export class MobileMenuComponent implements OnDestroy {
  private subscription: Subscription;
  showMenu = false;

  constructor(private router: Router) {}

  toggleMenu() {
    this.showMenu = !this.showMenu;
    if (this.showMenu) {
      this.subscription = this.router.events.subscribe(() => {
        this.toggleMenu();
      });
    } else {
      this.subscription.unsubscribe();
    }
  }

<<<<<<< HEAD
  ngOnInit() {}

  canAddToHomeScreen(): boolean {
    return ATHSPrompt.canPrompt;
  }
  addToHomeScreen(): void {
    ATHSPrompt.prompt();
=======
  ngOnDestroy() {
    if (this.subscription) {
      this.subscription.unsubscribe();
    }
>>>>>>> d288cfdf
  }
}<|MERGE_RESOLUTION|>--- conflicted
+++ resolved
@@ -1,12 +1,8 @@
-<<<<<<< HEAD
-import { Component, OnInit } from '@angular/core';
 import { ATHSPrompt } from '../../../../pwa/addToHomScreen';
-=======
 import { Component, OnDestroy } from '@angular/core';
 import { Router } from '@angular/router';
 
 import { Subscription } from 'rxjs';
->>>>>>> d288cfdf
 
 @Component({
   selector: 'y-mobile-menu',
@@ -30,7 +26,6 @@
     }
   }
 
-<<<<<<< HEAD
   ngOnInit() {}
 
   canAddToHomeScreen(): boolean {
@@ -38,11 +33,10 @@
   }
   addToHomeScreen(): void {
     ATHSPrompt.prompt();
-=======
+  }
   ngOnDestroy() {
     if (this.subscription) {
       this.subscription.unsubscribe();
     }
->>>>>>> d288cfdf
   }
 }