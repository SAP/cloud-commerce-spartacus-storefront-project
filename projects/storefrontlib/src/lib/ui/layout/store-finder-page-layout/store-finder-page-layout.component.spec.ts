import { async, ComponentFixture, TestBed } from '@angular/core/testing';

import { StoreFinderPageLayoutComponent } from './store-finder-page-layout.component';
<<<<<<< HEAD
import * as fromCmsReducer from '../../../cms/store/reducers';
=======
import * as fromCmsReducer from '../../../cms/store';
>>>>>>> 408c47f3
import * as fromStore from '../../../store-finder/store';
import * as fromRoot from '../../../routing/store';
import { combineReducers, StoreModule } from '@ngrx/store';
import { StoreFinderPagingComponent } from '../../../store-finder/components/store-finder-paging/store-finder-paging.component';
import { StoreFinderListComponent } from '../../../store-finder/components/store-finder-list/store-finder-list.component';
import { StoreFinderSearchComponent } from '../../../store-finder/components/store-finder-search/store-finder-search.component';
import { ReactiveFormsModule } from '@angular/forms';
import { MaterialModule } from '../../../material.module';
import { CommonModule } from '@angular/common';
<<<<<<< HEAD
import { StoreFinderService } from '../../../store-finder/services';
=======
import { StoreFinderService } from '../../../store-finder/services/store-finder.service';
>>>>>>> 408c47f3
import { OccE2eConfigurationService } from '../../../occ/e2e/e2e-configuration-service';
import { BrowserAnimationsModule } from '@angular/platform-browser/animations';
/* tslint:disable */
import { StoreFinderListItemComponent } from '../../../store-finder/components/store-finder-list/store-finder-list-item/store-finder-list-item.component';
<<<<<<< HEAD
import { StoreFinderMapComponent } from '../../../store-finder/components/store-finder-map/store-finder-map.component';
=======
>>>>>>> 408c47f3
/* tslint:enable */

describe('StoreFinderPageLayoutComponent', () => {
  let component: StoreFinderPageLayoutComponent;
  let fixture: ComponentFixture<StoreFinderPageLayoutComponent>;

  beforeEach(async(() => {
    TestBed.configureTestingModule({
      imports: [
        ReactiveFormsModule,
        MaterialModule,
        CommonModule,
        BrowserAnimationsModule,
        StoreModule.forRoot({
          ...fromRoot.getReducers(),
          stores: combineReducers(fromStore.reducers),
          cms: combineReducers(fromCmsReducer.getReducers())
        })
      ],
      declarations: [
        StoreFinderPageLayoutComponent,
        StoreFinderPagingComponent,
        StoreFinderListItemComponent,
        StoreFinderListComponent,
<<<<<<< HEAD
        StoreFinderSearchComponent,
        StoreFinderMapComponent
=======
        StoreFinderSearchComponent
>>>>>>> 408c47f3
      ],
      providers: [StoreFinderService, OccE2eConfigurationService]
    }).compileComponents();
  }));

  beforeEach(() => {
    fixture = TestBed.createComponent(StoreFinderPageLayoutComponent);
    component = fixture.componentInstance;
    fixture.detectChanges();
  });

  it('should create', () => {
    expect(component).toBeTruthy();
  });
});<|MERGE_RESOLUTION|>--- conflicted
+++ resolved
@@ -1,11 +1,7 @@
 import { async, ComponentFixture, TestBed } from '@angular/core/testing';
 
 import { StoreFinderPageLayoutComponent } from './store-finder-page-layout.component';
-<<<<<<< HEAD
-import * as fromCmsReducer from '../../../cms/store/reducers';
-=======
 import * as fromCmsReducer from '../../../cms/store';
->>>>>>> 408c47f3
 import * as fromStore from '../../../store-finder/store';
 import * as fromRoot from '../../../routing/store';
 import { combineReducers, StoreModule } from '@ngrx/store';
@@ -15,19 +11,12 @@
 import { ReactiveFormsModule } from '@angular/forms';
 import { MaterialModule } from '../../../material.module';
 import { CommonModule } from '@angular/common';
-<<<<<<< HEAD
-import { StoreFinderService } from '../../../store-finder/services';
-=======
 import { StoreFinderService } from '../../../store-finder/services/store-finder.service';
->>>>>>> 408c47f3
 import { OccE2eConfigurationService } from '../../../occ/e2e/e2e-configuration-service';
 import { BrowserAnimationsModule } from '@angular/platform-browser/animations';
 /* tslint:disable */
 import { StoreFinderListItemComponent } from '../../../store-finder/components/store-finder-list/store-finder-list-item/store-finder-list-item.component';
-<<<<<<< HEAD
 import { StoreFinderMapComponent } from '../../../store-finder/components/store-finder-map/store-finder-map.component';
-=======
->>>>>>> 408c47f3
 /* tslint:enable */
 
 describe('StoreFinderPageLayoutComponent', () => {
@@ -52,12 +41,8 @@
         StoreFinderPagingComponent,
         StoreFinderListItemComponent,
         StoreFinderListComponent,
-<<<<<<< HEAD
         StoreFinderSearchComponent,
         StoreFinderMapComponent
-=======
-        StoreFinderSearchComponent
->>>>>>> 408c47f3
       ],
       providers: [StoreFinderService, OccE2eConfigurationService]
     }).compileComponents();
