--- conflicted
+++ resolved
@@ -1,15 +1,7 @@
 <ng-container>
-<<<<<<< HEAD
-    <y-store-finder-search (showMapList)="showMapList($event)" (persistQuery)="persistQuery($event)"></y-store-finder-search>
-    <y-store-finder-list *ngIf="showMapListComponent" [query]="query"></y-store-finder-list>
-    <y-store-finder-list-count *ngIf="!showMapListComponent"></y-store-finder-list-count>
-=======
-  <div class="wrapper">
-    <input placeholder="Enter Postcode, Town or Address" />
-    <br />
-    <button color="primary">Find Store</button><br /><br />
-    <a href="" color="primary"> Use My Location</a> |
-    <a href="" color="primary"> View All Stores</a><br />
-  </div>
->>>>>>> a15b9151
+    <div class="wrapper">
+        <y-store-finder-search (showMapList)="showMapList($event)" (persistQuery)="persistQuery($event)"></y-store-finder-search>
+        <y-store-finder-list *ngIf="showMapListComponent" [query]="query"></y-store-finder-list>
+        <y-store-finder-list-count *ngIf="!showMapListComponent"></y-store-finder-list-count>
+    </div>
 </ng-container>