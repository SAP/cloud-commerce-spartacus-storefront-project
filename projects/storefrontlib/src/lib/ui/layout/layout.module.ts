--- conflicted
+++ resolved
@@ -1,69 +1,3 @@
-<<<<<<< HEAD
-import { CommonModule } from '@angular/common';
-import { NgModule } from '@angular/core';
-import { FlexLayoutModule } from '@angular/flex-layout';
-import { RouterModule } from '@angular/router';
-import { CartDetailsModule } from '../../cart/components/cart-details/cart-details.module';
-import { CheckoutModule } from '../../checkout/checkout.module';
-// header components
-import { CookieConfirmationModule } from '../../cms-lib/cookie-confirmation/cookie-confirmation.module';
-import { CmsModule } from '../../cms/cms.module';
-import { GlobalMessageModule } from '../../global-message/global-message.module';
-import { MaterialModule } from '../../material.module';
-import { MyAccountModule } from '../../my-account/my-account.module';
-import { ProductModule } from '../../product/product.module';
-import { CurrencySelectorModule } from '../../site-context/currency-selector/currency-selector.module';
-import { LanguageSelectorModule } from '../../site-context/language-selector/language-selector.module';
-import { LoginModule } from './../../user/components/login/login.module';
-import { CartPageLayoutComponent } from './cart-page-layout/cart-page-layout.component';
-// layout
-import { CategoryPageLayoutComponent } from './category-page-layout/category-page-layout.component';
-import { FooterComponent } from './footer/footer.component';
-import { HeaderComponent } from './header/header.component';
-import { LandingPageLayoutComponent } from './landing-page-layout/landing-page-layout.component';
-import { LoginPageLayoutModule } from './login-page-layout/login-page-layout.module';
-import { MainComponent } from './main/main.component';
-import { MultiStepCheckoutPageLayoutComponent } from './multi-step-checkout-page-layout/multi-step-checkout-page-layout.component';
-import { OrderConfirmationPageLayoutComponent } from './order-confirmation-page-layout/order-confirmation-page-layout.component';
-import { OrderDetailsPageLayoutComponent } from './order-details-page-layout/order-details-page-layout.component';
-import { OrderHistoryPageLayoutComponent } from './order-history-page-layout/order-history-page-layout.component';
-import { ProductDetailsPageLayoutComponent } from './product-details-page-layout/product-details-page-layout.component';
-import { ProductListPageLayoutComponent } from './product-list-page-layout/product-list-page-layout.component';
-
-@NgModule({
-  imports: [
-    CommonModule,
-    RouterModule,
-    MaterialModule,
-    FlexLayoutModule,
-    CmsModule,
-
-    CookieConfirmationModule,
-    LanguageSelectorModule,
-    CurrencySelectorModule,
-    GlobalMessageModule,
-    LoginModule,
-    ProductModule,
-    CartDetailsModule,
-    CheckoutModule,
-    MyAccountModule,
-
-    LoginPageLayoutModule
-  ],
-  declarations: [
-    HeaderComponent,
-    FooterComponent,
-    MainComponent,
-    LandingPageLayoutComponent,
-    ProductListPageLayoutComponent,
-    ProductDetailsPageLayoutComponent,
-    CartPageLayoutComponent,
-    CategoryPageLayoutComponent,
-    MultiStepCheckoutPageLayoutComponent,
-    OrderConfirmationPageLayoutComponent,
-    OrderHistoryPageLayoutComponent,
-    OrderDetailsPageLayoutComponent
-=======
 import { NgModule } from '@angular/core';
 
 // main: header, footer components
@@ -80,6 +14,7 @@
 import { OrderHistoryPageLayoutModule } from './order-history-page-layout/order-history-page-layout.module';
 import { OrderDetailsPageLayoutModule } from './order-details-page-layout/order-details-page-layout.module';
 import { RegisterLayoutModule } from './register-layout/register-layout.module';
+import { LoginPageLayoutModule } from './login-page-layout/login-page-layout.module';
 
 @NgModule({
   imports: [
@@ -93,8 +28,8 @@
     OrderDetailsPageLayoutModule,
     OrderConfirmationPageLayoutModule,
     ProductDetailsPageLayoutModule,
-    RegisterLayoutModule
->>>>>>> af684d9d
+    RegisterLayoutModule,
+    LoginPageLayoutModule
   ],
   declarations: [],
   exports: [
@@ -108,7 +43,8 @@
     OrderDetailsPageLayoutModule,
     OrderConfirmationPageLayoutModule,
     ProductDetailsPageLayoutModule,
-    RegisterLayoutModule
+    RegisterLayoutModule,
+    LoginPageLayoutModule
   ]
 })
 export class LayoutModule {}