import { createSelector, MemoizedSelector } from '@ngrx/store';

import * as fromReducer from '../reducers';
import * as fromStoreFinderReducer from '../reducers/store-finder.reducer';

export const getStoresState: MemoizedSelector<
<<<<<<< HEAD
  fromReducer.StoresState,
=======
  any,
>>>>>>> 54b2e7ff
  fromStoreFinderReducer.StoreFinderState
> = createSelector(
  fromReducer.getStoresFinderState,
  (state: fromReducer.StoresState) => state.stores
);

<<<<<<< HEAD
export const getAllStores: MemoizedSelector<
  fromReducer.StoresState,
  any
> = createSelector(
=======
export const getFindStoresEntities: MemoizedSelector<any, any> = createSelector(
>>>>>>> 54b2e7ff
  getStoresState,
  fromStoreFinderReducer.getFindStoresEntities
);

export const getViewAllStoresEntities: MemoizedSelector<
  any,
  any
> = createSelector(
  getStoresState,
  fromStoreFinderReducer.getViewAllStoresEntities
);<|MERGE_RESOLUTION|>--- conflicted
+++ resolved
@@ -4,25 +4,17 @@
 import * as fromStoreFinderReducer from '../reducers/store-finder.reducer';
 
 export const getStoresState: MemoizedSelector<
-<<<<<<< HEAD
   fromReducer.StoresState,
-=======
-  any,
->>>>>>> 54b2e7ff
   fromStoreFinderReducer.StoreFinderState
 > = createSelector(
   fromReducer.getStoresFinderState,
   (state: fromReducer.StoresState) => state.stores
 );
 
-<<<<<<< HEAD
-export const getAllStores: MemoizedSelector<
+export const getFindStoresEntities: MemoizedSelector<
   fromReducer.StoresState,
   any
 > = createSelector(
-=======
-export const getFindStoresEntities: MemoizedSelector<any, any> = createSelector(
->>>>>>> 54b2e7ff
   getStoresState,
   fromStoreFinderReducer.getFindStoresEntities
 );
