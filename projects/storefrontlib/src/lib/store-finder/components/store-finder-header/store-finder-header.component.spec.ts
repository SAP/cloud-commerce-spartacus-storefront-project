import { ComponentFixture, TestBed, async } from '@angular/core/testing';

import { StoreFinderHeaderComponent } from './store-finder-header.component';
<<<<<<< HEAD
import { WindowRef } from '@spartacus/core';
=======
>>>>>>> dc81ccd5
import { Component } from '@angular/core';

@Component({
  template: '',
  selector: 'cx-store-finder-search'
})
class MockStoreFinderSearchComponent {}

describe('StoreFinderHeaderComponent', () => {
  let component: StoreFinderHeaderComponent;
  let fixture: ComponentFixture<StoreFinderHeaderComponent>;

  beforeEach(async(() => {
    TestBed.configureTestingModule({
      declarations: [StoreFinderHeaderComponent, MockStoreFinderSearchComponent]
    }).compileComponents();
  }));

  beforeEach(() => {
    fixture = TestBed.createComponent(StoreFinderHeaderComponent);
    component = fixture.componentInstance;
    fixture.detectChanges();
  });

  it('should create', () => {
    expect(component).toBeTruthy();
  });
});<|MERGE_RESOLUTION|>--- conflicted
+++ resolved
@@ -1,10 +1,6 @@
 import { ComponentFixture, TestBed, async } from '@angular/core/testing';
 
 import { StoreFinderHeaderComponent } from './store-finder-header.component';
-<<<<<<< HEAD
-import { WindowRef } from '@spartacus/core';
-=======
->>>>>>> dc81ccd5
 import { Component } from '@angular/core';
 
 @Component({
