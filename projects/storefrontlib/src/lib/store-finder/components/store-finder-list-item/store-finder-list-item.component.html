--- conflicted
+++ resolved
@@ -1,21 +1,14 @@
 <ng-container>
   <div class="cx-store-finder-list-item" (click)="handleStoreItemClick()">
     <div class="cx-store-finder-list-item__display-name">
-<<<<<<< HEAD
-     {{ location.displayName }}
+      {{ location.displayName }}
     </div>
     <div class="cx-store-finder-list-item__address" *ngIf="location.address">
-=======
-      {{ location.displayName }}
-    </div>
-    <div class="cx-store-finder-list-item__address">
->>>>>>> f24f7233
       {{ location.address.line1 }}<br />
       {{ location.address.town }},
       {{ location.address.region ? location.address.region.name + ',' : '' }}
       {{ location.address.postalCode }}
     </div>
-<<<<<<< HEAD
     <div *ngIf="location.openingHours">
       <div *ngIf="isOpen(location)" class="cx-store-finder-list-item__open">
         {{ getClosingTime(location) | date: 'EEE' }}: Open until
@@ -24,14 +17,6 @@
       <div *ngIf="!isOpen(location)" class="cx-store-finder-list-item__closed">
         {{ getClosingTime(location) | date: 'EEE' }}: Closed
       </div>
-=======
-    <div *ngIf="isOpen(location)" class="cx-store-finder-list-item__open">
-      {{ getClosingTime(location) | date: 'EEE' }}: Open until
-      {{ getClosingTime(location) | date: 'shortTime' }}
-    </div>
-    <div *ngIf="!isOpen(location)" class="cx-store-finder-list-item__closed">
-      {{ getClosingTime(location) | date: 'EEE' }}: Closed
->>>>>>> f24f7233
     </div>
     <a
       href="{{getDirections(location)}}"
