<ng-container>
  <div (click)="handleStoreItemClick()">
    <div class="cx-store-name">
      {{ location.displayName }}
    </div>
    <div class="cx-store-address" *ngIf="location.address">
      {{ location.address.line1 }}<br />
      {{ location.address.town }},
      {{ location.address.region ? location.address.region.name + ',' : '' }}
      {{ location.address.postalCode }}
    </div>
    <div *ngIf="location.openingHours">
      <div *ngIf="isOpen(location)" class="cx-store-open">
<<<<<<< HEAD
        {{ getClosingTime(location) | date: 'EEE' }}:
        {{ 'storeFinder:labels.openUntil' | cxTranslate }}
        {{ getClosingTime(location) | date: 'shortTime' }}
      </div>
      <div *ngIf="!isOpen(location)" class="cx-store-closed">
        {{ getClosingTime(location) | date: 'EEE' }}:
        {{ 'storeFinder:labels.closed' | cxTranslate }}
=======
        {{ getClosingTime(location) | cxDate: 'EEE' }}: Open until
        {{ getClosingTime(location) | cxDate: 'shortTime' }}
      </div>
      <div *ngIf="!isOpen(location)" class="cx-store-closed">
        {{ getClosingTime(location) | cxDate: 'EEE' }}: Closed
>>>>>>> b2f6e400
      </div>
    </div>
    <a
      href="{{ getDirections(location) }}"
      target="_blank"
      class="btn btn-sm btn-action btn-block cx-button"
      >{{ 'storeFinder:labels.getDirections' | cxTranslate }}</a
    >
  </div>
</ng-container><|MERGE_RESOLUTION|>--- conflicted
+++ resolved
@@ -11,21 +11,13 @@
     </div>
     <div *ngIf="location.openingHours">
       <div *ngIf="isOpen(location)" class="cx-store-open">
-<<<<<<< HEAD
-        {{ getClosingTime(location) | date: 'EEE' }}:
+        {{ getClosingTime(location) | cxDate: 'EEE' }}:
         {{ 'storeFinder:labels.openUntil' | cxTranslate }}
-        {{ getClosingTime(location) | date: 'shortTime' }}
-      </div>
-      <div *ngIf="!isOpen(location)" class="cx-store-closed">
-        {{ getClosingTime(location) | date: 'EEE' }}:
-        {{ 'storeFinder:labels.closed' | cxTranslate }}
-=======
-        {{ getClosingTime(location) | cxDate: 'EEE' }}: Open until
         {{ getClosingTime(location) | cxDate: 'shortTime' }}
       </div>
       <div *ngIf="!isOpen(location)" class="cx-store-closed">
-        {{ getClosingTime(location) | cxDate: 'EEE' }}: Closed
->>>>>>> b2f6e400
+        {{ getClosingTime(location) | cxDate: 'EEE' }}:
+        {{ 'storeFinder:labels.closed' | cxTranslate }}
       </div>
     </div>
     <a
