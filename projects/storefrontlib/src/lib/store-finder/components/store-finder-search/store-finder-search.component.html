<div class="cx-store-finder-search container">
<<<<<<< HEAD
    <div class="row">
        <div class="col-md-6 offset-md-3">
            <div class="form-group">
                <input #queryInput [formControl]="searchBox" (keyup)="onKey($event)" type="text" class="form-control" placeholder="Enter postal code, town or address"
                    required>
            </div>
            <button type="button" class="btn btn-primary btn-block cx-store-finder-search__button" [routerLink]="['storeFinder', 'searchResult'] | cxPath" [queryParams]="{query: queryInput.value}">Find store
            </button>

            <div class="cx-store-finder-search__bottom-links">
                <button (click)="viewStoresWithMyLoc()" class="cx-store-finder-search__links btn-link">Use my location</button> |
                <a [routerLink]="['storeFinder', 'allStores'] | cxPath" class="cx-store-finder-search__links btn-link">View all stores</a>
            </div>
        </div>
=======
  <div class="row">
    <div class="col-md-6 offset-md-3">
      <div class="form-group">
        <input
          #queryInput
          [formControl]="searchBox"
          (keyup)="onKey($event)"
          type="text"
          class="form-control"
          placeholder="Enter postal code, town or address"
          required
        />
      </div>
      <button
        type="button"
        class="btn btn-primary btn-block cx-store-finder-search__button"
        routerLink="find-stores"
        [queryParams]="{ query: queryInput.value }"
      >
        Find store
      </button>

      <div class="cx-store-finder-search__bottom-links">
        <button
          (click)="viewStoresWithMyLoc()"
          class="cx-store-finder-search__links btn-link"
        >
          Use my location
        </button>
        |
        <a
          routerLink="./view-all-stores"
          class="cx-store-finder-search__links btn-link"
          >View all stores</a
        >
      </div>
>>>>>>> f24f7233
    </div>
  </div>
</div><|MERGE_RESOLUTION|>--- conflicted
+++ resolved
@@ -1,20 +1,4 @@
 <div class="cx-store-finder-search container">
-<<<<<<< HEAD
-    <div class="row">
-        <div class="col-md-6 offset-md-3">
-            <div class="form-group">
-                <input #queryInput [formControl]="searchBox" (keyup)="onKey($event)" type="text" class="form-control" placeholder="Enter postal code, town or address"
-                    required>
-            </div>
-            <button type="button" class="btn btn-primary btn-block cx-store-finder-search__button" [routerLink]="['storeFinder', 'searchResult'] | cxPath" [queryParams]="{query: queryInput.value}">Find store
-            </button>
-
-            <div class="cx-store-finder-search__bottom-links">
-                <button (click)="viewStoresWithMyLoc()" class="cx-store-finder-search__links btn-link">Use my location</button> |
-                <a [routerLink]="['storeFinder', 'allStores'] | cxPath" class="cx-store-finder-search__links btn-link">View all stores</a>
-            </div>
-        </div>
-=======
   <div class="row">
     <div class="col-md-6 offset-md-3">
       <div class="form-group">
@@ -31,7 +15,7 @@
       <button
         type="button"
         class="btn btn-primary btn-block cx-store-finder-search__button"
-        routerLink="find-stores"
+        [routerLink]="['storeFinder', 'searchResult'] | cxPath"
         [queryParams]="{ query: queryInput.value }"
       >
         Find store
@@ -46,12 +30,11 @@
         </button>
         |
         <a
-          routerLink="./view-all-stores"
+          [routerLink]="['storeFinder', 'allStores'] | cxPath"
           class="cx-store-finder-search__links btn-link"
           >View all stores</a
         >
       </div>
->>>>>>> f24f7233
     </div>
   </div>
 </div>