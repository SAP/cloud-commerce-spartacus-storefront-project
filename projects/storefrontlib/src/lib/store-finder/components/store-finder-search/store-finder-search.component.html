<div class="cx-store-finder-search container">
    <div class="row">
        <div class="col-md-6 offset-md-3">
            <div class="form-group">
                <input #queryInput [formControl]="searchBox" (keyup)="onKey($event)" type="text" class="form-control" placeholder="Enter postal code, town or address"
                    required>
            </div>
<<<<<<< HEAD
            <button type="button" class="btn btn-primary btn-block y-store-finder-search__button" routerLink="find-stores" [queryParams]="{query: queryInput.value}">Find store
            </button>

            <div class="y-store-finder-search__bottom-links">
                <button type="button" (click)="viewStoresWithMyLoc()" class="y-store-finder-search__links btn-link">Use my location</button> |
                <button type="button" routerLink="./view-all-stores" class="y-store-finder-search__links btn-link">View all stores</button>
=======
            <button type="button" class="btn btn-primary btn-block cx-store-finder-search__button" (click)="findStores(queryInput.value)">Find
                store</button>

            <div class="cx-store-finder-search__bottom-links">
                <button type="button" (click)="viewStoresWithMyLoc()" class="cx-store-finder-search__links btn-link">Use
                    my location</button> | <button type="button" (click)="viewAllStores()" class="cx-store-finder-search__links btn-link">View
                    all stores</button>
>>>>>>> 6cdd3f2e
            </div>
        </div>
    </div>
</div><|MERGE_RESOLUTION|>--- conflicted
+++ resolved
@@ -5,22 +5,12 @@
                 <input #queryInput [formControl]="searchBox" (keyup)="onKey($event)" type="text" class="form-control" placeholder="Enter postal code, town or address"
                     required>
             </div>
-<<<<<<< HEAD
-            <button type="button" class="btn btn-primary btn-block y-store-finder-search__button" routerLink="find-stores" [queryParams]="{query: queryInput.value}">Find store
+            <button type="button" class="btn btn-primary btn-block cx-store-finder-search__button" routerLink="find-stores" [queryParams]="{query: queryInput.value}">Find store
             </button>
 
-            <div class="y-store-finder-search__bottom-links">
-                <button type="button" (click)="viewStoresWithMyLoc()" class="y-store-finder-search__links btn-link">Use my location</button> |
-                <button type="button" routerLink="./view-all-stores" class="y-store-finder-search__links btn-link">View all stores</button>
-=======
-            <button type="button" class="btn btn-primary btn-block cx-store-finder-search__button" (click)="findStores(queryInput.value)">Find
-                store</button>
-
             <div class="cx-store-finder-search__bottom-links">
-                <button type="button" (click)="viewStoresWithMyLoc()" class="cx-store-finder-search__links btn-link">Use
-                    my location</button> | <button type="button" (click)="viewAllStores()" class="cx-store-finder-search__links btn-link">View
-                    all stores</button>
->>>>>>> 6cdd3f2e
+                <button type="button" (click)="viewStoresWithMyLoc()" class="cx-store-finder-search__links btn-link">Use my location</button> |
+                <button type="button" routerLink="./view-all-stores" class="cx-store-finder-search__links btn-link">View all stores</button>
             </div>
         </div>
     </div>
