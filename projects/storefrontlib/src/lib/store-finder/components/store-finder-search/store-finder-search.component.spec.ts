import { async, ComponentFixture, TestBed } from '@angular/core/testing';
import { ReactiveFormsModule } from '@angular/forms';
import { StoreModule } from '@ngrx/store';
import { RouterTestingModule } from '@angular/router/testing';

import { StoreFinderSearchComponent } from './store-finder-search.component';

import * as fromStore from '../../store';
import { RoutingService } from '@spartacus/core';
import { Pipe, PipeTransform } from '@angular/core';

const query = 'address';

const keyEvent = {
  key: 'Enter'
};
const badKeyEvent = {
  key: 'Enter95'
};

<<<<<<< HEAD
const coor: Coordinates = {
  latitude: latitude,
  longitude: longitude,
  accuracy: 0,
  altitude: null,
  altitudeAccuracy: null,
  heading: null,
  speed: null
};
const position = { coords: coor, timestamp: new Date().valueOf() };

class WindowRefMock {
  get nativeWindow(): any {
    return {
      navigator: {
        geolocation: {
          getCurrentPosition: function(callback: Function) {
            callback(position);
          }
        }
      }
    };
  }
}

@Pipe({
  name: 'cxTranslateUrl'
})
class MockTranslateUrlPipe implements PipeTransform {
  transform() {}
}

describe('StoreFinderSearchComponent', () => {
  let component: StoreFinderSearchComponent;
  let fixture: ComponentFixture<StoreFinderSearchComponent>;
  let windowRef: WindowRef;
  let routingService: RoutingService;
=======
describe('StoreFinderSearchComponent', () => {
  let component: StoreFinderSearchComponent;
  let fixture: ComponentFixture<StoreFinderSearchComponent>;
  let router: Router;
  let activatedRoute: ActivatedRoute;
>>>>>>> 9cc849f6

  beforeEach(async(() => {
    TestBed.configureTestingModule({
      imports: [
        RouterTestingModule,
        ReactiveFormsModule,
        StoreModule.forRoot({}),
        StoreModule.forFeature('stores', fromStore.reducers)
      ],
<<<<<<< HEAD
      declarations: [StoreFinderSearchComponent, MockTranslateUrlPipe],
      providers: [
        { provide: WindowRef, useClass: WindowRefMock },
        {
          provide: RoutingService,
          useValue: { translateAndGo: jasmine.createSpy() }
        }
      ]
=======
      declarations: [StoreFinderSearchComponent],
      providers: []
>>>>>>> 9cc849f6
    }).compileComponents();
  }));

  beforeEach(() => {
    fixture = TestBed.createComponent(StoreFinderSearchComponent);
    component = fixture.componentInstance;
<<<<<<< HEAD
    windowRef = TestBed.get(WindowRef);
    routingService = TestBed.get(RoutingService);

    spyOn(windowRef, 'nativeWindow').and.callThrough();
=======
    router = TestBed.get(Router);
    activatedRoute = TestBed.get(ActivatedRoute);

    spyOn(router, 'navigate');
>>>>>>> 9cc849f6
    fixture.detectChanges();
  });

  it('should create', () => {
    expect(component).toBeTruthy();
  });

  it('should dispatch new query', () => {
    component.searchBox.setValue(query);
    component.findStores(component.searchBox.value);
    expect(routingService.translateAndGo).toHaveBeenCalledWith(
      { route: ['storeFinder', 'searchResults'] },
      { query }
    );
  });

  it('should call onKey and dispatch query', () => {
    component.searchBox.setValue(query);
    component.onKey(keyEvent);
    expect(routingService.translateAndGo).toHaveBeenCalledWith(
      { route: ['storeFinder', 'searchResults'] },
      { query }
    );
  });

  it('should only call onKey', () => {
    component.onKey(badKeyEvent);
    expect(routingService.translateAndGo).not.toHaveBeenCalled();
  });

  it('should view stores near by my location', () => {
    component.viewStoresWithMyLoc();
<<<<<<< HEAD
    expect(routingService.translateAndGo).toHaveBeenCalledWith(
      { route: ['storeFinder', 'searchResults'] },
      { latitude, longitude }
    );
=======
    expect(router.navigate).toHaveBeenCalledWith(['find-stores'], {
      relativeTo: activatedRoute,
      queryParams: { useMyLocation: true }
    });
>>>>>>> 9cc849f6
  });
});<|MERGE_RESOLUTION|>--- conflicted
+++ resolved
@@ -18,32 +18,6 @@
   key: 'Enter95'
 };
 
-<<<<<<< HEAD
-const coor: Coordinates = {
-  latitude: latitude,
-  longitude: longitude,
-  accuracy: 0,
-  altitude: null,
-  altitudeAccuracy: null,
-  heading: null,
-  speed: null
-};
-const position = { coords: coor, timestamp: new Date().valueOf() };
-
-class WindowRefMock {
-  get nativeWindow(): any {
-    return {
-      navigator: {
-        geolocation: {
-          getCurrentPosition: function(callback: Function) {
-            callback(position);
-          }
-        }
-      }
-    };
-  }
-}
-
 @Pipe({
   name: 'cxTranslateUrl'
 })
@@ -54,15 +28,8 @@
 describe('StoreFinderSearchComponent', () => {
   let component: StoreFinderSearchComponent;
   let fixture: ComponentFixture<StoreFinderSearchComponent>;
-  let windowRef: WindowRef;
+
   let routingService: RoutingService;
-=======
-describe('StoreFinderSearchComponent', () => {
-  let component: StoreFinderSearchComponent;
-  let fixture: ComponentFixture<StoreFinderSearchComponent>;
-  let router: Router;
-  let activatedRoute: ActivatedRoute;
->>>>>>> 9cc849f6
 
   beforeEach(async(() => {
     TestBed.configureTestingModule({
@@ -72,36 +39,21 @@
         StoreModule.forRoot({}),
         StoreModule.forFeature('stores', fromStore.reducers)
       ],
-<<<<<<< HEAD
       declarations: [StoreFinderSearchComponent, MockTranslateUrlPipe],
       providers: [
-        { provide: WindowRef, useClass: WindowRefMock },
         {
           provide: RoutingService,
           useValue: { translateAndGo: jasmine.createSpy() }
         }
       ]
-=======
-      declarations: [StoreFinderSearchComponent],
-      providers: []
->>>>>>> 9cc849f6
     }).compileComponents();
   }));
 
   beforeEach(() => {
     fixture = TestBed.createComponent(StoreFinderSearchComponent);
     component = fixture.componentInstance;
-<<<<<<< HEAD
-    windowRef = TestBed.get(WindowRef);
     routingService = TestBed.get(RoutingService);
 
-    spyOn(windowRef, 'nativeWindow').and.callThrough();
-=======
-    router = TestBed.get(Router);
-    activatedRoute = TestBed.get(ActivatedRoute);
-
-    spyOn(router, 'navigate');
->>>>>>> 9cc849f6
     fixture.detectChanges();
   });
 
@@ -134,16 +86,9 @@
 
   it('should view stores near by my location', () => {
     component.viewStoresWithMyLoc();
-<<<<<<< HEAD
     expect(routingService.translateAndGo).toHaveBeenCalledWith(
       { route: ['storeFinder', 'searchResults'] },
-      { latitude, longitude }
+      { useMyLocation: true }
     );
-=======
-    expect(router.navigate).toHaveBeenCalledWith(['find-stores'], {
-      relativeTo: activatedRoute,
-      queryParams: { useMyLocation: true }
-    });
->>>>>>> 9cc849f6
   });
 });