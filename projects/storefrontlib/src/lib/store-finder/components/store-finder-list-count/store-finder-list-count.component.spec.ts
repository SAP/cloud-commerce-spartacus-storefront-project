--- conflicted
+++ resolved
@@ -15,16 +15,9 @@
   beforeEach(async(() => {
     TestBed.configureTestingModule({
       imports: [
-<<<<<<< HEAD
         SpinnerModule,
-        StoreModule.forRoot({
-          ...fromRoot.getReducers(),
-          stores: combineReducers(fromReducers.reducers)
-        }),
-=======
         StoreModule.forRoot({}),
         StoreModule.forFeature('stores', fromReducers.reducers),
->>>>>>> 6cdd3f2e
         RouterTestingModule
       ],
       declarations: [StoreFinderListCountComponent],
