--- conflicted
+++ resolved
@@ -8,8 +8,6 @@
 import { StoreFinderListComponent } from './store-finder-list.component';
 
 import * as fromReducers from '../../store';
-<<<<<<< HEAD
-import * as fromRoot from '../../../routing/store';
 
 class ActivatedRouteMock {
   paramsSubscriptionHandler: Function;
@@ -19,26 +17,6 @@
       this.paramsSubscriptionHandler = observer;
     }
   };
-=======
-import * as fromServices from '../../services';
-import { StoreFinderMapComponent } from '../store-finder-map/store-finder-map.component';
-import { StoreDataService } from '../../services';
-import { GoogleMapRendererService } from '../../services/google-map-renderer.service';
-import { SpinnerModule } from '../../../ui/components/spinner/spinner.module';
-
-const location = {};
-const stores = [location];
-const locations = { stores: stores };
-
-class StoreDataServiceMock {
-  getStoreLatitude(_location: any): number {
-    return 35.528984;
-  }
-
-  getStoreLongitude(_location: any): number {
-    return 139.700168;
-  }
->>>>>>> 6cdd3f2e
 }
 
 class StoreFinderServiceMock {
@@ -56,17 +34,8 @@
     TestBed.configureTestingModule({
       imports: [
         RouterTestingModule,
-<<<<<<< HEAD
-        StoreModule.forRoot({
-          ...fromRoot.getReducers(),
-          stores: combineReducers(fromReducers.reducers)
-        })
-=======
-        HttpClientTestingModule,
-        SpinnerModule,
         StoreModule.forRoot({}),
         StoreModule.forFeature('stores', fromReducers.reducers)
->>>>>>> 6cdd3f2e
       ],
       schemas: [NO_ERRORS_SCHEMA],
       declarations: [StoreFinderListComponent],
@@ -143,41 +112,4 @@
       })
     );
   });
-<<<<<<< HEAD
-=======
-
-  it('should center store on map', () => {
-    // given
-    component.locations = locations;
-    fixture.detectChanges();
-    storeMapComponent = fixture.debugElement.query(
-      By.css('cx-store-finder-map')
-    ).componentInstance;
-    spyOn(storeMapComponent, 'centerMap').and.callThrough();
-
-    // when
-    component.centerStoreOnMapByIndex(0);
-
-    // then
-    expect(storeMapComponent.centerMap).toHaveBeenCalled();
-    expect(storeDataService.getStoreLatitude).toHaveBeenCalled();
-    expect(storeDataService.getStoreLongitude).toHaveBeenCalled();
-    expect(googleMapRendererService.centerMap).toHaveBeenCalled();
-  });
-
-  it('should select store from list', () => {
-    // given
-    const itemNumber = 4;
-    const storeListItemMock = { scrollIntoView: function() {} };
-    spyOn(document, 'getElementById').and.returnValue(storeListItemMock);
-    spyOn(storeListItemMock, 'scrollIntoView');
-
-    // when
-    component.selectStoreItemList(itemNumber);
-
-    // then
-    expect(document.getElementById).toHaveBeenCalledWith('item-' + itemNumber);
-    expect(storeListItemMock.scrollIntoView).toHaveBeenCalled();
-  });
->>>>>>> 6cdd3f2e
 });