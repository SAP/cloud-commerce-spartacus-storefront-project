.store-address-list {
<<<<<<< HEAD
    width: 20%;
    font-size: smaller;
=======
  width: 20%;
  list-style-type: none;
>>>>>>> 4f9a3924
}<|MERGE_RESOLUTION|>--- conflicted
+++ resolved
@@ -1,9 +1,5 @@
 .store-address-list {
-<<<<<<< HEAD
-    width: 20%;
-    font-size: smaller;
-=======
   width: 20%;
   list-style-type: none;
->>>>>>> 4f9a3924
+  font-size: smaller;
 }