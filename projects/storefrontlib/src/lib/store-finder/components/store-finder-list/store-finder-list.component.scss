@import 'theme';
@import 'functions';
@import 'mixins';

<<<<<<< HEAD
=======
$cx-store-finder-list-list-items: 'light' !default;
$cx-store-finder-list-list-items-hover-background-color: 'background' !default;
>>>>>>> 6cdd3f2e
// Loading
$cx-store-finder-list-loading-padding: 30px !default;

<<<<<<< HEAD
.y-store-finder-list {
=======
.cx-store-finder-list {
  &__column-set {
    display: none;
    @include media-breakpoint-up(md) {
      display: flex;
      height: 70vh;
    }
  }
  &__column-set-mobile {
    display: block;
    @include media-breakpoint-up(md) {
      display: none;
    }
  }
  &__address-column {
    height: 100%;
    @include media-breakpoint-up(md) {
      height: 100%;
      overflow-y: scroll;
      padding-right: 0;
    }
  }
  &__map-column {
    // background: $light; //temporary bg, remove when google map is implemented
    @include media-breakpoint-up(md) {
      height: 100%;
      overflow-y: scroll;
    }
  }
  &__list {
    @include type('6');
    list-style: none;
    padding-left: 0;
  }
  &__selected-store-item {
    background-color: #eff0f0;
  }
  &__list-items {
    border-top: 1px solid;
    @include var-color('border-color', $cx-store-finder-list-list-items);
    padding-top: 1rem;
    padding-right: 1.5rem;
    padding-bottom: 1rem;
    padding-left: 1.5rem;

    &:hover {
      @include var-color(
        'background-color',
        $cx-store-finder-list-list-items-hover-background-color
      );
    }

    &--ordered {
      counter-increment: resultCount;
    }
    &--ordered:before {
      content: counter(resultCount, decimal);
      position: absolute;
      left: 1rem;
    }
  }
>>>>>>> 6cdd3f2e
  &__pagination {
    margin-top: 2rem;
    margin-bottom: 2rem;
    justify-content: center;
    display: flex;
  }

  &__spinner {
    padding-top: $cx-store-finder-list-loading-padding;
    padding-bottom: $cx-store-finder-list-loading-padding;
  }
}<|MERGE_RESOLUTION|>--- conflicted
+++ resolved
@@ -2,79 +2,10 @@
 @import 'functions';
 @import 'mixins';
 
-<<<<<<< HEAD
-=======
-$cx-store-finder-list-list-items: 'light' !default;
-$cx-store-finder-list-list-items-hover-background-color: 'background' !default;
->>>>>>> 6cdd3f2e
 // Loading
 $cx-store-finder-list-loading-padding: 30px !default;
 
-<<<<<<< HEAD
-.y-store-finder-list {
-=======
 .cx-store-finder-list {
-  &__column-set {
-    display: none;
-    @include media-breakpoint-up(md) {
-      display: flex;
-      height: 70vh;
-    }
-  }
-  &__column-set-mobile {
-    display: block;
-    @include media-breakpoint-up(md) {
-      display: none;
-    }
-  }
-  &__address-column {
-    height: 100%;
-    @include media-breakpoint-up(md) {
-      height: 100%;
-      overflow-y: scroll;
-      padding-right: 0;
-    }
-  }
-  &__map-column {
-    // background: $light; //temporary bg, remove when google map is implemented
-    @include media-breakpoint-up(md) {
-      height: 100%;
-      overflow-y: scroll;
-    }
-  }
-  &__list {
-    @include type('6');
-    list-style: none;
-    padding-left: 0;
-  }
-  &__selected-store-item {
-    background-color: #eff0f0;
-  }
-  &__list-items {
-    border-top: 1px solid;
-    @include var-color('border-color', $cx-store-finder-list-list-items);
-    padding-top: 1rem;
-    padding-right: 1.5rem;
-    padding-bottom: 1rem;
-    padding-left: 1.5rem;
-
-    &:hover {
-      @include var-color(
-        'background-color',
-        $cx-store-finder-list-list-items-hover-background-color
-      );
-    }
-
-    &--ordered {
-      counter-increment: resultCount;
-    }
-    &--ordered:before {
-      content: counter(resultCount, decimal);
-      position: absolute;
-      left: 1rem;
-    }
-  }
->>>>>>> 6cdd3f2e
   &__pagination {
     margin-top: 2rem;
     margin-bottom: 2rem;
