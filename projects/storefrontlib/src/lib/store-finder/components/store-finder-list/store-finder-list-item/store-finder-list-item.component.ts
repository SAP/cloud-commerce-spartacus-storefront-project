--- conflicted
+++ resolved
@@ -9,13 +9,9 @@
 })
 export class StoreFinderListItemComponent {
   @Input() location;
-<<<<<<< HEAD
   @Input() locationId: number = null;
   @Output() storeItemClick: EventEmitter<number> = new EventEmitter();
-  readonly daysOfWeek = ['Mon', 'Tues', 'Wed', 'Thurs', 'Fri', 'Sat', 'Sun'];
-=======
   readonly current_date = new Date();
->>>>>>> 1a2fae3f
 
   constructor(private storeDataService: StoreDataService) {}
 
