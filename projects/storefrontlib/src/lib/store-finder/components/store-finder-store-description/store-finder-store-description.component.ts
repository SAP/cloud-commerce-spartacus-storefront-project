import { Component, OnInit } from '@angular/core';
import { ActivatedRoute } from '@angular/router';

import { Store } from '@ngrx/store';

import { AbstractStoreItemComponent } from '../abstract-store-item/abstract-store-item.component';
<<<<<<< HEAD
import { StoreDataService } from '../../services';
=======
import { StoreDataService } from '../../services/index';
import { Store } from '@ngrx/store';
>>>>>>> eece5ec4
import * as fromStore from '../../store';

@Component({
  selector: 'y-store-finder-store-description',
  templateUrl: './store-finder-store-description.component.html',
  styleUrls: ['./store-finder-store-description.component.scss']
})
export class StoreFinderStoreDescriptionComponent
  extends AbstractStoreItemComponent
  implements OnInit {
  location: any;

  constructor(
    private store: Store<fromStore.StoresState>,
    protected storeDataService: StoreDataService,
    private route: ActivatedRoute
  ) {
    super(storeDataService);
  }

  ngOnInit(): void {
    this.store.subscribe((storesState: fromStore.StoresState) => {
      const stores = fromStore.getFindStoresEntities(storesState)
        .pointOfServices;
      if (stores) {
        this.location = stores.filter(
          (store: any) => store.name === this.route.snapshot.params.store
        )[0];
      }
    });
  }
}<|MERGE_RESOLUTION|>--- conflicted
+++ resolved
@@ -4,12 +4,8 @@
 import { Store } from '@ngrx/store';
 
 import { AbstractStoreItemComponent } from '../abstract-store-item/abstract-store-item.component';
-<<<<<<< HEAD
-import { StoreDataService } from '../../services';
-=======
+
 import { StoreDataService } from '../../services/index';
-import { Store } from '@ngrx/store';
->>>>>>> eece5ec4
 import * as fromStore from '../../store';
 
 @Component({
