--- conflicted
+++ resolved
@@ -10,8 +10,6 @@
 import { SpinnerComponent } from '../../../ui';
 
 import * as fromReducers from '../../store';
-<<<<<<< HEAD
-import * as fromServices from '../../services';
 import { PipeTransform, Pipe } from '@angular/core';
 
 @Pipe({
@@ -19,7 +17,7 @@
 })
 class MockTranslateUrlPipe implements PipeTransform {
   transform() {}
-=======
+}
 
 const countryIsoCode = 'CA';
 const regionIsoCode = 'CA-QC';
@@ -36,7 +34,6 @@
   findStores() {}
   viewAllStoresForCountry() {}
   viewAllStoresForRegion() {}
->>>>>>> 9cc849f6
 }
 
 describe('StoreFinderStoreDescriptionComponent', () => {
@@ -87,11 +84,8 @@
         StoreFinderStoreDescriptionComponent,
         ScheduleComponent,
         StoreFinderMapComponent,
-<<<<<<< HEAD
-        MockTranslateUrlPipe
-=======
+        MockTranslateUrlPipe,
         SpinnerComponent
->>>>>>> 9cc849f6
       ],
       providers: [
         StoreDataService,
