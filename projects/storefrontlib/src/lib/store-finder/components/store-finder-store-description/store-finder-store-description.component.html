--- conflicted
+++ resolved
@@ -1,4 +1,3 @@
-<<<<<<< HEAD
 <div
   class="container"
   *ngIf="
@@ -6,9 +5,6 @@
     else: loading
   "
 >
-=======
-<div class="container" *ngIf="!(isLoading$ | async) && location; else loading">
->>>>>>> ace07599
   <div class="row">
     <article class="storeInfo col-lg-4">
       <h2>{{ location.displayName }}</h2>
