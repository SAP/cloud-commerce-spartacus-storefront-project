<div class="container" *ngIf="location">
  <div class="row">
    <article class="storeInfo col-lg-4">
      <h2>{{ location.displayName }}</h2>

      <p class="storeAddress">
        {{ location.address.line1 }} <br />
        {{ location.address.town + ',' }}
        {{ location.address.region ? location.address.region.name + ',' : '' }}
        {{ location.address.postalCode }}
      </p>

<<<<<<< HEAD
            <section class="contactInfo">
                <p>
                    <a [href]="getDirections(location)" target="_blank">Get Directions</a>
                </p>
                <p>Call {{location.address.phone}}</p>
                <p>
                    <a [routerLink]="['contact'] | cxPath">Contact us</a>
                </p>
            </section>
            <div class="schedule">
                <cx-schedule [location]="location">
                    <h3>Store hours</h3>
                </cx-schedule>
            </div>
        </article>
        <article class="storeMap col-lg-8">
            <cx-store-finder-map [locations]="[location]"></cx-store-finder-map>
        </article>
    </div>
=======
      <section class="contactInfo">
        <p>
          <a [href]="getDirections(location)" target="_blank">Get Directions</a>
        </p>
        <p>Call {{ location.address.phone }}</p>
        <p><a href="contact">Contact us</a></p>
      </section>
      <div class="schedule">
        <cx-schedule [location]="location"> <h3>Store hours</h3> </cx-schedule>
      </div>
    </article>
    <article class="storeMap col-lg-8">
      <cx-store-finder-map [locations]="[location]"></cx-store-finder-map>
    </article>
  </div>
>>>>>>> f24f7233

  <div class="row"><h3 class="col-lg-12">Store features</h3></div>

  <article class="row">
    <div class="col-lg-3" *ngFor="let feature of location.features.entry">
      <div class="storeFeature">{{ feature.value }}</div>
    </div>
  </article>
</div><|MERGE_RESOLUTION|>--- conflicted
+++ resolved
@@ -10,33 +10,12 @@
         {{ location.address.postalCode }}
       </p>
 
-<<<<<<< HEAD
-            <section class="contactInfo">
-                <p>
-                    <a [href]="getDirections(location)" target="_blank">Get Directions</a>
-                </p>
-                <p>Call {{location.address.phone}}</p>
-                <p>
-                    <a [routerLink]="['contact'] | cxPath">Contact us</a>
-                </p>
-            </section>
-            <div class="schedule">
-                <cx-schedule [location]="location">
-                    <h3>Store hours</h3>
-                </cx-schedule>
-            </div>
-        </article>
-        <article class="storeMap col-lg-8">
-            <cx-store-finder-map [locations]="[location]"></cx-store-finder-map>
-        </article>
-    </div>
-=======
       <section class="contactInfo">
         <p>
           <a [href]="getDirections(location)" target="_blank">Get Directions</a>
         </p>
         <p>Call {{ location.address.phone }}</p>
-        <p><a href="contact">Contact us</a></p>
+        <p><a [routerLink]="['contact'] | cxPath">Contact us</a></p>
       </section>
       <div class="schedule">
         <cx-schedule [location]="location"> <h3>Store hours</h3> </cx-schedule>
@@ -46,7 +25,6 @@
       <cx-store-finder-map [locations]="[location]"></cx-store-finder-map>
     </article>
   </div>
->>>>>>> f24f7233
 
   <div class="row"><h3 class="col-lg-12">Store features</h3></div>
 
