<div class="container" *ngIf="location">
  <div class="row">
    <article class="storeInfo col-lg-4">
      <h2>{{ location.displayName }}</h2>

      <p *ngIf="location.address" class="storeAddress">
        {{ location.address.line1 }} <br />
        {{ location.address.town + ',' }}
        {{ location.address.region ? location.address.region.name + ',' : '' }}
        {{ location.address.postalCode }}
      </p>

      <section class="contactInfo">
        <p>
          <a [href]="getDirections(location)" target="_blank">Get Directions</a>
        </p>
<<<<<<< HEAD
        <p>Call {{ location.address.phone }}</p>
        <p><a [routerLink]="['contact'] | cxPath">Contact us</a></p>
=======
        <p>Call {{ location.address?.phone }}</p>
        <p><a href="contact">Contact us</a></p>
>>>>>>> 5bced2c1
      </section>
      <div class="schedule">
        <cx-schedule [location]="location"> <h3>Store hours</h3> </cx-schedule>
      </div>
    </article>
    <article class="storeMap col-lg-8">
      <cx-store-finder-map [locations]="[location]"></cx-store-finder-map>
    </article>
  </div>

  <div class="row"><h3 class="col-lg-12">Store features</h3></div>

  <article class="row">
    <div class="col-lg-3" *ngFor="let feature of location.features?.entry">
      <div class="storeFeature">{{ feature.value }}</div>
    </div>
  </article>
</div><|MERGE_RESOLUTION|>--- conflicted
+++ resolved
@@ -14,13 +14,8 @@
         <p>
           <a [href]="getDirections(location)" target="_blank">Get Directions</a>
         </p>
-<<<<<<< HEAD
-        <p>Call {{ location.address.phone }}</p>
+        <p>Call {{ location.address?.phone }}</p>
         <p><a [routerLink]="['contact'] | cxPath">Contact us</a></p>
-=======
-        <p>Call {{ location.address?.phone }}</p>
-        <p><a href="contact">Contact us</a></p>
->>>>>>> 5bced2c1
       </section>
       <div class="schedule">
         <cx-schedule [location]="location"> <h3>Store hours</h3> </cx-schedule>
