--- conflicted
+++ resolved
@@ -90,7 +90,6 @@
 
     component.viewStore(location);
 
-<<<<<<< HEAD
     expect(mockRoutingService.translateAndGo).toHaveBeenCalledWith({
       route: [
         'storeFinder',
@@ -104,15 +103,6 @@
         }
       ]
     });
-=======
-    expect(mockRouter.navigate).toHaveBeenCalledWith([
-      'store-finder',
-      'country',
-      countryIsoCode,
-      'region',
-      regionIsoCode,
-      location.name
-    ]);
     expect(storeFinderService.viewAllStoresForRegion).toHaveBeenCalledWith(
       countryIsoCode,
       regionIsoCode
@@ -129,13 +119,18 @@
 
     component.viewStore(location);
 
-    expect(mockRouter.navigate).toHaveBeenCalledWith([
-      'store-finder',
-      'country',
-      countryIsoCode,
-      location.name
-    ]);
->>>>>>> 9cc849f6
+    expect(mockRoutingService.translateAndGo).toHaveBeenCalledWith({
+      route: [
+        'storeFinder',
+        {
+          name: 'storeDescription',
+          params: {
+            country: countryIsoCode,
+            store: location.name
+          }
+        }
+      ]
+    });
   });
 
   function configureTestBed(): void {
