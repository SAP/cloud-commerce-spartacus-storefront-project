import { Component, OnInit } from '@angular/core';
import { ActivatedRoute } from '@angular/router';
import { Store, select } from '@ngrx/store';
import { Observable } from 'rxjs';

import { StoreFinderService } from '../../services/store-finder.service';
import { RoutingService } from '@spartacus/core';

import * as fromStore from '../../store';

@Component({
  selector: 'cx-store-finder-grid',
  templateUrl: './store-finder-grid.component.html',
  styleUrls: ['./store-finder-grid.component.scss']
})
export class StoreFinderGridComponent implements OnInit {
  locations: any;
  isLoading$: Observable<any>;

  constructor(
    private store: Store<fromStore.StoresState>,
    private storeFinderService: StoreFinderService,
    private route: ActivatedRoute,
    private routingService: RoutingService
  ) {}

  ngOnInit() {
    if (this.route.snapshot.params.country) {
      this.isLoading$ = this.store.pipe(select(fromStore.getStoresLoading));
      if (this.route.snapshot.params.region) {
        this.storeFinderService.viewAllStoresForRegion(
          this.route.snapshot.params.country,
          this.route.snapshot.params.region
        );
      } else {
        this.storeFinderService.viewAllStoresForCountry(
          this.route.snapshot.params.country
        );
      }
    }

    this.store
      .pipe(select(fromStore.getFindStoresEntities))
      .subscribe(locations => {
        if (
          locations.pointOfServices &&
          locations.pointOfServices.length === 1
        ) {
          this.viewStore(locations.pointOfServices[0]);
        }
        this.locations = locations;
      });
  }

  viewStore(location: any): void {
<<<<<<< HEAD
    this.routingService.translateAndGo({
      route: [
        'storeFinder',
        {
          name: 'storeDescription',
          params: {
            country: this.route.snapshot.params.country,
            region: this.route.snapshot.params.region,
            store: location.name
          }
        }
      ]
    });
=======
    if (this.route.snapshot.params.region) {
      this.router.navigate([
        'store-finder',
        'country',
        this.route.snapshot.params.country,
        'region',
        this.route.snapshot.params.region,
        location.name
      ]);
      return;
    }
    this.router.navigate([
      'store-finder',
      'country',
      this.route.snapshot.params.country,
      location.name
    ]);
>>>>>>> 9cc849f6
  }
}<|MERGE_RESOLUTION|>--- conflicted
+++ resolved
@@ -53,7 +53,22 @@
   }
 
   viewStore(location: any): void {
-<<<<<<< HEAD
+    if (this.route.snapshot.params.region) {
+      this.routingService.translateAndGo({
+        route: [
+          'storeFinder',
+          {
+            name: 'storeDescription',
+            params: {
+              country: this.route.snapshot.params.country,
+              region: this.route.snapshot.params.region,
+              store: location.name
+            }
+          }
+        ]
+      });
+      return;
+    }
     this.routingService.translateAndGo({
       route: [
         'storeFinder',
@@ -61,30 +76,10 @@
           name: 'storeDescription',
           params: {
             country: this.route.snapshot.params.country,
-            region: this.route.snapshot.params.region,
             store: location.name
           }
         }
       ]
     });
-=======
-    if (this.route.snapshot.params.region) {
-      this.router.navigate([
-        'store-finder',
-        'country',
-        this.route.snapshot.params.country,
-        'region',
-        this.route.snapshot.params.region,
-        location.name
-      ]);
-      return;
-    }
-    this.router.navigate([
-      'store-finder',
-      'country',
-      this.route.snapshot.params.country,
-      location.name
-    ]);
->>>>>>> 9cc849f6
   }
 }