--- conflicted
+++ resolved
@@ -26,16 +26,6 @@
 import { PaginationAndSortingModule } from '../ui/components/pagination-and-sorting/pagination-and-sorting.module';
 import { BootstrapModule } from '../bootstrap.module';
 import { SpinnerModule } from '../ui/components/spinner/spinner.module';
-<<<<<<< HEAD
-=======
-import {
-  CmsConfig,
-  ConfigModule,
-  StoreFinderCoreModule,
-  UrlTranslationModule,
-  I18nModule,
-} from '@spartacus/core';
->>>>>>> b2f6e400
 import { StoreFinderComponent } from './components/store-finder/store-finder.component';
 import { LayoutConfig } from '../ui/layout/config/layout-config';
 
@@ -89,7 +79,6 @@
         },
       },
     }),
-    I18nModule,
   ],
   declarations: [
     StoreFinderSearchComponent,
