--- conflicted
+++ resolved
@@ -8,7 +8,7 @@
   ConfigModule,
   StoreFinderCoreModule,
   UrlTranslationModule,
-  I18nModule
+  I18nModule,
 } from '@spartacus/core';
 import { CmsModule } from '../cms/cms.module';
 import { StoreFinderSearchComponent } from './components/store-finder-search/store-finder-search.component';
@@ -26,15 +26,6 @@
 import { PaginationAndSortingModule } from '../ui/components/pagination-and-sorting/pagination-and-sorting.module';
 import { BootstrapModule } from '../bootstrap.module';
 import { SpinnerModule } from '../ui/components/spinner/spinner.module';
-<<<<<<< HEAD
-=======
-import {
-  CmsConfig,
-  ConfigModule,
-  StoreFinderCoreModule,
-  UrlTranslationModule,
-} from '@spartacus/core';
->>>>>>> f5ecc777
 import { StoreFinderComponent } from './components/store-finder/store-finder.component';
 import { LayoutConfig } from '../ui/layout/config/layout-config';
 
@@ -83,18 +74,11 @@
       },
       layoutSlots: {
         StoreFinderPageTemplate: {
-<<<<<<< HEAD
-          slots: ['MiddleContent', 'SideContent']
-        }
-      }
-    }),
-    I18nModule
-=======
           slots: ['MiddleContent', 'SideContent'],
         },
       },
     }),
->>>>>>> f5ecc777
+    I18nModule,
   ],
   declarations: [
     StoreFinderSearchComponent,
