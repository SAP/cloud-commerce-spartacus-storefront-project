--- conflicted
+++ resolved
@@ -6,7 +6,7 @@
   UrlTranslationModule,
   ConfigModule,
   CmsConfig,
-  I18nModule
+  I18nModule,
 } from '@spartacus/core';
 import { CartSharedModule } from '../cart-shared/cart-shared.module';
 import { CartDetailsComponent } from './cart-details.component';
@@ -22,18 +22,11 @@
     ConfigModule.withConfig(<CmsConfig>{
       cmsComponents: {
         CartComponent: {
-<<<<<<< HEAD
-          selector: 'cx-cart-details'
-        }
-      }
-    }),
-    I18nModule
-=======
           selector: 'cx-cart-details',
         },
       },
     }),
->>>>>>> f5ecc777
+    I18nModule,
   ],
   declarations: [CartDetailsComponent],
   exports: [CartDetailsComponent],
