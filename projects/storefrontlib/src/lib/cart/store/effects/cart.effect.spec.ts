--- conflicted
+++ resolved
@@ -17,11 +17,6 @@
 import * as fromAuth from '../../../auth/store';
 import * as fromCart from '../../../cart/store';
 import * as fromUser from '../../../user/store';
-<<<<<<< HEAD
-import * as fromAuth from '../../../../../../core/src/auth/store/reducers';
-
-=======
->>>>>>> 7c2ac9e7
 import { OccCartService } from '../../../occ/cart/cart.service';
 
 import * as fromEffects from './cart.effect';
