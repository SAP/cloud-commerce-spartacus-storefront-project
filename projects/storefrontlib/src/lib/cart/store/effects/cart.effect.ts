--- conflicted
+++ resolved
@@ -15,7 +15,6 @@
       fromActions.LOAD_CART,
       '[Site-context] Language Change',
       '[Site-context] Currency Change'
-<<<<<<< HEAD
     ),
     map((action: any) => action.payload),
     mergeMap(payload => {
@@ -26,29 +25,13 @@
           details: this.cartData.getDetails ? true : undefined
         };
       }
-      if (payload.userId === undefined || payload.cartId === undefined) {
+
+      if (this.isAnonymousUser(payload)) {
+        return of();
+      }
+      if (this.isMissingData(payload)) {
         return of(new fromActions.LoadCartFail({}));
       }
-=======
-    )
-    .pipe(
-      map((action: any) => action.payload),
-      mergeMap(payload => {
-        if (payload === undefined || payload.userId === undefined) {
-          payload = {
-            userId: this.cartData.userId,
-            cartId: this.cartData.cartId,
-            details: this.cartData.getDetails ? true : undefined
-          };
-        }
-
-        if (this.isAnonymousUser(payload)) {
-          return of();
-        }
-        if (this.isMissingData(payload)) {
-          return of(new fromActions.LoadCartFail({}));
-        }
->>>>>>> 8a418581
 
       return this.occCartService
         .loadCart(payload.userId, payload.cartId, payload.details)
