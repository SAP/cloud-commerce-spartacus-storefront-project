--- conflicted
+++ resolved
@@ -26,18 +26,9 @@
         };
       }
 
-<<<<<<< HEAD
-      if (this.isAnonymousUser(payload)) {
-        return of();
-      }
       if (this.isMissingData(payload)) {
         return of(new fromActions.LoadCartFail({}));
       }
-=======
-        if (this.isMissingData(payload)) {
-          return of(new fromActions.LoadCartFail({}));
-        }
->>>>>>> 486ffb6f
 
       return this.occCartService
         .loadCart(payload.userId, payload.cartId, payload.details)
