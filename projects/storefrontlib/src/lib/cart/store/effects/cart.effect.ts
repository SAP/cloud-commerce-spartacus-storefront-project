import { Injectable } from '@angular/core';

import { Actions, Effect, ofType } from '@ngrx/effects';

import { ProductImageConverterService } from '@spartacus/core';
import { LANGUAGE_CHANGE, CURRENCY_CHANGE } from '@spartacus/core';

import { Observable, of } from 'rxjs';
<<<<<<< HEAD
import { catchError, map, mergeMap } from 'rxjs/operators';

=======
import { catchError, map, mergeMap, switchMap } from 'rxjs/operators';
import { OccCartService } from '../../../occ/cart/cart.service';
import { ProductImageConverterService } from '@spartacus/core';
import { CartDataService } from '../../services/cart-data.service';
>>>>>>> 4a9fb98a
import * as fromActions from './../actions/cart.action';
import { CartDataService } from '../../facade/cart-data.service';
import { OccCartService } from '../../../occ/cart/cart.service';

@Injectable()
export class CartEffects {
  @Effect()
  loadCart$: Observable<any> = this.actions$.pipe(
    ofType(fromActions.LOAD_CART, LANGUAGE_CHANGE, CURRENCY_CHANGE),
    map((action: any) => action.payload),
    mergeMap(payload => {
      if (payload === undefined || payload.userId === undefined) {
        payload = {
          userId: this.cartData.userId,
          cartId: this.cartData.cartId,
          details: this.cartData.getDetails ? true : undefined
        };
      }

      if (this.isMissingData(payload)) {
        return of(new fromActions.LoadCartFail({}));
      }

      return this.occCartService
        .loadCart(payload.userId, payload.cartId, payload.details)
        .pipe(
          map((cart: any) => {
            if (cart && cart.entries) {
              for (const entry of cart.entries) {
                this.productImageConverter.convertProduct(entry.product);
              }
            }
            return new fromActions.LoadCartSuccess(cart);
          }),
          catchError(error => of(new fromActions.LoadCartFail(error)))
        );
    })
  );

  @Effect()
  createCart$: Observable<any> = this.actions$.pipe(
    ofType(fromActions.CREATE_CART),
    map((action: fromActions.CreateCart) => action.payload),
    mergeMap(payload => {
      return this.occCartService
        .createCart(payload.userId, payload.oldCartId, payload.toMergeCartGuid)
        .pipe(
          switchMap((cart: any) => {
            if (cart.entries) {
              for (const entry of cart.entries) {
                this.productImageConverter.convertProduct(entry.product);
              }
            }
            if (payload.toMergeCartGuid) {
              return [
                new fromActions.CreateCartSuccess(cart),
                new fromActions.MergeCartSuccess()
              ];
            }
            return [new fromActions.CreateCartSuccess(cart)];
          }),
          catchError(error => of(new fromActions.CreateCartFail(error)))
        );
    })
  );

  @Effect()
  mergeCart$: Observable<any> = this.actions$.pipe(
    ofType(fromActions.MERGE_CART),
    map((action: fromActions.MergeCart) => action.payload),
    mergeMap(payload => {
      return this.occCartService.loadCart(payload.userId, 'current').pipe(
        map(currentCart => {
          return new fromActions.CreateCart({
            userId: payload.userId,
            oldCartId: payload.cartId,
            toMergeCartGuid: currentCart ? currentCart.guid : undefined
          });
        })
      );
    })
  );

  constructor(
    private actions$: Actions,
    private productImageConverter: ProductImageConverterService,
    private occCartService: OccCartService,
    private cartData: CartDataService
  ) {}

  private isMissingData(payload) {
    return payload.userId === undefined || payload.cartId === undefined;
  }
}<|MERGE_RESOLUTION|>--- conflicted
+++ resolved
@@ -6,15 +6,8 @@
 import { LANGUAGE_CHANGE, CURRENCY_CHANGE } from '@spartacus/core';
 
 import { Observable, of } from 'rxjs';
-<<<<<<< HEAD
-import { catchError, map, mergeMap } from 'rxjs/operators';
+import { catchError, map, mergeMap, switchMap } from 'rxjs/operators';
 
-=======
-import { catchError, map, mergeMap, switchMap } from 'rxjs/operators';
-import { OccCartService } from '../../../occ/cart/cart.service';
-import { ProductImageConverterService } from '@spartacus/core';
-import { CartDataService } from '../../services/cart-data.service';
->>>>>>> 4a9fb98a
 import * as fromActions from './../actions/cart.action';
 import { CartDataService } from '../../facade/cart-data.service';
 import { OccCartService } from '../../../occ/cart/cart.service';
