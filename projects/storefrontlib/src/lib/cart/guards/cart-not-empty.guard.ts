--- conflicted
+++ resolved
@@ -18,13 +18,8 @@
       skipWhile(loaded => !loaded),
       switchMap(() => this.cartService.getActive()),
       map(cart => {
-<<<<<<< HEAD
         if (this.cartService.isEmpty(cart)) {
-          this.router.navigate(['']);
-=======
-        if (this.cartService.isCartEmpty(cart)) {
           this.routingService.go({ route: ['home'] });
->>>>>>> 2d91c652
           return false;
         }
         return true;
