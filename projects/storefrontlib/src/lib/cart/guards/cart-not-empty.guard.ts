import { Injectable } from '@angular/core';
import { CanActivate } from '@angular/router';

import { Observable } from 'rxjs';
import { skipWhile, map, switchMap } from 'rxjs/operators';
<<<<<<< HEAD
import { Store, select } from '@ngrx/store';
import { RoutingService } from '@spartacus/core';

@Injectable()
export class CartNotEmptyGuard implements CanActivate {
  constructor(
    private store: Store<fromStore.CartState>,
    private cartService: CartService,
    private routingService: RoutingService
  ) {}
=======

import { CartService } from '../../cart/facade/cart.service';

@Injectable()
export class CartNotEmptyGuard implements CanActivate {
  constructor(private cartService: CartService, private router: Router) {}
>>>>>>> f24f7233

  canActivate(): Observable<boolean> {
    return this.cartService.loaded$.pipe(
      skipWhile(loaded => !loaded),
      switchMap(() => this.cartService.activeCart$),
      map(cart => {
        if (this.cartService.isCartEmpty(cart)) {
          this.routingService.goToPage(['homepage']);
          return false;
        }
        return true;
      })
    );
  }
}<|MERGE_RESOLUTION|>--- conflicted
+++ resolved
@@ -3,25 +3,15 @@
 
 import { Observable } from 'rxjs';
 import { skipWhile, map, switchMap } from 'rxjs/operators';
-<<<<<<< HEAD
-import { Store, select } from '@ngrx/store';
+import { CartService } from '../../cart/facade/cart.service';
 import { RoutingService } from '@spartacus/core';
 
 @Injectable()
 export class CartNotEmptyGuard implements CanActivate {
   constructor(
-    private store: Store<fromStore.CartState>,
     private cartService: CartService,
     private routingService: RoutingService
   ) {}
-=======
-
-import { CartService } from '../../cart/facade/cart.service';
-
-@Injectable()
-export class CartNotEmptyGuard implements CanActivate {
-  constructor(private cartService: CartService, private router: Router) {}
->>>>>>> f24f7233
 
   canActivate(): Observable<boolean> {
     return this.cartService.loaded$.pipe(
