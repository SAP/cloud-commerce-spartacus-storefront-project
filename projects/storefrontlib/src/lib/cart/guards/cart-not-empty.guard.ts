--- conflicted
+++ resolved
@@ -3,13 +3,8 @@
 
 import { Observable } from 'rxjs';
 import { skipWhile, map, switchMap } from 'rxjs/operators';
-<<<<<<< HEAD
-import { CartService } from '../../cart/facade/cart.service';
-import { RoutingService } from '@spartacus/core';
-=======
 
-import { CartService } from '@spartacus/core';
->>>>>>> 43c7196a
+import { CartService, RoutingService } from '@spartacus/core';
 
 @Injectable()
 export class CartNotEmptyGuard implements CanActivate {
