--- conflicted
+++ resolved
@@ -1,59 +1,29 @@
 import { TestBed } from '@angular/core/testing';
 import { RouterTestingModule } from '@angular/router/testing';
-<<<<<<< HEAD
-import * as fromStore from './../../cart/store';
 import { RoutingService } from '@spartacus/core';
-=======
-import { Router } from '@angular/router';
-
 import { of, Observable } from 'rxjs';
-
 import { CartService } from '../../cart/facade';
-
 import { CartNotEmptyGuard } from './cart-not-empty.guard';
 import { Cart } from '@spartacus/core';
->>>>>>> f24f7233
 
 const CART_EMPTY = Object.freeze({ totalItems: 0 });
 const CART_NOT_EMPTY = Object.freeze({ totalItems: 1 });
 const CART_NOT_CREATED = Object.freeze({});
 
-<<<<<<< HEAD
 const mockRoutingService = { goToPage: () => {} };
-const mockCartService = {
-  isCartEmpty: cart => cart === CART_EMPTY || cart === CART_NOT_CREATED,
-  isCartCreated: cart => cart === CART_NOT_CREATED
-};
-const mockSelectors = {
-  getLoaded: new BehaviorSubject(null),
-  getActiveCart: new BehaviorSubject(null)
-};
-const mockSelect = selector => {
-  switch (selector) {
-    case fromStore.getLoaded:
-      return () => mockSelectors.getLoaded;
-    case fromStore.getActiveCart:
-      return () => mockSelectors.getActiveCart;
-=======
-const mockRouter = { navigate: () => {} };
 
 class CartServiceStub {
   activeCart$: Observable<Cart>;
   loaded$: Observable<boolean>;
   isCartEmpty(_cart: any): boolean {
     return false;
->>>>>>> f24f7233
   }
 }
 
 describe('CartNotEmptyGuard', () => {
   let cartNotEmptyGuard: CartNotEmptyGuard;
-<<<<<<< HEAD
   let routingService: RoutingService;
-=======
-  let router: Router;
   let cartService: CartServiceStub;
->>>>>>> f24f7233
 
   beforeEach(() => {
     TestBed.configureTestingModule({
@@ -72,23 +42,13 @@
     });
 
     cartNotEmptyGuard = TestBed.get(CartNotEmptyGuard);
-<<<<<<< HEAD
     routingService = TestBed.get(RoutingService);
-    spyOnProperty(NgrxStore, 'select').and.returnValue(mockSelect);
-=======
-    router = TestBed.get(Router);
     cartService = TestBed.get(CartService);
->>>>>>> f24f7233
   });
 
   describe('canActivate:', () => {
     beforeEach(() => {
-<<<<<<< HEAD
       spyOn(routingService, 'goToPage');
-      canActivate$ = cartNotEmptyGuard.canActivate();
-=======
-      spyOn(router, 'navigate');
->>>>>>> f24f7233
     });
 
     describe('when cart is NOT loaded', () => {
@@ -102,16 +62,11 @@
         });
 
         it('then Router should NOT redirect', () => {
-<<<<<<< HEAD
-          canActivate$.subscribe().unsubscribe();
-          expect(routingService.goToPage).not.toHaveBeenCalled();
-=======
-          cartNotEmptyGuard
-            .canActivate()
-            .subscribe()
-            .unsubscribe();
-          expect(router.navigate).not.toHaveBeenCalled();
->>>>>>> f24f7233
+          cartNotEmptyGuard
+            .canActivate()
+            .subscribe()
+            .unsubscribe();
+          expect(routingService.goToPage).not.toHaveBeenCalled();
         });
 
         it('then returned observable should NOT emit any value', () => {
@@ -130,16 +85,11 @@
         });
 
         it('then Router should NOT redirect', () => {
-<<<<<<< HEAD
-          canActivate$.subscribe().unsubscribe();
-          expect(routingService.goToPage).not.toHaveBeenCalled();
-=======
-          cartNotEmptyGuard
-            .canActivate()
-            .subscribe()
-            .unsubscribe();
-          expect(router.navigate).not.toHaveBeenCalled();
->>>>>>> f24f7233
+          cartNotEmptyGuard
+            .canActivate()
+            .subscribe()
+            .unsubscribe();
+          expect(routingService.goToPage).not.toHaveBeenCalled();
         });
 
         it('then returned observable should NOT emit any value', () => {
@@ -158,16 +108,11 @@
         });
 
         it('then Router should NOT redirect', () => {
-<<<<<<< HEAD
-          canActivate$.subscribe().unsubscribe();
-          expect(routingService.goToPage).not.toHaveBeenCalled();
-=======
-          cartNotEmptyGuard
-            .canActivate()
-            .subscribe()
-            .unsubscribe();
-          expect(router.navigate).not.toHaveBeenCalled();
->>>>>>> f24f7233
+          cartNotEmptyGuard
+            .canActivate()
+            .subscribe()
+            .unsubscribe();
+          expect(routingService.goToPage).not.toHaveBeenCalled();
         });
 
         it('then returned observable should NOT emit any value', () => {
@@ -192,17 +137,12 @@
         });
 
         it('then Router should redirect to main page', () => {
-<<<<<<< HEAD
-          canActivate$.subscribe().unsubscribe();
+          spyOn(cartService, 'isCartEmpty').and.returnValue(of(true));
+          cartNotEmptyGuard
+            .canActivate()
+            .subscribe()
+            .unsubscribe();
           expect(routingService.goToPage).toHaveBeenCalledWith('homepage');
-=======
-          spyOn(cartService, 'isCartEmpty').and.returnValue(of(true));
-          cartNotEmptyGuard
-            .canActivate()
-            .subscribe()
-            .unsubscribe();
-          expect(router.navigate).toHaveBeenCalledWith(MAIN_PAGE_ROUTE);
->>>>>>> f24f7233
         });
 
         it('then returned observable should emit false', () => {
@@ -222,17 +162,12 @@
         });
 
         it('then Router should redirect to main page', () => {
-<<<<<<< HEAD
-          canActivate$.subscribe().unsubscribe();
+          spyOn(cartService, 'isCartEmpty').and.returnValue(of(true));
+          cartNotEmptyGuard
+            .canActivate()
+            .subscribe()
+            .unsubscribe();
           expect(routingService.goToPage).toHaveBeenCalledWith('homepage');
-=======
-          spyOn(cartService, 'isCartEmpty').and.returnValue(of(true));
-          cartNotEmptyGuard
-            .canActivate()
-            .subscribe()
-            .unsubscribe();
-          expect(router.navigate).toHaveBeenCalledWith(MAIN_PAGE_ROUTE);
->>>>>>> f24f7233
         });
 
         it('then returned observable should emit false', () => {
@@ -252,16 +187,11 @@
         });
 
         it('then Router should NOT redirect', () => {
-<<<<<<< HEAD
-          canActivate$.subscribe().unsubscribe();
-          expect(routingService.goToPage).not.toHaveBeenCalled();
-=======
-          cartNotEmptyGuard
-            .canActivate()
-            .subscribe()
-            .unsubscribe();
-          expect(router.navigate).not.toHaveBeenCalled();
->>>>>>> f24f7233
+          cartNotEmptyGuard
+            .canActivate()
+            .subscribe()
+            .unsubscribe();
+          expect(routingService.goToPage).not.toHaveBeenCalled();
         });
 
         it('then returned observable should emit true', () => {
