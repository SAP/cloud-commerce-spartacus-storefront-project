import { TestBed } from '@angular/core/testing';
import { RouterTestingModule } from '@angular/router/testing';
<<<<<<< HEAD
import { RoutingService } from '@spartacus/core';
import { of, Observable } from 'rxjs';
import { CartService } from '../../cart/facade';
=======
import { Router } from '@angular/router';
import { Cart, CartService } from '@spartacus/core';

import { of, Observable } from 'rxjs';

>>>>>>> 43c7196a
import { CartNotEmptyGuard } from './cart-not-empty.guard';

const CART_EMPTY = Object.freeze({ totalItems: 0 });
const CART_NOT_EMPTY = Object.freeze({ totalItems: 1 });
const CART_NOT_CREATED = Object.freeze({});

const mockRoutingService = { go: () => {} };

class CartServiceStub {
  activeCart$: Observable<Cart>;
  loaded$: Observable<boolean>;
  isCartEmpty(_cart: any): boolean {
    return false;
  }
}

describe('CartNotEmptyGuard', () => {
  let cartNotEmptyGuard: CartNotEmptyGuard;
  let routingService: RoutingService;
  let cartService: CartServiceStub;

  beforeEach(() => {
    TestBed.configureTestingModule({
      providers: [
        CartNotEmptyGuard,
        {
          provide: RoutingService,
          useValue: mockRoutingService
        },
        {
          provide: CartService,
          useClass: CartServiceStub
        }
      ],
      imports: [RouterTestingModule]
    });

    cartNotEmptyGuard = TestBed.get(CartNotEmptyGuard);
    routingService = TestBed.get(RoutingService);
    cartService = TestBed.get(CartService);
  });

  describe('canActivate:', () => {
    beforeEach(() => {
      spyOn(routingService, 'go');
    });

    describe('when cart is NOT loaded', () => {
      beforeEach(() => {
        cartService.loaded$ = of(false);
      });

      describe(', and when cart is NOT created', () => {
        beforeEach(() => {
          cartService.activeCart$ = of(CART_NOT_CREATED);
        });

        it('then Router should NOT redirect', () => {
          cartNotEmptyGuard
            .canActivate()
            .subscribe()
            .unsubscribe();
          expect(routingService.go).not.toHaveBeenCalled();
        });

        it('then returned observable should NOT emit any value', () => {
          let emittedValue: any = 'nothing was emitted';
          cartNotEmptyGuard
            .canActivate()
            .subscribe(result => (emittedValue = result))
            .unsubscribe();
          expect(emittedValue).toBe('nothing was emitted');
        });
      });

      describe(', and when cart is empty', () => {
        beforeEach(() => {
          cartService.activeCart$ = of(CART_EMPTY);
        });

        it('then Router should NOT redirect', () => {
          cartNotEmptyGuard
            .canActivate()
            .subscribe()
            .unsubscribe();
          expect(routingService.go).not.toHaveBeenCalled();
        });

        it('then returned observable should NOT emit any value', () => {
          let emittedValue: any = 'nothing was emitted';
          cartNotEmptyGuard
            .canActivate()
            .subscribe(result => (emittedValue = result))
            .unsubscribe();
          expect(emittedValue).toBe('nothing was emitted');
        });
      });

      describe(', and when cart is NOT empty', () => {
        beforeEach(() => {
          cartService.activeCart$ = of(CART_NOT_EMPTY);
        });

        it('then Router should NOT redirect', () => {
          cartNotEmptyGuard
            .canActivate()
            .subscribe()
            .unsubscribe();
          expect(routingService.go).not.toHaveBeenCalled();
        });

        it('then returned observable should NOT emit any value', () => {
          let emittedValue: any = 'nothing was emitted';
          cartNotEmptyGuard
            .canActivate()
            .subscribe(result => (emittedValue = result))
            .unsubscribe();
          expect(emittedValue).toBe('nothing was emitted');
        });
      });
    });

    describe('when cart is loaded', () => {
      beforeEach(() => {
        cartService.loaded$ = of(true);
      });

      describe(', and when cart is NOT created', () => {
        beforeEach(() => {
          cartService.activeCart$ = of(CART_NOT_CREATED);
        });

        it('then Router should redirect to main page', () => {
          spyOn(cartService, 'isCartEmpty').and.returnValue(of(true));
          cartNotEmptyGuard
            .canActivate()
            .subscribe()
            .unsubscribe();
          expect(routingService.go).toHaveBeenCalledWith({
            route: ['home']
          });
        });

        it('then returned observable should emit false', () => {
          spyOn(cartService, 'isCartEmpty').and.returnValue(of(true));
          let emittedValue: any = 'nothing was emitted';
          cartNotEmptyGuard
            .canActivate()
            .subscribe(result => (emittedValue = result))
            .unsubscribe();
          expect(emittedValue).toBe(false);
        });
      });

      describe(', and when cart is empty', () => {
        beforeEach(() => {
          cartService.activeCart$ = of(CART_EMPTY);
        });

        it('then Router should redirect to main page', () => {
          spyOn(cartService, 'isCartEmpty').and.returnValue(of(true));
          cartNotEmptyGuard
            .canActivate()
            .subscribe()
            .unsubscribe();
          expect(routingService.go).toHaveBeenCalledWith({
            route: ['home']
          });
        });

        it('then returned observable should emit false', () => {
          spyOn(cartService, 'isCartEmpty').and.returnValue(of(true));
          let emittedValue: any = 'nothing was emitted';
          cartNotEmptyGuard
            .canActivate()
            .subscribe(result => (emittedValue = result))
            .unsubscribe();
          expect(emittedValue).toBe(false);
        });
      });

      describe(', and when cart is NOT empty', () => {
        beforeEach(() => {
          cartService.activeCart$ = of(CART_NOT_EMPTY);
        });

        it('then Router should NOT redirect', () => {
          cartNotEmptyGuard
            .canActivate()
            .subscribe()
            .unsubscribe();
          expect(routingService.go).not.toHaveBeenCalled();
        });

        it('then returned observable should emit true', () => {
          let emittedValue: any = 'nothing was emitted';
          cartNotEmptyGuard
            .canActivate()
            .subscribe(result => (emittedValue = result))
            .unsubscribe();
          expect(emittedValue).toBe(true);
        });
      });
    });
  });
});<|MERGE_RESOLUTION|>--- conflicted
+++ resolved
@@ -1,16 +1,10 @@
 import { TestBed } from '@angular/core/testing';
 import { RouterTestingModule } from '@angular/router/testing';
-<<<<<<< HEAD
 import { RoutingService } from '@spartacus/core';
+import { Cart, CartService } from '@spartacus/core';
+
 import { of, Observable } from 'rxjs';
-import { CartService } from '../../cart/facade';
-=======
-import { Router } from '@angular/router';
-import { Cart, CartService } from '@spartacus/core';
-
-import { of, Observable } from 'rxjs';
-
->>>>>>> 43c7196a
+
 import { CartNotEmptyGuard } from './cart-not-empty.guard';
 
 const CART_EMPTY = Object.freeze({ totalItems: 0 });
