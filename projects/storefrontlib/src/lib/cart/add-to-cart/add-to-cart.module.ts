--- conflicted
+++ resolved
@@ -5,7 +5,7 @@
   CmsConfig,
   ConfigModule,
   UrlTranslationModule,
-  I18nModule
+  I18nModule,
 } from '@spartacus/core';
 
 import { CartSharedModule } from './../cart-shared/cart-shared.module';
@@ -25,10 +25,7 @@
       },
     }),
     UrlTranslationModule,
-<<<<<<< HEAD
-    I18nModule
-=======
->>>>>>> f5ecc777
+    I18nModule,
   ],
   declarations: [AddToCartComponent, AddedToCartDialogComponent],
   entryComponents: [AddedToCartDialogComponent],
