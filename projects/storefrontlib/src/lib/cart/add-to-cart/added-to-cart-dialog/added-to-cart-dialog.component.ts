--- conflicted
+++ resolved
@@ -2,21 +2,14 @@
   AfterViewChecked,
   Component,
   ElementRef,
-<<<<<<< HEAD
+  OnDestroy,
   OnInit,
   ViewChild
 } from '@angular/core';
-import { NgbActiveModal } from '@ng-bootstrap/ng-bootstrap';
-import { Observable } from 'rxjs';
 import { FormBuilder, FormGroup } from '@angular/forms';
-import { CartService } from '@spartacus/core';
-=======
-  ViewChild,
-  OnDestroy
-} from '@angular/core';
 import { NgbActiveModal } from '@ng-bootstrap/ng-bootstrap';
 import { Observable, Subscription } from 'rxjs';
->>>>>>> 6b14ff01
+import { CartService } from '@spartacus/core';
 
 @Component({
   selector: 'cx-added-to-cart-dialog',
@@ -33,7 +26,7 @@
   previousLoaded: boolean;
   finishedLoading: boolean;
 
-  subscription: Subscription;
+  subscriptions = new Subscription();
 
   @ViewChild('dialog', { read: ElementRef })
   dialog: ElementRef;
@@ -49,32 +42,29 @@
   ) {}
 
   ngOnInit() {
-<<<<<<< HEAD
     this.cartLoaded$ = this.cartService.getLoaded();
-    this.loaded$.subscribe(res => {
-      if (this.previousLoadedState !== res) {
-        this.finishedLoading = this.previousLoadedState === false;
-        this.previousLoadedState = res;
-=======
-    this.subscription = this.loaded$.subscribe(loaded => {
-      if (this.previousLoaded !== loaded) {
-        this.finishedLoading = this.previousLoaded === false;
-        this.previousLoaded = loaded;
->>>>>>> 6b14ff01
-      }
-    });
-    this.entry$.subscribe(entry => {
-      if (entry) {
-        const { code } = entry.product;
-        if (!this.form.controls[code]) {
-          this.form.setControl(code, this.createEntryFormGroup(entry));
-        } else {
-          const entryForm = this.form.controls[code] as FormGroup;
-          entryForm.controls.quantity.setValue(entry.quantity);
+    this.subscriptions.add(
+      this.loaded$.subscribe(res => {
+        if (this.previousLoaded !== res) {
+          this.finishedLoading = this.previousLoaded === false;
+          this.previousLoaded = res;
         }
-        this.form.markAsPristine();
-      }
-    });
+      })
+    );
+    this.subscriptions.add(
+      this.entry$.subscribe(entry => {
+        if (entry) {
+          const { code } = entry.product;
+          if (!this.form.controls[code]) {
+            this.form.setControl(code, this.createEntryFormGroup(entry));
+          } else {
+            const entryForm = this.form.controls[code] as FormGroup;
+            entryForm.controls.quantity.setValue(entry.quantity);
+          }
+          this.form.markAsPristine();
+        }
+      })
+    );
   }
 
   ngAfterViewChecked() {
@@ -86,12 +76,6 @@
       if (elementToFocus) {
         elementToFocus.focus();
       }
-    }
-  }
-
-  ngOnDestroy() {
-    if (this.subscription) {
-      this.subscription.unsubscribe();
     }
   }
 
@@ -111,4 +95,8 @@
       quantity: entry.quantity
     });
   }
+
+  ngOnDestroy() {
+    this.subscriptions.unsubscribe();
+  }
 }