--- conflicted
+++ resolved
@@ -1,16 +1,8 @@
 <div #dialog>
   <!-- Modal Header -->
   <ng-container *ngIf="(loaded$ | async); else loading">
-<<<<<<< HEAD
     <div class="cx-dialog-header modal-header">
-      <div class="cx-dialog-title modal-title">
-        {{ quantity }} item(s) added to your cart
-=======
-    <div class="cx-added-to-cart-dialog__header modal-header">
-      <div class="cx-added-to-cart-dialog__title modal-title">
-        Item(s) added to your cart
->>>>>>> 96b45c8d
-      </div>
+      <div class="cx-dialog-title modal-title">Item(s) added to your cart</div>
       <button
         type="button"
         class="close"
