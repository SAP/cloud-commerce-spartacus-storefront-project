import { async, ComponentFixture, TestBed } from '@angular/core/testing';
import { FormGroup, FormsModule, ReactiveFormsModule } from '@angular/forms';
import { RouterTestingModule } from '@angular/router/testing';
import { By } from '@angular/platform-browser';
import { CartService } from '@spartacus/core';

import { NgbActiveModal, NgbModule } from '@ng-bootstrap/ng-bootstrap';

import { BehaviorSubject, of } from 'rxjs';

import { SpinnerModule } from './../../../ui/components/spinner/spinner.module';

import { AddedToCartDialogComponent } from './added-to-cart-dialog.component';
import {
  Component,
  DebugElement,
  Input,
  Pipe,
  PipeTransform
} from '@angular/core';

class MockNgbActiveModal {
  dismiss() {}

  close() {}
}

class MockCartService {
  getLoaded() {}

  updateEntry(_entryNumber, _updatedQuantity) {}

  removeEntry(_entry) {}
}

const mockItems = [
  {
    quantity: 1,
    entryNumber: 1,
    id: 111,
    product: {
      code: 'CODE1111'
    }
  }
];

@Component({
  selector: 'cx-cart-item',
  template: ''
})
class MockCartItemComponent {
  @Input()
  compact = false;
  @Input()
  item;
  @Input()
  potentialProductPromotions: any[];
  @Input()
  isReadOnly = false;
  @Input()
  cartIsLoading = false;
  @Input()
  parent: FormGroup;
}

@Pipe({
  name: 'cxTranslateUrl'
})
class MockTranslateUrlPipe implements PipeTransform {
  transform() {}
}

describe('AddedToCartDialogComponent', () => {
  let component: AddedToCartDialogComponent;
  let fixture: ComponentFixture<AddedToCartDialogComponent>;
  let el: DebugElement;
  let cartService: CartService;

  beforeEach(async(() => {
    TestBed.configureTestingModule({
      imports: [
        FormsModule,
        ReactiveFormsModule,
        RouterTestingModule,
        NgbModule,
        SpinnerModule
      ],
      declarations: [
        AddedToCartDialogComponent,
        MockCartItemComponent,
        MockTranslateUrlPipe
      ],
      providers: [
        {
          provide: NgbActiveModal,
          useClass: MockNgbActiveModal
        },
        {
          provide: CartService,
          useClass: MockCartService
        }
      ]
    }).compileComponents();
  }));

  beforeEach(() => {
    fixture = TestBed.createComponent(AddedToCartDialogComponent);
    component = fixture.componentInstance;
    el = fixture.debugElement;
    component.entry$ = of(mockItems[0]);
    cartService = TestBed.get(CartService);
    spyOn(cartService, 'removeEntry').and.callThrough();
    spyOn(cartService, 'updateEntry').and.callThrough();
    spyOn(component.activeModal, 'dismiss').and.callThrough();
  });

  it('should create', () => {
    expect(component).toBeTruthy();
  });

  it('should display loading placeholder', () => {
    component.loaded$ = of(false);
    fixture.detectChanges();
    expect(
      el.query(By.css('.cx-dialog-title')).nativeElement.textContent.trim()
    ).toEqual('Updating cart...');
    expect(el.query(By.css('cx-spinner')).nativeElement).toBeDefined();
  });

  it('should handle focus of elements', () => {
    const loaded$ = new BehaviorSubject<boolean>(false);
    component.loaded$ = loaded$.asObservable();

    fixture.detectChanges();
    loaded$.next(true);
    fixture.detectChanges();
    expect(el.query(By.css('.btn-primary')).nativeElement).toEqual(
      document.activeElement
    );
  });

  it('should display quantity', () => {
    component.loaded$ = of(true);
    fixture.detectChanges();
    expect(
<<<<<<< HEAD
      el.query(By.css('.cx-dialog-title')).nativeElement.textContent.trim()
    ).toEqual('10 item(s) added to your cart');
=======
      el
        .query(By.css('.cx-added-to-cart-dialog__title'))
        .nativeElement.textContent.trim()
    ).toEqual('Item(s) added to your cart');
>>>>>>> 96b45c8d
  });

  it('should display cart item', () => {
    component.loaded$ = of(true);
    fixture.detectChanges();
    expect(el.query(By.css('cx-cart-item'))).toBeDefined();
  });

  it('should display cart total', () => {
    component.cart$ = of({
      deliveryItemsQuantity: 1,
      totalPrice: {
        formattedValue: '$100.00'
      }
    });
    component.loaded$ = of(true);
    fixture.detectChanges();
    const cartTotalEl = el.query(By.css('.cx-dialog-total')).nativeElement;
    expect(cartTotalEl.children[0].textContent).toEqual('Cart total (1 items)');
    expect(cartTotalEl.children[1].textContent).toEqual('$100.00');
  });

  it('should remove entry', () => {
    component.loaded$ = of(true);
    component.ngOnInit();
    const item = mockItems[0];
    expect(component.form.controls[item.product.code]).toBeDefined();
    component.removeEntry(item);
    expect(cartService.removeEntry).toHaveBeenCalledWith(item);
    expect(component.form.controls[item.product.code]).toBeUndefined();
    expect(component.activeModal.dismiss).toHaveBeenCalledWith('Removed');
  });

  it('should update entry', () => {
    const item = mockItems[0];
    component.updateEntry({ item, updatedQuantity: 5 });
    expect(cartService.updateEntry).toHaveBeenCalledWith(item.entryNumber, 5);
  });
});<|MERGE_RESOLUTION|>--- conflicted
+++ resolved
@@ -143,15 +143,8 @@
     component.loaded$ = of(true);
     fixture.detectChanges();
     expect(
-<<<<<<< HEAD
       el.query(By.css('.cx-dialog-title')).nativeElement.textContent.trim()
-    ).toEqual('10 item(s) added to your cart');
-=======
-      el
-        .query(By.css('.cx-added-to-cart-dialog__title'))
-        .nativeElement.textContent.trim()
     ).toEqual('Item(s) added to your cart');
->>>>>>> 96b45c8d
   });
 
   it('should display cart item', () => {
