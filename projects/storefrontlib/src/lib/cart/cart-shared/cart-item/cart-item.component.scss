@import 'theme';

.cx-info-container {
  @include media-breakpoint-down(sm) {
    display: var(--cx-display, flex);
    flex-direction: var(--cx-flex-direction, column);
  }
}

.cx-name {
  @include type('5');
  overflow-wrap: var(--cx-overflow-wrap, break-word);
  padding: var(--cx-padding, 0);

  .cx-link {
    color: var(--cx-color, var(--cx-g-color-text));
    text-decoration: var(--cx-text-decoration, none);
    &:hover {
      color: var(--cx-color, var(--cx-g-color-primary));
    }
  }
}

.cx-code {
  @include type('7');
  color: var(--cx-color, var(--cx-g-color-secondary));
  padding: var(--cx-padding, 0.625rem 0);
}

.cx-property {
  display: var(--cx-display, flex);
}

.cx-label {
  @include type('8');
  overflow-wrap: var(--cx-overflow-wrap, break-word);
  padding-right: 1rem;

  @include media-breakpoint-down(sm) {
    min-width: var(--cx-min-width, 5rem);
  }
}

.cx-value {
  @include type('5');
  overflow-wrap: var(--cx-overflow-wrap, break-word);
  font-weight: var(--cx-g-font-weight-normal, 400);

<<<<<<< HEAD
      @include media-breakpoint-down(sm) {
        @include type('7');
      }
    }

    &--old {
      text-decoration: line-through;
      @include var-color('color', $cx-cart-item-old-price-color);
      padding-right: $cx-cart-item-price-old-padding-right;
    }

    &--new {
      @include var-color('color', $cx-cart-item-new-price-color);
    }
=======
  @include media-breakpoint-down(sm) {
    @include type('7');
>>>>>>> 6b14ff01
  }
}

.cx-price {
  display: var(--cx-display, flex);
  justify-content: var(--cx-justify-content, center);
  align-items: var(--cx-align-items, center);
  @include type('5');
  font-weight: $font-weight-normal;

  @include media-breakpoint-down(sm) {
    justify-content: var(--cx-justify-content, flex-start);
  }

  .cx-old {
    text-decoration: var(--cx-text-decoration, line-through);
    color: var(--cx-color, var(--cx-g-color-secondary));
    padding: var(--cx-padding, 0 1rem 0 0);
  }
  .cx-new {
    color: var(--cx-color, var(--cx-g-color-primary));
  }
}

.cx-quantity {
  display: var(--cx-display, flex);
  justify-content: var(--cx-justify-content, center);
  align-items: var(--cx-align-items, center);

  @include media-breakpoint-down(sm) {
    justify-content: var(--cx-justify-content, flex-start);
  }
}

.cx-total {
  display: var(--cx-display, flex);
  justify-content: var(--cx-justify-content, flex-end);
  align-items: var(--cx-align-items, center);

  @include media-breakpoint-down(sm) {
    justify-content: var(--cx-justify-content, flex-start);
  }
}

.cx-promo {
  @include type('8');
  color: var(--cx-color, var(--cx-g-color-success));
  padding: var(--cx-padding, 0.75rem 0);
  margin: var(--cx-margin, 0);
}

.cx-availability {
  @include type('8');
  color: var(--cx-color, var(--cx-g-color-danger));
  padding: var(--cx-padding, 0.75rem 0);
  margin: var(--cx-margin, 0);
}

.cx-actions {
  display: var(--cx-display, flex);
  justify-content: var(--cx-justify-content, flex-end);
  padding: var(--cx-padding, 0);

  @include media-breakpoint-down(sm) {
    display: var(--cx-display, flex);
    justify-content: var(--cx-justify-content, flex-start);
    padding: var(--cx-padding, 0);
  }

  a {
    @include type('8');
<<<<<<< HEAD
    @include var-color('color', $cx-cart-item-unavailable-color);
    padding: $cx-cart-item-availability-padding;
    margin-bottom: $cx-cart-item-availability-margin-bottom;
  }

  &__actions {
    display: flex;
    justify-content: flex-end;
    padding-right: $cx-cart-item-actions-padding-right;

    @include media-breakpoint-down(sm) {
      display: flex;
      justify-content: flex-start;
      padding-left: $cx-cart-item-actions-padding-left-sm;
    }

    button.link {
      @include type('8');
      @include var-color('color', $cx-cart-item-actions-color);
    }
=======
    color: var(--cx-color, var(--cx-g-color-text));
    text-decoration: underline;
>>>>>>> 6b14ff01
  }
}

// ------------------------------------COMPACT VERSION STYLING------------------------------------------

.cx-compact {
  display: var(--cx-display, flex);
  flex-direction: var(--cx-flex-direction, row);

  .cx-image-container {
    padding: var(--cx-padding, 0);
  }

  .cx-info-container {
    display: var(--cx-display, flex);
    flex-direction: var(--cx-flex-direction, column);
    margin: var(--cx-margin, 0);
  }

  .cx-price,
  .cx-quantity,
  .cx-total,
  .cx-actions {
    justify-content: var(--cx-justify-content, flex-start);

<<<<<<< HEAD
      &--value {
        @include type('7');
      }

      padding-left: 0;

      button.link {
        @include type('8');
        @include var-color('color', $cx-cart-item-actions-color);
      }
=======
    .cx-label {
      @include type('8');
      min-width: var(--cx-min-width, 5rem);
    }

    .cx-value {
      @include type('7');
>>>>>>> 6b14ff01
    }
  }

  .cx-actions {
    padding: var(--cx-padding, 0);
  }
}<|MERGE_RESOLUTION|>--- conflicted
+++ resolved
@@ -15,6 +15,7 @@
   .cx-link {
     color: var(--cx-color, var(--cx-g-color-text));
     text-decoration: var(--cx-text-decoration, none);
+
     &:hover {
       color: var(--cx-color, var(--cx-g-color-primary));
     }
@@ -46,25 +47,8 @@
   overflow-wrap: var(--cx-overflow-wrap, break-word);
   font-weight: var(--cx-g-font-weight-normal, 400);
 
-<<<<<<< HEAD
-      @include media-breakpoint-down(sm) {
-        @include type('7');
-      }
-    }
-
-    &--old {
-      text-decoration: line-through;
-      @include var-color('color', $cx-cart-item-old-price-color);
-      padding-right: $cx-cart-item-price-old-padding-right;
-    }
-
-    &--new {
-      @include var-color('color', $cx-cart-item-new-price-color);
-    }
-=======
   @include media-breakpoint-down(sm) {
     @include type('7');
->>>>>>> 6b14ff01
   }
 }
 
@@ -84,6 +68,7 @@
     color: var(--cx-color, var(--cx-g-color-secondary));
     padding: var(--cx-padding, 0 1rem 0 0);
   }
+
   .cx-new {
     color: var(--cx-color, var(--cx-g-color-primary));
   }
@@ -134,34 +119,12 @@
     padding: var(--cx-padding, 0);
   }
 
-  a {
+  button.link {
     @include type('8');
-<<<<<<< HEAD
-    @include var-color('color', $cx-cart-item-unavailable-color);
-    padding: $cx-cart-item-availability-padding;
-    margin-bottom: $cx-cart-item-availability-margin-bottom;
+    color: var(--cx-color, var(--cx-g-color-text));
   }
+}
 
-  &__actions {
-    display: flex;
-    justify-content: flex-end;
-    padding-right: $cx-cart-item-actions-padding-right;
-
-    @include media-breakpoint-down(sm) {
-      display: flex;
-      justify-content: flex-start;
-      padding-left: $cx-cart-item-actions-padding-left-sm;
-    }
-
-    button.link {
-      @include type('8');
-      @include var-color('color', $cx-cart-item-actions-color);
-    }
-=======
-    color: var(--cx-color, var(--cx-g-color-text));
-    text-decoration: underline;
->>>>>>> 6b14ff01
-  }
 }
 
 // ------------------------------------COMPACT VERSION STYLING------------------------------------------
@@ -186,18 +149,6 @@
   .cx-actions {
     justify-content: var(--cx-justify-content, flex-start);
 
-<<<<<<< HEAD
-      &--value {
-        @include type('7');
-      }
-
-      padding-left: 0;
-
-      button.link {
-        @include type('8');
-        @include var-color('color', $cx-cart-item-actions-color);
-      }
-=======
     .cx-label {
       @include type('8');
       min-width: var(--cx-min-width, 5rem);
@@ -205,11 +156,14 @@
 
     .cx-value {
       @include type('7');
->>>>>>> 6b14ff01
+    }
+
+    padding: var(--cx-padding, 0);
+
+
+    button.link {
+      @include type('8');
+      color: var(--cx-color, var(--cx-g-color-text));
     }
   }
-
-  .cx-actions {
-    padding: var(--cx-padding, 0);
-  }
 }