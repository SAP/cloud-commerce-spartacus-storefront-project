--- conflicted
+++ resolved
@@ -3,16 +3,12 @@
 import { ReactiveFormsModule } from '@angular/forms';
 import { NgModule } from '@angular/core';
 import { NgbModule } from '@ng-bootstrap/ng-bootstrap';
-import { UrlTranslationModule } from '@spartacus/core';
+import { UrlTranslationModule, CheckoutModule } from '@spartacus/core';
 
 import { OrderSummaryComponent } from './order-summary/order-summary.component';
 import { CartItemComponent } from './cart-item/cart-item.component';
 import { ComponentsModule } from './../../ui/components/components.module';
 import { CartItemListComponent } from './cart-item-list/cart-item-list.component';
-<<<<<<< HEAD
-import { UrlTranslationModule, CheckoutModule } from '@spartacus/core';
-=======
->>>>>>> e09d9885
 
 @NgModule({
   imports: [
