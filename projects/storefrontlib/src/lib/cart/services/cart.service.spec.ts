--- conflicted
+++ resolved
@@ -5,10 +5,10 @@
 import * as fromRoot from '../../routing/store';
 import * as fromCart from '../../cart/store';
 import * as fromUser from '../../user/store';
-import * as fromAuth from '@auth/store';
+import * as fromAuth from '../../auth/store';
 
 import { CartService } from './cart.service';
-import { UserToken } from '@auth/models/token-types.model';
+import { UserToken } from '../../auth/models/token-types.model';
 import { CartDataService } from './cart-data.service';
 
 describe('CartService', () => {
@@ -33,16 +33,10 @@
     TestBed.configureTestingModule({
       imports: [
         StoreModule.forRoot({
-<<<<<<< HEAD
-          ...fromRoot.reducers,
-          cart: combineReducers(fromCart.reducers),
-          user: combineReducers(fromUser.reducers),
-          auth: combineReducers(fromAuth.reducers)
-=======
           ...fromRoot.getReducers(),
           cart: combineReducers(fromCart.getReducers()),
-          user: combineReducers(fromUser.getReducers())
->>>>>>> 4029b34a
+          user: combineReducers(fromUser.getReducers()),
+          auth: combineReducers(fromAuth.reducers)
         })
       ],
       providers: [CartService, CartDataService]
