--- conflicted
+++ resolved
@@ -8,11 +8,8 @@
 import * as fromAuth from '@auth/store';
 
 import { CartService } from './cart.service';
-<<<<<<< HEAD
 import { UserToken } from '@auth/models/token-types.model';
-=======
 import { CartDataService } from './cart-data.service';
->>>>>>> a22ae8f6
 
 describe('CartService', () => {
   let service: CartService;
@@ -106,25 +103,6 @@
   });
 
   describe('Load cart details', () => {
-<<<<<<< HEAD
-    it('should be able to load cart with more details', inject(
-      [CartService],
-      (cartService: CartService) => {
-        cartService.userId = userId;
-        cartService.cart = cart;
-
-        service.loadCartDetails();
-
-        expect(store.dispatch).toHaveBeenCalledWith(
-          new fromCart.LoadCart({
-            userId: userId,
-            cartId: cart.code,
-            details: true
-          })
-        );
-      }
-    ));
-=======
     it('should be able to load cart with more details', () => {
       cartData.userId = userId;
       cartData.cart = cart;
@@ -139,7 +117,6 @@
         })
       );
     });
->>>>>>> a22ae8f6
   });
 
   describe('add CartEntry', () => {
