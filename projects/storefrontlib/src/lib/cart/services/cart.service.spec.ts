import { TestBed, inject } from '@angular/core/testing';
import { StoreModule, Store, combineReducers } from '@ngrx/store';
import { of } from 'rxjs';

import * as fromRoot from '../../routing/store';
import * as fromCart from '../../cart/store';
import * as fromUser from '../../user/store';

import { UserToken } from '../../user/models/token-types.model';
import { CartService } from './cart.service';
import { CartDataService } from './cart-data.service';

describe('CartService', () => {
  let service: CartService;
  let cartData: CartDataService;
  let store: Store<fromCart.CartState>;

  const productCode = '1234';
  const userId = 'testUserId';
  const cart = { code: 'testCartId', guid: 'testGuid' };
  const userToken: UserToken = {
    access_token: 'xxx',
    token_type: 'bearer',
    refresh_token: 'xxx',
    expires_in: 1000,
    scope: ['xxx'],
    userId: 'xxx'
  };
  const mockCartEntry: any = { entryNumber: 0, product: { code: productCode } };

  beforeEach(() => {
    TestBed.configureTestingModule({
      imports: [
        StoreModule.forRoot({
          ...fromRoot.reducers,
          cart: combineReducers(fromCart.reducers),
          user: combineReducers(fromUser.reducers)
        })
      ],
      providers: [CartService, CartDataService]
    });

    service = TestBed.get(CartService);
    cartData = TestBed.get(CartDataService);
    store = TestBed.get(Store);

    spyOn(store, 'dispatch').and.callThrough();
  });

  it('should CartService is injected', inject(
    [CartService],
    (cartService: CartService) => {
      expect(cartService).toBeTruthy();
    }
  ));

  describe('initCart', () => {
    it('should init cart for login user who has session cart', () => {
      spyOn(store, 'select').and.returnValues(
        of(cart),
        of(userToken),
        of(true)
      );
      service.initCart();
      expect(cartData.cart).toBe(cart);
      expect(cartData.userId).toBe(userToken.userId);
      expect(store.dispatch).toHaveBeenCalledWith(
        new fromCart.MergeCart({
          userId: userToken.userId,
          cartId: cart.guid
        })
      );
      expect(store.dispatch).toHaveBeenCalledWith(
        new fromCart.LoadCart({
          userId: userToken.userId,
          cartId: cart.code,
          details: true
        })
      );
    });

    it('should init cart for login user who does not have session cart', () => {
      spyOn(store, 'select').and.returnValues(of({}), of(userToken), of(false));
      service.initCart();
      expect(cartData.cart).toEqual({});
      expect(cartData.userId).toBe(userToken.userId);
      expect(store.dispatch).toHaveBeenCalledWith(
        new fromCart.LoadCart({
          userId: userToken.userId,
          cartId: 'current'
        })
      );
    });

    it('should init cart for anonymous user', () => {
      spyOn(store, 'select').and.returnValues(of({}), of({}), of(false));
      service.initCart();
      expect(cartData.cart).toEqual({});
      expect(cartData.userId).toBe('anonymous');
    });
  });

  describe('Load cart details', () => {
<<<<<<< HEAD
    it('should be able to load cart with more details', inject(
      [CartService],
      (cartService: CartService) => {
        cartService.userId = userId;
        cartService.cart = cart;

        service.loadCartDetails();

        expect(store.dispatch).toHaveBeenCalledWith(
          new fromCart.LoadCart({
            userId: userId,
            cartId: cart.code,
            details: true
          })
        );
      }
    ));
=======
    it('should be able to load cart with more details', () => {
      cartData.userId = userId;
      cartData.cart = cart;

      service.loadCartDetails();

      expect(store.dispatch).toHaveBeenCalledWith(
        new fromCart.LoadCart({
          userId: userId,
          cartId: cart.code,
          details: true
        })
      );
    });
>>>>>>> 8df9bb12
  });

  describe('add CartEntry', () => {
    it('should be able to addCartEntry if cart exists', () => {
      cartData.userId = userId;
      cartData.cart = cart;
      service.addCartEntry(productCode, 2);

      expect(store.dispatch).toHaveBeenCalledWith(
        new fromCart.AddEntry({
          userId: userId,
          cartId: cart.code,
          productCode: productCode,
          quantity: 2
        })
      );
    });

    it('should be able to addCartEntry if cart does not exist', () => {
      spyOn(store, 'select').and.returnValue(of(cart));
      cartData.userId = userId;
      cartData.cart = {};
      service.addCartEntry(productCode, 2);

      expect(store.dispatch).toHaveBeenCalledWith(
        new fromCart.CreateCart({
          userId: userId
        })
      );

      service.initCart();
      expect(store.dispatch).toHaveBeenCalledWith(
        new fromCart.AddEntry({
          userId: userId,
          cartId: cart.code,
          productCode: productCode,
          quantity: 2
        })
      );
    });
  });

  describe('update CartEntry', () => {
    it('should be able to updateCartEntry with quantity <> 0', () => {
      cartData.userId = userId;
      cartData.cart = cart;
      service.updateCartEntry('1', 1);

      expect(store.dispatch).toHaveBeenCalledWith(
        new fromCart.UpdateEntry({
          userId: userId,
          cartId: cart.code,
          entry: '1',
          qty: 1
        })
      );
    });

    it('should be able to updateCartEntry with quantity = 0', () => {
      cartData.userId = userId;
      cartData.cart = cart;
      service.updateCartEntry('1', 0);

      expect(store.dispatch).toHaveBeenCalledWith(
        new fromCart.RemoveEntry({
          userId: userId,
          cartId: cart.code,
          entry: '1'
        })
      );
    });
  });

  describe('remove CartEntry', () => {
    it('should be able to removeCartEntry', () => {
      cartData.userId = userId;
      cartData.cart = cart;
      service.removeCartEntry(mockCartEntry);

      expect(store.dispatch).toHaveBeenCalledWith(
        new fromCart.RemoveEntry({
          userId: userId,
          cartId: cart.code,
          entry: mockCartEntry.entryNumber
        })
      );
    });
  });
});<|MERGE_RESOLUTION|>--- conflicted
+++ resolved
@@ -101,25 +101,6 @@
   });
 
   describe('Load cart details', () => {
-<<<<<<< HEAD
-    it('should be able to load cart with more details', inject(
-      [CartService],
-      (cartService: CartService) => {
-        cartService.userId = userId;
-        cartService.cart = cart;
-
-        service.loadCartDetails();
-
-        expect(store.dispatch).toHaveBeenCalledWith(
-          new fromCart.LoadCart({
-            userId: userId,
-            cartId: cart.code,
-            details: true
-          })
-        );
-      }
-    ));
-=======
     it('should be able to load cart with more details', () => {
       cartData.userId = userId;
       cartData.cart = cart;
@@ -134,7 +115,6 @@
         })
       );
     });
->>>>>>> 8df9bb12
   });
 
   describe('add CartEntry', () => {
