<<<<<<< HEAD
<div class="y-added-to-cart-dialog">
  <!-- Modal Header -->
  <div class="y-added-to-cart-dialog__header modal-header">
    <div class="y-added-to-cart-dialog__title modal-title">{{quantity}} item added to your cart</div>
    <button type="button" class="close" aria-label="Close" (click)="activeModal.dismiss('Cross click')">
      <span aria-hidden="true">&times;</span>
    </button>
  </div>
  <!-- Modal Body -->
  <ng-container *ngIf="(entry$ | async) as entry">
    <div class="y-added-to-cart-dialog__body modal-body">
      <div class="y-added-to-cart-dialog__info-container row">
        <div class="y-added-to-cart-dialog__item-container col-sm-12 col-md-6" [formGroup]="form">
          <y-cart-item [item]="entry" [compact]="true" [readonly]="true"></y-cart-item>
        </div>
        <!-- Separator -->
        <div class="y-added-to-cart-dialog__separator col-sm-12 d-xs-block d-sm-block d-md-none"></div>
        <!-- Total container -->
        <div class="y-added-to-cart-dialog__total-container col-sm-12 col-md-6">
          <div class="y-added-to-cart-dialog__total">
            <div>Cart total ({{ (cart$ | async).deliveryItemsQuantity }} items)</div>
            <div>{{ (cart$ | async).totalPrice.formattedValue}}</div>
          </div>
          <!-- Actions -->
          <div class="y-added-to-cart-dialog__actions">
            <a routerLink="/cart" class="btn btn-primary" (click)="activeModal.dismiss('Cross click')">view cart</a>
            <a routerLink="/checkout" class="btn btn-secondary" (click)="activeModal.dismiss('Cross click')">proceed to checkout</a>
          </div>
        </div>
      </div>
      <!-- Product Item Container -->
      <div *ngIf="more" class="y-added-to-cart-dialog__more-container row">
        <h2>You may also like</h2>
        <!-- <y-product-grid-item [product]="entry.product"></y-product-grid-item> -->
=======
<div class="added-to-cart-dialog-header">
  <h1 mat-dialog-title>
    <span>Item added to your cart</span>
  </h1>
  <mat-icon class="mat-dialog-close-btn" (click)="closeDialog()">close</mat-icon>
</div>

<ng-container *ngIf="(entry$ | async) as entry">
  <div mat-dialog-content>
    <div class="entry-info-container">
      <ul class="item__list item__list__cart" [formGroup]="form">
        <y-cart-item [parent]="form.get('entryForm')" [entry]="entry" [disableProductLink]="true" (update)="updateEntry($event)"
          (remove)="removeEntry($event)"></y-cart-item>
      </ul>
    </div>
    <div class="cart-total-container">
      <span>cart total {{ (cart$ | async).totalPrice.formattedValue}}</span>
    </div>
    <div class="button-row">
      <div class="added-to-cart-dialog-buttons">
        <button routerLink="/cart" mat-raised-button color="accent" mat-dialog-close>View cart</button>
        <button routerLink="/checkout" mat-raised-button color="primary" mat-dialog-close>Proceed to checkout</button>
>>>>>>> 4e123697
      </div>
    </div>
  </ng-container>
</div><|MERGE_RESOLUTION|>--- conflicted
+++ resolved
@@ -1,4 +1,3 @@
-<<<<<<< HEAD
 <div class="y-added-to-cart-dialog">
   <!-- Modal Header -->
   <div class="y-added-to-cart-dialog__header modal-header">
@@ -25,7 +24,8 @@
           <!-- Actions -->
           <div class="y-added-to-cart-dialog__actions">
             <a routerLink="/cart" class="btn btn-primary" (click)="activeModal.dismiss('Cross click')">view cart</a>
-            <a routerLink="/checkout" class="btn btn-secondary" (click)="activeModal.dismiss('Cross click')">proceed to checkout</a>
+            <a routerLink="/checkout" class="btn btn-secondary" (click)="activeModal.dismiss('Cross click')">proceed to
+              checkout</a>
           </div>
         </div>
       </div>
@@ -33,30 +33,6 @@
       <div *ngIf="more" class="y-added-to-cart-dialog__more-container row">
         <h2>You may also like</h2>
         <!-- <y-product-grid-item [product]="entry.product"></y-product-grid-item> -->
-=======
-<div class="added-to-cart-dialog-header">
-  <h1 mat-dialog-title>
-    <span>Item added to your cart</span>
-  </h1>
-  <mat-icon class="mat-dialog-close-btn" (click)="closeDialog()">close</mat-icon>
-</div>
-
-<ng-container *ngIf="(entry$ | async) as entry">
-  <div mat-dialog-content>
-    <div class="entry-info-container">
-      <ul class="item__list item__list__cart" [formGroup]="form">
-        <y-cart-item [parent]="form.get('entryForm')" [entry]="entry" [disableProductLink]="true" (update)="updateEntry($event)"
-          (remove)="removeEntry($event)"></y-cart-item>
-      </ul>
-    </div>
-    <div class="cart-total-container">
-      <span>cart total {{ (cart$ | async).totalPrice.formattedValue}}</span>
-    </div>
-    <div class="button-row">
-      <div class="added-to-cart-dialog-buttons">
-        <button routerLink="/cart" mat-raised-button color="accent" mat-dialog-close>View cart</button>
-        <button routerLink="/checkout" mat-raised-button color="primary" mat-dialog-close>Proceed to checkout</button>
->>>>>>> 4e123697
       </div>
     </div>
   </ng-container>
