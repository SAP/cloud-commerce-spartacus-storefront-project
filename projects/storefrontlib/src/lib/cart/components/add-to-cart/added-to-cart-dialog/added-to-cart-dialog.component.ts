--- conflicted
+++ resolved
@@ -15,16 +15,9 @@
   cart$: Observable<any>;
   loaded$: Observable<boolean>;
   form: FormGroup = this.fb.group({
-    entryForm: this.fb.group({
-      entryNumber: [0],
-      quantity: [0]
-    })
+    entryForm: this.fb.group({ entryNumber: [0], quantity: [0] })
   });
 
-<<<<<<< HEAD
-  @Input() more = false;
-  @Input() quantity = 0;
-=======
   @Input()
   more = false;
   @Input()
@@ -33,7 +26,6 @@
   updateEntryEvent: EventEmitter<any> = new EventEmitter();
   @Output()
   removeEntryEvent: EventEmitter<any> = new EventEmitter();
->>>>>>> 8b6f1749
 
   constructor(
     private fb: FormBuilder,
