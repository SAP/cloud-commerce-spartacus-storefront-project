<<<<<<< HEAD
<button [disabled]="(isLoading$ | async) || quantity <= 0" mat-raised-button color="primary" class="call-to-action"
  (click)="addToCart()">
  <span *ngIf="cartEntry$ | async as entry" class="entry-quantity">{{entry.quantity}}</span>
  <mat-icon>add_shopping_cart</mat-icon>
  <span *ngIf="!iconOnly">Add to Cart</span>
  <mat-progress-bar *ngIf="(isLoading$ | async)" class="loader" color="primary" mode="indeterminate"></mat-progress-bar>
=======
<button class="btn btn-primary btn-block" type="button" [disabled]="isLoading || quantity <= 0" (click)="addToCart()">
    <span *ngIf="cartEntry$ | async as entry" class="entry-quantity">{{entry.quantity}}</span>
    Add to cart
>>>>>>> 4e123697
</button><|MERGE_RESOLUTION|>--- conflicted
+++ resolved
@@ -1,13 +1,4 @@
-<<<<<<< HEAD
-<button [disabled]="(isLoading$ | async) || quantity <= 0" mat-raised-button color="primary" class="call-to-action"
-  (click)="addToCart()">
+<button class="btn btn-primary btn-block" type="button" [disabled]="isLoading || quantity <= 0" (click)="addToCart()">
   <span *ngIf="cartEntry$ | async as entry" class="entry-quantity">{{entry.quantity}}</span>
-  <mat-icon>add_shopping_cart</mat-icon>
-  <span *ngIf="!iconOnly">Add to Cart</span>
-  <mat-progress-bar *ngIf="(isLoading$ | async)" class="loader" color="primary" mode="indeterminate"></mat-progress-bar>
-=======
-<button class="btn btn-primary btn-block" type="button" [disabled]="isLoading || quantity <= 0" (click)="addToCart()">
-    <span *ngIf="cartEntry$ | async as entry" class="entry-quantity">{{entry.quantity}}</span>
-    Add to cart
->>>>>>> 4e123697
+  Add to cart
 </button>