--- conflicted
+++ resolved
@@ -3,12 +3,7 @@
 import { SpinnerModule } from './../../../ui/components/spinner/spinner.module';
 import { AddToCartComponent } from './add-to-cart.component';
 import { AddedToCartDialogComponent } from './added-to-cart-dialog/added-to-cart-dialog.component';
-<<<<<<< HEAD
 import { UrlTranslatorModule } from '@spartacus/core';
-
-@NgModule({
-  imports: [CartSharedModule, SpinnerModule, UrlTranslatorModule],
-=======
 import { ConfigModule } from '@spartacus/core';
 import { CmsModuleConfig } from '../../../cms/cms-module-config';
 
@@ -20,9 +15,9 @@
       cmsComponents: {
         ProductAddToCartComponent: { selector: 'cx-add-to-cart' }
       }
-    })
+    }),
+    UrlTranslatorModule
   ],
->>>>>>> 9cc849f6
   declarations: [AddToCartComponent, AddedToCartDialogComponent],
   entryComponents: [AddedToCartDialogComponent],
   exports: [AddToCartComponent]
