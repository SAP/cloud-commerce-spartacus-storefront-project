--- conflicted
+++ resolved
@@ -30,23 +30,6 @@
 
     this.entries$ = this.store.select(fromCartStore.getEntries).pipe(
       tap(entries => {
-<<<<<<< HEAD
-        const entryArryControl = this.form.get('entryArry') as FormArray;
-        for (const entry of entries) {
-          const entryControl = entryArryControl.controls.filter(
-            control =>
-              (control as FormGroup).controls.entryNumber.value ===
-              entry.entryNumber
-          );
-          if (entryControl[0]) {
-            // Update form values
-            (entryControl[0] as FormGroup).controls.quantity.setValue(
-              entry.quantity
-            );
-          } else {
-            // Create form control for entry
-            entryArryControl.push(this.createEntryFormGroup(entry));
-=======
         for (const entry of entries) {
           const entryProductCode = entry.product.code;
 
@@ -59,7 +42,6 @@
             // update form on entries update
             const entryForm = this.form.controls[entryProductCode] as FormGroup;
             entryForm.controls.quantity.setValue(entry.quantity);
->>>>>>> 38094db3
           }
         }
       })
