--- conflicted
+++ resolved
@@ -8,115 +8,61 @@
   <!-- Item Information -->
   <div class="y-cart-item__info col-10">
     <div class="y-cart-item__info-container row ">
-        <!-- Item Description -->
-        <div class="y-cart-item__description" [ngClass]="compact ? '' : ' col-md-3 col-lg-3 col-xl-5'">
-            <div *ngIf="item.product.name" class="y-cart-item__name">{{item.product.name}}</div>
-            <div *ngIf="item.product.code" class="y-cart-item__code">ID {{item.product.code}}</div>
-            <!-- Variants -->
-            <div *ngFor="let variant of item.product.variantOptionQualifiers" class="y-cart-item__property">
-              <div class="y-cart-item__property--label">{{variant.name}}</div>
-              <div class="y-cart-item__property--value">{{variant.value}}</div>
-            </div>
-          </div>
-        <!-- Item Price -->
-        <div *ngIf="item.basePrice" class="y-cart-item__price" [ngClass]="compact ? '' : ' col-md-3 col-lg-3 col-xl-2'">
-            <div class="y-cart-item__price--label" [ngClass]="compact ? '' : ' d-block d-md-none d-lg-none d-xl-none' ">
-                Item
-            </div>
-            <div *ngIf="item.basePrice" class="y-cart-item__price--value">
-                {{item.basePrice?.formattedValue}}
-            </div>
-            <!-- <div *ngIf="item.oldPrice || item.newPrice" class="y-cart-item__price--value">
+      <!-- Item Description -->
+      <div class="y-cart-item__description" [ngClass]="compact ? '' : ' col-md-3 col-lg-3 col-xl-5'">
+        <div *ngIf="item.product.name" class="y-cart-item__name">{{item.product.name}}</div>
+        <div *ngIf="item.product.code" class="y-cart-item__code">ID {{item.product.code}}</div>
+        <!-- Variants -->
+        <div *ngFor="let variant of item.product.variantOptionQualifiers" class="y-cart-item__property">
+          <div class="y-cart-item__property--label">{{variant.name}}</div>
+          <div class="y-cart-item__property--value">{{variant.value}}</div>
+        </div>
+      </div>
+      <!-- Item Price -->
+      <div *ngIf="item.basePrice" class="y-cart-item__price" [ngClass]="compact ? '' : ' col-md-3 col-lg-3 col-xl-2'">
+        <div class="y-cart-item__price--label" [ngClass]="compact ? '' : ' d-block d-md-none d-lg-none d-xl-none' ">
+          Item
+        </div>
+        <div *ngIf="item.basePrice" class="y-cart-item__price--value">
+          {{item.basePrice?.formattedValue}}
+        </div>
+        <!-- <div *ngIf="item.oldPrice || item.newPrice" class="y-cart-item__price--value">
                 <div class="y-cart-item__price--old">{{item.oldPrice}}</div>
                 <div class="y-cart-item__price--new">{{item.newPrice}}</div>
             </div> -->
+      </div>
+      <!-- Item Quantity -->
+      <div *ngIf="item.quantity" class="y-cart-item__quantity" [ngClass]="compact ? '' : ' col-3'">
+        <div class="y-cart-item__quantity--label" [ngClass]="compact ? '' : ' d-block d-md-none d-lg-none d-xl-none' ">
+          Qty
         </div>
-        <!-- Item Quantity -->
-        <div *ngIf="item.quantity" class="y-cart-item__quantity" [ngClass]="compact ? '' : ' col-3'">
-            <div class="y-cart-item__quantity--label" [ngClass]="compact ? '' : ' d-block d-md-none d-lg-none d-xl-none' ">
-                Qty
-            </div>
-            <div *ngIf="readonly" class="y-cart-item__quantity--value">
-                {{item.quantity}}
-            </div>
-            <div *ngIf="!readonly" class="y-cart-item__quantity--value" [formGroup]="parent">
-                <y-item-counter
-                    [step]="1"
-                    [min]="1"
-                    [max]="item.product.stock?.stockLevel || 1000"
-                    (update)="updateItem($event, item)"
-                    formControlName="quantity"
-                >
-                </y-item-counter>
-            </div>
+        <div *ngIf="readonly" class="y-cart-item__quantity--value">
+          {{item.quantity}}
         </div>
-        <!-- Total -->
-        <div *ngIf="item.totalPrice" class="y-cart-item__total" [ngClass]="compact ? '' : ' col-md-3 col-lg-3 col-xl-2'">
-            <div class="y-cart-item__total--label" [ngClass]="compact ? '' : ' d-block d-md-none d-lg-none d-xl-none' ">
-                Total
-            </div>
-            <div class="y-cart-item__total--value">
-                {{item.totalPrice.formattedValue}}
-            </div>
+        <div *ngIf="!readonly" class="y-cart-item__quantity--value" [formGroup]="parent">
+          <y-item-counter [step]="1" [min]="1" [max]="item.product.stock?.stockLevel || 1000" (update)="updateItem($event, item)"
+            formControlName="quantity">
+          </y-item-counter>
         </div>
+      </div>
+      <!-- Total -->
+      <div *ngIf="item.totalPrice" class="y-cart-item__total" [ngClass]="compact ? '' : ' col-md-3 col-lg-3 col-xl-2'">
+        <div class="y-cart-item__total--label" [ngClass]="compact ? '' : ' d-block d-md-none d-lg-none d-xl-none' ">
+          Total
+        </div>
+        <div class="y-cart-item__total--value">
+          {{item.totalPrice.formattedValue}}
+        </div>
+      </div>
     </div>
     <!-- Availability -->
     <div *ngIf="isProductOutOfStock(item)" class="y-cart-item__availability col-12">{{item.product.stock?.stockLevelStatus}}</div>
     <!-- Promotion -->
-    <div
-        class="y-cart-item__promo col-12"
-        *ngFor="let promotion of potentialProductPromotions"
-        [innerHTML]="promotion.description">
+    <div class="y-cart-item__promo col-12" *ngFor="let promotion of potentialProductPromotions" [innerHTML]="promotion.description">
     </div>
     <!-- Actions -->
     <div *ngIf="!readonly" class="y-cart-item__actions col-12 ">
-        <a [routerLink]="" (click)="removeItem()">Remove</a>
+      <a [routerLink]="" (click)="removeItem()">Remove</a>
     </div>
   </div>
-<<<<<<< HEAD
-</div>
-=======
-
-  <!-- price -->
-  <div class="item__price">
-    Price:
-    <strong>{{entry.basePrice?.formattedValue}}</strong>
-  </div>
-
-  <!-- quantity -->
-  <div *ngIf="!isReadOnly">
-    <div class="item__quantity" [formGroup]="parent">
-      <y-item-counter [step]="1" [min]="1" [max]="entry.product.stock?.stockLevel || 1000" [async]="true" (update)="updateEntry($event)"
-        formControlName="quantity">
-      </y-item-counter>
-    </div>
-  </div>
-
-  <!-- delivery -->
-  <div class="item__delivery" *ngIf="entry.product.purchasable">
-    <ng-container *ngIf="entry.product.stock.stockLevelStatus !== 'outOfStock'">
-      <ng-container *ngIf="!entry.deliveryPointOfService || !entry.product.availableForPickup">
-        Shipping
-      </ng-container>
-    </ng-container>
-
-    <ng-container *ngIf="entry.deliveryPointOfService?.name">
-      PickUp
-    </ng-container>
-
-    <ng-container *ngIf="entry.product.availableForPickup && entry.deliveryPointOfService?.name">
-      {{entry.deliveryPointOfService.name}}
-    </ng-container>
-  </div>
-
-  <!-- total -->
-  <div class="item__total">
-    Total: {{entry.totalPrice.formattedValue}}
-  </div>
-
-  <!-- actions -->
-  <div *ngIf="!isReadOnly">
-    <a [routerLink]="" (click)="removeEntry()">Remove</a>
-  </div>
-</li>
->>>>>>> 4e123697
+</div>