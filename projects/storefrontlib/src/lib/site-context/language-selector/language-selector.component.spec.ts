--- conflicted
+++ resolved
@@ -18,22 +18,8 @@
 ];
 const mockActiveLang = 'ja';
 
-<<<<<<< HEAD
-const languageServiceMock = {
-  active: mockActiveLang,
-  getAll() {
-    return of(mockLanguages);
-  },
-  getActive() {
-    return of(this.active);
-  },
-  setActive(isocode: string) {
-    this.active = isocode;
-  }
-};
-=======
 class MockLanguageService {
-  get(): Observable<Language[]> {
+  getAll(): Observable<Language[]> {
     return of(mockLanguages);
   }
   getActive(): Observable<string> {
@@ -42,7 +28,6 @@
   setActive(_language: string): void {}
 }
 
->>>>>>> a731d090
 describe('LanguageSelectorComponent', () => {
   let component: LanguageSelectorComponent;
   let fixture: ComponentFixture<LanguageSelectorComponent>;
@@ -97,12 +82,8 @@
     spyOn(service, 'setActive').and.stub();
 
     component.setActiveLanguage('en');
-<<<<<<< HEAD
-    service.getActive().subscribe(value => expect(value).toEqual('en'));
-=======
 
     expect(service.setActive).toHaveBeenCalledWith('en');
->>>>>>> a731d090
   });
 
   it('should contain dropdown with languages', () => {
