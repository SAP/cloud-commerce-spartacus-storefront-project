--- conflicted
+++ resolved
@@ -17,19 +17,11 @@
   constructor(private currencyService: CurrencyService) {}
 
   ngOnInit() {
-<<<<<<< HEAD
     this.currencies$ = this.currencyService.getAll();
     this.activeCurrency$ = this.currencyService.getActive();
   }
 
   setActiveCurrency(currency) {
-=======
-    this.currencies$ = this.currencyService.get();
-    this.activeCurrency$ = this.currencyService.getActive();
-  }
-
-  setActiveCurrency(currency): void {
->>>>>>> a731d090
     this.currencyService.setActive(currency);
   }
 }