import { Component, OnInit, ChangeDetectionStrategy } from '@angular/core';

import { CurrencyService, Currency } from '@spartacus/core';

import { Observable } from 'rxjs';

@Component({
  selector: 'cx-currency-selector',
  templateUrl: './currency-selector.component.html',
  styleUrls: ['./currency-selector.component.scss'],
  changeDetection: ChangeDetectionStrategy.OnPush
})
export class CurrencySelectorComponent implements OnInit {
  currencies$: Observable<Currency[]>;
  activeCurrency$: Observable<string>;

  constructor(private currencyService: CurrencyService) {}

  ngOnInit() {
    this.currencies$ = this.currencyService.getAll();
    this.activeCurrency$ = this.currencyService.getActive();
  }

<<<<<<< HEAD
  setActiveCurrency(currency: string): void {
=======
  setActiveCurrency(currency) {
>>>>>>> 26083169
    this.currencyService.setActive(currency);
  }
}<|MERGE_RESOLUTION|>--- conflicted
+++ resolved
@@ -21,11 +21,7 @@
     this.activeCurrency$ = this.currencyService.getActive();
   }
 
-<<<<<<< HEAD
   setActiveCurrency(currency: string): void {
-=======
-  setActiveCurrency(currency) {
->>>>>>> 26083169
     this.currencyService.setActive(currency);
   }
 }