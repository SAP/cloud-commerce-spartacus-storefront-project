import { throwError, Observable } from 'rxjs';
import { Injectable } from '@angular/core';
import { ConfigService } from '../config.service';
import { HttpClient, HttpHeaders } from '@angular/common/http';
import { catchError } from 'rxjs/operators';
import { UserRegisterFormData } from '../../user/models/user.model';

const OAUTH_ENDPOINT = '/authorizationserver/oauth/token';
const USER_ENDPOINT = 'users/';
const ADDRESSES_VERIFICATION_ENDPOINT = '/addresses/verification';
const ADDRESSES_ENDPOINT = '/addresses';
const PAYMENT_DETAILS_ENDPOINT = '/paymentdetails';

@Injectable()
export class OccUserService {
  // some extending from baseservice is not working here...
  constructor(
    protected http: HttpClient,
    protected configService: ConfigService
  ) {}

  public loadUser(userId: string): Observable<any> {
    const url = this.getUserEndpoint() + userId;
    return this.http
      .get(url)
      .pipe(catchError((error: any) => throwError(error.json())));
  }

  loadToken(userId: string, password: string): Observable<any> {
    const url = this.getOAuthEndpoint();
    let creds = '';
    creds += 'client_id=' + this.configService.authentication.client_id;
    creds +=
      '&client_secret=' + this.configService.authentication.client_secret;
    creds += '&grant_type=password'; // authorization_code, client_credentials, password
    creds += '&username=' + userId + '&password=' + password;
    const headers = new HttpHeaders({
      'Content-Type': 'application/x-www-form-urlencoded'
    });

    return this.http
      .post(url, creds, { headers: headers })
      .pipe(catchError((error: any) => throwError(error.json())));
  }

  verifyAddress(userId, address) {
    const url =
      this.getUserEndpoint() + userId + ADDRESSES_VERIFICATION_ENDPOINT;
    const headers = new HttpHeaders({
      'Content-Type': 'application/json'
    });

    return this.http
      .post(url, address, { headers: headers })
      .pipe(catchError((error: any) => throwError(error.json())));
  }

  loadUserAddresses(userId) {
    const url = this.getUserEndpoint() + userId + ADDRESSES_ENDPOINT;
    const headers = new HttpHeaders({
      'Content-Type': 'application/json'
    });

    return this.http
      .get(url, { headers: headers })
      .pipe(catchError((error: any) => throwError(error.json())));
  }

  loadUserPaymentMethods(userId) {
    const url = this.getUserEndpoint() + userId + PAYMENT_DETAILS_ENDPOINT;
    const headers = new HttpHeaders({
      'Content-Type': 'application/json'
    });

    return this.http
      .get(url, { headers: headers })
      .pipe(catchError((error: any) => throwError(error.json())));
  }

<<<<<<< HEAD
  refreshToken(refreshToken: string) {
    const url = this.getOAuthEndpoint();
    let creds = '';
    creds +=
      'client_id=' +
      encodeURIComponent(this.configService.authentication.client_id);
    creds +=
      '&client_secret=' +
      encodeURIComponent(this.configService.authentication.client_secret);
    creds += '&refresh_token=' + encodeURI(refreshToken);
    creds += '&grant_type=refresh_token';
    const headers = new HttpHeaders({
      'Content-Type': 'application/x-www-form-urlencoded'
    });

    return this.http
      .post(url, creds, { headers })
      .pipe(catchError((error: any) => throwError(error)));
=======
  registerUser(user: UserRegisterFormData): Observable<any> {
    const url = this.getUserEndpoint();
    const headers = new HttpHeaders({
      'Content-Type': 'application/json'
    });

    return this.http
      .post(url, user, { headers: headers })
      .pipe(catchError((error: any) => throwError(error.json())));
>>>>>>> ae3aa50b
  }

  protected getOAuthEndpoint() {
    return this.configService.server.baseUrl + OAUTH_ENDPOINT;
  }

  protected getUserEndpoint() {
    return (
      this.configService.server.baseUrl +
      this.configService.server.occPrefix +
      this.configService.site.baseSite +
      '/' +
      USER_ENDPOINT
    );
  }
}<|MERGE_RESOLUTION|>--- conflicted
+++ resolved
@@ -77,7 +77,6 @@
       .pipe(catchError((error: any) => throwError(error.json())));
   }
 
-<<<<<<< HEAD
   refreshToken(refreshToken: string) {
     const url = this.getOAuthEndpoint();
     let creds = '';
@@ -96,7 +95,8 @@
     return this.http
       .post(url, creds, { headers })
       .pipe(catchError((error: any) => throwError(error)));
-=======
+  }
+
   registerUser(user: UserRegisterFormData): Observable<any> {
     const url = this.getUserEndpoint();
     const headers = new HttpHeaders({
@@ -106,7 +106,6 @@
     return this.http
       .post(url, user, { headers: headers })
       .pipe(catchError((error: any) => throwError(error.json())));
->>>>>>> ae3aa50b
   }
 
   protected getOAuthEndpoint() {
