import { Injectable } from '@angular/core';
import { HttpClient, HttpParams } from '@angular/common/http';
import { throwError, Observable } from 'rxjs';
import { catchError, mergeMap } from 'rxjs/operators';

import { SearchConfig } from '../../store-finder/models/search-config';

import { ConfigService } from '../config.service';
import { OccE2eConfigurationService } from '../e2e/configuration-service';

const STORES_ENDPOINT = 'stores';
<<<<<<< HEAD
const DEFAULT_SEARCH_CONFIG: SearchConfig = {
  pageSize: 20,
  sort: 'asc',
  currentPage: 0
};
=======
const STORES_DISPLAYED = 'e2egoogleservices.storesdisplayed';
>>>>>>> ae1d9390

@Injectable()
export class OccStoreFinderService {
  constructor(
    private http: HttpClient,
    private configService: ConfigService,
    private e2eConfigService: OccE2eConfigurationService
  ) {}

<<<<<<< HEAD
  findStores(
    query: string,
    searchConfig: SearchConfig = DEFAULT_SEARCH_CONFIG
=======
  findStores(query: string, searchConfig: SearchConfig): Observable<any> {
    return this.e2eConfigService.getConfiguration(STORES_DISPLAYED).pipe(
      mergeMap(result => {
        searchConfig = { ...searchConfig, pageSize: result };
        return this.callOccFindStores(query, searchConfig);
      })
    );
  }

  protected callOccFindStores(
    query: string,
    searchConfig: SearchConfig
>>>>>>> ae1d9390
  ): Observable<any> {
    const url = this.getStoresEndpoint();
    let params = new HttpParams({
      fromString:
        '&fields=stores(name,displayName,openingHours(weekDayOpeningList(FULL),specialDayOpeningList(FULL)),' +
        'geoPoint(latitude,longitude),address(line1,line2,town,region(FULL),postalCode,phone,country) ),' +
        'pagination(DEFAULT),' +
        'sorts(DEFAULT)'
    });
    params = params.set('query', query);
    if (searchConfig.pageSize) {
      params = params.set('pageSize', searchConfig.pageSize.toString());
    }
    if (searchConfig.currentPage) {
      params = params.set('currentPage', searchConfig.currentPage.toString());
    }
    if (searchConfig.sort) {
      params = params.set('sort', searchConfig.sort);
    }

    return this.http
      .get(url, { params: params })
      .pipe(catchError((error: any) => throwError(error.json())));
  }

  protected getStoresEndpoint() {
    return (
      this.configService.server.baseUrl +
      this.configService.server.occPrefix +
      this.configService.site.baseSite +
      '/' +
      STORES_ENDPOINT
    );
  }
}<|MERGE_RESOLUTION|>--- conflicted
+++ resolved
@@ -9,15 +9,7 @@
 import { OccE2eConfigurationService } from '../e2e/configuration-service';
 
 const STORES_ENDPOINT = 'stores';
-<<<<<<< HEAD
-const DEFAULT_SEARCH_CONFIG: SearchConfig = {
-  pageSize: 20,
-  sort: 'asc',
-  currentPage: 0
-};
-=======
 const STORES_DISPLAYED = 'e2egoogleservices.storesdisplayed';
->>>>>>> ae1d9390
 
 @Injectable()
 export class OccStoreFinderService {
@@ -27,11 +19,6 @@
     private e2eConfigService: OccE2eConfigurationService
   ) {}
 
-<<<<<<< HEAD
-  findStores(
-    query: string,
-    searchConfig: SearchConfig = DEFAULT_SEARCH_CONFIG
-=======
   findStores(query: string, searchConfig: SearchConfig): Observable<any> {
     return this.e2eConfigService.getConfiguration(STORES_DISPLAYED).pipe(
       mergeMap(result => {
@@ -44,7 +31,6 @@
   protected callOccFindStores(
     query: string,
     searchConfig: SearchConfig
->>>>>>> ae1d9390
   ): Observable<any> {
     const url = this.getStoresEndpoint();
     let params = new HttpParams({
