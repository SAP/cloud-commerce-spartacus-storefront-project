--- conflicted
+++ resolved
@@ -11,10 +11,7 @@
   UrlTranslationModule,
   ConfigModule,
   CmsConfig,
-<<<<<<< HEAD
-  I18nModule
-=======
->>>>>>> f5ecc777
+  I18nModule,
 } from '@spartacus/core';
 
 @NgModule({
@@ -28,18 +25,11 @@
     ConfigModule.withConfig(<CmsConfig>{
       cmsComponents: {
         RegisterCustomerComponent: {
-<<<<<<< HEAD
-          selector: 'cx-register'
-        }
-      }
-    }),
-    I18nModule
-=======
           selector: 'cx-register',
         },
       },
     }),
->>>>>>> f5ecc777
+    I18nModule,
   ],
   declarations: [RegisterComponent],
   exports: [RegisterComponent],
