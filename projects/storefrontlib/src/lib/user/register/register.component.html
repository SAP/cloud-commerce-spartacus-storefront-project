<section class="cx-page__section container">
  <div class="row justify-content-center">
    <div class="col-md-6">
      <div class="cx-section">
        <h1 class="cx-section__title">
          {{ 'register.createAccount' | cxTranslate }}
        </h1>
        <form [formGroup]="userRegistrationForm">
          <div class="form-group">
            <label>
              <span class="label-content">{{
                'register.title' | cxTranslate
              }}</span>
              <select formControlName="titleCode" class="form-control">
                <option selected value="" disabled>{{
                  'register.selectTitle' | cxTranslate
                }}</option>
                <option
                  *ngFor="let title of (titles$ | async)"
                  [value]="title.code"
                  >{{ title.name }}</option
                >
              </select>
            </label>
          </div>

          <div class="form-group">
            <label>
              <span class="label-content">{{
                'register.firstName.label' | cxTranslate
              }}</span>
              <input
                class="form-control"
                type="text"
                name="firstname"
                placeholder="{{
                  'register.firstName.placeholder' | cxTranslate
                }}"
                formControlName="firstName"
              />
            </label>
          </div>

          <div class="form-group">
            <label>
              <span class="label-content">{{
                'register.lastName.label' | cxTranslate
              }}</span>
              <input
                class="form-control"
                type="text"
                name="lastname"
                placeholder="{{
                  'register.lastName.placeholder' | cxTranslate
                }}"
                formControlName="lastName"
              />
            </label>
          </div>

          <div class="form-group">
            <label>
              <span class="label-content">{{
                'register.emailAddress.label' | cxTranslate
              }}</span>
              <input
                class="form-control"
                [class.is-invalid]="
                  (userRegistrationForm.get('email').errors?.email ||
                    userRegistrationForm.get('email').errors?.InvalidEmail) &&
                  userRegistrationForm.get('email').dirty
                "
                type="email"
                name="email"
                placeholder="{{
                  'register.emailAddress.placeholder' | cxTranslate
                }}"
                formControlName="email"
              />
            </label>
          </div>

          <div class="form-group">
            <label>
              <span class="label-content">{{
                'register.password.label' | cxTranslate
              }}</span>
              <input
                class="form-control"
                [class.is-invalid]="
                  userRegistrationForm.get('password').invalid &&
                  userRegistrationForm.get('password').dirty
                "
                type="password"
                name="password"
                placeholder="{{
                  'register.password.placeholder' | cxTranslate
                }}"
                formControlName="password"
              />
              <div
                class="invalid-feedback"
                *ngIf="
                  userRegistrationForm.get('password').invalid &&
                  userRegistrationForm.get('password').dirty
                "
              >
                <span>{{
                  'register.passwordMinRequirements' | cxTranslate
                }}</span>
              </div>
            </label>
          </div>

          <div class="form-group">
            <label>
              <span class="label-content">{{
                'register.confirmPassword.label' | cxTranslate
              }}</span>
              <input
                class="form-control"
                [class.is-invalid]="
                  userRegistrationForm.get('password').value !==
                  userRegistrationForm.get('passwordconf').value
                "
                type="password"
                name="confirmpassword"
                placeholder="{{
                  'register.confirmPassword.placeholder' | cxTranslate
                }}"
                formControlName="passwordconf"
              />
              <div
                class="invalid-feedback"
                *ngIf="
                  userRegistrationForm.get('password').value !==
                    userRegistrationForm.get('passwordconf').value &&
                  userRegistrationForm.get('passwordconf').value
                "
              >
                <span>{{
                  'register.bothPasswordMustMatch' | cxTranslate
                }}</span>
              </div>
            </label>
          </div>

          <div class="form-group">
            <div class="form-check">
              <label>
                <input
                  type="checkbox"
                  name="newsletter"
                  class="form-check-input"
                  formControlName="newsletter"
                />
                <span class="form-check-label">
                  {{ 'register.emailMarketing' | cxTranslate }}
                </span>
              </label>
            </div>
          </div>

          <div class="form-group">
            <div class="form-check">
              <label>
                <input
                  type="checkbox"
                  name="termsandconditions"
                  formControlName="termsandconditions"
                />
                <span class="form-check-label">
                  {{ 'register.confirmThatRead' | cxTranslate }}
                  <a
                    [routerLink]="
                      { route: ['termsAndConditions'] } | cxTranslateUrl
                    "
                    target="_blank"
                  >
                    {{ 'register.termsAndConditions' | cxTranslate }}
                  </a>
                </span>
              </label>
            </div>
          </div>
          <button
            type="submit"
            (click)="submit()"
            [disabled]="userRegistrationForm.invalid"
            class="btn btn-block btn-primary"
          >
<<<<<<< HEAD
            {{ 'register.register.action' | cxTranslate }}
=======
            {{ 'register.register' | cxTranslate }}
>>>>>>> 9d7ce6b7
          </button>
          <a
            class="cx-login-link btn-link"
            [routerLink]="{ route: ['login'] } | cxTranslateUrl"
<<<<<<< HEAD
            >{{ 'register.signIn.action' | cxTranslate }}</a
=======
            >{{ 'register.signIn' | cxTranslate }}</a
>>>>>>> 9d7ce6b7
          >
        </form>
      </div>
    </div>
  </div>
</section><|MERGE_RESOLUTION|>--- conflicted
+++ resolved
@@ -189,20 +189,12 @@
             [disabled]="userRegistrationForm.invalid"
             class="btn btn-block btn-primary"
           >
-<<<<<<< HEAD
-            {{ 'register.register.action' | cxTranslate }}
-=======
             {{ 'register.register' | cxTranslate }}
->>>>>>> 9d7ce6b7
           </button>
           <a
             class="cx-login-link btn-link"
             [routerLink]="{ route: ['login'] } | cxTranslateUrl"
-<<<<<<< HEAD
-            >{{ 'register.signIn.action' | cxTranslate }}</a
-=======
             >{{ 'register.signIn' | cxTranslate }}</a
->>>>>>> 9d7ce6b7
           >
         </form>
       </div>
