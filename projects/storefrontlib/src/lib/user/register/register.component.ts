--- conflicted
+++ resolved
@@ -80,28 +80,14 @@
         .subscribe(url => {
           if (url) {
             // If forced to login due to AuthGuard, then redirect to intended destination
-            this.routing.go([url]);
+            this.routing.goByUrl(url);
             this.routing.clearRedirectUrl();
           } else {
             // User manual login
             this.routing.back();
           }
         })
-<<<<<<< HEAD
     );
-=======
-      )
-      .subscribe(url => {
-        if (url) {
-          // If forced to login due to AuthGuard, then redirect to intended destination
-          this.routing.goByUrl(url);
-          this.routing.clearRedirectUrl();
-        } else {
-          // User manual login
-          this.routing.back();
-        }
-      });
->>>>>>> 2a421f7b
   }
 
   submit(): void {
