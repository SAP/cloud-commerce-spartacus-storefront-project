--- conflicted
+++ resolved
@@ -1,16 +1,16 @@
 import { CommonModule } from '@angular/common';
 import { NgModule } from '@angular/core';
 import { RouterModule } from '@angular/router';
-import { LoginComponent } from './login.component';
 import {
+  CmsConfig,
+  ConfigModule,
+  UrlTranslationModule,
   UserModule,
-  UrlTranslationModule,
-  ConfigModule,
-  CmsConfig
 } from '@spartacus/core';
 // import { CmsModule } from '../../cms/cms.module';
 // import { BootstrapModule } from '../../bootstrap.module';
 import { PageSlotModule } from '../../../cms-structure/page/slot/page-slot.module';
+import { LoginComponent } from './login.component';
 
 @NgModule({
   imports: [
@@ -21,22 +21,16 @@
     UserModule,
     UrlTranslationModule,
     PageSlotModule,
-<<<<<<< HEAD
     ConfigModule.withConfig(<CmsConfig>{
       cmsComponents: {
         LoginComponent: {
-          selector: 'cx-login'
-        }
-      }
-    })
+          selector: 'cx-login',
+        },
+      },
+    }),
   ],
   declarations: [LoginComponent],
   entryComponents: [LoginComponent],
-  exports: [LoginComponent]
-=======
-  ],
-  declarations: [LoginComponent],
   exports: [LoginComponent],
->>>>>>> 49d4111a
 })
 export class LoginModule {}