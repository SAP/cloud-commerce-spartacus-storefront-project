<ng-container *ngIf="(user$ | async) as user; else login">
  <div class="cx-login-greet">
    {{ 'common.label.userGreeting' | cxTranslate: { name: user.name } }}
  </div>
  <cx-page-slot position="HeaderLinks"></cx-page-slot>
</ng-container>

<<<<<<< HEAD
  <ng-container *ngIf="!user?.name">
    <a role="link" [routerLink]="{ route: 'login' } | cxTranslateUrl">{{
      'common.action.signInRegister' | cxTranslate
    }}</a>
  </ng-container>
</ng-container>
=======
<ng-template #login>
  <a role="link" [routerLink]="{ route: ['login'] } | cxTranslateUrl">{{
    'common.action.signInRegister' | cxTranslate
  }}</a>
</ng-template>
>>>>>>> ecc392de
<|MERGE_RESOLUTION|>--- conflicted
+++ resolved
@@ -5,17 +5,8 @@
   <cx-page-slot position="HeaderLinks"></cx-page-slot>
 </ng-container>
 
-<<<<<<< HEAD
-  <ng-container *ngIf="!user?.name">
-    <a role="link" [routerLink]="{ route: 'login' } | cxTranslateUrl">{{
-      'common.action.signInRegister' | cxTranslate
-    }}</a>
-  </ng-container>
-</ng-container>
-=======
 <ng-template #login>
-  <a role="link" [routerLink]="{ route: ['login'] } | cxTranslateUrl">{{
+  <a role="link" [routerLink]="{ route: 'login' } | cxTranslateUrl">{{
     'common.action.signInRegister' | cxTranslate
   }}</a>
-</ng-template>
->>>>>>> ecc392de
+</ng-template>