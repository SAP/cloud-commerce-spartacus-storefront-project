<ng-container *ngIf="(user$ | async) as user; else login">
  <div class="cx-login-greet">
    {{ 'login.userGreeting' | cxTranslate: { name: user.name } }}
  </div>
  <cx-page-slot position="HeaderLinks"></cx-page-slot>
</ng-container>

<ng-template #login>
<<<<<<< HEAD
  <a role="link" [routerLink]="{ route: 'login' } | cxTranslateUrl">{{
    'common.action.signInRegister' | cxTranslate
=======
  <a role="link" [routerLink]="{ route: ['login'] } | cxTranslateUrl">{{
    'login.signInRegister' | cxTranslate
>>>>>>> 0debe88f
  }}</a>
</ng-template><|MERGE_RESOLUTION|>--- conflicted
+++ resolved
@@ -6,12 +6,7 @@
 </ng-container>
 
 <ng-template #login>
-<<<<<<< HEAD
   <a role="link" [routerLink]="{ route: 'login' } | cxTranslateUrl">{{
-    'common.action.signInRegister' | cxTranslate
-=======
-  <a role="link" [routerLink]="{ route: ['login'] } | cxTranslateUrl">{{
     'login.signInRegister' | cxTranslate
->>>>>>> 0debe88f
   }}</a>
 </ng-template>