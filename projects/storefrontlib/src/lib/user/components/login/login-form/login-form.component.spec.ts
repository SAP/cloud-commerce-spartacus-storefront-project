import { ReactiveFormsModule, AbstractControl } from '@angular/forms';
import { TestBed, ComponentFixture, async } from '@angular/core/testing';

import { AuthService, RoutingService, UserToken } from '@spartacus/core';

import { of, Observable } from 'rxjs';

import createSpy = jasmine.createSpy;

<<<<<<< HEAD
import { GlobalMessageService } from '../../../../global-message/facade/global-message.service';
import { PipeTransform, Pipe } from '@angular/core';
import { RouterTestingModule } from '@angular/router/testing';

@Pipe({
  name: 'cxTranslateUrl'
})
class MockTranslateUrlPipe implements PipeTransform {
  transform() {}
}
=======
import { GlobalMessageService } from '@spartacus/core';
>>>>>>> f0168883

import { LoginFormComponent } from './login-form.component';

class MockAuthService {
  authorize = createSpy();
  getUserToken(): Observable<UserToken> {
    return of({ access_token: 'test' } as UserToken);
  }
}

class MockRoutingService {
  go = createSpy();
  clearRedirectUrl = createSpy();
  getRedirectUrl() {
    return of('/test');
  }
}

class MockGlobalMessageService {
  remove = createSpy();
}

describe('LoginFormComponent', () => {
  let component: LoginFormComponent;
  let fixture: ComponentFixture<LoginFormComponent>;

  let authService: MockAuthService;
  let routingService: MockRoutingService;

  beforeEach(async(() => {
    TestBed.configureTestingModule({
      imports: [ReactiveFormsModule, RouterTestingModule],
      declarations: [LoginFormComponent, MockTranslateUrlPipe],
      providers: [
        { provide: AuthService, useClass: MockAuthService },
        { provide: RoutingService, useClass: MockRoutingService },
        { provide: GlobalMessageService, useClass: MockGlobalMessageService }
      ]
    }).compileComponents();
  }));

  beforeEach(() => {
    fixture = TestBed.createComponent(LoginFormComponent);
    component = fixture.componentInstance;
    authService = TestBed.get(AuthService);
    routingService = TestBed.get(RoutingService);

    component.ngOnInit();
    fixture.detectChanges();
  });

  it('should be created', () => {
    expect(component).toBeTruthy();
  });

  it('should initialize the form property', () => {
    expect(component.form.controls['userId'].value).toBe('');
    expect(component.form.controls['password'].value).toBe('');
  });

  it('should login', () => {
    component.form.controls['userId'].setValue('test@email.com');
    component.form.controls['password'].setValue('secret');
    component.login();

    expect(authService.authorize).toHaveBeenCalledWith(
      'test@email.com',
      'secret'
    );
  });

  it('should redirect to returnUrl saved in store if there is one', () => {
    expect(routingService.go).toHaveBeenCalledWith(['/test']);
  });

  describe('userId form field', () => {
    let control: AbstractControl;

    beforeEach(() => {
      control = component.form.controls['userId'];
    });

    it('should NOT be valid when empty', () => {
      control.setValue('');
      expect(control.valid).toBeFalsy();
    });

    it('should NOT be valid when is an invalid email', () => {
      control.setValue('with space@email.com');
      expect(control.valid).toBeFalsy();

      control.setValue('without.domain@');
      expect(control.valid).toBeFalsy();

      control.setValue('without.at.com');
      expect(control.valid).toBeFalsy();

      control.setValue('@without.username.com');
      expect(control.valid).toBeFalsy();
    });

    it('should be valid when is a valid email', () => {
      control.setValue('valid@email.com');
      expect(control.valid).toBeTruthy();

      control.setValue('valid123@example.email.com');
      expect(control.valid).toBeTruthy();
    });
  });

  describe('password form field', () => {
    let control: AbstractControl;

    beforeEach(() => {
      control = component.form.controls['password'];
    });

    it('should be valid when not empty', () => {
      control.setValue('not-empty');
      expect(control.valid).toBeTruthy();

      control.setValue('not empty');
      expect(control.valid).toBeTruthy();

      control.setValue(' ');
      expect(control.valid).toBeTruthy();
    });

    it('should NOT be valid when empty', () => {
      control.setValue('');
      expect(control.valid).toBeFalsy();

      control.setValue(null);
      expect(control.valid).toBeFalsy();
    });
  });
});<|MERGE_RESOLUTION|>--- conflicted
+++ resolved
@@ -7,8 +7,7 @@
 
 import createSpy = jasmine.createSpy;
 
-<<<<<<< HEAD
-import { GlobalMessageService } from '../../../../global-message/facade/global-message.service';
+import { GlobalMessageService } from '@spartacus/core';
 import { PipeTransform, Pipe } from '@angular/core';
 import { RouterTestingModule } from '@angular/router/testing';
 
@@ -18,9 +17,6 @@
 class MockTranslateUrlPipe implements PipeTransform {
   transform() {}
 }
-=======
-import { GlobalMessageService } from '@spartacus/core';
->>>>>>> f0168883
 
 import { LoginFormComponent } from './login-form.component';
 
