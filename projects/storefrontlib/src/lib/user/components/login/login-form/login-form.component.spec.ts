--- conflicted
+++ resolved
@@ -6,11 +6,8 @@
 import { combineReducers, Store, StoreModule } from '@ngrx/store';
 import { of } from 'rxjs';
 import * as fromStore from '../../../store';
-<<<<<<< HEAD
 import * as fromRouting from '../../../../routing/store';
-=======
 import * as fromAuthStore from '../../../../auth/store';
->>>>>>> b901038f
 
 describe('LoginFormComponent', () => {
   let component: LoginFormComponent;
