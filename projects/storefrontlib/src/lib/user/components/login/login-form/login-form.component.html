--- conflicted
+++ resolved
@@ -35,16 +35,12 @@
     </label>
   </div>
   <p>
-<<<<<<< HEAD
-    <a [routerLink]="['resetPassword'] | cxPath" aria-controls="reset-password" class="btn-link">Forgot password?</a>
-=======
     <a
-      routerLink="/reset-password"
+      [routerLink]="['resetPassword'] | cxPath"
       aria-controls="reset-password"
       class="btn-link"
       >Forgot password?</a
     >
->>>>>>> f24f7233
   </p>
 
   <button
