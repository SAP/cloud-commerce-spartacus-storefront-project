--- conflicted
+++ resolved
@@ -41,9 +41,6 @@
           user: combineReducers(fromStore.reducers)
         })
       ],
-<<<<<<< HEAD
-      declarations: [LoginComponent]
-=======
       declarations: [LoginComponent],
       providers: [
         {
@@ -59,7 +56,6 @@
           }
         }
       ]
->>>>>>> e4e8688a
     }).compileComponents();
   }));
 
