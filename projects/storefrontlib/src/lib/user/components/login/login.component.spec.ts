--- conflicted
+++ resolved
@@ -9,11 +9,8 @@
 import { LoginComponent } from './login.component';
 import { UserService } from '../../facade/user.service';
 import { AuthService } from '../../../auth/facade/auth.service';
-<<<<<<< HEAD
 import { Pipe, PipeTransform } from '@angular/core';
-=======
 import { RoutingService } from '@spartacus/core';
->>>>>>> b85773b1
 
 const mockUserToken: UserToken = {
   access_token: 'xxx',
@@ -33,45 +30,6 @@
   uid: 'UID'
 };
 
-<<<<<<< HEAD
-const MockCmsModuleConfig: CmsModuleConfig = {
-  server: {
-    baseUrl: 'https://localhost:9002',
-    occPrefix: '/rest/v2/'
-  },
-
-  site: {
-    baseSite: 'electronics',
-    language: '',
-    currency: ''
-  }
-};
-
-const cntx = { id: 'testPageId', type: PageType.CONTENT_PAGE };
-
-const selectors = {
-  getDetails: new BehaviorSubject(null)
-};
-const mockSelect = selector => {
-  switch (selector) {
-    case fromStore.getDetails:
-      return () => selectors.getDetails;
-    default:
-      return () => EMPTY;
-  }
-};
-
-const mockAuth = {
-  userToken$: new BehaviorSubject(null),
-  login: createSpy(),
-  logout: createSpy()
-};
-
-const mockRouting = {
-  go: createSpy(),
-  goToPage: createSpy()
-};
-=======
 @Component({
   selector: 'cx-dynamic-slot',
   template: ''
@@ -86,7 +44,6 @@
   @Input()
   componentClass: string;
 }
->>>>>>> b85773b1
 
 @Pipe({
   name: 'cxPath'
@@ -118,28 +75,7 @@
     };
 
     TestBed.configureTestingModule({
-<<<<<<< HEAD
-      imports: [
-        BrowserAnimationsModule,
-        RouterTestingModule,
-        FormsModule,
-        StoreModule.forRoot({
-          ...fromStore.getReducers(),
-          user: combineReducers(fromStore.getReducers()),
-          cms: combineReducers(fromCms.getReducers())
-        }),
-        HttpClientTestingModule
-      ],
-      declarations: [
-        DynamicSlotComponent,
-        LoginComponent,
-        ComponentWrapperDirective,
-        OutletDirective,
-        MockPathPipe
-      ],
-=======
-      declarations: [LoginComponent, MockDynamicSlotComponent],
->>>>>>> b85773b1
+      declarations: [LoginComponent, MockDynamicSlotComponent, MockPathPipe],
       providers: [
         {
           provide: ActivatedRoute,
@@ -173,13 +109,8 @@
   it('should logout and clear user state', () => {
     component.logout();
     expect(component.isLogin).toEqual(false);
-<<<<<<< HEAD
-    expect(mockAuth.logout).toHaveBeenCalled();
-    expect(mockRouting.goToPage).toHaveBeenCalledWith('login');
-=======
     expect(mockAuthService.logout).toHaveBeenCalled();
-    expect(mockRoutingService.go).toHaveBeenCalledWith(['/login']);
->>>>>>> b85773b1
+    expect(mockRoutingService.goToPage).toHaveBeenCalledWith('login');
   });
 
   it('should load user details when token exists', () => {
