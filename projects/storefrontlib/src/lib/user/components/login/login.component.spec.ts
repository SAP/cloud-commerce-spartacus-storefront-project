import { Component, Input } from '@angular/core';
import { async, ComponentFixture, TestBed } from '@angular/core/testing';
import { ActivatedRoute } from '@angular/router';
import { By } from '@angular/platform-browser';

import { AuthService, RoutingService, UserToken } from '@spartacus/core';

import { BehaviorSubject, Observable, of } from 'rxjs';

import createSpy = jasmine.createSpy;

<<<<<<< HEAD
import { UserToken } from './../../../auth/models/token-types.model';
import { LoginComponent } from './login.component';
import { UserService } from '@spartacus/core';
import { AuthService } from '../../../auth/facade/auth.service';
import { RoutingService } from '@spartacus/core';
=======
import { UserService } from '../../facade/user.service';

import { LoginComponent } from './login.component';

class MockAuthService {
  login = createSpy();
  logout = createSpy();
  getUserToken(): Observable<UserToken> {
    return of();
  }
}
class MockRoutingService {
  go = createSpy();
}
class MockUserService {
  user$ = new BehaviorSubject(null);
  loadUserDetails = createSpy();
}
>>>>>>> c7f5de50

const mockUserToken: UserToken = {
  access_token: 'xxx',
  token_type: 'bearer',
  refresh_token: 'xxx',
  expires_in: 1000,
  scope: ['xxx'],
  userId: 'xxx'
};

const mockUserDetails: any = {
  displayUid: 'Display Uid',
  firstName: 'First',
  lastName: 'Last',
  name: 'First Last',
  type: 'Mock Type',
  uid: 'UID'
};

@Component({
  selector: 'cx-dynamic-slot',
  template: ''
})
class MockDynamicSlotComponent {
  @Input()
  position: string;
}

describe('LoginComponent', () => {
  let component: LoginComponent;
  let fixture: ComponentFixture<LoginComponent>;

  let authService: MockAuthService;
  let routingService: MockRoutingService;
  let userService: MockUserService;

  beforeEach(async(() => {
    TestBed.configureTestingModule({
      declarations: [LoginComponent, MockDynamicSlotComponent],
      providers: [
        {
          provide: ActivatedRoute,
          useValue: {
            snapshot: {
              firstChild: {
                routeConfig: {
                  canActivate: [{ GUARD_NAME: 'AuthGuard' }]
                }
              }
            }
          }
        },
        { provide: RoutingService, useClass: MockRoutingService },
        { provide: UserService, useClass: MockUserService },
        { provide: AuthService, useClass: MockAuthService }
      ]
    }).compileComponents();

    authService = TestBed.get(AuthService);
    routingService = TestBed.get(RoutingService);
    userService = TestBed.get(UserService);
  }));

  beforeEach(() => {
    fixture = TestBed.createComponent(LoginComponent);
    component = fixture.componentInstance;
    fixture.detectChanges();
  });

  it('should be created', () => {
    expect(component).toBeTruthy();
  });

  it('should logout and clear user state', () => {
    component.logout();
    expect(component.isLogin).toEqual(false);
    expect(authService.logout).toHaveBeenCalled();
    expect(routingService.go).toHaveBeenCalledWith(['/login']);
  });

  it('should load user details when token exists', () => {
    spyOn(authService, 'getUserToken').and.returnValue(of(mockUserToken));
    component.ngOnInit();

    expect(userService.loadUserDetails).toHaveBeenCalledWith(
      mockUserToken.userId
    );
    expect(authService.login).toHaveBeenCalled();
    expect(component.isLogin).toBeTruthy();
  });

  describe('UI tests', () => {
    it('should contain the dynamic slot: HeaderLinks', () => {
      userService.user$.next(mockUserDetails);
      component.ngOnInit();
      fixture.detectChanges();

      expect(
        fixture.debugElement.query(
          By.css('cx-dynamic-slot[position="HeaderLinks"]')
        )
      ).not.toBeNull();
    });

    it('should display the correct message depending on whether the user is logged on or not', () => {
      spyOn(authService, 'getUserToken').and.returnValue(of({}));
      userService.user$.next({});
      component.ngOnInit();
      fixture.detectChanges();

      expect(
        fixture.debugElement.query(By.css('a[routerLink="login"'))
      ).not.toBeNull();
    });
  });
});<|MERGE_RESOLUTION|>--- conflicted
+++ resolved
@@ -3,20 +3,16 @@
 import { ActivatedRoute } from '@angular/router';
 import { By } from '@angular/platform-browser';
 
-import { AuthService, RoutingService, UserToken } from '@spartacus/core';
+import {
+  AuthService,
+  RoutingService,
+  UserToken,
+  UserService
+} from '@spartacus/core';
 
 import { BehaviorSubject, Observable, of } from 'rxjs';
 
 import createSpy = jasmine.createSpy;
-
-<<<<<<< HEAD
-import { UserToken } from './../../../auth/models/token-types.model';
-import { LoginComponent } from './login.component';
-import { UserService } from '@spartacus/core';
-import { AuthService } from '../../../auth/facade/auth.service';
-import { RoutingService } from '@spartacus/core';
-=======
-import { UserService } from '../../facade/user.service';
 
 import { LoginComponent } from './login.component';
 
@@ -34,7 +30,6 @@
   user$ = new BehaviorSubject(null);
   loadUserDetails = createSpy();
 }
->>>>>>> c7f5de50
 
 const mockUserToken: UserToken = {
   access_token: 'xxx',
