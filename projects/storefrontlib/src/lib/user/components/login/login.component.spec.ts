--- conflicted
+++ resolved
@@ -1,39 +1,15 @@
 import { Component, Input } from '@angular/core';
 import { async, ComponentFixture, TestBed } from '@angular/core/testing';
 import { ActivatedRoute } from '@angular/router';
-<<<<<<< HEAD
-import { RouterTestingModule } from '@angular/router/testing';
-import { provideMockActions } from '@ngrx/effects/testing';
-import { combineReducers, Store, StoreModule } from '@ngrx/store';
-import { of, BehaviorSubject, EMPTY } from 'rxjs';
-import * as NgrxStore from '@ngrx/store';
-import { ComponentWrapperDirective } from '../../../cms/components';
-import { CmsModuleConfig } from '../../../cms/cms-module-config';
-import { RoutingService, PageType } from '@spartacus/core';
-=======
 import { By } from '@angular/platform-browser';
 import { BehaviorSubject } from 'rxjs';
 import createSpy = jasmine.createSpy;
 
->>>>>>> ec9d6427
 import { UserToken } from './../../../auth/models/token-types.model';
 import { LoginComponent } from './login.component';
 import { UserService } from '../../facade/user.service';
 import { AuthService } from '../../../auth/facade/auth.service';
-<<<<<<< HEAD
-import { Input, Component } from '@angular/core';
-
-@Component({
-  selector: 'cx-dynamic-slot',
-  template: 'MockDynamicSlotComponent'
-})
-export class MockDynamicSlotComponent {
-  @Input()
-  position: string;
-}
-=======
 import { RoutingService } from '@spartacus/core';
->>>>>>> ec9d6427
 
 const mockUserToken: UserToken = {
   access_token: 'xxx',
@@ -91,27 +67,7 @@
     };
 
     TestBed.configureTestingModule({
-<<<<<<< HEAD
-      imports: [
-        BrowserAnimationsModule,
-        RouterTestingModule,
-        FormsModule,
-        StoreModule.forRoot({
-          ...fromStore.getReducers(),
-          user: combineReducers(fromStore.getReducers()),
-          cms: combineReducers(fromCms.getReducers())
-        }),
-        HttpClientTestingModule
-      ],
-      declarations: [
-        MockDynamicSlotComponent,
-        LoginComponent,
-        ComponentWrapperDirective,
-        OutletDirective
-      ],
-=======
       declarations: [LoginComponent, MockDynamicSlotComponent],
->>>>>>> ec9d6427
       providers: [
         {
           provide: ActivatedRoute,
