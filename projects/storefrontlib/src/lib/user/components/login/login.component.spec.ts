import { Component, Input } from '@angular/core';
import { async, ComponentFixture, TestBed } from '@angular/core/testing';
import { ActivatedRoute } from '@angular/router';
import { By } from '@angular/platform-browser';

<<<<<<< HEAD
import {
  AuthService,
  RoutingService,
  UserToken,
  UserService
} from '@spartacus/core';
=======
import { AuthService, RoutingService, UserToken, User } from '@spartacus/core';
>>>>>>> 3b1d1133

import { Observable, of } from 'rxjs';

import createSpy = jasmine.createSpy;

import { LoginComponent } from './login.component';

class MockAuthService {
  login = createSpy();
  logout = createSpy();
  getUserToken(): Observable<UserToken> {
    return of();
  }
}
class MockRoutingService {
  go = createSpy();
}
class MockUserService {
  get(): Observable<User> {
    return of();
  }
  load(_userId: string) {
    return of();
  }
}

const mockUserToken: UserToken = {
  access_token: 'xxx',
  token_type: 'bearer',
  refresh_token: 'xxx',
  expires_in: 1000,
  scope: ['xxx'],
  userId: 'xxx'
};

const mockUserDetails: User = {
  displayUid: 'Display Uid',
  firstName: 'First',
  lastName: 'Last',
  name: 'First Last',
  uid: 'UID'
};

@Component({
  selector: 'cx-dynamic-slot',
  template: ''
})
class MockDynamicSlotComponent {
  @Input()
  position: string;
}

describe('LoginComponent', () => {
  let component: LoginComponent;
  let fixture: ComponentFixture<LoginComponent>;

  let authService: MockAuthService;
  let routingService: MockRoutingService;
  let userService: MockUserService;

  beforeEach(async(() => {
    TestBed.configureTestingModule({
      declarations: [LoginComponent, MockDynamicSlotComponent],
      providers: [
        {
          provide: ActivatedRoute,
          useValue: {
            snapshot: {
              firstChild: {
                routeConfig: {
                  canActivate: [{ GUARD_NAME: 'AuthGuard' }]
                }
              }
            }
          }
        },
        { provide: RoutingService, useClass: MockRoutingService },
        { provide: UserService, useClass: MockUserService },
        { provide: AuthService, useClass: MockAuthService }
      ]
    }).compileComponents();

    authService = TestBed.get(AuthService);
    routingService = TestBed.get(RoutingService);
    userService = TestBed.get(UserService);
  }));

  beforeEach(() => {
    fixture = TestBed.createComponent(LoginComponent);
    component = fixture.componentInstance;
    fixture.detectChanges();
  });

  it('should be created', () => {
    expect(component).toBeTruthy();
  });

  it('should logout and clear user state', () => {
    component.logout();
    expect(component.isLogin).toEqual(false);
    expect(authService.logout).toHaveBeenCalled();
    expect(routingService.go).toHaveBeenCalledWith(['/login']);
  });

  it('should load user details when token exists', () => {
    spyOn(userService, 'load').and.stub();
    spyOn(authService, 'getUserToken').and.returnValue(of(mockUserToken));

    component.ngOnInit();

    expect(userService.load).toHaveBeenCalledWith(mockUserToken.userId);
    expect(authService.login).toHaveBeenCalled();
    expect(component.isLogin).toBeTruthy();
  });

  describe('UI tests', () => {
    it('should contain the dynamic slot: HeaderLinks', () => {
      spyOn(userService, 'get').and.returnValue(of(mockUserDetails));

      component.ngOnInit();
      fixture.detectChanges();

      expect(
        fixture.debugElement.query(
          By.css('cx-dynamic-slot[position="HeaderLinks"]')
        )
      ).not.toBeNull();
    });

    it('should display the correct message depending on whether the user is logged on or not', () => {
      spyOn(authService, 'getUserToken').and.returnValue(of({} as UserToken));
      spyOn(userService, 'get').and.returnValue(of({} as User));

      component.ngOnInit();
      fixture.detectChanges();

      expect(
        fixture.debugElement.query(By.css('a[routerLink="login"'))
      ).not.toBeNull();
    });
  });
});<|MERGE_RESOLUTION|>--- conflicted
+++ resolved
@@ -3,16 +3,13 @@
 import { ActivatedRoute } from '@angular/router';
 import { By } from '@angular/platform-browser';
 
-<<<<<<< HEAD
 import {
   AuthService,
   RoutingService,
   UserToken,
-  UserService
+  UserService,
+  User
 } from '@spartacus/core';
-=======
-import { AuthService, RoutingService, UserToken, User } from '@spartacus/core';
->>>>>>> 3b1d1133
 
 import { Observable, of } from 'rxjs';
 
