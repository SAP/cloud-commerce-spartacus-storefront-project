import { Component, Input } from '@angular/core';
import { async, ComponentFixture, TestBed } from '@angular/core/testing';
import { ActivatedRoute } from '@angular/router';
import { By } from '@angular/platform-browser';
<<<<<<< HEAD
import { BehaviorSubject, of } from 'rxjs';
=======

import { AuthService, RoutingService, UserToken } from '@spartacus/core';

import { BehaviorSubject, Observable, of } from 'rxjs';

>>>>>>> 9cc849f6
import createSpy = jasmine.createSpy;

import { UserService } from '../../facade/user.service';
<<<<<<< HEAD
import { AuthService } from '../../../auth/facade/auth.service';
import { Pipe, PipeTransform } from '@angular/core';
import { RoutingService } from '@spartacus/core';
import { RouterTestingModule } from '@angular/router/testing';
=======

import { LoginComponent } from './login.component';

class MockAuthService {
  login = createSpy();
  logout = createSpy();
  getUserToken(): Observable<UserToken> {
    return of();
  }
}
class MockRoutingService {
  go = createSpy();
}
class MockUserService {
  user$ = new BehaviorSubject(null);
  loadUserDetails = createSpy();
}
>>>>>>> 9cc849f6

const mockUserToken: UserToken = {
  access_token: 'xxx',
  token_type: 'bearer',
  refresh_token: 'xxx',
  expires_in: 1000,
  scope: ['xxx'],
  userId: 'xxx'
};

const mockUserDetails: any = {
  displayUid: 'Display Uid',
  firstName: 'FirstName',
  lastName: 'LastName',
  name: 'FirstName LastName',
  type: 'Mock Type',
  uid: 'UID'
};

@Component({
  selector: 'cx-dynamic-slot',
  template: ''
})
class MockDynamicSlotComponent {
  @Input()
  position: string;
}

@Pipe({
  name: 'cxTranslateUrl'
})
class MockTranslateUrlPipe implements PipeTransform {
  transform() {}
}

describe('LoginComponent', () => {
  let component: LoginComponent;
  let fixture: ComponentFixture<LoginComponent>;

  let authService: MockAuthService;
  let routingService: MockRoutingService;
  let userService: MockUserService;

  beforeEach(async(() => {
<<<<<<< HEAD
    mockRoutingService = {
      go: createSpy('go'),
      translateAndGo: createSpy('translateAndGo')
    };
    mockAuthService = {
      userToken$: new BehaviorSubject(null),
      login: createSpy(),
      logout: createSpy()
    };
    mockUserService = {
      user$: new BehaviorSubject(null),
      loadUserDetails: createSpy()
    };

=======
>>>>>>> 9cc849f6
    TestBed.configureTestingModule({
      imports: [RouterTestingModule],
      declarations: [
        LoginComponent,
        MockDynamicSlotComponent,
        MockTranslateUrlPipe
      ],
      providers: [
        {
          provide: ActivatedRoute,
          useValue: {
            snapshot: {
              firstChild: {
                routeConfig: {
                  canActivate: [{ GUARD_NAME: 'AuthGuard' }]
                }
              }
            }
          }
        },
        { provide: RoutingService, useClass: MockRoutingService },
        { provide: UserService, useClass: MockUserService },
        { provide: AuthService, useClass: MockAuthService }
      ]
    }).compileComponents();

    authService = TestBed.get(AuthService);
    routingService = TestBed.get(RoutingService);
    userService = TestBed.get(UserService);
  }));

  beforeEach(() => {
    fixture = TestBed.createComponent(LoginComponent);
    component = fixture.componentInstance;
    fixture.detectChanges();
  });

  it('should be created', () => {
    expect(component).toBeTruthy();
  });

  it('should logout and clear user state', () => {
    component.logout();
    expect(component.isLogin).toEqual(false);
<<<<<<< HEAD
    expect(mockAuthService.logout).toHaveBeenCalled();
    expect(mockRoutingService.translateAndGo).toHaveBeenCalledWith({
      route: ['login']
    });
=======
    expect(authService.logout).toHaveBeenCalled();
    expect(routingService.go).toHaveBeenCalledWith(['/login']);
>>>>>>> 9cc849f6
  });

  it('should load user details when token exists', () => {
    spyOn(authService, 'getUserToken').and.returnValue(of(mockUserToken));
    component.ngOnInit();

    expect(userService.loadUserDetails).toHaveBeenCalledWith(
      mockUserToken.userId
    );
    expect(authService.login).toHaveBeenCalled();
    expect(component.isLogin).toBeTruthy();
  });

  describe('UI tests', () => {
    it('should contain the dynamic slot: HeaderLinks', () => {
      userService.user$.next(mockUserDetails);
      component.ngOnInit();
      fixture.detectChanges();

      expect(
        fixture.debugElement.query(
          By.css('cx-dynamic-slot[position="HeaderLinks"]')
        )
      ).not.toBeNull();
    });

    it('should display the correct message depending on whether the user is logged on or not', () => {
      spyOn(authService, 'getUserToken').and.returnValue(of({}));
      userService.user$.next({});
      component.ngOnInit();
      fixture.detectChanges();
      expect(fixture.debugElement.nativeElement.innerText).toContain(
        'Sign In / Register'
      );

      component.user$ = of(mockUserDetails);
      fixture.detectChanges();
      expect(fixture.debugElement.nativeElement.innerText).toContain(
        'Hi, FirstName LastName'
      );
    });
  });
});<|MERGE_RESOLUTION|>--- conflicted
+++ resolved
@@ -1,27 +1,18 @@
-import { Component, Input } from '@angular/core';
+import { Component, Input, Pipe, PipeTransform } from '@angular/core';
 import { async, ComponentFixture, TestBed } from '@angular/core/testing';
 import { ActivatedRoute } from '@angular/router';
 import { By } from '@angular/platform-browser';
-<<<<<<< HEAD
-import { BehaviorSubject, of } from 'rxjs';
-=======
 
 import { AuthService, RoutingService, UserToken } from '@spartacus/core';
 
 import { BehaviorSubject, Observable, of } from 'rxjs';
 
->>>>>>> 9cc849f6
 import createSpy = jasmine.createSpy;
 
 import { UserService } from '../../facade/user.service';
-<<<<<<< HEAD
-import { AuthService } from '../../../auth/facade/auth.service';
-import { Pipe, PipeTransform } from '@angular/core';
-import { RoutingService } from '@spartacus/core';
-import { RouterTestingModule } from '@angular/router/testing';
-=======
 
 import { LoginComponent } from './login.component';
+import { RouterTestingModule } from '@angular/router/testing';
 
 class MockAuthService {
   login = createSpy();
@@ -31,13 +22,13 @@
   }
 }
 class MockRoutingService {
-  go = createSpy();
+  go = createSpy('go');
+  translateAndGo = createSpy('translateAndGo');
 }
 class MockUserService {
   user$ = new BehaviorSubject(null);
   loadUserDetails = createSpy();
 }
->>>>>>> 9cc849f6
 
 const mockUserToken: UserToken = {
   access_token: 'xxx',
@@ -82,23 +73,6 @@
   let userService: MockUserService;
 
   beforeEach(async(() => {
-<<<<<<< HEAD
-    mockRoutingService = {
-      go: createSpy('go'),
-      translateAndGo: createSpy('translateAndGo')
-    };
-    mockAuthService = {
-      userToken$: new BehaviorSubject(null),
-      login: createSpy(),
-      logout: createSpy()
-    };
-    mockUserService = {
-      user$: new BehaviorSubject(null),
-      loadUserDetails: createSpy()
-    };
-
-=======
->>>>>>> 9cc849f6
     TestBed.configureTestingModule({
       imports: [RouterTestingModule],
       declarations: [
@@ -143,15 +117,10 @@
   it('should logout and clear user state', () => {
     component.logout();
     expect(component.isLogin).toEqual(false);
-<<<<<<< HEAD
-    expect(mockAuthService.logout).toHaveBeenCalled();
-    expect(mockRoutingService.translateAndGo).toHaveBeenCalledWith({
+    expect(authService.logout).toHaveBeenCalled();
+    expect(routingService.translateAndGo).toHaveBeenCalledWith({
       route: ['login']
     });
-=======
-    expect(authService.logout).toHaveBeenCalled();
-    expect(routingService.go).toHaveBeenCalledWith(['/login']);
->>>>>>> 9cc849f6
   });
 
   it('should load user details when token exists', () => {
