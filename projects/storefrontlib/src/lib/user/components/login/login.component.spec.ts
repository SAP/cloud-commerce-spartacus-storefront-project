--- conflicted
+++ resolved
@@ -44,16 +44,9 @@
 
 const mockUserDetails: User = {
   displayUid: 'Display Uid',
-<<<<<<< HEAD
-  firstName: 'FirstName',
-  lastName: 'LastName',
-  name: 'FirstName LastName',
-  type: 'Mock Type',
-=======
   firstName: 'First',
   lastName: 'Last',
   name: 'First Last',
->>>>>>> b1195331
   uid: 'UID'
 };
 
@@ -170,7 +163,7 @@
       component.user$ = of(mockUserDetails);
       fixture.detectChanges();
       expect(fixture.debugElement.nativeElement.innerText).toContain(
-        'Hi, FirstName LastName'
+        'Hi, First Last'
       );
     });
   });
