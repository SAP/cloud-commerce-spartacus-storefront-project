--- conflicted
+++ resolved
@@ -8,11 +8,7 @@
 import { ActivatedRoute } from '@angular/router';
 import { Observable, Subscription } from 'rxjs';
 import { UserService } from '../../facade/user.service';
-<<<<<<< HEAD
-import { RoutingService, User } from '@spartacus/core';
-=======
-import { AuthService, RoutingService, UserToken } from '@spartacus/core';
->>>>>>> 17d6490b
+import { AuthService, RoutingService, UserToken, User } from '@spartacus/core';
 
 @Component({
   selector: 'cx-login',
