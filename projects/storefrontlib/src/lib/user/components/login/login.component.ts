import {
  Component,
  OnDestroy,
  OnInit,
  ElementRef,
  Renderer2
} from '@angular/core';
import { ActivatedRoute } from '@angular/router';

import { AuthService, RoutingService, UserToken } from '@spartacus/core';

import { Observable, Subscription } from 'rxjs';

import { UserService } from '../../facade/user.service';
<<<<<<< HEAD
=======
import { AuthService, RoutingService, UserToken, User } from '@spartacus/core';
>>>>>>> 2359a9fc

@Component({
  selector: 'cx-login',
  templateUrl: './login.component.html',
  styleUrls: ['./login.component.scss']
})
export class LoginComponent implements OnInit, OnDestroy {
  user$: Observable<User>;
  isLogin = false;

  subscription: Subscription;

  constructor(
    private auth: AuthService,
    private routing: RoutingService,
    private userService: UserService,
    private route: ActivatedRoute,
    private elementRef: ElementRef,
    private renderer: Renderer2
  ) {
    this.renderer.listen(this.elementRef.nativeElement, 'click', event => {
      event.preventDefault();
      event.stopPropagation();

      const target = event.target || event.srcElement;
      if (
        target.attributes['class'] &&
        target.attributes['class'].nodeValue === 'cx-navigation__child-link' &&
        target.attributes.href === undefined
      ) {
        this.logout();
      }
    });
  }

  ngOnInit() {
    this.user$ = this.userService.user$;

    this.subscription = this.auth
      .getUserToken()
      .subscribe((token: UserToken) => {
        if (token && token.access_token && !this.isLogin) {
          this.isLogin = true;
          this.userService.loadUserDetails(token.userId);
          this.auth.login();
        } else if (token && !token.access_token && this.isLogin) {
          this.isLogin = false;
        }
      });
  }

  logout(): void {
    this.isLogin = false;
    this.auth.logout();

    let state = this.route.snapshot;
    while (state.firstChild) {
      state = state.firstChild;
    }
    if (
      state.routeConfig.canActivate &&
      state.routeConfig.canActivate.find(
        child => child.GUARD_NAME === 'AuthGuard'
      )
    ) {
      this.routing.go(['/login']);
    }
  }

  ngOnDestroy() {
    if (this.subscription) {
      this.subscription.unsubscribe();
    }
  }
}<|MERGE_RESOLUTION|>--- conflicted
+++ resolved
@@ -7,15 +7,11 @@
 } from '@angular/core';
 import { ActivatedRoute } from '@angular/router';
 
-import { AuthService, RoutingService, UserToken } from '@spartacus/core';
+import { AuthService, RoutingService, UserToken, User } from '@spartacus/core';
 
 import { Observable, Subscription } from 'rxjs';
 
 import { UserService } from '../../facade/user.service';
-<<<<<<< HEAD
-=======
-import { AuthService, RoutingService, UserToken, User } from '@spartacus/core';
->>>>>>> 2359a9fc
 
 @Component({
   selector: 'cx-login',
