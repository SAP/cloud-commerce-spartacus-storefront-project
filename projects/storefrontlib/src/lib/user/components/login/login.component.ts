--- conflicted
+++ resolved
@@ -7,16 +7,15 @@
 } from '@angular/core';
 import { ActivatedRoute } from '@angular/router';
 
-import { AuthService, RoutingService, UserToken, User } from '@spartacus/core';
+import {
+  AuthService,
+  RoutingService,
+  UserToken,
+  User,
+  UserService
+} from '@spartacus/core';
 
 import { Observable, Subscription } from 'rxjs';
-
-<<<<<<< HEAD
-import { AuthService } from '../../../auth/facade/auth.service';
-import { UserService, RoutingService } from '@spartacus/core';
-=======
-import { UserService } from '../../facade/user.service';
->>>>>>> c7f5de50
 
 @Component({
   selector: 'cx-login',
