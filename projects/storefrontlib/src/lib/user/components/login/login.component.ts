--- conflicted
+++ resolved
@@ -4,24 +4,12 @@
   OnDestroy,
   OnInit
 } from '@angular/core';
-<<<<<<< HEAD
-import { MatDialog } from '@angular/material';
-import { Store } from '@ngrx/store';
-import { Observable, Subscription } from 'rxjs';
-import { tap, map, take, filter } from 'rxjs/operators';
-
-import * as fromStore from './../../store';
-import * as fromRouting from '../../../routing/store';
-import { UserToken } from '../../models/token-types.model';
-import { LoginDialogComponent } from './login-dialog/login-dialog.component';
-=======
 import { ActivatedRoute } from '@angular/router';
 import { Store } from '@ngrx/store';
 import { Observable, Subscription } from 'rxjs';
 import * as fromRouting from '../../../routing/store';
 import { UserToken } from '../../models/token-types.model';
 import * as fromStore from '../../store';
->>>>>>> d1742153
 
 @Component({
   selector: 'y-login',
@@ -30,14 +18,8 @@
   changeDetection: ChangeDetectionStrategy.OnPush
 })
 export class LoginComponent implements OnInit, OnDestroy {
-<<<<<<< HEAD
-  user$: Observable<any>;
-  username: string;
-  rememberMe: boolean;
-=======
   user$: Observable<any> = this.store.select(fromStore.getDetails);
   isLogin = false;
->>>>>>> d1742153
 
   subscription: Subscription;
 
@@ -51,39 +33,6 @@
 
     this.store
       .select(fromStore.getUserToken)
-<<<<<<< HEAD
-      .pipe(
-        filter((token: UserToken) => this.username !== token.userId),
-        tap((token: UserToken) => {
-          if (token.access_token !== undefined) {
-            this.username = token.userId;
-            this.store.dispatch(new fromStore.LoadUserDetails(token.userId));
-            this.store.dispatch(new fromStore.Login());
-          } else {
-            this.username = '';
-          }
-        })
-      )
-      .subscribe();
-  }
-
-  openLogin() {
-    const dialogRef = this.dialog.open(LoginDialogComponent, {
-      data: {
-        username: '',
-        password: '',
-        rememberMe: ''
-      }
-    });
-
-    dialogRef.afterClosed().subscribe(result => {
-      this.rememberMe = result.rememberMe;
-
-      if (result.username !== undefined && result.username !== undefined) {
-        this.login(result.username, result.password);
-      }
-    });
-=======
       .subscribe((token: UserToken) => {
         if (token && token.access_token && !this.isLogin) {
           this.isLogin = true;
@@ -91,7 +40,6 @@
           this.store.dispatch(new fromStore.Login());
         }
       });
->>>>>>> d1742153
   }
 
   logout() {
@@ -102,15 +50,6 @@
       state = state.firstChild;
     }
 
-<<<<<<< HEAD
-  login(username: string, password: string) {
-    this.store.dispatch(
-      new fromStore.LoadUserToken({
-        userId: username,
-        password: password
-      })
-    );
-=======
     if (
       state.routeConfig.canActivate &&
       state.routeConfig.canActivate.find(
@@ -123,7 +62,6 @@
         })
       );
     }
->>>>>>> d1742153
   }
 
   ngOnDestroy() {
