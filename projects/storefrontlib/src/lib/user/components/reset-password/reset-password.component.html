<div class="cx-page">
  <header class="cx-page__header">
    <h1 class="cx-page__title">Reset Password</h1>
  </header>
  <section class="cx-page__section reset-password container">
    <div class="row justify-content-center">
      <div class="col-md-6">
        <div class="cx-section">
          <h1 class="cx-section__title">Reset password</h1>
          <p>Enter the email address associated with your account</p>
          <form (submit)="requestPasswordReset()" [formGroup]="form">
            <div class="form-group">
              <label>
                <span class="label-content">Email address</span>
                <input
                  type="email"
                  class="form-control"
                  placeholder="Enter email"
                  formControlName="userId"
                  [ngClass]="{
                    'is-invalid':
                      form.controls['userId'].touched &&
                      form.controls['userId'].invalid
                  }"
                />
              </label>
              <div
                class="invalid-feedback"
                *ngIf="
                  form.controls['userId'].touched &&
                  form.controls['userId'].invalid
                "
              >
                <span>This is not a valid email format.</span>
              </div>
            </div>
<<<<<<< HEAD

            <button
              type="submit"
              class="btn btn-block btn-primary"
              [disabled]="form.invalid"
            >
              Submit
            </button>
            <a class="btn btn-block btn-secondary" [routerLink]="['/login']"
              >Cancel</a
            >
=======
            <div class="cx-section__btns">
              <button
                type="submit"
                class="btn btn-block btn-primary"
                [disabled]="form.invalid"
              >
                Submit
              </button>
              <a
                class="btn btn-block btn-secondary"
                [routerLink]="{ route: ['login'] } | cxTranslateUrl"
                >Cancel</a
              >
            </div>
>>>>>>> c7d8969b
          </form>
        </div>
      </div>
    </div>
  </section>
</div><|MERGE_RESOLUTION|>--- conflicted
+++ resolved
@@ -34,19 +34,6 @@
                 <span>This is not a valid email format.</span>
               </div>
             </div>
-<<<<<<< HEAD
-
-            <button
-              type="submit"
-              class="btn btn-block btn-primary"
-              [disabled]="form.invalid"
-            >
-              Submit
-            </button>
-            <a class="btn btn-block btn-secondary" [routerLink]="['/login']"
-              >Cancel</a
-            >
-=======
             <div class="cx-section__btns">
               <button
                 type="submit"
@@ -61,7 +48,6 @@
                 >Cancel</a
               >
             </div>
->>>>>>> c7d8969b
           </form>
         </div>
       </div>
