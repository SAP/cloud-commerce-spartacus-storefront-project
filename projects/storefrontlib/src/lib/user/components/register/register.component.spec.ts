import { async, ComponentFixture, TestBed } from '@angular/core/testing';
import { ReactiveFormsModule } from '@angular/forms';

import { AuthService, RoutingService, UserToken } from '@spartacus/core';

import { of, BehaviorSubject, Observable } from 'rxjs';

import createSpy = jasmine.createSpy;

import { UserService } from '../../facade/user.service';
<<<<<<< HEAD
import { AuthService } from '../../../auth/facade/auth.service';
import { RoutingService } from '@spartacus/core';
import { Pipe, PipeTransform } from '@angular/core';
import { RouterTestingModule } from '@angular/router/testing';
=======

import { RegisterComponent } from './register.component';
>>>>>>> 9cc849f6

const mockTitlesList = [
  {
    code: 'mr',
    name: 'Mr.'
  },
  {
    code: 'mrs',
    name: 'Mrs.'
  }
];

<<<<<<< HEAD
@Pipe({
  name: 'cxTranslateUrl'
})
class MockTranslateUrlPipe implements PipeTransform {
  transform() {}
=======
class MockAuthService {
  getUserToken(): Observable<UserToken> {
    return of({ access_token: 'test' } as UserToken);
  }
}

class MockRoutingService {
  go = createSpy();
  back = createSpy();
  clearRedirectUrl = createSpy();
  getRedirectUrl() {
    return of();
  }
}

class MockUserService {
  titles$ = new BehaviorSubject([]);
  loadTitles = createSpy();
  registerUser = createSpy();
>>>>>>> 9cc849f6
}

describe('RegisterComponent', () => {
  let controls;
  let component: RegisterComponent;
  let fixture: ComponentFixture<RegisterComponent>;

  let routingService: MockRoutingService;
  let userService: MockUserService;

  beforeEach(async(() => {
    TestBed.configureTestingModule({
      imports: [ReactiveFormsModule, RouterTestingModule],
      declarations: [RegisterComponent, MockTranslateUrlPipe],
      providers: [
        { provide: RoutingService, useClass: MockRoutingService },
        { provide: UserService, useClass: MockUserService },
        { provide: AuthService, useClass: MockAuthService }
      ]
    }).compileComponents();
  }));

  beforeEach(() => {
    fixture = TestBed.createComponent(RegisterComponent);
    routingService = TestBed.get(RoutingService);
    userService = TestBed.get(UserService);
    component = fixture.componentInstance;

    fixture.detectChanges();
    controls = component.userRegistrationForm.controls;
  });

  it('should create', () => {
    expect(component).toBeTruthy();
  });

  describe('ngOnInit', () => {
    it('should load titles', () => {
      userService.titles$.next(mockTitlesList);
      component.ngOnInit();

      let titleList;
      component.titles$
        .subscribe(data => {
          titleList = data;
        })
        .unsubscribe();
      expect(titleList).toEqual(mockTitlesList);
    });

    it('should fetch titles if the state is empty', done => {
      userService.titles$.next([]);
      component.ngOnInit();

      component.titles$
        .subscribe(() => {
          expect(userService.loadTitles).toHaveBeenCalled();
          done();
        })
        .unsubscribe();
    });

    it('should go to redirect url after registration', () => {
      spyOn(routingService, 'getRedirectUrl').and.returnValue(of('testUrl'));
      component.ngOnInit();

      expect(routingService.go).toHaveBeenCalledWith(['testUrl']);
      expect(routingService.clearRedirectUrl).toHaveBeenCalled();
    });

    it('should go back after registration', () => {
      spyOn(routingService, 'getRedirectUrl').and.returnValue(of(undefined));
      component.ngOnInit();

      expect(routingService.back).toHaveBeenCalled();
    });
  });

  describe('form validate', () => {
    it('form invalid when empty', () => {
      userService.titles$.next(mockTitlesList);
      component.ngOnInit();

      expect(component.userRegistrationForm.valid).toBeFalsy();
    });

    it('should contains error if repassword is different than password', () => {
      component.ngOnInit();

      controls['password'].setValue('test');
      controls['passwordconf'].setValue('test1');

      const isNotEqual = component.userRegistrationForm.hasError('NotEqual');
      expect(isNotEqual).toBeTruthy();
    });

    it('should not contain error if repassword is the same as password', () => {
      component.ngOnInit();

      controls['password'].setValue('test');
      controls['passwordconf'].setValue('test');

      const isNotEqual = component.userRegistrationForm.hasError('NotEqual');
      expect(isNotEqual).toBeFalsy();
    });

    it('form valid when filled', () => {
      component.ngOnInit();

      controls['titleCode'].setValue('Mr');
      controls['firstName'].setValue('John');
      controls['lastName'].setValue('Doe');
      controls['email'].setValue('JohnDoe@thebest.john.intheworld.com');
      controls['termsandconditions'].setValue(true);
      controls['password'].setValue('strongPass$!123');
      controls['passwordconf'].setValue('strongPass$!123');

      expect(component.userRegistrationForm.valid).toBeTruthy();
    });

    it('form invalid when not all required fields filled', () => {
      component.ngOnInit();

      controls['titleCode'].setValue('');
      controls['firstName'].setValue('John');
      controls['lastName'].setValue('');
      controls['email'].setValue('JohnDoe@thebest.john.intheworld.com');
      controls['termsandconditions'].setValue(true);
      controls['password'].setValue('strongPass$!123');
      controls['passwordconf'].setValue('strongPass$!123');

      expect(component.userRegistrationForm.valid).toBeFalsy();
    });

    it('form invalid when not terms not checked', () => {
      component.ngOnInit();

      controls['titleCode'].setValue('Mr');
      controls['firstName'].setValue('John');
      controls['lastName'].setValue('Doe');
      controls['email'].setValue('JohnDoe@thebest.john.intheworld.com');
      controls['termsandconditions'].setValue(false);
      controls['password'].setValue('strongPass$!123');
      controls['passwordconf'].setValue('strongPass$!123');

      expect(component.userRegistrationForm.valid).toBeFalsy();
    });
  });

  describe('submit', () => {
    it('should submit form', () => {
      component.submit();
      expect(userService.registerUser).toHaveBeenCalledWith('', '', '', '', '');
    });
  });
});<|MERGE_RESOLUTION|>--- conflicted
+++ resolved
@@ -8,15 +8,10 @@
 import createSpy = jasmine.createSpy;
 
 import { UserService } from '../../facade/user.service';
-<<<<<<< HEAD
-import { AuthService } from '../../../auth/facade/auth.service';
-import { RoutingService } from '@spartacus/core';
 import { Pipe, PipeTransform } from '@angular/core';
+
+import { RegisterComponent } from './register.component';
 import { RouterTestingModule } from '@angular/router/testing';
-=======
-
-import { RegisterComponent } from './register.component';
->>>>>>> 9cc849f6
 
 const mockTitlesList = [
   {
@@ -29,13 +24,13 @@
   }
 ];
 
-<<<<<<< HEAD
 @Pipe({
   name: 'cxTranslateUrl'
 })
 class MockTranslateUrlPipe implements PipeTransform {
   transform() {}
-=======
+}
+
 class MockAuthService {
   getUserToken(): Observable<UserToken> {
     return of({ access_token: 'test' } as UserToken);
@@ -44,6 +39,7 @@
 
 class MockRoutingService {
   go = createSpy();
+  translateAndGo = createSpy();
   back = createSpy();
   clearRedirectUrl = createSpy();
   getRedirectUrl() {
@@ -55,7 +51,6 @@
   titles$ = new BehaviorSubject([]);
   loadTitles = createSpy();
   registerUser = createSpy();
->>>>>>> 9cc849f6
 }
 
 describe('RegisterComponent', () => {
