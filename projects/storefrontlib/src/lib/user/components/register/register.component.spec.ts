import { async, ComponentFixture, TestBed } from '@angular/core/testing';
import { ReactiveFormsModule } from '@angular/forms';

import {
  AuthService,
  RoutingService,
  UserToken,
  Title,
  UserService
} from '@spartacus/core';

import { of, Observable } from 'rxjs';

import createSpy = jasmine.createSpy;

<<<<<<< HEAD
import { UserService } from '../../facade/user.service';
import { Pipe, PipeTransform } from '@angular/core';

=======
>>>>>>> f0168883
import { RegisterComponent } from './register.component';
import { RouterTestingModule } from '@angular/router/testing';

const mockTitlesList: Title[] = [
  {
    code: 'mr',
    name: 'Mr.'
  },
  {
    code: 'mrs',
    name: 'Mrs.'
  }
];

@Pipe({
  name: 'cxTranslateUrl'
})
class MockTranslateUrlPipe implements PipeTransform {
  transform() {}
}

class MockAuthService {
  getUserToken(): Observable<UserToken> {
    return of({ access_token: 'test' } as UserToken);
  }
}

class MockRoutingService {
  go = createSpy();
  back = createSpy();
  clearRedirectUrl = createSpy();
  getRedirectUrl() {
    return of();
  }
}

class MockUserService {
  getTitles(): Observable<Title[]> {
    return of([]);
  }
  loadTitles(): void {}
  register(
    _titleCode: string,
    _firstName: string,
    _lastName: string,
    _email: string,
    _password: string
  ): void {}
}

describe('RegisterComponent', () => {
  let controls;
  let component: RegisterComponent;
  let fixture: ComponentFixture<RegisterComponent>;

  let routingService: MockRoutingService;
  let userService: MockUserService;

  beforeEach(async(() => {
    TestBed.configureTestingModule({
      imports: [ReactiveFormsModule, RouterTestingModule],
      declarations: [RegisterComponent, MockTranslateUrlPipe],
      providers: [
        { provide: RoutingService, useClass: MockRoutingService },
        { provide: UserService, useClass: MockUserService },
        { provide: AuthService, useClass: MockAuthService }
      ]
    }).compileComponents();
  }));

  beforeEach(() => {
    fixture = TestBed.createComponent(RegisterComponent);
    routingService = TestBed.get(RoutingService);
    userService = TestBed.get(UserService);
    component = fixture.componentInstance;

    fixture.detectChanges();
    controls = component.userRegistrationForm.controls;
  });

  it('should create', () => {
    expect(component).toBeTruthy();
  });

  describe('ngOnInit', () => {
    it('should load titles', () => {
      spyOn(userService, 'getTitles').and.returnValue(of(mockTitlesList));

      component.ngOnInit();

      let titleList: Title[];
      component.titles$
        .subscribe(data => {
          titleList = data;
        })
        .unsubscribe();
      expect(titleList).toEqual(mockTitlesList);
    });

    it('should fetch titles if the state is empty', done => {
      spyOn(userService, 'loadTitles').and.stub();
      spyOn(userService, 'getTitles').and.returnValue(of([]));

      component.ngOnInit();

      component.titles$
        .subscribe(() => {
          expect(userService.loadTitles).toHaveBeenCalled();
          done();
        })
        .unsubscribe();
    });

    it('should go to redirect url after registration', () => {
      spyOn(routingService, 'getRedirectUrl').and.returnValue(of('testUrl'));
      component.ngOnInit();

      expect(routingService.go).toHaveBeenCalledWith(['testUrl']);
      expect(routingService.clearRedirectUrl).toHaveBeenCalled();
    });

    it('should go back after registration', () => {
      spyOn(routingService, 'getRedirectUrl').and.returnValue(of(undefined));
      component.ngOnInit();

      expect(routingService.back).toHaveBeenCalled();
    });
  });

  describe('form validate', () => {
    it('form invalid when empty', () => {
      spyOn(userService, 'getTitles').and.returnValue(of(mockTitlesList));

      component.ngOnInit();

      expect(component.userRegistrationForm.valid).toBeFalsy();
    });

    it('should contains error if repassword is different than password', () => {
      component.ngOnInit();

      controls['password'].setValue('test');
      controls['passwordconf'].setValue('test1');

      const isNotEqual = component.userRegistrationForm.hasError('NotEqual');
      expect(isNotEqual).toBeTruthy();
    });

    it('should not contain error if repassword is the same as password', () => {
      component.ngOnInit();

      controls['password'].setValue('test');
      controls['passwordconf'].setValue('test');

      const isNotEqual = component.userRegistrationForm.hasError('NotEqual');
      expect(isNotEqual).toBeFalsy();
    });

    it('form valid when filled', () => {
      component.ngOnInit();

      controls['titleCode'].setValue('Mr');
      controls['firstName'].setValue('John');
      controls['lastName'].setValue('Doe');
      controls['email'].setValue('JohnDoe@thebest.john.intheworld.com');
      controls['termsandconditions'].setValue(true);
      controls['password'].setValue('strongPass$!123');
      controls['passwordconf'].setValue('strongPass$!123');

      expect(component.userRegistrationForm.valid).toBeTruthy();
    });

    it('form invalid when not all required fields filled', () => {
      component.ngOnInit();

      controls['titleCode'].setValue('');
      controls['firstName'].setValue('John');
      controls['lastName'].setValue('');
      controls['email'].setValue('JohnDoe@thebest.john.intheworld.com');
      controls['termsandconditions'].setValue(true);
      controls['password'].setValue('strongPass$!123');
      controls['passwordconf'].setValue('strongPass$!123');

      expect(component.userRegistrationForm.valid).toBeFalsy();
    });

    it('form invalid when not terms not checked', () => {
      component.ngOnInit();

      controls['titleCode'].setValue('Mr');
      controls['firstName'].setValue('John');
      controls['lastName'].setValue('Doe');
      controls['email'].setValue('JohnDoe@thebest.john.intheworld.com');
      controls['termsandconditions'].setValue(false);
      controls['password'].setValue('strongPass$!123');
      controls['passwordconf'].setValue('strongPass$!123');

      expect(component.userRegistrationForm.valid).toBeFalsy();
    });
  });

  describe('submit', () => {
    it('should submit form', () => {
      spyOn(userService, 'register').and.stub();
      component.submit();
      expect(userService.register).toHaveBeenCalledWith('', '', '', '', '');
    });
  });
});<|MERGE_RESOLUTION|>--- conflicted
+++ resolved
@@ -13,12 +13,7 @@
 
 import createSpy = jasmine.createSpy;
 
-<<<<<<< HEAD
-import { UserService } from '../../facade/user.service';
 import { Pipe, PipeTransform } from '@angular/core';
-
-=======
->>>>>>> f0168883
 import { RegisterComponent } from './register.component';
 import { RouterTestingModule } from '@angular/router/testing';
 
