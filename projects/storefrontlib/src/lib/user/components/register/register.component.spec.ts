import { async, ComponentFixture, TestBed } from '@angular/core/testing';
import { ReactiveFormsModule } from '@angular/forms';

import { RoutingService } from '@spartacus/core';

import { of, BehaviorSubject, Observable } from 'rxjs';

import createSpy = jasmine.createSpy;

import { UserToken } from '../../../auth';
import { UserService } from '../../facade/user.service';
<<<<<<< HEAD
import { AuthService } from '../../../auth/facade/auth.service';

import { RegisterComponent } from './register.component';
=======
import { AuthService, RoutingService } from '@spartacus/core';
>>>>>>> 9ffa4dcf

const mockTitlesList = [
  {
    code: 'mr',
    name: 'Mr.'
  },
  {
    code: 'mrs',
    name: 'Mrs.'
  }
];

class MockAuthService {
  getUserToken(): Observable<UserToken> {
    return of({ access_token: 'test' } as UserToken);
  }
}

class MockRoutingService {
  redirectUrl$ = new BehaviorSubject(null);
  go = createSpy();
  back = createSpy();
  clearRedirectUrl = createSpy();
}

class MockUserService {
  titles$ = new BehaviorSubject([]);
  loadTitles = createSpy();
  registerUser = createSpy();
}

describe('RegisterComponent', () => {
  let controls;
  let component: RegisterComponent;
  let fixture: ComponentFixture<RegisterComponent>;

  let routingService: MockRoutingService;
  let userService: MockUserService;

  beforeEach(async(() => {
    TestBed.configureTestingModule({
      imports: [ReactiveFormsModule],
      declarations: [RegisterComponent],
      providers: [
        { provide: RoutingService, useClass: MockRoutingService },
        { provide: UserService, useClass: MockUserService },
        { provide: AuthService, useClass: MockAuthService }
      ]
    }).compileComponents();
  }));

  beforeEach(() => {
    fixture = TestBed.createComponent(RegisterComponent);
    routingService = TestBed.get(RoutingService);
    userService = TestBed.get(UserService);
    component = fixture.componentInstance;

    fixture.detectChanges();
    controls = component.userRegistrationForm.controls;
  });

  it('should create', () => {
    expect(component).toBeTruthy();
  });

  describe('ngOnInit', () => {
    it('should load titles', () => {
      userService.titles$.next(mockTitlesList);
      component.ngOnInit();

      let titleList;
      component.titles$
        .subscribe(data => {
          titleList = data;
        })
        .unsubscribe();
      expect(titleList).toEqual(mockTitlesList);
    });

    it('should fetch titles if the state is empty', done => {
      userService.titles$.next([]);
      component.ngOnInit();

      component.titles$
        .subscribe(() => {
          expect(userService.loadTitles).toHaveBeenCalled();
          done();
        })
        .unsubscribe();
    });

    it('should go to redirect url after registration', () => {
      routingService.redirectUrl$.next('testUrl');
      component.ngOnInit();

      expect(routingService.go).toHaveBeenCalledWith(['testUrl']);
      expect(routingService.clearRedirectUrl).toHaveBeenCalled();
    });

    it('should go back after registration', () => {
      routingService.redirectUrl$.next(undefined);
      component.ngOnInit();

      expect(routingService.back).toHaveBeenCalled();
    });
  });

  describe('form validate', () => {
    it('form invalid when empty', () => {
      userService.titles$.next(mockTitlesList);
      component.ngOnInit();

      expect(component.userRegistrationForm.valid).toBeFalsy();
    });

    it('should contains error if repassword is different than password', () => {
      component.ngOnInit();

      controls['password'].setValue('test');
      controls['passwordconf'].setValue('test1');

      const isNotEqual = component.userRegistrationForm.hasError('NotEqual');
      expect(isNotEqual).toBeTruthy();
    });

    it('should not contain error if repassword is the same as password', () => {
      component.ngOnInit();

      controls['password'].setValue('test');
      controls['passwordconf'].setValue('test');

      const isNotEqual = component.userRegistrationForm.hasError('NotEqual');
      expect(isNotEqual).toBeFalsy();
    });

    it('form valid when filled', () => {
      component.ngOnInit();

      controls['titleCode'].setValue('Mr');
      controls['firstName'].setValue('John');
      controls['lastName'].setValue('Doe');
      controls['email'].setValue('JohnDoe@thebest.john.intheworld.com');
      controls['termsandconditions'].setValue(true);
      controls['password'].setValue('strongPass$!123');
      controls['passwordconf'].setValue('strongPass$!123');

      expect(component.userRegistrationForm.valid).toBeTruthy();
    });

    it('form invalid when not all required fields filled', () => {
      component.ngOnInit();

      controls['titleCode'].setValue('');
      controls['firstName'].setValue('John');
      controls['lastName'].setValue('');
      controls['email'].setValue('JohnDoe@thebest.john.intheworld.com');
      controls['termsandconditions'].setValue(true);
      controls['password'].setValue('strongPass$!123');
      controls['passwordconf'].setValue('strongPass$!123');

      expect(component.userRegistrationForm.valid).toBeFalsy();
    });

    it('form invalid when not terms not checked', () => {
      component.ngOnInit();

      controls['titleCode'].setValue('Mr');
      controls['firstName'].setValue('John');
      controls['lastName'].setValue('Doe');
      controls['email'].setValue('JohnDoe@thebest.john.intheworld.com');
      controls['termsandconditions'].setValue(false);
      controls['password'].setValue('strongPass$!123');
      controls['passwordconf'].setValue('strongPass$!123');

      expect(component.userRegistrationForm.valid).toBeFalsy();
    });
  });

  describe('submit', () => {
    it('should submit form', () => {
      component.submit();
      expect(userService.registerUser).toHaveBeenCalledWith('', '', '', '', '');
    });
  });
});<|MERGE_RESOLUTION|>--- conflicted
+++ resolved
@@ -1,21 +1,15 @@
 import { async, ComponentFixture, TestBed } from '@angular/core/testing';
 import { ReactiveFormsModule } from '@angular/forms';
 
-import { RoutingService } from '@spartacus/core';
+import { AuthService, RoutingService, UserToken } from '@spartacus/core';
 
 import { of, BehaviorSubject, Observable } from 'rxjs';
 
 import createSpy = jasmine.createSpy;
 
-import { UserToken } from '../../../auth';
 import { UserService } from '../../facade/user.service';
-<<<<<<< HEAD
-import { AuthService } from '../../../auth/facade/auth.service';
 
 import { RegisterComponent } from './register.component';
-=======
-import { AuthService, RoutingService } from '@spartacus/core';
->>>>>>> 9ffa4dcf
 
 const mockTitlesList = [
   {
