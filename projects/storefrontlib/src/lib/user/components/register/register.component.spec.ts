--- conflicted
+++ resolved
@@ -1,21 +1,18 @@
 import { async, ComponentFixture, TestBed } from '@angular/core/testing';
 import { ReactiveFormsModule } from '@angular/forms';
 
-import { AuthService, RoutingService, UserToken } from '@spartacus/core';
+import {
+  AuthService,
+  RoutingService,
+  UserToken,
+  UserService
+} from '@spartacus/core';
 
 import { of, BehaviorSubject, Observable } from 'rxjs';
 
 import createSpy = jasmine.createSpy;
 
-<<<<<<< HEAD
 import { RegisterComponent } from './register.component';
-import { UserService, RoutingService } from '@spartacus/core';
-import { AuthService } from '../../../auth/facade/auth.service';
-=======
-import { UserService } from '../../facade/user.service';
-
-import { RegisterComponent } from './register.component';
->>>>>>> c7f5de50
 
 const mockTitlesList = [
   {
