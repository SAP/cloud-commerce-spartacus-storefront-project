--- conflicted
+++ resolved
@@ -1,41 +1,4 @@
 import { async, ComponentFixture, TestBed } from '@angular/core/testing';
-<<<<<<< HEAD
-import { FormsModule, ReactiveFormsModule } from '@angular/forms';
-import { StoreModule, combineReducers, Store } from '@ngrx/store';
-import { BehaviorSubject } from 'rxjs';
-import * as NgrxStore from '@ngrx/store';
-import * as fromStore from '../../store';
-import * as fromAuthStore from '../../../auth/store';
-import * as fromUserStore from '../../store';
-import { RegisterComponent } from './register.component';
-import { Pipe, PipeTransform } from '@angular/core';
-import { RouterTestingModule } from '@angular/router/testing';
-import { RoutingService } from '@spartacus/core';
-
-const mockTitlesList = {
-  titles: [
-    {
-      code: 'mr',
-      name: 'Mr.'
-    },
-    {
-      code: 'mrs',
-      name: 'Mrs.'
-    }
-  ]
-};
-const selectors = {
-  getUserToken: new BehaviorSubject(null),
-  getAllTitles: new BehaviorSubject(null)
-};
-const mockSelect = selector => {
-  switch (selector) {
-    case fromUserStore.getAllTitles:
-      return () => selectors.getAllTitles;
-
-    case fromAuthStore.getUserToken:
-      return () => selectors.getUserToken;
-=======
 import { ReactiveFormsModule } from '@angular/forms';
 import { of, BehaviorSubject } from 'rxjs';
 import createSpy = jasmine.createSpy;
@@ -44,6 +7,7 @@
 import { UserService } from '../../facade/user.service';
 import { AuthService } from '../../../auth/facade/auth.service';
 import { RoutingService } from '@spartacus/core';
+import { Pipe, PipeTransform } from '@angular/core';
 
 const mockTitlesList = [
   {
@@ -53,7 +17,6 @@
   {
     code: 'mrs',
     name: 'Mrs.'
->>>>>>> b85773b1
   }
 ];
 
@@ -90,29 +53,12 @@
     };
 
     TestBed.configureTestingModule({
-<<<<<<< HEAD
-      imports: [
-        FormsModule,
-        ReactiveFormsModule,
-        RouterTestingModule,
-        StoreModule.forRoot({
-          ...fromStore.getReducers(),
-          user: combineReducers(fromStore.getReducers()),
-          auth: combineReducers(fromAuthStore.getReducers())
-        })
-      ],
+      imports: [ReactiveFormsModule],
       declarations: [RegisterComponent, MockPathPipe],
-      providers: [
-        { provide: ActivatedRoute, useValue: {} },
-        { provide: RoutingService, useValue: {} }
-=======
-      imports: [ReactiveFormsModule],
-      declarations: [RegisterComponent],
       providers: [
         { provide: RoutingService, useValue: mockRoutingService },
         { provide: UserService, useValue: mockUserService },
         { provide: AuthService, useValue: mockAuthService }
->>>>>>> b85773b1
       ]
     }).compileComponents();
   }));
