<div class="cx-page">
  <header class="cx-page__header">
    <h1 class="cx-page__title">Register</h1>
  </header>
  <section class="cx-page__section container">
    <div class="row justify-content-center">
      <div class="col-md-6">
        <div class="cx-section">
          <h1 class="cx-section__title">Create an account</h1>
          <form [formGroup]="userRegistrationForm">
            <div class="form-group">
              <label>
                <span class="label-content">Title</span>
                <select formControlName="titleCode" class="form-control">
                  <option selected disabled>Select Title</option>
                  <option
                    *ngFor="let title of (titles$ | async)"
                    [value]="title.code"
                    >{{ title.name }}</option
                  >
                </select>
              </label>
            </div>

            <div class="form-group">
              <label>
                <span class="label-content">First name</span>
                <input
                  class="form-control"
                  type="text"
                  name="firstname"
                  placeholder="First Name"
                  formControlName="firstName"
                />
              </label>
            </div>

            <div class="form-group">
              <label>
                <span class="label-content">Last name</span>
                <input
                  class="form-control"
                  type="text"
                  name="lastname"
                  placeholder="Last Name"
                  formControlName="lastName"
                />
              </label>
            </div>

            <div class="form-group">
              <label>
                <span class="label-content">Email address</span>
                <input
                  class="form-control"
                  [class.is-invalid]="
                    (userRegistrationForm.get('email').errors?.email ||
                      userRegistrationForm.get('email').errors?.InvalidEmail) &&
                    userRegistrationForm.get('email').dirty
                  "
                  type="email"
                  name="email"
                  placeholder="Email Address"
                  formControlName="email"
                />
              </label>
            </div>

            <div class="form-group">
              <label>
                <span class="label-content">Password</span>
                <input
                  class="form-control"
                  [class.is-invalid]="
                    userRegistrationForm.get('password').invalid &&
                    userRegistrationForm.get('password').dirty
                  "
                  type="password"
                  name="password"
                  placeholder="Password"
                  formControlName="password"
                />
                <div
                  class="invalid-feedback"
                  *ngIf="
                    userRegistrationForm.get('password').invalid &&
                    userRegistrationForm.get('password').dirty
                  "
                >
                  <span
                    >Password must be six characters minimum, with one uppercase
                    letter, one number, one symbol</span
                  >
                </div>
              </label>
            </div>

            <div class="form-group">
              <label>
                <span class="label-content">Confirm password</span>
                <input
                  class="form-control"
                  [class.is-invalid]="
                    userRegistrationForm.get('password').value !==
                    userRegistrationForm.get('passwordconf').value
                  "
                  type="password"
                  name="confirmpassword"
                  placeholder="Confirm Password"
                  formControlName="passwordconf"
                />
                <div
                  class="invalid-feedback"
                  *ngIf="
                    userRegistrationForm.get('password').value !==
                      userRegistrationForm.get('passwordconf').value &&
                    userRegistrationForm.get('passwordconf').value
                  "
                >
                  <span>Both password must match</span>
                </div>
              </label>
            </div>

            <div class="form-group">
              <div class="form-check">
                <label>
                  <input
                    type="checkbox"
                    name="newsletter"
                    class="form-check-input"
                    formControlName="newsletter"
                  />
                  <span class="form-check-label">
                    Use my personal data to receive e-mail newsletters for
                    marketing campaigns. To change your settings, go to Consent
                    Management in My Account.
                  </span>
                </label>
              </div>
            </div>

            <div class="form-group">
              <div class="form-check">
                <label>
                  <input
                    type="checkbox"
                    name="termsandconditions"
                    formControlName="termsandconditions"
                  />
                  <span class="form-check-label">
                    I am confirming that I have read and agreed with the
                    <a
                      class="cx-section__registration-link"
                      href="/terms-and-conditions"
                      target="_blank"
                    >
                      Terms & Conditions
                    </a>
                  </span>
                </label>
              </div>
            </div>
<<<<<<< HEAD
            <button type="submit" (click)="submit()" [disabled]="userRegistrationForm.invalid" class="btn btn-block btn-primary">Register</button>
            <a class="cx-section__login-link btn-link" [routerLink]="['login'] | cxPath">I already have an account. Sign In</a>
=======
            <button
              type="submit"
              (click)="submit()"
              [disabled]="userRegistrationForm.invalid"
              class="btn btn-block btn-primary"
            >
              Register
            </button>
            <a class="cx-section__login-link btn-link" routerLink="/login"
              >I already have an account. Sign In</a
            >
>>>>>>> f24f7233
          </form>
        </div>
      </div>
    </div>
  </section>
</div><|MERGE_RESOLUTION|>--- conflicted
+++ resolved
@@ -161,10 +161,6 @@
                 </label>
               </div>
             </div>
-<<<<<<< HEAD
-            <button type="submit" (click)="submit()" [disabled]="userRegistrationForm.invalid" class="btn btn-block btn-primary">Register</button>
-            <a class="cx-section__login-link btn-link" [routerLink]="['login'] | cxPath">I already have an account. Sign In</a>
-=======
             <button
               type="submit"
               (click)="submit()"
@@ -173,10 +169,11 @@
             >
               Register
             </button>
-            <a class="cx-section__login-link btn-link" routerLink="/login"
+            <a
+              class="cx-section__login-link btn-link"
+              [routerLink]="['login'] | cxPath"
               >I already have an account. Sign In</a
             >
->>>>>>> f24f7233
           </form>
         </div>
       </div>
