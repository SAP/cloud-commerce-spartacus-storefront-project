--- conflicted
+++ resolved
@@ -6,18 +6,12 @@
   Validators
 } from '@angular/forms';
 
-import { RoutingService } from '@spartacus/core';
+import { AuthService, RoutingService } from '@spartacus/core';
 
 import { Observable, Subscription, of } from 'rxjs';
 import { take, tap, switchMap } from 'rxjs/operators';
-<<<<<<< HEAD
 
-=======
-import { CustomFormValidators } from '../../../ui/validators/custom-form-validators';
-import { AuthService, RoutingService } from '@spartacus/core';
->>>>>>> 9ffa4dcf
 import { UserService } from '../../facade/user.service';
-import { AuthService } from '../../../auth/facade/auth.service';
 import { CustomFormValidators } from '../../../ui/validators/custom-form-validators';
 
 @Component({
