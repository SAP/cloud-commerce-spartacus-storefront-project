--- conflicted
+++ resolved
@@ -8,10 +8,7 @@
   UrlTranslationModule,
   ConfigModule,
   CmsConfig,
-<<<<<<< HEAD
-  I18nModule
-=======
->>>>>>> f5ecc777
+  I18nModule,
 } from '@spartacus/core';
 import { CmsModule } from '../../cms/cms.module';
 import { BootstrapModule } from '../../bootstrap.module';
@@ -29,18 +26,11 @@
     ConfigModule.withConfig(<CmsConfig>{
       cmsComponents: {
         ReturningCustomerLoginComponent: {
-<<<<<<< HEAD
-          selector: 'cx-login-form'
-        }
-      }
-    }),
-    I18nModule
-=======
           selector: 'cx-login-form',
         },
       },
     }),
->>>>>>> f5ecc777
+    I18nModule,
   ],
   declarations: [LoginFormComponent],
   exports: [LoginFormComponent],
