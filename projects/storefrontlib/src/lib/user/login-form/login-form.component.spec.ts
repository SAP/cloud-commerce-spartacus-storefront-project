--- conflicted
+++ resolved
@@ -44,8 +44,8 @@
 class MockActivatedRoute {
   snapshot = {
     queryParams: {
-      forced: false
-    }
+      forced: false,
+    },
   };
 }
 
@@ -64,12 +64,8 @@
         { provide: AuthService, useClass: MockAuthService },
         { provide: RoutingService, useClass: MockRoutingService },
         { provide: GlobalMessageService, useClass: MockGlobalMessageService },
-<<<<<<< HEAD
-        { provide: ActivatedRoute, useClass: MockActivatedRoute }
-      ]
-=======
+        { provide: ActivatedRoute, useClass: MockActivatedRoute },
       ],
->>>>>>> f5ecc777
     }).compileComponents();
   }));
 
