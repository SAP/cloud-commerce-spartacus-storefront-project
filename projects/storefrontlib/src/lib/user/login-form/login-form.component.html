--- conflicted
+++ resolved
@@ -60,13 +60,12 @@
   <h3 class="cx-section__title cx-section__title--alt">
     {{ 'login.label.dontHaveAccount' | cxTranslate }}
   </h3>
-<<<<<<< HEAD
 
   <ng-container *ngIf="!loginAsGuest">
     <a
       [routerLink]="{ route: ['register'] } | cxTranslateUrl"
-      class="btn btn-block btn-secondary btn-register"
-      >Register</a
+      class="btn btn-block btn-secondary"
+      >{{ 'login.action.register' | cxTranslate }}</a
     >
   </ng-container>
 
@@ -77,11 +76,4 @@
       >Guest Checkout</a
     >
   </ng-container>
-=======
-  <a
-    [routerLink]="{ route: ['register'] } | cxTranslateUrl"
-    class="btn btn-block btn-secondary"
-    >{{ 'login.action.register' | cxTranslate }}</a
-  >
->>>>>>> 7d23e1db
 </div>