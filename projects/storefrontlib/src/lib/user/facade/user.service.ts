--- conflicted
+++ resolved
@@ -105,6 +105,29 @@
   getPaymentMethodsLoading(): Observable<boolean> {
     return this.store.pipe(select(fromStore.getPaymentMethodsLoading));
   }
+  setPaymentMethodAsDefault(userId: string, paymentMethodId: string) {
+    this.store.dispatch(
+      new fromStore.SetDefaultUserPaymentMethod({
+        userId: userId,
+        paymentMethodId
+      })
+    );
+  }
+
+  /**
+   * Deletes the payment method
+   *
+   * @param userId a user ID
+   * @param paymentMethodId a payment method ID
+   */
+  deleteUserPaymentMethod(userId: string, paymentMethodId: string) {
+    this.store.dispatch(
+      new fromStore.DeleteUserPaymentMethod({
+        userId: userId,
+        paymentMethodId
+      })
+    );
+  }
 
   /**
    * Retrieves order's details
@@ -159,7 +182,6 @@
     this.store.dispatch(new fromStore.LoadUserAddresses(userId));
   }
 
-<<<<<<< HEAD
   /**
    * Returns addresses
    */
@@ -223,27 +245,5 @@
    */
   getAllRegions(): Observable<Region[]> {
     return this.store.pipe(select(fromStore.getAllRegions));
-=======
-  setPaymentMethodAsDefault(userId: string, paymentMethodId: string) {
-    this.store.dispatch(
-      new fromStore.SetDefaultUserPaymentMethod({
-        userId: userId,
-        paymentMethodId
-      })
-    );
-  }
-
-  deleteUserPaymentMethod(userId: string, paymentMethodId: string) {
-    this.store.dispatch(
-      new fromStore.DeleteUserPaymentMethod({
-        userId: userId,
-        paymentMethodId
-      })
-    );
-  }
-
-  loadAddresses(userId: string) {
-    this.store.dispatch(new fromStore.LoadUserAddresses(userId));
->>>>>>> 46bf7425
   }
 }