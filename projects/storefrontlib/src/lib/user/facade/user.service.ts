--- conflicted
+++ resolved
@@ -19,7 +19,6 @@
 
 @Injectable()
 export class UserService {
-<<<<<<< HEAD
   readonly user$: Observable<User> = this.store.pipe(
     select(fromStore.getDetails)
   );
@@ -64,8 +63,6 @@
     select(fromStore.getAllRegions)
   );
 
-=======
->>>>>>> 3b1d1133
   constructor(private store: Store<fromStore.UserState>) {}
 
   /**
@@ -234,7 +231,11 @@
     this.store.dispatch(new fromStore.LoadUserAddresses(userId));
   }
 
-<<<<<<< HEAD
+  /**
+   * Adds user address
+   * @param userId a user ID
+   * @param address a user address
+   */
   addUserAddress(userId: string, address) {
     this.store.dispatch(
       new fromStore.AddUserAddress({
@@ -244,6 +245,11 @@
     );
   }
 
+  /**
+   * Sets user address as default
+   * @param userId a user ID
+   * @param addressId a user address ID
+   */
   setAddressAsDefault(userId: string, addressId: string) {
     this.store.dispatch(
       new fromStore.UpdateUserAddress({
@@ -254,6 +260,12 @@
     );
   }
 
+  /**
+   * Updates existing user address
+   * @param userId a user ID
+   * @param addressId a user address ID
+   * @param address a user address
+   */
   updateUserAddress(userId: string, addressId: string, address) {
     this.store.dispatch(
       new fromStore.UpdateUserAddress({
@@ -264,6 +276,11 @@
     );
   }
 
+  /**
+   * Deletes existing user address
+   * @param userId a user ID
+   * @param addressId a user address ID
+   */
   deleteUserAddress(userId: string, addressId: string) {
     this.store.dispatch(
       new fromStore.DeleteUserAddress({
@@ -271,7 +288,8 @@
         addressId: addressId
       })
     );
-=======
+  }
+
   /**
    * Returns addresses
    */
@@ -335,6 +353,5 @@
    */
   getRegions(): Observable<Region[]> {
     return this.store.pipe(select(fromStore.getAllRegions));
->>>>>>> 3b1d1133
   }
 }