--- conflicted
+++ resolved
@@ -332,7 +332,6 @@
     );
   });
 
-<<<<<<< HEAD
   it('should be able to add user address', () => {
     const mockAddress = {
       firstName: 'John',
@@ -391,7 +390,8 @@
         }
       })
     );
-=======
+  });
+
   it('should be able to get all regions', () => {
     const regionsList: Region[] = [{ name: 'r1' }, { name: 'r2' }];
     store.dispatch(new fromStore.LoadRegionsSuccess(regionsList));
@@ -404,6 +404,5 @@
       })
       .unsubscribe();
     expect(regions).toEqual([{ name: 'r1' }, { name: 'r2' }]);
->>>>>>> 3b1d1133
   });
 });