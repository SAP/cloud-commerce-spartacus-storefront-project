import { NgModule } from '@angular/core';
import { CommonModule } from '@angular/common';
import { RouterModule } from '@angular/router';

import { ReactiveFormsModule } from '@angular/forms';

import { LoginModule } from './login/login.module';
import { ResetPasswordComponent } from './reset-password/reset-password.component';
import { UserModule, UrlTranslationModule } from '@spartacus/core';
<<<<<<< HEAD
import { RegisterComponentModule } from './register/register.module';
=======
import { LoginFormModule } from './login-form/login-form.module';

>>>>>>> 5ec3f7d9
@NgModule({
  imports: [
    CommonModule,
    LoginModule,
    LoginFormModule,
    ReactiveFormsModule,
    RouterModule,
    UserModule,
    UrlTranslationModule,
    RegisterComponentModule
  ],
  declarations: [ResetPasswordComponent],
  exports: [ResetPasswordComponent]
})
export class UserComponentModule {}<|MERGE_RESOLUTION|>--- conflicted
+++ resolved
@@ -7,12 +7,9 @@
 import { LoginModule } from './login/login.module';
 import { ResetPasswordComponent } from './reset-password/reset-password.component';
 import { UserModule, UrlTranslationModule } from '@spartacus/core';
-<<<<<<< HEAD
 import { RegisterComponentModule } from './register/register.module';
-=======
 import { LoginFormModule } from './login-form/login-form.module';
 
->>>>>>> 5ec3f7d9
 @NgModule({
   imports: [
     CommonModule,
