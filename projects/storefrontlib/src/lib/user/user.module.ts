--- conflicted
+++ resolved
@@ -5,11 +5,6 @@
 import { ReactiveFormsModule } from '@angular/forms';
 
 import { LoginModule } from './login/login.module';
-<<<<<<< HEAD
-import { RegisterComponent } from './register/register.component';
-=======
-import { ResetPasswordComponent } from './reset-password/reset-password.component';
->>>>>>> 99425b45
 import { UserModule, UrlTranslationModule } from '@spartacus/core';
 import { RegisterComponentModule } from './register/register.module';
 import { LoginFormModule } from './login-form/login-form.module';
@@ -25,17 +20,9 @@
     RouterModule,
     UserModule,
     UrlTranslationModule,
-<<<<<<< HEAD
+    RegisterComponentModule,
     ResetPasswordModule,
     ForgotPasswordModule
-  ],
-  declarations: [RegisterComponent],
-  exports: [RegisterComponent]
-=======
-    RegisterComponentModule
-  ],
-  declarations: [ResetPasswordComponent],
-  exports: [ResetPasswordComponent]
->>>>>>> 99425b45
+  ]
 })
 export class UserComponentModule {}