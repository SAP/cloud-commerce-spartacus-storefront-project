<form (submit)="requestForgotPasswordEmail()" [formGroup]="form">
  <div class="form-group">
    <label>
      <span class="label-content">{{
        'forgottenPassword.emailAddress.label' | cxTranslate
      }}</span>
      <input
        type="email"
        class="form-control"
        placeholder="{{
          'forgottenPassword.emailAddress.placeholder' | cxTranslate
        }}"
        formControlName="userEmail"
        [ngClass]="{
          'is-invalid':
            form.controls['userEmail'].invalid &&
            (submited ||
              (form.controls['userEmail'].touched &&
                form.controls['userEmail'].dirty))
        }"
      />
      <div
        class="invalid-feedback"
        *ngIf="
          form.controls['userEmail'].invalid &&
          (submited ||
            (form.controls['userEmail'].touched &&
              form.controls['userEmail'].dirty))
        "
      >
        <span>{{ 'forgottenPassword.enterValidEmail' | cxTranslate }}</span>
      </div>
    </label>
  </div>

  <button type="submit" class="btn btn-block btn-primary">
    {{ 'common.submit' | cxTranslate }}
  </button>
  <a
    class="btn btn-block btn-secondary"
<<<<<<< HEAD
    [routerLink]="{ route: 'login' } | cxTranslateUrl"
    >{{ 'common.action.cancel' | cxTranslate }}</a
=======
    [routerLink]="{ route: ['login'] } | cxTranslateUrl"
    >{{ 'common.cancel' | cxTranslate }}</a
>>>>>>> 0debe88f
  >
</form><|MERGE_RESOLUTION|>--- conflicted
+++ resolved
@@ -38,12 +38,7 @@
   </button>
   <a
     class="btn btn-block btn-secondary"
-<<<<<<< HEAD
     [routerLink]="{ route: 'login' } | cxTranslateUrl"
-    >{{ 'common.action.cancel' | cxTranslate }}</a
-=======
-    [routerLink]="{ route: ['login'] } | cxTranslateUrl"
     >{{ 'common.cancel' | cxTranslate }}</a
->>>>>>> 0debe88f
   >
 </form>