import { NgModule } from '@angular/core';
import { CommonModule } from '@angular/common';
import { RouterModule } from '@angular/router';

import { ReactiveFormsModule } from '@angular/forms';

import { ForgotPasswordComponent } from './forgot-password.component';
import {
  ConfigModule,
  CmsConfig,
  UrlTranslationModule,
  I18nModule
} from '@spartacus/core';

@NgModule({
  imports: [
    CommonModule,
    ReactiveFormsModule,
    RouterModule,
    UrlTranslationModule,
    ConfigModule.withConfig(<CmsConfig>{
      cmsComponents: {
<<<<<<< HEAD
        ForgotPasswordComponent: { selector: 'cx-forgot-password' }
      }
    }),
    I18nModule
=======
        ForgotPasswordComponent: { selector: 'cx-forgot-password' },
      },
    }),
>>>>>>> f5ecc777
  ],
  declarations: [ForgotPasswordComponent],
  exports: [ForgotPasswordComponent],
  entryComponents: [ForgotPasswordComponent],
})
export class ForgotPasswordModule {}<|MERGE_RESOLUTION|>--- conflicted
+++ resolved
@@ -9,7 +9,7 @@
   ConfigModule,
   CmsConfig,
   UrlTranslationModule,
-  I18nModule
+  I18nModule,
 } from '@spartacus/core';
 
 @NgModule({
@@ -20,16 +20,10 @@
     UrlTranslationModule,
     ConfigModule.withConfig(<CmsConfig>{
       cmsComponents: {
-<<<<<<< HEAD
-        ForgotPasswordComponent: { selector: 'cx-forgot-password' }
-      }
-    }),
-    I18nModule
-=======
         ForgotPasswordComponent: { selector: 'cx-forgot-password' },
       },
     }),
->>>>>>> f5ecc777
+    I18nModule,
   ],
   declarations: [ForgotPasswordComponent],
   exports: [ForgotPasswordComponent],
