--- conflicted
+++ resolved
@@ -20,15 +20,4 @@
 export const getOrdersLoaded: MemoizedSelector<any, any> = createSelector(
   getOrdersState,
   fromUserOrdersReducer.getOrdersLoaded
-<<<<<<< HEAD
-);
-
-// TODO: In bug/SPA-1179 I have to comment it as
-// it throws warning while builiding. At the moment we don't use it anywhere
-// export const getOrdersLoading: MemoizedSelector<any, any> = createSelector(
-//   getOrdersState,
-//   fromUserOrdersReducer.getOrdersLoading
-// );
-=======
-);
->>>>>>> 30394de7
+);