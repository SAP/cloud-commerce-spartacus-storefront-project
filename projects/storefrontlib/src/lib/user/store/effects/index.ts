import { UserDetailsEffects } from './user-details.effect';
import { UserTokenEffects } from './user-token.effect';
import { UserAddressesEffects } from './user-addresses.effect';
import { UserPaymentMethodsEffects } from './payment-methods.effect';
import { UserRegisterEffects } from './user-register.effect';
<<<<<<< HEAD
import { UserOrdersEffect } from './user-orders.effect';
=======
import { TitlesEffects } from './titles.effect';
import { DeliveryCountriesEffects } from './delivery-countries.effect';
>>>>>>> 71b7f6e3

export const effects: any[] = [
  DeliveryCountriesEffects,
  TitlesEffects,
  UserDetailsEffects,
  UserTokenEffects,
  UserAddressesEffects,
  UserPaymentMethodsEffects,
  UserRegisterEffects,
  UserOrdersEffect
];

export * from './user-token.effect';
export * from './user-details.effect';
export * from './user-addresses.effect';
export * from './payment-methods.effect';
export * from './user-register.effect';
<<<<<<< HEAD
export * from './user-orders.effect';
=======
export * from './titles.effect';
export * from './delivery-countries.effect';
>>>>>>> 71b7f6e3
<|MERGE_RESOLUTION|>--- conflicted
+++ resolved
@@ -3,12 +3,9 @@
 import { UserAddressesEffects } from './user-addresses.effect';
 import { UserPaymentMethodsEffects } from './payment-methods.effect';
 import { UserRegisterEffects } from './user-register.effect';
-<<<<<<< HEAD
 import { UserOrdersEffect } from './user-orders.effect';
-=======
 import { TitlesEffects } from './titles.effect';
 import { DeliveryCountriesEffects } from './delivery-countries.effect';
->>>>>>> 71b7f6e3
 
 export const effects: any[] = [
   DeliveryCountriesEffects,
@@ -26,9 +23,6 @@
 export * from './user-addresses.effect';
 export * from './payment-methods.effect';
 export * from './user-register.effect';
-<<<<<<< HEAD
 export * from './user-orders.effect';
-=======
 export * from './titles.effect';
-export * from './delivery-countries.effect';
->>>>>>> 71b7f6e3
+export * from './delivery-countries.effect';