import { Injectable } from '@angular/core';

import { Effect, Actions } from '@ngrx/effects';
import * as fromActions from '../actions/user-register.action';
<<<<<<< HEAD
import * as fromTokenActions from '../actions/user-token.action';
=======
import * as fromTokenActions from './../../../auth/store/actions';
import * as fromRouting from '../../../routing/store';
>>>>>>> b901038f
import { Observable, of } from 'rxjs';
import { map, mergeMap, catchError, switchMap } from 'rxjs/operators';

import { OccUserService } from '../../../occ/user/user.service';
import { UserRegisterFormData } from '../../models/user.model';

@Injectable()
export class UserRegisterEffects {
  @Effect()
  registerUser$: Observable<any> = this.actions$
    .ofType(fromActions.REGISTER_USER)
    .pipe(
      map((action: fromActions.RegisterUser) => action.payload),
      mergeMap((user: UserRegisterFormData) => {
        return this.userService.registerUser(user).pipe(
          switchMap(_result => [
            new fromTokenActions.LoadUserToken({
              userId: user.uid,
              password: user.password
            }),
            new fromActions.RegisterUserSuccess()
          ]),
          catchError(error => of(new fromActions.RegisterUserFail(error)))
        );
      })
    );

  constructor(private actions$: Actions, private userService: OccUserService) {}
}<|MERGE_RESOLUTION|>--- conflicted
+++ resolved
@@ -2,12 +2,7 @@
 
 import { Effect, Actions } from '@ngrx/effects';
 import * as fromActions from '../actions/user-register.action';
-<<<<<<< HEAD
-import * as fromTokenActions from '../actions/user-token.action';
-=======
 import * as fromTokenActions from './../../../auth/store/actions';
-import * as fromRouting from '../../../routing/store';
->>>>>>> b901038f
 import { Observable, of } from 'rxjs';
 import { map, mergeMap, catchError, switchMap } from 'rxjs/operators';
 
