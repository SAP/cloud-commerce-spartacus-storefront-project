import { TestBed } from '@angular/core/testing';
import { provideMockActions } from '@ngrx/effects/testing';
import { StoreModule, combineReducers } from '@ngrx/store';
import { Observable, of } from 'rxjs';
import { hot, cold } from 'jasmine-marbles';

import * as fromStore from '../../store';
<<<<<<< HEAD
=======
import * as fromAuthStore from '../../../auth/store';
import * as fromRouting from '../../../routing/store';
>>>>>>> b901038f
import { UserRegisterEffects } from './user-register.effect';
import { OccUserService } from '../../../occ/user/user.service';
import { UserRegisterFormData } from '../../models/user.model';

class MockUserService {
  registerUser(_user: UserRegisterFormData): Observable<any> {
    return;
  }
}

const user: UserRegisterFormData = {
  firstName: '',
  lastName: '',
  password: '',
  titleCode: '',
  uid: ''
};

describe('UserRegister effect', () => {
  let effect: UserRegisterEffects;
  let actions$: Observable<any>;
  let userService: OccUserService;

  beforeEach(() => {
    TestBed.configureTestingModule({
      imports: [
        StoreModule.forRoot({
          ...fromStore.getReducers(),
          user: combineReducers(fromStore.getReducers())
        })
      ],
      providers: [
        UserRegisterEffects,
        { provide: OccUserService, useClass: MockUserService },
        provideMockActions(() => actions$)
      ]
    });

    effect = TestBed.get(UserRegisterEffects);
    userService = TestBed.get(OccUserService);

    spyOn(userService, 'registerUser').and.returnValue(of({}));
  });

  describe('registerUser$', () => {
    it('should register user', () => {
      const action = new fromStore.RegisterUser(user);
      const loadUser = new fromAuthStore.LoadUserToken({
        userId: '',
        password: ''
      });
      const completion = new fromStore.RegisterUserSuccess();

      actions$ = hot('-a', { a: action });
      const expected = cold('-(bc)', {
        b: loadUser,
        c: completion
      });

      expect(effect.registerUser$).toBeObservable(expected);
    });
  });
});<|MERGE_RESOLUTION|>--- conflicted
+++ resolved
@@ -5,11 +5,7 @@
 import { hot, cold } from 'jasmine-marbles';
 
 import * as fromStore from '../../store';
-<<<<<<< HEAD
-=======
 import * as fromAuthStore from '../../../auth/store';
-import * as fromRouting from '../../../routing/store';
->>>>>>> b901038f
 import { UserRegisterEffects } from './user-register.effect';
 import { OccUserService } from '../../../occ/user/user.service';
 import { UserRegisterFormData } from '../../models/user.model';
