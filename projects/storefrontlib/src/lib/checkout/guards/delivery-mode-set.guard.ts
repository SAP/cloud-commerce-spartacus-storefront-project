import { Injectable } from '@angular/core';
import { CanActivate, UrlTree, Router } from '@angular/router';

import { Observable } from 'rxjs';
import { map } from 'rxjs/operators';

import { ServerConfig } from '@spartacus/core';
<<<<<<< HEAD
import { CheckoutStep } from '../config/model/checkout-step.model';
import { CheckoutStepType } from '../config/default-checkout-config';
import { CheckoutDetailsService } from '../checkout-details.service';
import { CheckoutConfigService } from '../checkout-config.service';
=======
import { CheckoutConfig } from '../config/checkout-config';
import { CheckoutStep, CheckoutStepType } from '../model/checkout-step.model';
import { CheckoutDetailsService } from '../services/checkout-details.service';
>>>>>>> 0520e877

@Injectable({
  providedIn: 'root',
})
export class DeliveryModeSetGuard implements CanActivate {
  constructor(
    private checkoutDetailsService: CheckoutDetailsService,
    private checkoutConfigService: CheckoutConfigService,
    private router: Router,
    private serverConfig: ServerConfig
  ) {}

  canActivate(): Observable<boolean | UrlTree> {
    const checkoutStep: CheckoutStep = this.checkoutConfigService.getCheckoutStep(
      CheckoutStepType.deliveryMode
    );

    if (!checkoutStep && !this.serverConfig.production) {
      console.warn(
        `Missing step with type ${
          CheckoutStepType.deliveryMode
        } in checkout configuration.`
      );
    }

    return this.checkoutDetailsService
      .getSelectedDeliveryModeCode()
      .pipe(
        map((mode: string) =>
<<<<<<< HEAD
          mode && mode.length
            ? true
            : this.router.parseUrl(checkoutStep && checkoutStep.url)
=======
          mode && mode.length ? true : this.router.parseUrl(route && route.url)
>>>>>>> 0520e877
        )
      );
  }
}<|MERGE_RESOLUTION|>--- conflicted
+++ resolved
@@ -5,16 +5,9 @@
 import { map } from 'rxjs/operators';
 
 import { ServerConfig } from '@spartacus/core';
-<<<<<<< HEAD
-import { CheckoutStep } from '../config/model/checkout-step.model';
-import { CheckoutStepType } from '../config/default-checkout-config';
-import { CheckoutDetailsService } from '../checkout-details.service';
 import { CheckoutConfigService } from '../checkout-config.service';
-=======
-import { CheckoutConfig } from '../config/checkout-config';
 import { CheckoutStep, CheckoutStepType } from '../model/checkout-step.model';
 import { CheckoutDetailsService } from '../services/checkout-details.service';
->>>>>>> 0520e877
 
 @Injectable({
   providedIn: 'root',
@@ -44,13 +37,9 @@
       .getSelectedDeliveryModeCode()
       .pipe(
         map((mode: string) =>
-<<<<<<< HEAD
           mode && mode.length
             ? true
             : this.router.parseUrl(checkoutStep && checkoutStep.url)
-=======
-          mode && mode.length ? true : this.router.parseUrl(route && route.url)
->>>>>>> 0520e877
         )
       );
   }
