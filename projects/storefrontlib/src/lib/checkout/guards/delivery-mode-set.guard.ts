--- conflicted
+++ resolved
@@ -4,13 +4,8 @@
 import { Observable } from 'rxjs';
 import { map } from 'rxjs/operators';
 
-<<<<<<< HEAD
-import { ServerConfig } from '@spartacus/core';
 import { CheckoutConfigService } from '../checkout-config.service';
-=======
 import { ServerConfig, RoutingConfigService } from '@spartacus/core';
-import { CheckoutConfig } from '../config/checkout-config';
->>>>>>> adfdb6da
 import { CheckoutStep, CheckoutStepType } from '../model/checkout-step.model';
 import { CheckoutDetailsService } from '../services/checkout-details.service';
 
@@ -20,11 +15,8 @@
 export class DeliveryModeSetGuard implements CanActivate {
   constructor(
     private checkoutDetailsService: CheckoutDetailsService,
-<<<<<<< HEAD
     private checkoutConfigService: CheckoutConfigService,
-=======
     private routingConfigService: RoutingConfigService,
->>>>>>> adfdb6da
     private router: Router,
     private serverConfig: ServerConfig
   ) {}
@@ -48,14 +40,11 @@
         map((mode: string) =>
           mode && mode.length
             ? true
-<<<<<<< HEAD
-            : this.router.parseUrl(checkoutStep && checkoutStep.url)
-=======
             : this.router.parseUrl(
-                route &&
-                  this.routingConfigService.getRouteConfig(route.route).paths[0]
+                checkoutStep &&
+                  this.routingConfigService.getRouteConfig(checkoutStep.route)
+                    .paths[0]
               )
->>>>>>> adfdb6da
         )
       );
   }
