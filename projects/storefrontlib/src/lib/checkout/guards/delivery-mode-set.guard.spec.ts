import { TestBed } from '@angular/core/testing';
import { RouterTestingModule } from '@angular/router/testing';
import { of, Observable } from 'rxjs';
import { UrlTree } from '@angular/router';

import {
  ServerConfig,
  RoutingConfigService,
  RoutesConfig,
} from '@spartacus/core';
import { DeliveryModeSetGuard } from './delivery-mode-set.guard';
import { CheckoutConfig } from '../config/checkout-config';
<<<<<<< HEAD
import { CheckoutConfigService } from '../checkout-config.service';
import { CheckoutDetailsService } from '../services/checkout-details.service';
import { CheckoutStepType, CheckoutStep } from '../model/checkout-step.model';
=======
import { CheckoutDetailsService } from '../services/checkout-details.service';
import { defaultStorefrontRoutesConfig } from '../../ui/pages/default-routing-config';
import { defaultCheckoutConfig } from '../config/default-checkout-config';
>>>>>>> adfdb6da

const MockCheckoutConfig: CheckoutConfig = defaultCheckoutConfig;
const MockRoutesConfig: RoutesConfig = defaultStorefrontRoutesConfig;

const mockDeliveryModeCode = 'test mode code';

class MockCheckoutDetailsService {
  getSelectedDeliveryModeCode(): Observable<string> {
    return of();
  }
}

<<<<<<< HEAD
class MockCheckoutConfigService {
  getCheckoutStep(): CheckoutStep {
    return {
      id: 'deliveryMode',
      name: 'checkoutProgress.label.deliveryMode',
      url: '/checkout/delivery-mode',
      type: [CheckoutStepType.deliveryMode],
    };
=======
class MockRoutingConfigService {
  getRouteConfig(routeName: string) {
    return MockRoutesConfig[routeName];
>>>>>>> adfdb6da
  }
}

const MockServerConfig: ServerConfig = { production: false };

describe(`DeliveryModeSetGuard`, () => {
  let guard: DeliveryModeSetGuard;
  let mockCheckoutConfigService: CheckoutConfigService;
  let mockCheckoutDetailsService: MockCheckoutDetailsService;
  let mockCheckoutConfig: CheckoutConfig;
  let mockRoutingConfigService: RoutingConfigService;

  beforeEach(() => {
    TestBed.configureTestingModule({
      providers: [
        { provide: CheckoutConfig, useValue: MockCheckoutConfig },
        {
          provide: CheckoutDetailsService,
          useClass: MockCheckoutDetailsService,
        },
        { provide: ServerConfig, useValue: MockServerConfig },
<<<<<<< HEAD
        { provide: CheckoutConfigService, useClass: MockCheckoutConfigService },
=======
        { provide: RoutingConfigService, useClass: MockRoutingConfigService },
>>>>>>> adfdb6da
      ],
      imports: [RouterTestingModule],
    });

    guard = TestBed.get(DeliveryModeSetGuard);
    mockCheckoutConfigService = TestBed.get(CheckoutConfigService);
    mockCheckoutDetailsService = TestBed.get(CheckoutDetailsService);
    mockCheckoutConfig = TestBed.get(CheckoutConfig);
    mockRoutingConfigService = TestBed.get(RoutingConfigService);
  });

  it('should redirect to deliveryMode page when no modes selected', done => {
    spyOn(
      mockCheckoutDetailsService,
      'getSelectedDeliveryModeCode'
    ).and.returnValue(of(null));

    guard.canActivate().subscribe((result: boolean | UrlTree) => {
      expect(result.toString()).toEqual(
        '/' +
          mockRoutingConfigService.getRouteConfig(
            MockCheckoutConfig.checkout.steps[1].route
          ).paths[0]
      );
      done();
    });
  });

  it('should redirect to default page if there is no deliveryMode step', done => {
    spyOn(
      mockCheckoutDetailsService,
      'getSelectedDeliveryModeCode'
    ).and.returnValue(of(''));
    spyOn(console, 'warn');
    spyOn(mockCheckoutConfigService, 'getCheckoutStep').and.returnValue(null);
    mockCheckoutConfig.checkout.steps = [];

    guard.canActivate().subscribe((result: boolean | UrlTree) => {
      expect(console.warn).toHaveBeenCalledWith(
        'Missing step with type deliveryMode in checkout configuration.'
      );
      expect(result.toString()).toEqual('/');
      done();
    });
  });

  it('should not redirect to deliveryMode page when mode is selected', done => {
    spyOn(
      mockCheckoutDetailsService,
      'getSelectedDeliveryModeCode'
    ).and.returnValue(of(mockDeliveryModeCode));

    guard.canActivate().subscribe((result: boolean | UrlTree) => {
      expect(result).toEqual(true);

      done();
    });
  });
});<|MERGE_RESOLUTION|>--- conflicted
+++ resolved
@@ -10,15 +10,10 @@
 } from '@spartacus/core';
 import { DeliveryModeSetGuard } from './delivery-mode-set.guard';
 import { CheckoutConfig } from '../config/checkout-config';
-<<<<<<< HEAD
-import { CheckoutConfigService } from '../checkout-config.service';
-import { CheckoutDetailsService } from '../services/checkout-details.service';
-import { CheckoutStepType, CheckoutStep } from '../model/checkout-step.model';
-=======
 import { CheckoutDetailsService } from '../services/checkout-details.service';
 import { defaultStorefrontRoutesConfig } from '../../ui/pages/default-routing-config';
 import { defaultCheckoutConfig } from '../config/default-checkout-config';
->>>>>>> adfdb6da
+import { CheckoutConfigService } from '../checkout-config.service';
 
 const MockCheckoutConfig: CheckoutConfig = defaultCheckoutConfig;
 const MockRoutesConfig: RoutesConfig = defaultStorefrontRoutesConfig;
@@ -31,31 +26,23 @@
   }
 }
 
-<<<<<<< HEAD
-class MockCheckoutConfigService {
-  getCheckoutStep(): CheckoutStep {
-    return {
-      id: 'deliveryMode',
-      name: 'checkoutProgress.label.deliveryMode',
-      url: '/checkout/delivery-mode',
-      type: [CheckoutStepType.deliveryMode],
-    };
-=======
 class MockRoutingConfigService {
   getRouteConfig(routeName: string) {
     return MockRoutesConfig[routeName];
->>>>>>> adfdb6da
   }
+}
+class MockCheckoutConfigService {
+  getCheckoutStep() {}
 }
 
 const MockServerConfig: ServerConfig = { production: false };
 
 describe(`DeliveryModeSetGuard`, () => {
   let guard: DeliveryModeSetGuard;
-  let mockCheckoutConfigService: CheckoutConfigService;
   let mockCheckoutDetailsService: MockCheckoutDetailsService;
   let mockCheckoutConfig: CheckoutConfig;
   let mockRoutingConfigService: RoutingConfigService;
+  let mockCheckoutConfigService: CheckoutConfigService;
 
   beforeEach(() => {
     TestBed.configureTestingModule({
@@ -66,20 +53,17 @@
           useClass: MockCheckoutDetailsService,
         },
         { provide: ServerConfig, useValue: MockServerConfig },
-<<<<<<< HEAD
+        { provide: RoutingConfigService, useClass: MockRoutingConfigService },
         { provide: CheckoutConfigService, useClass: MockCheckoutConfigService },
-=======
-        { provide: RoutingConfigService, useClass: MockRoutingConfigService },
->>>>>>> adfdb6da
       ],
       imports: [RouterTestingModule],
     });
 
     guard = TestBed.get(DeliveryModeSetGuard);
-    mockCheckoutConfigService = TestBed.get(CheckoutConfigService);
     mockCheckoutDetailsService = TestBed.get(CheckoutDetailsService);
     mockCheckoutConfig = TestBed.get(CheckoutConfig);
     mockRoutingConfigService = TestBed.get(RoutingConfigService);
+    mockCheckoutConfigService = TestBed.get(CheckoutConfigService);
   });
 
   it('should redirect to deliveryMode page when no modes selected', done => {
@@ -87,6 +71,10 @@
       mockCheckoutDetailsService,
       'getSelectedDeliveryModeCode'
     ).and.returnValue(of(null));
+
+    spyOn(mockCheckoutConfigService, 'getCheckoutStep').and.returnValue(
+      MockCheckoutConfig.checkout.steps[1]
+    );
 
     guard.canActivate().subscribe((result: boolean | UrlTree) => {
       expect(result.toString()).toEqual(
@@ -105,7 +93,6 @@
       'getSelectedDeliveryModeCode'
     ).and.returnValue(of(''));
     spyOn(console, 'warn');
-    spyOn(mockCheckoutConfigService, 'getCheckoutStep').and.returnValue(null);
     mockCheckoutConfig.checkout.steps = [];
 
     guard.canActivate().subscribe((result: boolean | UrlTree) => {
