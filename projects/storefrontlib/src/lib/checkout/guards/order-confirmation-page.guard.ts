import { Injectable } from '@angular/core';
import { CanActivate } from '@angular/router';

import { Observable } from 'rxjs';
import { map } from 'rxjs/operators';

<<<<<<< HEAD
import { CheckoutService } from '../services/checkout.service';
import { RoutingService } from '@spartacus/core';
=======
import { CheckoutService } from '../facade/checkout.service';
>>>>>>> f24f7233

@Injectable()
export class OrderConfirmationPageGuard implements CanActivate {
  constructor(
    private checkoutService: CheckoutService,
    private routingService: RoutingService
  ) {}

  canActivate(): Observable<boolean> {
<<<<<<< HEAD
    if (this.orderDetailsPresent()) {
      return of(true);
    }

    this.routingService.goToPage(['myAccount_orders']);
    return of(false);
  }

  private orderDetailsPresent(): boolean {
    const orderDetails = this.checkoutService.orderDetails;
    return orderDetails && Object.keys(orderDetails).length !== 0;
=======
    return this.checkoutService.orderDetails$.pipe(
      map(orderDetails => {
        if (orderDetails && Object.keys(orderDetails).length !== 0) {
          return true;
        } else {
          this.router.navigate(['/my-account/orders']);
          return false;
        }
      })
    );
>>>>>>> f24f7233
  }
}<|MERGE_RESOLUTION|>--- conflicted
+++ resolved
@@ -3,13 +3,8 @@
 
 import { Observable } from 'rxjs';
 import { map } from 'rxjs/operators';
-
-<<<<<<< HEAD
-import { CheckoutService } from '../services/checkout.service';
 import { RoutingService } from '@spartacus/core';
-=======
 import { CheckoutService } from '../facade/checkout.service';
->>>>>>> f24f7233
 
 @Injectable()
 export class OrderConfirmationPageGuard implements CanActivate {
@@ -19,29 +14,15 @@
   ) {}
 
   canActivate(): Observable<boolean> {
-<<<<<<< HEAD
-    if (this.orderDetailsPresent()) {
-      return of(true);
-    }
-
-    this.routingService.goToPage(['myAccount_orders']);
-    return of(false);
-  }
-
-  private orderDetailsPresent(): boolean {
-    const orderDetails = this.checkoutService.orderDetails;
-    return orderDetails && Object.keys(orderDetails).length !== 0;
-=======
     return this.checkoutService.orderDetails$.pipe(
       map(orderDetails => {
         if (orderDetails && Object.keys(orderDetails).length !== 0) {
           return true;
         } else {
-          this.router.navigate(['/my-account/orders']);
+          this.routingService.goToPage(['myAccount_orders']);
           return false;
         }
       })
     );
->>>>>>> f24f7233
   }
 }