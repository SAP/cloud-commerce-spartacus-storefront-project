import { OrderConfirmationPageGuard } from './order-confirmation-page.guard';
import { CheckoutGuard } from './checkout.guard';
<<<<<<< HEAD
import { DeliveryModeSetGuard } from './delivery-mode-set.guard';

export const guards: any[] = [
  OrderConfirmationPageGuard,
  DeliveryModeSetGuard,
  CheckoutGuard,
=======
import { ShippingAddressSetGuard } from './shipping-address-set.guard';

export const guards: any[] = [
  OrderConfirmationPageGuard,
  CheckoutGuard,
  ShippingAddressSetGuard,
>>>>>>> a3b67c5f
];<|MERGE_RESOLUTION|>--- conflicted
+++ resolved
@@ -1,18 +1,11 @@
 import { OrderConfirmationPageGuard } from './order-confirmation-page.guard';
 import { CheckoutGuard } from './checkout.guard';
-<<<<<<< HEAD
 import { DeliveryModeSetGuard } from './delivery-mode-set.guard';
+import { ShippingAddressSetGuard } from './shipping-address-set.guard';
 
 export const guards: any[] = [
   OrderConfirmationPageGuard,
   DeliveryModeSetGuard,
   CheckoutGuard,
-=======
-import { ShippingAddressSetGuard } from './shipping-address-set.guard';
-
-export const guards: any[] = [
-  OrderConfirmationPageGuard,
-  CheckoutGuard,
   ShippingAddressSetGuard,
->>>>>>> a3b67c5f
 ];