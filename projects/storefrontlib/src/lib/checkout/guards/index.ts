--- conflicted
+++ resolved
@@ -1,17 +1,11 @@
 import { OrderConfirmationPageGuard } from './order-confirmation-page.guard';
 import { CheckoutGuard } from './checkout.guard';
-<<<<<<< HEAD
 import { EmptyCartGuard } from './empty-cart.guard';
-=======
 import { ShippingAddressSetGuard } from './shipping-address-set.guard';
->>>>>>> 9b94e7ab
 
 export const guards: any[] = [
   OrderConfirmationPageGuard,
   CheckoutGuard,
-<<<<<<< HEAD
   EmptyCartGuard,
-=======
   ShippingAddressSetGuard,
->>>>>>> 9b94e7ab
 ];