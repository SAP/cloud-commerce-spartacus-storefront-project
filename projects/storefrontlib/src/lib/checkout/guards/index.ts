--- conflicted
+++ resolved
@@ -1,13 +1,9 @@
 import { OrderConfirmationPageGuard } from './order-confirmation-page.guard';
-<<<<<<< HEAD
+import { CheckoutGuard } from './checkout.guard';
 import { ShippingAddressSetGuard } from './shipping-address-set.guard';
 
 export const guards: any[] = [
   OrderConfirmationPageGuard,
+  CheckoutGuard,
   ShippingAddressSetGuard,
-];
-=======
-import { CheckoutGuard } from './checkout.guard';
-
-export const guards: any[] = [OrderConfirmationPageGuard, CheckoutGuard];
->>>>>>> 02c0cca3
+];