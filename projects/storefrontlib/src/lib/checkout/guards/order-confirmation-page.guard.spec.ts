--- conflicted
+++ resolved
@@ -3,13 +3,7 @@
 import { Observable, of } from 'rxjs';
 
 import { OrderConfirmationPageGuard } from './order-confirmation-page.guard';
-<<<<<<< HEAD
-import { Order, CheckoutService } from '@spartacus/core';
-=======
-import { CheckoutService } from '../facade';
-import { RoutingService } from '@spartacus/core';
-import { Order } from '@spartacus/core';
->>>>>>> c7d8969b
+import { Order, RoutingService, CheckoutService } from '@spartacus/core';
 
 class MockCheckoutService {
   getOrderDetails(): Observable<Order> {
