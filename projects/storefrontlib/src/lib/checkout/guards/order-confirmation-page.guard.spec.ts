--- conflicted
+++ resolved
@@ -3,17 +3,8 @@
 import { BehaviorSubject } from 'rxjs';
 
 import { OrderConfirmationPageGuard } from './order-confirmation-page.guard';
-<<<<<<< HEAD
-import { CheckoutService } from '../services';
+import { CheckoutService } from '../facade';
 import { RoutingService } from '@spartacus/core';
-
-class MockCheckoutService {
-  orderDetails: any;
-}
-const mockRoutingService = { goToPage: () => {} };
-=======
-import { CheckoutService } from '../facade';
->>>>>>> f24f7233
 
 describe(`OrderConfirmationPageGuard`, () => {
   let routingService: RoutingService;
@@ -27,15 +18,7 @@
     TestBed.configureTestingModule({
       providers: [
         OrderConfirmationPageGuard,
-<<<<<<< HEAD
-        { provide: CheckoutService, useClass: MockCheckoutService },
-        {
-          provide: RoutingService,
-          useValue: mockRoutingService
-        }
-=======
         { provide: CheckoutService, useValue: mockCheckoutService }
->>>>>>> f24f7233
       ],
       imports: [RouterTestingModule]
     });
@@ -43,11 +26,7 @@
     routingService = TestBed.get(RoutingService);
     guard = TestBed.get(OrderConfirmationPageGuard);
 
-<<<<<<< HEAD
-    spyOn(routingService, 'goToPage');
-=======
-    spyOn(router, 'navigate').and.stub();
->>>>>>> f24f7233
+    spyOn(routingService, 'goToPage').and.stub();
   });
 
   describe(`when there is NO order details present`, () => {
@@ -56,14 +35,10 @@
 
       guard.canActivate().subscribe(result => {
         expect(result).toEqual(false);
-<<<<<<< HEAD
         expect(routingService.goToPage).toHaveBeenCalledWith(
           'myAccount_orders'
         );
-=======
-        expect(router.navigate).toHaveBeenCalledWith(['/my-account/orders']);
         done();
->>>>>>> f24f7233
       });
     });
   });
@@ -72,17 +47,10 @@
     it(`should return true`, done => {
       mockCheckoutService.orderDetails$.next({ code: 'test order' });
 
-<<<<<<< HEAD
-        guard.canActivate().subscribe(result => {
-          expect(result).toEqual(true);
-          expect(routingService.goToPage).not.toHaveBeenCalled();
-        });
-=======
       guard.canActivate().subscribe(result => {
         expect(result).toEqual(true);
-        expect(router.navigate).not.toHaveBeenCalled();
+        expect(routingService.goToPage).not.toHaveBeenCalled();
         done();
->>>>>>> f24f7233
       });
     });
   });
