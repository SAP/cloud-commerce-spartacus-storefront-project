--- conflicted
+++ resolved
@@ -4,9 +4,7 @@
 
 import { OrderConfirmationPageGuard } from './order-confirmation-page.guard';
 import { CheckoutService } from '../facade';
-<<<<<<< HEAD
 import { RoutingService } from '@spartacus/core';
-=======
 import { Order } from '@spartacus/core';
 
 class MockCheckoutService {
@@ -14,7 +12,6 @@
     return of(null);
   }
 }
->>>>>>> 43c7196a
 
 describe(`OrderConfirmationPageGuard`, () => {
   let routingService: RoutingService;
@@ -25,37 +22,25 @@
     TestBed.configureTestingModule({
       providers: [
         OrderConfirmationPageGuard,
-<<<<<<< HEAD
-        { provide: CheckoutService, useValue: mockCheckoutService },
         {
           provide: RoutingService,
           useValue: { go: jasmine.createSpy() }
-        }
-=======
+        },
         { provide: CheckoutService, useClass: MockCheckoutService }
->>>>>>> 43c7196a
       ],
       imports: [RouterTestingModule]
     });
 
     routingService = TestBed.get(RoutingService);
     guard = TestBed.get(OrderConfirmationPageGuard);
-<<<<<<< HEAD
+    mockCheckoutService = TestBed.get(CheckoutService);
+
+    spyOn(routingService, 'go').and.stub();
   });
 
   describe(`when there is NO order details present`, () => {
     it(`should return false and navigate to order history page`, done => {
-      mockCheckoutService.orderDetails$.next({});
-=======
-    mockCheckoutService = TestBed.get(CheckoutService);
-
-    spyOn(router, 'navigate').and.stub();
-  });
-
-  describe(`when there is NO order details present`, () => {
-    it(`should return false and navigate to 'my-account/orders'`, done => {
       spyOn(mockCheckoutService, 'getOrderDetails').and.returnValue(of({}));
->>>>>>> 43c7196a
 
       guard.canActivate().subscribe(result => {
         expect(result).toEqual(false);
