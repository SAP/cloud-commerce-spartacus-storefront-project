import { Injectable } from '@angular/core';

import { Store, select } from '@ngrx/store';

import { filter } from 'rxjs/operators';

import { Observable } from 'rxjs';

import * as fromCheckoutStore from '../store/';
<<<<<<< HEAD
import { CartDataService, ANONYMOUS_USERID } from '@spartacus/core';
import { Address, PaymentDetails } from '@spartacus/core';
=======
import {
  CartDataService,
  ANONYMOUS_USERID
} from '../../cart/facade/cart-data.service';
import {
  Address,
  PaymentDetails,
  DeliveryMode,
  CardType,
  Order,
  AddressValidation
} from '@spartacus/core';
>>>>>>> d9c0577a

@Injectable()
export class CheckoutService {
  constructor(
    private checkoutStore: Store<fromCheckoutStore.CheckoutState>,
    private cartData: CartDataService
  ) {}

  /**
   * Get supported delivery modes
   */
  getSupportedDeliveryModes(): Observable<DeliveryMode[]> {
    return this.checkoutStore.pipe(
      select(fromCheckoutStore.getSupportedDeliveryModes)
    );
  }

  /**
   * Get selected delivery mode
   */
  getSelectedDeliveryMode(): Observable<DeliveryMode> {
    return this.checkoutStore.pipe(
      select(fromCheckoutStore.getSelectedDeliveryMode)
    );
  }

  /**
   * Get selected delivery mode code
   */
  getSelectedDeliveryModeCode(): Observable<any> {
    return this.checkoutStore.pipe(select(fromCheckoutStore.getSelectedCode));
  }

  /**
   * Get card types
   */
  getCardTypes(): Observable<CardType[]> {
    return this.checkoutStore.pipe(select(fromCheckoutStore.getAllCardTypes));
  }

  /**
   * Get delivery address
   */
  getDeliveryAddress(): Observable<Address> {
    return this.checkoutStore.pipe(
      select(fromCheckoutStore.getDeliveryAddress)
    );
  }

  /**
   * Get address verification results
   */
  getAddressVerificationResults(): Observable<AddressValidation> {
    return this.checkoutStore.pipe(
      select(fromCheckoutStore.getAddressVerificationResults),
      filter(results => Object.keys(results).length !== 0)
    );
  }

  /**
   * Get payment details
   */
  getPaymentDetails(): Observable<PaymentDetails> {
    return this.checkoutStore.pipe(select(fromCheckoutStore.getPaymentDetails));
  }

  /**
   * Get order details
   */
  getOrderDetails(): Observable<Order> {
    return this.checkoutStore.pipe(select(fromCheckoutStore.getOrderDetails));
  }

  /**
   * Create and set a delivery address using the address param
   * @param address : the Address to be created and set
   */
  createAndSetAddress(address: Address): void {
    if (this.actionAllowed()) {
      this.checkoutStore.dispatch(
        new fromCheckoutStore.AddDeliveryAddress({
          userId: this.cartData.userId,
          cartId: this.cartData.cartId,
          address: address
        })
      );
    }
  }

  /**
   * Load supported delivery modes
   */
  loadSupportedDeliveryModes(): void {
    if (this.actionAllowed()) {
      this.checkoutStore.dispatch(
        new fromCheckoutStore.LoadSupportedDeliveryModes({
          userId: this.cartData.userId,
          cartId: this.cartData.cartId
        })
      );
    }
  }

  /**
   * Set delivery mode
   * @param mode : The delivery mode to be set
   */
  setDeliveryMode(mode: string): void {
    if (this.actionAllowed()) {
      this.checkoutStore.dispatch(
        new fromCheckoutStore.SetDeliveryMode({
          userId: this.cartData.userId,
          cartId: this.cartData.cartId,
          selectedModeId: mode
        })
      );
    }
  }

  /**
   * Load the supported card types
   */
  loadSupportedCardTypes(): void {
    this.checkoutStore.dispatch(new fromCheckoutStore.LoadCardTypes());
  }

  /**
   * Create payment details using the given paymentDetails param
   * @param paymentDetails: the PaymentDetails to be created
   */
  createPaymentDetails(paymentDetails: PaymentDetails): void {
    if (this.actionAllowed()) {
      this.checkoutStore.dispatch(
        new fromCheckoutStore.CreatePaymentDetails({
          userId: this.cartData.userId,
          cartId: this.cartData.cartId,
          paymentDetails
        })
      );
    }
  }

  /**
   * Places an order
   */
  placeOrder(): void {
    if (this.actionAllowed()) {
      this.checkoutStore.dispatch(
        new fromCheckoutStore.PlaceOrder({
          userId: this.cartData.userId,
          cartId: this.cartData.cartId
        })
      );
    }
  }

  /**
   * Verifies the address
   * @param address : the address to be verified
   */
  verifyAddress(address: Address): void {
    if (this.actionAllowed()) {
      this.checkoutStore.dispatch(
        new fromCheckoutStore.VerifyAddress({
          userId: this.cartData.userId,
          address
        })
      );
    }
  }

  /**
   * Set delivery address
   * @param address : The address to be set
   */
  setDeliveryAddress(address: Address): void {
    if (this.actionAllowed()) {
      this.checkoutStore.dispatch(
        new fromCheckoutStore.SetDeliveryAddress({
          userId: this.cartData.userId,
          cartId: this.cartData.cart.code,
          address: address
        })
      );
    }
  }

  /**
   * Set payment details
   * @param paymentDetails : the PaymentDetails to be set
   */
  setPaymentDetails(paymentDetails: PaymentDetails): void {
    if (this.actionAllowed()) {
      this.checkoutStore.dispatch(
        new fromCheckoutStore.SetPaymentDetails({
          userId: this.cartData.userId,
          cartId: this.cartData.cart.code,
          paymentDetails: paymentDetails
        })
      );
    }
  }

  /**
   * Clear address verification results
   */
  clearAddressVerificationResults(): void {
    this.checkoutStore.dispatch(
      new fromCheckoutStore.ClearAddressVerificationResults()
    );
  }

  /**
   * Clear checkout data
   */
  clearCheckoutData(): void {
    this.checkoutStore.dispatch(new fromCheckoutStore.ClearCheckoutData());
  }

  /**
   * Clear checkout step
   * @param stepNumber : the step number to be cleared
   */
  clearCheckoutStep(stepNumber: number): void {
    this.checkoutStore.dispatch(
      new fromCheckoutStore.ClearCheckoutStep(stepNumber)
    );
  }

  private actionAllowed(): boolean {
    return this.cartData.userId !== ANONYMOUS_USERID;
  }
}<|MERGE_RESOLUTION|>--- conflicted
+++ resolved
@@ -7,23 +7,16 @@
 import { Observable } from 'rxjs';
 
 import * as fromCheckoutStore from '../store/';
-<<<<<<< HEAD
-import { CartDataService, ANONYMOUS_USERID } from '@spartacus/core';
-import { Address, PaymentDetails } from '@spartacus/core';
-=======
-import {
-  CartDataService,
-  ANONYMOUS_USERID
-} from '../../cart/facade/cart-data.service';
 import {
   Address,
   PaymentDetails,
   DeliveryMode,
   CardType,
   Order,
-  AddressValidation
+  AddressValidation,
+  CartDataService,
+  ANONYMOUS_USERID
 } from '@spartacus/core';
->>>>>>> d9c0577a
 
 @Injectable()
 export class CheckoutService {
