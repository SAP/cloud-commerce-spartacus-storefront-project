import { CheckoutStep } from './model/checkout-step.model';

export abstract class CheckoutConfig {
  checkout?: {
<<<<<<< HEAD
    steps: Array<string>;
    shippingAddress?: string;
=======
    steps: Array<CheckoutStep>;
>>>>>>> 74f7fb19
  };
}<|MERGE_RESOLUTION|>--- conflicted
+++ resolved
@@ -2,11 +2,7 @@
 
 export abstract class CheckoutConfig {
   checkout?: {
-<<<<<<< HEAD
-    steps: Array<string>;
+    steps: Array<CheckoutStep>;
     shippingAddress?: string;
-=======
-    steps: Array<CheckoutStep>;
->>>>>>> 74f7fb19
   };
 }