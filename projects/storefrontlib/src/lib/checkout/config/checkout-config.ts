--- conflicted
+++ resolved
@@ -1,11 +1,6 @@
-<<<<<<< HEAD
-import { OccConfig } from '@spartacus/core';
 import { CheckoutStep } from './model/checkout-step.model';
 
-export abstract class CheckoutConfig extends OccConfig {
-=======
 export abstract class CheckoutConfig {
->>>>>>> 02c0cca3
   checkout?: {
     steps: Array<CheckoutStep>;
   };
