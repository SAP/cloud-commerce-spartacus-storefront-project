import { TestBed, inject } from '@angular/core/testing';
import { StoreModule, Store, combineReducers } from '@ngrx/store';

import * as fromRoot from '../../routing/store';
import * as fromCart from '../../cart/store';
import * as fromCheckout from '../store';
import * as fromUser from '../../user/store';
import * as fromAuth from '@auth/store';

import { CheckoutService } from './checkout.service';
import { CartService } from '../../cart/services/cart.service';
import { CartDataService } from '../../cart/services/cart-data.service';

describe('CheckoutService', () => {
  let service: CheckoutService;
  let cartData: CartDataService;
  let store: Store<fromCheckout.CheckoutState>;
  const userId = 'testUserId';
  const cart = { code: 'testCartId', guid: 'testGuid' };

  const address: any = {
    firstName: 'John',
    lastName: 'Doe',
    titleCode: 'mr',
    line1: 'Toyosaki 2 create on cart'
  };

  beforeEach(() => {
    TestBed.configureTestingModule({
      imports: [
        StoreModule.forRoot({
<<<<<<< HEAD
          ...fromRoot.reducers,
          cart: combineReducers(fromCart.reducers),
          checkout: combineReducers(fromCheckout.reducers),
          user: combineReducers(fromUser.reducers),
          auth: combineReducers(fromAuth.reducers)
=======
          ...fromRoot.getReducers(),
          cart: combineReducers(fromCart.getReducers()),
          checkout: combineReducers(fromCheckout.getReducers()),
          user: combineReducers(fromUser.getReducers())
>>>>>>> 4029b34a
        })
      ],
      providers: [CheckoutService, CartService, CartDataService]
    });

    service = TestBed.get(CheckoutService);
    cartData = TestBed.get(CartDataService);
    store = TestBed.get(Store);

    spyOn(store, 'dispatch').and.callThrough();
  });

  it('should CheckoutService is injected', inject(
    [CheckoutService],
    (checkoutService: CheckoutService) => {
      expect(checkoutService).toBeTruthy();
    }
  ));

  describe('Create and Set Address', () => {
    it('should be able to create and set address to cart', () => {
      cartData.userId = userId;
      cartData.cart = cart;

      service.createAndSetAddress(address);

      expect(store.dispatch).toHaveBeenCalledWith(
        new fromCheckout.AddDeliveryAddress({
          userId: userId,
          cartId: cart.code,
          address: address
        })
      );
    });
  });

  describe('load Supported Delivery Modes', () => {
    it('should be able to load the supported delivery modes', () => {
      cartData.userId = userId;
      cartData.cart = cart;

      service.loadSupportedDeliveryModes();

      expect(store.dispatch).toHaveBeenCalledWith(
        new fromCheckout.LoadSupportedDeliveryModes({
          userId: userId,
          cartId: cart.code
        })
      );
    });
  });

  describe('set Delivery Mode', () => {
    it('should be able to set the delivery mode', () => {
      cartData.userId = userId;
      cartData.cart = cart;

      const modeId = 'testId';
      service.setDeliveryMode(modeId);

      expect(store.dispatch).toHaveBeenCalledWith(
        new fromCheckout.SetDeliveryMode({
          userId: userId,
          cartId: cart.code,
          selectedModeId: modeId
        })
      );
    });
  });

  describe('create payment details', () => {
    it('should be able to create payment details', () => {
      cartData.userId = userId;
      cartData.cart = cart;
      const paymentInfo = 'mockInfo';

      service.createPaymentDetails(paymentInfo);

      expect(store.dispatch).toHaveBeenCalledWith(
        new fromCheckout.CreatePaymentDetails({
          userId: userId,
          cartId: cart.code,
          paymentDetails: paymentInfo
        })
      );
    });
  });

  describe('place order', () => {
    it('should be able to place order', () => {
      cartData.userId = userId;
      cartData.cart = cart;

      service.placeOrder();

      expect(store.dispatch).toHaveBeenCalledWith(
        new fromCheckout.PlaceOrder({
          userId: userId,
          cartId: cart.code
        })
      );
    });
  });

  describe('load address verification results', () => {
    it('should load address verification results', () => {
      cartData.userId = userId;
      cartData.cart = cart;

      service.verifyAddress('mockAddress');

      expect(store.dispatch).toHaveBeenCalledWith(
        new fromCheckout.VerifyAddress({
          userId: userId,
          address: 'mockAddress'
        })
      );
    });
  });

  describe('load user addresses', () => {
    it('should load saved user addresses', () => {
      cartData.userId = userId;
      cartData.cart = cart;

      service.loadUserAddresses();

      expect(store.dispatch).toHaveBeenCalledWith(
        new fromUser.LoadUserAddresses(userId)
      );
    });
  });

  describe('set delivery address', () => {
    it('should set delivery address', () => {
      cartData.userId = userId;
      cartData.cart = cart;

      service.setDeliveryAddress('mockAddress');

      expect(store.dispatch).toHaveBeenCalledWith(
        new fromCheckout.SetDeliveryAddress({
          userId: userId,
          cartId: cartData.cart.code,
          address: 'mockAddress'
        })
      );
    });
  });

  describe('load user payment methods', () => {
    it('should load user payment methods', () => {
      cartData.userId = userId;
      cartData.cart = cart;

      service.loadUserPaymentMethods();

      expect(store.dispatch).toHaveBeenCalledWith(
        new fromUser.LoadUserPaymentMethods(userId)
      );
    });
  });

  describe('set payment details', () => {
    it('should set payment details', () => {
      cartData.userId = userId;
      cartData.cart = cart;

      service.setPaymentDetails('mockPaymentDetails');

      expect(store.dispatch).toHaveBeenCalledWith(
        new fromCheckout.SetPaymentDetails({
          userId: userId,
          cartId: cartData.cart.code,
          paymentDetails: 'mockPaymentDetails'
        })
      );
    });
  });
});<|MERGE_RESOLUTION|>--- conflicted
+++ resolved
@@ -5,7 +5,7 @@
 import * as fromCart from '../../cart/store';
 import * as fromCheckout from '../store';
 import * as fromUser from '../../user/store';
-import * as fromAuth from '@auth/store';
+import * as fromAuth from '../../auth/store';
 
 import { CheckoutService } from './checkout.service';
 import { CartService } from '../../cart/services/cart.service';
@@ -29,18 +29,11 @@
     TestBed.configureTestingModule({
       imports: [
         StoreModule.forRoot({
-<<<<<<< HEAD
-          ...fromRoot.reducers,
-          cart: combineReducers(fromCart.reducers),
-          checkout: combineReducers(fromCheckout.reducers),
-          user: combineReducers(fromUser.reducers),
-          auth: combineReducers(fromAuth.reducers)
-=======
           ...fromRoot.getReducers(),
           cart: combineReducers(fromCart.getReducers()),
           checkout: combineReducers(fromCheckout.getReducers()),
-          user: combineReducers(fromUser.getReducers())
->>>>>>> 4029b34a
+          user: combineReducers(fromUser.getReducers()),
+          auth: combineReducers(fromAuth.reducers)
         })
       ],
       providers: [CheckoutService, CartService, CartDataService]
