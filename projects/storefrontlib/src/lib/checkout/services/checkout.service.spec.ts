import { TestBed, inject } from '@angular/core/testing';
import { StoreModule, Store, combineReducers } from '@ngrx/store';

import * as fromRoot from '../../routing/store';
import * as fromCart from '../../cart/store';
import * as fromCheckout from '../store';
import * as fromUser from '../../user/store';
import * as fromAuth from '@auth/store';

import { CheckoutService } from './checkout.service';
import { CartService } from '../../cart/services/cart.service';
import { CartDataService } from '../../cart/services/cart-data.service';

describe('CheckoutService', () => {
  let service: CheckoutService;
  let cartData: CartDataService;
  let store: Store<fromCheckout.CheckoutState>;
  const userId = 'testUserId';
  const cart = { code: 'testCartId', guid: 'testGuid' };

  const address: any = {
    firstName: 'John',
    lastName: 'Doe',
    titleCode: 'mr',
    line1: 'Toyosaki 2 create on cart'
  };

  beforeEach(() => {
    TestBed.configureTestingModule({
      imports: [
        StoreModule.forRoot({
          ...fromRoot.reducers,
          cart: combineReducers(fromCart.reducers),
          checkout: combineReducers(fromCheckout.reducers),
          user: combineReducers(fromUser.reducers),
          auth: combineReducers(fromAuth.reducers)
        })
      ],
      providers: [CheckoutService, CartService, CartDataService]
    });

    service = TestBed.get(CheckoutService);
    cartData = TestBed.get(CartDataService);
    store = TestBed.get(Store);

    spyOn(store, 'dispatch').and.callThrough();
  });

  it('should CheckoutService is injected', inject(
    [CheckoutService],
    (checkoutService: CheckoutService) => {
      expect(checkoutService).toBeTruthy();
    }
  ));

  describe('Create and Set Address', () => {
<<<<<<< HEAD
    it('should be able to create and set address to cart', inject(
      [CartService],
      (cartService: CartService) => {
        cartService.userId = userId;
        cartService.cart = cart;

        service.createAndSetAddress(address);

        expect(store.dispatch).toHaveBeenCalledWith(
          new fromCheckout.AddDeliveryAddress({
            userId: userId,
            cartId: cart.code,
            address: address
          })
        );
      }
    ));
  });

  describe('load Supported Delivery Modes', () => {
    it('should be able to load the supported delivery modes', inject(
      [CartService],
      (cartService: CartService) => {
        cartService.userId = userId;
        cartService.cart = cart;

        service.loadSupportedDeliveryModes();

        expect(store.dispatch).toHaveBeenCalledWith(
          new fromCheckout.LoadSupportedDeliveryModes({
            userId: userId,
            cartId: cart.code
          })
        );
      }
    ));
  });

  describe('set Delivery Mode', () => {
    it('should be able to set the delivery mode', inject(
      [CartService],
      (cartService: CartService) => {
        cartService.userId = userId;
        cartService.cart = cart;

        const modeId = 'testId';
        service.setDeliveryMode(modeId);

        expect(store.dispatch).toHaveBeenCalledWith(
          new fromCheckout.SetDeliveryMode({
            userId: userId,
            cartId: cart.code,
            selectedModeId: modeId
          })
        );
      }
    ));
  });

  describe('create payment details', () => {
    it('should be able to create payment details', inject(
      [CartService],
      (cartService: CartService) => {
        cartService.userId = userId;
        cartService.cart = cart;
        const paymentInfo = 'mockInfo';

        service.createPaymentDetails(paymentInfo);

        expect(store.dispatch).toHaveBeenCalledWith(
          new fromCheckout.CreatePaymentDetails({
            userId: userId,
            cartId: cart.code,
            paymentDetails: paymentInfo
          })
        );
      }
    ));
  });

  describe('place order', () => {
    it('should be able to place order', inject(
      [CartService],
      (cartService: CartService) => {
        cartService.userId = userId;
        cartService.cart = cart;

        service.placeOrder();

        expect(store.dispatch).toHaveBeenCalledWith(
          new fromCheckout.PlaceOrder({
            userId: userId,
            cartId: cart.code
          })
        );
      }
    ));
  });

  describe('load address verification results', () => {
    it('should load address verification results', inject(
      [CartService],
      (cartService: CartService) => {
        cartService.userId = userId;
        cartService.cart = cart;

        service.verifyAddress('mockAddress');

        expect(store.dispatch).toHaveBeenCalledWith(
          new fromCheckout.VerifyAddress({
            userId: userId,
            address: 'mockAddress'
          })
        );
      }
    ));
  });

  describe('load user addresses', () => {
    it('should load saved user addresses', inject(
      [CartService],
      (cartService: CartService) => {
        cartService.userId = userId;
        cartService.cart = cart;

        service.loadUserAddresses();

        expect(store.dispatch).toHaveBeenCalledWith(
          new fromUser.LoadUserAddresses(userId)
        );
      }
    ));
  });

  describe('set delivery address', () => {
    it('should set delivery address', inject(
      [CartService],
      (cartService: CartService) => {
        cartService.userId = userId;
        cartService.cart = cart;

        service.setDeliveryAddress('mockAddress');

        expect(store.dispatch).toHaveBeenCalledWith(
          new fromCheckout.SetDeliveryAddress({
            userId: userId,
            cartId: cartService.cart.code,
            address: 'mockAddress'
          })
        );
      }
    ));
  });

  describe('load user payment methods', () => {
    it('should load user payment methods', inject(
      [CartService],
      (cartService: CartService) => {
        cartService.userId = userId;
        cartService.cart = cart;

        service.loadUserPaymentMethods();

        expect(store.dispatch).toHaveBeenCalledWith(
          new fromUser.LoadUserPaymentMethods(userId)
        );
      }
    ));
  });

  describe('set payment details', () => {
    it('should set payment details', inject(
      [CartService],
      (cartService: CartService) => {
        cartService.userId = userId;
        cartService.cart = cart;

        service.setPaymentDetails('mockPaymentDetails');

        expect(store.dispatch).toHaveBeenCalledWith(
          new fromCheckout.SetPaymentDetails({
            userId: userId,
            cartId: cartService.cart.code,
            paymentDetails: 'mockPaymentDetails'
          })
        );
      }
    ));
=======
    it('should be able to create and set address to cart', () => {
      cartData.userId = userId;
      cartData.cart = cart;

      service.createAndSetAddress(address);

      expect(store.dispatch).toHaveBeenCalledWith(
        new fromCheckout.AddDeliveryAddress({
          userId: userId,
          cartId: cart.code,
          address: address
        })
      );
    });
  });

  describe('load Supported Delivery Modes', () => {
    it('should be able to load the supported delivery modes', () => {
      cartData.userId = userId;
      cartData.cart = cart;

      service.loadSupportedDeliveryModes();

      expect(store.dispatch).toHaveBeenCalledWith(
        new fromCheckout.LoadSupportedDeliveryModes({
          userId: userId,
          cartId: cart.code
        })
      );
    });
  });

  describe('set Delivery Mode', () => {
    it('should be able to set the delivery mode', () => {
      cartData.userId = userId;
      cartData.cart = cart;

      const modeId = 'testId';
      service.setDeliveryMode(modeId);

      expect(store.dispatch).toHaveBeenCalledWith(
        new fromCheckout.SetDeliveryMode({
          userId: userId,
          cartId: cart.code,
          selectedModeId: modeId
        })
      );
    });
  });

  describe('create payment details', () => {
    it('should be able to create payment details', () => {
      cartData.userId = userId;
      cartData.cart = cart;
      const paymentInfo = 'mockInfo';

      service.createPaymentDetails(paymentInfo);

      expect(store.dispatch).toHaveBeenCalledWith(
        new fromCheckout.CreatePaymentDetails({
          userId: userId,
          cartId: cart.code,
          paymentDetails: paymentInfo
        })
      );
    });
  });

  describe('place order', () => {
    it('should be able to place order', () => {
      cartData.userId = userId;
      cartData.cart = cart;

      service.placeOrder();

      expect(store.dispatch).toHaveBeenCalledWith(
        new fromCheckout.PlaceOrder({
          userId: userId,
          cartId: cart.code
        })
      );
    });
  });

  describe('load address verification results', () => {
    it('should load address verification results', () => {
      cartData.userId = userId;
      cartData.cart = cart;

      service.verifyAddress('mockAddress');

      expect(store.dispatch).toHaveBeenCalledWith(
        new fromCheckout.VerifyAddress({
          userId: userId,
          address: 'mockAddress'
        })
      );
    });
  });

  describe('load user addresses', () => {
    it('should load saved user addresses', () => {
      cartData.userId = userId;
      cartData.cart = cart;

      service.loadUserAddresses();

      expect(store.dispatch).toHaveBeenCalledWith(
        new fromUser.LoadUserAddresses(userId)
      );
    });
  });

  describe('set delivery address', () => {
    it('should set delivery address', () => {
      cartData.userId = userId;
      cartData.cart = cart;

      service.setDeliveryAddress('mockAddress');

      expect(store.dispatch).toHaveBeenCalledWith(
        new fromCheckout.SetDeliveryAddress({
          userId: userId,
          cartId: cartData.cart.code,
          address: 'mockAddress'
        })
      );
    });
  });

  describe('load user payment methods', () => {
    it('should load user payment methods', () => {
      cartData.userId = userId;
      cartData.cart = cart;

      service.loadUserPaymentMethods();

      expect(store.dispatch).toHaveBeenCalledWith(
        new fromUser.LoadUserPaymentMethods(userId)
      );
    });
  });

  describe('set payment details', () => {
    it('should set payment details', () => {
      cartData.userId = userId;
      cartData.cart = cart;

      service.setPaymentDetails('mockPaymentDetails');

      expect(store.dispatch).toHaveBeenCalledWith(
        new fromCheckout.SetPaymentDetails({
          userId: userId,
          cartId: cartData.cart.code,
          paymentDetails: 'mockPaymentDetails'
        })
      );
    });
>>>>>>> a22ae8f6
  });
});<|MERGE_RESOLUTION|>--- conflicted
+++ resolved
@@ -54,196 +54,6 @@
   ));
 
   describe('Create and Set Address', () => {
-<<<<<<< HEAD
-    it('should be able to create and set address to cart', inject(
-      [CartService],
-      (cartService: CartService) => {
-        cartService.userId = userId;
-        cartService.cart = cart;
-
-        service.createAndSetAddress(address);
-
-        expect(store.dispatch).toHaveBeenCalledWith(
-          new fromCheckout.AddDeliveryAddress({
-            userId: userId,
-            cartId: cart.code,
-            address: address
-          })
-        );
-      }
-    ));
-  });
-
-  describe('load Supported Delivery Modes', () => {
-    it('should be able to load the supported delivery modes', inject(
-      [CartService],
-      (cartService: CartService) => {
-        cartService.userId = userId;
-        cartService.cart = cart;
-
-        service.loadSupportedDeliveryModes();
-
-        expect(store.dispatch).toHaveBeenCalledWith(
-          new fromCheckout.LoadSupportedDeliveryModes({
-            userId: userId,
-            cartId: cart.code
-          })
-        );
-      }
-    ));
-  });
-
-  describe('set Delivery Mode', () => {
-    it('should be able to set the delivery mode', inject(
-      [CartService],
-      (cartService: CartService) => {
-        cartService.userId = userId;
-        cartService.cart = cart;
-
-        const modeId = 'testId';
-        service.setDeliveryMode(modeId);
-
-        expect(store.dispatch).toHaveBeenCalledWith(
-          new fromCheckout.SetDeliveryMode({
-            userId: userId,
-            cartId: cart.code,
-            selectedModeId: modeId
-          })
-        );
-      }
-    ));
-  });
-
-  describe('create payment details', () => {
-    it('should be able to create payment details', inject(
-      [CartService],
-      (cartService: CartService) => {
-        cartService.userId = userId;
-        cartService.cart = cart;
-        const paymentInfo = 'mockInfo';
-
-        service.createPaymentDetails(paymentInfo);
-
-        expect(store.dispatch).toHaveBeenCalledWith(
-          new fromCheckout.CreatePaymentDetails({
-            userId: userId,
-            cartId: cart.code,
-            paymentDetails: paymentInfo
-          })
-        );
-      }
-    ));
-  });
-
-  describe('place order', () => {
-    it('should be able to place order', inject(
-      [CartService],
-      (cartService: CartService) => {
-        cartService.userId = userId;
-        cartService.cart = cart;
-
-        service.placeOrder();
-
-        expect(store.dispatch).toHaveBeenCalledWith(
-          new fromCheckout.PlaceOrder({
-            userId: userId,
-            cartId: cart.code
-          })
-        );
-      }
-    ));
-  });
-
-  describe('load address verification results', () => {
-    it('should load address verification results', inject(
-      [CartService],
-      (cartService: CartService) => {
-        cartService.userId = userId;
-        cartService.cart = cart;
-
-        service.verifyAddress('mockAddress');
-
-        expect(store.dispatch).toHaveBeenCalledWith(
-          new fromCheckout.VerifyAddress({
-            userId: userId,
-            address: 'mockAddress'
-          })
-        );
-      }
-    ));
-  });
-
-  describe('load user addresses', () => {
-    it('should load saved user addresses', inject(
-      [CartService],
-      (cartService: CartService) => {
-        cartService.userId = userId;
-        cartService.cart = cart;
-
-        service.loadUserAddresses();
-
-        expect(store.dispatch).toHaveBeenCalledWith(
-          new fromUser.LoadUserAddresses(userId)
-        );
-      }
-    ));
-  });
-
-  describe('set delivery address', () => {
-    it('should set delivery address', inject(
-      [CartService],
-      (cartService: CartService) => {
-        cartService.userId = userId;
-        cartService.cart = cart;
-
-        service.setDeliveryAddress('mockAddress');
-
-        expect(store.dispatch).toHaveBeenCalledWith(
-          new fromCheckout.SetDeliveryAddress({
-            userId: userId,
-            cartId: cartService.cart.code,
-            address: 'mockAddress'
-          })
-        );
-      }
-    ));
-  });
-
-  describe('load user payment methods', () => {
-    it('should load user payment methods', inject(
-      [CartService],
-      (cartService: CartService) => {
-        cartService.userId = userId;
-        cartService.cart = cart;
-
-        service.loadUserPaymentMethods();
-
-        expect(store.dispatch).toHaveBeenCalledWith(
-          new fromUser.LoadUserPaymentMethods(userId)
-        );
-      }
-    ));
-  });
-
-  describe('set payment details', () => {
-    it('should set payment details', inject(
-      [CartService],
-      (cartService: CartService) => {
-        cartService.userId = userId;
-        cartService.cart = cart;
-
-        service.setPaymentDetails('mockPaymentDetails');
-
-        expect(store.dispatch).toHaveBeenCalledWith(
-          new fromCheckout.SetPaymentDetails({
-            userId: userId,
-            cartId: cartService.cart.code,
-            paymentDetails: 'mockPaymentDetails'
-          })
-        );
-      }
-    ));
-=======
     it('should be able to create and set address to cart', () => {
       cartData.userId = userId;
       cartData.cart = cart;
@@ -402,6 +212,5 @@
         })
       );
     });
->>>>>>> a22ae8f6
   });
 });