import { Injectable } from '@angular/core';

import { Store } from '@ngrx/store';
import * as fromCheckoutStore from '../store/';
import * as fromUserStore from '../../user/store';

<<<<<<< HEAD
import { CartDataService } from '../../cart/services/cart-data.service';
=======
import {
  CartDataService,
  ANONYMOUS_USERID
} from '../../cart/services/cart-data.service';
>>>>>>> e4e8688a

@Injectable()
export class CheckoutService {
  orderDetails: any;

  constructor(
    private checkoutStore: Store<fromCheckoutStore.CheckoutState>,
    private userStore: Store<fromUserStore.UserState>,
    private cartData: CartDataService
  ) {}

  createAndSetAddress(address) {
<<<<<<< HEAD
    this.checkoutStore.dispatch(
      new fromCheckoutStore.AddDeliveryAddress({
        userId: this.cartData.userId,
        cartId: this.cartData.cartId,
        address: address
      })
    );
  }

  loadSupportedDeliveryModes() {
    this.checkoutStore.dispatch(
      new fromCheckoutStore.LoadSupportedDeliveryModes({
        userId: this.cartData.userId,
        cartId: this.cartData.cartId
      })
    );
  }

  setDeliveryMode(mode: any) {
    this.checkoutStore.dispatch(
      new fromCheckoutStore.SetDeliveryMode({
        userId: this.cartData.userId,
        cartId: this.cartData.cartId,
        selectedModeId: mode
      })
    );
=======
    if (this.actionAllowed()) {
      this.checkoutStore.dispatch(
        new fromCheckoutStore.AddDeliveryAddress({
          userId: this.cartData.userId,
          cartId: this.cartData.cartId,
          address: address
        })
      );
    }
  }

  loadSupportedDeliveryModes() {
    if (this.actionAllowed()) {
      this.checkoutStore.dispatch(
        new fromCheckoutStore.LoadSupportedDeliveryModes({
          userId: this.cartData.userId,
          cartId: this.cartData.cartId
        })
      );
    }
  }

  setDeliveryMode(mode: any) {
    if (this.actionAllowed()) {
      this.checkoutStore.dispatch(
        new fromCheckoutStore.SetDeliveryMode({
          userId: this.cartData.userId,
          cartId: this.cartData.cartId,
          selectedModeId: mode
        })
      );
    }
>>>>>>> e4e8688a
  }

  loadSupportedCardTypes() {
    if (this.actionAllowed()) {
      this.checkoutStore.dispatch(new fromCheckoutStore.LoadCardTypes());
    }
  }

  createPaymentDetails(paymentInfo) {
<<<<<<< HEAD
    this.checkoutStore.dispatch(
      new fromCheckoutStore.CreatePaymentDetails({
        userId: this.cartData.userId,
        cartId: this.cartData.cartId,
        paymentDetails: paymentInfo
      })
    );
  }

  placeOrder() {
    this.checkoutStore.dispatch(
      new fromCheckoutStore.PlaceOrder({
        userId: this.cartData.userId,
        cartId: this.cartData.cartId
      })
    );
  }

  verifyAddress(address) {
    this.checkoutStore.dispatch(
      new fromCheckoutStore.VerifyAddress({
        userId: this.cartData.userId,
        address: address
      })
    );
  }

  loadUserAddresses() {
    this.userStore.dispatch(
      new fromUserStore.LoadUserAddresses(this.cartData.userId)
    );
  }

  setDeliveryAddress(address) {
    this.checkoutStore.dispatch(
      new fromCheckoutStore.SetDeliveryAddress({
        userId: this.cartData.userId,
        cartId: this.cartData.cart.code,
        address: address
      })
    );
  }

  loadUserPaymentMethods() {
    this.userStore.dispatch(
      new fromUserStore.LoadUserPaymentMethods(this.cartData.userId)
    );
  }

  setPaymentDetails(paymentDetails) {
    this.checkoutStore.dispatch(
      new fromCheckoutStore.SetPaymentDetails({
        userId: this.cartData.userId,
        cartId: this.cartData.cart.code,
        paymentDetails: paymentDetails
      })
    );
=======
    if (this.actionAllowed()) {
      this.checkoutStore.dispatch(
        new fromCheckoutStore.CreatePaymentDetails({
          userId: this.cartData.userId,
          cartId: this.cartData.cartId,
          paymentDetails: paymentInfo
        })
      );
    }
  }

  placeOrder() {
    if (this.actionAllowed()) {
      this.checkoutStore.dispatch(
        new fromCheckoutStore.PlaceOrder({
          userId: this.cartData.userId,
          cartId: this.cartData.cartId
        })
      );
    }
  }

  verifyAddress(address) {
    if (this.actionAllowed()) {
      this.checkoutStore.dispatch(
        new fromCheckoutStore.VerifyAddress({
          userId: this.cartData.userId,
          address: address
        })
      );
    }
  }

  loadUserAddresses() {
    if (this.actionAllowed()) {
      this.userStore.dispatch(
        new fromUserStore.LoadUserAddresses(this.cartData.userId)
      );
    }
  }

  setDeliveryAddress(address) {
    if (this.actionAllowed()) {
      this.checkoutStore.dispatch(
        new fromCheckoutStore.SetDeliveryAddress({
          userId: this.cartData.userId,
          cartId: this.cartData.cart.code,
          address: address
        })
      );
    }
  }

  loadUserPaymentMethods() {
    if (this.actionAllowed()) {
      this.userStore.dispatch(
        new fromUserStore.LoadUserPaymentMethods(this.cartData.userId)
      );
    }
  }

  setPaymentDetails(paymentDetails) {
    if (this.actionAllowed()) {
      this.checkoutStore.dispatch(
        new fromCheckoutStore.SetPaymentDetails({
          userId: this.cartData.userId,
          cartId: this.cartData.cart.code,
          paymentDetails: paymentDetails
        })
      );
    }
  }

  private actionAllowed(): boolean {
    return this.cartData.userId !== ANONYMOUS_USERID;
>>>>>>> e4e8688a
  }
}<|MERGE_RESOLUTION|>--- conflicted
+++ resolved
@@ -4,14 +4,10 @@
 import * as fromCheckoutStore from '../store/';
 import * as fromUserStore from '../../user/store';
 
-<<<<<<< HEAD
-import { CartDataService } from '../../cart/services/cart-data.service';
-=======
 import {
   CartDataService,
   ANONYMOUS_USERID
 } from '../../cart/services/cart-data.service';
->>>>>>> e4e8688a
 
 @Injectable()
 export class CheckoutService {
@@ -24,34 +20,6 @@
   ) {}
 
   createAndSetAddress(address) {
-<<<<<<< HEAD
-    this.checkoutStore.dispatch(
-      new fromCheckoutStore.AddDeliveryAddress({
-        userId: this.cartData.userId,
-        cartId: this.cartData.cartId,
-        address: address
-      })
-    );
-  }
-
-  loadSupportedDeliveryModes() {
-    this.checkoutStore.dispatch(
-      new fromCheckoutStore.LoadSupportedDeliveryModes({
-        userId: this.cartData.userId,
-        cartId: this.cartData.cartId
-      })
-    );
-  }
-
-  setDeliveryMode(mode: any) {
-    this.checkoutStore.dispatch(
-      new fromCheckoutStore.SetDeliveryMode({
-        userId: this.cartData.userId,
-        cartId: this.cartData.cartId,
-        selectedModeId: mode
-      })
-    );
-=======
     if (this.actionAllowed()) {
       this.checkoutStore.dispatch(
         new fromCheckoutStore.AddDeliveryAddress({
@@ -84,7 +52,6 @@
         })
       );
     }
->>>>>>> e4e8688a
   }
 
   loadSupportedCardTypes() {
@@ -94,65 +61,6 @@
   }
 
   createPaymentDetails(paymentInfo) {
-<<<<<<< HEAD
-    this.checkoutStore.dispatch(
-      new fromCheckoutStore.CreatePaymentDetails({
-        userId: this.cartData.userId,
-        cartId: this.cartData.cartId,
-        paymentDetails: paymentInfo
-      })
-    );
-  }
-
-  placeOrder() {
-    this.checkoutStore.dispatch(
-      new fromCheckoutStore.PlaceOrder({
-        userId: this.cartData.userId,
-        cartId: this.cartData.cartId
-      })
-    );
-  }
-
-  verifyAddress(address) {
-    this.checkoutStore.dispatch(
-      new fromCheckoutStore.VerifyAddress({
-        userId: this.cartData.userId,
-        address: address
-      })
-    );
-  }
-
-  loadUserAddresses() {
-    this.userStore.dispatch(
-      new fromUserStore.LoadUserAddresses(this.cartData.userId)
-    );
-  }
-
-  setDeliveryAddress(address) {
-    this.checkoutStore.dispatch(
-      new fromCheckoutStore.SetDeliveryAddress({
-        userId: this.cartData.userId,
-        cartId: this.cartData.cart.code,
-        address: address
-      })
-    );
-  }
-
-  loadUserPaymentMethods() {
-    this.userStore.dispatch(
-      new fromUserStore.LoadUserPaymentMethods(this.cartData.userId)
-    );
-  }
-
-  setPaymentDetails(paymentDetails) {
-    this.checkoutStore.dispatch(
-      new fromCheckoutStore.SetPaymentDetails({
-        userId: this.cartData.userId,
-        cartId: this.cartData.cart.code,
-        paymentDetails: paymentDetails
-      })
-    );
-=======
     if (this.actionAllowed()) {
       this.checkoutStore.dispatch(
         new fromCheckoutStore.CreatePaymentDetails({
@@ -228,6 +136,5 @@
 
   private actionAllowed(): boolean {
     return this.cartData.userId !== ANONYMOUS_USERID;
->>>>>>> e4e8688a
   }
 }