import { Injectable } from '@angular/core';

import * as fromActions from './../actions';
import * as fromUserActions from '@spartacus/core';
import * as fromGlobalMessagesActions from '../../../global-message/store/actions';

import { Observable, of } from 'rxjs';
import { Actions, Effect, ofType } from '@ngrx/effects';
import { map, catchError, mergeMap, switchMap } from 'rxjs/operators';

import { OccCartService } from '../../../occ/cart/cart.service';
import { GlobalMessageType } from '../../../global-message/models/message.model';
<<<<<<< HEAD
import { ProductImageConverterService, OccOrderService } from '@spartacus/core';
=======
import {
  ProductImageConverterService,
  PaymentDetails,
  OrderEntry
} from '@spartacus/core';
>>>>>>> c7f5de50

@Injectable()
export class CheckoutEffects {
  @Effect()
  addDeliveryAddress$: Observable<any> = this.actions$.pipe(
    ofType(fromActions.ADD_DELIVERY_ADDRESS),
    map((action: fromActions.AddDeliveryAddress) => action.payload),
    mergeMap(payload =>
      this.occCartService
        .createAddressOnCart(payload.userId, payload.cartId, payload.address)
        .pipe(
          mergeMap(address => {
            address['titleCode'] = payload.address.titleCode;
            return [
              new fromUserActions.LoadUserAddresses(payload.userId),
              new fromActions.SetDeliveryAddress({
                userId: payload.userId,
                cartId: payload.cartId,
                address: address
              })
            ];
          }),
          catchError(error => of(new fromActions.AddDeliveryAddressFail(error)))
        )
    )
  );

  @Effect()
  setDeliveryAddress$: Observable<any> = this.actions$.pipe(
    ofType(fromActions.SET_DELIVERY_ADDRESS),
    map((action: any) => action.payload),
    mergeMap(payload => {
      return this.occCartService
        .setDeliveryAddress(payload.userId, payload.cartId, payload.address.id)
        .pipe(
          map(() => new fromActions.SetDeliveryAddressSuccess(payload.address)),
          catchError(error => of(new fromActions.SetDeliveryAddressFail(error)))
        );
    })
  );

  @Effect()
  loadSupportedDeliveryModes$: Observable<any> = this.actions$.pipe(
    ofType(fromActions.LOAD_SUPPORTED_DELIVERY_MODES),
    map((action: any) => action.payload),
    mergeMap(payload => {
      return this.occCartService
        .getSupportedDeliveryModes(payload.userId, payload.cartId)
        .pipe(
          map(data => {
            return new fromActions.LoadSupportedDeliveryModesSuccess(data);
          }),
          catchError(error =>
            of(new fromActions.LoadSupportedDeliveryModesFail(error))
          )
        );
    })
  );

  @Effect()
  setDeliveryMode$: Observable<any> = this.actions$.pipe(
    ofType(fromActions.SET_DELIVERY_MODE),
    map((action: any) => action.payload),
    mergeMap(payload => {
      return this.occCartService
        .setDeliveryMode(payload.userId, payload.cartId, payload.selectedModeId)
        .pipe(
          map(
            () => new fromActions.SetDeliveryModeSuccess(payload.selectedModeId)
          ),
          catchError(error => of(new fromActions.SetDeliveryModeFail(error)))
        );
    })
  );

  @Effect()
  createPaymentDetails$: Observable<any> = this.actions$.pipe(
    ofType(fromActions.CREATE_PAYMENT_DETAILS),
    map((action: any) => action.payload),
    mergeMap(payload => {
      // get information for creating a subscription directly with payment provider
      return this.occCartService
        .getPaymentProviderSubInfo(payload.userId, payload.cartId)
        .pipe(
          map(data => {
            const labelsMap = this.convertToMap(data.mappingLabels.entry);
            return {
              url: data.postUrl,
              parameters: this.getParamsForPaymentProvider(
                payload.paymentDetails,
                data.parameters.entry,
                labelsMap
              ),
              mappingLabels: labelsMap
            };
          }),
          mergeMap(sub => {
            // create a subscription directly with payment provider
            return this.occCartService
              .createSubWithPaymentProvider(sub.url, sub.parameters)
              .pipe(
                map(response => this.extractPaymentDetailsFromHtml(response)),
                mergeMap(fromPaymentProvider => {
                  if (!fromPaymentProvider['hasError']) {
                    // consume response from payment provider and creates payment details

                    return this.occCartService
                      .createPaymentDetails(
                        payload.userId,
                        payload.cartId,
                        this.getPaymentSopResponseParams(
                          payload.paymentDetails,
                          fromPaymentProvider,
                          sub.mappingLabels
                        )
                      )
                      .pipe(
                        mergeMap(details => {
                          return [
                            new fromUserActions.LoadUserPaymentMethods(
                              payload.userId
                            ),
                            new fromActions.CreatePaymentDetailsSuccess(details)
                          ];
                        }),
                        catchError(error =>
                          of(new fromActions.CreatePaymentDetailsFail(error))
                        )
                      );
                  } else {
                    return of(
                      new fromActions.CreatePaymentDetailsFail(
                        fromPaymentProvider
                      )
                    );
                  }
                })
              );
          })
        );
    })
  );

  @Effect()
  setPaymentDetails$: Observable<any> = this.actions$.pipe(
    ofType(fromActions.SET_PAYMENT_DETAILS),
    map((action: any) => action.payload),
    mergeMap(payload => {
      return this.occCartService
        .setPaymentDetails(
          payload.userId,
          payload.cartId,
          payload.paymentDetails.id
        )
        .pipe(
          map(
            () =>
              new fromActions.SetPaymentDetailsSuccess(payload.paymentDetails)
          ),
          catchError(error => of(new fromActions.SetPaymentDetailsFail(error)))
        );
    })
  );

  @Effect()
  placeOrder$: Observable<any> = this.actions$.pipe(
    ofType(fromActions.PLACE_ORDER),
    map((action: any) => action.payload),
    mergeMap(payload => {
      return this.occOrderService
        .placeOrder(payload.userId, payload.cartId)
        .pipe(
          map(data => {
            for (const entry of data.entries as OrderEntry[]) {
              this.productImageConverter.convertProduct(entry.product);
            }
            return data;
          }),
          switchMap(data => [
            new fromActions.PlaceOrderSuccess(data),
            new fromGlobalMessagesActions.AddMessage({
              text: 'Order placed successfully',
              type: GlobalMessageType.MSG_TYPE_CONFIRMATION
            })
          ]),
          catchError(error => of(new fromActions.PlaceOrderFail(error)))
        );
    })
  );

  private domparser: DOMParser;

  constructor(
    private actions$: Actions,
    private occCartService: OccCartService,
    private occOrderService: OccOrderService,
    private productImageConverter: ProductImageConverterService
  ) {
    this.domparser = new DOMParser();
  }

  private getPaymentSopResponseParams(
    paymentDetails: any,
    fromPaymentProvider: any,
    mappingLabels: any
  ) {
    const sopResponseParams = {};

    sopResponseParams['decision'] =
      fromPaymentProvider[mappingLabels['hybris_sop_decision']];
    sopResponseParams['amount'] =
      fromPaymentProvider[mappingLabels['hybris_sop_amount']];
    sopResponseParams['currency'] =
      fromPaymentProvider[mappingLabels['hybris_sop_currency']];

    sopResponseParams['billTo_country'] =
      fromPaymentProvider[mappingLabels['hybris_billTo_country']];
    sopResponseParams['billTo_firstName'] =
      fromPaymentProvider[mappingLabels['hybris_billTo_firstname']];
    sopResponseParams['billTo_lastName'] =
      fromPaymentProvider[mappingLabels['hybris_billTo_lastname']];
    sopResponseParams['billTo_street1'] =
      fromPaymentProvider[mappingLabels['hybris_billTo_street1']];
    sopResponseParams['billTo_city'] =
      fromPaymentProvider[mappingLabels['hybris_billTo_city']];
    sopResponseParams['billTo_postalCode'] =
      fromPaymentProvider[mappingLabels['hybris_billTo_postalcode']];

    sopResponseParams['card_cardType'] = paymentDetails.cardType.code;
    sopResponseParams['card_accountNumber'] =
      fromPaymentProvider[mappingLabels['hybris_sop_card_number']];
    sopResponseParams['card_expirationMonth'] = paymentDetails.expiryMonth;
    sopResponseParams['card_expirationYear'] = paymentDetails.expiryYear;
    sopResponseParams['card_nameOnCard'] = paymentDetails.accountHolderName;
    sopResponseParams['defaultPayment'] = paymentDetails.defaultPayment;
    sopResponseParams['savePaymentInfo'] = true;

    sopResponseParams['reasonCode'] =
      fromPaymentProvider[mappingLabels['hybris_sop_reason_code']];
    sopResponseParams['paySubscriptionCreateReply_subscriptionID'] =
      fromPaymentProvider[mappingLabels['hybris_sop_subscriptionID']];

    if (mappingLabels['hybris_sop_uses_public_signature'] === 'true') {
      sopResponseParams[
        'paySubscriptionCreateReply_subscriptionIDPublicSignature'
      ] = fromPaymentProvider[mappingLabels['hybris_sop_public_signature']];
    }

    return sopResponseParams;
  }

  private getParamsForPaymentProvider(
    paymentDetails: PaymentDetails,
    parameters: { key; value }[],
    mappingLabels: any
  ) {
    const params = this.convertToMap(parameters);
    params[mappingLabels['hybris_account_holder_name']] =
      paymentDetails.accountHolderName;
    params[mappingLabels['hybris_card_type']] = paymentDetails.cardType.code;
    params[mappingLabels['hybris_card_number']] = paymentDetails.cardNumber;
    if (mappingLabels['hybris_combined_expiry_date'] === 'true') {
      // tslint:disable-next-line:max-line-length
      params[mappingLabels['hybris_card_expiry_date']] =
        paymentDetails.expiryMonth +
        mappingLabels['hybris_separator_expiry_date'] +
        paymentDetails.expiryYear;
    } else {
      params[mappingLabels['hybris_card_expiration_month']] =
        paymentDetails.expiryMonth;
      params[mappingLabels['hybris_card_expiration_year']] =
        paymentDetails.expiryYear;
    }
    params[mappingLabels['hybris_card_cvn']] = paymentDetails.cvn;
    return params;
  }

  private extractPaymentDetailsFromHtml(html: string): any {
    const domdoc = this.domparser.parseFromString(html, 'text/xml');
    const responseForm = domdoc.getElementsByTagName('form')[0];
    const inputs = responseForm.getElementsByTagName('input');

    const values = {};
    for (let i = 0; inputs[i]; i++) {
      const input = inputs[i];
      if (
        input.getAttribute('name') !== '{}' &&
        input.getAttribute('value') !== ''
      ) {
        values[input.getAttribute('name')] = input.getAttribute('value');
      }
    }

    // rejected for some reason
    if (values['decision'] !== 'ACCEPT') {
      const reason = { hasError: true };
      Object.keys(values).forEach(name => {
        if (name === 'reasonCode' || name.startsWith('InvalidField')) {
          reason[name] = values[name];
        }
      });
      return reason;
    }

    return values;
  }

  private convertToMap(paramList: { key; value }[]) {
    return paramList.reduce(function(result, item) {
      const key = item.key;
      result[key] = item.value;
      return result;
    }, {});
  }
}<|MERGE_RESOLUTION|>--- conflicted
+++ resolved
@@ -10,15 +10,12 @@
 
 import { OccCartService } from '../../../occ/cart/cart.service';
 import { GlobalMessageType } from '../../../global-message/models/message.model';
-<<<<<<< HEAD
-import { ProductImageConverterService, OccOrderService } from '@spartacus/core';
-=======
 import {
   ProductImageConverterService,
-  PaymentDetails,
-  OrderEntry
+  OccOrderService,
+  OrderEntry,
+  PaymentDetails
 } from '@spartacus/core';
->>>>>>> c7f5de50
 
 @Injectable()
 export class CheckoutEffects {
