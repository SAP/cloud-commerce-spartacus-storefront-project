import { Injectable } from '@angular/core';

import * as fromActions from './../actions';
<<<<<<< HEAD
import * as fromUserActions from '../../../user/store/actions';
=======
import * as fromUserActions from '@spartacus/core';
import * as fromGlobalMessagesActions from '../../../global-message/store/actions';
>>>>>>> 9247fd27

import { Observable, of } from 'rxjs';
import { Actions, Effect, ofType } from '@ngrx/effects';
import { map, catchError, mergeMap, switchMap } from 'rxjs/operators';

import { OccCartService } from '../../../occ/cart/cart.service';
<<<<<<< HEAD
import { OccOrderService } from '../../../occ/order/order.service';
import { GlobalMessageType, AddMessage } from '@spartacus/core';
=======
import { GlobalMessageType } from '../../../global-message/models/message.model';
>>>>>>> 9247fd27
import {
  ProductImageConverterService,
  OccOrderService,
  OrderEntry,
  PaymentDetails
} from '@spartacus/core';

@Injectable()
export class CheckoutEffects {
  @Effect()
  addDeliveryAddress$: Observable<any> = this.actions$.pipe(
    ofType(fromActions.ADD_DELIVERY_ADDRESS),
    map((action: fromActions.AddDeliveryAddress) => action.payload),
    mergeMap(payload =>
      this.occCartService
        .createAddressOnCart(payload.userId, payload.cartId, payload.address)
        .pipe(
          mergeMap(address => {
            address['titleCode'] = payload.address.titleCode;
            return [
              new fromUserActions.LoadUserAddresses(payload.userId),
              new fromActions.SetDeliveryAddress({
                userId: payload.userId,
                cartId: payload.cartId,
                address: address
              })
            ];
          }),
          catchError(error => of(new fromActions.AddDeliveryAddressFail(error)))
        )
    )
  );

  @Effect()
  setDeliveryAddress$: Observable<any> = this.actions$.pipe(
    ofType(fromActions.SET_DELIVERY_ADDRESS),
    map((action: any) => action.payload),
    mergeMap(payload => {
      return this.occCartService
        .setDeliveryAddress(payload.userId, payload.cartId, payload.address.id)
        .pipe(
          map(() => new fromActions.SetDeliveryAddressSuccess(payload.address)),
          catchError(error => of(new fromActions.SetDeliveryAddressFail(error)))
        );
    })
  );

  @Effect()
  loadSupportedDeliveryModes$: Observable<any> = this.actions$.pipe(
    ofType(fromActions.LOAD_SUPPORTED_DELIVERY_MODES),
    map((action: any) => action.payload),
    mergeMap(payload => {
      return this.occCartService
        .getSupportedDeliveryModes(payload.userId, payload.cartId)
        .pipe(
          map(data => {
            return new fromActions.LoadSupportedDeliveryModesSuccess(data);
          }),
          catchError(error =>
            of(new fromActions.LoadSupportedDeliveryModesFail(error))
          )
        );
    })
  );

  @Effect()
  setDeliveryMode$: Observable<any> = this.actions$.pipe(
    ofType(fromActions.SET_DELIVERY_MODE),
    map((action: any) => action.payload),
    mergeMap(payload => {
      return this.occCartService
        .setDeliveryMode(payload.userId, payload.cartId, payload.selectedModeId)
        .pipe(
          map(
            () => new fromActions.SetDeliveryModeSuccess(payload.selectedModeId)
          ),
          catchError(error => of(new fromActions.SetDeliveryModeFail(error)))
        );
    })
  );

  @Effect()
  createPaymentDetails$: Observable<any> = this.actions$.pipe(
    ofType(fromActions.CREATE_PAYMENT_DETAILS),
    map((action: any) => action.payload),
    mergeMap(payload => {
      // get information for creating a subscription directly with payment provider
      return this.occCartService
        .getPaymentProviderSubInfo(payload.userId, payload.cartId)
        .pipe(
          map(data => {
            const labelsMap = this.convertToMap(data.mappingLabels.entry);
            return {
              url: data.postUrl,
              parameters: this.getParamsForPaymentProvider(
                payload.paymentDetails,
                data.parameters.entry,
                labelsMap
              ),
              mappingLabels: labelsMap
            };
          }),
          mergeMap(sub => {
            // create a subscription directly with payment provider
            return this.occCartService
              .createSubWithPaymentProvider(sub.url, sub.parameters)
              .pipe(
                map(response => this.extractPaymentDetailsFromHtml(response)),
                mergeMap(fromPaymentProvider => {
                  if (!fromPaymentProvider['hasError']) {
                    // consume response from payment provider and creates payment details

                    return this.occCartService
                      .createPaymentDetails(
                        payload.userId,
                        payload.cartId,
                        this.getPaymentSopResponseParams(
                          payload.paymentDetails,
                          fromPaymentProvider,
                          sub.mappingLabels
                        )
                      )
                      .pipe(
                        mergeMap(details => {
                          return [
                            new fromUserActions.LoadUserPaymentMethods(
                              payload.userId
                            ),
                            new fromActions.CreatePaymentDetailsSuccess(details)
                          ];
                        }),
                        catchError(error =>
                          of(new fromActions.CreatePaymentDetailsFail(error))
                        )
                      );
                  } else {
                    return of(
                      new fromActions.CreatePaymentDetailsFail(
                        fromPaymentProvider
                      )
                    );
                  }
                })
              );
          })
        );
    })
  );

  @Effect()
  setPaymentDetails$: Observable<any> = this.actions$.pipe(
    ofType(fromActions.SET_PAYMENT_DETAILS),
    map((action: any) => action.payload),
    mergeMap(payload => {
      return this.occCartService
        .setPaymentDetails(
          payload.userId,
          payload.cartId,
          payload.paymentDetails.id
        )
        .pipe(
          map(
            () =>
              new fromActions.SetPaymentDetailsSuccess(payload.paymentDetails)
          ),
          catchError(error => of(new fromActions.SetPaymentDetailsFail(error)))
        );
    })
  );

  @Effect()
  placeOrder$: Observable<any> = this.actions$.pipe(
    ofType(fromActions.PLACE_ORDER),
    map((action: any) => action.payload),
    mergeMap(payload => {
      return this.occOrderService
        .placeOrder(payload.userId, payload.cartId)
        .pipe(
          map(data => {
            for (const entry of data.entries as OrderEntry[]) {
              this.productImageConverter.convertProduct(entry.product);
            }
            return data;
          }),
          switchMap(data => [
            new fromActions.PlaceOrderSuccess(data),
            new AddMessage({
              text: 'Order placed successfully',
              type: GlobalMessageType.MSG_TYPE_CONFIRMATION
            })
          ]),
          catchError(error => of(new fromActions.PlaceOrderFail(error)))
        );
    })
  );

  private domparser: DOMParser;

  constructor(
    private actions$: Actions,
    private occCartService: OccCartService,
    private occOrderService: OccOrderService,
    private productImageConverter: ProductImageConverterService
  ) {
    this.domparser = new DOMParser();
  }

  private getPaymentSopResponseParams(
    paymentDetails: any,
    fromPaymentProvider: any,
    mappingLabels: any
  ) {
    const sopResponseParams = {};

    sopResponseParams['decision'] =
      fromPaymentProvider[mappingLabels['hybris_sop_decision']];
    sopResponseParams['amount'] =
      fromPaymentProvider[mappingLabels['hybris_sop_amount']];
    sopResponseParams['currency'] =
      fromPaymentProvider[mappingLabels['hybris_sop_currency']];

    sopResponseParams['billTo_country'] =
      fromPaymentProvider[mappingLabels['hybris_billTo_country']];
    sopResponseParams['billTo_firstName'] =
      fromPaymentProvider[mappingLabels['hybris_billTo_firstname']];
    sopResponseParams['billTo_lastName'] =
      fromPaymentProvider[mappingLabels['hybris_billTo_lastname']];
    sopResponseParams['billTo_street1'] =
      fromPaymentProvider[mappingLabels['hybris_billTo_street1']];
    sopResponseParams['billTo_city'] =
      fromPaymentProvider[mappingLabels['hybris_billTo_city']];
    sopResponseParams['billTo_postalCode'] =
      fromPaymentProvider[mappingLabels['hybris_billTo_postalcode']];

    sopResponseParams['card_cardType'] = paymentDetails.cardType.code;
    sopResponseParams['card_accountNumber'] =
      fromPaymentProvider[mappingLabels['hybris_sop_card_number']];
    sopResponseParams['card_expirationMonth'] = paymentDetails.expiryMonth;
    sopResponseParams['card_expirationYear'] = paymentDetails.expiryYear;
    sopResponseParams['card_nameOnCard'] = paymentDetails.accountHolderName;
    sopResponseParams['defaultPayment'] = paymentDetails.defaultPayment;
    sopResponseParams['savePaymentInfo'] = true;

    sopResponseParams['reasonCode'] =
      fromPaymentProvider[mappingLabels['hybris_sop_reason_code']];
    sopResponseParams['paySubscriptionCreateReply_subscriptionID'] =
      fromPaymentProvider[mappingLabels['hybris_sop_subscriptionID']];

    if (mappingLabels['hybris_sop_uses_public_signature'] === 'true') {
      sopResponseParams[
        'paySubscriptionCreateReply_subscriptionIDPublicSignature'
      ] = fromPaymentProvider[mappingLabels['hybris_sop_public_signature']];
    }

    return sopResponseParams;
  }

  private getParamsForPaymentProvider(
    paymentDetails: PaymentDetails,
    parameters: { key; value }[],
    mappingLabels: any
  ) {
    const params = this.convertToMap(parameters);
    params[mappingLabels['hybris_account_holder_name']] =
      paymentDetails.accountHolderName;
    params[mappingLabels['hybris_card_type']] = paymentDetails.cardType.code;
    params[mappingLabels['hybris_card_number']] = paymentDetails.cardNumber;
    if (mappingLabels['hybris_combined_expiry_date'] === 'true') {
      // tslint:disable-next-line:max-line-length
      params[mappingLabels['hybris_card_expiry_date']] =
        paymentDetails.expiryMonth +
        mappingLabels['hybris_separator_expiry_date'] +
        paymentDetails.expiryYear;
    } else {
      params[mappingLabels['hybris_card_expiration_month']] =
        paymentDetails.expiryMonth;
      params[mappingLabels['hybris_card_expiration_year']] =
        paymentDetails.expiryYear;
    }
    params[mappingLabels['hybris_card_cvn']] = paymentDetails.cvn;
    return params;
  }

  private extractPaymentDetailsFromHtml(html: string): any {
    const domdoc = this.domparser.parseFromString(html, 'text/xml');
    const responseForm = domdoc.getElementsByTagName('form')[0];
    const inputs = responseForm.getElementsByTagName('input');

    const values = {};
    for (let i = 0; inputs[i]; i++) {
      const input = inputs[i];
      if (
        input.getAttribute('name') !== '{}' &&
        input.getAttribute('value') !== ''
      ) {
        values[input.getAttribute('name')] = input.getAttribute('value');
      }
    }

    // rejected for some reason
    if (values['decision'] !== 'ACCEPT') {
      const reason = { hasError: true };
      Object.keys(values).forEach(name => {
        if (name === 'reasonCode' || name.startsWith('InvalidField')) {
          reason[name] = values[name];
        }
      });
      return reason;
    }

    return values;
  }

  private convertToMap(paramList: { key; value }[]) {
    return paramList.reduce(function(result, item) {
      const key = item.key;
      result[key] = item.value;
      return result;
    }, {});
  }
}<|MERGE_RESOLUTION|>--- conflicted
+++ resolved
@@ -1,29 +1,20 @@
 import { Injectable } from '@angular/core';
 
 import * as fromActions from './../actions';
-<<<<<<< HEAD
-import * as fromUserActions from '../../../user/store/actions';
-=======
 import * as fromUserActions from '@spartacus/core';
-import * as fromGlobalMessagesActions from '../../../global-message/store/actions';
->>>>>>> 9247fd27
 
 import { Observable, of } from 'rxjs';
 import { Actions, Effect, ofType } from '@ngrx/effects';
 import { map, catchError, mergeMap, switchMap } from 'rxjs/operators';
 
 import { OccCartService } from '../../../occ/cart/cart.service';
-<<<<<<< HEAD
-import { OccOrderService } from '../../../occ/order/order.service';
-import { GlobalMessageType, AddMessage } from '@spartacus/core';
-=======
-import { GlobalMessageType } from '../../../global-message/models/message.model';
->>>>>>> 9247fd27
 import {
   ProductImageConverterService,
   OccOrderService,
   OrderEntry,
-  PaymentDetails
+  PaymentDetails,
+  GlobalMessageType,
+  AddMessage
 } from '@spartacus/core';
 
 @Injectable()
