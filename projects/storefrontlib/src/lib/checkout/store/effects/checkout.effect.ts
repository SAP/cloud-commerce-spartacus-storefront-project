import { Injectable } from '@angular/core';

import * as fromActions from './../actions';
import * as fromUserActions from '@spartacus/core';

import { Observable, of } from 'rxjs';
import { Actions, Effect, ofType } from '@ngrx/effects';
import { map, catchError, mergeMap, switchMap } from 'rxjs/operators';

<<<<<<< HEAD
=======
import { OccCartService } from '../../../occ/cart/cart.service';
>>>>>>> f0168883
import {
  OccCartService,
  ProductImageConverterService,
  OccOrderService,
  OrderEntry,
  PaymentDetails,
  GlobalMessageType,
  AddMessage
} from '@spartacus/core';
import { GlobalMessageType } from '../../../global-message/models/message.model';

@Injectable()
export class CheckoutEffects {
  @Effect()
  addDeliveryAddress$: Observable<any> = this.actions$.pipe(
    ofType(fromActions.ADD_DELIVERY_ADDRESS),
    map((action: fromActions.AddDeliveryAddress) => action.payload),
    mergeMap(payload =>
      this.occCartService
        .createAddressOnCart(payload.userId, payload.cartId, payload.address)
        .pipe(
          mergeMap(address => {
            address['titleCode'] = payload.address.titleCode;
            return [
              new fromUserActions.LoadUserAddresses(payload.userId),
              new fromActions.SetDeliveryAddress({
                userId: payload.userId,
                cartId: payload.cartId,
                address: address
              })
            ];
          }),
          catchError(error => of(new fromActions.AddDeliveryAddressFail(error)))
        )
    )
  );

  @Effect()
  setDeliveryAddress$: Observable<any> = this.actions$.pipe(
    ofType(fromActions.SET_DELIVERY_ADDRESS),
    map((action: any) => action.payload),
    mergeMap(payload => {
      return this.occCartService
        .setDeliveryAddress(payload.userId, payload.cartId, payload.address.id)
        .pipe(
          map(() => new fromActions.SetDeliveryAddressSuccess(payload.address)),
          catchError(error => of(new fromActions.SetDeliveryAddressFail(error)))
        );
    })
  );

  @Effect()
  loadSupportedDeliveryModes$: Observable<any> = this.actions$.pipe(
    ofType(fromActions.LOAD_SUPPORTED_DELIVERY_MODES),
    map((action: any) => action.payload),
    mergeMap(payload => {
      return this.occCartService
        .getSupportedDeliveryModes(payload.userId, payload.cartId)
        .pipe(
          map(data => {
            return new fromActions.LoadSupportedDeliveryModesSuccess(data);
          }),
          catchError(error =>
            of(new fromActions.LoadSupportedDeliveryModesFail(error))
          )
        );
    })
  );

  @Effect()
  setDeliveryMode$: Observable<any> = this.actions$.pipe(
    ofType(fromActions.SET_DELIVERY_MODE),
    map((action: any) => action.payload),
    mergeMap(payload => {
      return this.occCartService
        .setDeliveryMode(payload.userId, payload.cartId, payload.selectedModeId)
        .pipe(
          map(
            () => new fromActions.SetDeliveryModeSuccess(payload.selectedModeId)
          ),
          catchError(error => of(new fromActions.SetDeliveryModeFail(error)))
        );
    })
  );

  @Effect()
  createPaymentDetails$: Observable<any> = this.actions$.pipe(
    ofType(fromActions.CREATE_PAYMENT_DETAILS),
    map((action: any) => action.payload),
    mergeMap(payload => {
      // get information for creating a subscription directly with payment provider
      return this.occCartService
        .getPaymentProviderSubInfo(payload.userId, payload.cartId)
        .pipe(
          map(data => {
            const labelsMap = this.convertToMap(data.mappingLabels.entry);
            return {
              url: data.postUrl,
              parameters: this.getParamsForPaymentProvider(
                payload.paymentDetails,
                data.parameters.entry,
                labelsMap
              ),
              mappingLabels: labelsMap
            };
          }),
          mergeMap(sub => {
            // create a subscription directly with payment provider
            return this.occCartService
              .createSubWithPaymentProvider(sub.url, sub.parameters)
              .pipe(
                map(response => this.extractPaymentDetailsFromHtml(response)),
                mergeMap(fromPaymentProvider => {
                  if (!fromPaymentProvider['hasError']) {
                    // consume response from payment provider and creates payment details

                    return this.occCartService
                      .createPaymentDetails(
                        payload.userId,
                        payload.cartId,
                        this.getPaymentSopResponseParams(
                          payload.paymentDetails,
                          fromPaymentProvider,
                          sub.mappingLabels
                        )
                      )
                      .pipe(
                        mergeMap(details => {
                          return [
                            new fromUserActions.LoadUserPaymentMethods(
                              payload.userId
                            ),
                            new fromActions.CreatePaymentDetailsSuccess(details)
                          ];
                        }),
                        catchError(error =>
                          of(new fromActions.CreatePaymentDetailsFail(error))
                        )
                      );
                  } else {
                    return of(
                      new fromActions.CreatePaymentDetailsFail(
                        fromPaymentProvider
                      )
                    );
                  }
                })
              );
          })
        );
    })
  );

  @Effect()
  setPaymentDetails$: Observable<any> = this.actions$.pipe(
    ofType(fromActions.SET_PAYMENT_DETAILS),
    map((action: any) => action.payload),
    mergeMap(payload => {
      return this.occCartService
        .setPaymentDetails(
          payload.userId,
          payload.cartId,
          payload.paymentDetails.id
        )
        .pipe(
          map(
            () =>
              new fromActions.SetPaymentDetailsSuccess(payload.paymentDetails)
          ),
          catchError(error => of(new fromActions.SetPaymentDetailsFail(error)))
        );
    })
  );

  @Effect()
  placeOrder$: Observable<any> = this.actions$.pipe(
    ofType(fromActions.PLACE_ORDER),
    map((action: any) => action.payload),
    mergeMap(payload => {
      return this.occOrderService
        .placeOrder(payload.userId, payload.cartId)
        .pipe(
          map(data => {
            for (const entry of data.entries as OrderEntry[]) {
              this.productImageConverter.convertProduct(entry.product);
            }
            return data;
          }),
          switchMap(data => [
            new fromActions.PlaceOrderSuccess(data),
            new AddMessage({
              text: 'Order placed successfully',
              type: GlobalMessageType.MSG_TYPE_CONFIRMATION
            })
          ]),
          catchError(error => of(new fromActions.PlaceOrderFail(error)))
        );
    })
  );

  private domparser: DOMParser;

  constructor(
    private actions$: Actions,
    private occCartService: OccCartService,
    private occOrderService: OccOrderService,
    private productImageConverter: ProductImageConverterService
  ) {
    this.domparser = new DOMParser();
  }

  private getPaymentSopResponseParams(
    paymentDetails: any,
    fromPaymentProvider: any,
    mappingLabels: any
  ) {
    const sopResponseParams = {};

    sopResponseParams['decision'] =
      fromPaymentProvider[mappingLabels['hybris_sop_decision']];
    sopResponseParams['amount'] =
      fromPaymentProvider[mappingLabels['hybris_sop_amount']];
    sopResponseParams['currency'] =
      fromPaymentProvider[mappingLabels['hybris_sop_currency']];

    sopResponseParams['billTo_country'] =
      fromPaymentProvider[mappingLabels['hybris_billTo_country']];
    sopResponseParams['billTo_firstName'] =
      fromPaymentProvider[mappingLabels['hybris_billTo_firstname']];
    sopResponseParams['billTo_lastName'] =
      fromPaymentProvider[mappingLabels['hybris_billTo_lastname']];
    sopResponseParams['billTo_street1'] =
      fromPaymentProvider[mappingLabels['hybris_billTo_street1']];
    sopResponseParams['billTo_city'] =
      fromPaymentProvider[mappingLabels['hybris_billTo_city']];
    sopResponseParams['billTo_postalCode'] =
      fromPaymentProvider[mappingLabels['hybris_billTo_postalcode']];

    sopResponseParams['card_cardType'] = paymentDetails.cardType.code;
    sopResponseParams['card_accountNumber'] =
      fromPaymentProvider[mappingLabels['hybris_sop_card_number']];
    sopResponseParams['card_expirationMonth'] = paymentDetails.expiryMonth;
    sopResponseParams['card_expirationYear'] = paymentDetails.expiryYear;
    sopResponseParams['card_nameOnCard'] = paymentDetails.accountHolderName;
    sopResponseParams['defaultPayment'] = paymentDetails.defaultPayment;
    sopResponseParams['savePaymentInfo'] = true;

    sopResponseParams['reasonCode'] =
      fromPaymentProvider[mappingLabels['hybris_sop_reason_code']];
    sopResponseParams['paySubscriptionCreateReply_subscriptionID'] =
      fromPaymentProvider[mappingLabels['hybris_sop_subscriptionID']];

    if (mappingLabels['hybris_sop_uses_public_signature'] === 'true') {
      sopResponseParams[
        'paySubscriptionCreateReply_subscriptionIDPublicSignature'
      ] = fromPaymentProvider[mappingLabels['hybris_sop_public_signature']];
    }

    return sopResponseParams;
  }

  private getParamsForPaymentProvider(
    paymentDetails: PaymentDetails,
    parameters: { key; value }[],
    mappingLabels: any
  ) {
    const params = this.convertToMap(parameters);
    params[mappingLabels['hybris_account_holder_name']] =
      paymentDetails.accountHolderName;
    params[mappingLabels['hybris_card_type']] = paymentDetails.cardType.code;
    params[mappingLabels['hybris_card_number']] = paymentDetails.cardNumber;
    if (mappingLabels['hybris_combined_expiry_date'] === 'true') {
      // tslint:disable-next-line:max-line-length
      params[mappingLabels['hybris_card_expiry_date']] =
        paymentDetails.expiryMonth +
        mappingLabels['hybris_separator_expiry_date'] +
        paymentDetails.expiryYear;
    } else {
      params[mappingLabels['hybris_card_expiration_month']] =
        paymentDetails.expiryMonth;
      params[mappingLabels['hybris_card_expiration_year']] =
        paymentDetails.expiryYear;
    }
    params[mappingLabels['hybris_card_cvn']] = paymentDetails.cvn;
    return params;
  }

  private extractPaymentDetailsFromHtml(html: string): any {
    const domdoc = this.domparser.parseFromString(html, 'text/xml');
    const responseForm = domdoc.getElementsByTagName('form')[0];
    const inputs = responseForm.getElementsByTagName('input');

    const values = {};
    for (let i = 0; inputs[i]; i++) {
      const input = inputs[i];
      if (
        input.getAttribute('name') !== '{}' &&
        input.getAttribute('value') !== ''
      ) {
        values[input.getAttribute('name')] = input.getAttribute('value');
      }
    }

    // rejected for some reason
    if (values['decision'] !== 'ACCEPT') {
      const reason = { hasError: true };
      Object.keys(values).forEach(name => {
        if (name === 'reasonCode' || name.startsWith('InvalidField')) {
          reason[name] = values[name];
        }
      });
      return reason;
    }

    return values;
  }

  private convertToMap(paramList: { key; value }[]) {
    return paramList.reduce(function(result, item) {
      const key = item.key;
      result[key] = item.value;
      return result;
    }, {});
  }
}<|MERGE_RESOLUTION|>--- conflicted
+++ resolved
@@ -6,11 +6,6 @@
 import { Observable, of } from 'rxjs';
 import { Actions, Effect, ofType } from '@ngrx/effects';
 import { map, catchError, mergeMap, switchMap } from 'rxjs/operators';
-
-<<<<<<< HEAD
-=======
-import { OccCartService } from '../../../occ/cart/cart.service';
->>>>>>> f0168883
 import {
   OccCartService,
   ProductImageConverterService,
@@ -20,7 +15,6 @@
   GlobalMessageType,
   AddMessage
 } from '@spartacus/core';
-import { GlobalMessageType } from '../../../global-message/models/message.model';
 
 @Injectable()
 export class CheckoutEffects {
