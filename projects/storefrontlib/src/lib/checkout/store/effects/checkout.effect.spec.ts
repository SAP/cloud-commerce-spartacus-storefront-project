import { TestBed } from '@angular/core/testing';
import { provideMockActions } from '@ngrx/effects/testing';
import { HttpClientTestingModule } from '@angular/common/http/testing';

import { hot, cold } from 'jasmine-marbles';
import { Observable, of } from 'rxjs';

<<<<<<< HEAD
import { OccCartService } from '@spartacus/core';
import { OccConfig } from '@spartacus/core';
=======
import { OccCartService } from '../../../occ/cart/cart.service';
import { OccConfig, DeliveryModeList, PaymentDetails } from '@spartacus/core';
>>>>>>> c7f5de50
import * as fromEffects from './checkout.effect';
import * as fromActions from '../actions/checkout.action';
import * as fromUserActions from '../../../user/store/actions';
import * as fromGlobalMessageActions from '../../../global-message/store/actions';
import { OccOrderService } from '../../../occ/order/order.service';
import { ProductImageConverterService } from '@spartacus/core';
import { GlobalMessageType } from '../../../global-message/models/message.model';
import { Address } from '../../models/address-model';

const MockOccModuleConfig: OccConfig = {
  server: {
    baseUrl: '',
    occPrefix: ''
  }
};

describe('Checkout effect', () => {
  let cartService: OccCartService;
  let orderService: OccOrderService;
  let entryEffects: fromEffects.CheckoutEffects;
  let actions$: Observable<any>;
  let productImageConverter: ProductImageConverterService;

  const userId = 'testUserId';
  const cartId = 'testCartId';
  const address: Address = {
    id: 'testAddressId',
    firstName: 'John',
    lastName: 'Doe',
    titleCode: 'mr',
    line1: 'Toyosaki 2 create on cart',
    town: 'Montreal',
    postalCode: 'L6M1P9',
    country: { isocode: 'CA' }
  };
  const modes: DeliveryModeList = {
    deliveryModes: [{ code: 'code1' }, { code: 'code2' }]
  };
  const orderDetails = { entries: [] };

  beforeEach(() => {
    TestBed.configureTestingModule({
      imports: [HttpClientTestingModule],
      providers: [
        OccCartService,
        OccOrderService,
        ProductImageConverterService,
        fromEffects.CheckoutEffects,
        { provide: OccConfig, useValue: MockOccModuleConfig },
        provideMockActions(() => actions$)
      ]
    });

    entryEffects = TestBed.get(fromEffects.CheckoutEffects);
    cartService = TestBed.get(OccCartService);
    orderService = TestBed.get(OccOrderService);
    productImageConverter = TestBed.get(ProductImageConverterService);

    spyOn(cartService, 'createAddressOnCart').and.returnValue(of(address));
    spyOn(cartService, 'setDeliveryAddress').and.returnValue(of({}));
    spyOn(cartService, 'getSupportedDeliveryModes').and.returnValue(of(modes));
    spyOn(orderService, 'placeOrder').and.returnValue(of(orderDetails));
    spyOn(cartService, 'setDeliveryMode').and.returnValue(of({}));
    spyOn(cartService, 'setPaymentDetails').and.returnValue(of({}));
  });

  describe('addDeliveryAddress$', () => {
    it('should add delivery address to cart', () => {
      const action = new fromActions.AddDeliveryAddress({
        userId: userId,
        cartId: cartId,
        address: address
      });

      const completion1 = new fromUserActions.LoadUserAddresses(userId);
      const completion2 = new fromActions.SetDeliveryAddress({
        userId: userId,
        cartId: cartId,
        address: address
      });

      actions$ = hot('-a', { a: action });
      const expected = cold('-(bc)', { b: completion1, c: completion2 });

      expect(entryEffects.addDeliveryAddress$).toBeObservable(expected);
    });
  });

  describe('setDeliveryAddress$', () => {
    it('should set delivery address to cart', () => {
      const action = new fromActions.SetDeliveryAddress({
        userId: userId,
        cartId: cartId,
        address: address
      });
      const completion = new fromActions.SetDeliveryAddressSuccess(address);

      actions$ = hot('-a', { a: action });
      const expected = cold('-b', { b: completion });

      expect(entryEffects.setDeliveryAddress$).toBeObservable(expected);
    });
  });

  describe('loadSupportedDeliveryModes$', () => {
    it('should load all supported delivery modes from cart', () => {
      const action = new fromActions.LoadSupportedDeliveryModes({
        userId: userId,
        cartId: cartId
      });
      const completion = new fromActions.LoadSupportedDeliveryModesSuccess(
        modes
      );

      actions$ = hot('-a', { a: action });
      const expected = cold('-b', { b: completion });

      expect(entryEffects.loadSupportedDeliveryModes$).toBeObservable(expected);
    });
  });

  describe('setDeliveryMode$', () => {
    it('should set delivery mode for cart', () => {
      const action = new fromActions.SetDeliveryMode({
        userId: userId,
        cartId: cartId,
        selectedModeId: 'testSelectedModeId'
      });
      const completion = new fromActions.SetDeliveryModeSuccess(
        'testSelectedModeId'
      );

      actions$ = hot('-a', { a: action });
      const expected = cold('-b', { b: completion });

      expect(entryEffects.setDeliveryMode$).toBeObservable(expected);
    });
  });

  describe('createPaymentDetails$', () => {
    it('should create payment details for cart', () => {
      const mockPaymentDetails = {
        accountHolderName: 'test test',
        cardNumber: '4111111111111111',
        cardType: {
          code: 'visa'
        },
        expiryMonth: '01',
        expiryYear: '2019',
        cvn: '123',
        billingAddress: {
          titleCode: 'mr',
          firstName: 'test',
          lastName: 'test',
          line1: 'line1',
          line2: 'line2',
          postalCode: '12345',
          town: 'MainCity',
          country: {
            isocode: 'US'
          },
          region: {
            isocode: 'US-FL'
          }
        }
      };

      const paymentProviderInfo = {
        mappingLabels: {
          entry: [
            {
              key: 'hybris_sop_amount',
              value: 'amount'
            },
            {
              key: 'hybris_sop_currency',
              value: ''
            },
            {
              key: 'hybris_billTo_country',
              value: 'billTo_country'
            },
            {
              key: 'hybris_card_type',
              value: 'card_type'
            },
            {
              key: 'hybris_card_expiration_year',
              value: 'card_expirationYear'
            },
            {
              key: 'hybris_sop_reason_code',
              value: 'reason_code'
            },
            {
              key: 'hybris_combined_expiry_date',
              value: 'false'
            },
            {
              key: 'hybris_sop_decision',
              value: 'decision'
            },
            {
              key: 'hybris_card_expiry_date',
              value: 'card_expirationDate'
            },
            {
              key: 'hybris_card_expiration_month',
              value: 'card_expirationMonth'
            },
            {
              key: 'hybris_billTo_street1',
              value: 'billTo_street1'
            },
            {
              key: 'hybris_sop_card_number',
              value: 'card_accountNumber'
            },
            {
              key: 'hybris_separator_expiry_date',
              value: ''
            },
            {
              key: 'hybris_account_holder_name',
              value: 'mockup_account_holder'
            },
            {
              key: 'hybris_sop_uses_public_signature',
              value: 'false'
            },
            {
              key: 'hybris_card_number',
              value: 'card_accountNumber'
            },
            {
              key: 'hybris_card_cvn',
              value: 'card_cvNumber'
            },
            {
              key: 'hybris_billTo_lastname',
              value: 'billTo_lastName'
            },
            {
              key: 'hybris_billTo_city',
              value: 'billTo_city'
            },
            {
              key: 'hybris_billTo_firstname',
              value: 'billTo_firstName'
            },
            {
              key: 'hybris_billTo_postalcode',
              value: 'billTo_postalCode'
            }
          ]
        },
        parameters: {
          entry: []
        },
        postUrl: 'https://testurl'
      };

      const paymentDetails: PaymentDetails = {
        accountHolderName: 'test',
        billingAddress: {
          line1: '123 Montreal'
        }
      };

      const html =
        '<form id="silentOrderPostForm" name="silentOrderPostForm" action="javascript:false;" method="post">' +
        '<div id="postFormItems">' +
        '<dl>' +
        '<input type="hidden" id="billTo_city" name="billTo_city" value="MainCity" />' +
        '<input type="hidden" id="amount" name="amount" value="0" />' +
        '<input type="hidden" id="decision_publicSignature" name="decision_publicSignature" value="mEhlMRLCsuPimhp50ElrY94zFyc=" />' +
        '<input type="hidden" id="decision" name="decision" value="ACCEPT" />' +
        '<input type="hidden" id="billTo_country" name="billTo_country" value="US" />' +
        '<input type="hidden" id="billTo_lastName" name="billTo_lastName" value="test" />' +
        '<input type="hidden" id="ccAuthReply_cvCode" name="ccAuthReply_cvCode" value="M" />' +
        '<input type="hidden" id="billTo_postalCode" name="billTo_postalCode" value="12345" />' +
        '<input type="hidden" id="billTo_street1" name="billTo_street1" value="999 de Maisonneuve" />' +
        '<input type="hidden" id="billTo_firstName" name="billTo_firstName" value="test" />' +
        '<input type="hidden" id="card_cardType" name="card_cardType" value="visa" />' +
        '<input type="hidden" id="card_expirationMonth" name="card_expirationMonth" value="12" />' +
        '<input type="hidden" id="card_expirationYear" name="card_expirationYear" value="2020" />' +
        '<input type="hidden" id="reasonCode" name="reasonCode" value="100" />' +
        '<input type="hidden" id="card_accountNumber" name="card_accountNumber" value="************1111" />' +
        '</dl>' +
        '</div>' +
        '</form>';

      spyOn(cartService, 'getPaymentProviderSubInfo').and.returnValue(
        of(paymentProviderInfo)
      );
      spyOn(cartService, 'createSubWithPaymentProvider').and.returnValue(
        of(html)
      );
      spyOn(cartService, 'createPaymentDetails').and.returnValue(
        of(paymentDetails)
      );

      const action = new fromActions.CreatePaymentDetails({
        userId: userId,
        cartId: cartId,
        paymentDetails: mockPaymentDetails
      });
      const completion1 = new fromUserActions.LoadUserPaymentMethods(userId);
      const completion2 = new fromActions.CreatePaymentDetailsSuccess(
        paymentDetails
      );

      actions$ = hot('-a', { a: action });
      const expected = cold('-(bc)', { b: completion1, c: completion2 });

      expect(entryEffects.createPaymentDetails$).toBeObservable(expected);
    });
  });

  describe('setPaymentDetails$', () => {
    it('should set payment details', () => {
      const paymentDetails = {
        id: '123',
        billTo_city: 'MainCity',
        decision: 'ACCEPT',
        billTo_country: 'US',
        billTo_lastName: 'test'
      };

      const action = new fromActions.SetPaymentDetails({
        userId: userId,
        cartId: cartId,
        paymentDetails: paymentDetails
      });
      const completion = new fromActions.SetPaymentDetailsSuccess(
        paymentDetails
      );

      actions$ = hot('-a', { a: action });
      const expected = cold('-b', { b: completion });

      expect(entryEffects.setPaymentDetails$).toBeObservable(expected);
    });
  });

  describe('placeOrder$', () => {
    it('should place order', () => {
      spyOn(productImageConverter, 'convertProduct').and.returnValue(
        orderDetails
      );

      const action = new fromActions.PlaceOrder({
        userId: userId,
        cartId: cartId
      });
      const completion1 = new fromActions.PlaceOrderSuccess(orderDetails);
      const completion2 = new fromGlobalMessageActions.AddMessage({
        text: 'Order placed successfully',
        type: GlobalMessageType.MSG_TYPE_CONFIRMATION
      });

      actions$ = hot('-a', { a: action });
      const expected = cold('-(bc)', { b: completion1, c: completion2 });

      expect(entryEffects.placeOrder$).toBeObservable(expected);
    });
  });
});<|MERGE_RESOLUTION|>--- conflicted
+++ resolved
@@ -5,13 +5,8 @@
 import { hot, cold } from 'jasmine-marbles';
 import { Observable, of } from 'rxjs';
 
-<<<<<<< HEAD
 import { OccCartService } from '@spartacus/core';
-import { OccConfig } from '@spartacus/core';
-=======
-import { OccCartService } from '../../../occ/cart/cart.service';
 import { OccConfig, DeliveryModeList, PaymentDetails } from '@spartacus/core';
->>>>>>> c7f5de50
 import * as fromEffects from './checkout.effect';
 import * as fromActions from '../actions/checkout.action';
 import * as fromUserActions from '../../../user/store/actions';
