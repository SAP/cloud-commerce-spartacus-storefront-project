import { CheckoutStep } from '../../../model/checkout-step.model';
import { Component, OnInit } from '@angular/core';
import { RoutingService, CartService, UICart } from '@spartacus/core';
import { Observable } from 'rxjs';
import { tap } from 'rxjs/operators';

<<<<<<< HEAD
=======
import {
  RoutingService,
  CartService,
  Cart,
  RoutingConfigService,
} from '@spartacus/core';
>>>>>>> adfdb6da
import { CheckoutConfig } from '../../../config/checkout-config';

@Component({
  selector: 'cx-checkout-progress-mobile-top',
  templateUrl: './checkout-progress-mobile-top.component.html',
})
export class CheckoutProgressMobileTopComponent implements OnInit {
  constructor(
    protected config: CheckoutConfig,
    protected routingService: RoutingService,
    protected cartService: CartService,
    protected routingConfigService: RoutingConfigService
  ) {}

  steps: Array<CheckoutStep>;
  routerState$: Observable<any>;
  cart$: Observable<Cart>;
  activeStepIndex: number;
  activeStepUrl: string;

  ngOnInit(): void {
    this.steps = this.config.checkout.steps;
    this.cart$ = this.cartService.getActive();
    this.routerState$ = this.routingService.getRouterState().pipe(
      tap(router => {
        this.activeStepUrl = router.state.context.id;

        this.steps.forEach((step, index) => {
          const routeUrl = `/${
            this.routingConfigService.getRouteConfig(step.route).paths[0]
          }`;
          if (routeUrl === this.activeStepUrl) {
            this.activeStepIndex = index;
          }
        });
      })
    );
  }
}<|MERGE_RESOLUTION|>--- conflicted
+++ resolved
@@ -1,19 +1,15 @@
-import { CheckoutStep } from '../../../model/checkout-step.model';
 import { Component, OnInit } from '@angular/core';
-import { RoutingService, CartService, UICart } from '@spartacus/core';
 import { Observable } from 'rxjs';
 import { tap } from 'rxjs/operators';
 
-<<<<<<< HEAD
-=======
 import {
   RoutingService,
   CartService,
   Cart,
   RoutingConfigService,
 } from '@spartacus/core';
->>>>>>> adfdb6da
 import { CheckoutConfig } from '../../../config/checkout-config';
+import { CheckoutStep } from '../../../model/checkout-step.model';
 
 @Component({
   selector: 'cx-checkout-progress-mobile-top',
