--- conflicted
+++ resolved
@@ -6,13 +6,10 @@
   CartDataService,
   UserService,
   PaymentDetails,
-<<<<<<< HEAD
   CheckoutService,
   GlobalMessageService,
   Address,
-=======
   I18nTestingModule,
->>>>>>> 600d0f0b
 } from '@spartacus/core';
 
 import { of, Observable } from 'rxjs';
