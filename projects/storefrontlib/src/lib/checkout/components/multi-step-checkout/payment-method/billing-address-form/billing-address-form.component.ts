--- conflicted
+++ resolved
@@ -1,14 +1,9 @@
 import { Component, ChangeDetectionStrategy, Input } from '@angular/core';
 import { FormGroup } from '@angular/forms';
-<<<<<<< HEAD
-=======
-import { Observable } from 'rxjs';
->>>>>>> 2856f9b3
 
 import { Country } from '@spartacus/core';
 
 import { Observable } from 'rxjs';
-import { tap } from 'rxjs/operators';
 
 @Component({
   selector: 'cx-billing-address-form',
@@ -23,58 +18,9 @@
   @Input()
   countries$: Observable<Country[]>;
 
-<<<<<<< HEAD
-  constructor(protected userService: UserService) {}
-
-  ngOnInit() {
-    // Fetching titles
-    this.titles$ = this.userService.getTitles().pipe(
-      tap(titles => {
-        if (Object.keys(titles).length === 0) {
-          this.userService.loadTitles();
-        }
-      })
-    );
-
-    // Fetching regions
-    this.regions$ = this.userService.getRegions().pipe(
-      tap(regions => {
-        const regionControl = this.billingAddress.get('region.isocode');
-
-        if (Object.keys(regions).length === 0) {
-          regionControl.disable();
-          const countryIsoCode = this.billingAddress.get('country.isocode')
-            .value;
-          if (countryIsoCode) {
-            this.userService.loadRegions(countryIsoCode);
-          }
-        } else {
-          regionControl.enable();
-        }
-      })
-    );
-  }
-
-  titleSelected(title: Title): void {
-    this.billingAddress['controls'].titleCode.setValue(title.code);
-  }
-
   countrySelected(country: Country): void {
     this.billingAddress['controls'].country['controls'].isocode.setValue(
       country.isocode
     );
-    this.userService.loadRegions(country.isocode);
-  }
-
-  regionSelected(region: Region): void {
-    this.billingAddress['controls'].region['controls'].isocode.setValue(
-      region.isocode
-    );
-=======
-  countrySelected(country: Country) {
-    this.billingAddress['controls'].country['controls'].isocode.setValue(
-      country.isocode
-    );
->>>>>>> 2856f9b3
   }
 }