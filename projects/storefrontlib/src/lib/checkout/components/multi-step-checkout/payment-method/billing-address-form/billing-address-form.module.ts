--- conflicted
+++ resolved
@@ -14,10 +14,7 @@
     FormsModule,
     RouterModule,
     NgSelectModule,
-<<<<<<< HEAD
-    I18nModule
-=======
->>>>>>> f5ecc777
+    I18nModule,
   ],
   declarations: [BillingAddressFormComponent],
   exports: [BillingAddressFormComponent],
