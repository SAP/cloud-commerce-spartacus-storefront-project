--- conflicted
+++ resolved
@@ -7,10 +7,14 @@
 
 import createSpy = jasmine.createSpy;
 
-<<<<<<< HEAD
-import { Address, Country, CardType, UserService } from '@spartacus/core';
+import {
+  Address,
+  Country,
+  CardType,
+  UserService,
+  CheckoutService
+} from '@spartacus/core';
 import { PaymentFormComponent } from './payment-form.component';
-import { CheckoutService } from '../../../../facade';
 
 const mockBillingCountries: Country[] = [
   {
@@ -18,10 +22,6 @@
     name: 'Canada'
   }
 ];
-=======
-import { PaymentFormComponent } from './payment-form.component';
-import { CardType, Address, CheckoutService } from '@spartacus/core';
->>>>>>> cbf66b51
 
 const mockAddress: Address = {
   firstName: 'John',
