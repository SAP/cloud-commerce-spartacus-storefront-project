import { async, ComponentFixture, TestBed } from '@angular/core/testing';
import { ChangeDetectionStrategy, Component, Input } from '@angular/core';
import { ReactiveFormsModule, FormGroup } from '@angular/forms';
import { Observable, of } from 'rxjs';
import { NgSelectModule } from '@ng-select/ng-select';
import { By } from '@angular/platform-browser';
<<<<<<< HEAD
import { ChangeDetectionStrategy, Input, Component } from '@angular/core';

const mockDeliveryCountries = [
  {
    isocode: 'CA',
    name: 'Canada'
  },
  {
    isocode: 'PL',
    name: 'Poland'
  }
];
=======
import createSpy = jasmine.createSpy;

import { CheckoutService } from '../../../../facade/checkout.service';
import { PaymentFormComponent } from './payment-form.component';
import { CardType, Address } from '@spartacus/core';
>>>>>>> d9c0577a

const mockAddress: Address = {
  firstName: 'John',
  lastName: 'Doe',
  titleCode: 'mr',
  line1: 'Toyosaki 2 create on cart',
  line2: 'line2',
  town: 'town',
  region: { isocode: 'JP-27' },
  postalCode: 'zip',
  country: { isocode: 'JP' }
};

<<<<<<< HEAD
const mockBillingAddress: Address = {
  firstName: 'John',
  lastName: 'Doe',
  titleCode: 'mr',
  line1: 'Green Street',
  line2: '420',
  town: 'Montreal',
  region: { isocode: 'CA-QC' },
  postalCode: 'H3A',
  country: { isocode: 'CA' }
};

const mockCardTypes = [
=======
const mockCardTypes: CardType[] = [
>>>>>>> d9c0577a
  {
    code: 'amex',
    name: 'American Express'
  },
  {
    code: 'maestro',
    name: 'Maestro'
  }
];

@Component({
<<<<<<< HEAD
  selector: 'cx-billing-address-form',
  template: ''
})
class MockBillingAddressFormComponent {
  @Input()
  billingAddress;
  @Input()
  countries$;
=======
  selector: 'cx-card',
  template: ''
})
class MockCardComponent {
  @Input()
  content: any;
}

class MockCheckoutService {
  loadSupportedCardTypes = createSpy();
  getCardTypes(): Observable<CardType[]> {
    return of();
  }
  getDeliveryAddress(): Observable<Address> {
    return of(null);
  }
>>>>>>> d9c0577a
}

describe('PaymentFormComponent', () => {
  let component: PaymentFormComponent;
  let fixture: ComponentFixture<PaymentFormComponent>;
<<<<<<< HEAD
  let service: CheckoutService;
  let controls: {
    payment: FormGroup['controls'];
    billingAddress: FormGroup['controls'];
  };
  let mockCheckoutSelectors: {
    getAllCardTypes: BehaviorSubject<any[]>;
    getDeliveryAddress: BehaviorSubject<any>;
  };
  let mockUserSelectors: {
    getAllBillingCountries: BehaviorSubject<any>;
  };

  beforeEach(async(() => {
    TestBed.configureTestingModule({
      imports: [
        ReactiveFormsModule,
        RouterTestingModule,
        CardModule,
        NgSelectModule,
        StoreModule.forRoot({}),
        StoreModule.forFeature('cart', fromCart.getReducers()),
        StoreModule.forFeature('user', fromUser.getReducers()),
        StoreModule.forFeature('checkout', fromCheckout.getReducers()),
        StoreModule.forFeature('auth', fromAuth.getReducers())
      ],
      declarations: [PaymentFormComponent, MockBillingAddressFormComponent],
      providers: [CheckoutService, CartService, CartDataService]
=======
  let mockCheckoutService: MockCheckoutService;
  let controls: FormGroup['controls'];

  beforeEach(async(() => {
    TestBed.configureTestingModule({
      imports: [ReactiveFormsModule, NgSelectModule],
      declarations: [PaymentFormComponent, MockCardComponent],
      providers: [{ provide: CheckoutService, useClass: MockCheckoutService }]
>>>>>>> d9c0577a
    })
      .overrideComponent(PaymentFormComponent, {
        set: { changeDetection: ChangeDetectionStrategy.Default }
      })
      .compileComponents();

    mockCheckoutService = TestBed.get(CheckoutService);
  }));

  beforeEach(() => {
    fixture = TestBed.createComponent(PaymentFormComponent);
    component = fixture.componentInstance;
<<<<<<< HEAD
    service = TestBed.get(CheckoutService);
    store = TestBed.get(Store);
    controls = {
      payment: component.payment.controls,
      billingAddress: component.billingAddress.controls
    };

    mockCheckoutSelectors = {
      getAllCardTypes: new BehaviorSubject([]),
      getDeliveryAddress: new BehaviorSubject(mockAddress)
    };
    mockUserSelectors = {
      getAllBillingCountries: new BehaviorSubject(mockDeliveryCountries)
    };
    spyOnProperty(NgrxStore, 'select').and.returnValue(selector => {
      switch (selector) {
        case fromCheckout.getAllCardTypes:
          return () => mockCheckoutSelectors.getAllCardTypes;
        case fromCheckout.getDeliveryAddress:
          return () => mockCheckoutSelectors.getDeliveryAddress;
        case fromUser.getAllBillingCountries:
          return () => mockUserSelectors.getAllBillingCountries;
      }
    });

    spyOn(store, 'dispatch').and.callThrough();
    spyOn(service, 'loadSupportedCardTypes').and.callThrough();

=======
    controls = component.payment.controls;

>>>>>>> d9c0577a
    spyOn(component.addPaymentInfo, 'emit').and.callThrough();
    spyOn(component.backToPayment, 'emit').and.callThrough();
  });

  it('should be created', () => {
    expect(component).toBeTruthy();
  });

<<<<<<< HEAD
  it('should call ngOnInit to get supported card types if they do not exist', () => {
    mockCheckoutSelectors.getAllCardTypes.next([]);
=======
  it('should call ngOnInit to get suppored card types if they do not exist', done => {
    spyOn(mockCheckoutService, 'getCardTypes').and.returnValue(of([]));
>>>>>>> d9c0577a
    component.ngOnInit();
    component.cardTypes$.subscribe(() => {
      expect(mockCheckoutService.loadSupportedCardTypes).toHaveBeenCalled();
      done();
    });
  });

  it('should call ngOnInit to get suppored card types if they exist', () => {
    spyOn(mockCheckoutService, 'getCardTypes').and.returnValue(
      of(mockCardTypes)
    );
    component.ngOnInit();
    let cardTypes;
    component.cardTypes$.subscribe(data => {
      cardTypes = data;
    });
    expect(cardTypes).toBe(mockCardTypes);
  });

  it('should call ngOnInit to get shipping address set in cart', () => {
    spyOn(mockCheckoutService, 'getCardTypes').and.returnValue(
      of(mockCardTypes)
    );
    spyOn(mockCheckoutService, 'getDeliveryAddress').and.returnValue(
      of(mockAddress)
    );
    component.ngOnInit();
    let cardTypes;
    component.cardTypes$.subscribe(data => {
      cardTypes = data;
    });
    let address;
    component.shippingAddress$.subscribe(data => {
      address = data;
    });
    expect(cardTypes).toBe(mockCardTypes);
    expect(address).toBe(mockAddress);
  });

  it('should call toggleDefaultPaymentMethod() with defaultPayment flag set to false', () => {
    component.payment.value.defaultPayment = false;
    component.toggleDefaultPaymentMethod();
    expect(component.payment.value.defaultPayment).toBeTruthy();
  });

  it('should call toggleDefaultPaymentMethod() with defaultPayment flag set to false', () => {
    component.payment.value.defaultPayment = true;
    component.toggleDefaultPaymentMethod();
    expect(component.payment.value.defaultPayment).toBeFalsy();
  });

  it('should call next()', () => {
    component.next();
    expect(component.addPaymentInfo.emit).toHaveBeenCalledWith({
      payment: component.payment.value,
      billingAddress: component.billingAddress.value,
      useShippingAddress: component.sameAsShippingAddress
    });
  });

  it('should call back()', () => {
    component.back();
    expect(component.backToPayment.emit).toHaveBeenCalled();
  });

  it('should call paymentSelected(card)', () => {
    component.paymentSelected({ code: 'test select payment' });
    expect(
      component.payment['controls'].cardType['controls'].code.value
    ).toEqual('test select payment');
  });

  it('should call monthSelected(month)', () => {
    component.monthSelected({ id: '05', name: '05' });
    expect(component.payment['controls'].expiryMonth.value).toEqual('05');
  });

  it('should call yearSelected(year)', () => {
    component.yearSelected({ name: '2022' });
    expect(component.payment['controls'].expiryYear.value).toEqual('2022');
  });

  it('should call getAddressCardContent(address)', () => {
    const card = component.getAddressCardContent(mockAddress);
    expect(card.textBold).toEqual('John Doe');
    expect(card.text).toEqual([
      'Toyosaki 2 create on cart',
      'line2',
      'town, JP-27, JP',
      'zip',
      undefined
    ]);
  });

  describe('UI continue button', () => {
    const getContinueBtn = () =>
      fixture.debugElement.query(By.css('.btn-primary'));

<<<<<<< HEAD
    it('should call "next" function when being clicked and when form is valid - with billing address', () => {
      mockCheckoutSelectors.getAllCardTypes.next(mockCardTypes);
      mockCheckoutSelectors.getDeliveryAddress.next(mockAddress);
      mockUserSelectors.getAllBillingCountries.next(mockBillingAddress);

=======
    it('should call "next" function when being clicked and when form is valid', () => {
      spyOn(mockCheckoutService, 'getCardTypes').and.returnValue(
        of(mockCardTypes)
      );
      spyOn(mockCheckoutService, 'getDeliveryAddress').and.returnValue(
        of(mockAddress)
      );
>>>>>>> d9c0577a
      spyOn(component, 'next');

      // show billing address
      component.sameAsShippingAddress = false;

      fixture.detectChanges();
      getContinueBtn().nativeElement.click();
      expect(component.next).not.toHaveBeenCalled();

      // set values for payment form
      controls.payment['accountHolderName'].setValue('test accountHolderName');
      controls.payment['cardNumber'].setValue('test cardNumber');
      controls.payment.cardType['controls'].code.setValue(
        'test card type code'
      );
      controls.payment['expiryMonth'].setValue('test expiryMonth');
      controls.payment['expiryYear'].setValue('test expiryYear');
      controls.payment['cvn'].setValue('test cvn');

      // set values for billing address form
      controls.billingAddress['titleCode'].setValue('mr');
      controls.billingAddress['firstName'].setValue('John');
      controls.billingAddress['lastName'].setValue('Doe');
      controls.billingAddress['line1'].setValue('Green Street');
      controls.billingAddress['line2'].setValue('420');
      controls.billingAddress['town'].setValue('Montreal');
      controls.billingAddress.region['controls'].isocode.setValue('CA-QC');
      controls.billingAddress.country['controls'].isocode.setValue('CA');
      controls.billingAddress['postalCode'].setValue('H3A');

      fixture.detectChanges();
      getContinueBtn().nativeElement.click();
      expect(component.next).toHaveBeenCalled();
    });

    it('should call "next" function when being clicked and when form is valid - without billing address', () => {
      mockCheckoutSelectors.getAllCardTypes.next(mockCardTypes);
      mockCheckoutSelectors.getDeliveryAddress.next(mockAddress);
      mockUserSelectors.getAllBillingCountries.next(mockBillingAddress);

      spyOn(component, 'next');

      // hide billing address
      component.sameAsShippingAddress = true;

      fixture.detectChanges();
      getContinueBtn().nativeElement.click();
      expect(component.next).not.toHaveBeenCalled();

      // set values for payment form
      controls.payment['accountHolderName'].setValue('test accountHolderName');
      controls.payment['cardNumber'].setValue('test cardNumber');
      controls.payment.cardType['controls'].code.setValue(
        'test card type code'
      );
      controls.payment['expiryMonth'].setValue('test expiryMonth');
      controls.payment['expiryYear'].setValue('test expiryYear');
      controls.payment['cvn'].setValue('test cvn');

      fixture.detectChanges();
      getContinueBtn().nativeElement.click();
      expect(component.next).toHaveBeenCalled();
    });

    it('should be enabled only when form has all mandatory fields filled - with billing address', () => {
      const isContinueBtnDisabled = () => {
        fixture.detectChanges();
        return getContinueBtn().nativeElement.disabled;
      };

      // show billing address
      component.sameAsShippingAddress = false;
      fixture.detectChanges();

      // set values for payment form
      expect(isContinueBtnDisabled()).toBeTruthy();
      controls.payment['accountHolderName'].setValue('test accountHolderName');
      expect(isContinueBtnDisabled()).toBeTruthy();
      controls.payment['cardNumber'].setValue('test cardNumber');
      expect(isContinueBtnDisabled()).toBeTruthy();
      controls.payment.cardType['controls'].code.setValue(
        'test card type code'
      );
      expect(isContinueBtnDisabled()).toBeTruthy();
      controls.payment['expiryMonth'].setValue('test expiryMonth');
      expect(isContinueBtnDisabled()).toBeTruthy();
      controls.payment['expiryYear'].setValue('test expiryYear');
      expect(isContinueBtnDisabled()).toBeTruthy();
      controls.payment['cvn'].setValue('test cvn');

      // set values for billing address form
      expect(isContinueBtnDisabled()).toBeTruthy();
      controls.billingAddress['titleCode'].setValue('mr');
      expect(isContinueBtnDisabled()).toBeTruthy();
      controls.billingAddress['firstName'].setValue('John');
      expect(isContinueBtnDisabled()).toBeTruthy();
      controls.billingAddress['lastName'].setValue('Doe');
      expect(isContinueBtnDisabled()).toBeTruthy();
      controls.billingAddress['line1'].setValue('Green Street');
      expect(isContinueBtnDisabled()).toBeTruthy();
      controls.billingAddress['line2'].setValue('420');
      expect(isContinueBtnDisabled()).toBeTruthy();
      controls.billingAddress['town'].setValue('Montreal');
      expect(isContinueBtnDisabled()).toBeTruthy();
      controls.billingAddress.region['controls'].isocode.setValue('CA-QC');
      expect(isContinueBtnDisabled()).toBeTruthy();
      controls.billingAddress.country['controls'].isocode.setValue('CA');
      expect(isContinueBtnDisabled()).toBeTruthy();
      controls.billingAddress['postalCode'].setValue('H3A');

      expect(isContinueBtnDisabled()).toBeFalsy();
    });

    it('should be enabled only when form has all mandatory fields filled - without billing address', () => {
      const isContinueBtnDisabled = () => {
        fixture.detectChanges();
        return getContinueBtn().nativeElement.disabled;
      };

      // hide billing address
      component.sameAsShippingAddress = true;
      fixture.detectChanges();

      // set values for payment form
      expect(isContinueBtnDisabled()).toBeTruthy();
      controls.payment['accountHolderName'].setValue('test accountHolderName');
      expect(isContinueBtnDisabled()).toBeTruthy();
      controls.payment['cardNumber'].setValue('test cardNumber');
      expect(isContinueBtnDisabled()).toBeTruthy();
      controls.payment.cardType['controls'].code.setValue(
        'test card type code'
      );
      expect(isContinueBtnDisabled()).toBeTruthy();
      controls.payment['expiryMonth'].setValue('test expiryMonth');
      expect(isContinueBtnDisabled()).toBeTruthy();
      controls.payment['expiryYear'].setValue('test expiryYear');
      expect(isContinueBtnDisabled()).toBeTruthy();
      controls.payment['cvn'].setValue('test cvn');

      fixture.detectChanges();

      expect(isContinueBtnDisabled()).toBeFalsy();
    });
  });

  describe('UI back button', () => {
    const getBackBtn = () => fixture.debugElement.query(By.css('.btn-action'));

    it('should call "back" function after being clicked', () => {
      spyOn(component, 'back');
      getBackBtn().nativeElement.click();
      fixture.detectChanges();
      expect(component.back).toHaveBeenCalled();
    });
  });
});<|MERGE_RESOLUTION|>--- conflicted
+++ resolved
@@ -1,13 +1,18 @@
 import { async, ComponentFixture, TestBed } from '@angular/core/testing';
 import { ChangeDetectionStrategy, Component, Input } from '@angular/core';
 import { ReactiveFormsModule, FormGroup } from '@angular/forms';
-import { Observable, of } from 'rxjs';
+import { of, Observable, BehaviorSubject } from 'rxjs';
 import { NgSelectModule } from '@ng-select/ng-select';
 import { By } from '@angular/platform-browser';
-<<<<<<< HEAD
-import { ChangeDetectionStrategy, Input, Component } from '@angular/core';
-
-const mockDeliveryCountries = [
+
+import createSpy = jasmine.createSpy;
+
+import { Address, Country, CardType, UserService } from '@spartacus/core';
+
+import { CheckoutService } from '../../../../facade/checkout.service';
+import { PaymentFormComponent } from './payment-form.component';
+
+const mockDeliveryCountries: Country[] = [
   {
     isocode: 'CA',
     name: 'Canada'
@@ -17,13 +22,13 @@
     name: 'Poland'
   }
 ];
-=======
-import createSpy = jasmine.createSpy;
-
-import { CheckoutService } from '../../../../facade/checkout.service';
-import { PaymentFormComponent } from './payment-form.component';
-import { CardType, Address } from '@spartacus/core';
->>>>>>> d9c0577a
+
+const mockBillingCountries: Country[] = [
+  {
+    isocode: 'CA',
+    name: 'Canada'
+  }
+];
 
 const mockAddress: Address = {
   firstName: 'John',
@@ -37,7 +42,6 @@
   country: { isocode: 'JP' }
 };
 
-<<<<<<< HEAD
 const mockBillingAddress: Address = {
   firstName: 'John',
   lastName: 'Doe',
@@ -50,10 +54,7 @@
   country: { isocode: 'CA' }
 };
 
-const mockCardTypes = [
-=======
 const mockCardTypes: CardType[] = [
->>>>>>> d9c0577a
   {
     code: 'amex',
     name: 'American Express'
@@ -65,16 +66,17 @@
 ];
 
 @Component({
-<<<<<<< HEAD
   selector: 'cx-billing-address-form',
   template: ''
 })
 class MockBillingAddressFormComponent {
   @Input()
-  billingAddress;
+  billingAddress: Address;
   @Input()
-  countries$;
-=======
+  countries$: Observable<Country[]>;
+}
+
+@Component({
   selector: 'cx-card',
   template: ''
 })
@@ -91,14 +93,20 @@
   getDeliveryAddress(): Observable<Address> {
     return of(null);
   }
->>>>>>> d9c0577a
+}
+
+class MockUserService {
+  loadBillingCountries = createSpy();
+  getAllBillingCountries(): Observable<Country[]> {
+    return of();
+  }
 }
 
 describe('PaymentFormComponent', () => {
   let component: PaymentFormComponent;
   let fixture: ComponentFixture<PaymentFormComponent>;
-<<<<<<< HEAD
-  let service: CheckoutService;
+  let checkoutService: CheckoutService;
+  let userService: UserService;
   let controls: {
     payment: FormGroup['controls'];
     billingAddress: FormGroup['controls'];
@@ -108,34 +116,18 @@
     getDeliveryAddress: BehaviorSubject<any>;
   };
   let mockUserSelectors: {
-    getAllBillingCountries: BehaviorSubject<any>;
+    getAllBillingCountries: BehaviorSubject<Country[]>;
   };
+  let mockCheckoutService: MockCheckoutService;
+  let mockUserService: MockUserService;
 
   beforeEach(async(() => {
     TestBed.configureTestingModule({
       imports: [
         ReactiveFormsModule,
-        RouterTestingModule,
-        CardModule,
-        NgSelectModule,
-        StoreModule.forRoot({}),
-        StoreModule.forFeature('cart', fromCart.getReducers()),
-        StoreModule.forFeature('user', fromUser.getReducers()),
-        StoreModule.forFeature('checkout', fromCheckout.getReducers()),
-        StoreModule.forFeature('auth', fromAuth.getReducers())
+        NgSelectModule
       ],
-      declarations: [PaymentFormComponent, MockBillingAddressFormComponent],
-      providers: [CheckoutService, CartService, CartDataService]
-=======
-  let mockCheckoutService: MockCheckoutService;
-  let controls: FormGroup['controls'];
-
-  beforeEach(async(() => {
-    TestBed.configureTestingModule({
-      imports: [ReactiveFormsModule, NgSelectModule],
-      declarations: [PaymentFormComponent, MockCardComponent],
-      providers: [{ provide: CheckoutService, useClass: MockCheckoutService }]
->>>>>>> d9c0577a
+      declarations: [PaymentFormComponent, MockCardComponent, MockBillingAddressFormComponent],
     })
       .overrideComponent(PaymentFormComponent, {
         set: { changeDetection: ChangeDetectionStrategy.Default }
@@ -143,14 +135,14 @@
       .compileComponents();
 
     mockCheckoutService = TestBed.get(CheckoutService);
+    mockUserService = TestBed.get(UserService);
   }));
 
   beforeEach(() => {
     fixture = TestBed.createComponent(PaymentFormComponent);
     component = fixture.componentInstance;
-<<<<<<< HEAD
-    service = TestBed.get(CheckoutService);
-    store = TestBed.get(Store);
+    checkoutService = TestBed.get(CheckoutService);
+    userService = TestBed.get(UserService);
     controls = {
       payment: component.payment.controls,
       billingAddress: component.billingAddress.controls
@@ -163,24 +155,10 @@
     mockUserSelectors = {
       getAllBillingCountries: new BehaviorSubject(mockDeliveryCountries)
     };
-    spyOnProperty(NgrxStore, 'select').and.returnValue(selector => {
-      switch (selector) {
-        case fromCheckout.getAllCardTypes:
-          return () => mockCheckoutSelectors.getAllCardTypes;
-        case fromCheckout.getDeliveryAddress:
-          return () => mockCheckoutSelectors.getDeliveryAddress;
-        case fromUser.getAllBillingCountries:
-          return () => mockUserSelectors.getAllBillingCountries;
-      }
-    });
-
-    spyOn(store, 'dispatch').and.callThrough();
-    spyOn(service, 'loadSupportedCardTypes').and.callThrough();
-
-=======
-    controls = component.payment.controls;
-
->>>>>>> d9c0577a
+
+    spyOn(checkoutService, 'loadSupportedCardTypes').and.callThrough();
+    spyOn(userService, 'getAllBillingCountries').and.callThrough();
+
     spyOn(component.addPaymentInfo, 'emit').and.callThrough();
     spyOn(component.backToPayment, 'emit').and.callThrough();
   });
@@ -189,13 +167,8 @@
     expect(component).toBeTruthy();
   });
 
-<<<<<<< HEAD
-  it('should call ngOnInit to get supported card types if they do not exist', () => {
-    mockCheckoutSelectors.getAllCardTypes.next([]);
-=======
   it('should call ngOnInit to get suppored card types if they do not exist', done => {
     spyOn(mockCheckoutService, 'getCardTypes').and.returnValue(of([]));
->>>>>>> d9c0577a
     component.ngOnInit();
     component.cardTypes$.subscribe(() => {
       expect(mockCheckoutService.loadSupportedCardTypes).toHaveBeenCalled();
@@ -294,13 +267,6 @@
     const getContinueBtn = () =>
       fixture.debugElement.query(By.css('.btn-primary'));
 
-<<<<<<< HEAD
-    it('should call "next" function when being clicked and when form is valid - with billing address', () => {
-      mockCheckoutSelectors.getAllCardTypes.next(mockCardTypes);
-      mockCheckoutSelectors.getDeliveryAddress.next(mockAddress);
-      mockUserSelectors.getAllBillingCountries.next(mockBillingAddress);
-
-=======
     it('should call "next" function when being clicked and when form is valid', () => {
       spyOn(mockCheckoutService, 'getCardTypes').and.returnValue(
         of(mockCardTypes)
@@ -308,7 +274,9 @@
       spyOn(mockCheckoutService, 'getDeliveryAddress').and.returnValue(
         of(mockAddress)
       );
->>>>>>> d9c0577a
+      spyOn(mockUserService, 'getAllBillingCountries').and.returnValue(
+        of(mockBillingAddress)
+      );
       spyOn(component, 'next');
 
       // show billing address
@@ -347,7 +315,7 @@
     it('should call "next" function when being clicked and when form is valid - without billing address', () => {
       mockCheckoutSelectors.getAllCardTypes.next(mockCardTypes);
       mockCheckoutSelectors.getDeliveryAddress.next(mockAddress);
-      mockUserSelectors.getAllBillingCountries.next(mockBillingAddress);
+      mockUserSelectors.getAllBillingCountries.next(mockBillingCountries);
 
       spyOn(component, 'next');
 
