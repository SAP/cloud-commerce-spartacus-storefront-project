--- conflicted
+++ resolved
@@ -19,8 +19,6 @@
 import { Observable, Subscription, combineLatest } from 'rxjs';
 import { filter, map } from 'rxjs/operators';
 import { Card } from '../../../../../shared/components/card/card.component';
-import { masterCardImgSrc } from '../../../../ui/images/masterCard';
-import { visaImgSrc } from '../../../../ui/images/visa';
 import { ICON_TYPES } from '../../../../../cms-components/misc/icon';
 
 @Component({
@@ -78,28 +76,6 @@
       });
   }
 
-<<<<<<< HEAD
-  getCardContent(payment: PaymentDetails): Card {
-    let ccIcon: string;
-    if (payment.cardType.code === 'visa') {
-      ccIcon = this.iconTypes.VISA;
-    } else if (payment.cardType.code === 'master') {
-      ccIcon = this.iconTypes.MASTER_CARD;
-    }
-    const card: Card = {
-      title: payment.defaultPayment ? 'Default Payment Method' : '',
-      textBold: payment.accountHolderName,
-      text: [
-        payment.cardNumber,
-        'Expires: ' + payment.expiryMonth + '/' + payment.expiryYear,
-      ],
-      img: ccIcon,
-      actions: [{ name: 'Use this payment', event: 'send' }],
-    };
-
-    this.cards.push(card);
-    return card;
-=======
   getCardContent(payment: PaymentDetails): Observable<Card> {
     return combineLatest([
       this.translation.translate('paymentCard.expires', {
@@ -117,17 +93,17 @@
           textDefaultPaymentMethod,
           textSelected,
         ]) => {
-          let ccImage: string;
+          let ccIcon: string;
           if (payment.cardType.code === 'visa') {
-            ccImage = visaImgSrc;
+            ccIcon = this.iconTypes.VISA;
           } else if (payment.cardType.code === 'master') {
-            ccImage = masterCardImgSrc;
+            ccIcon = this.iconTypes.MASTER_CARD;
           }
           const card: Card = {
             title: payment.defaultPayment ? textDefaultPaymentMethod : '',
             textBold: payment.accountHolderName,
             text: [payment.cardNumber, textExpires],
-            img: ccImage,
+            img: ccIcon,
             actions: [{ name: textUseThisPayment, event: 'send' }],
           };
           if (this.selectedPayment && this.selectedPayment.id === payment.id) {
@@ -137,7 +113,6 @@
         }
       )
     );
->>>>>>> dd01ce86
   }
 
   paymentMethodSelected(paymentDetails: PaymentDetails) {
