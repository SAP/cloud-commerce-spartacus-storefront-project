--- conflicted
+++ resolved
@@ -12,23 +12,13 @@
   CheckoutService,
   GlobalMessageService,
   GlobalMessageType,
-<<<<<<< HEAD
+  PaymentDetails,
+  UserService,
   TranslationService,
 } from '@spartacus/core';
-import { CartDataService } from '@spartacus/core';
-import { UserService } from '@spartacus/core';
-
 import { Observable, Subscription, combineLatest } from 'rxjs';
 import { filter, map } from 'rxjs/operators';
-
-=======
-  PaymentDetails,
-  UserService,
-} from '@spartacus/core';
-import { Observable, Subscription } from 'rxjs';
-import { filter, tap } from 'rxjs/operators';
 import { Card } from '../../../../../shared/components/card/card.component';
->>>>>>> bb746c83
 import { masterCardImgSrc } from '../../../../ui/images/masterCard';
 import { visaImgSrc } from '../../../../ui/images/visa';
 
