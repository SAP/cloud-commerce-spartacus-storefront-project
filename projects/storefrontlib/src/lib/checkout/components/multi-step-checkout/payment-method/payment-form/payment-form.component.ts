--- conflicted
+++ resolved
@@ -7,22 +7,14 @@
   OnDestroy
 } from '@angular/core';
 import { FormGroup, Validators, FormBuilder } from '@angular/forms';
-<<<<<<< HEAD
-import { Store, select } from '@ngrx/store';
 import { Observable, combineLatest } from 'rxjs';
 import { tap, map, takeWhile } from 'rxjs/operators';
 
-import * as fromCheckoutStore from '../../../../store';
-import * as fromUser from '../../../../../user/store';
-import { CheckoutService } from '../../../../services/checkout.service';
-=======
-import { Observable } from 'rxjs';
-import { tap } from 'rxjs/operators';
+import { infoIconImgSrc } from '../../../../../ui/images/info-icon';
+import { Card } from '../../../../../ui/components/card/card.component';
 
 import { CheckoutService } from '../../../../facade/checkout.service';
->>>>>>> d9c0577a
-import { Card } from '../../../../../ui/components/card/card.component';
-import { infoIconImgSrc } from '../../../../../ui/images/info-icon';
+import { UserService } from '@spartacus/core';
 
 @Component({
   selector: 'cx-payment-form',
@@ -78,49 +70,37 @@
 
   constructor(
     protected checkoutService: CheckoutService,
+    protected userService: UserService,
     private fb: FormBuilder
   ) {}
 
   ngOnInit() {
     this.expMonthAndYear();
 
-<<<<<<< HEAD
-    // Fetching billing countries
-    this.countries$ = this.store.pipe(
-      select(fromUser.getAllBillingCountries),
+    this.countries$ = this.userService.getAllBillingCountries().pipe(
       tap(countries => {
         // If the store is empty fetch countries. This is also used when changing language.
         if (Object.keys(countries).length === 0) {
-          this.store.dispatch(new fromUser.LoadBillingCountries());
+          this.userService.loadBillingCountries();
         }
       })
     );
 
-    this.cardTypes$ = this.store.pipe(
-      select(fromCheckoutStore.getAllCardTypes),
-=======
     this.cardTypes$ = this.checkoutService.getCardTypes().pipe(
->>>>>>> d9c0577a
       tap(cardTypes => {
         if (Object.keys(cardTypes).length === 0) {
           this.checkoutService.loadSupportedCardTypes();
         }
       })
     );
-<<<<<<< HEAD
 
-    this.shippingAddress$ = this.store.pipe(
-      select(fromCheckoutStore.getDeliveryAddress)
-    );
+    this.shippingAddress$ = this.checkoutService.getDeliveryAddress();
 
     this.showSameAsShippingAddressCheckbox()
       .pipe(takeWhile(() => this.isAlive))
       .subscribe(boolean => {
         this.sameAsShippingAddress = boolean;
       });
-=======
-    this.shippingAddress$ = this.checkoutService.getDeliveryAddress();
->>>>>>> d9c0577a
   }
 
   expMonthAndYear() {
