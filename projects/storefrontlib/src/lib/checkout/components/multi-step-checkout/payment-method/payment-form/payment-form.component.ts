--- conflicted
+++ resolved
@@ -1,15 +1,10 @@
-<<<<<<< HEAD
-import { Component, OnInit, Output, EventEmitter } from '@angular/core';
-=======
 import {
   Component,
   OnInit,
   Output,
   EventEmitter,
-  ChangeDetectionStrategy,
   OnDestroy
 } from '@angular/core';
->>>>>>> 8a182f0d
 import { FormGroup, Validators, FormBuilder } from '@angular/forms';
 import { Observable, Subscription, combineLatest } from 'rxjs';
 import { tap, map } from 'rxjs/operators';
