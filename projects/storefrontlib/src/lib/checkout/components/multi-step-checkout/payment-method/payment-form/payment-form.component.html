--- conflicted
+++ resolved
@@ -174,24 +174,19 @@
   <!-- BUTTON SECTION -->
   <div class="cx-checkout-btns row">
     <div class="col-md-12 col-lg-6">
-<<<<<<< HEAD
       <button
         *ngIf="paymentMethodsCount === 0"
         class="btn btn-block btn-action"
         (click)="back()"
       >
-        {{ 'common.action.back' | cxTranslate }}
+        {{ 'common.back' | cxTranslate }}
       </button>
       <button
         *ngIf="paymentMethodsCount > 0"
         class="btn btn-block btn-action"
         (click)="close()"
       >
-        {{ 'payment.action.changePayment' | cxTranslate }}
-=======
-      <button class="btn btn-block btn-action" (click)="back()">
-        {{ 'paymentForm.changePayment' | cxTranslate }}
->>>>>>> f93a4b0f
+        {{ 'payment.changePayment' | cxTranslate }}
       </button>
     </div>
     <div class="col-md-12 col-lg-6">
