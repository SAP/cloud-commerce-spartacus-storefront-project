<div class="y-payment-form container">
    <div class="row ">
        <div class="col-md-12 col-lg-9">
            <!-- TITLE -->
            <div class="y-payment-form__header">
                <h3 class="y-payment-form__header-title d-none d-lg-block d-xl-block">Payment</h3>
            </div>
            <!-- FORM -->
            <div [formGroup]="payment">
                <div class="form-group">
                    <ng-container *ngIf="cardTypes$ | async as cardTypes">
                        <div *ngIf="cardTypes.length !== 0">
                            <label for="CardType" aria-required="true">Payment Type</label>
                            <ng-select [searchable]="false" [clearable]="false" [items]="cardTypes" bindLabel="name"
<<<<<<< HEAD
                                bindValue="code" placeholder="Select One..." (add)="paymentSelected($event)">
=======
                                bindValue="code" placeholder="Select One..." (change)="paymentSelected($event)">
>>>>>>> ea920e88
                            </ng-select>
                        </div>
                    </ng-container>
                </div>
                <div class="form-group">
                    <label for="HolderName">Account Holder Name</label>
                    <input id="holderName" class="form-control" type="text" required placeholder="Account Holder Name"
                        formControlName="accountHolderName">
                </div>
                <div class="form-group">
                    <label for="CardNumber">Card Number</label>
                    <input type="text" class="form-control" id="cardNumber" required formControlName="cardNumber">
                </div>

                <div class="row">
                    <div class="form-group col-md-6">
                        <label for="exampleInputState">Expiration Date</label>
                        <div class="form-group__exp-date row">
                            <div class="col-sm-6 col-md-5">
                                <ng-select [searchable]="false" [clearable]="false" [items]="months" bindLabel="name"
<<<<<<< HEAD
                                    bindValue="expiryMonth" placeholder="MM" (add)="monthSelected($event)">
=======
                                    bindValue="id" placeholder="MM" (change)="monthSelected($event)">
>>>>>>> ea920e88
                                </ng-select>
                            </div>
                            <div class="col-sm-6 col-md-7">
                                <ng-select [searchable]="false" [clearable]="false" [items]="years" bindLabel="name"
<<<<<<< HEAD
                                    bindValue="expiryYear" placeholder="YYYY" (add)="yearSelected($event)">
=======
                                    bindValue="id" placeholder="YYYY" (change)="yearSelected($event)">
>>>>>>> ea920e88
                                </ng-select>
                            </div>
                        </div>
                    </div>
                    <div class="form-group col-md-6">
                        <label for="CVV">Security code (CVV) </label> <img class="y-payment-form__tooltip-icon" [src]="infoIconImgSrc"
                            placement="right" ngbTooltip="Card Verification Value">
                        <input type="text" class="form-control" id="cVVNumber" required formControlName="cvn">
                    </div>
                </div>

                <div class="form-group">
                    <div class="form-check">
                        <input type="checkbox" class="form-check-input" id="setDefaultPayment" (change)="toggleDefaultPaymentMethod()">
                        <label class="form-check-label" for="CheckDefaultPayment">Save as default</label>
                    </div>
                </div>

                <!-- BILLING -->
                <div class="y-payment-form__billing">
                    <div class="y-payment-form__billing-address">Billing address</div>
                    <div class="form-group">
                        <div class="form-check">
                            <input type="checkbox" class="form-check-input" id="exampleCheck3" [checked]="sameAsShippingAddress"
                                (change)="setSameAsShippingAddress()">
                            <label class="form-check-label" for="exampleCheck3">Same as shipping address</label>
                        </div>
                    </div>
                    <!-- BILLING INFO COMPONENT -->
                    <div *ngIf="sameAsShippingAddress && shippingAddress$ | async as shippingAddress">
                        <y-card [content]="getAddressCardContent(shippingAddress)"></y-card>
                    </div>
                </div>

                <!-- BUTTON SECTION -->
                <div class="y-payment-form__btns row">
                    <div class="col-sm-12 col-md-6 col-lg-6"><button class="btn btn-block btn-action" (click)="back()">Change
                            Payment</button></div>
                    <div class="col-sm-12 col-md-6 col-lg-6"><button class="btn btn-block btn-primary" [disabled]="payment.invalid || notSelected( 'cardType.code')"
                            (click)="next()">Continue</button></div>
                </div>
            </div>
        </div>
    </div>
</div><|MERGE_RESOLUTION|>--- conflicted
+++ resolved
@@ -12,11 +12,7 @@
                         <div *ngIf="cardTypes.length !== 0">
                             <label for="CardType" aria-required="true">Payment Type</label>
                             <ng-select [searchable]="false" [clearable]="false" [items]="cardTypes" bindLabel="name"
-<<<<<<< HEAD
-                                bindValue="code" placeholder="Select One..." (add)="paymentSelected($event)">
-=======
                                 bindValue="code" placeholder="Select One..." (change)="paymentSelected($event)">
->>>>>>> ea920e88
                             </ng-select>
                         </div>
                     </ng-container>
@@ -37,20 +33,12 @@
                         <div class="form-group__exp-date row">
                             <div class="col-sm-6 col-md-5">
                                 <ng-select [searchable]="false" [clearable]="false" [items]="months" bindLabel="name"
-<<<<<<< HEAD
-                                    bindValue="expiryMonth" placeholder="MM" (add)="monthSelected($event)">
-=======
                                     bindValue="id" placeholder="MM" (change)="monthSelected($event)">
->>>>>>> ea920e88
                                 </ng-select>
                             </div>
                             <div class="col-sm-6 col-md-7">
                                 <ng-select [searchable]="false" [clearable]="false" [items]="years" bindLabel="name"
-<<<<<<< HEAD
-                                    bindValue="expiryYear" placeholder="YYYY" (add)="yearSelected($event)">
-=======
                                     bindValue="id" placeholder="YYYY" (change)="yearSelected($event)">
->>>>>>> ea920e88
                                 </ng-select>
                             </div>
                         </div>
