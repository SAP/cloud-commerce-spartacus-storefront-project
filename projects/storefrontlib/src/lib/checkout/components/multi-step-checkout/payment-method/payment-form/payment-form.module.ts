import { NgModule } from '@angular/core';
import { CommonModule } from '@angular/common';
import { ReactiveFormsModule } from '@angular/forms';
import { NgSelectModule } from '@ng-select/ng-select';
import { BootstrapModule } from '../../../../../bootstrap.module';
import { CardModule } from '../../../../../ui/components/card/card.module';

import { I18nModule } from '@spartacus/core';
import { PaymentFormComponent } from './payment-form.component';
import { BillingAddressFormModule } from '../billing-address-form/billing-address-form.module';

@NgModule({
  imports: [
    CommonModule,
    ReactiveFormsModule,
    NgSelectModule,
    BootstrapModule,
    CardModule,
    BillingAddressFormModule,
<<<<<<< HEAD
    I18nModule
=======
>>>>>>> f5ecc777
  ],
  declarations: [PaymentFormComponent],
  entryComponents: [PaymentFormComponent],
  exports: [PaymentFormComponent],
})
export class PaymentFormModule {}<|MERGE_RESOLUTION|>--- conflicted
+++ resolved
@@ -17,10 +17,7 @@
     BootstrapModule,
     CardModule,
     BillingAddressFormModule,
-<<<<<<< HEAD
-    I18nModule
-=======
->>>>>>> f5ecc777
+    I18nModule,
   ],
   declarations: [PaymentFormComponent],
   entryComponents: [PaymentFormComponent],
