<<<<<<< HEAD
import { Component, Input, Pipe, PipeTransform } from '@angular/core';
import { async, ComponentFixture, TestBed } from '@angular/core/testing';
import { By } from '@angular/platform-browser';
import { RouterTestingModule } from '@angular/router/testing';

import {
  CartService,
  RoutingService,
  CartDataService,
  GlobalMessageService,
  Address,
  PaymentDetails,
  Order,
  CheckoutService,
  Cart,
  I18nTestingModule,
} from '@spartacus/core';

import { BehaviorSubject, Observable, of } from 'rxjs';

import createSpy = jasmine.createSpy;

import { MultiStepCheckoutComponent } from './multi-step-checkout.component';

class MockCheckoutService {
  clearCheckoutData = createSpy();
  createAndSetAddress = createSpy();
  setDeliveryAddress = createSpy();
  setDeliveryMode = createSpy();
  createPaymentDetails = createSpy();
  setPaymentDetails = createSpy();
  placeOrder = createSpy();

  getSelectedDeliveryModeCode(): Observable<string> {
    return of('');
  }

  getDeliveryAddress(): Observable<Address> {
    return of({});
  }

  getPaymentDetails(): Observable<PaymentDetails> {
    return of({});
  }

  getOrderDetails(): Observable<Order> {
    return of({});
  }
}

const mockAddress: Address = {
  id: 'mock address id',
  firstName: 'John',
  lastName: 'Doe',
  titleCode: 'mr',
  line1: 'Toyosaki 2 create on cart',
  line2: 'line2',
  town: 'town',
  region: { isocode: 'JP-27' },
  postalCode: 'zip',
  country: { isocode: 'JP' },
};
const mockPaymentDetails: PaymentDetails = {
  id: 'mock payment id',
  accountHolderName: 'Name',
  cardNumber: '123456789',
  cardType: {
    code: 'Visa',
    name: 'Visa',
  },
  expiryMonth: '01',
  expiryYear: '2022',
  cvn: '123',
};
const mockDeliveryAddresses: string[] = ['address1', 'address2'];
const mockSelectedCode = 'test mode';
const mockOrderDetails = { id: '1234' };

@Component({ selector: 'cx-delivery-mode', template: '' })
class MockDeliveryModeComponent {
  @Input()
  selectedShippingMethod: string;
}

@Component({ selector: 'cx-payment-method', template: '' })
class MockPaymentMethodComponent {
  @Input()
  selectedPayment: PaymentDetails;
}

@Component({ selector: 'cx-review-submit', template: '' })
class MockReviewSubmitComponent {
  @Input()
  deliveryAddress: Address;
  @Input()
  shippingMethod: string;
  @Input()
  paymentDetails: PaymentDetails;
}

@Component({ selector: 'cx-shipping-address', template: '' })
class MockShippingAddressComponent {
  @Input()
  selectedAddress: Address;
}

@Component({ selector: 'cx-checkout-order-summary', template: '' })
class MockCheckoutOrderSummaryComponent {
  @Input()
  cart: Cart;
}

@Pipe({
  name: 'cxTranslateUrl',
})
class MockTranslateUrlPipe implements PipeTransform {
  transform(): any {}
}

describe('MultiStepCheckoutComponent', () => {
  let component: MultiStepCheckoutComponent;
  let fixture: ComponentFixture<MultiStepCheckoutComponent>;

  let mockCheckoutService: MockCheckoutService;
  let mockCartService: any;
  let mockCartDataService: any;
  let mockRoutingService: any;
  let mockGlobalMessageService: any;

  const mockAllSteps = () => {
    spyOn(mockCheckoutService, 'getDeliveryAddress').and.returnValue(
      of(mockDeliveryAddresses)
    );
    spyOn(mockCheckoutService, 'getSelectedDeliveryModeCode').and.returnValue(
      of(mockSelectedCode)
    );
    spyOn(mockCheckoutService, 'getPaymentDetails').and.returnValue(
      of(mockPaymentDetails)
    );
    spyOn(mockCheckoutService, 'getOrderDetails').and.returnValue(
      of(mockOrderDetails)
    );
  };

  beforeEach(async(() => {
    mockCartService = {
      getActive(): BehaviorSubject<Cart> {
        return new BehaviorSubject({
          totalItems: 5141,
          subTotal: { formattedValue: '11119' },
        });
      },
      loadDetails: createSpy(),
    };
    mockCartDataService = {
      getDetails: false,
    };
    mockRoutingService = {
      go: createSpy(),
    };
    mockGlobalMessageService = {
      add: createSpy(),
    };

    TestBed.configureTestingModule({
      imports: [RouterTestingModule, I18nTestingModule],
      declarations: [
        MockTranslateUrlPipe,
        MultiStepCheckoutComponent,
        MockDeliveryModeComponent,
        MockPaymentMethodComponent,
        MockReviewSubmitComponent,
        MockShippingAddressComponent,
        MockCheckoutOrderSummaryComponent,
      ],
      providers: [
        { provide: CheckoutService, useClass: MockCheckoutService },
        { provide: CartService, useValue: mockCartService },
        { provide: CartDataService, useValue: mockCartDataService },
        { provide: GlobalMessageService, useValue: mockGlobalMessageService },
        { provide: RoutingService, useValue: mockRoutingService },
      ],
    }).compileComponents();

    mockCheckoutService = TestBed.get(CheckoutService);
  }));

  beforeEach(() => {
    fixture = TestBed.createComponent(MultiStepCheckoutComponent);
    component = fixture.componentInstance;

    spyOn(component, 'addAddress').and.callThrough();
    spyOn(component, 'nextStep').and.callThrough();
  });

  it('should be created', () => {
    expect(component).toBeTruthy();
  });

  it('should call ngOnInit() before process steps', () => {
    const mockCartData = {};
    mockCartService.getActive().next(mockCartData);
    component.ngOnInit();
    expect(component.step).toEqual(1);
    expect(mockCartService.loadDetails).toHaveBeenCalled();
  });

  it('should call processSteps() to process step 1: set delivery address', () => {
    spyOn(mockCheckoutService, 'getDeliveryAddress').and.returnValue(
      of(mockDeliveryAddresses)
    );

    component.processSteps();
    expect(component.nextStep).toHaveBeenCalledWith(2);
  });

  it('should call processSteps() to process step 2: select delivery mode', () => {
    spyOn(mockCheckoutService, 'getDeliveryAddress').and.returnValue(
      of(mockDeliveryAddresses)
    );
    spyOn(mockCheckoutService, 'getSelectedDeliveryModeCode').and.returnValue(
      of(mockSelectedCode)
    );
    component.processSteps();
    expect(component.nextStep).toHaveBeenCalledWith(3);
  });

  it('should call processSteps() to process step 3: set payment info', () => {
    spyOn(mockCheckoutService, 'getDeliveryAddress').and.returnValue(
      of(mockDeliveryAddresses)
    );
    spyOn(mockCheckoutService, 'getSelectedDeliveryModeCode').and.returnValue(
      of(mockSelectedCode)
    );
    spyOn(mockCheckoutService, 'getPaymentDetails').and.returnValue(
      of(mockPaymentDetails)
    );

    component.processSteps();
    expect(component.nextStep).toHaveBeenCalledWith(4);
  });

  it('should call processSteps() to process step 4: place order', () => {
    spyOn(mockCheckoutService, 'getDeliveryAddress').and.returnValue(
      of(mockDeliveryAddresses)
    );
    spyOn(mockCheckoutService, 'getSelectedDeliveryModeCode').and.returnValue(
      of(mockSelectedCode)
    );
    spyOn(mockCheckoutService, 'getPaymentDetails').and.returnValue(
      of(mockPaymentDetails)
    );
    spyOn(mockCheckoutService, 'getOrderDetails').and.returnValue(
      of(mockOrderDetails)
    );

    component.processSteps();
    expect(mockRoutingService.go).toHaveBeenCalledWith({
      route: ['orderConfirmation'],
    });
  });

  it('should call setStep()', () => {
    component.setStep(2);
    expect(component.nextStep).toHaveBeenCalledWith(2);
  });

  it('should call nextStep()', () => {
    // next step is 3
    component.nextStep(3);

    expect(component.navs[0].status.completed).toBeFalsy();
    expect(component.navs[0].status.active).toBeFalsy();
    expect(component.navs[0].progressBar).toBeFalsy();

    expect(component.navs[1].status.completed).toBeTruthy();
    expect(component.navs[1].status.active).toBeFalsy();
    expect(component.navs[1].progressBar).toBeTruthy();

    // except step3 (navs[2]), other steps are not active
    expect(component.navs[2].status.active).toBeTruthy();
    expect(component.navs[2].status.disabled).toBeFalsy();
    expect(component.navs[2].progressBar).toBeTruthy();

    expect(component.navs[3].status.active).toBeFalsy();
    expect(component.navs[3].progressBar).toBeFalsy();
  });

  it('should call addAddress() with new created address', () => {
    component.addAddress({ address: mockAddress, newAddress: true });
    expect(mockCheckoutService.createAndSetAddress).toHaveBeenCalledWith(
      mockAddress
    );
  });

  it('should call addAddress() with address selected from existing addresses', () => {
    component.addAddress({ address: mockAddress, newAddress: false });
    expect(mockCheckoutService.createAndSetAddress).not.toHaveBeenCalledWith(
      mockAddress
    );
    expect(mockCheckoutService.setDeliveryAddress).toHaveBeenCalledWith(
      mockAddress
    );
  });

  it('should call addAddress() with address already set to the cart, then go to next step direclty', () => {
    component.deliveryAddress = mockAddress;
    component.addAddress({ address: mockAddress, newAddress: false });

    expect(component.nextStep).toHaveBeenCalledWith(2);
    expect(mockCheckoutService.setDeliveryAddress).not.toHaveBeenCalledWith(
      mockAddress
    );
  });

  it('should call setDeliveryMode()', () => {
    const deliveryMode = {
      deliveryModeId: 'testId',
    } as any;
    component.setDeliveryMode(deliveryMode);
    expect(mockCheckoutService.setDeliveryMode).toHaveBeenCalledWith(
      deliveryMode.deliveryModeId
    );
  });

  it('should call setDeliveryMode() with the delivery mode already set to cart, go to next step directly', () => {
    const deliveryMode = {
      deliveryModeId: 'testId',
    } as any;
    component.shippingMethod = 'testId';
    component.setDeliveryMode(deliveryMode);

    expect(component.nextStep).toHaveBeenCalledWith(3);
    expect(mockCheckoutService.setDeliveryMode).not.toHaveBeenCalledWith(
      deliveryMode.deliveryModeId
    );
  });

  it('should call addPaymentInfo() with new created payment info', () => {
    component.deliveryAddress = mockAddress;
    component.addPaymentInfo({
      payment: mockPaymentDetails,
      newPayment: true,
      billingAddress: null,
    });
    expect(mockCheckoutService.createPaymentDetails).toHaveBeenCalledWith(
      mockPaymentDetails
    );
  });

  it('should call addPaymentInfo() with paymenent selected from existing ones', () => {
    component.deliveryAddress = mockAddress;
    component.addPaymentInfo({
      payment: mockPaymentDetails,
      newPayment: false,
      billingAddress: null,
    });
    expect(mockCheckoutService.createPaymentDetails).not.toHaveBeenCalledWith(
      mockPaymentDetails
    );
    expect(mockCheckoutService.setPaymentDetails).toHaveBeenCalledWith(
      mockPaymentDetails
    );
  });

  it('should call addPaymentInfo() with paymenent already set to cart, then go to next step direclty', () => {
    component.paymentDetails = mockPaymentDetails;
    component.deliveryAddress = mockAddress;
    component.addPaymentInfo({
      payment: mockPaymentDetails,
      newPayment: false,
      billingAddress: null,
    });
    expect(component.nextStep).toHaveBeenCalledWith(4);
    expect(mockCheckoutService.setPaymentDetails).not.toHaveBeenCalledWith(
      mockPaymentDetails
    );
  });

  it('should call placeOrder()', () => {
    component.placeOrder();
    expect(mockCheckoutService.placeOrder).toHaveBeenCalled();
  });

  it('should call toggleTAndC(toggle)', () => {
    expect(component.tAndCToggler).toBeFalsy();
    component.toggleTAndC();
    expect(component.tAndCToggler).toBeTruthy();
    component.toggleTAndC();
    expect(component.tAndCToggler).toBeFalsy();
  });

  it('should contain proper total value and total items', () => {
    fixture.detectChanges();

    const values = fixture.debugElement.query(By.css('.cx-list-media'))
      .nativeElement.textContent;

    expect(values).toContain('5141');
    expect(values).toContain('11119');
  });

  it('should highlight proper step', () => {
    fixture.detectChanges();
    const steps = fixture.debugElement.queryAll(By.css('.cx-item a'));
    steps[0].nativeElement.click();
    fixture.detectChanges();

    expect(steps[0].nativeElement.getAttribute('class')).toContain('is-active');
    expect(steps[1].nativeElement.getAttribute('class')).not.toContain(
      'is-active'
    );
  });

  it('should show terms and conditions on step 4, and only step 4', () => {
    mockAllSteps();
    component.ngOnInit();

    const getPlaceOrderForm = () =>
      fixture.debugElement.query(By.css('.cx-place-order-form'));

    expect(getPlaceOrderForm()).toBeTruthy();
  });

  it('should show terms and conditions on step 4 only', () => {
    component.ngOnInit();

    const getPlaceOrderForm = () =>
      fixture.debugElement.query(By.css('.cx-place-order-form'));

    expect(getPlaceOrderForm()).toBeFalsy();
  });

  it('should call setStep(3) when back button clicked', () => {
    spyOn(component, 'setStep').and.callThrough();
    mockAllSteps();
    fixture.detectChanges();

    const getBackBtn = () =>
      fixture.debugElement.query(By.css('.cx-place-order .btn-action'))
        .nativeElement;
    getBackBtn().click();
    expect(component.setStep).toHaveBeenCalledWith(3);
  });

  it('should contain disabled place order button if terms not accepted', () => {
    mockAllSteps();
    fixture.detectChanges();

    const getPlaceOrderBtn = () =>
      fixture.debugElement.query(By.css('.cx-place-order .btn-primary'))
        .nativeElement;
    expect(getPlaceOrderBtn().disabled).toBe(true);
  });

  it('should contain enabled place order button if terms accepted', () => {
    mockAllSteps();
    component.ngOnInit();

    const inputCheckbox = fixture.debugElement.query(
      By.css('.cx-place-order-form .form-check-input')
    ).nativeElement;
    inputCheckbox.click();
    fixture.detectChanges();

    const getPlaceOrderBtn = () =>
      fixture.debugElement.query(By.css('.cx-place-order .btn-primary'))
        .nativeElement;
    expect(getPlaceOrderBtn().disabled).toBe(false);
  });
});
=======
// import { Component, Input, Pipe, PipeTransform } from '@angular/core';
// import { async, ComponentFixture, TestBed } from '@angular/core/testing';
// import { By } from '@angular/platform-browser';
// import { RouterTestingModule } from '@angular/router/testing';

// import {
//   CartService,
//   RoutingService,
//   CartDataService,
//   GlobalMessageService,
//   Address,
//   PaymentDetails,
//   Order,
//   CheckoutService,
//   Cart,
// } from '@spartacus/core';

// import { BehaviorSubject, Observable, of } from 'rxjs';

// import createSpy = jasmine.createSpy;

// import { MultiStepCheckoutComponent } from './multi-step-checkout.component';

// class MockCheckoutService {
//   clearCheckoutData = createSpy();
//   createAndSetAddress = createSpy();
//   setDeliveryAddress = createSpy();
//   setDeliveryMode = createSpy();
//   createPaymentDetails = createSpy();
//   setPaymentDetails = createSpy();
//   placeOrder = createSpy();

//   getSelectedDeliveryModeCode(): Observable<string> {
//     return of('');
//   }

//   getDeliveryAddress(): Observable<Address> {
//     return of({});
//   }

//   getPaymentDetails(): Observable<PaymentDetails> {
//     return of({});
//   }

//   getOrderDetails(): Observable<Order> {
//     return of({});
//   }
// }

// const mockAddress: Address = {
//   id: 'mock address id',
//   firstName: 'John',
//   lastName: 'Doe',
//   titleCode: 'mr',
//   line1: 'Toyosaki 2 create on cart',
//   line2: 'line2',
//   town: 'town',
//   region: { isocode: 'JP-27' },
//   postalCode: 'zip',
//   country: { isocode: 'JP' },
// };
// const mockPaymentDetails: PaymentDetails = {
//   id: 'mock payment id',
//   accountHolderName: 'Name',
//   cardNumber: '123456789',
//   cardType: {
//     code: 'Visa',
//     name: 'Visa',
//   },
//   expiryMonth: '01',
//   expiryYear: '2022',
//   cvn: '123',
// };
// const mockDeliveryAddresses: string[] = ['address1', 'address2'];
// const mockSelectedCode = 'test mode';
// const mockOrderDetails = { id: '1234' };

// @Component({ selector: 'cx-delivery-mode', template: '' })
// class MockDeliveryModeComponent {
//   @Input()
//   selectedDeliveryMode: string;
// }

// @Component({ selector: 'cx-payment-method', template: '' })
// class MockPaymentMethodComponent {
//   @Input()
//   selectedPayment: PaymentDetails;
// }

// @Component({ selector: 'cx-review-submit', template: '' })
// class MockReviewSubmitComponent {
//   @Input()
//   deliveryAddress: Address;
//   @Input()
//   deliveryMode: string;
//   @Input()
//   paymentDetails: PaymentDetails;
// }

// @Component({ selector: 'cx-shipping-address', template: '' })
// class MockShippingAddressComponent {
//   @Input()
//   selectedAddress: Address;
// }

// @Component({ selector: 'cx-order-summary', template: '' })
// class MockOrderSummaryComponent {
//   @Input()
//   cart: Cart;
// }

// @Pipe({
//   name: 'cxTranslateUrl',
// })
// class MockTranslateUrlPipe implements PipeTransform {
//   transform(): any {}
// }

// describe('MultiStepCheckoutComponent', () => {
//   let component: MultiStepCheckoutComponent;
//   let fixture: ComponentFixture<MultiStepCheckoutComponent>;

//   let mockCheckoutService: MockCheckoutService;
//   let mockCartService: any;
//   let mockCartDataService: any;
//   let mockRoutingService: any;
//   let mockGlobalMessageService: any;

//   const mockAllSteps = () => {
//     spyOn(mockCheckoutService, 'getDeliveryAddress').and.returnValue(
//       of(mockDeliveryAddresses)
//     );
//     spyOn(mockCheckoutService, 'getSelectedDeliveryModeCode').and.returnValue(
//       of(mockSelectedCode)
//     );
//     spyOn(mockCheckoutService, 'getPaymentDetails').and.returnValue(
//       of(mockPaymentDetails)
//     );
//     spyOn(mockCheckoutService, 'getOrderDetails').and.returnValue(
//       of(mockOrderDetails)
//     );
//   };

//   beforeEach(async(() => {
//     mockCartService = {
//       getActive(): BehaviorSubject<Cart> {
//         return new BehaviorSubject({
//           totalItems: 5141,
//           subTotal: { formattedValue: '11119' },
//         });
//       },
//       loadDetails: createSpy(),
//     };
//     mockCartDataService = {
//       getDetails: false,
//     };
//     mockRoutingService = {
//       go: createSpy(),
//     };
//     mockGlobalMessageService = {
//       add: createSpy(),
//     };

//     TestBed.configureTestingModule({
//       imports: [RouterTestingModule],
//       declarations: [
//         MockTranslateUrlPipe,
//         MultiStepCheckoutComponent,
//         MockDeliveryModeComponent,
//         MockPaymentMethodComponent,
//         MockReviewSubmitComponent,
//         MockShippingAddressComponent,
//         MockOrderSummaryComponent,
//       ],
//       providers: [
//         { provide: CheckoutService, useClass: MockCheckoutService },
//         { provide: CartService, useValue: mockCartService },
//         { provide: CartDataService, useValue: mockCartDataService },
//         { provide: GlobalMessageService, useValue: mockGlobalMessageService },
//         { provide: RoutingService, useValue: mockRoutingService },
//       ],
//     }).compileComponents();

//     mockCheckoutService = TestBed.get(CheckoutService);
//   }));

//   beforeEach(() => {
//     fixture = TestBed.createComponent(MultiStepCheckoutComponent);
//     component = fixture.componentInstance;

//     spyOn(component, 'goToStep').and.callThrough();
//     spyOn(component, 'nextStep').and.callThrough();
//   });

//   it('should be created', () => {
//     expect(component).toBeTruthy();
//   });

//   it('should call ngOnInit() before process steps', () => {
//     const mockCartData = {};
//     mockCartService.getActive().next(mockCartData);
//     component.ngOnInit();
//     expect(component.step).toEqual(1);
//     expect(mockCartService.loadDetails).toHaveBeenCalled();
//   });

//   it('should call processSteps() to process step 1: set delivery address', () => {
//     spyOn(mockCheckoutService, 'getDeliveryAddress').and.returnValue(
//       of(mockDeliveryAddresses)
//     );

//     component.processSteps();
//     expect(component.nextStep).toHaveBeenCalledWith(2);
//   });

//   it('should call processSteps() to process step 2: select delivery mode', () => {
//     spyOn(mockCheckoutService, 'getDeliveryAddress').and.returnValue(
//       of(mockDeliveryAddresses)
//     );
//     spyOn(mockCheckoutService, 'getSelectedDeliveryModeCode').and.returnValue(
//       of(mockSelectedCode)
//     );
//     component.processSteps();
//     expect(component.nextStep).toHaveBeenCalledWith(3);
//   });

//   it('should call processSteps() to process step 3: set payment info', () => {
//     spyOn(mockCheckoutService, 'getDeliveryAddress').and.returnValue(
//       of(mockDeliveryAddresses)
//     );
//     spyOn(mockCheckoutService, 'getSelectedDeliveryModeCode').and.returnValue(
//       of(mockSelectedCode)
//     );
//     spyOn(mockCheckoutService, 'getPaymentDetails').and.returnValue(
//       of(mockPaymentDetails)
//     );

//     component.processSteps();
//     expect(component.nextStep).toHaveBeenCalledWith(4);
//   });

//   it('should call processSteps() to process step 4: place order', () => {
//     spyOn(mockCheckoutService, 'getDeliveryAddress').and.returnValue(
//       of(mockDeliveryAddresses)
//     );
//     spyOn(mockCheckoutService, 'getSelectedDeliveryModeCode').and.returnValue(
//       of(mockSelectedCode)
//     );
//     spyOn(mockCheckoutService, 'getPaymentDetails').and.returnValue(
//       of(mockPaymentDetails)
//     );
//     spyOn(mockCheckoutService, 'getOrderDetails').and.returnValue(
//       of(mockOrderDetails)
//     );

//     component.processSteps();
//     expect(mockRoutingService.go).toHaveBeenCalledWith({
//       route: ['orderConfirmation'],
//     });
//   });

//   it('should call setStep()', () => {
//     component.setStep(2);
//     expect(component.nextStep).toHaveBeenCalledWith(2);
//   });

//   it('should call nextStep()', () => {
//     // next step is 3
//     component.nextStep(3);

//     expect(component.navs[0].status.completed).toBeFalsy();
//     expect(component.navs[0].status.active).toBeFalsy();
//     expect(component.navs[0].progressBar).toBeFalsy();

//     expect(component.navs[1].status.completed).toBeTruthy();
//     expect(component.navs[1].status.active).toBeFalsy();
//     expect(component.navs[1].progressBar).toBeTruthy();

//     // except step3 (navs[2]), other steps are not active
//     expect(component.navs[2].status.active).toBeTruthy();
//     expect(component.navs[2].status.disabled).toBeFalsy();
//     expect(component.navs[2].progressBar).toBeTruthy();

//     expect(component.navs[3].status.active).toBeFalsy();
//     expect(component.navs[3].progressBar).toBeFalsy();
//   });

//   it('should call nextStep when invoking goToStep', () => {
//     component.goToStep(2);
//     expect(component.nextStep).toHaveBeenCalledWith(2);
//   });

//   it('should call addPaymentInfo() with new created payment info', () => {
//     component.deliveryAddress = mockAddress;
//     component.addPaymentInfo({
//       payment: mockPaymentDetails,
//       newPayment: true,
//       billingAddress: null,
//     });
//     expect(mockCheckoutService.createPaymentDetails).toHaveBeenCalledWith(
//       mockPaymentDetails
//     );
//   });

//   it('should call addPaymentInfo() with paymenent selected from existing ones', () => {
//     component.deliveryAddress = mockAddress;
//     component.addPaymentInfo({
//       payment: mockPaymentDetails,
//       newPayment: false,
//       billingAddress: null,
//     });
//     expect(mockCheckoutService.createPaymentDetails).not.toHaveBeenCalledWith(
//       mockPaymentDetails
//     );
//     expect(mockCheckoutService.setPaymentDetails).toHaveBeenCalledWith(
//       mockPaymentDetails
//     );
//   });

//   it('should call addPaymentInfo() with paymenent already set to cart, then go to next step direclty', () => {
//     component.paymentDetails = mockPaymentDetails;
//     component.deliveryAddress = mockAddress;
//     component.addPaymentInfo({
//       payment: mockPaymentDetails,
//       newPayment: false,
//       billingAddress: null,
//     });
//     expect(component.nextStep).toHaveBeenCalledWith(4);
//     expect(mockCheckoutService.setPaymentDetails).not.toHaveBeenCalledWith(
//       mockPaymentDetails
//     );
//   });

//   it('should call placeOrder()', () => {
//     component.placeOrder();
//     expect(mockCheckoutService.placeOrder).toHaveBeenCalled();
//   });

//   it('should call toggleTAndC(toggle)', () => {
//     expect(component.tAndCToggler).toBeFalsy();
//     component.toggleTAndC();
//     expect(component.tAndCToggler).toBeTruthy();
//     component.toggleTAndC();
//     expect(component.tAndCToggler).toBeFalsy();
//   });

//   it('should contain proper total value and total items', () => {
//     fixture.detectChanges();

//     const values = fixture.debugElement.query(By.css('.cx-list-media'))
//       .nativeElement.textContent;

//     expect(values).toContain('5141');
//     expect(values).toContain('11119');
//   });

//   it('should highlight proper step', () => {
//     fixture.detectChanges();
//     const steps = fixture.debugElement.queryAll(By.css('.cx-item a'));
//     steps[0].nativeElement.click();
//     fixture.detectChanges();

//     expect(steps[0].nativeElement.getAttribute('class')).toContain('is-active');
//     expect(steps[1].nativeElement.getAttribute('class')).not.toContain(
//       'is-active'
//     );
//   });

//   it('should show terms and conditions on step 4, and only step 4', () => {
//     mockAllSteps();
//     component.ngOnInit();

//     const getPlaceOrderForm = () =>
//       fixture.debugElement.query(By.css('.cx-place-order-form'));

//     expect(getPlaceOrderForm()).toBeTruthy();
//   });

//   it('should show terms and conditions on step 4 only', () => {
//     component.ngOnInit();

//     const getPlaceOrderForm = () =>
//       fixture.debugElement.query(By.css('.cx-place-order-form'));

//     expect(getPlaceOrderForm()).toBeFalsy();
//   });

//   it('should call setStep(3) when back button clicked', () => {
//     spyOn(component, 'setStep').and.callThrough();
//     mockAllSteps();
//     fixture.detectChanges();

//     const getBackBtn = () =>
//       fixture.debugElement.query(By.css('.cx-place-order .btn-action'))
//         .nativeElement;
//     getBackBtn().click();
//     expect(component.setStep).toHaveBeenCalledWith(3);
//   });

//   it('should contain disabled place order button if terms not accepted', () => {
//     mockAllSteps();
//     fixture.detectChanges();

//     const getPlaceOrderBtn = () =>
//       fixture.debugElement.query(By.css('.cx-place-order .btn-primary'))
//         .nativeElement;
//     expect(getPlaceOrderBtn().disabled).toBe(true);
//   });

//   it('should contain enabled place order button if terms accepted', () => {
//     mockAllSteps();
//     component.ngOnInit();

//     const inputCheckbox = fixture.debugElement.query(
//       By.css('.cx-place-order-form .form-check-input')
//     ).nativeElement;
//     inputCheckbox.click();
//     fixture.detectChanges();

//     const getPlaceOrderBtn = () =>
//       fixture.debugElement.query(By.css('.cx-place-order .btn-primary'))
//         .nativeElement;
//     expect(getPlaceOrderBtn().disabled).toBe(false);
//   });
// });
>>>>>>> 06b861dc
<|MERGE_RESOLUTION|>--- conflicted
+++ resolved
@@ -1,476 +1,3 @@
-<<<<<<< HEAD
-import { Component, Input, Pipe, PipeTransform } from '@angular/core';
-import { async, ComponentFixture, TestBed } from '@angular/core/testing';
-import { By } from '@angular/platform-browser';
-import { RouterTestingModule } from '@angular/router/testing';
-
-import {
-  CartService,
-  RoutingService,
-  CartDataService,
-  GlobalMessageService,
-  Address,
-  PaymentDetails,
-  Order,
-  CheckoutService,
-  Cart,
-  I18nTestingModule,
-} from '@spartacus/core';
-
-import { BehaviorSubject, Observable, of } from 'rxjs';
-
-import createSpy = jasmine.createSpy;
-
-import { MultiStepCheckoutComponent } from './multi-step-checkout.component';
-
-class MockCheckoutService {
-  clearCheckoutData = createSpy();
-  createAndSetAddress = createSpy();
-  setDeliveryAddress = createSpy();
-  setDeliveryMode = createSpy();
-  createPaymentDetails = createSpy();
-  setPaymentDetails = createSpy();
-  placeOrder = createSpy();
-
-  getSelectedDeliveryModeCode(): Observable<string> {
-    return of('');
-  }
-
-  getDeliveryAddress(): Observable<Address> {
-    return of({});
-  }
-
-  getPaymentDetails(): Observable<PaymentDetails> {
-    return of({});
-  }
-
-  getOrderDetails(): Observable<Order> {
-    return of({});
-  }
-}
-
-const mockAddress: Address = {
-  id: 'mock address id',
-  firstName: 'John',
-  lastName: 'Doe',
-  titleCode: 'mr',
-  line1: 'Toyosaki 2 create on cart',
-  line2: 'line2',
-  town: 'town',
-  region: { isocode: 'JP-27' },
-  postalCode: 'zip',
-  country: { isocode: 'JP' },
-};
-const mockPaymentDetails: PaymentDetails = {
-  id: 'mock payment id',
-  accountHolderName: 'Name',
-  cardNumber: '123456789',
-  cardType: {
-    code: 'Visa',
-    name: 'Visa',
-  },
-  expiryMonth: '01',
-  expiryYear: '2022',
-  cvn: '123',
-};
-const mockDeliveryAddresses: string[] = ['address1', 'address2'];
-const mockSelectedCode = 'test mode';
-const mockOrderDetails = { id: '1234' };
-
-@Component({ selector: 'cx-delivery-mode', template: '' })
-class MockDeliveryModeComponent {
-  @Input()
-  selectedShippingMethod: string;
-}
-
-@Component({ selector: 'cx-payment-method', template: '' })
-class MockPaymentMethodComponent {
-  @Input()
-  selectedPayment: PaymentDetails;
-}
-
-@Component({ selector: 'cx-review-submit', template: '' })
-class MockReviewSubmitComponent {
-  @Input()
-  deliveryAddress: Address;
-  @Input()
-  shippingMethod: string;
-  @Input()
-  paymentDetails: PaymentDetails;
-}
-
-@Component({ selector: 'cx-shipping-address', template: '' })
-class MockShippingAddressComponent {
-  @Input()
-  selectedAddress: Address;
-}
-
-@Component({ selector: 'cx-checkout-order-summary', template: '' })
-class MockCheckoutOrderSummaryComponent {
-  @Input()
-  cart: Cart;
-}
-
-@Pipe({
-  name: 'cxTranslateUrl',
-})
-class MockTranslateUrlPipe implements PipeTransform {
-  transform(): any {}
-}
-
-describe('MultiStepCheckoutComponent', () => {
-  let component: MultiStepCheckoutComponent;
-  let fixture: ComponentFixture<MultiStepCheckoutComponent>;
-
-  let mockCheckoutService: MockCheckoutService;
-  let mockCartService: any;
-  let mockCartDataService: any;
-  let mockRoutingService: any;
-  let mockGlobalMessageService: any;
-
-  const mockAllSteps = () => {
-    spyOn(mockCheckoutService, 'getDeliveryAddress').and.returnValue(
-      of(mockDeliveryAddresses)
-    );
-    spyOn(mockCheckoutService, 'getSelectedDeliveryModeCode').and.returnValue(
-      of(mockSelectedCode)
-    );
-    spyOn(mockCheckoutService, 'getPaymentDetails').and.returnValue(
-      of(mockPaymentDetails)
-    );
-    spyOn(mockCheckoutService, 'getOrderDetails').and.returnValue(
-      of(mockOrderDetails)
-    );
-  };
-
-  beforeEach(async(() => {
-    mockCartService = {
-      getActive(): BehaviorSubject<Cart> {
-        return new BehaviorSubject({
-          totalItems: 5141,
-          subTotal: { formattedValue: '11119' },
-        });
-      },
-      loadDetails: createSpy(),
-    };
-    mockCartDataService = {
-      getDetails: false,
-    };
-    mockRoutingService = {
-      go: createSpy(),
-    };
-    mockGlobalMessageService = {
-      add: createSpy(),
-    };
-
-    TestBed.configureTestingModule({
-      imports: [RouterTestingModule, I18nTestingModule],
-      declarations: [
-        MockTranslateUrlPipe,
-        MultiStepCheckoutComponent,
-        MockDeliveryModeComponent,
-        MockPaymentMethodComponent,
-        MockReviewSubmitComponent,
-        MockShippingAddressComponent,
-        MockCheckoutOrderSummaryComponent,
-      ],
-      providers: [
-        { provide: CheckoutService, useClass: MockCheckoutService },
-        { provide: CartService, useValue: mockCartService },
-        { provide: CartDataService, useValue: mockCartDataService },
-        { provide: GlobalMessageService, useValue: mockGlobalMessageService },
-        { provide: RoutingService, useValue: mockRoutingService },
-      ],
-    }).compileComponents();
-
-    mockCheckoutService = TestBed.get(CheckoutService);
-  }));
-
-  beforeEach(() => {
-    fixture = TestBed.createComponent(MultiStepCheckoutComponent);
-    component = fixture.componentInstance;
-
-    spyOn(component, 'addAddress').and.callThrough();
-    spyOn(component, 'nextStep').and.callThrough();
-  });
-
-  it('should be created', () => {
-    expect(component).toBeTruthy();
-  });
-
-  it('should call ngOnInit() before process steps', () => {
-    const mockCartData = {};
-    mockCartService.getActive().next(mockCartData);
-    component.ngOnInit();
-    expect(component.step).toEqual(1);
-    expect(mockCartService.loadDetails).toHaveBeenCalled();
-  });
-
-  it('should call processSteps() to process step 1: set delivery address', () => {
-    spyOn(mockCheckoutService, 'getDeliveryAddress').and.returnValue(
-      of(mockDeliveryAddresses)
-    );
-
-    component.processSteps();
-    expect(component.nextStep).toHaveBeenCalledWith(2);
-  });
-
-  it('should call processSteps() to process step 2: select delivery mode', () => {
-    spyOn(mockCheckoutService, 'getDeliveryAddress').and.returnValue(
-      of(mockDeliveryAddresses)
-    );
-    spyOn(mockCheckoutService, 'getSelectedDeliveryModeCode').and.returnValue(
-      of(mockSelectedCode)
-    );
-    component.processSteps();
-    expect(component.nextStep).toHaveBeenCalledWith(3);
-  });
-
-  it('should call processSteps() to process step 3: set payment info', () => {
-    spyOn(mockCheckoutService, 'getDeliveryAddress').and.returnValue(
-      of(mockDeliveryAddresses)
-    );
-    spyOn(mockCheckoutService, 'getSelectedDeliveryModeCode').and.returnValue(
-      of(mockSelectedCode)
-    );
-    spyOn(mockCheckoutService, 'getPaymentDetails').and.returnValue(
-      of(mockPaymentDetails)
-    );
-
-    component.processSteps();
-    expect(component.nextStep).toHaveBeenCalledWith(4);
-  });
-
-  it('should call processSteps() to process step 4: place order', () => {
-    spyOn(mockCheckoutService, 'getDeliveryAddress').and.returnValue(
-      of(mockDeliveryAddresses)
-    );
-    spyOn(mockCheckoutService, 'getSelectedDeliveryModeCode').and.returnValue(
-      of(mockSelectedCode)
-    );
-    spyOn(mockCheckoutService, 'getPaymentDetails').and.returnValue(
-      of(mockPaymentDetails)
-    );
-    spyOn(mockCheckoutService, 'getOrderDetails').and.returnValue(
-      of(mockOrderDetails)
-    );
-
-    component.processSteps();
-    expect(mockRoutingService.go).toHaveBeenCalledWith({
-      route: ['orderConfirmation'],
-    });
-  });
-
-  it('should call setStep()', () => {
-    component.setStep(2);
-    expect(component.nextStep).toHaveBeenCalledWith(2);
-  });
-
-  it('should call nextStep()', () => {
-    // next step is 3
-    component.nextStep(3);
-
-    expect(component.navs[0].status.completed).toBeFalsy();
-    expect(component.navs[0].status.active).toBeFalsy();
-    expect(component.navs[0].progressBar).toBeFalsy();
-
-    expect(component.navs[1].status.completed).toBeTruthy();
-    expect(component.navs[1].status.active).toBeFalsy();
-    expect(component.navs[1].progressBar).toBeTruthy();
-
-    // except step3 (navs[2]), other steps are not active
-    expect(component.navs[2].status.active).toBeTruthy();
-    expect(component.navs[2].status.disabled).toBeFalsy();
-    expect(component.navs[2].progressBar).toBeTruthy();
-
-    expect(component.navs[3].status.active).toBeFalsy();
-    expect(component.navs[3].progressBar).toBeFalsy();
-  });
-
-  it('should call addAddress() with new created address', () => {
-    component.addAddress({ address: mockAddress, newAddress: true });
-    expect(mockCheckoutService.createAndSetAddress).toHaveBeenCalledWith(
-      mockAddress
-    );
-  });
-
-  it('should call addAddress() with address selected from existing addresses', () => {
-    component.addAddress({ address: mockAddress, newAddress: false });
-    expect(mockCheckoutService.createAndSetAddress).not.toHaveBeenCalledWith(
-      mockAddress
-    );
-    expect(mockCheckoutService.setDeliveryAddress).toHaveBeenCalledWith(
-      mockAddress
-    );
-  });
-
-  it('should call addAddress() with address already set to the cart, then go to next step direclty', () => {
-    component.deliveryAddress = mockAddress;
-    component.addAddress({ address: mockAddress, newAddress: false });
-
-    expect(component.nextStep).toHaveBeenCalledWith(2);
-    expect(mockCheckoutService.setDeliveryAddress).not.toHaveBeenCalledWith(
-      mockAddress
-    );
-  });
-
-  it('should call setDeliveryMode()', () => {
-    const deliveryMode = {
-      deliveryModeId: 'testId',
-    } as any;
-    component.setDeliveryMode(deliveryMode);
-    expect(mockCheckoutService.setDeliveryMode).toHaveBeenCalledWith(
-      deliveryMode.deliveryModeId
-    );
-  });
-
-  it('should call setDeliveryMode() with the delivery mode already set to cart, go to next step directly', () => {
-    const deliveryMode = {
-      deliveryModeId: 'testId',
-    } as any;
-    component.shippingMethod = 'testId';
-    component.setDeliveryMode(deliveryMode);
-
-    expect(component.nextStep).toHaveBeenCalledWith(3);
-    expect(mockCheckoutService.setDeliveryMode).not.toHaveBeenCalledWith(
-      deliveryMode.deliveryModeId
-    );
-  });
-
-  it('should call addPaymentInfo() with new created payment info', () => {
-    component.deliveryAddress = mockAddress;
-    component.addPaymentInfo({
-      payment: mockPaymentDetails,
-      newPayment: true,
-      billingAddress: null,
-    });
-    expect(mockCheckoutService.createPaymentDetails).toHaveBeenCalledWith(
-      mockPaymentDetails
-    );
-  });
-
-  it('should call addPaymentInfo() with paymenent selected from existing ones', () => {
-    component.deliveryAddress = mockAddress;
-    component.addPaymentInfo({
-      payment: mockPaymentDetails,
-      newPayment: false,
-      billingAddress: null,
-    });
-    expect(mockCheckoutService.createPaymentDetails).not.toHaveBeenCalledWith(
-      mockPaymentDetails
-    );
-    expect(mockCheckoutService.setPaymentDetails).toHaveBeenCalledWith(
-      mockPaymentDetails
-    );
-  });
-
-  it('should call addPaymentInfo() with paymenent already set to cart, then go to next step direclty', () => {
-    component.paymentDetails = mockPaymentDetails;
-    component.deliveryAddress = mockAddress;
-    component.addPaymentInfo({
-      payment: mockPaymentDetails,
-      newPayment: false,
-      billingAddress: null,
-    });
-    expect(component.nextStep).toHaveBeenCalledWith(4);
-    expect(mockCheckoutService.setPaymentDetails).not.toHaveBeenCalledWith(
-      mockPaymentDetails
-    );
-  });
-
-  it('should call placeOrder()', () => {
-    component.placeOrder();
-    expect(mockCheckoutService.placeOrder).toHaveBeenCalled();
-  });
-
-  it('should call toggleTAndC(toggle)', () => {
-    expect(component.tAndCToggler).toBeFalsy();
-    component.toggleTAndC();
-    expect(component.tAndCToggler).toBeTruthy();
-    component.toggleTAndC();
-    expect(component.tAndCToggler).toBeFalsy();
-  });
-
-  it('should contain proper total value and total items', () => {
-    fixture.detectChanges();
-
-    const values = fixture.debugElement.query(By.css('.cx-list-media'))
-      .nativeElement.textContent;
-
-    expect(values).toContain('5141');
-    expect(values).toContain('11119');
-  });
-
-  it('should highlight proper step', () => {
-    fixture.detectChanges();
-    const steps = fixture.debugElement.queryAll(By.css('.cx-item a'));
-    steps[0].nativeElement.click();
-    fixture.detectChanges();
-
-    expect(steps[0].nativeElement.getAttribute('class')).toContain('is-active');
-    expect(steps[1].nativeElement.getAttribute('class')).not.toContain(
-      'is-active'
-    );
-  });
-
-  it('should show terms and conditions on step 4, and only step 4', () => {
-    mockAllSteps();
-    component.ngOnInit();
-
-    const getPlaceOrderForm = () =>
-      fixture.debugElement.query(By.css('.cx-place-order-form'));
-
-    expect(getPlaceOrderForm()).toBeTruthy();
-  });
-
-  it('should show terms and conditions on step 4 only', () => {
-    component.ngOnInit();
-
-    const getPlaceOrderForm = () =>
-      fixture.debugElement.query(By.css('.cx-place-order-form'));
-
-    expect(getPlaceOrderForm()).toBeFalsy();
-  });
-
-  it('should call setStep(3) when back button clicked', () => {
-    spyOn(component, 'setStep').and.callThrough();
-    mockAllSteps();
-    fixture.detectChanges();
-
-    const getBackBtn = () =>
-      fixture.debugElement.query(By.css('.cx-place-order .btn-action'))
-        .nativeElement;
-    getBackBtn().click();
-    expect(component.setStep).toHaveBeenCalledWith(3);
-  });
-
-  it('should contain disabled place order button if terms not accepted', () => {
-    mockAllSteps();
-    fixture.detectChanges();
-
-    const getPlaceOrderBtn = () =>
-      fixture.debugElement.query(By.css('.cx-place-order .btn-primary'))
-        .nativeElement;
-    expect(getPlaceOrderBtn().disabled).toBe(true);
-  });
-
-  it('should contain enabled place order button if terms accepted', () => {
-    mockAllSteps();
-    component.ngOnInit();
-
-    const inputCheckbox = fixture.debugElement.query(
-      By.css('.cx-place-order-form .form-check-input')
-    ).nativeElement;
-    inputCheckbox.click();
-    fixture.detectChanges();
-
-    const getPlaceOrderBtn = () =>
-      fixture.debugElement.query(By.css('.cx-place-order .btn-primary'))
-        .nativeElement;
-    expect(getPlaceOrderBtn().disabled).toBe(false);
-  });
-});
-=======
 // import { Component, Input, Pipe, PipeTransform } from '@angular/core';
 // import { async, ComponentFixture, TestBed } from '@angular/core/testing';
 // import { By } from '@angular/platform-browser';
@@ -489,9 +16,7 @@
 // } from '@spartacus/core';
 
 // import { BehaviorSubject, Observable, of } from 'rxjs';
-
 // import createSpy = jasmine.createSpy;
-
 // import { MultiStepCheckoutComponent } from './multi-step-checkout.component';
 
 // class MockCheckoutService {
@@ -560,6 +85,13 @@
 //   selectedPayment: PaymentDetails;
 // }
 
+// // *** From FR2
+// @Component({ selector: 'cx-checkout-order-summary', template: '' })
+// class MockCheckoutOrderSummaryComponent {
+//   @Input()
+//   cart: Cart;
+// }
+// // ***
 // @Component({ selector: 'cx-review-submit', template: '' })
 // class MockReviewSubmitComponent {
 //   @Input()
@@ -644,6 +176,9 @@
 //         MockReviewSubmitComponent,
 //         MockShippingAddressComponent,
 //         MockOrderSummaryComponent,
+//         // *** FROM FR2
+//         MockCheckoutOrderSummaryComponent,
+//         // ***
 //       ],
 //       providers: [
 //         { provide: CheckoutService, useClass: MockCheckoutService },
@@ -895,5 +430,4 @@
 //         .nativeElement;
 //     expect(getPlaceOrderBtn().disabled).toBe(false);
 //   });
-// });
->>>>>>> 06b861dc
+// });