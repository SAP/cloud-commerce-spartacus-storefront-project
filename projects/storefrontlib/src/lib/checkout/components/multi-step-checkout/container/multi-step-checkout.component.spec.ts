--- conflicted
+++ resolved
@@ -12,11 +12,7 @@
 //   PaymentDetails,
 //   Order,
 //   CheckoutService,
-<<<<<<< HEAD
-//   Cart
-=======
 //   Cart,
->>>>>>> 7a4e6fb5
 // } from '@spartacus/core';
 
 // import { BehaviorSubject, Observable, of } from 'rxjs';
@@ -61,11 +57,7 @@
 //   town: 'town',
 //   region: { isocode: 'JP-27' },
 //   postalCode: 'zip',
-<<<<<<< HEAD
-//   country: { isocode: 'JP' }
-=======
 //   country: { isocode: 'JP' },
->>>>>>> 7a4e6fb5
 // };
 // const mockPaymentDetails: PaymentDetails = {
 //   id: 'mock payment id',
@@ -73,19 +65,11 @@
 //   cardNumber: '123456789',
 //   cardType: {
 //     code: 'Visa',
-<<<<<<< HEAD
-//     name: 'Visa'
-//   },
-//   expiryMonth: '01',
-//   expiryYear: '2022',
-//   cvn: '123'
-=======
 //     name: 'Visa',
 //   },
 //   expiryMonth: '01',
 //   expiryYear: '2022',
 //   cvn: '123',
->>>>>>> 7a4e6fb5
 // };
 // const mockDeliveryAddresses: string[] = ['address1', 'address2'];
 // const mockSelectedCode = 'test mode';
@@ -126,11 +110,7 @@
 // }
 
 // @Pipe({
-<<<<<<< HEAD
-//   name: 'cxTranslateUrl'
-=======
 //   name: 'cxTranslateUrl',
->>>>>>> 7a4e6fb5
 // })
 // class MockTranslateUrlPipe implements PipeTransform {
 //   transform(): any {}
@@ -166,21 +146,6 @@
 //       getActive(): BehaviorSubject<Cart> {
 //         return new BehaviorSubject({
 //           totalItems: 5141,
-<<<<<<< HEAD
-//           subTotal: { formattedValue: '11119' }
-//         });
-//       },
-//       loadDetails: createSpy()
-//     };
-//     mockCartDataService = {
-//       getDetails: false
-//     };
-//     mockRoutingService = {
-//       go: createSpy()
-//     };
-//     mockGlobalMessageService = {
-//       add: createSpy()
-=======
 //           subTotal: { formattedValue: '11119' },
 //         });
 //       },
@@ -194,7 +159,6 @@
 //     };
 //     mockGlobalMessageService = {
 //       add: createSpy(),
->>>>>>> 7a4e6fb5
 //     };
 
 //     TestBed.configureTestingModule({
@@ -206,24 +170,15 @@
 //         MockPaymentMethodComponent,
 //         MockReviewSubmitComponent,
 //         MockShippingAddressComponent,
-<<<<<<< HEAD
-//         MockOrderSummaryComponent
-=======
 //         MockOrderSummaryComponent,
->>>>>>> 7a4e6fb5
 //       ],
 //       providers: [
 //         { provide: CheckoutService, useClass: MockCheckoutService },
 //         { provide: CartService, useValue: mockCartService },
 //         { provide: CartDataService, useValue: mockCartDataService },
 //         { provide: GlobalMessageService, useValue: mockGlobalMessageService },
-<<<<<<< HEAD
-//         { provide: RoutingService, useValue: mockRoutingService }
-//       ]
-=======
 //         { provide: RoutingService, useValue: mockRoutingService },
 //       ],
->>>>>>> 7a4e6fb5
 //     }).compileComponents();
 
 //     mockCheckoutService = TestBed.get(CheckoutService);
@@ -233,11 +188,7 @@
 //     fixture = TestBed.createComponent(MultiStepCheckoutComponent);
 //     component = fixture.componentInstance;
 
-<<<<<<< HEAD
-//     spyOn(component, 'addAddress').and.callThrough();
-=======
 //     spyOn(component, 'goToStep').and.callThrough();
->>>>>>> 7a4e6fb5
 //     spyOn(component, 'nextStep').and.callThrough();
 //   });
 
@@ -304,11 +255,7 @@
 
 //     component.processSteps();
 //     expect(mockRoutingService.go).toHaveBeenCalledWith({
-<<<<<<< HEAD
-//       route: ['orderConfirmation']
-=======
 //       route: ['orderConfirmation'],
->>>>>>> 7a4e6fb5
 //     });
 //   });
 
@@ -338,46 +285,14 @@
 //     expect(component.navs[3].progressBar).toBeFalsy();
 //   });
 
-<<<<<<< HEAD
-//   it('should call addAddress() with new created address', () => {
-//     component.addAddress({ address: mockAddress, newAddress: true });
-//     expect(mockCheckoutService.createAndSetAddress).toHaveBeenCalledWith(
-//       mockAddress
-//     );
-//   });
-
-//   it('should call addAddress() with address selected from existing addresses', () => {
-//     component.addAddress({ address: mockAddress, newAddress: false });
-//     expect(mockCheckoutService.createAndSetAddress).not.toHaveBeenCalledWith(
-//       mockAddress
-//     );
-//     expect(mockCheckoutService.setDeliveryAddress).toHaveBeenCalledWith(
-//       mockAddress
-//     );
-//   });
-
-//   it('should call addAddress() with address already set to the cart, then go to next step direclty', () => {
-//     component.deliveryAddress = mockAddress;
-//     component.addAddress({ address: mockAddress, newAddress: false });
-
-//     expect(component.nextStep).toHaveBeenCalledWith(2);
-//     expect(mockCheckoutService.setDeliveryAddress).not.toHaveBeenCalledWith(
-//       mockAddress
-//     );
-=======
 //   it('should call nextStep when invoking goToStep', () => {
 //     component.goToStep(2);
 //     expect(component.nextStep).toHaveBeenCalledWith(2);
->>>>>>> 7a4e6fb5
 //   });
 
 //   it('should call setDeliveryMode()', () => {
 //     const deliveryMode = {
-<<<<<<< HEAD
-//       deliveryModeId: 'testId'
-=======
 //       deliveryModeId: 'testId',
->>>>>>> 7a4e6fb5
 //     } as any;
 //     component.setDeliveryMode(deliveryMode);
 //     expect(mockCheckoutService.setDeliveryMode).toHaveBeenCalledWith(
@@ -387,11 +302,7 @@
 
 //   it('should call setDeliveryMode() with the delivery mode already set to cart, go to next step directly', () => {
 //     const deliveryMode = {
-<<<<<<< HEAD
-//       deliveryModeId: 'testId'
-=======
 //       deliveryModeId: 'testId',
->>>>>>> 7a4e6fb5
 //     } as any;
 //     component.deliveryMode = 'testId';
 //     component.setDeliveryMode(deliveryMode);
@@ -407,11 +318,7 @@
 //     component.addPaymentInfo({
 //       payment: mockPaymentDetails,
 //       newPayment: true,
-<<<<<<< HEAD
-//       billingAddress: null
-=======
 //       billingAddress: null,
->>>>>>> 7a4e6fb5
 //     });
 //     expect(mockCheckoutService.createPaymentDetails).toHaveBeenCalledWith(
 //       mockPaymentDetails
@@ -423,11 +330,7 @@
 //     component.addPaymentInfo({
 //       payment: mockPaymentDetails,
 //       newPayment: false,
-<<<<<<< HEAD
-//       billingAddress: null
-=======
 //       billingAddress: null,
->>>>>>> 7a4e6fb5
 //     });
 //     expect(mockCheckoutService.createPaymentDetails).not.toHaveBeenCalledWith(
 //       mockPaymentDetails
@@ -443,11 +346,7 @@
 //     component.addPaymentInfo({
 //       payment: mockPaymentDetails,
 //       newPayment: false,
-<<<<<<< HEAD
-//       billingAddress: null
-=======
 //       billingAddress: null,
->>>>>>> 7a4e6fb5
 //     });
 //     expect(component.nextStep).toHaveBeenCalledWith(4);
 //     expect(mockCheckoutService.setPaymentDetails).not.toHaveBeenCalledWith(
