--- conflicted
+++ resolved
@@ -52,20 +52,11 @@
         ReactiveFormsModule,
         RouterTestingModule,
         StoreModule.forRoot({
-<<<<<<< HEAD
           ...fromRoot.getReducers(),
           cart: combineReducers(fromCart.getReducers()),
           user: combineReducers(fromUser.getReducers()),
           checkout: combineReducers(fromCheckout.getReducers())
         })
-=======
-          ...fromRoot.reducers,
-          cart: combineReducers(fromCart.reducers),
-          user: combineReducers(fromUser.reducers),
-          checkout: combineReducers(fromCheckout.reducers)
-        }),
-        CartSharedModule
->>>>>>> 65aec2ca
       ],
       declarations: [
         MultiStepCheckoutComponent,
