import {
  Component,
  ChangeDetectionStrategy,
  OnInit,
  OnDestroy,
  ChangeDetectorRef,
} from '@angular/core';

import {
  CheckoutService,
  RoutingService,
  GlobalMessageService,
  CartService,
  CartDataService,
  PaymentDetails,
  Address,
  Cart,
} from '@spartacus/core';

import { Subscription, Observable } from 'rxjs';
import { filter } from 'rxjs/operators';

import { CheckoutNavBarItem } from './checkout-navigation-bar';

@Component({
  selector: 'cx-multi-step-checkout',
  templateUrl: './multi-step-checkout.component.html',
  styleUrls: ['./multi-step-checkout.component.scss'],
  changeDetection: ChangeDetectionStrategy.OnPush,
})
export class MultiStepCheckoutComponent implements OnInit, OnDestroy {
  step = 1;
  done = false;

  deliveryAddress: Address;
  paymentDetails: PaymentDetails;
  deliveryMode: string;
  subscriptions: Subscription[] = [];

  cart$: Observable<Cart>;
  tAndCToggler = false;

  navs: CheckoutNavBarItem[] = this.initializeCheckoutNavBar();

  constructor(
    protected checkoutService: CheckoutService,
    protected cartService: CartService,
    protected cartDataService: CartDataService,
    protected routingService: RoutingService,
    protected globalMessageService: GlobalMessageService,
    protected cd: ChangeDetectorRef
  ) {}

  private refreshCart(): void {
    this.cartService.loadDetails();
  }

  ngOnInit() {
    if (!this.cartDataService.getDetails) {
      this.cartService.loadDetails();
    }
    this.cart$ = this.cartService.getActive();
    this.processSteps();
  }

  processSteps(): void {
    // step1: set delivery address
    this.subscriptions.push(
      this.checkoutService
        .getDeliveryAddress()
        .pipe(
          filter(
            deliveryAddress =>
              Object.keys(deliveryAddress).length !== 0 && this.step === 1
          )
        )
        .subscribe(deliveryAddress => {
          this.deliveryAddress = deliveryAddress;
          this.nextStep(2);
          this.refreshCart();
          this.cd.detectChanges();
        })
    );

    // step2: select delivery mode
    this.subscriptions.push(
      this.checkoutService
        .getSelectedDeliveryModeCode()
        .pipe(filter(selected => selected !== '' && this.step === 2))
        .subscribe(selectedMode => {
          this.nextStep(3);
          this.refreshCart();
          this.deliveryMode = selectedMode;
          this.cd.detectChanges();
        })
    );

    // step4: place order
    this.subscriptions.push(
      this.checkoutService
        .getOrderDetails()
        .pipe(
          filter(order => Object.keys(order).length !== 0 && this.step === 4)
        )
        .subscribe(() => {
          // checkout steps are done
          this.done = true;
          this.routingService.go({ route: ['orderConfirmation'] });
        })
    );
  }

  setStep(backStep: number): void {
    this.nextStep(backStep);
  }

  goToStep(step: number): void {
    this.nextStep(step);
  }

  nextStep(step: number): void {
    const previousStep = step - 1;

    this.navs.forEach(function(nav) {
      if (nav.id === previousStep) {
        nav.status.completed = true;
      }
      if (nav.id === step) {
        nav.status.active = true;
        nav.status.disabled = false;
      } else {
        nav.status.active = false;
      }

      nav.progressBar = nav.status.active || nav.status.completed;
    });

    this.step = step;
    this.tAndCToggler = false;
  }

<<<<<<< HEAD
  addPaymentInfo({
    newPayment,
    payment,
    billingAddress,
  }: {
    newPayment: boolean;
    payment: PaymentDetails;
    billingAddress: Address;
  }): void {
    payment.billingAddress = billingAddress
      ? billingAddress
      : this.deliveryAddress;

    if (newPayment) {
      this.checkoutService.createPaymentDetails(payment);
      return;
    }

    // if the selected payment is the same as the cart's one
    if (this.paymentDetails && this.paymentDetails.id === payment.id) {
      this.nextStep(4);
      return;
    }

    this.checkoutService.setPaymentDetails(payment);
=======
  setDeliveryMode({ deliveryModeId }: { deliveryModeId: string }): void {
    // if the selected delivery mode is the same as the cart's one
    if (this.deliveryMode && this.deliveryMode === deliveryModeId) {
      this.nextStep(3);
      return;
    }
    this.checkoutService.setDeliveryMode(deliveryModeId);
    return;
>>>>>>> 893ff6f3
  }

  placeOrder(): void {
    this.checkoutService.placeOrder();
  }

  toggleTAndC(): void {
    this.tAndCToggler = !this.tAndCToggler;
  }

  initializeCheckoutNavBar(): CheckoutNavBarItem[] {
    return [
      {
        id: 1,
        label: '1. Shipping Address',
        status: {
          disabled: false,
          completed: false,
          active: true,
        },
        progressBar: true,
      },
      {
        id: 2,
        label: '2. Shipping Method',
        status: {
          disabled: true,
          completed: false,
          active: false,
        },
        progressBar: false,
      },
      {
        id: 3,
        label: '3. Payment',
        status: {
          disabled: true,
          completed: false,
          active: false,
        },
        progressBar: false,
      },
      {
        id: 4,
        label: '4. Review',
        status: {
          disabled: true,
          completed: false,
          active: false,
        },
        progressBar: false,
      },
    ];
  }

  clearCheckoutNavBar(): void {
    this.navs = [];
  }

  ngOnDestroy() {
    this.subscriptions.forEach(subscription => subscription.unsubscribe());
    if (!this.done) {
      this.checkoutService.clearCheckoutData();
    }
    this.clearCheckoutNavBar();
  }
}<|MERGE_RESOLUTION|>--- conflicted
+++ resolved
@@ -139,44 +139,6 @@
     this.tAndCToggler = false;
   }
 
-<<<<<<< HEAD
-  addPaymentInfo({
-    newPayment,
-    payment,
-    billingAddress,
-  }: {
-    newPayment: boolean;
-    payment: PaymentDetails;
-    billingAddress: Address;
-  }): void {
-    payment.billingAddress = billingAddress
-      ? billingAddress
-      : this.deliveryAddress;
-
-    if (newPayment) {
-      this.checkoutService.createPaymentDetails(payment);
-      return;
-    }
-
-    // if the selected payment is the same as the cart's one
-    if (this.paymentDetails && this.paymentDetails.id === payment.id) {
-      this.nextStep(4);
-      return;
-    }
-
-    this.checkoutService.setPaymentDetails(payment);
-=======
-  setDeliveryMode({ deliveryModeId }: { deliveryModeId: string }): void {
-    // if the selected delivery mode is the same as the cart's one
-    if (this.deliveryMode && this.deliveryMode === deliveryModeId) {
-      this.nextStep(3);
-      return;
-    }
-    this.checkoutService.setDeliveryMode(deliveryModeId);
-    return;
->>>>>>> 893ff6f3
-  }
-
   placeOrder(): void {
     this.checkoutService.placeOrder();
   }
