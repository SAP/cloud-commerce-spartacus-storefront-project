--- conflicted
+++ resolved
@@ -122,25 +122,6 @@
     this.step = step;
   }
 
-<<<<<<< HEAD
-  placeOrder(): void {
-    this.checkoutService.placeOrder();
-  }
-
-  toggleTAndC(): void {
-    this.tAndCToggler = !this.tAndCToggler;
-=======
-  setDeliveryMode({ deliveryModeId }: { deliveryModeId: string }): void {
-    // if the selected delivery mode is the same as the cart's one
-    if (this.deliveryMode && this.deliveryMode === deliveryModeId) {
-      this.nextStep(3);
-      return;
-    }
-    this.checkoutService.setDeliveryMode(deliveryModeId);
-    return;
->>>>>>> afa80416
-  }
-
   initializeCheckoutNavBar(): CheckoutNavBarItem[] {
     return [
       {
