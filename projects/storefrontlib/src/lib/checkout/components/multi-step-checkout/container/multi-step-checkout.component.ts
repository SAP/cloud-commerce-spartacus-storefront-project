import {
  ChangeDetectionStrategy,
  ChangeDetectorRef,
  Component,
  OnDestroy,
  OnInit,
} from '@angular/core';

import {
  Address,
  CartDataService,
  CartService,
  CheckoutService,
  GlobalMessageService,
<<<<<<< HEAD
  CartService,
  CartDataService,
  PaymentDetails,
  UserService,
  Address,
  Cart,
  User,
} from '@spartacus/core';

import { Subscription, Observable, combineLatest } from 'rxjs';
=======
  GlobalMessageType,
  PaymentDetails,
  RoutingService,
  UICart,
} from '@spartacus/core';

import { Observable, Subscription } from 'rxjs';
import { filter } from 'rxjs/operators';
>>>>>>> f93a4b0f

import { CheckoutNavBarItem } from './checkout-navigation-bar';
import { tap, filter } from 'rxjs/operators';

@Component({
  selector: 'cx-multi-step-checkout',
  templateUrl: './multi-step-checkout.component.html',
  styleUrls: ['./multi-step-checkout.component.scss'],
  changeDetection: ChangeDetectionStrategy.OnPush,
})
export class MultiStepCheckoutComponent implements OnInit, OnDestroy {
  step = 1;

  deliveryAddress: Address;
  paymentDetails: PaymentDetails;
  deliveryMode: string;
  subscriptions: Subscription[] = [];

<<<<<<< HEAD
  cart$: Observable<Cart>;
  user$: Observable<User>;
  checkoutDetails$: Observable<[User, Cart]>;
=======
  cart$: Observable<UICart>;
  tAndCToggler = false;
>>>>>>> f93a4b0f

  navs: CheckoutNavBarItem[] = this.initializeCheckoutNavBar();

  constructor(
    protected checkoutService: CheckoutService,
    protected cartService: CartService,
    protected cartDataService: CartDataService,
    protected routingService: RoutingService,
    protected userService: UserService,
    protected globalMessageService: GlobalMessageService,
    protected cd: ChangeDetectorRef
  ) {}

  ngOnInit(): void {
    this.user$ = this.userService.get();
    this.cart$ = this.cartService.getActive();

<<<<<<< HEAD
    this.checkoutDetails$ = combineLatest(this.user$, this.cart$).pipe(
      filter(([user, cart]) => !!(user && user.uid && cart && cart.code)),
      tap(([user, cart]) => {
        this.checkoutService.loadCheckoutDetails(user.uid, cart.code);
      })
=======
    // step4: place order
    this.subscriptions.push(
      this.checkoutService
        .getOrderDetails()
        .pipe(
          filter(order => Object.keys(order).length !== 0 && this.step === 4)
        )
        .subscribe(() => {
          // checkout steps are done
          this.done = true;
          this.routingService.go({ route: 'orderConfirmation' });
        })
>>>>>>> f93a4b0f
    );
  }

  setStep(backStep: number): void {
    this.nextStep(backStep);
  }

  goToStep(step: number): void {
    this.nextStep(step);
  }

  nextStep(step: number): void {
    const previousStep = step - 1;

    this.navs.forEach(function(nav) {
      if (nav.id === previousStep) {
        nav.status.completed = true;
      }
      if (nav.id === step) {
        nav.status.active = true;
        nav.status.disabled = false;
      } else {
        nav.status.active = false;
      }

      nav.progressBar = nav.status.active || nav.status.completed;
    });

    this.step = step;
  }

  initializeCheckoutNavBar(): CheckoutNavBarItem[] {
    return [
      {
        id: 1,
        label: '1. Shipping Address',
        status: {
          disabled: false,
          completed: false,
          active: true,
        },
        progressBar: true,
      },
      {
        id: 2,
        label: '2. Shipping Method',
        status: {
          disabled: true,
          completed: false,
          active: false,
        },
        progressBar: false,
      },
      {
        id: 3,
        label: '3. Payment',
        status: {
          disabled: true,
          completed: false,
          active: false,
        },
        progressBar: false,
      },
      {
        id: 4,
        label: '4. Review',
        status: {
          disabled: true,
          completed: false,
          active: false,
        },
        progressBar: false,
      },
    ];
  }

  clearCheckoutNavBar(): void {
    this.navs = [];
  }

  ngOnDestroy() {
    this.clearCheckoutNavBar();
  }
}<|MERGE_RESOLUTION|>--- conflicted
+++ resolved
@@ -7,32 +7,15 @@
 } from '@angular/core';
 
 import {
-  Address,
-  CartDataService,
-  CartService,
   CheckoutService,
   GlobalMessageService,
-<<<<<<< HEAD
   CartService,
-  CartDataService,
-  PaymentDetails,
+  UICart,
   UserService,
-  Address,
-  Cart,
   User,
 } from '@spartacus/core';
 
-import { Subscription, Observable, combineLatest } from 'rxjs';
-=======
-  GlobalMessageType,
-  PaymentDetails,
-  RoutingService,
-  UICart,
-} from '@spartacus/core';
-
-import { Observable, Subscription } from 'rxjs';
-import { filter } from 'rxjs/operators';
->>>>>>> f93a4b0f
+import { Observable, combineLatest } from 'rxjs';
 
 import { CheckoutNavBarItem } from './checkout-navigation-bar';
 import { tap, filter } from 'rxjs/operators';
@@ -46,27 +29,15 @@
 export class MultiStepCheckoutComponent implements OnInit, OnDestroy {
   step = 1;
 
-  deliveryAddress: Address;
-  paymentDetails: PaymentDetails;
-  deliveryMode: string;
-  subscriptions: Subscription[] = [];
-
-<<<<<<< HEAD
-  cart$: Observable<Cart>;
+  cart$: Observable<UICart>;
   user$: Observable<User>;
-  checkoutDetails$: Observable<[User, Cart]>;
-=======
-  cart$: Observable<UICart>;
-  tAndCToggler = false;
->>>>>>> f93a4b0f
+  checkoutDetails$: Observable<[User, UICart]>;
 
   navs: CheckoutNavBarItem[] = this.initializeCheckoutNavBar();
 
   constructor(
     protected checkoutService: CheckoutService,
     protected cartService: CartService,
-    protected cartDataService: CartDataService,
-    protected routingService: RoutingService,
     protected userService: UserService,
     protected globalMessageService: GlobalMessageService,
     protected cd: ChangeDetectorRef
@@ -76,26 +47,11 @@
     this.user$ = this.userService.get();
     this.cart$ = this.cartService.getActive();
 
-<<<<<<< HEAD
     this.checkoutDetails$ = combineLatest(this.user$, this.cart$).pipe(
       filter(([user, cart]) => !!(user && user.uid && cart && cart.code)),
       tap(([user, cart]) => {
         this.checkoutService.loadCheckoutDetails(user.uid, cart.code);
       })
-=======
-    // step4: place order
-    this.subscriptions.push(
-      this.checkoutService
-        .getOrderDetails()
-        .pipe(
-          filter(order => Object.keys(order).length !== 0 && this.step === 4)
-        )
-        .subscribe(() => {
-          // checkout steps are done
-          this.done = true;
-          this.routingService.go({ route: 'orderConfirmation' });
-        })
->>>>>>> f93a4b0f
     );
   }
 
