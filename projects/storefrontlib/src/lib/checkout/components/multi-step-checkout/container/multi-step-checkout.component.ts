import {
  Component,
  ChangeDetectionStrategy,
  OnInit,
  OnDestroy,
  ChangeDetectorRef
} from '@angular/core';

<<<<<<< HEAD
import {
  RoutingService,
  CheckoutService,
  CheckoutAddress
} from '@spartacus/core';

=======
>>>>>>> 26083169
import { Subscription, Observable } from 'rxjs';
import { filter } from 'rxjs/operators';
import {
  RoutingService,
  GlobalMessageService,
  GlobalMessageType,
  CartService,
  CartDataService,
  Address
} from '@spartacus/core';

<<<<<<< HEAD
import { CartDataService } from '../../../../cart/facade/cart-data.service';
import { CartService } from '../../../../cart/facade/cart.service';
import { GlobalMessageService } from '../../../../global-message/facade/global-message.service';
import { GlobalMessageType } from './../../../../global-message/models/message.model';
=======
import { CheckoutService } from '../../../facade/checkout.service';
>>>>>>> 26083169

import { checkoutNavBar } from './checkout-navigation-bar';

@Component({
  selector: 'cx-multi-step-checkout',
  templateUrl: './multi-step-checkout.component.html',
  styleUrls: ['./multi-step-checkout.component.scss'],
  changeDetection: ChangeDetectionStrategy.OnPush
})
export class MultiStepCheckoutComponent implements OnInit, OnDestroy {
  step = 1;
  done = false;

  deliveryAddress: CheckoutAddress;
  paymentDetails: any;
  shippingMethod: string;
  subscriptions: Subscription[] = [];

  cart$: Observable<any>;
  tAndCToggler = false;

  navs = checkoutNavBar;

  constructor(
    protected checkoutService: CheckoutService,
    protected cartService: CartService,
    protected cartDataService: CartDataService,
    protected routingService: RoutingService,
    protected globalMessageService: GlobalMessageService,
    protected cd: ChangeDetectorRef
  ) {}

  private refreshCart() {
    this.cartService.loadCartDetails();
  }

  ngOnInit() {
    if (!this.cartDataService.getDetails) {
      this.cartService.loadCartDetails();
    }
    this.cart$ = this.cartService.activeCart$;
    this.processSteps();
  }

  processSteps() {
    // step1: set delivery address
    this.subscriptions.push(
      this.checkoutService
        .getDeliveryAddress()
        .pipe(
          filter(
            deliveryAddress =>
              Object.keys(deliveryAddress).length !== 0 && this.step === 1
          )
        )
        .subscribe(deliveryAddress => {
          this.deliveryAddress = deliveryAddress;
          this.nextStep(2);
          this.refreshCart();
          this.cd.detectChanges();
        })
    );

    // step2: select delivery mode
    this.subscriptions.push(
      this.checkoutService
        .getSelectedDeliveryModeCode()
        .pipe(filter(selected => selected !== '' && this.step === 2))
        .subscribe(selectedMode => {
          this.nextStep(3);
          this.refreshCart();
          this.shippingMethod = selectedMode;
          this.cd.detectChanges();
        })
    );

    // step3: set payment information
    this.subscriptions.push(
      this.checkoutService
        .getPaymentDetails()
        .pipe(
          filter(
            paymentInfo =>
              Object.keys(paymentInfo).length !== 0 && this.step === 3
          )
        )
        .subscribe(paymentInfo => {
          if (!paymentInfo['hasError']) {
            this.nextStep(4);
            this.paymentDetails = paymentInfo;
            this.cd.detectChanges();
          } else {
            Object.keys(paymentInfo).forEach(key => {
              if (key.startsWith('InvalidField')) {
                this.globalMessageService.add({
                  type: GlobalMessageType.MSG_TYPE_ERROR,
                  text: 'InvalidField: ' + paymentInfo[key]
                });
              }
            });
            this.checkoutService.clearCheckoutStep(3);
          }
        })
    );

    // step4: place order
    this.subscriptions.push(
      this.checkoutService
        .getOrderDetails()
        .pipe(
          filter(order => Object.keys(order).length !== 0 && this.step === 4)
        )
        .subscribe(() => {
          // checkout steps are done
          this.done = true;
          this.routingService.go(['orderConfirmation']);
        })
    );
  }

  setStep(backStep) {
    this.nextStep(backStep);
  }

  nextStep(step: number): void {
    const previousStep = step - 1;

    this.navs.forEach(function(nav) {
      if (nav.id === previousStep) {
        nav.status.completed = true;
      }
      if (nav.id === step) {
        nav.status.active = true;
        nav.status.disabled = false;
      } else {
        nav.status.active = false;
      }

      nav.progressBar = nav.status.active || nav.status.completed;
    });

    this.step = step;
    this.tAndCToggler = false;
  }

  addAddress({ newAddress, address }) {
    if (newAddress) {
      this.checkoutService.createAndSetAddress(address);
      return;
    }
    // if the selected address is the same as the cart's one
    if (this.deliveryAddress && address.id === this.deliveryAddress.id) {
      this.nextStep(2);
      return;
    }
    this.checkoutService.setDeliveryAddress(address);
    return;
  }

  setDeliveryMode({ deliveryModeId }) {
    // if the selected shipping method is the same as the cart's one
    if (this.shippingMethod && this.shippingMethod === deliveryModeId) {
      this.nextStep(3);
      return;
    }
    this.checkoutService.setDeliveryMode(deliveryModeId);
    return;
  }

  addPaymentInfo({ newPayment, payment }) {
    if (newPayment) {
      payment.billingAddress = this.deliveryAddress;
      this.checkoutService.createPaymentDetails(payment);
      return;
    }

    // if the selected paymetn is the same as the cart's one
    if (this.paymentDetails && this.paymentDetails.id === payment.id) {
      this.nextStep(4);
      return;
    }
    this.checkoutService.setPaymentDetails(payment);
    return;
  }

  placeOrder() {
    this.checkoutService.placeOrder();
  }

  toggleTAndC() {
    this.tAndCToggler = !this.tAndCToggler;
  }

  ngOnDestroy() {
    this.subscriptions.forEach(subscription => subscription.unsubscribe());
    if (!this.done) {
      this.checkoutService.clearCheckoutData();
    }
  }
}<|MERGE_RESOLUTION|>--- conflicted
+++ resolved
@@ -5,35 +5,17 @@
   OnDestroy,
   ChangeDetectorRef
 } from '@angular/core';
-
-<<<<<<< HEAD
-import {
-  RoutingService,
-  CheckoutService,
-  CheckoutAddress
-} from '@spartacus/core';
-
-=======
->>>>>>> 26083169
 import { Subscription, Observable } from 'rxjs';
 import { filter } from 'rxjs/operators';
 import {
+  CheckoutAddress,
+  CheckoutService,
   RoutingService,
   GlobalMessageService,
   GlobalMessageType,
   CartService,
-  CartDataService,
-  Address
+  CartDataService
 } from '@spartacus/core';
-
-<<<<<<< HEAD
-import { CartDataService } from '../../../../cart/facade/cart-data.service';
-import { CartService } from '../../../../cart/facade/cart.service';
-import { GlobalMessageService } from '../../../../global-message/facade/global-message.service';
-import { GlobalMessageType } from './../../../../global-message/models/message.model';
-=======
-import { CheckoutService } from '../../../facade/checkout.service';
->>>>>>> 26083169
 
 import { checkoutNavBar } from './checkout-navigation-bar';
 
