import {
  Component,
  ChangeDetectionStrategy,
  OnInit,
  OnDestroy,
  ChangeDetectorRef
} from '@angular/core';

import {
  CheckoutService,
  RoutingService,
  GlobalMessageService,
  GlobalMessageType,
  CartService,
  CartDataService,
  PaymentDetails,
  Address,
  Cart
} from '@spartacus/core';

import { Subscription, Observable } from 'rxjs';
import { filter } from 'rxjs/operators';

import { CheckoutNavBarItem } from './checkout-navigation-bar';

@Component({
  selector: 'cx-multi-step-checkout',
  templateUrl: './multi-step-checkout.component.html',
  styleUrls: ['./multi-step-checkout.component.scss'],
  changeDetection: ChangeDetectionStrategy.OnPush
})
export class MultiStepCheckoutComponent implements OnInit, OnDestroy {
  step = 1;
  done = false;

  deliveryAddress: Address;
  paymentDetails: PaymentDetails;
  shippingMethod: string;
  subscriptions: Subscription[] = [];

  /* New vars used for guarding (will be removed after implementing guard components and cms pheckout pages) */
  shippingAddress: Address;
  paymentMethod: PaymentDetails;
  shippingMode: string;
  subs: Subscription[] = [];
  /* End of new vars */

  cart$: Observable<Cart>;
  tAndCToggler = false;

  navs: CheckoutNavBarItem[] = this.initializeCheckoutNavBar();

  constructor(
    protected checkoutService: CheckoutService,
    protected cartService: CartService,
    protected cartDataService: CartDataService,
    protected routingService: RoutingService,
    protected globalMessageService: GlobalMessageService,
    protected cd: ChangeDetectorRef
  ) {}

  private refreshCart(): void {
    this.cartService.loadDetails();
  }

  ngOnInit() {
    if (!this.cartDataService.getDetails) {
      this.cartService.loadDetails();
    }
    this.cart$ = this.cartService.getActive();
    this.processSteps();
    this.subs.push(
      this.checkoutService
        .getDeliveryAddress()
        .subscribe(deliveryAddress => (this.shippingAddress = deliveryAddress))
    );
  }

  processSteps(): void {
    // step1: set delivery address
    this.subscriptions.push(
      this.checkoutService
        .getDeliveryAddress()
        .pipe(
          filter(
            deliveryAddress =>
              Object.keys(deliveryAddress).length !== 0 && this.step === 1
          )
        )
        .subscribe(deliveryAddress => {
          this.deliveryAddress = deliveryAddress;
          this.nextStep(2);
          this.refreshCart();
          this.cd.detectChanges();
        })
    );

    // step2: select delivery mode
    this.subscriptions.push(
      this.checkoutService
        .getSelectedDeliveryModeCode()
        .pipe(filter(selected => selected !== '' && this.step === 2))
        .subscribe(selectedMode => {
          this.nextStep(3);
          this.refreshCart();
          this.shippingMethod = selectedMode;
          this.cd.detectChanges();
        })
    );

    // step3: set payment information
    this.subscriptions.push(
      this.checkoutService
        .getPaymentDetails()
        .pipe(
          filter(
            paymentInfo =>
              Object.keys(paymentInfo).length !== 0 && this.step === 3
          )
        )
        .subscribe(paymentInfo => {
          if (!paymentInfo['hasError']) {
            this.nextStep(4);
            this.paymentDetails = paymentInfo;
            this.cd.detectChanges();
          } else {
            Object.keys(paymentInfo).forEach(key => {
              if (key.startsWith('InvalidField')) {
                this.globalMessageService.add({
                  type: GlobalMessageType.MSG_TYPE_ERROR,
                  text: 'InvalidField: ' + paymentInfo[key]
                });
              }
            });
            this.checkoutService.clearCheckoutStep(3);
          }
        })
    );

    // step4: place order
    this.subscriptions.push(
      this.checkoutService
        .getOrderDetails()
        .pipe(
          filter(order => Object.keys(order).length !== 0 && this.step === 4)
        )
        .subscribe(() => {
          // checkout steps are done
          this.done = true;
          this.routingService.go({ route: ['orderConfirmation'] });
        })
    );
  }

  setStep(backStep: number): void {
    this.nextStep(backStep);
  }

  goToStep(step: number): void {
<<<<<<< HEAD
    if (step === 1) {
      this.nextStep(step);
    } else if (step === 2) {
      if (this.shippingAddress) {
        this.nextStep(step);
      }
    } else if (step === 3) {
      if (this.shippingAddress && this.shippingMode) {
        this.nextStep(step);
      }
    } else if (step === 4) {
      if (this.shippingAddress && this.shippingMode && this.paymentMethod) {
        this.nextStep(step);
      }
    }
=======
    this.nextStep(step);
>>>>>>> 770d01b5
  }

  nextStep(step: number): void {
    const previousStep = step - 1;

    this.navs.forEach(function(nav) {
      if (nav.id === previousStep) {
        nav.status.completed = true;
      }
      if (nav.id === step) {
        nav.status.active = true;
        nav.status.disabled = false;
      } else {
        nav.status.active = false;
      }

      nav.progressBar = nav.status.active || nav.status.completed;
    });

    this.step = step;
    this.tAndCToggler = false;
  }

  // addAddress({
  //   newAddress,
  //   address
  // }: {
  //   newAddress: boolean;
  //   address: Address;
  // }): void {
  //   if (newAddress) {
  //     this.checkoutService.createAndSetAddress(address);
  //     return;
  //   }
  //   // if the selected address is the same as the cart's one
  //   if (this.deliveryAddress && address.id === this.deliveryAddress.id) {
  //     this.nextStep(2);
  //     return;
  //   }
  //   this.checkoutService.setDeliveryAddress(address);
  //   return;
  // }

  setDeliveryMode({ deliveryModeId }: { deliveryModeId: string }): void {
    // if the selected shipping method is the same as the cart's one
    if (this.shippingMethod && this.shippingMethod === deliveryModeId) {
      this.nextStep(3);
      return;
    }
    this.checkoutService.setDeliveryMode(deliveryModeId);
    return;
  }

  addPaymentInfo({
    newPayment,
    payment,
    billingAddress
  }: {
    newPayment: boolean;
    payment: PaymentDetails;
    billingAddress: Address;
  }): void {
    payment.billingAddress = billingAddress
      ? billingAddress
      : this.deliveryAddress;

    if (newPayment) {
      this.checkoutService.createPaymentDetails(payment);
      return;
    }

    // if the selected payment is the same as the cart's one
    if (this.paymentDetails && this.paymentDetails.id === payment.id) {
      this.nextStep(4);
      return;
    }

    this.checkoutService.setPaymentDetails(payment);
  }

  placeOrder(): void {
    this.checkoutService.placeOrder();
  }

  toggleTAndC(): void {
    this.tAndCToggler = !this.tAndCToggler;
  }

  initializeCheckoutNavBar(): CheckoutNavBarItem[] {
    return [
      {
        id: 1,
        label: '1. Shipping Address',
        status: {
          disabled: false,
          completed: false,
          active: true
        },
        progressBar: true
      },
      {
        id: 2,
        label: '2. Shipping Method',
        status: {
          disabled: true,
          completed: false,
          active: false
        },
        progressBar: false
      },
      {
        id: 3,
        label: '3. Payment',
        status: {
          disabled: true,
          completed: false,
          active: false
        },
        progressBar: false
      },
      {
        id: 4,
        label: '4. Review',
        status: {
          disabled: true,
          completed: false,
          active: false
        },
        progressBar: false
      }
    ];
  }

  clearCheckoutNavBar(): void {
    this.navs = [];
  }

  ngOnDestroy() {
    this.subscriptions.forEach(subscription => subscription.unsubscribe());
    if (!this.done) {
      this.checkoutService.clearCheckoutData();
    }
    this.clearCheckoutNavBar();
  }
}<|MERGE_RESOLUTION|>--- conflicted
+++ resolved
@@ -157,25 +157,7 @@
   }
 
   goToStep(step: number): void {
-<<<<<<< HEAD
-    if (step === 1) {
-      this.nextStep(step);
-    } else if (step === 2) {
-      if (this.shippingAddress) {
-        this.nextStep(step);
-      }
-    } else if (step === 3) {
-      if (this.shippingAddress && this.shippingMode) {
-        this.nextStep(step);
-      }
-    } else if (step === 4) {
-      if (this.shippingAddress && this.shippingMode && this.paymentMethod) {
-        this.nextStep(step);
-      }
-    }
-=======
     this.nextStep(step);
->>>>>>> 770d01b5
   }
 
   nextStep(step: number): void {
