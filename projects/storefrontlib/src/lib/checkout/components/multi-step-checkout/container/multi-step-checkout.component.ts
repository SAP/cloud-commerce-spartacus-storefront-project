--- conflicted
+++ resolved
@@ -1,28 +1,19 @@
 import {
+  ChangeDetectionStrategy,
+  ChangeDetectorRef,
   Component,
-  ChangeDetectionStrategy,
+  OnDestroy,
   OnInit,
-  OnDestroy,
-  ChangeDetectorRef,
 } from '@angular/core';
+import { Observable } from 'rxjs';
 
-<<<<<<< HEAD
 import {
   Address,
-  CartDataService,
   CartService,
-  CheckoutService,
   GlobalMessageService,
   PaymentDetails,
-  RoutingService,
   UICart,
 } from '@spartacus/core';
-=======
-import { GlobalMessageService, CartService, UICart } from '@spartacus/core';
->>>>>>> 4dcd8c64
-
-import { Observable } from 'rxjs';
-
 import { CheckoutNavBarItem } from './checkout-navigation-bar';
 import { CheckoutDetailsService } from '../../../checkout-details.service';
 
@@ -34,15 +25,11 @@
 })
 export class MultiStepCheckoutComponent implements OnInit, OnDestroy {
   step = 1;
-<<<<<<< HEAD
 
   deliveryAddress: Address;
   paymentDetails: PaymentDetails;
   deliveryMode: string;
-  subscriptions: Subscription[] = [];
 
-=======
->>>>>>> 4dcd8c64
   cart$: Observable<UICart>;
   navs: CheckoutNavBarItem[] = this.initializeCheckoutNavBar();
 
@@ -55,51 +42,6 @@
 
   ngOnInit(): void {
     this.cart$ = this.cartService.getActive();
-<<<<<<< HEAD
-    this.processSteps();
-  }
-
-  processSteps(): void {
-    // step1: set delivery address
-    this.subscriptions.push(
-      this.checkoutService
-        .getDeliveryAddress()
-        .pipe(
-          filter(
-            deliveryAddress =>
-              Object.keys(deliveryAddress).length !== 0 && this.step === 1
-          )
-        )
-        .subscribe(deliveryAddress => {
-          this.deliveryAddress = deliveryAddress;
-          this.nextStep(2);
-          this.refreshCart();
-          this.cd.detectChanges();
-        })
-    );
-
-    // step2: select delivery mode
-    this.subscriptions.push(
-      this.checkoutService
-        .getSelectedDeliveryModeCode()
-        .pipe(filter(selected => selected !== '' && this.step === 2))
-        .subscribe(selectedMode => {
-          this.nextStep(3);
-          this.refreshCart();
-          this.deliveryMode = selectedMode;
-          this.cd.detectChanges();
-        })
-    );
-  }
-
-  setStep(backStep: number): void {
-    this.nextStep(backStep);
-=======
->>>>>>> 4dcd8c64
-  }
-
-  goToStep(step: number): void {
-    this.nextStep(step);
   }
 
   nextStep(step: number): void {
