import {
  ChangeDetectionStrategy,
  ChangeDetectorRef,
  Component,
  OnDestroy,
  OnInit,
} from '@angular/core';

import {
  Address,
  CartDataService,
  CartService,
  CheckoutService,
  GlobalMessageService,
<<<<<<< HEAD
  CartService,
  CartDataService,
=======
  GlobalMessageType,
>>>>>>> 99a45096
  PaymentDetails,
  RoutingService,
  UICart,
} from '@spartacus/core';

import { Observable, Subscription } from 'rxjs';
import { filter } from 'rxjs/operators';

import { CheckoutNavBarItem } from './checkout-navigation-bar';

@Component({
  selector: 'cx-multi-step-checkout',
  templateUrl: './multi-step-checkout.component.html',
  styleUrls: ['./multi-step-checkout.component.scss'],
  changeDetection: ChangeDetectionStrategy.OnPush,
})
export class MultiStepCheckoutComponent implements OnInit, OnDestroy {
  step = 1;

  deliveryAddress: Address;
  paymentDetails: PaymentDetails;
  deliveryMode: string;
  subscriptions: Subscription[] = [];

<<<<<<< HEAD
  cart$: Observable<Cart>;
=======
  cart$: Observable<UICart>;
  tAndCToggler = false;
>>>>>>> 99a45096

  navs: CheckoutNavBarItem[] = this.initializeCheckoutNavBar();

  constructor(
    protected checkoutService: CheckoutService,
    protected cartService: CartService,
    protected cartDataService: CartDataService,
    protected routingService: RoutingService,
    protected globalMessageService: GlobalMessageService,
    protected cd: ChangeDetectorRef
  ) {}

  private refreshCart(): void {
    this.cartService.loadDetails();
  }

  ngOnInit() {
    if (!this.cartDataService.getDetails) {
      this.cartService.loadDetails();
    }
    this.cart$ = this.cartService.getActive();
    this.processSteps();
  }

  processSteps(): void {
    // step1: set delivery address
    this.subscriptions.push(
      this.checkoutService
        .getDeliveryAddress()
        .pipe(
          filter(
            deliveryAddress =>
              Object.keys(deliveryAddress).length !== 0 && this.step === 1
          )
        )
        .subscribe(deliveryAddress => {
          this.deliveryAddress = deliveryAddress;
          this.nextStep(2);
          this.refreshCart();
          this.cd.detectChanges();
        })
    );

    // step2: select delivery mode
    this.subscriptions.push(
      this.checkoutService
        .getSelectedDeliveryModeCode()
        .pipe(filter(selected => selected !== '' && this.step === 2))
        .subscribe(selectedMode => {
          this.nextStep(3);
          this.refreshCart();
          this.deliveryMode = selectedMode;
          this.cd.detectChanges();
        })
    );
<<<<<<< HEAD
=======

    // step3: set payment information
    this.subscriptions.push(
      this.checkoutService
        .getPaymentDetails()
        .pipe(
          filter(
            paymentInfo =>
              Object.keys(paymentInfo).length !== 0 && this.step === 3
          )
        )
        .subscribe(paymentInfo => {
          if (!paymentInfo['hasError']) {
            this.nextStep(4);
            this.paymentDetails = paymentInfo;
            this.cd.detectChanges();
          } else {
            Object.keys(paymentInfo).forEach(key => {
              if (key.startsWith('InvalidField')) {
                this.globalMessageService.add({
                  type: GlobalMessageType.MSG_TYPE_ERROR,
                  text: 'InvalidField: ' + paymentInfo[key],
                });
              }
            });
            this.checkoutService.clearCheckoutStep(3);
          }
        })
    );

    // step4: place order
    this.subscriptions.push(
      this.checkoutService
        .getOrderDetails()
        .pipe(
          filter(order => Object.keys(order).length !== 0 && this.step === 4)
        )
        .subscribe(() => {
          // checkout steps are done
          this.done = true;
          this.routingService.go({ route: 'orderConfirmation' });
        })
    );
>>>>>>> 99a45096
  }

  setStep(backStep: number): void {
    this.nextStep(backStep);
  }

  goToStep(step: number): void {
    this.nextStep(step);
  }

  nextStep(step: number): void {
    const previousStep = step - 1;

    this.navs.forEach(function(nav) {
      if (nav.id === previousStep) {
        nav.status.completed = true;
      }
      if (nav.id === step) {
        nav.status.active = true;
        nav.status.disabled = false;
      } else {
        nav.status.active = false;
      }

      nav.progressBar = nav.status.active || nav.status.completed;
    });

    this.step = step;
  }

  initializeCheckoutNavBar(): CheckoutNavBarItem[] {
    return [
      {
        id: 1,
        label: '1. Shipping Address',
        status: {
          disabled: false,
          completed: false,
          active: true,
        },
        progressBar: true,
      },
      {
        id: 2,
        label: '2. Shipping Method',
        status: {
          disabled: true,
          completed: false,
          active: false,
        },
        progressBar: false,
      },
      {
        id: 3,
        label: '3. Payment',
        status: {
          disabled: true,
          completed: false,
          active: false,
        },
        progressBar: false,
      },
      {
        id: 4,
        label: '4. Review',
        status: {
          disabled: true,
          completed: false,
          active: false,
        },
        progressBar: false,
      },
    ];
  }

  clearCheckoutNavBar(): void {
    this.navs = [];
  }

  ngOnDestroy() {
    this.clearCheckoutNavBar();
  }
}<|MERGE_RESOLUTION|>--- conflicted
+++ resolved
@@ -12,12 +12,6 @@
   CartService,
   CheckoutService,
   GlobalMessageService,
-<<<<<<< HEAD
-  CartService,
-  CartDataService,
-=======
-  GlobalMessageType,
->>>>>>> 99a45096
   PaymentDetails,
   RoutingService,
   UICart,
@@ -42,12 +36,8 @@
   deliveryMode: string;
   subscriptions: Subscription[] = [];
 
-<<<<<<< HEAD
-  cart$: Observable<Cart>;
-=======
   cart$: Observable<UICart>;
   tAndCToggler = false;
->>>>>>> 99a45096
 
   navs: CheckoutNavBarItem[] = this.initializeCheckoutNavBar();
 
@@ -103,52 +93,6 @@
           this.cd.detectChanges();
         })
     );
-<<<<<<< HEAD
-=======
-
-    // step3: set payment information
-    this.subscriptions.push(
-      this.checkoutService
-        .getPaymentDetails()
-        .pipe(
-          filter(
-            paymentInfo =>
-              Object.keys(paymentInfo).length !== 0 && this.step === 3
-          )
-        )
-        .subscribe(paymentInfo => {
-          if (!paymentInfo['hasError']) {
-            this.nextStep(4);
-            this.paymentDetails = paymentInfo;
-            this.cd.detectChanges();
-          } else {
-            Object.keys(paymentInfo).forEach(key => {
-              if (key.startsWith('InvalidField')) {
-                this.globalMessageService.add({
-                  type: GlobalMessageType.MSG_TYPE_ERROR,
-                  text: 'InvalidField: ' + paymentInfo[key],
-                });
-              }
-            });
-            this.checkoutService.clearCheckoutStep(3);
-          }
-        })
-    );
-
-    // step4: place order
-    this.subscriptions.push(
-      this.checkoutService
-        .getOrderDetails()
-        .pipe(
-          filter(order => Object.keys(order).length !== 0 && this.step === 4)
-        )
-        .subscribe(() => {
-          // checkout steps are done
-          this.done = true;
-          this.routingService.go({ route: 'orderConfirmation' });
-        })
-    );
->>>>>>> 99a45096
   }
 
   setStep(backStep: number): void {
