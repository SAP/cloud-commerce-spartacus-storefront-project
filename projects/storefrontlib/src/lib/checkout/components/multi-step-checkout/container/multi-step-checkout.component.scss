@import 'theme';
@import 'functions';
@import 'mixins';

// cx-multi-step-checkout color variables
$cx-multi-step-checkout-progress-bar-color: 'primary' !default;
$cx-multi-step-checkout-media-background-color: 'background' !default;
$cx-multi-step-checkout-nav-list-media-border-color: 'light' !default;
$cx-multi-step-checkout-media-border-color: 'light' !default;

// cx-multi-step-checkout variables
$cx-multi-step-checkout-padding: 2.5rem 0 !default;
$cx-multi-step-checkout-no-padding: 0 !default;
$cx-multi-step-checkout-no-margin: 0 !default;
$cx-multi-step-checkout-no-margin-bottom: 0 !default;

$cx-multi-step-checkout-nav-margin-bottom: 0 !default;

$cx-multi-step-checkout-nav-item-padding: 0 0 1.375rem 0 !default;
$cx-multi-step-checkout-nav-item-before-padding: 0 0.5rem !default;

$cx-multi-step-checkout-nav-list-padding: 0 !default;
$cx-multi-step-checkout-nav-list-margin-bottom: 0 !default;
$cx-multi-step-checkout-nav-list-media-line-height: 4.75rem !default;
$cx-multi-step-checkout-nav-list-media-border-top: 1px solid !default;
$cx-multi-step-checkout-nav-list-media-md-padding: 3.5rem !default;
$cx-multi-step-checkout-nav-list-media-sm-padding: 1.375rem !default;

$cx-multi-step-checkout-nav-link-cursor: pointer !default;
$cx-multi-step-checkout-nav-link-disabled-cursor: not-allowed !default;

$cx-multi-step-checkout-progressbar-border-bottom: 5px solid !default;

$cx-multi-step-checkout-place-order-padding: 0 1rem !default;
$cx-multi-step-checkout-place-order-form-check-input-size: 1.375rem !default;
$cx-multi-step-checkout-place-order-btn-margin-top: 1.25rem !default;

// Media Queries
$cx-multi-step-checkout-media-border: 1px solid;
$cx-multi-step-checkout-media-margin-bottom: 2.375rem !default;
$cx-multi-step-checkout-media-col-md-7-padding: 4.375rem !default;
$cx-multi-step-checkout-media-col-sm-7-padding: 1.375rem !default;
$cx-multi-step-checkout-media-col-md-12-padding: 0 4.375rem 1.875rem 4.375rem !default;
$cx-multi-step-checkout-media-col-sm-12-padding: 0 2.25rem 1.25rem 2.25rem !default;
$cx-multi-step-checkout-btn-padding-bottom: 1rem !default;
$cx-multi-step-checkout-btn-md-padding: 0 3.5rem 1.25rem 0 !default;
$cx-multi-step-checkout-btn-sm-padding: 1.25rem !default;
$cx-multi-step-checkout-btns-margin-bottom: 1rem !default;
$cx-multi-step-checkout-btns-padding: 0 !default;

.cx-multi-step-checkout {
  padding: $cx-multi-step-checkout-padding;

  &__nav {
    @include type('4', 'semi');
    margin-bottom: $cx-multi-step-checkout-nav-margin-bottom;

    &-list {
      display: flex;
      flex-direction: row;
      list-style: none;
      padding: $cx-multi-step-checkout-nav-list-padding;
      margin-bottom: $cx-multi-step-checkout-nav-list-margin-bottom;
    }

    &-item {
      color: theme-color('text');
      padding: $cx-multi-step-checkout-nav-item-padding;

      &.progressbar {
        border-bottom: $cx-multi-step-checkout-progressbar-border-bottom;
        @include var-color(
          'border-bottom-color',
          $cx-multi-step-checkout-progress-bar-color
        );
      }

      &::before {
        padding: $cx-multi-step-checkout-nav-item-before-padding;
        content: '>';
      }

      &:first-child::before {
        content: '';
        padding: $cx-multi-step-checkout-no-padding;
      }

      &.is-disabled {
        color: theme-color('light');
      }
    }

    &-link,
    &-link:hover {
      cursor: $cx-multi-step-checkout-nav-link-cursor;

      &.is-disabled {
        color: theme-color('light');
        cursor: $cx-multi-step-checkout-nav-link-disabled-cursor;
      }

      &.is-active {
        @include var-color('color', 'primary');
      }
    }

    &--media {
      @include media-breakpoint-down(md) {
        &:last-child {
          border-bottom: $cx-multi-step-checkout-media-border;
          @include var-color(
            'border-color',
            $cx-multi-step-checkout-media-border-color
          );
        }
      }
    }

    &-list--media {
      display: none;
      @include type('3');
      text-transform: uppercase;
      justify-content: space-between;
      align-items: center;
      line-height: $cx-multi-step-checkout-nav-list-media-line-height;
      min-width: 100%;
      border-top: $cx-multi-step-checkout-nav-list-media-border-top;
      @include var-color(
        'border-color',
        $cx-multi-step-checkout-nav-list-media-border-color
      );
      margin-bottom: $cx-multi-step-checkout-no-margin;

      button {
        text-transform: uppercase;
        font-weight: $font-weight-bold;
      }

      @include media-breakpoint-down(md) {
        display: flex;
        padding-left: $cx-multi-step-checkout-nav-list-media-md-padding;
        padding-right: $cx-multi-step-checkout-nav-list-media-md-padding;
      }

      @include media-breakpoint-down(sm) {
        padding-left: $cx-multi-step-checkout-nav-list-media-sm-padding;
        padding-right: $cx-multi-step-checkout-nav-list-media-sm-padding;
      }
    }
  }

  &__place-order {
    padding: $cx-multi-step-checkout-place-order-padding;

    &-form {
<<<<<<< HEAD
=======
      padding: $cx-multi-step-checkout-no-padding;
>>>>>>> 9db342c1
      display: flex;
      .form-check-input {
        min-height: $cx-multi-step-checkout-place-order-form-check-input-size;
        min-width: $cx-multi-step-checkout-place-order-form-check-input-size;
      }
    }

    button {
      margin-top: $cx-multi-step-checkout-place-order-btn-margin-top;
    }
  }

  // ***************************** MEDIA QUERIES *****************************

  @include media-breakpoint-down(md) {
    margin: $cx-multi-step-checkout-no-margin;
  }

  &.container {
    @include media-breakpoint-down(md) {
      max-width: 100%;
      padding: $cx-multi-step-checkout-no-padding;
    }
  }

  .col-md-7 {
    @include media-breakpoint-down(md) {
      padding-right: $cx-multi-step-checkout-media-col-md-7-padding;
    }

    @include media-breakpoint-down(sm) {
      padding-right: $cx-multi-step-checkout-media-col-sm-7-padding;
      padding-left: $cx-multi-step-checkout-media-col-sm-7-padding;
    }
  }

  &__nav {
    &-list--media {
      &.is-active {
        @include media-breakpoint-down(md) {
          @include var-color(
            'background-color',
            $cx-multi-step-checkout-media-background-color
          );
        }
      }
    }
  }
}

// Mixin imported in the other multi-step-checkout components
@mixin checkout-media-style() {
  @include media-breakpoint-down(md) {
    margin-bottom: $cx-multi-step-checkout-media-margin-bottom;
    @include var-color(
      'background-color',
      $cx-multi-step-checkout-media-background-color
    );
  }

  .col-md-12 {
    @include media-breakpoint-down(md) {
      padding: $cx-multi-step-checkout-media-col-md-12-padding;
    }

    @include media-breakpoint-down(sm) {
      padding: $cx-multi-step-checkout-media-col-sm-12-padding;
    }
  }

  &.container {
    @include media-breakpoint-down(md) {
      max-width: 100%;
      margin-bottom: $cx-multi-step-checkout-no-margin-bottom;
    }
  }

  &__btn {
    padding-bottom: $cx-multi-step-checkout-btn-padding-bottom;
    @include media-breakpoint-down(md) {
      padding: $cx-multi-step-checkout-btn-md-padding;
    }
    @include media-breakpoint-down(sm) {
      padding: $cx-multi-step-checkout-btn-sm-padding;
    }
  }

  &__btns {
    @include media-breakpoint-down(md) {
      padding: $cx-multi-step-checkout-btns-padding;
    }
    .btn-action {
      @include media-breakpoint-down(sm) {
        margin-bottom: $cx-multi-step-checkout-btns-margin-bottom;
      }
    }
  }
}<|MERGE_RESOLUTION|>--- conflicted
+++ resolved
@@ -153,10 +153,6 @@
     padding: $cx-multi-step-checkout-place-order-padding;
 
     &-form {
-<<<<<<< HEAD
-=======
-      padding: $cx-multi-step-checkout-no-padding;
->>>>>>> 9db342c1
       display: flex;
       .form-check-input {
         min-height: $cx-multi-step-checkout-place-order-form-check-input-size;
