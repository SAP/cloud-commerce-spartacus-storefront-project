<ng-container *ngIf="(checkoutDetails$ | async)">
  <div *ngIf="(cart$ | async) as cart">
    <div class="row">
      <div class="col-md-12 col-lg-8">
        <!-- VISIBLE ONLY ON LG AND XL SCREENS -->
        <!-- Navigation -->
        <div class="cx-nav d-none d-lg-block d-xl-block">
          <ul class="cx-list">
            <li
              *ngFor="let nav of navs"
              class="cx-item"
              [ngClass]="{
                ' is-disabled': nav.status.disabled,
                ' is-active': nav.status.active
              }"
            >
              <a
                class="cx-link "
                [ngClass]="{
                  ' is-disabled': nav.status.disabled,
                  ' is-active': nav.status.active
                }"
                (click)="
                  nav.status.disabled === false ? nextStep(nav.id) : false
                "
                >{{ nav.label }}</a
              >
            </li>
          </ul>
        </div>

        <div class="cx-media">
          <div class="cx-list-media">
            {{
              'cartItems.cartTotal' | cxTranslate: { count: cart.totalItems }
            }}:
            {{ cart.subTotal?.formattedValue }}
          </div>

          <div *ngFor="let nav of navs">
            <!-- Navigation -->
            <div
              class="cx-list-media"
              [ngClass]="{ ' is-active': nav.status.active }"
            >
              <div>{{ nav.label }}</div>
              <button
                *ngIf="nav.status.completed && !nav.status.active"
                class="btn btn-link"
                (click)="nextStep(nav.id)"
              >
                {{ 'common.edit' | cxTranslate }}
              </button>
            </div>

            <!-- Content -->
            <div *ngIf="nav.status.active && step === 1">
              <cx-shipping-address
                (goToStep)="nextStep($event)"
              ></cx-shipping-address>
            </div>
            <div *ngIf="nav.status.active && step === 2">
              <cx-delivery-mode
                (goToStep)="nextStep($event)"
              ></cx-delivery-mode>
            </div>
            <div *ngIf="nav.status.active && step === 3">
              <cx-payment-method
<<<<<<< HEAD
                (goToStep)="nextStep($event)"
                (backStep)="nextStep(2)"
=======
                (goToStep)="goToStep($event)"
>>>>>>> 9b4a2765
              ></cx-payment-method>
            </div>
            <div *ngIf="nav.status.active && step === 4">
              <cx-review-submit></cx-review-submit>
            </div>
          </div>
        </div>
      </div>

      <!-- ORDER SUMMARY SECTION -->
      <div class="col-md-7 offset-md-5 col-lg-4 offset-lg-0">
        <cx-order-summary [cart]="cart"></cx-order-summary>

        <!-- CHECKBOX AND PLACE ORDER BUTTON -->
        <div class="cx-place-order" *ngIf="step === 4">
          <cx-place-order></cx-place-order>

<<<<<<< HEAD
          <button class="btn btn-action btn-block" (click)="nextStep(3)">
            {{ 'common.action.back' | cxTranslate }}
=======
          <button class="btn btn-action btn-block" (click)="setStep(3)">
            {{ 'common.back' | cxTranslate }}
>>>>>>> 9b4a2765
          </button>
        </div>
      </div>
    </div>
  </div>
</ng-container><|MERGE_RESOLUTION|>--- conflicted
+++ resolved
@@ -66,12 +66,7 @@
             </div>
             <div *ngIf="nav.status.active && step === 3">
               <cx-payment-method
-<<<<<<< HEAD
                 (goToStep)="nextStep($event)"
-                (backStep)="nextStep(2)"
-=======
-                (goToStep)="goToStep($event)"
->>>>>>> 9b4a2765
               ></cx-payment-method>
             </div>
             <div *ngIf="nav.status.active && step === 4">
@@ -89,13 +84,8 @@
         <div class="cx-place-order" *ngIf="step === 4">
           <cx-place-order></cx-place-order>
 
-<<<<<<< HEAD
           <button class="btn btn-action btn-block" (click)="nextStep(3)">
-            {{ 'common.action.back' | cxTranslate }}
-=======
-          <button class="btn btn-action btn-block" (click)="setStep(3)">
             {{ 'common.back' | cxTranslate }}
->>>>>>> 9b4a2765
           </button>
         </div>
       </div>
