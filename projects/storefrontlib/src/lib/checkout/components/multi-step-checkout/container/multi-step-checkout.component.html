--- conflicted
+++ resolved
@@ -71,16 +71,7 @@
             ></cx-payment-method>
           </div>
           <div *ngIf="nav.status.active && step === 4">
-<<<<<<< HEAD
             <cx-review-submit></cx-review-submit>
-=======
-            <cx-review-submit
-              [deliveryAddress]="deliveryAddress"
-              [deliveryMode]="deliveryMode"
-              [paymentDetails]="paymentDetails"
-            >
-            </cx-review-submit>
->>>>>>> b7a86a28
           </div>
         </div>
       </div>
