--- conflicted
+++ resolved
@@ -53,13 +53,8 @@
             <cx-shipping-address
               [selectedAddress]="deliveryAddress"
               (addAddress)="addAddress($event)"
-<<<<<<< HEAD
-            >
-            </cx-shipping-address>
-=======
               (goToStep)="goToStep($event)"
             ></cx-shipping-address>
->>>>>>> 770d01b5
           </div>
           <div *ngIf="nav.status.active && step === 2">
             <cx-delivery-mode
