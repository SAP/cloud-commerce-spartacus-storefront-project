--- conflicted
+++ resolved
@@ -51,24 +51,11 @@
           <!-- Content -->
           <div *ngIf="nav.status.active && step === 1">
             <cx-shipping-address
-<<<<<<< HEAD
-              [selectedAddress]="deliveryAddress"
-              (addAddress)="addAddress($event)"
-=======
->>>>>>> ff9b3f1d
               (goToStep)="goToStep($event)"
             ></cx-shipping-address>
           </div>
           <div *ngIf="nav.status.active && step === 2">
-<<<<<<< HEAD
             <cx-delivery-mode (goToStep)="goToStep($event)"></cx-delivery-mode>
-=======
-            <cx-delivery-mode
-              [selectedDeliveryMode]="deliveryMode"
-              (selectMode)="setDeliveryMode($event)"
-              (backStep)="setStep(1)"
-            ></cx-delivery-mode>
->>>>>>> ff9b3f1d
           </div>
           <div *ngIf="nav.status.active && step === 3">
             <cx-payment-method
@@ -78,16 +65,7 @@
             ></cx-payment-method>
           </div>
           <div *ngIf="nav.status.active && step === 4">
-<<<<<<< HEAD
-            <cx-review-submit
-              [deliveryAddress]="deliveryAddress"
-              [deliveryMode]="deliveryMode"
-              [paymentDetails]="paymentDetails"
-            >
-            </cx-review-submit>
-=======
             <cx-review-submit></cx-review-submit>
->>>>>>> ff9b3f1d
           </div>
         </div>
       </div>
