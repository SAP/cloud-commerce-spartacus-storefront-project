--- conflicted
+++ resolved
@@ -104,11 +104,7 @@
                   { route: ['termsAndConditions'] } | cxTranslateUrl
                 "
                 class="cx-tc-link"
-<<<<<<< HEAD
-=======
                 target="_blank"
-                >Terms & Conditions</a
->>>>>>> 49d4111a
               >
                 {{ 'checkoutReview:actions.termsAndConditions' | cxTranslate }}
               </a>
