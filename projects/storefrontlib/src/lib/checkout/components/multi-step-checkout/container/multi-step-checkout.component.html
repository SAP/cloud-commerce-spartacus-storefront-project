--- conflicted
+++ resolved
@@ -57,23 +57,14 @@
                     <cx-order-summary [cart]="cart"></cx-order-summary>
 
                     <!-- CHECKBOX AND PLACE ORDER BUTTON -->
-<<<<<<< HEAD
                     <div class="cx-multi-step-checkout__place-order" *ngIf="step === 4">
                         <div class="cx-multi-step-checkout__place-order-form form-check">
-                            <input class="form-check-input" type="checkbox" (change)="toggleTAndC()" id="termsCheck">
-                            <label class="form-check-label" for="termsCheck">
-                                I confirm that I have read and agree with the
-                                <a href="#">Terms & Conditions</a>
-=======
-                    <div class="y-multi-step-checkout__place-order" *ngIf="step === 4">
-                        <div class="y-multi-step-checkout__place-order-form form-check">
                             <label>
                                 <input class="form-check-input" type="checkbox" (change)="toggleTAndC()">
                                 <span class="form-check-label">
                                     I confirm that I have read and agree with the
                                     <a href="#">Terms & Conditions</a>
                                 </span>
->>>>>>> fbe83ed1
                             </label>
                         </div>
                         <button [disabled]="!tAndCToggler" (click)="placeOrder()" class="btn btn-primary btn-block">Place
