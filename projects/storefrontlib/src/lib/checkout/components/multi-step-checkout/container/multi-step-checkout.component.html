--- conflicted
+++ resolved
@@ -1,43 +1,21 @@
-<<<<<<< HEAD
 <ng-container *ngIf="(cart$ | async) as cart">
-  <div class="cx-multi-step-checkout container">
+  <div class="cx-checkout-container container">
     <div class="row">
       <div class="col-md-12 col-lg-8">
         <!-- VISIBLE ONLY ON LG AND XL SCREENS -->
         <!-- Navigation -->
-        <div class="cx-multi-step-checkout__nav d-none d-lg-block d-xl-block">
-          <ul class="cx-multi-step-checkout__nav-list">
+        <div class="cx-nav d-none d-lg-block d-xl-block">
+          <ul class="cx-list">
             <li
               *ngFor="let nav of navs"
-              class="cx-multi-step-checkout__nav-item"
+              class="cx-item"
               [ngClass]="{
                 ' is-disabled': nav.status.disabled,
-                ' progressbar': nav.progressBar
+                ' is-active': nav.status.active
               }"
             >
               <a
-                class=" cx-multi-step-checkout__nav-link "
-=======
-<div class="cx-page">
-  <ng-container *ngIf="(cart$ | async) as cart">
-    <header class="cx-page__header">
-      <h1 class="cx-page__title d-none d-lg-block d-xl-block">
-        Checkout {{ cart.totalItems }}
-        {{ cart.totalItems > 1 ? 'items' : 'item' }}
-      </h1>
-    </header>
-
-    <div class="cx-checkout-container container">
-      <div class="row">
-        <div class="col-md-12 col-lg-8">
-          <!-- VISIBLE ONLY ON LG AND XL SCREENS -->
-          <!-- Navigation -->
-          <div class="cx-nav d-none d-lg-block d-xl-block">
-            <ul class="cx-list">
-              <li
-                *ngFor="let nav of navs"
-                class="cx-item"
->>>>>>> 5c7c983a
+                class="cx-link "
                 [ngClass]="{
                   ' is-disabled': nav.status.disabled,
                   ' is-active': nav.status.active
@@ -47,13 +25,12 @@
                 "
                 >{{ nav.label }}</a
               >
-<<<<<<< HEAD
             </li>
           </ul>
         </div>
 
-        <div class="cx-multi-step-checkout__nav--media">
-          <div class="cx-multi-step-checkout__nav-list--media">
+        <div class="cx-media">
+          <div class="cx-list-media">
             Cart total ({{ cart.totalItems }} items):
             {{ cart.subTotal?.formattedValue }}
           </div>
@@ -61,7 +38,7 @@
           <div *ngFor="let nav of navs">
             <!-- Navigation -->
             <div
-              class="cx-multi-step-checkout__nav-list--media"
+              class="cx-list-media"
               [ngClass]="{ ' is-active': nav.status.active }"
             >
               <div>{{ nav.label }}</div>
@@ -100,34 +77,6 @@
                 [deliveryAddress]="deliveryAddress"
                 [shippingMethod]="shippingMethod"
                 [paymentDetails]="paymentDetails"
-=======
-                <a
-                  class="cx-link "
-                  [ngClass]="{
-                    ' is-disabled': nav.status.disabled,
-                    ' is-active': nav.status.active
-                  }"
-                  (click)="
-                    nav.status.disabled === false ? setStep(nav.id) : false
-                  "
-                  >{{ nav.label }}</a
-                >
-              </li>
-            </ul>
-          </div>
-
-          <div class="cx-media">
-            <div class="cx-list-media">
-              Cart total ({{ cart.totalItems }} items):
-              {{ cart.subTotal?.formattedValue }}
-            </div>
-
-            <div *ngFor="let nav of navs">
-              <!-- Navigation -->
-              <div
-                class="cx-list-media"
-                [ngClass]="{ ' is-active': nav.status.active }"
->>>>>>> 5c7c983a
               >
               </cx-review-submit>
             </div>
@@ -139,10 +88,9 @@
       <div class="col-md-7 offset-md-5 col-lg-4 offset-lg-0">
         <cx-order-summary [cart]="cart"></cx-order-summary>
 
-<<<<<<< HEAD
         <!-- CHECKBOX AND PLACE ORDER BUTTON -->
-        <div class="cx-multi-step-checkout__place-order" *ngIf="step === 4">
-          <div class="cx-multi-step-checkout__place-order-form form-check">
+        <div class="cx-place-order" *ngIf="step === 4">
+          <div class="cx-place-order-form form-check">
             <label>
               <input
                 class="form-check-input"
@@ -155,44 +103,11 @@
                   [routerLink]="
                     { route: ['termsAndConditions'] } | cxTranslateUrl
                   "
-                  class="cx-multi-step-checkout__tc-link"
+                  class="cx-tc-link"
                   >Terms & Conditions</a
                 >
               </span>
             </label>
-=======
-          <!-- CHECKBOX AND PLACE ORDER BUTTON -->
-          <div class="cx-place-order" *ngIf="step === 4">
-            <div class="cx-place-order-form form-check">
-              <label>
-                <input
-                  class="form-check-input"
-                  type="checkbox"
-                  (change)="toggleTAndC()"
-                />
-                <span class="form-check-label">
-                  I confirm that I have read and agree with the
-                  <a
-                    [routerLink]="
-                      { route: ['termsAndConditions'] } | cxTranslateUrl
-                    "
-                    class="cx-tc-link"
-                    >Terms & Conditions</a
-                  >
-                </span>
-              </label>
-            </div>
-            <button
-              [disabled]="!tAndCToggler"
-              (click)="placeOrder()"
-              class="btn btn-primary btn-block"
-            >
-              Place Order
-            </button>
-            <button class="btn btn-action btn-block" (click)="setStep(3)">
-              Back
-            </button>
->>>>>>> 5c7c983a
           </div>
           <button
             [disabled]="!tAndCToggler"
