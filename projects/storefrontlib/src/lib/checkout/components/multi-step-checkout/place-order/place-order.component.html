--- conflicted
+++ resolved
@@ -4,11 +4,7 @@
     <span class="form-check-label">
       {{ 'checkoutReview.confirmThatRead' | cxTranslate }}
       <a
-<<<<<<< HEAD
-        [routerLink]="{ cxRoute: ['termsAndConditions'] } | cxUrl"
-=======
-        [routerLink]="{ route: 'termsAndConditions' } | cxUrl"
->>>>>>> 61828204
+        [routerLink]="{ cxRoute: 'termsAndConditions' } | cxUrl"
         class="cx-tc-link"
         target="_blank"
       >
