import {
  Component,
  ChangeDetectionStrategy,
  OnInit,
  OnDestroy,
} from '@angular/core';

import { CheckoutService, RoutingService } from '@spartacus/core';

import { filter } from 'rxjs/operators';
import { Subscription } from 'rxjs';

@Component({
  selector: 'cx-place-order',
  templateUrl: './place-order.component.html',
  styleUrls: ['./place-order.component.scss'],
  changeDetection: ChangeDetectionStrategy.OnPush,
})
export class PlaceOrderComponent implements OnInit, OnDestroy {
  tAndCToggler = false;
  placeOrderSubscription: Subscription;

  constructor(
    private checkoutService: CheckoutService,
    private routingService: RoutingService
  ) {}

  toggleTAndC(): void {
    this.tAndCToggler = !this.tAndCToggler;
  }

  placeOrder(): void {
    this.checkoutService.placeOrder();
  }

  ngOnInit(): void {
    this.placeOrderSubscription = this.checkoutService
      .getOrderDetails()
      .pipe(filter(order => Object.keys(order).length !== 0))
      .subscribe(() => {
<<<<<<< HEAD
        this.routingService.go({ cxRoute: ['orderConfirmation'] });
=======
        this.routingService.go({ route: 'orderConfirmation' });
>>>>>>> 61828204
      });
  }

  ngOnDestroy(): void {
    if (this.placeOrderSubscription) {
      this.placeOrderSubscription.unsubscribe();
    }
  }
}<|MERGE_RESOLUTION|>--- conflicted
+++ resolved
@@ -38,11 +38,7 @@
       .getOrderDetails()
       .pipe(filter(order => Object.keys(order).length !== 0))
       .subscribe(() => {
-<<<<<<< HEAD
-        this.routingService.go({ cxRoute: ['orderConfirmation'] });
-=======
-        this.routingService.go({ route: 'orderConfirmation' });
->>>>>>> 61828204
+        this.routingService.go({ cxRoute: 'orderConfirmation' });
       });
   }
 
