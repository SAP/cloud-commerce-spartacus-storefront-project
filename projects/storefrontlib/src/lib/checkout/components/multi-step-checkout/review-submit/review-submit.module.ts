import { NgModule } from '@angular/core';
import { CommonModule } from '@angular/common';

import { I18nModule } from '@spartacus/core';
import { CardModule } from '../../../../ui/components/card/card.module';
import { ReviewSubmitComponent } from './review-submit.component';
import { CartSharedModule } from '../../../../cart/cart-shared/cart-shared.module';
import { ConfigModule, CmsConfig } from '@spartacus/core';

@NgModule({
<<<<<<< HEAD
  imports: [
    CommonModule,
    CardModule,
    CartSharedModule,
    ConfigModule.withConfig(<CmsConfig>{
      cmsComponents: {
        MultistepCheckoutReviewOrder: {
          selector: 'cx-review-submit',
        },
      },
    }),
  ],
=======
  imports: [CommonModule, CardModule, CartSharedModule, I18nModule],
>>>>>>> dbdad9ac
  declarations: [ReviewSubmitComponent],
  entryComponents: [ReviewSubmitComponent],
  exports: [ReviewSubmitComponent],
})
export class ReviewSubmitModule {}<|MERGE_RESOLUTION|>--- conflicted
+++ resolved
@@ -8,11 +8,11 @@
 import { ConfigModule, CmsConfig } from '@spartacus/core';
 
 @NgModule({
-<<<<<<< HEAD
   imports: [
     CommonModule,
     CardModule,
     CartSharedModule,
+    I18nModule,
     ConfigModule.withConfig(<CmsConfig>{
       cmsComponents: {
         MultistepCheckoutReviewOrder: {
@@ -21,9 +21,6 @@
       },
     }),
   ],
-=======
-  imports: [CommonModule, CardModule, CartSharedModule, I18nModule],
->>>>>>> dbdad9ac
   declarations: [ReviewSubmitComponent],
   entryComponents: [ReviewSubmitComponent],
   exports: [ReviewSubmitComponent],
