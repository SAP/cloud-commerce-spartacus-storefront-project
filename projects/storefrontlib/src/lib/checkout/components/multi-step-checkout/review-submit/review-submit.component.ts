--- conflicted
+++ resolved
@@ -8,15 +8,12 @@
 import { Observable } from 'rxjs';
 import { tap } from 'rxjs/operators';
 
-<<<<<<< HEAD
-import { CheckoutService, CheckoutAddress } from '@spartacus/core';
-import { CartService } from '../../../../cart/facade/cart.service';
-import { UserService } from '../../../../user/facade/user.service';
-=======
-import { CheckoutService } from '../../../facade/checkout.service';
-import { Address } from '../../../models/address-model';
-import { CartService, UserService } from '@spartacus/core';
->>>>>>> 26083169
+import {
+  CheckoutService,
+  CheckoutAddress,
+  CartService,
+  UserService
+} from '@spartacus/core';
 import { Card } from '../../../../ui/components/card/card.component';
 
 @Component({
