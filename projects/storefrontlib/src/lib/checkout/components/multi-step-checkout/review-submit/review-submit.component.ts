import { Component, ChangeDetectionStrategy, OnInit } from '@angular/core';
import { Observable } from 'rxjs';
import { tap, switchMap, map } from 'rxjs/operators';

import {
  CheckoutService,
  Address,
  CartService,
  UserService,
  OrderEntry,
  Cart,
  DeliveryMode,
  Country,
  PaymentDetails,
} from '@spartacus/core';
import { Card } from '../../../../ui/components/card/card.component';

@Component({
  selector: 'cx-review-submit',
  templateUrl: './review-submit.component.html',
  styleUrls: ['./review-submit.component.scss'],
  changeDetection: ChangeDetectionStrategy.OnPush,
})
export class ReviewSubmitComponent implements OnInit {
<<<<<<< HEAD
  @Input()
  deliveryAddress: Address;
  @Input()
  deliveryMode: string;
  @Input()
  paymentDetails: PaymentDetails;

=======
>>>>>>> ff9b3f1d
  entries$: Observable<OrderEntry[]>;
  cart$: Observable<Cart>;
  deliveryMode$: Observable<DeliveryMode>;
  countryName$: Observable<string>;
  deliveryAddress$: Observable<Address>;
  paymentDetails$: Observable<PaymentDetails>;

  constructor(
    protected checkoutService: CheckoutService,
    protected userService: UserService,
    protected cartService: CartService
  ) {}

  ngOnInit() {
    this.cart$ = this.cartService.getActive();
    this.entries$ = this.cartService.getEntries();
    this.deliveryAddress$ = this.checkoutService.getDeliveryAddress();
    this.paymentDetails$ = this.checkoutService.getPaymentDetails();

    this.deliveryMode$ = this.checkoutService.getSelectedDeliveryMode().pipe(
      tap((selected: DeliveryMode) => {
        if (selected === null) {
          this.checkoutService.loadSupportedDeliveryModes();
        }
      })
    );

    this.countryName$ = this.deliveryAddress$.pipe(
      switchMap((address: Address) =>
        this.userService.getCountry(address.country.isocode)
      ),
      tap((country: Country) => {
        if (country === null) {
          this.userService.loadDeliveryCountries();
        }
      }),
      map((country: Country) => country.name)
    );
  }

  getShippingAddressCard(deliveryAddress: Address, countryName: string): Card {
    if (!countryName) {
      countryName = deliveryAddress.country.isocode;
    }

    let region = '';
    if (deliveryAddress.region && deliveryAddress.region.isocode) {
      region = deliveryAddress.region.isocode + ', ';
    }

    return {
      title: 'Ship To',
      textBold: deliveryAddress.firstName + ' ' + deliveryAddress.lastName,
      text: [
        deliveryAddress.line1,
        deliveryAddress.line2,
        deliveryAddress.town + ', ' + region + countryName,
        deliveryAddress.postalCode,
        deliveryAddress.phone,
      ],
    };
  }

  getDeliveryModeCard(deliveryMode: DeliveryMode): Card {
    if (deliveryMode) {
      return {
        title: 'Shipping Method',
<<<<<<< HEAD
        textBold: this.deliveryMode,
        text: [deliveryMode.description]
=======
        textBold: deliveryMode.name,
        text: [deliveryMode.description],
>>>>>>> ff9b3f1d
      };
    }
  }

  getPaymentMethodCard(paymentDetails: PaymentDetails): Card {
    return {
      title: 'Payment',
      textBold: paymentDetails.accountHolderName,
      text: [
        paymentDetails.cardNumber,
        'Expires: ' +
          paymentDetails.expiryMonth +
          '/' +
          paymentDetails.expiryYear,
      ],
    };
  }
}<|MERGE_RESOLUTION|>--- conflicted
+++ resolved
@@ -22,16 +22,6 @@
   changeDetection: ChangeDetectionStrategy.OnPush,
 })
 export class ReviewSubmitComponent implements OnInit {
-<<<<<<< HEAD
-  @Input()
-  deliveryAddress: Address;
-  @Input()
-  deliveryMode: string;
-  @Input()
-  paymentDetails: PaymentDetails;
-
-=======
->>>>>>> ff9b3f1d
   entries$: Observable<OrderEntry[]>;
   cart$: Observable<Cart>;
   deliveryMode$: Observable<DeliveryMode>;
@@ -99,13 +89,8 @@
     if (deliveryMode) {
       return {
         title: 'Shipping Method',
-<<<<<<< HEAD
-        textBold: this.deliveryMode,
-        text: [deliveryMode.description]
-=======
         textBold: deliveryMode.name,
         text: [deliveryMode.description],
->>>>>>> ff9b3f1d
       };
     }
   }
