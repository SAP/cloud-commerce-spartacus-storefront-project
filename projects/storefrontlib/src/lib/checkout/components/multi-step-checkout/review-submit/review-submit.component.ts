import {
  Component,
  ChangeDetectionStrategy,
  Input,
  OnInit
} from '@angular/core';

import { Observable } from 'rxjs';
import { tap } from 'rxjs/operators';

import { CheckoutService } from '../../../facade/checkout.service';
import { Address } from '../../../models/address-model';
<<<<<<< HEAD
import { CartService } from '@spartacus/core';
import { UserService } from '../../../../user/facade/user.service';
=======
import { CartService } from '../../../../cart/facade/cart.service';
import { UserService } from '@spartacus/core';
>>>>>>> 9247fd27
import { Card } from '../../../../ui/components/card/card.component';

@Component({
  selector: 'cx-review-submit',
  templateUrl: './review-submit.component.html',
  styleUrls: ['./review-submit.component.scss'],
  changeDetection: ChangeDetectionStrategy.OnPush
})
export class ReviewSubmitComponent implements OnInit {
  @Input()
  deliveryAddress: Address;
  @Input()
  shippingMethod: string;
  @Input()
  paymentDetails: any;

  entries$: Observable<any>;
  cart$: Observable<any>;
  deliveryMode$: Observable<any>;
  countryName$: Observable<any>;

  constructor(
    protected checkoutService: CheckoutService,
    protected userService: UserService,
    protected cartService: CartService
  ) {}

  ngOnInit() {
    this.cart$ = this.cartService.activeCart$;
    this.entries$ = this.cartService.entries$;

    this.deliveryMode$ = this.checkoutService.selectedDeliveryMode$.pipe(
      tap(selected => {
        if (selected === null) {
          this.checkoutService.loadSupportedDeliveryModes();
        }
      })
    );

    this.countryName$ = this.userService
      .getCountry(this.deliveryAddress.country.isocode)
      .pipe(
        tap(country => {
          if (country === null) {
            this.userService.loadDeliveryCountries();
          }
        })
      );
  }

  getShippingAddressCard(countryName): Card {
    if (!countryName) {
      countryName = this.deliveryAddress.country.isocode;
    }

    let region = '';
    if (this.deliveryAddress.region && this.deliveryAddress.region.isocode) {
      region = this.deliveryAddress.region.isocode + ', ';
    }

    return {
      title: 'Ship To',
      textBold:
        this.deliveryAddress.firstName + ' ' + this.deliveryAddress.lastName,
      text: [
        this.deliveryAddress.line1,
        this.deliveryAddress.line2,
        this.deliveryAddress.town + ', ' + region + countryName,
        this.deliveryAddress.postalCode,
        this.deliveryAddress.phone
      ]
    };
  }

  getShippingMethodCard(deliveryMode): Card {
    if (deliveryMode) {
      return {
        title: 'Shipping Method',
        textBold: this.shippingMethod,
        text: [deliveryMode.description]
      };
    }
  }

  getPaymentMethodCard(): Card {
    return {
      title: 'Payment',
      textBold: this.paymentDetails.accountHolderName,
      text: [
        this.paymentDetails.cardNumber,
        'Expires: ' +
          this.paymentDetails.expiryMonth +
          '/' +
          this.paymentDetails.expiryYear
      ]
    };
  }
}<|MERGE_RESOLUTION|>--- conflicted
+++ resolved
@@ -10,13 +10,7 @@
 
 import { CheckoutService } from '../../../facade/checkout.service';
 import { Address } from '../../../models/address-model';
-<<<<<<< HEAD
-import { CartService } from '@spartacus/core';
-import { UserService } from '../../../../user/facade/user.service';
-=======
-import { CartService } from '../../../../cart/facade/cart.service';
-import { UserService } from '@spartacus/core';
->>>>>>> 9247fd27
+import { CartService, UserService } from '@spartacus/core';
 import { Card } from '../../../../ui/components/card/card.component';
 
 @Component({
