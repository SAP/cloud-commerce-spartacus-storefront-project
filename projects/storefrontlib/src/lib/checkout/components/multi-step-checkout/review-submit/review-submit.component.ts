--- conflicted
+++ resolved
@@ -1,11 +1,4 @@
-<<<<<<< HEAD
-import { Component, ChangeDetectionStrategy, OnInit } from '@angular/core';
-import { Observable, combineLatest } from 'rxjs';
-import { tap, switchMap, map } from 'rxjs/operators';
-
-=======
 import { ChangeDetectionStrategy, Component, OnInit } from '@angular/core';
->>>>>>> bb746c83
 import {
   Address,
   CartService,
@@ -13,15 +6,12 @@
   Country,
   DeliveryMode,
   PaymentDetails,
-<<<<<<< HEAD
-  TranslationService,
-=======
   UICart,
   UIOrderEntry,
   UserService,
->>>>>>> bb746c83
+  TranslationService,
 } from '@spartacus/core';
-import { Observable } from 'rxjs';
+import { Observable, combineLatest } from 'rxjs';
 import { map, switchMap, tap } from 'rxjs/operators';
 import { Card } from '../../../../../shared/components/card/card.component';
 
