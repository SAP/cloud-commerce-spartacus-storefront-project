import { Component, ChangeDetectionStrategy, OnInit } from '@angular/core';
import { Observable } from 'rxjs';
import { tap, switchMap, map } from 'rxjs/operators';

import {
  CheckoutService,
  Address,
  CartService,
  UserService,
  UIOrderEntry,
  UICart,
  DeliveryMode,
  Country,
  PaymentDetails,
} from '@spartacus/core';
import { Card } from '../../../../ui/components/card/card.component';

@Component({
  selector: 'cx-review-submit',
  templateUrl: './review-submit.component.html',
  styleUrls: ['./review-submit.component.scss'],
  changeDetection: ChangeDetectionStrategy.OnPush,
})
export class ReviewSubmitComponent implements OnInit {
<<<<<<< HEAD
  entries$: Observable<OrderEntry[]>;
  cart$: Observable<Cart>;
=======
  @Input()
  deliveryAddress: Address;
  @Input()
  shippingMethod: string;
  @Input()
  paymentDetails: PaymentDetails;

  entries$: Observable<UIOrderEntry[]>;
  cart$: Observable<UICart>;
>>>>>>> 5c36ba37
  deliveryMode$: Observable<DeliveryMode>;
  countryName$: Observable<string>;
  deliveryAddress$: Observable<Address>;
  paymentDetails$: Observable<PaymentDetails>;

  constructor(
    protected checkoutService: CheckoutService,
    protected userService: UserService,
    protected cartService: CartService
  ) {}

  ngOnInit() {
    this.cart$ = this.cartService.getActive();
    this.entries$ = this.cartService.getEntries();
    this.deliveryAddress$ = this.checkoutService.getDeliveryAddress();
    this.paymentDetails$ = this.checkoutService.getPaymentDetails();

    this.deliveryMode$ = this.checkoutService.getSelectedDeliveryMode().pipe(
      tap((selected: DeliveryMode) => {
        if (selected === null) {
          this.checkoutService.loadSupportedDeliveryModes();
        }
      })
    );

    this.countryName$ = this.deliveryAddress$.pipe(
      switchMap((address: Address) =>
        this.userService.getCountry(address.country.isocode)
      ),
      tap((country: Country) => {
        if (country === null) {
          this.userService.loadDeliveryCountries();
        }
      }),
      map((country: Country) => country.name)
    );
  }

  getShippingAddressCard(deliveryAddress: Address, countryName: string): Card {
    if (!countryName) {
      countryName = deliveryAddress.country.isocode;
    }

    let region = '';
    if (deliveryAddress.region && deliveryAddress.region.isocode) {
      region = deliveryAddress.region.isocode + ', ';
    }

    return {
      title: 'Ship To',
      textBold: deliveryAddress.firstName + ' ' + deliveryAddress.lastName,
      text: [
        deliveryAddress.line1,
        deliveryAddress.line2,
        deliveryAddress.town + ', ' + region + countryName,
        deliveryAddress.postalCode,
        deliveryAddress.phone,
      ],
    };
  }

  getDeliveryModeCard(deliveryMode: DeliveryMode): Card {
    if (deliveryMode) {
      return {
        title: 'Shipping Method',
        textBold: deliveryMode.name,
        text: [deliveryMode.description],
      };
    }
  }

  getPaymentMethodCard(paymentDetails: PaymentDetails): Card {
    return {
      title: 'Payment',
      textBold: paymentDetails.accountHolderName,
      text: [
        paymentDetails.cardNumber,
        'Expires: ' +
          paymentDetails.expiryMonth +
          '/' +
          paymentDetails.expiryYear,
      ],
    };
  }
}<|MERGE_RESOLUTION|>--- conflicted
+++ resolved
@@ -22,20 +22,8 @@
   changeDetection: ChangeDetectionStrategy.OnPush,
 })
 export class ReviewSubmitComponent implements OnInit {
-<<<<<<< HEAD
-  entries$: Observable<OrderEntry[]>;
-  cart$: Observable<Cart>;
-=======
-  @Input()
-  deliveryAddress: Address;
-  @Input()
-  shippingMethod: string;
-  @Input()
-  paymentDetails: PaymentDetails;
-
   entries$: Observable<UIOrderEntry[]>;
   cart$: Observable<UICart>;
->>>>>>> 5c36ba37
   deliveryMode$: Observable<DeliveryMode>;
   countryName$: Observable<string>;
   deliveryAddress$: Observable<Address>;
