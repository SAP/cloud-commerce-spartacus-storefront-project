import { Component, Input } from '@angular/core';
import { async, ComponentFixture, TestBed } from '@angular/core/testing';
import { By } from '@angular/platform-browser';
<<<<<<< HEAD
import { of, Observable, BehaviorSubject } from 'rxjs';
import createSpy = jasmine.createSpy;

=======
>>>>>>> f93a4b0f
import {
  Address,
  Cart,
  CartService,
  CheckoutService,
  Country,
  DeliveryMode,
  I18nTestingModule,
  OrderEntry,
  PaymentDetails,
  PromotionResult,
  UserService,
} from '@spartacus/core';
<<<<<<< HEAD
import { Item } from '../../../../cart';
=======
import { BehaviorSubject, Observable, of } from 'rxjs';
import { Item } from '../../../../../cms-components/checkout/cart/index';
>>>>>>> f93a4b0f
import { Card } from '../../../../ui/components/card/card.component';
import { ReviewSubmitComponent } from './review-submit.component';

import createSpy = jasmine.createSpy;

const mockCart: Cart = {
  guid: 'test',
  code: 'test',
  deliveryItemsQuantity: 123,
  totalPrice: { formattedValue: '$999.98' },
  potentialProductPromotions: [
    { description: 'Promotion 1' },
    { description: 'Promotion 2' },
  ],
};

const mockAddress: Address = {
  firstName: 'John',
  lastName: 'Doe',
  titleCode: 'mr',
  line1: 'Toyosaki 2 create on cart',
  line2: 'line2',
  town: 'town',
  region: { isocode: 'JP-27' },
  postalCode: 'zip',
  country: { isocode: 'JP', name: 'Japan' },
};
const addressBS = new BehaviorSubject<Country>(mockAddress.country);

const mockDeliveryMode: DeliveryMode = {
  name: 'standard-gross',
  description: 'Delivery mode test description',
};
const deliveryModeBS = new BehaviorSubject<DeliveryMode>(mockDeliveryMode);

const mockPaymentDetails: PaymentDetails = {
  accountHolderName: 'Name',
  cardNumber: '123456789',
  cardType: { code: 'Visa', name: 'Visa' },
  expiryMonth: '01',
  expiryYear: '2022',
  cvn: '123',
};

const mockEntries: OrderEntry[] = [{ entryNumber: 123 }, { entryNumber: 456 }];

@Component({
  selector: 'cx-cart-item-list',
  template: '',
})
class MockCartItemListComponent {
  @Input()
  items: Item[];
  @Input()
  isReadOnly: boolean;
  @Input()
  potentialProductPromotions: PromotionResult[];
}

@Component({
  selector: 'cx-card',
  template: '',
})
class MockCardComponent {
  @Input()
  content: Card;
}

class MockCheckoutService {
  loadSupportedDeliveryModes = createSpy();
  getSelectedDeliveryMode(): Observable<DeliveryMode> {
    return deliveryModeBS.asObservable();
  }
  getDeliveryAddress(): Observable<Address> {
    return of(mockAddress);
  }
  getPaymentDetails(): Observable<PaymentDetails> {
    return of(mockPaymentDetails);
  }
}

class MockUserService {
  loadDeliveryCountries = createSpy();
  getCountry(): Observable<Country> {
    return addressBS.asObservable();
  }
}

class MockCartService {
  getActive(): Observable<Cart> {
    return of(mockCart);
  }
  getEntries(): Observable<OrderEntry[]> {
    return of(mockEntries);
  }
}

describe('ReviewSubmitComponent', () => {
  let component: ReviewSubmitComponent;
  let fixture: ComponentFixture<ReviewSubmitComponent>;
  let mockCheckoutService: MockCheckoutService;

  beforeEach(async(() => {
    TestBed.configureTestingModule({
      imports: [I18nTestingModule],
      declarations: [
        ReviewSubmitComponent,
        MockCartItemListComponent,
        MockCardComponent,
      ],
      providers: [
        { provide: CheckoutService, useClass: MockCheckoutService },
        { provide: UserService, useClass: MockUserService },
        { provide: CartService, useClass: MockCartService },
      ],
    }).compileComponents();
  }));

  beforeEach(() => {
    fixture = TestBed.createComponent(ReviewSubmitComponent);
    component = fixture.componentInstance;

    mockCheckoutService = TestBed.get(CheckoutService);

    addressBS.next(mockAddress.country);
    deliveryModeBS.next(mockDeliveryMode);
  });

  it('should be created', () => {
    expect(component).toBeTruthy();
  });

  it('should get cart in ngOnInit', () => {
    component.ngOnInit();
    fixture.detectChanges();

    let cart: Cart;
    component.cart$.subscribe((data: Cart) => {
      cart = data;
    });

    expect(cart).toEqual(mockCart);
  });

  it('should get entries in ngOnInit', () => {
    component.ngOnInit();
    fixture.detectChanges();

    let entries: OrderEntry[];
    component.entries$.subscribe((data: OrderEntry[]) => {
      entries = data;
    });

    expect(entries).toEqual(mockEntries);
  });

  it('should get deliveryAddress in ngOnInit', () => {
    component.ngOnInit();
    fixture.detectChanges();

    let deliveryAddress: Address;
    component.deliveryAddress$.subscribe((data: Address) => {
      deliveryAddress = data;
    });

    expect(deliveryAddress).toEqual(mockAddress);
  });

  it('should get paymentDetails in ngOnInit', () => {
    component.ngOnInit();
    fixture.detectChanges();

    let paymentDetails: PaymentDetails;
    component.paymentDetails$.subscribe((data: PaymentDetails) => {
      paymentDetails = data;
    });

    expect(paymentDetails).toEqual(mockPaymentDetails);
  });

  it('should get deliveryMode in ngOnInit if a mode is selected', () => {
    component.ngOnInit();
    fixture.detectChanges();

    let deliveryMode: DeliveryMode;
    component.deliveryMode$.subscribe((data: DeliveryMode) => {
      deliveryMode = data;
    });

    expect(deliveryMode).toEqual(mockDeliveryMode);
  });

  it('should load deliveryModes in ngOnInit if no modes selected', () => {
    deliveryModeBS.next(null);
    component.ngOnInit();
    fixture.detectChanges();

    expect(mockCheckoutService.loadSupportedDeliveryModes).toHaveBeenCalled();
  });

  it('should get country in ngOnInit', () => {
    component.ngOnInit();
    fixture.detectChanges();

    let countryName: string;
    component.countryName$.subscribe((data: string) => {
      countryName = data;
    });

    expect(countryName).toEqual(mockAddress.country.name);
  });

  it('should call getShippingAddressCard(deliveryAddress, countryName) to get address card data', () => {
    const card = component.getShippingAddressCard(mockAddress, 'Canada');
    expect(card.title).toEqual('Ship To');
    expect(card.textBold).toEqual('John Doe');
    expect(card.text).toEqual([
      'Toyosaki 2 create on cart',
      'line2',
      'town, JP-27, Canada',
      'zip',
      undefined,
    ]);
  });

  it('should call getDeliveryModeCard(deliveryMode) to get delivery mode card data', () => {
    const selectedMode: DeliveryMode = {
      code: 'standard-gross',
      name: 'Standard gross',
      description: 'Standard Delivery description',
    };
    const card = component.getDeliveryModeCard(selectedMode);
    expect(card.title).toEqual('Shipping Method');
    expect(card.textBold).toEqual('Standard gross');
    expect(card.text).toEqual(['Standard Delivery description']);
  });

  it('should call getPaymentMethodCard(paymentDetails) to get payment card data', () => {
    const card = component.getPaymentMethodCard(mockPaymentDetails);
    expect(card.title).toEqual('Payment');
    expect(card.textBold).toEqual(mockPaymentDetails.accountHolderName);
    expect(card.text).toEqual([
      mockPaymentDetails.cardNumber,
      `Expires: ${mockPaymentDetails.expiryMonth}/${
        mockPaymentDetails.expiryYear
      }`,
    ]);
  });

  describe('UI cart total section', () => {
    const getCartTotalText = () =>
      fixture.debugElement.query(By.css('.cx-review-cart-total')).nativeElement
        .textContent;

    beforeEach(() => {
      component.ngOnInit();
      fixture.detectChanges();
    });

    it('should contain total number of items', () => {
      expect(getCartTotalText()).toContain(123);
    });

    it('should contain total price', () => {
      expect(getCartTotalText()).toContain('$999.98');
    });
  });

  describe('child cx-cart-item-list component', () => {
    const getCartItemList = () =>
      fixture.debugElement.query(By.css('cx-cart-item-list')).componentInstance;

    beforeEach(() => {
      component.ngOnInit();
      fixture.detectChanges();
    });

    it('should receive items attribute with cart entires', () => {
      fixture.detectChanges();
      expect(getCartItemList().items).toEqual([
        { entryNumber: 123 },
        { entryNumber: 456 },
      ]);
      expect(getCartItemList().isReadOnly).toBe(true);
    });

    it('should receive potentialProductPromotions attribute with potential product promotions of cart', () => {
      fixture.detectChanges();
      expect(getCartItemList().potentialProductPromotions).toEqual([
        { description: 'Promotion 1' },
        { description: 'Promotion 2' },
      ]);
    });
  });
});<|MERGE_RESOLUTION|>--- conflicted
+++ resolved
@@ -1,35 +1,25 @@
-import { Component, Input } from '@angular/core';
 import { async, ComponentFixture, TestBed } from '@angular/core/testing';
+import { Input, Component } from '@angular/core';
 import { By } from '@angular/platform-browser';
-<<<<<<< HEAD
 import { of, Observable, BehaviorSubject } from 'rxjs';
 import createSpy = jasmine.createSpy;
 
-=======
->>>>>>> f93a4b0f
 import {
+  CartService,
+  UserService,
+  Cart,
+  OrderEntry,
+  CheckoutService,
+  PaymentDetails,
   Address,
-  Cart,
-  CartService,
-  CheckoutService,
+  PromotionResult,
+  DeliveryMode,
   Country,
-  DeliveryMode,
   I18nTestingModule,
-  OrderEntry,
-  PaymentDetails,
-  PromotionResult,
-  UserService,
 } from '@spartacus/core';
-<<<<<<< HEAD
-import { Item } from '../../../../cart';
-=======
-import { BehaviorSubject, Observable, of } from 'rxjs';
 import { Item } from '../../../../../cms-components/checkout/cart/index';
->>>>>>> f93a4b0f
 import { Card } from '../../../../ui/components/card/card.component';
 import { ReviewSubmitComponent } from './review-submit.component';
-
-import createSpy = jasmine.createSpy;
 
 const mockCart: Cart = {
   guid: 'test',
