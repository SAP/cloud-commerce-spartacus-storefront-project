import { Component, Input } from '@angular/core';
import { async, ComponentFixture, TestBed } from '@angular/core/testing';
import { By } from '@angular/platform-browser';
import {
  Address,
<<<<<<< HEAD
  Cart,
=======
>>>>>>> f09fd2df
  CartService,
  CheckoutService,
  Country,
  DeliveryMode,
  I18nTestingModule,
  PaymentDetails,
  PromotionResult,
  UserService,
  UICart,
  UIOrderEntry,
} from '@spartacus/core';
<<<<<<< HEAD
import { BehaviorSubject, Observable, of } from 'rxjs';
=======
>>>>>>> f09fd2df
import { Item } from '../../../../../cms-components/checkout/cart/index';
import { Card } from '../../../../ui/components/card/card.component';
import { ReviewSubmitComponent } from './review-submit.component';

<<<<<<< HEAD
import createSpy = jasmine.createSpy;

const mockCart: Cart = {
=======
const mockCart: UICart = {
>>>>>>> f09fd2df
  guid: 'test',
  code: 'test',
  deliveryItemsQuantity: 123,
  totalPrice: { formattedValue: '$999.98' },
  potentialProductPromotions: [
    { description: 'Promotion 1' },
    { description: 'Promotion 2' },
  ],
};

const mockAddress: Address = {
  firstName: 'John',
  lastName: 'Doe',
  titleCode: 'mr',
  line1: 'Toyosaki 2 create on cart',
  line2: 'line2',
  town: 'town',
  region: { isocode: 'JP-27' },
  postalCode: 'zip',
  country: { isocode: 'JP', name: 'Japan' },
};
const addressBS = new BehaviorSubject<Country>(mockAddress.country);

const mockDeliveryMode: DeliveryMode = {
  name: 'standard-gross',
  description: 'Delivery mode test description',
};
const deliveryModeBS = new BehaviorSubject<DeliveryMode>(mockDeliveryMode);

const mockPaymentDetails: PaymentDetails = {
  accountHolderName: 'Name',
  cardNumber: '123456789',
  cardType: { code: 'Visa', name: 'Visa' },
  expiryMonth: '01',
  expiryYear: '2022',
  cvn: '123',
};

const mockEntries: UIOrderEntry[] = [
  { entryNumber: 123 },
  { entryNumber: 456 },
];

@Component({
  selector: 'cx-cart-item-list',
  template: '',
})
class MockCartItemListComponent {
  @Input()
  items: Item[];
  @Input()
  isReadOnly: boolean;
  @Input()
  potentialProductPromotions: PromotionResult[];
}

@Component({
  selector: 'cx-card',
  template: '',
})
class MockCardComponent {
  @Input()
  content: Card;
}

class MockCheckoutService {
  loadSupportedDeliveryModes = createSpy();
  getSelectedDeliveryMode(): Observable<DeliveryMode> {
    return deliveryModeBS.asObservable();
  }
  getDeliveryAddress(): Observable<Address> {
    return of(mockAddress);
  }
  getPaymentDetails(): Observable<PaymentDetails> {
    return of(mockPaymentDetails);
  }
}

class MockUserService {
  loadDeliveryCountries = createSpy();
  getCountry(): Observable<Country> {
    return addressBS.asObservable();
  }
}

class MockCartService {
  getActive(): Observable<UICart> {
    return of(mockCart);
  }
  getEntries(): Observable<UIOrderEntry[]> {
    return of(mockEntries);
  }
}

describe('ReviewSubmitComponent', () => {
  let component: ReviewSubmitComponent;
  let fixture: ComponentFixture<ReviewSubmitComponent>;
  let mockCheckoutService: MockCheckoutService;

  beforeEach(async(() => {
    TestBed.configureTestingModule({
      imports: [I18nTestingModule],
      declarations: [
        ReviewSubmitComponent,
        MockCartItemListComponent,
        MockCardComponent,
      ],
      providers: [
        { provide: CheckoutService, useClass: MockCheckoutService },
        { provide: UserService, useClass: MockUserService },
        { provide: CartService, useClass: MockCartService },
      ],
    }).compileComponents();
  }));

  beforeEach(() => {
    fixture = TestBed.createComponent(ReviewSubmitComponent);
    component = fixture.componentInstance;

    mockCheckoutService = TestBed.get(CheckoutService);

    addressBS.next(mockAddress.country);
    deliveryModeBS.next(mockDeliveryMode);
  });

  it('should be created', () => {
    expect(component).toBeTruthy();
  });

  it('should get cart in ngOnInit', () => {
    component.ngOnInit();
    fixture.detectChanges();

    let cart: UICart;
    component.cart$.subscribe((data: UICart) => {
      cart = data;
    });

    expect(cart).toEqual(mockCart);
  });

  it('should get entries in ngOnInit', () => {
    component.ngOnInit();
    fixture.detectChanges();

    let entries: UIOrderEntry[];
    component.entries$.subscribe((data: UIOrderEntry[]) => {
      entries = data;
    });

    expect(entries).toEqual(mockEntries);
  });

  it('should get deliveryAddress in ngOnInit', () => {
    component.ngOnInit();
    fixture.detectChanges();

    let deliveryAddress: Address;
    component.deliveryAddress$.subscribe((data: Address) => {
      deliveryAddress = data;
    });

    expect(deliveryAddress).toEqual(mockAddress);
  });

  it('should get paymentDetails in ngOnInit', () => {
    component.ngOnInit();
    fixture.detectChanges();

    let paymentDetails: PaymentDetails;
    component.paymentDetails$.subscribe((data: PaymentDetails) => {
      paymentDetails = data;
    });

    expect(paymentDetails).toEqual(mockPaymentDetails);
  });

  it('should get deliveryMode in ngOnInit if a mode is selected', () => {
    component.ngOnInit();
    fixture.detectChanges();

    let deliveryMode: DeliveryMode;
    component.deliveryMode$.subscribe((data: DeliveryMode) => {
      deliveryMode = data;
    });

    expect(deliveryMode).toEqual(mockDeliveryMode);
  });

  it('should load deliveryModes in ngOnInit if no modes selected', () => {
    deliveryModeBS.next(null);
    component.ngOnInit();
    fixture.detectChanges();

    expect(mockCheckoutService.loadSupportedDeliveryModes).toHaveBeenCalled();
  });

  it('should get country in ngOnInit', () => {
    component.ngOnInit();
    fixture.detectChanges();

    let countryName: string;
    component.countryName$.subscribe((data: string) => {
      countryName = data;
    });

    expect(countryName).toEqual(mockAddress.country.name);
  });

  it('should call getShippingAddressCard(deliveryAddress, countryName) to get address card data', () => {
    const card = component.getShippingAddressCard(mockAddress, 'Canada');
    expect(card.title).toEqual('Ship To');
    expect(card.textBold).toEqual('John Doe');
    expect(card.text).toEqual([
      'Toyosaki 2 create on cart',
      'line2',
      'town, JP-27, Canada',
      'zip',
      undefined,
    ]);
  });

  it('should call getDeliveryModeCard(deliveryMode) to get delivery mode card data', () => {
    const selectedMode: DeliveryMode = {
      code: 'standard-gross',
      name: 'Standard gross',
      description: 'Standard Delivery description',
    };
    const card = component.getDeliveryModeCard(selectedMode);
    expect(card.title).toEqual('Shipping Method');
    expect(card.textBold).toEqual('Standard gross');
    expect(card.text).toEqual(['Standard Delivery description']);
  });

  it('should call getPaymentMethodCard(paymentDetails) to get payment card data', () => {
    const card = component.getPaymentMethodCard(mockPaymentDetails);
    expect(card.title).toEqual('Payment');
    expect(card.textBold).toEqual(mockPaymentDetails.accountHolderName);
    expect(card.text).toEqual([
      mockPaymentDetails.cardNumber,
      `Expires: ${mockPaymentDetails.expiryMonth}/${
        mockPaymentDetails.expiryYear
      }`,
    ]);
  });

  describe('UI cart total section', () => {
    const getCartTotalText = () =>
      fixture.debugElement.query(By.css('.cx-review-cart-total')).nativeElement
        .textContent;

    beforeEach(() => {
      component.ngOnInit();
      fixture.detectChanges();
    });

    it('should contain total number of items', () => {
      expect(getCartTotalText()).toContain(123);
    });

    it('should contain total price', () => {
      expect(getCartTotalText()).toContain('$999.98');
    });
  });

  describe('child cx-cart-item-list component', () => {
    const getCartItemList = () =>
      fixture.debugElement.query(By.css('cx-cart-item-list')).componentInstance;

    beforeEach(() => {
      component.ngOnInit();
      fixture.detectChanges();
    });

    it('should receive items attribute with cart entires', () => {
      fixture.detectChanges();
      expect(getCartItemList().items).toEqual([
        { entryNumber: 123 },
        { entryNumber: 456 },
      ]);
      expect(getCartItemList().isReadOnly).toBe(true);
    });

    it('should receive potentialProductPromotions attribute with potential product promotions of cart', () => {
      fixture.detectChanges();
      expect(getCartItemList().potentialProductPromotions).toEqual([
        { description: 'Promotion 1' },
        { description: 'Promotion 2' },
      ]);
    });
  });
});<|MERGE_RESOLUTION|>--- conflicted
+++ resolved
@@ -1,12 +1,11 @@
 import { Component, Input } from '@angular/core';
 import { async, ComponentFixture, TestBed } from '@angular/core/testing';
 import { By } from '@angular/platform-browser';
+import { of, Observable, BehaviorSubject } from 'rxjs';
+import createSpy = jasmine.createSpy;
+
 import {
   Address,
-<<<<<<< HEAD
-  Cart,
-=======
->>>>>>> f09fd2df
   CartService,
   CheckoutService,
   Country,
@@ -18,21 +17,11 @@
   UICart,
   UIOrderEntry,
 } from '@spartacus/core';
-<<<<<<< HEAD
-import { BehaviorSubject, Observable, of } from 'rxjs';
-=======
->>>>>>> f09fd2df
 import { Item } from '../../../../../cms-components/checkout/cart/index';
 import { Card } from '../../../../ui/components/card/card.component';
 import { ReviewSubmitComponent } from './review-submit.component';
 
-<<<<<<< HEAD
-import createSpy = jasmine.createSpy;
-
-const mockCart: Cart = {
-=======
 const mockCart: UICart = {
->>>>>>> f09fd2df
   guid: 'test',
   code: 'test',
   deliveryItemsQuantity: 123,
