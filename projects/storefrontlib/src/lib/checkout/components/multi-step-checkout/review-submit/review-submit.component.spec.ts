--- conflicted
+++ resolved
@@ -36,11 +36,7 @@
         })
       ],
       declarations: [ReviewSubmitComponent],
-<<<<<<< HEAD
       providers: [CheckoutService, CartDataService]
-=======
-      providers: [CheckoutService, CartService]
->>>>>>> ce6e94cd
     }).compileComponents();
   }));
 
