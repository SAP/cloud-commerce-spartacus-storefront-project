--- conflicted
+++ resolved
@@ -1,24 +1,6 @@
 import { async, ComponentFixture, TestBed } from '@angular/core/testing';
-<<<<<<< HEAD
-import { StoreModule, Store } from '@ngrx/store';
-import * as NgrxStore from '@ngrx/store';
-import { ReviewSubmitComponent } from './review-submit.component';
-import { ReactiveFormsModule } from '@angular/forms';
-import { BehaviorSubject } from 'rxjs';
-
-import * as fromCheckout from '../../../store';
-import * as fromCart from '../../../../cart/store';
-import * as fromUser from '../../../../user/store';
-import * as fromAuth from '../../../../../../../core/src/auth/store/reducers';
-
-import { CheckoutService } from '../../../services/checkout.service';
-import { CartDataService } from '../../../../cart/services/cart-data.service';
-import { UserService } from '../../../../user/facade/user.service';
-
-=======
 import { Input, Component } from '@angular/core';
 import { BehaviorSubject, of } from 'rxjs';
->>>>>>> db2cc1f2
 import { By } from '@angular/platform-browser';
 import createSpy = jasmine.createSpy;
 
