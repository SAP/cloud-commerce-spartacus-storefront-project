--- conflicted
+++ resolved
@@ -46,29 +46,6 @@
             Back to cart
           </button>
         </div>
-<<<<<<< HEAD
-      </ng-container>
-
-      <ng-template #newAddressForm>
-        <ng-container
-          *ngIf="existingAddresses?.length; else initialAddressForm"
-        >
-          <cx-address-form
-            showTitleCode="true"
-            (backToAddress)="hideNewAddressForm()"
-            (submitAddress)="addNewAddress($event)"
-          ></cx-address-form>
-        </ng-container>
-        <ng-template #initialAddressForm>
-          <cx-address-form
-            showTitleCode="true"
-            cancelBtnLabel="Back to cart"
-            (backToAddress)="hideNewAddressForm(true)"
-            (submitAddress)="addNewAddress($event)"
-          ></cx-address-form>
-        </ng-template>
-      </ng-template>
-=======
         <div class="col-md-12 col-lg-6">
           <button
             class="cx-btn btn btn-block btn-primary"
@@ -79,15 +56,24 @@
           </button>
         </div>
       </div>
->>>>>>> c5490a94
     </ng-container>
 
     <ng-template #newAddressForm>
-      <cx-address-form
-        showTitleCode="true"
-        (submitAddress)="addNewAddress($event)"
-        (backToAddress)="hideNewAddressForm()"
-      ></cx-address-form>
+      <ng-container *ngIf="existingAddresses.length; else initialAddressForm">
+        <cx-address-form
+          showTitleCode="true"
+          (backToAddress)="hideNewAddressForm()"
+          (submitAddress)="addNewAddress($event)"
+        ></cx-address-form>
+      </ng-container>
+      <ng-template #initialAddressForm>
+        <cx-address-form
+          showTitleCode="true"
+          cancelBtnLabel="Back to cart"
+          (backToAddress)="hideNewAddressForm(true)"
+          (submitAddress)="addNewAddress($event)"
+        ></cx-address-form>
+      </ng-template>
     </ng-template>
   </ng-container>
 
