--- conflicted
+++ resolved
@@ -160,10 +160,7 @@
     this.checkoutService.verifyAddress(this.address.value);
   }
 
-<<<<<<< HEAD
-  openSuggestedAddress(_results: any) {}
-=======
-  openSuggestedAddress(results: any) {
+  openSuggestedAddress(_results: any) {
     if (!this.suggestedAddressModalRef) {
       this.suggestedAddressModalRef = this.modalService.open(
         SuggestedAddressDialogComponent,
@@ -191,7 +188,6 @@
       });
     }
   }
->>>>>>> 5b2510bd
 
   required(name: string) {
     return (
