@import 'theme';
@import 'functions';
@import 'mixins';
@import '../container/multi-step-checkout.component';

$y-existing-address-card-background-color: 'inverse' !default;
// y-existing-address variables
$y-existing-address-no-padding: 0 !default;
$y-existing-address-title-padding: 2.375rem 0 1.75rem 0 !default;
$y-existing-address-title-margin: 0 auto !default;
$y-existing-address-body-padding-bottom: 1.875rem !default;
$y-existing-address-text-margin-bottom: 1.25rem !default;
$y-existing-address-text-md-padding-left: 3.5rem !default;
$y-existing-address-text-sm-padding-left: 1.5rem !default;
<<<<<<< HEAD
$y-existing-address-spinner-padding: 30px !default;
$y-existing-address-card-padding-bottom: 30px !default;
$y-existing-address-card-height: 100% !default;
=======
// Loading
$y-shipping-address-loading-padding: 30px !default;
>>>>>>> d288cfdf
.y-existing-address {
  &.container {
    padding: $y-existing-address-no-padding;
  }
  &__title {
    text-transform: uppercase;
    margin: $y-existing-address-title-margin;
    padding: $y-existing-address-title-padding;
  }
  &__spinner {
<<<<<<< HEAD
    padding-top: $y-existing-address-spinner-padding;
    padding-bottom: $y-existing-address-spinner-padding;
=======
    padding-top: $y-shipping-address-loading-padding;
    padding-bottom: $y-shipping-address-loading-padding;
>>>>>>> d288cfdf
  }
  &__body {
    display: flex;
    align-items: flex-end;
    padding-bottom: $y-existing-address-body-padding-bottom;
  }
  &__text {
    margin-bottom: $y-existing-address-text-margin-bottom;
  }
  &__btns {
    padding-bottom: 1rem;
  }
  // ***************************** MEDIA QUERIES *****************************
  @include checkout-media-style();
  &__body {
    align-items: stretch;
    &.row {
      @include media-breakpoint-down(md) {
        padding: $y-existing-address-no-padding;
      }
    }
  }
  &__text {
    @include media-breakpoint-down(md) {
      padding-left: $y-existing-address-text-md-padding-left;
    }
    @include media-breakpoint-down(sm) {
      padding-left: $y-existing-address-text-sm-padding-left;
    }
  }
  &__card {
    padding-bottom: $y-existing-address-card-padding-bottom;

    &-inner {
      height: $y-existing-address-card-height;
      @include var-color(
        'background-color',
        $y-existing-address-card-background-color
      );
    }
  }
}<|MERGE_RESOLUTION|>--- conflicted
+++ resolved
@@ -12,14 +12,10 @@
 $y-existing-address-text-margin-bottom: 1.25rem !default;
 $y-existing-address-text-md-padding-left: 3.5rem !default;
 $y-existing-address-text-sm-padding-left: 1.5rem !default;
-<<<<<<< HEAD
-$y-existing-address-spinner-padding: 30px !default;
 $y-existing-address-card-padding-bottom: 30px !default;
 $y-existing-address-card-height: 100% !default;
-=======
 // Loading
 $y-shipping-address-loading-padding: 30px !default;
->>>>>>> d288cfdf
 .y-existing-address {
   &.container {
     padding: $y-existing-address-no-padding;
@@ -30,13 +26,8 @@
     padding: $y-existing-address-title-padding;
   }
   &__spinner {
-<<<<<<< HEAD
-    padding-top: $y-existing-address-spinner-padding;
-    padding-bottom: $y-existing-address-spinner-padding;
-=======
     padding-top: $y-shipping-address-loading-padding;
     padding-bottom: $y-shipping-address-loading-padding;
->>>>>>> d288cfdf
   }
   &__body {
     display: flex;
