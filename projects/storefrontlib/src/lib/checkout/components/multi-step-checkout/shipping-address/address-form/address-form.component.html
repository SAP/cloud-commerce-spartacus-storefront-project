--- conflicted
+++ resolved
@@ -8,11 +8,7 @@
                         <div *ngIf="titles.length !== 0">
                             <label for="Title" aria-required="true" class="required">Title</label>
                             <ng-select [searchable]="false" [clearable]="false" [items]="titles" bindLabel="name"
-<<<<<<< HEAD
-                                bindValue="code" placeholder="Select Title..." (add)="titleSelected($event)">
-=======
                                 bindValue="code" placeholder="Select Title..." (change)="titleSelected($event)">
->>>>>>> ea920e88
                             </ng-select>
                         </div>
                     </ng-container>
@@ -41,12 +37,7 @@
                         <div *ngIf="countries.length !== 0">
                             <label for="Country" aria-required="true" class="required">Country</label>
                             <ng-select [searchable]="false" [clearable]="false" [items]="countries" bindLabel="name"
-<<<<<<< HEAD
-                                bindValue="isocode" placeholder="Select One..." (add)="countrySelected($event)"
-                                (change)="onCountryChange($event.isocode)">
-=======
                                 bindValue="isocode" placeholder="Select One..." (change)="countrySelected($event)">
->>>>>>> ea920e88
                             </ng-select>
                         </div>
                     </ng-container>
@@ -62,20 +53,12 @@
                                 <label for="State" aria-required="true" class="required">State</label>
                                 <ng-container *ngIf="regions[0].name">
                                     <ng-select [searchable]="false" [clearable]="false" [items]="regions" bindLabel="name"
-<<<<<<< HEAD
-                                        bindValue="region" placeholder="Select One..." (add)="regionSelected($event)">
-=======
                                         bindValue="isocode" placeholder="Select One..." (change)="regionSelected($event)">
->>>>>>> ea920e88
                                     </ng-select>
                                 </ng-container>
                                 <ng-container *ngIf="!regions[0].name">
                                     <ng-select [searchable]="false" [clearable]="false" [items]="regions" bindLabel="isocode"
-<<<<<<< HEAD
-                                        bindValue="region" placeholder="Select One..." (add)="regionSelected($event)">
-=======
                                         bindValue="isocode" placeholder="Select One..." (change)="regionSelected($event)">
->>>>>>> ea920e88
                                     </ng-select>
                                 </ng-container>
                             </div>
