import { async, ComponentFixture, TestBed } from '@angular/core/testing';
import { ReactiveFormsModule, FormGroup } from '@angular/forms';
import { By } from '@angular/platform-browser';
import { ChangeDetectionStrategy } from '@angular/core';

import { NgSelectModule } from '@ng-select/ng-select';

import { Title, Country, Region } from '@spartacus/core';

import { BehaviorSubject, Observable, of } from 'rxjs';

import createSpy = jasmine.createSpy;

import { UserService } from '@spartacus/core';
import { CheckoutService } from '../../../../facade';
<<<<<<< HEAD
import { GlobalMessageService } from '@spartacus/core';
import { UserService } from '../../../../../user/facade/user.service';
=======
import { GlobalMessageService } from '../../../../../global-message/facade/global-message.service';
>>>>>>> 9247fd27

import { AddressFormComponent } from './address-form.component';

class MockUserService {
  getTitles(): Observable<Title[]> {
    return of();
  }
  loadTitles(): void {}

  getDeliveryCountries(): Observable<Country[]> {
    return of();
  }
  loadDeliveryCountries(): void {}

  getRegions(): Observable<Region[]> {
    return of();
  }
  loadRegions(_countryIsoCode: string): void {}
}

const mockTitles: Title[] = [
  {
    code: 'mr',
    name: 'Mr.'
  },
  {
    code: 'mrs',
    name: 'Mrs.'
  }
];
const mockCountries: Country[] = [
  {
    isocode: 'AD',
    name: 'Andorra'
  },
  {
    isocode: 'RS',
    name: 'Serbia'
  }
];
const mockRegions: Region[] = [
  {
    isocode: 'CA-ON',
    name: 'Ontario'
  },
  {
    isocode: 'CA-QC',
    name: 'Quebec'
  }
];

describe('AddressFormComponent', () => {
  let component: AddressFormComponent;
  let fixture: ComponentFixture<AddressFormComponent>;
  let controls: FormGroup['controls'];

  let mockCheckoutService: any;
  let userService: UserService;
  let mockGlobalMessageService: any;

  beforeEach(async(() => {
    mockCheckoutService = {
      addressVerificationResults$: new BehaviorSubject({ decision: 'ACCEPT' }),
      clearAddressVerificationResults: createSpy(),
      verifyAddress: createSpy()
    };
    mockGlobalMessageService = {
      add: createSpy()
    };

    TestBed.configureTestingModule({
      imports: [ReactiveFormsModule, NgSelectModule],
      declarations: [AddressFormComponent],
      providers: [
        { provide: CheckoutService, useValue: mockCheckoutService },
        { provide: UserService, useClass: MockUserService },
        { provide: GlobalMessageService, useValue: mockGlobalMessageService }
      ]
    })
      .overrideComponent(AddressFormComponent, {
        set: { changeDetection: ChangeDetectionStrategy.Default }
      })
      .compileComponents();
  }));

  beforeEach(() => {
    fixture = TestBed.createComponent(AddressFormComponent);
    component = fixture.componentInstance;
    controls = component.address.controls;
    userService = TestBed.get(UserService);

    spyOn(component.addAddress, 'emit').and.callThrough();
    spyOn(component.backToAddress, 'emit').and.callThrough();
  });

  it('should be created', () => {
    expect(component).toBeTruthy();
  });

  it('should call ngOnInit to get countries and titles data even when they not exist', done => {
    spyOn(userService, 'getDeliveryCountries').and.returnValue(of([]));
    spyOn(userService, 'loadDeliveryCountries').and.stub();

    spyOn(userService, 'getTitles').and.returnValue(of([]));
    spyOn(userService, 'loadTitles').and.stub();

    spyOn(userService, 'getRegions').and.returnValue(of([]));

    mockCheckoutService.addressVerificationResults$.next({});
    component.ngOnInit();

    component.countries$
      .subscribe(() => {
        expect(userService.loadDeliveryCountries).toHaveBeenCalled();
        done();
      })
      .unsubscribe();

    component.titles$
      .subscribe(() => {
        expect(userService.loadTitles).toHaveBeenCalled();
        done();
      })
      .unsubscribe();
  });

  it('should call ngOnInit to get countries, titles and regions data when data exist', () => {
    spyOn(userService, 'getDeliveryCountries').and.returnValue(
      of(mockCountries)
    );
    spyOn(userService, 'getTitles').and.returnValue(of(mockTitles));
    spyOn(userService, 'getRegions').and.returnValue(of(mockRegions));

    mockCheckoutService.addressVerificationResults$.next({});
    component.ngOnInit();

    let countries: Country[];
    component.countries$
      .subscribe(data => {
        countries = data;
      })
      .unsubscribe();
    let titles: Title[];
    component.titles$
      .subscribe(data => {
        titles = data;
      })
      .unsubscribe();
    let regions: Region[];
    component.regions$
      .subscribe(data => {
        regions = data;
      })
      .unsubscribe();

    expect(countries).toBe(mockCountries);
    expect(titles).toBe(mockTitles);
    expect(regions).toBe(mockRegions);
  });

  it('should add address with address verification result "accept"', () => {
    spyOn(userService, 'getDeliveryCountries').and.returnValue(of([]));
    spyOn(userService, 'getTitles').and.returnValue(of([]));
    spyOn(userService, 'getRegions').and.returnValue(of([]));

    const mockAddressVerificationResult = { decision: 'ACCEPT' };
    mockCheckoutService.addressVerificationResults$.next(
      mockAddressVerificationResult
    );

    spyOn(component, 'openSuggestedAddress');
    component.ngOnInit();
    expect(component.addAddress.emit).toHaveBeenCalledWith(
      component.address.value
    );
  });

  it('should clear address verification result with address verification result "reject"', () => {
    spyOn(userService, 'getDeliveryCountries').and.returnValue(of([]));
    spyOn(userService, 'getTitles').and.returnValue(of([]));
    spyOn(userService, 'getRegions').and.returnValue(of([]));

    const mockAddressVerificationResult = { decision: 'REJECT' };
    mockCheckoutService.addressVerificationResults$.next(
      mockAddressVerificationResult
    );

    spyOn(component, 'openSuggestedAddress');
    component.ngOnInit();
    expect(
      mockCheckoutService.clearAddressVerificationResults
    ).toHaveBeenCalledWith();
  });

  it('should open suggested address with address verification result "review"', () => {
    spyOn(userService, 'getDeliveryCountries').and.returnValue(of([]));
    spyOn(userService, 'getTitles').and.returnValue(of([]));
    spyOn(userService, 'getRegions').and.returnValue(of([]));

    const mockAddressVerificationResult = { decision: 'REVIEW' };
    mockCheckoutService.addressVerificationResults$.next(
      mockAddressVerificationResult
    );

    spyOn(component, 'openSuggestedAddress');
    component.ngOnInit();
    expect(component.openSuggestedAddress).toHaveBeenCalledWith(
      mockAddressVerificationResult
    );
  });

  it('should call verfiyAddress()', () => {
    component.verifyAddress();
    expect(mockCheckoutService.verifyAddress).toHaveBeenCalled();
  });

  it('should call back()', () => {
    component.back();
    expect(component.backToAddress.emit).toHaveBeenCalledWith();
  });

  it('should toggleDefaultAddress() adapt control value', () => {
    component.setAsDefaultField = true;
    fixture.detectChanges();
    const checkbox = fixture.debugElement.query(
      By.css('[formcontrolname=defaultAddress]')
    ).nativeElement;

    fixture.detectChanges();
    checkbox.click();

    expect(component.address.value.defaultAddress).toBeTruthy();
  });

  it('should call titleSelected()', () => {
    const mockTitleCode = 'test title code';
    component.titleSelected({ code: mockTitleCode });
    expect(component.address['controls'].titleCode.value).toEqual(
      mockTitleCode
    );
  });

  it('should call countrySelected()', () => {
    spyOn(userService, 'loadRegions').and.stub();

    const mockCountryIsocode = 'test country isocode';
    component.countrySelected({ isocode: mockCountryIsocode });
    expect(
      component.address['controls'].country['controls'].isocode.value
    ).toEqual(mockCountryIsocode);
    expect(userService.loadRegions).toHaveBeenCalled();
  });

  it('should call regionSelected()', () => {
    const mockRegionIsocode = 'test region isocode';
    component.regionSelected({ isocode: mockRegionIsocode });
    expect(
      component.address['controls'].region['controls'].isocode.value
    ).toEqual(mockRegionIsocode);
  });

  describe('UI continue button', () => {
    const getContinueBtn = () =>
      fixture.debugElement.query(By.css('.btn-primary'));

    it('should call "verifyAddress" function when being clicked and when form is valid', () => {
      spyOn(userService, 'getDeliveryCountries').and.returnValue(of([]));
      spyOn(userService, 'getTitles').and.returnValue(of([]));
      spyOn(userService, 'getRegions').and.returnValue(of([]));
      spyOn(component, 'verifyAddress');

      fixture.detectChanges();

      getContinueBtn().nativeElement.click();
      expect(component.verifyAddress).not.toHaveBeenCalled();

      controls['titleCode'].setValue('test titleCode');
      controls['firstName'].setValue('test firstName');
      controls['lastName'].setValue('test lastName');
      controls['line1'].setValue('test line1');
      controls['town'].setValue('test town');
      controls.region['controls'].isocode.setValue('test region isocode');
      controls.country['controls'].isocode.setValue('test country isocode');
      controls['postalCode'].setValue('test postalCode');
      fixture.detectChanges();

      getContinueBtn().nativeElement.click();
      expect(component.verifyAddress).toHaveBeenCalled();
    });

    it('should be enabled only when form has all mandatory fields filled', () => {
      const isContinueBtnDisabled = () => {
        fixture.detectChanges();
        return getContinueBtn().nativeElement.disabled;
      };
      spyOn(userService, 'getDeliveryCountries').and.returnValue(of([]));
      spyOn(userService, 'getTitles').and.returnValue(of([]));
      spyOn(userService, 'getRegions').and.returnValue(of([]));

      expect(isContinueBtnDisabled()).toBeTruthy();
      controls['titleCode'].setValue('test titleCode');
      expect(isContinueBtnDisabled()).toBeTruthy();
      controls['firstName'].setValue('test firstName');
      expect(isContinueBtnDisabled()).toBeTruthy();
      controls['lastName'].setValue('test lastName');
      expect(isContinueBtnDisabled()).toBeTruthy();
      controls['line1'].setValue('test line1');
      expect(isContinueBtnDisabled()).toBeTruthy();
      controls['town'].setValue('test town');
      expect(isContinueBtnDisabled()).toBeTruthy();
      controls.region['controls'].isocode.setValue('test region isocode');
      expect(isContinueBtnDisabled()).toBeTruthy();
      controls.country['controls'].isocode.setValue('test country isocode');
      expect(isContinueBtnDisabled()).toBeTruthy();
      controls['postalCode'].setValue('test postalCode');

      expect(isContinueBtnDisabled()).toBeFalsy();
    });
  });

  describe('UI back button', () => {
    const getBackBtn = () => fixture.debugElement.query(By.css('.btn-action'));

    it('should call "back" function after being clicked', () => {
      spyOn(component, 'back');
      getBackBtn().nativeElement.click();
      expect(component.back).toHaveBeenCalled();
    });
  });
});<|MERGE_RESOLUTION|>--- conflicted
+++ resolved
@@ -11,14 +11,8 @@
 
 import createSpy = jasmine.createSpy;
 
-import { UserService } from '@spartacus/core';
+import { UserService, GlobalMessageService } from '@spartacus/core';
 import { CheckoutService } from '../../../../facade';
-<<<<<<< HEAD
-import { GlobalMessageService } from '@spartacus/core';
-import { UserService } from '../../../../../user/facade/user.service';
-=======
-import { GlobalMessageService } from '../../../../../global-message/facade/global-message.service';
->>>>>>> 9247fd27
 
 import { AddressFormComponent } from './address-form.component';
 
