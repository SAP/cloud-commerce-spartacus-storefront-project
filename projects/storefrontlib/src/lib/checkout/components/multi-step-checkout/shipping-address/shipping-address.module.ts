--- conflicted
+++ resolved
@@ -2,12 +2,8 @@
 import { CommonModule } from '@angular/common';
 import { RouterModule } from '@angular/router';
 
-<<<<<<< HEAD
-import { ConfigModule, CmsConfig } from '@spartacus/core';
+import { ConfigModule, CmsConfig, I18nModule } from '@spartacus/core';
 
-=======
-import { I18nModule } from '@spartacus/core';
->>>>>>> 2360999a
 import { AddressFormModule } from './address-form/address-form.module';
 import { CardModule } from '../../../../ui/components/card/card.module';
 import { ShippingAddressComponent } from './shipping-address.component';
