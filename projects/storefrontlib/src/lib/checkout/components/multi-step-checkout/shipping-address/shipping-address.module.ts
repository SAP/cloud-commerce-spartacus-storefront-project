--- conflicted
+++ resolved
@@ -15,10 +15,7 @@
     AddressFormModule,
     CardModule,
     SpinnerModule,
-<<<<<<< HEAD
-    I18nModule
-=======
->>>>>>> f5ecc777
+    I18nModule,
   ],
   declarations: [ShippingAddressComponent],
   entryComponents: [ShippingAddressComponent],
