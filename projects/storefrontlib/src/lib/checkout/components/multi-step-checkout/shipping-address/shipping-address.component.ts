--- conflicted
+++ resolved
@@ -10,13 +10,10 @@
   Address,
   CartDataService,
   CartService,
-<<<<<<< HEAD
-  TranslationService,
-=======
   CheckoutService,
   RoutingService,
   UserService,
->>>>>>> bb746c83
+  TranslationService,
 } from '@spartacus/core';
 import { BehaviorSubject, combineLatest, Observable, Subscription } from 'rxjs';
 import { map } from 'rxjs/operators';
