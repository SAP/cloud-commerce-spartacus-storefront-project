import {
  Component,
  ChangeDetectionStrategy,
  OnInit,
  OnDestroy,
  Output,
  EventEmitter,
} from '@angular/core';
import { Observable, BehaviorSubject, combineLatest, Subscription } from 'rxjs';
import { map } from 'rxjs/operators';

import {
  RoutingService,
  Address,
  CartDataService,
  UserService,
  CheckoutService,
  CartService,
} from '@spartacus/core';
import { Card } from '../../../../ui/components/card/card.component';

export interface CardWithAddress {
  card: Card;
  address: Address;
}

@Component({
  selector: 'cx-shipping-address',
  templateUrl: './shipping-address.component.html',
  styleUrls: ['./shipping-address.component.scss'],
  changeDetection: ChangeDetectionStrategy.OnPush,
})
export class ShippingAddressComponent implements OnInit, OnDestroy {
  existingAddresses$: Observable<Address[]>;
  newAddressFormManuallyOpened = false;
  cards: Card[] = [];
  isLoading$: Observable<boolean>;
  selectedAddress: Address;
  goTo: number;
  setAddress: Address;
  setAddressSub: Subscription;
  selectedAddressSub: Subscription;
  selectedAddress$: BehaviorSubject<Address> = new BehaviorSubject<Address>(
    null
  );
  cards$: Observable<CardWithAddress[]>;

  @Output()
  goToStep = new EventEmitter<any>();

  constructor(
    protected userService: UserService,
    protected cartData: CartDataService,
    protected cartService: CartService,
    protected routingService: RoutingService,
    protected checkoutService: CheckoutService
  ) {}

  ngOnInit() {
    this.goTo = null;
    this.cartService.loadDetails();
    this.isLoading$ = this.userService.getAddressesLoading();
    this.userService.loadAddresses(this.cartData.userId);
    this.setAddressSub = this.checkoutService
      .getDeliveryAddress()
      .subscribe(address => {
        this.setAddress = address;
        this.selectedAddress$.next(address);
        if (this.goTo) {
          this.goToStep.emit(this.goTo);
          this.goTo = null;
        }
      });
    this.selectedAddressSub = this.selectedAddress$.subscribe(address => {
      this.selectedAddress = address;
    });

    this.existingAddresses$ = this.userService.getAddresses();

    this.cards$ = combineLatest(
      this.existingAddresses$,
      this.selectedAddress$.asObservable()
    ).pipe(
      map(([addresses, selected]) => {
        return addresses.map(address => {
          const card = this.getCardContent(address, selected);
          return {
<<<<<<< HEAD
            address: address,
            card: card,
=======
            address,
            card,
>>>>>>> 4dcd8c64
          };
        });
      })
    );
  }

  getCardContent(address: Address, selected: any): Card {
    let region = '';
    if (address.region && address.region.isocode) {
      region = address.region.isocode + ', ';
    }
    const card: Card = {
      title: address.defaultAddress ? 'Default Shipping Address' : '',
      textBold: address.firstName + ' ' + address.lastName,
      text: [
        address.line1,
        address.line2,
        address.town + ', ' + region + address.country.isocode,
        address.postalCode,
        address.phone,
      ],
      actions: [{ name: 'Ship to this address', event: 'send' }],
      header: selected && selected.id === address.id ? 'SELECTED' : '',
    };

    this.cards.push(card);

    return card;
  }

  addressSelected(address: Address): void {
    this.selectedAddress$.next(address);
  }

  next(): void {
    this.addAddress({ address: this.selectedAddress, newAddress: false });
  }

  addAddress({
    newAddress,
    address,
  }: {
    newAddress: boolean;
    address: Address;
  }): void {
    if (newAddress) {
      this.checkoutService.createAndSetAddress(address);
      this.goTo = 2;
      return;
    }
    if (
      this.setAddress &&
      this.selectedAddress &&
      this.setAddress.id === this.selectedAddress.id
    ) {
      this.goToStep.emit(2);
    } else {
      this.goTo = 2;
      this.checkoutService.setDeliveryAddress(address);
    }
  }

  addNewAddress(address: Address): void {
    this.addAddress({ address, newAddress: true });
  }

  showNewAddressForm(): void {
    this.newAddressFormManuallyOpened = true;
  }

  hideNewAddressForm(goBack: boolean = false): void {
    this.newAddressFormManuallyOpened = false;
    if (goBack) {
      this.back();
    }
  }

  back(): void {
    this.routingService.go({ route: 'cart' });
  }

  ngOnDestroy(): void {
    if (this.setAddressSub) {
      this.setAddressSub.unsubscribe();
    }
    if (this.selectedAddressSub) {
      this.selectedAddressSub.unsubscribe();
    }
  }
}<|MERGE_RESOLUTION|>--- conflicted
+++ resolved
@@ -85,13 +85,8 @@
         return addresses.map(address => {
           const card = this.getCardContent(address, selected);
           return {
-<<<<<<< HEAD
-            address: address,
-            card: card,
-=======
             address,
             card,
->>>>>>> 4dcd8c64
           };
         });
       })
@@ -170,7 +165,7 @@
   }
 
   back(): void {
-    this.routingService.go({ route: 'cart' });
+    this.routingService.go(['cart']);
   }
 
   ngOnDestroy(): void {
