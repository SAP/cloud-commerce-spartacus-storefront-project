import {
  Component,
  ChangeDetectionStrategy,
  OnInit,
  Output,
  Input,
  EventEmitter
} from '@angular/core';

import { RoutingService, Address, CartDataService } from '@spartacus/core';

import { Observable } from 'rxjs';
import { tap } from 'rxjs/operators';
<<<<<<< HEAD
import { UserService } from '../../../../user/facade/user.service';
=======

import { CartDataService } from '../../../../cart/facade/cart-data.service';
import { UserService } from '@spartacus/core';
>>>>>>> 9247fd27
import { Card } from '../../../../ui/components/card/card.component';

@Component({
  selector: 'cx-shipping-address',
  templateUrl: './shipping-address.component.html',
  styleUrls: ['./shipping-address.component.scss'],
  changeDetection: ChangeDetectionStrategy.OnPush
})
export class ShippingAddressComponent implements OnInit {
  existingAddresses$: Observable<Address[]>;
  newAddressFormManuallyOpened = false;
  cards = [];
  isLoading$: Observable<boolean>;

  @Input()
  selectedAddress: Address;
  @Output()
  addAddress = new EventEmitter<any>();

  constructor(
    protected userService: UserService,
    protected cartData: CartDataService,
    protected routingService: RoutingService
  ) {}

  ngOnInit() {
    this.isLoading$ = this.userService.getAddressesLoading();
    this.userService.loadAddresses(this.cartData.userId);

    this.existingAddresses$ = this.userService.getAddresses().pipe(
      tap(addresses => {
        if (this.cards.length === 0) {
          addresses.forEach(address => {
            const card = this.getCardContent(address);
            if (
              this.selectedAddress &&
              this.selectedAddress.id === address.id
            ) {
              card.header = 'SELECTED';
            }
          });
        }
      })
    );
  }

  getCardContent(address): Card {
    let region = '';
    if (address.region && address.region.isocode) {
      region = address.region.isocode + ', ';
    }
    const card: Card = {
      title: address.defaultAddress ? 'Default Shipping Address' : '',
      textBold: address.firstName + ' ' + address.lastName,
      text: [
        address.line1,
        address.line2,
        address.town + ', ' + region + address.country.isocode,
        address.postalCode,
        address.phone
      ],
      actions: [{ name: 'Ship to this address', event: 'send' }]
    };

    this.cards.push(card);

    return card;
  }

  addressSelected(address, index) {
    this.selectedAddress = address;

    for (let i = 0; this.cards[i]; i++) {
      const card = this.cards[i];
      if (i === index) {
        card.header = 'SELECTED';
      } else {
        card.header = '';
      }
    }
  }

  next() {
    this.addAddress.emit({ address: this.selectedAddress, newAddress: false });
  }

  addNewAddress(address) {
    this.addAddress.emit({ address: address, newAddress: true });
  }

  showNewAddressForm() {
    this.newAddressFormManuallyOpened = true;
  }

  hideNewAddressForm() {
    this.newAddressFormManuallyOpened = false;
  }

  back() {
    this.routingService.go(['/cart']);
  }
}<|MERGE_RESOLUTION|>--- conflicted
+++ resolved
@@ -7,17 +7,15 @@
   EventEmitter
 } from '@angular/core';
 
-import { RoutingService, Address, CartDataService } from '@spartacus/core';
+import {
+  RoutingService,
+  Address,
+  CartDataService,
+  UserService
+} from '@spartacus/core';
 
 import { Observable } from 'rxjs';
 import { tap } from 'rxjs/operators';
-<<<<<<< HEAD
-import { UserService } from '../../../../user/facade/user.service';
-=======
-
-import { CartDataService } from '../../../../cart/facade/cart-data.service';
-import { UserService } from '@spartacus/core';
->>>>>>> 9247fd27
 import { Card } from '../../../../ui/components/card/card.component';
 
 @Component({
