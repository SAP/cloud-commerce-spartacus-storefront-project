--- conflicted
+++ resolved
@@ -15,11 +15,7 @@
 import { CheckoutService } from '../../../services/checkout.service';
 import { Card } from '../../../../ui/components/card/card.component';
 import { Address } from '../../../models/address-model';
-<<<<<<< HEAD
-import { PathService } from '@spartacus/core';
-=======
 import { RoutingService } from '@spartacus/core';
->>>>>>> 29705e7b
 
 @Component({
   selector: 'cx-shipping-address',
@@ -41,11 +37,7 @@
   constructor(
     protected store: Store<fromUserStore.UserState>,
     protected checkoutService: CheckoutService,
-<<<<<<< HEAD
-    private pathService: PathService
-=======
     protected routingService: RoutingService
->>>>>>> 29705e7b
   ) {}
 
   ngOnInit() {
@@ -127,14 +119,6 @@
   }
 
   back() {
-<<<<<<< HEAD
-    this.store.dispatch(
-      new fromRouting.Go({
-        path: [this.pathService.transform('cart')]
-      })
-    );
-=======
-    this.routingService.go(['/cart']);
->>>>>>> 29705e7b
+    this.routingService.goToPage('cart');
   }
 }