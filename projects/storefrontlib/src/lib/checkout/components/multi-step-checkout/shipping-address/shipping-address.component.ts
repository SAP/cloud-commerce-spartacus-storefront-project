--- conflicted
+++ resolved
@@ -46,11 +46,6 @@
   cards$: Observable<CardWithAddress[]>;
 
   @Output()
-<<<<<<< HEAD
-  addAddress = new EventEmitter<any>();
-  @Output()
-=======
->>>>>>> ff9b3f1d
   goToStep = new EventEmitter<any>();
 
   constructor(
@@ -127,15 +122,6 @@
   }
 
   next(): void {
-<<<<<<< HEAD
-    this.addAddress.emit({ address: this.selectedAddress, newAddress: false });
-    this.goToStep.emit(2);
-  }
-
-  addNewAddress(address: Address): void {
-    this.addAddress.emit({ address: address, newAddress: true });
-    this.goToStep.emit(2);
-=======
     this.addAddress({ address: this.selectedAddress, newAddress: false });
   }
 
@@ -165,7 +151,6 @@
 
   addNewAddress(address: Address): void {
     this.addAddress({ address, newAddress: true });
->>>>>>> ff9b3f1d
   }
 
   showNewAddressForm(): void {
