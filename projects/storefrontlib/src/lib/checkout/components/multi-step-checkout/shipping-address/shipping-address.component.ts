import {
  Component,
  ChangeDetectionStrategy,
  OnInit,
  Output,
  Input,
  EventEmitter
} from '@angular/core';
import { Store, select } from '@ngrx/store';
import { Observable } from 'rxjs';
import { tap } from 'rxjs/operators';

import * as fromUserStore from '../../../../user/store';
import * as fromRouting from '../../../../routing/store';
import { CheckoutService } from '../../../services/checkout.service';
import { Card } from '../../../../ui/components/card/card.component';
import { Address } from '../../../models/address-model';

@Component({
  selector: 'y-shipping-address',
  templateUrl: './shipping-address.component.html',
  styleUrls: ['./shipping-address.component.scss'],
  changeDetection: ChangeDetectionStrategy.OnPush
})
export class ShippingAddressComponent implements OnInit {
  existingAddresses$: Observable<any>;
  isAddressForm = false;
  cards = [];
  isLoading$: Observable<any>;

  @Input()
  selectedAddress: Address;
  @Output()
  addAddress = new EventEmitter<any>();

  constructor(
    protected store: Store<fromUserStore.UserState>,
    protected checkoutService: CheckoutService
  ) {}

  ngOnInit() {
<<<<<<< HEAD
    this.isLoading$ = this.store.pipe(select(fromUserStore.getLoading));
    this.existingAddresses$ = this.store.pipe(
      select(fromUserStore.getAddresses),
      tap(addresses => {
        if (addresses.length === 0) {
          this.checkoutService.loadUserAddresses();
        } else {
          if (this.cards.length === 0) {
            addresses.forEach(address => {
              const card = this.getCardContent(address);
              if (
                this.selectedAddress &&
                this.selectedAddress.id === address.id
              ) {
                card.header = 'SELECTED';
              }
            });
=======
    this.isLoading$ = this.store.pipe(
      select(fromUserStore.getAddressesLoading)
    );
    this.existingAddresses$ = this.store
      .select(fromUserStore.getAddresses)
      .pipe(
        tap(addresses => {
          if (addresses.length === 0) {
            this.checkoutService.loadUserAddresses();
          } else {
            if (this.cards.length === 0) {
              addresses.forEach(address => {
                const card = this.getCardContent(address);
                if (
                  this.selectedAddress &&
                  this.selectedAddress.id === address.id
                ) {
                  card.header = 'SELECTED';
                }
              });
            }
>>>>>>> ac7fd3d0
          }
        }
      })
    );
  }

  getCardContent(address): Card {
    let region = '';
    if (address.region && address.region.isocode) {
      region = address.region.isocode + ', ';
    }
    const card: Card = {
      title: address.defaultAddress ? 'Default Shipping Address' : '',
      textBold: address.firstName + ' ' + address.lastName,
      text: [
        address.line1,
        address.line2,
        address.town + ', ' + region + address.country.isocode,
        address.postalCode,
        address.phone
      ],
      actions: [{ name: 'Ship to this address', event: 'send' }]
    };

    this.cards.push(card);

    return card;
  }

  addressSelected(address, index) {
    this.selectedAddress = address;

    for (let i = 0; this.cards[i]; i++) {
      const card = this.cards[i];
      if (i === index) {
        card.header = 'SELECTED';
      } else {
        card.header = '';
      }
    }
  }

  next() {
    this.addAddress.emit({ address: this.selectedAddress, newAddress: false });
  }

  addNewAddress(address) {
    this.addAddress.emit({ address: address, newAddress: true });
  }

  goToAddressForm() {
    this.isAddressForm = true;
  }

  backToAddress() {
    this.isAddressForm = false;
  }

  back() {
    this.store.dispatch(
      new fromRouting.Go({
        path: ['/cart']
      })
    );
  }
}<|MERGE_RESOLUTION|>--- conflicted
+++ resolved
@@ -39,8 +39,9 @@
   ) {}
 
   ngOnInit() {
-<<<<<<< HEAD
-    this.isLoading$ = this.store.pipe(select(fromUserStore.getLoading));
+    this.isLoading$ = this.store.pipe(
+      select(fromUserStore.getAddressesLoading)
+    );
     this.existingAddresses$ = this.store.pipe(
       select(fromUserStore.getAddresses),
       tap(addresses => {
@@ -57,29 +58,6 @@
                 card.header = 'SELECTED';
               }
             });
-=======
-    this.isLoading$ = this.store.pipe(
-      select(fromUserStore.getAddressesLoading)
-    );
-    this.existingAddresses$ = this.store
-      .select(fromUserStore.getAddresses)
-      .pipe(
-        tap(addresses => {
-          if (addresses.length === 0) {
-            this.checkoutService.loadUserAddresses();
-          } else {
-            if (this.cards.length === 0) {
-              addresses.forEach(address => {
-                const card = this.getCardContent(address);
-                if (
-                  this.selectedAddress &&
-                  this.selectedAddress.id === address.id
-                ) {
-                  card.header = 'SELECTED';
-                }
-              });
-            }
->>>>>>> ac7fd3d0
           }
         }
       })
