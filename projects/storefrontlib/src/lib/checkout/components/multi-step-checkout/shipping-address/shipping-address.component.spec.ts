import { async, ComponentFixture, TestBed } from '@angular/core/testing';
import { Component, Input } from '@angular/core';
import { By } from '@angular/platform-browser';

import { RoutingService, Address } from '@spartacus/core';

import { of, Observable } from 'rxjs';

import createSpy = jasmine.createSpy;

<<<<<<< HEAD
import { Address } from '../../../models/address-model';
import { CartDataService } from '@spartacus/core';
=======
import { CartDataService } from '../../../../cart/facade/cart-data.service';
>>>>>>> 3b1d1133
import { UserService } from '../../../../user/facade/user.service';

import { ShippingAddressComponent } from './shipping-address.component';

class MockUserService {
  getAddresses(): Observable<Address[]> {
    return of([]);
  }
  getAddressesLoading(): Observable<boolean> {
    return of();
  }
  loadAddresses(_userId: string): void {}
}

const mockAddress1: Address = {
  firstName: 'John',
  lastName: 'Doe',
  titleCode: 'mr',
  line1: 'first line',
  line2: 'second line',
  town: 'town',
  region: { isocode: 'JP-27' },
  postalCode: 'zip',
  country: { isocode: 'JP' }
};

const mockAddress2: Address = {
  firstName: 'Alice',
  lastName: 'Smith',
  titleCode: 'mrs',
  line1: 'other first line',
  line2: 'other second line',
  town: 'other town',
  region: { isocode: 'JP-27' },
  postalCode: 'other zip',
  country: { isocode: 'JP' }
};

const mockAddresses = [mockAddress1, mockAddress2];

@Component({
  selector: 'cx-address-form',
  template: ''
})
class MockAddressFormComponent {}

@Component({
  selector: 'cx-spinner',
  template: ''
})
class MockSpinnerComponent {}

@Component({
  selector: 'cx-card',
  template: ''
})
class MockCardComponent {
  @Input()
  border;
  @Input()
  content;
  @Input()
  fitToContainer;
}

describe('ShippingAddressComponent', () => {
  let component: ShippingAddressComponent;
  let fixture: ComponentFixture<ShippingAddressComponent>;
  let mockRouting: any;
  let userService: UserService;

  beforeEach(async(() => {
    mockRouting = {
      go: createSpy()
    };
    const mockCartDataService = {
      userId: 'testUser'
    };

    TestBed.configureTestingModule({
      declarations: [
        ShippingAddressComponent,
        MockAddressFormComponent,
        MockCardComponent,
        MockSpinnerComponent
      ],
      providers: [
        { provide: UserService, useClass: MockUserService },
        { provide: RoutingService, useValue: mockRouting },
        { provide: CartDataService, useValue: mockCartDataService }
      ]
    }).compileComponents();
  }));

  beforeEach(() => {
    fixture = TestBed.createComponent(ShippingAddressComponent);
    component = fixture.componentInstance;
    userService = TestBed.get(UserService);

    spyOn(component.addAddress, 'emit').and.callThrough();
    spyOn(component, 'addNewAddress').and.callThrough();
  });

  it('should be created', () => {
    expect(component).toBeTruthy();
  });

  it('should call ngOnInit to get existing address if they do not exist', done => {
    spyOn(userService, 'getAddressesLoading').and.returnValue(of(false));
    spyOn(userService, 'getAddresses').and.returnValue(of([]));
    spyOn(userService, 'loadAddresses').and.stub();

    component.ngOnInit();
    component.existingAddresses$
      .subscribe(() => {
        expect(userService.loadAddresses).toHaveBeenCalled();
        done();
      })
      .unsubscribe();
  });

  it('should call ngOnInit to get existing address if they exist', () => {
    spyOn(userService, 'getAddressesLoading').and.returnValue(of(false));
    spyOn(userService, 'getAddresses').and.returnValue(of(mockAddresses));
    component.ngOnInit();
    let address: Address[];
    component.existingAddresses$
      .subscribe(data => {
        address = data;
      })
      .unsubscribe();
    expect(address).toBe(mockAddresses);
    expect(component.cards.length).toEqual(2);
  });

  it('should call getCardContent() to get address card data', () => {
    const card = component.getCardContent(mockAddress1);
    expect(card.title).toEqual('');
    expect(card.textBold).toEqual('John Doe');
    expect(card.text).toEqual([
      'first line',
      'second line',
      'town, JP-27, JP',
      'zip',
      undefined
    ]);
    expect(card.actions).toEqual([
      { name: 'Ship to this address', event: 'send' }
    ]);
  });

  it('should call addressSelected(address, index)', () => {
    const card1 = { title: 'test card 1' };
    const card2 = { title: 'test card 2' };
    const card3 = { title: 'test card 3' };
    component.cards.push(card1, card2, card3);
    component.addressSelected(mockAddress1, 1);

    expect(component.selectedAddress).toEqual(mockAddress1);
    expect(component.cards[0].header).toEqual('');
    expect(component.cards[1].header).toEqual('SELECTED');
    expect(component.cards[2].header).toEqual('');
  });

  it('should call next() to submit request', () => {
    component.selectedAddress = mockAddress1;
    component.next();
    expect(component.addAddress.emit).toHaveBeenCalledWith({
      address: mockAddress1,
      newAddress: false
    });
  });

  it('should call addNewAddress()', () => {
    component.addNewAddress(mockAddress1);
    expect(component.addAddress.emit).toHaveBeenCalledWith({
      address: mockAddress1,
      newAddress: true
    });
  });

  it('should call showNewAddressForm()', () => {
    component.showNewAddressForm();
    expect(component.newAddressFormManuallyOpened).toEqual(true);
  });

  it('should call hideNewAddressForm()', () => {
    component.hideNewAddressForm();
    expect(component.newAddressFormManuallyOpened).toEqual(false);
  });

  it('should call back()', () => {
    component.back();
    expect(mockRouting.go).toHaveBeenCalledWith(['/cart']);
  });

  describe('UI continue button', () => {
    const getContinueBtn = () =>
      fixture.debugElement
        .queryAll(By.css('.btn-primary'))
        .find(el => el.nativeElement.innerText === 'Continue');

    it('should be disabled when no address is selected', () => {
      spyOn(userService, 'getAddressesLoading').and.returnValue(of(false));
      spyOn(userService, 'getAddresses').and.returnValue(of(mockAddresses));

      component.selectedAddress = null;
      fixture.detectChanges();
      expect(getContinueBtn().nativeElement.disabled).toEqual(true);
    });

    it('should be enabled when address is selected', () => {
      spyOn(userService, 'getAddressesLoading').and.returnValue(of(false));
      spyOn(userService, 'getAddresses').and.returnValue(of(mockAddresses));

      component.selectedAddress = mockAddress1;
      fixture.detectChanges();
      expect(getContinueBtn().nativeElement.disabled).toEqual(false);
    });

    it('should call "next" function after being clicked', () => {
      spyOn(userService, 'getAddressesLoading').and.returnValue(of(false));
      spyOn(userService, 'getAddresses').and.returnValue(of(mockAddresses));

      component.selectedAddress = mockAddress1;
      fixture.detectChanges();
      spyOn(component, 'next');
      getContinueBtn().nativeElement.click();
      expect(component.next).toHaveBeenCalled();
    });
  });

  describe('UI back button', () => {
    const getBackBtn = () =>
      fixture.debugElement
        .queryAll(By.css('.btn-action'))
        .find(el => el.nativeElement.innerText === 'Back to cart');

    it('should call "back" function after being clicked', () => {
      spyOn(userService, 'getAddressesLoading').and.returnValue(of(false));
      spyOn(userService, 'getAddresses').and.returnValue(of(mockAddresses));

      fixture.detectChanges();
      spyOn(component, 'back');
      getBackBtn().nativeElement.click();
      expect(component.back).toHaveBeenCalled();
    });
  });

  describe('UI cards with addresses', () => {
    const getCards = () => fixture.debugElement.queryAll(By.css('cx-card'));

    it('should represent all existng addresses', () => {
      spyOn(userService, 'getAddressesLoading').and.returnValue(of(false));
      spyOn(userService, 'getAddresses').and.returnValue(of(mockAddresses));

      fixture.detectChanges();
      expect(getCards().length).toEqual(2);
    });

    it('should not display if there are no existng addresses', () => {
      spyOn(userService, 'getAddressesLoading').and.returnValue(of(false));
      spyOn(userService, 'getAddresses').and.returnValue(of([]));

      fixture.detectChanges();
      expect(getCards().length).toEqual(0);
    });

    it('should not display if existng addresses are loading', () => {
      spyOn(userService, 'getAddressesLoading').and.returnValue(of(true));
      spyOn(userService, 'getAddresses').and.returnValue(of([]));

      fixture.detectChanges();
      expect(getCards().length).toEqual(0);
    });
  });

  describe('UI new address form', () => {
    const getAddNewAddressBtn = () =>
      fixture.debugElement
        .queryAll(By.css('.btn-action'))
        .find(el => el.nativeElement.innerText === 'Add New Address');
    const getNewAddressForm = () =>
      fixture.debugElement.query(By.css('cx-address-form'));

    it('should render only after user clicks "add new address" button if there are some existing addresses', () => {
      spyOn(userService, 'getAddressesLoading').and.returnValue(of(false));
      spyOn(userService, 'getAddresses').and.returnValue(of(mockAddresses));

      fixture.detectChanges();
      expect(getNewAddressForm()).toBeFalsy();

      getAddNewAddressBtn().nativeElement.click();

      fixture.detectChanges();
      expect(getNewAddressForm()).toBeTruthy();
    });

    it('should render on init if there are no existing addresses', () => {
      spyOn(userService, 'getAddressesLoading').and.returnValue(of(false));
      spyOn(userService, 'getAddresses').and.returnValue(of([]));

      fixture.detectChanges();

      expect(getNewAddressForm()).toBeTruthy();
    });

    it('should not render on init if there are some existing addresses', () => {
      spyOn(userService, 'getAddressesLoading').and.returnValue(of(false));
      spyOn(userService, 'getAddresses').and.returnValue(of(mockAddresses));

      fixture.detectChanges();

      expect(getNewAddressForm()).toBeFalsy();
    });

    it('should not render when existing addresses are loading', () => {
      spyOn(userService, 'getAddressesLoading').and.returnValue(of(true));
      spyOn(userService, 'getAddresses').and.returnValue(of([]));

      fixture.detectChanges();

      expect(getNewAddressForm()).toBeFalsy();
    });
  });

  describe('UI spinner', () => {
    const getSpinner = () => fixture.debugElement.query(By.css('cx-spinner'));

    it('should render only when existing addresses are loading', () => {
      spyOn(userService, 'getAddressesLoading').and.returnValue(of(true));
      spyOn(userService, 'getAddresses').and.returnValue(of([]));

      fixture.detectChanges();
      expect(getSpinner()).toBeTruthy();
    });

    it('should NOT render when existing addresses are NOT loading', () => {
      spyOn(userService, 'getAddressesLoading').and.returnValue(of(false));
      spyOn(userService, 'getAddresses').and.returnValue(of(mockAddresses));

      fixture.detectChanges();
      expect(getSpinner()).toBeFalsy();
    });
  });
});<|MERGE_RESOLUTION|>--- conflicted
+++ resolved
@@ -8,12 +8,7 @@
 
 import createSpy = jasmine.createSpy;
 
-<<<<<<< HEAD
-import { Address } from '../../../models/address-model';
 import { CartDataService } from '@spartacus/core';
-=======
-import { CartDataService } from '../../../../cart/facade/cart-data.service';
->>>>>>> 3b1d1133
 import { UserService } from '../../../../user/facade/user.service';
 
 import { ShippingAddressComponent } from './shipping-address.component';
