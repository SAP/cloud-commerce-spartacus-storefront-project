--- conflicted
+++ resolved
@@ -11,10 +11,7 @@
   UserService,
   CartService,
   CheckoutService,
-<<<<<<< HEAD
-=======
   I18nTestingModule,
->>>>>>> 7a4e6fb5
 } from '@spartacus/core';
 import { Card } from '../../../../ui/components/card/card.component';
 import { ShippingAddressComponent } from './shipping-address.component';
