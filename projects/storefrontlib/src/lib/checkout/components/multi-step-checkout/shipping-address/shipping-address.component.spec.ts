import { async, ComponentFixture, TestBed } from '@angular/core/testing';
import { Component, Input } from '@angular/core';
import { By } from '@angular/platform-browser';

import { RoutingService, Address } from '@spartacus/core';

import { of, Observable } from 'rxjs';

import createSpy = jasmine.createSpy;

<<<<<<< HEAD
import { CartDataService } from '@spartacus/core';
import { UserService } from '../../../../user/facade/user.service';
=======
import { CartDataService } from '../../../../cart/facade/cart-data.service';
import { UserService } from '@spartacus/core';
>>>>>>> 9247fd27

import { ShippingAddressComponent } from './shipping-address.component';

class MockUserService {
  getAddresses(): Observable<Address[]> {
    return of([]);
  }
  getAddressesLoading(): Observable<boolean> {
    return of();
  }
  loadAddresses(_userId: string): void {}
}

const mockAddress1: Address = {
  firstName: 'John',
  lastName: 'Doe',
  titleCode: 'mr',
  line1: 'first line',
  line2: 'second line',
  town: 'town',
  region: { isocode: 'JP-27' },
  postalCode: 'zip',
  country: { isocode: 'JP' }
};

const mockAddress2: Address = {
  firstName: 'Alice',
  lastName: 'Smith',
  titleCode: 'mrs',
  line1: 'other first line',
  line2: 'other second line',
  town: 'other town',
  region: { isocode: 'JP-27' },
  postalCode: 'other zip',
  country: { isocode: 'JP' }
};

const mockAddresses = [mockAddress1, mockAddress2];

@Component({
  selector: 'cx-address-form',
  template: ''
})
class MockAddressFormComponent {}

@Component({
  selector: 'cx-spinner',
  template: ''
})
class MockSpinnerComponent {}

@Component({
  selector: 'cx-card',
  template: ''
})
class MockCardComponent {
  @Input()
  border;
  @Input()
  content;
  @Input()
  fitToContainer;
}

describe('ShippingAddressComponent', () => {
  let component: ShippingAddressComponent;
  let fixture: ComponentFixture<ShippingAddressComponent>;
  let mockRouting: any;
  let userService: UserService;

  beforeEach(async(() => {
    mockRouting = {
      go: createSpy()
    };
    const mockCartDataService = {
      userId: 'testUser'
    };

    TestBed.configureTestingModule({
      declarations: [
        ShippingAddressComponent,
        MockAddressFormComponent,
        MockCardComponent,
        MockSpinnerComponent
      ],
      providers: [
        { provide: UserService, useClass: MockUserService },
        { provide: RoutingService, useValue: mockRouting },
        { provide: CartDataService, useValue: mockCartDataService }
      ]
    }).compileComponents();
  }));

  beforeEach(() => {
    fixture = TestBed.createComponent(ShippingAddressComponent);
    component = fixture.componentInstance;
    userService = TestBed.get(UserService);

    spyOn(component.addAddress, 'emit').and.callThrough();
    spyOn(component, 'addNewAddress').and.callThrough();
  });

  it('should be created', () => {
    expect(component).toBeTruthy();
  });

  it('should call ngOnInit to get existing address if they do not exist', done => {
    spyOn(userService, 'getAddressesLoading').and.returnValue(of(false));
    spyOn(userService, 'getAddresses').and.returnValue(of([]));
    spyOn(userService, 'loadAddresses').and.stub();

    component.ngOnInit();
    component.existingAddresses$
      .subscribe(() => {
        expect(userService.loadAddresses).toHaveBeenCalled();
        done();
      })
      .unsubscribe();
  });

  it('should call ngOnInit to get existing address if they exist', () => {
    spyOn(userService, 'getAddressesLoading').and.returnValue(of(false));
    spyOn(userService, 'getAddresses').and.returnValue(of(mockAddresses));
    component.ngOnInit();
    let address: Address[];
    component.existingAddresses$
      .subscribe(data => {
        address = data;
      })
      .unsubscribe();
    expect(address).toBe(mockAddresses);
    expect(component.cards.length).toEqual(2);
  });

  it('should call getCardContent() to get address card data', () => {
    const card = component.getCardContent(mockAddress1);
    expect(card.title).toEqual('');
    expect(card.textBold).toEqual('John Doe');
    expect(card.text).toEqual([
      'first line',
      'second line',
      'town, JP-27, JP',
      'zip',
      undefined
    ]);
    expect(card.actions).toEqual([
      { name: 'Ship to this address', event: 'send' }
    ]);
  });

  it('should call addressSelected(address, index)', () => {
    const card1 = { title: 'test card 1' };
    const card2 = { title: 'test card 2' };
    const card3 = { title: 'test card 3' };
    component.cards.push(card1, card2, card3);
    component.addressSelected(mockAddress1, 1);

    expect(component.selectedAddress).toEqual(mockAddress1);
    expect(component.cards[0].header).toEqual('');
    expect(component.cards[1].header).toEqual('SELECTED');
    expect(component.cards[2].header).toEqual('');
  });

  it('should call next() to submit request', () => {
    component.selectedAddress = mockAddress1;
    component.next();
    expect(component.addAddress.emit).toHaveBeenCalledWith({
      address: mockAddress1,
      newAddress: false
    });
  });

  it('should call addNewAddress()', () => {
    component.addNewAddress(mockAddress1);
    expect(component.addAddress.emit).toHaveBeenCalledWith({
      address: mockAddress1,
      newAddress: true
    });
  });

  it('should call showNewAddressForm()', () => {
    component.showNewAddressForm();
    expect(component.newAddressFormManuallyOpened).toEqual(true);
  });

  it('should call hideNewAddressForm()', () => {
    component.hideNewAddressForm();
    expect(component.newAddressFormManuallyOpened).toEqual(false);
  });

  it('should call back()', () => {
    component.back();
    expect(mockRouting.go).toHaveBeenCalledWith(['/cart']);
  });

  describe('UI continue button', () => {
    const getContinueBtn = () =>
      fixture.debugElement
        .queryAll(By.css('.btn-primary'))
        .find(el => el.nativeElement.innerText === 'Continue');

    it('should be disabled when no address is selected', () => {
      spyOn(userService, 'getAddressesLoading').and.returnValue(of(false));
      spyOn(userService, 'getAddresses').and.returnValue(of(mockAddresses));

      component.selectedAddress = null;
      fixture.detectChanges();
      expect(getContinueBtn().nativeElement.disabled).toEqual(true);
    });

    it('should be enabled when address is selected', () => {
      spyOn(userService, 'getAddressesLoading').and.returnValue(of(false));
      spyOn(userService, 'getAddresses').and.returnValue(of(mockAddresses));

      component.selectedAddress = mockAddress1;
      fixture.detectChanges();
      expect(getContinueBtn().nativeElement.disabled).toEqual(false);
    });

    it('should call "next" function after being clicked', () => {
      spyOn(userService, 'getAddressesLoading').and.returnValue(of(false));
      spyOn(userService, 'getAddresses').and.returnValue(of(mockAddresses));

      component.selectedAddress = mockAddress1;
      fixture.detectChanges();
      spyOn(component, 'next');
      getContinueBtn().nativeElement.click();
      expect(component.next).toHaveBeenCalled();
    });
  });

  describe('UI back button', () => {
    const getBackBtn = () =>
      fixture.debugElement
        .queryAll(By.css('.btn-action'))
        .find(el => el.nativeElement.innerText === 'Back to cart');

    it('should call "back" function after being clicked', () => {
      spyOn(userService, 'getAddressesLoading').and.returnValue(of(false));
      spyOn(userService, 'getAddresses').and.returnValue(of(mockAddresses));

      fixture.detectChanges();
      spyOn(component, 'back');
      getBackBtn().nativeElement.click();
      expect(component.back).toHaveBeenCalled();
    });
  });

  describe('UI cards with addresses', () => {
    const getCards = () => fixture.debugElement.queryAll(By.css('cx-card'));

    it('should represent all existng addresses', () => {
      spyOn(userService, 'getAddressesLoading').and.returnValue(of(false));
      spyOn(userService, 'getAddresses').and.returnValue(of(mockAddresses));

      fixture.detectChanges();
      expect(getCards().length).toEqual(2);
    });

    it('should not display if there are no existng addresses', () => {
      spyOn(userService, 'getAddressesLoading').and.returnValue(of(false));
      spyOn(userService, 'getAddresses').and.returnValue(of([]));

      fixture.detectChanges();
      expect(getCards().length).toEqual(0);
    });

    it('should not display if existng addresses are loading', () => {
      spyOn(userService, 'getAddressesLoading').and.returnValue(of(true));
      spyOn(userService, 'getAddresses').and.returnValue(of([]));

      fixture.detectChanges();
      expect(getCards().length).toEqual(0);
    });
  });

  describe('UI new address form', () => {
    const getAddNewAddressBtn = () =>
      fixture.debugElement
        .queryAll(By.css('.btn-action'))
        .find(el => el.nativeElement.innerText === 'Add New Address');
    const getNewAddressForm = () =>
      fixture.debugElement.query(By.css('cx-address-form'));

    it('should render only after user clicks "add new address" button if there are some existing addresses', () => {
      spyOn(userService, 'getAddressesLoading').and.returnValue(of(false));
      spyOn(userService, 'getAddresses').and.returnValue(of(mockAddresses));

      fixture.detectChanges();
      expect(getNewAddressForm()).toBeFalsy();

      getAddNewAddressBtn().nativeElement.click();

      fixture.detectChanges();
      expect(getNewAddressForm()).toBeTruthy();
    });

    it('should render on init if there are no existing addresses', () => {
      spyOn(userService, 'getAddressesLoading').and.returnValue(of(false));
      spyOn(userService, 'getAddresses').and.returnValue(of([]));

      fixture.detectChanges();

      expect(getNewAddressForm()).toBeTruthy();
    });

    it('should not render on init if there are some existing addresses', () => {
      spyOn(userService, 'getAddressesLoading').and.returnValue(of(false));
      spyOn(userService, 'getAddresses').and.returnValue(of(mockAddresses));

      fixture.detectChanges();

      expect(getNewAddressForm()).toBeFalsy();
    });

    it('should not render when existing addresses are loading', () => {
      spyOn(userService, 'getAddressesLoading').and.returnValue(of(true));
      spyOn(userService, 'getAddresses').and.returnValue(of([]));

      fixture.detectChanges();

      expect(getNewAddressForm()).toBeFalsy();
    });
  });

  describe('UI spinner', () => {
    const getSpinner = () => fixture.debugElement.query(By.css('cx-spinner'));

    it('should render only when existing addresses are loading', () => {
      spyOn(userService, 'getAddressesLoading').and.returnValue(of(true));
      spyOn(userService, 'getAddresses').and.returnValue(of([]));

      fixture.detectChanges();
      expect(getSpinner()).toBeTruthy();
    });

    it('should NOT render when existing addresses are NOT loading', () => {
      spyOn(userService, 'getAddressesLoading').and.returnValue(of(false));
      spyOn(userService, 'getAddresses').and.returnValue(of(mockAddresses));

      fixture.detectChanges();
      expect(getSpinner()).toBeFalsy();
    });
  });
});<|MERGE_RESOLUTION|>--- conflicted
+++ resolved
@@ -2,20 +2,14 @@
 import { Component, Input } from '@angular/core';
 import { By } from '@angular/platform-browser';
 
-import { RoutingService, Address } from '@spartacus/core';
-
+import {
+  RoutingService,
+  Address,
+  CartDataService,
+  UserService
+} from '@spartacus/core';
 import { of, Observable } from 'rxjs';
-
 import createSpy = jasmine.createSpy;
-
-<<<<<<< HEAD
-import { CartDataService } from '@spartacus/core';
-import { UserService } from '../../../../user/facade/user.service';
-=======
-import { CartDataService } from '../../../../cart/facade/cart-data.service';
-import { UserService } from '@spartacus/core';
->>>>>>> 9247fd27
-
 import { ShippingAddressComponent } from './shipping-address.component';
 
 class MockUserService {
