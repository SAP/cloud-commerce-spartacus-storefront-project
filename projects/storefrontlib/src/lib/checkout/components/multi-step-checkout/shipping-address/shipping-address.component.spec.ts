--- conflicted
+++ resolved
@@ -9,12 +9,9 @@
   Address,
   CartDataService,
   UserService,
-<<<<<<< HEAD
   CartService,
   CheckoutService,
-=======
   I18nTestingModule,
->>>>>>> dbb36e9c
 } from '@spartacus/core';
 import { Card } from '../../../../ui/components/card/card.component';
 import { ShippingAddressComponent } from './shipping-address.component';
