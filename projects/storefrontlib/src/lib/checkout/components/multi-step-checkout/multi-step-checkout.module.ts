import { NgModule } from '@angular/core';
import { CommonModule } from '@angular/common';
import { RouterModule } from '@angular/router';

import {
  UrlTranslationModule,
  ConfigModule,
  CmsConfig,
  CheckoutModule,
<<<<<<< HEAD
  I18nModule
=======
>>>>>>> f5ecc777
} from '@spartacus/core';
import { ShippingAddressModule } from './shipping-address/shipping-address.module';
import { DeliveryModeModule } from './delivery-mode/delivery-mode.module';
import { PaymentMethodModule } from './payment-method/payment-method.module';
import { ReviewSubmitModule } from './review-submit/review-submit.module';
import { MultiStepCheckoutComponent } from './container/multi-step-checkout.component';
import { CartSharedModule } from '../../../cart/cart-shared/cart-shared.module';

@NgModule({
  imports: [
    CommonModule,
    CartSharedModule,
    ShippingAddressModule,
    DeliveryModeModule,
    PaymentMethodModule,
    ReviewSubmitModule,
    RouterModule,
    UrlTranslationModule,
    ConfigModule.withConfig(<CmsConfig>{
      cmsComponents: {
        MultiStepCheckoutComponent: { selector: 'cx-multi-step-checkout' },
      },
    }),
    CheckoutModule,
<<<<<<< HEAD
    I18nModule
=======
>>>>>>> f5ecc777
  ],
  declarations: [MultiStepCheckoutComponent],
  entryComponents: [MultiStepCheckoutComponent],
})
export class MultiStepCheckoutModule {}<|MERGE_RESOLUTION|>--- conflicted
+++ resolved
@@ -7,10 +7,7 @@
   ConfigModule,
   CmsConfig,
   CheckoutModule,
-<<<<<<< HEAD
-  I18nModule
-=======
->>>>>>> f5ecc777
+  I18nModule,
 } from '@spartacus/core';
 import { ShippingAddressModule } from './shipping-address/shipping-address.module';
 import { DeliveryModeModule } from './delivery-mode/delivery-mode.module';
@@ -35,10 +32,7 @@
       },
     }),
     CheckoutModule,
-<<<<<<< HEAD
-    I18nModule
-=======
->>>>>>> f5ecc777
+    I18nModule,
   ],
   declarations: [MultiStepCheckoutComponent],
   entryComponents: [MultiStepCheckoutComponent],
