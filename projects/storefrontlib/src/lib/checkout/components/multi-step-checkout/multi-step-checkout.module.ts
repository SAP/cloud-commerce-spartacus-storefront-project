import { NgModule } from '@angular/core';
import { CommonModule } from '@angular/common';
import { RouterModule } from '@angular/router';

<<<<<<< HEAD
import { MultiStepCheckoutComponent } from './container/multi-step-checkout.component';
import { CartSharedModule } from '../../../cart/cart-shared/cart-shared.module';
import { CheckoutProgressModule } from './checkout-progress/checkout-progress.module';
=======
>>>>>>> 02c0cca3
import {
  UrlTranslationModule,
  ConfigModule,
  CmsConfig,
  CheckoutModule,
  I18nModule,
} from '@spartacus/core';

import { ShippingAddressModule } from './shipping-address/shipping-address.module';
import { DeliveryModeModule } from './delivery-mode/delivery-mode.module';
import { PaymentMethodModule } from './payment-method/payment-method.module';
import { ReviewSubmitModule } from './review-submit/review-submit.module';
import { MultiStepCheckoutComponent } from './container/multi-step-checkout.component';
import { CartSharedModule } from '../../../cart/cart-shared/cart-shared.module';
import { PlaceOrderModule } from './place-order/place-order.module';
import { CheckoutOrderSummaryModule } from './checkout-order-summary/checkout-order-summary.module';
import { CheckoutOrchestratorModule } from './checkout-orchestrator/checkout-orchestrator.module';

@NgModule({
  imports: [
    CommonModule,
    CartSharedModule,
    ShippingAddressModule,
    DeliveryModeModule,
    PaymentMethodModule,
    ReviewSubmitModule,
<<<<<<< HEAD
    CheckoutProgressModule,
=======
    CheckoutOrderSummaryModule,
    PlaceOrderModule,
>>>>>>> 02c0cca3
    RouterModule,
    UrlTranslationModule,
    CheckoutOrchestratorModule,
    ConfigModule.withConfig(<CmsConfig>{
      cmsComponents: {
        MultiStepCheckoutComponent: { selector: 'cx-multi-step-checkout' },
      },
    }),
    CheckoutModule,
    I18nModule,
  ],
  declarations: [MultiStepCheckoutComponent],
  entryComponents: [MultiStepCheckoutComponent],
})
export class MultiStepCheckoutModule {}<|MERGE_RESOLUTION|>--- conflicted
+++ resolved
@@ -2,12 +2,6 @@
 import { CommonModule } from '@angular/common';
 import { RouterModule } from '@angular/router';
 
-<<<<<<< HEAD
-import { MultiStepCheckoutComponent } from './container/multi-step-checkout.component';
-import { CartSharedModule } from '../../../cart/cart-shared/cart-shared.module';
-import { CheckoutProgressModule } from './checkout-progress/checkout-progress.module';
-=======
->>>>>>> 02c0cca3
 import {
   UrlTranslationModule,
   ConfigModule,
@@ -25,6 +19,7 @@
 import { PlaceOrderModule } from './place-order/place-order.module';
 import { CheckoutOrderSummaryModule } from './checkout-order-summary/checkout-order-summary.module';
 import { CheckoutOrchestratorModule } from './checkout-orchestrator/checkout-orchestrator.module';
+import { CheckoutProgressModule } from './checkout-progress/checkout-progress.module';
 
 @NgModule({
   imports: [
@@ -34,15 +29,12 @@
     DeliveryModeModule,
     PaymentMethodModule,
     ReviewSubmitModule,
-<<<<<<< HEAD
-    CheckoutProgressModule,
-=======
     CheckoutOrderSummaryModule,
     PlaceOrderModule,
->>>>>>> 02c0cca3
     RouterModule,
     UrlTranslationModule,
     CheckoutOrchestratorModule,
+    CheckoutProgressModule,
     ConfigModule.withConfig(<CmsConfig>{
       cmsComponents: {
         MultiStepCheckoutComponent: { selector: 'cx-multi-step-checkout' },
