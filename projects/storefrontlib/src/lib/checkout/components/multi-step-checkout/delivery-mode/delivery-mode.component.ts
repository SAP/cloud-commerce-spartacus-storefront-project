--- conflicted
+++ resolved
@@ -20,14 +20,6 @@
   changeDetection: ChangeDetectionStrategy.OnPush,
 })
 export class DeliveryModeComponent implements OnInit {
-<<<<<<< HEAD
-=======
-  @Input()
-  selectedDeliveryMode: string;
-
-  @Output()
-  selectMode = new EventEmitter<any>();
->>>>>>> ff9b3f1d
   @Output()
   goToStep = new EventEmitter<number>();
 
@@ -45,7 +37,6 @@
   ) {}
 
   ngOnInit() {
-<<<<<<< HEAD
     this.checkoutService.loadSupportedDeliveryModes();
 
     this.supportedDeliveryModes$ = combineLatest(
@@ -61,24 +52,6 @@
         return supported;
       })
     );
-=======
-    this.supportedDeliveryModes$ = this.service
-      .getSupportedDeliveryModes()
-      .pipe(
-        takeWhile(() => !this.leave),
-        tap(supportedModes => {
-          if (Object.keys(supportedModes).length === 0) {
-            this.service.loadSupportedDeliveryModes();
-          } else {
-            if (this.selectedDeliveryMode) {
-              this.mode.controls['deliveryModeId'].setValue(
-                this.selectedDeliveryMode
-              );
-            }
-          }
-        })
-      );
->>>>>>> ff9b3f1d
   }
 
   next(): void {
