--- conflicted
+++ resolved
@@ -4,18 +4,12 @@
   Output,
   EventEmitter,
   OnInit,
-  OnDestroy,
 } from '@angular/core';
 import { FormGroup, Validators, FormBuilder } from '@angular/forms';
+import { Observable } from 'rxjs';
+import { map } from 'rxjs/operators';
 
 import { DeliveryMode, CheckoutService } from '@spartacus/core';
-
-<<<<<<< HEAD
-import { Observable } from 'rxjs';
-=======
-import { Observable, Subscription } from 'rxjs';
->>>>>>> 4dcd8c64
-import { map } from 'rxjs/operators';
 
 @Component({
   selector: 'cx-delivery-mode',
@@ -23,23 +17,13 @@
   styleUrls: ['./delivery-mode.component.scss'],
   changeDetection: ChangeDetectionStrategy.OnPush,
 })
-<<<<<<< HEAD
 export class DeliveryModeComponent implements OnInit {
-=======
-export class DeliveryModeComponent implements OnInit, OnDestroy {
->>>>>>> 4dcd8c64
   @Output()
   goToStep = new EventEmitter<number>();
 
   supportedDeliveryModes$: Observable<DeliveryMode[]>;
   selectedDeliveryMode$: Observable<DeliveryMode>;
   currentDeliveryModeId: string;
-<<<<<<< HEAD
-=======
-
-  changedOption: boolean;
-  deliveryModeSub: Subscription;
->>>>>>> 4dcd8c64
 
   mode: FormGroup = this.fb.group({
     deliveryModeId: ['', Validators.required],
@@ -51,10 +35,6 @@
   ) {}
 
   ngOnInit() {
-<<<<<<< HEAD
-=======
-    this.changedOption = false;
->>>>>>> 4dcd8c64
     this.checkoutService.loadSupportedDeliveryModes();
 
     this.supportedDeliveryModes$ = this.checkoutService.getSupportedDeliveryModes();
@@ -72,7 +52,6 @@
           this.currentDeliveryModeId = code;
         }
       });
-<<<<<<< HEAD
   }
 
   next(): void {
@@ -80,29 +59,6 @@
     if (this.currentDeliveryModeId) {
       this.goToStep.emit(3);
     }
-=======
-  }
-
-  changeMode(code: string): void {
-    if (code !== this.currentDeliveryModeId) {
-      this.changedOption = true;
-      this.currentDeliveryModeId = code;
-    }
-  }
-
-  next(): void {
-    if (this.changedOption) {
-      this.checkoutService.setDeliveryMode(this.currentDeliveryModeId);
-    }
-
-    this.deliveryModeSub = this.checkoutService
-      .getSelectedDeliveryMode()
-      .subscribe(data => {
-        if (data && data.code === this.currentDeliveryModeId) {
-          this.goToStep.emit(3);
-        }
-      });
->>>>>>> 4dcd8c64
   }
 
   back(): void {
@@ -113,18 +69,12 @@
     return this.mode.controls['deliveryModeId'].invalid;
   }
 
-<<<<<<< HEAD
   private setDeliveryMode(deliveryModeId: string): void {
     if (
       !this.currentDeliveryModeId ||
       this.currentDeliveryModeId !== deliveryModeId
     ) {
       this.checkoutService.setDeliveryMode(deliveryModeId);
-=======
-  ngOnDestroy(): void {
-    if (this.deliveryModeSub) {
-      this.deliveryModeSub.unsubscribe();
->>>>>>> 4dcd8c64
     }
   }
 }