--- conflicted
+++ resolved
@@ -8,25 +8,9 @@
       <ng-container
         *ngIf="(supportedDeliveryModes$ | async)?.length; else loading"
       >
-<<<<<<< HEAD
-        <input
-          class="form-check-input"
-          role="radio"
-          type="radio"
-          tabindex="0"
-          id="deliveryMode-{{ mode.code }}"
-          aria-checked="true"
-          [value]="mode.code"
-          formControlName="deliveryModeId"
-        />
-        <label
-          class="cx-delivery-label form-radio-label"
-          for="deliveryMode-{{ mode.code }}"
-=======
         <div
           class="form-check"
           *ngFor="let mode of (supportedDeliveryModes$ | async)"
->>>>>>> 4dcd8c64
         >
           <input
             class="form-check-input"
