--- conflicted
+++ resolved
@@ -54,12 +54,9 @@
     protected cartService: CartService,
     protected routingService: RoutingService,
     protected checkoutService: CheckoutService,
-<<<<<<< HEAD
     private checkoutConfigService: CheckoutConfigService,
-    private activatedRoute: ActivatedRoute
-=======
+    private activatedRoute: ActivatedRoute,
     private translation: TranslationService
->>>>>>> adfdb6da
   ) {}
 
   ngOnInit() {
@@ -202,11 +199,7 @@
   }
 
   back(): void {
-<<<<<<< HEAD
     this.routingService.go(this.checkoutStepUrlPrevious);
-=======
-    this.routingService.go({ cxRoute: 'cart' });
->>>>>>> adfdb6da
   }
 
   ngOnDestroy(): void {
