import {
  ChangeDetectionStrategy,
<<<<<<< HEAD
  OnInit,
=======
  Component,
  EventEmitter,
>>>>>>> adfdb6da
  OnDestroy,
  OnInit,
  Output,
} from '@angular/core';
import { Observable, Subscription, combineLatest } from 'rxjs';
import { filter, map } from 'rxjs/operators';

import {
  Address,
  CartDataService,
  CheckoutService,
  GlobalMessageService,
  GlobalMessageType,
<<<<<<< HEAD
  RoutingService,
  CartDataService,
=======
  PaymentDetails,
>>>>>>> adfdb6da
  UserService,
  TranslationService,
} from '@spartacus/core';
<<<<<<< HEAD

import { ActivatedRoute } from '@angular/router';
=======
>>>>>>> adfdb6da
import { masterCardImgSrc } from '../../../ui/images/masterCard';
import { visaImgSrc } from '../../../ui/images/visa';
import { Card } from '../../../../shared/components/card/card.component';
import { CheckoutConfigService } from '../../checkout-config.service';
import { CheckoutStepType } from '../../model/checkout-step.model';

@Component({
  selector: 'cx-payment-method',
  templateUrl: './payment-method.component.html',
  changeDetection: ChangeDetectionStrategy.OnPush,
})
export class PaymentMethodComponent implements OnInit, OnDestroy {
  newPaymentFormManuallyOpened = false;
  existingPaymentMethods$: Observable<PaymentDetails[]>;
  isLoading$: Observable<boolean>;
  getPaymentDetailsSub: Subscription;
  getDeliveryAddressSub: Subscription;
  selectedPayment: PaymentDetails;
  deliveryAddress: Address;
  checkoutStepUrlNext: string;
  checkoutStepUrlPrevious: string;

  constructor(
    protected cartData: CartDataService,
    protected userService: UserService,
    protected checkoutService: CheckoutService,
    protected globalMessageService: GlobalMessageService,
<<<<<<< HEAD
    private routingService: RoutingService,
    private checkoutConfigService: CheckoutConfigService,
    private activatedRoute: ActivatedRoute
=======
    private translation: TranslationService
>>>>>>> adfdb6da
  ) {}

  ngOnInit() {
    this.isLoading$ = this.userService.getPaymentMethodsLoading();
    this.userService.loadPaymentMethods(this.cartData.userId);

<<<<<<< HEAD
    this.checkoutStepUrlNext = this.checkoutConfigService.getNextCheckoutStepUrl(
      this.activatedRoute
    );
    this.checkoutStepUrlPrevious = this.checkoutConfigService.getPreviousCheckoutStepUrl(
      this.activatedRoute
    );

    this.existingPaymentMethods$ = this.userService.getPaymentMethods().pipe(
      tap(payments => {
        if (this.cards.length === 0) {
          payments.forEach(payment => {
            const card = this.getCardContent(payment);
            if (
              this.selectedPayment &&
              this.selectedPayment.id === payment.id
            ) {
              card.header = 'SELECTED';
            }
          });
        }
      })
    );

=======
    this.existingPaymentMethods$ = this.userService.getPaymentMethods();
>>>>>>> adfdb6da
    this.getPaymentDetailsSub = this.checkoutService
      .getPaymentDetails()
      .pipe(
        filter(
          paymentInfo => paymentInfo && Object.keys(paymentInfo).length !== 0
        )
      )
      .subscribe(paymentInfo => {
        if (!paymentInfo['hasError']) {
          this.selectedPayment = paymentInfo;
        } else {
          Object.keys(paymentInfo).forEach(key => {
            if (key.startsWith('InvalidField')) {
              this.globalMessageService.add(
                {
                  key: 'paymentMethods.invalidField',
                  params: { field: paymentInfo[key] },
                },
                GlobalMessageType.MSG_TYPE_ERROR
              );
            }
          });
          this.checkoutService.clearCheckoutStep(3);
        }
      });
  }

  getCardContent(payment: PaymentDetails): Observable<Card> {
    return combineLatest([
      this.translation.translate('paymentCard.expires', {
        month: payment.expiryMonth,
        year: payment.expiryYear,
      }),
      this.translation.translate('paymentForm.useThisPayment'),
      this.translation.translate('paymentCard.defaultPaymentMethod'),
      this.translation.translate('paymentCard.selected'),
    ]).pipe(
      map(
        ([
          textExpires,
          textUseThisPayment,
          textDefaultPaymentMethod,
          textSelected,
        ]) => {
          let ccImage: string;
          if (payment.cardType.code === 'visa') {
            ccImage = visaImgSrc;
          } else if (payment.cardType.code === 'master') {
            ccImage = masterCardImgSrc;
          }
          const card: Card = {
            title: payment.defaultPayment ? textDefaultPaymentMethod : '',
            textBold: payment.accountHolderName,
            text: [payment.cardNumber, textExpires],
            img: ccImage,
            actions: [{ name: textUseThisPayment, event: 'send' }],
          };
          if (this.selectedPayment && this.selectedPayment.id === payment.id) {
            card.header = textSelected;
          }
          return card;
        }
      )
    );
  }

  paymentMethodSelected(paymentDetails: PaymentDetails) {
    this.selectedPayment = paymentDetails;
  }

  showNewPaymentForm(): void {
    this.newPaymentFormManuallyOpened = true;
  }

  hideNewPaymentForm(): void {
    this.newPaymentFormManuallyOpened = false;
  }

  next(): void {
    this.addPaymentInfo({
      payment: this.selectedPayment,
      newPayment: false,
    });

    this.routingService.go(this.checkoutStepUrlNext);
  }

  back(): void {
    this.routingService.go(this.checkoutStepUrlPrevious);
  }

  addNewPaymentMethod({
    paymentDetails,
    billingAddress,
  }: {
    paymentDetails: PaymentDetails;
    billingAddress: Address;
  }): void {
    this.getDeliveryAddressSub = this.checkoutService
      .getDeliveryAddress()
      .subscribe(address => {
        billingAddress = address;
      });
    this.addPaymentInfo({
      payment: paymentDetails,
      billingAddress,
      newPayment: true,
    });
  }

  addPaymentInfo({
    newPayment,
    payment,
    billingAddress,
  }: {
    newPayment: boolean;
    payment: PaymentDetails;
    billingAddress?: Address;
  }): void {
    payment.billingAddress = billingAddress
      ? billingAddress
      : this.deliveryAddress;

    if (newPayment) {
      this.checkoutService.createPaymentDetails(payment);
      this.checkoutService.clearCheckoutStep(3);
    }

    // if the selected payment is the same as the cart's one
    if (this.selectedPayment && this.selectedPayment.id === payment.id) {
      this.checkoutService.setPaymentDetails(payment);
      this.checkoutService.clearCheckoutStep(3);
    }

    this.getPaymentDetailsSub = this.checkoutService
      .getPaymentDetails()
      .subscribe(data => {
        if (data.accountHolderName && data.cardNumber) {
          const lastStepUrl = this.checkoutConfigService.getCheckoutStep(
            CheckoutStepType.reviewOrder
          ).url;
          this.routingService.go(lastStepUrl);

          return;
        }
      });
  }

  ngOnDestroy(): void {
    if (this.getPaymentDetailsSub) {
      this.getPaymentDetailsSub.unsubscribe();
    }
    if (this.getDeliveryAddressSub) {
      this.getDeliveryAddressSub.unsubscribe();
    }
  }
}<|MERGE_RESOLUTION|>--- conflicted
+++ resolved
@@ -1,14 +1,8 @@
 import {
   ChangeDetectionStrategy,
-<<<<<<< HEAD
-  OnInit,
-=======
   Component,
-  EventEmitter,
->>>>>>> adfdb6da
   OnDestroy,
   OnInit,
-  Output,
 } from '@angular/core';
 import { Observable, Subscription, combineLatest } from 'rxjs';
 import { filter, map } from 'rxjs/operators';
@@ -19,20 +13,14 @@
   CheckoutService,
   GlobalMessageService,
   GlobalMessageType,
-<<<<<<< HEAD
   RoutingService,
-  CartDataService,
-=======
   PaymentDetails,
->>>>>>> adfdb6da
   UserService,
   TranslationService,
+  RoutingConfigService,
 } from '@spartacus/core';
-<<<<<<< HEAD
 
 import { ActivatedRoute } from '@angular/router';
-=======
->>>>>>> adfdb6da
 import { masterCardImgSrc } from '../../../ui/images/masterCard';
 import { visaImgSrc } from '../../../ui/images/visa';
 import { Card } from '../../../../shared/components/card/card.component';
@@ -60,20 +48,17 @@
     protected userService: UserService,
     protected checkoutService: CheckoutService,
     protected globalMessageService: GlobalMessageService,
-<<<<<<< HEAD
+    protected routingConfigService: RoutingConfigService,
     private routingService: RoutingService,
     private checkoutConfigService: CheckoutConfigService,
-    private activatedRoute: ActivatedRoute
-=======
+    private activatedRoute: ActivatedRoute,
     private translation: TranslationService
->>>>>>> adfdb6da
   ) {}
 
   ngOnInit() {
     this.isLoading$ = this.userService.getPaymentMethodsLoading();
     this.userService.loadPaymentMethods(this.cartData.userId);
 
-<<<<<<< HEAD
     this.checkoutStepUrlNext = this.checkoutConfigService.getNextCheckoutStepUrl(
       this.activatedRoute
     );
@@ -81,25 +66,7 @@
       this.activatedRoute
     );
 
-    this.existingPaymentMethods$ = this.userService.getPaymentMethods().pipe(
-      tap(payments => {
-        if (this.cards.length === 0) {
-          payments.forEach(payment => {
-            const card = this.getCardContent(payment);
-            if (
-              this.selectedPayment &&
-              this.selectedPayment.id === payment.id
-            ) {
-              card.header = 'SELECTED';
-            }
-          });
-        }
-      })
-    );
-
-=======
     this.existingPaymentMethods$ = this.userService.getPaymentMethods();
->>>>>>> adfdb6da
     this.getPaymentDetailsSub = this.checkoutService
       .getPaymentDetails()
       .pipe(
@@ -238,9 +205,14 @@
       .getPaymentDetails()
       .subscribe(data => {
         if (data.accountHolderName && data.cardNumber) {
-          const lastStepUrl = this.checkoutConfigService.getCheckoutStep(
-            CheckoutStepType.reviewOrder
-          ).url;
+          const lastStepUrl = `/${
+            this.routingConfigService.getRouteConfig(
+              this.checkoutConfigService.getCheckoutStep(
+                CheckoutStepType.reviewOrder
+              ).route
+            ).paths[0]
+          }`;
+
           this.routingService.go(lastStepUrl);
 
           return;
