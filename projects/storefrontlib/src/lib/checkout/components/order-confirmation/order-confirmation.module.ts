--- conflicted
+++ resolved
@@ -17,10 +17,7 @@
     CardModule,
     PwaModule,
     CheckoutModule,
-<<<<<<< HEAD
-    I18nModule
-=======
->>>>>>> f5ecc777
+    I18nModule,
   ],
   declarations: [OrderConfirmationComponent],
   exports: [OrderConfirmationComponent],
