--- conflicted
+++ resolved
@@ -8,21 +8,13 @@
   Address,
   CheckoutService,
   DeliveryMode,
-<<<<<<< HEAD
+  Order,
+  PaymentDetails,
   TranslationService,
 } from '@spartacus/core';
-
 import { Observable, combineLatest } from 'rxjs';
-
-import { Card } from '../../../ui/components/card/card.component';
+import { Card } from '../../../../shared/components/card/card.component';
 import { map } from 'rxjs/operators';
-=======
-  Order,
-  PaymentDetails,
-} from '@spartacus/core';
-import { Observable } from 'rxjs';
-import { Card } from '../../../../shared/components/card/card.component';
->>>>>>> bb746c83
 
 @Component({
   selector: 'cx-order-confirmation',
