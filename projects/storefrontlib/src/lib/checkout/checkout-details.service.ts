import { Injectable } from '@angular/core';
import { Observable } from 'rxjs';
<<<<<<< HEAD
import { map, switchMap, tap, withLatestFrom } from 'rxjs/operators';
=======
import {
  map,
  shareReplay,
  skipUntil,
  switchMap,
  tap,
  withLatestFrom,
} from 'rxjs/operators';
>>>>>>> 74f7fb19

import {
  Address,
  PaymentDetails,
  CheckoutService,
  CartService,
  AuthService,
} from '@spartacus/core';
import { shareReplay } from 'rxjs/internal/operators/shareReplay';

@Injectable()
export class CheckoutDetailsService {
  userId$: Observable<string>;
  cartId$: Observable<string>;
  checkoutDetails$: Observable<[string, string]>;
  getLoaded$: Observable<boolean>;

  constructor(
    private authService: AuthService,
    private checkoutService: CheckoutService,
    private cartService: CartService
  ) {
    this.userId$ = this.authService
      .getUserToken()
      .pipe(map(userData => userData.userId));

    this.cartId$ = this.cartService
      .getActive()
      .pipe(map(cartData => cartData.code));

    this.getLoaded$ = this.checkoutService.getCheckoutDetailsLoaded();

    this.checkoutDetails$ = this.userId$.pipe(
      withLatestFrom(this.cartId$),
      tap(([userId, cartId]: [string, string]) =>
        this.checkoutService.loadCheckoutDetails(userId, cartId)
      ),
<<<<<<< HEAD
      shareReplay(1, undefined)
=======
      shareReplay(1, undefined),
      skipUntil(this.getLoaded$)
>>>>>>> 74f7fb19
    );
  }

  getDeliveryAddress(): Observable<Address> {
    return this.checkoutDetails$.pipe(
      switchMap(() => this.checkoutService.getDeliveryAddress())
    );
  }

  getSelectedDeliveryModeCode(): Observable<string> {
    return this.checkoutDetails$.pipe(
      switchMap(() => this.checkoutService.getSelectedDeliveryModeCode())
    );
  }

  getPaymentDetails(): Observable<PaymentDetails> {
    return this.checkoutDetails$.pipe(
      switchMap(() => this.checkoutService.getPaymentDetails())
    );
  }
}<|MERGE_RESOLUTION|>--- conflicted
+++ resolved
@@ -1,8 +1,5 @@
 import { Injectable } from '@angular/core';
 import { Observable } from 'rxjs';
-<<<<<<< HEAD
-import { map, switchMap, tap, withLatestFrom } from 'rxjs/operators';
-=======
 import {
   map,
   shareReplay,
@@ -11,7 +8,6 @@
   tap,
   withLatestFrom,
 } from 'rxjs/operators';
->>>>>>> 74f7fb19
 
 import {
   Address,
@@ -20,7 +16,6 @@
   CartService,
   AuthService,
 } from '@spartacus/core';
-import { shareReplay } from 'rxjs/internal/operators/shareReplay';
 
 @Injectable()
 export class CheckoutDetailsService {
@@ -49,12 +44,8 @@
       tap(([userId, cartId]: [string, string]) =>
         this.checkoutService.loadCheckoutDetails(userId, cartId)
       ),
-<<<<<<< HEAD
-      shareReplay(1, undefined)
-=======
       shareReplay(1, undefined),
       skipUntil(this.getLoaded$)
->>>>>>> 74f7fb19
     );
   }
 
