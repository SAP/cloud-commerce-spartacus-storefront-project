--- conflicted
+++ resolved
@@ -5,17 +5,7 @@
 
 import { guards } from './guards/index';
 @NgModule({
-  imports: [
-    CommonModule,
-<<<<<<< HEAD
-    MultiStepCheckoutModule
-=======
-    CartComponentModule,
-    MultiStepCheckoutModule,
-    StoreModule.forFeature('checkout', reducerToken, { metaReducers }),
-    EffectsModule.forFeature(effects)
->>>>>>> 26083169
-  ],
+  imports: [CommonModule, MultiStepCheckoutModule, CartComponentModule],
   providers: [...guards]
 })
 export class CheckoutModule {}