import { ModuleWithProviders, NgModule } from '@angular/core';
import {
  AuthModule,
  ConfigModule,
  CxApiModule,
  I18nModule,
  PersonalizationModule,
  provideConfig,
  RoutingModule,
  SmartEditModule,
  StateModule,
} from '@spartacus/core';
<<<<<<< HEAD
import { StorefrontModuleConfig } from './storefront-config';
import { CmsLibModule } from './cms-lib/index';
=======
import { CmsLibModule } from '../cms-components/index';
import { MultiStepCheckoutModule } from './checkout/index';
import { CmsRouteModule } from './cms-route/cms-route.module';
>>>>>>> 005f6568
import { CmsModule } from './cms/index';
import { provideConfigFromMetaTags } from './provide-config-from-meta-tags';
<<<<<<< HEAD
import { StoreFinderModule } from './store-finder/store-finder.module';
=======
import { StorefrontModuleConfig } from './storefront-config';
>>>>>>> 005f6568
import { SuffixRoutesModule } from './suffix-routes/suffix-routes.module';
import { UiModule } from './ui/index';

@NgModule({
  imports: [
    StateModule,
    RoutingModule,
    AuthModule.forRoot(),
    CmsLibModule,
    CmsModule,
    UiModule,
    SuffixRoutesModule,
    CmsRouteModule,
    ConfigModule.forRoot(),
    CxApiModule,
    SmartEditModule.forRoot(),
<<<<<<< HEAD
=======
    PersonalizationModule.forRoot(),
    MultiStepCheckoutModule,
>>>>>>> 005f6568
    I18nModule.forRoot(),
  ],
  exports: [UiModule],
  declarations: [],
})
export class StorefrontModule {
  static withConfig(config?: StorefrontModuleConfig): ModuleWithProviders {
    return {
      ngModule: StorefrontModule,
      providers: [provideConfig(config), ...provideConfigFromMetaTags()],
    };
  }
}<|MERGE_RESOLUTION|>--- conflicted
+++ resolved
@@ -1,4 +1,5 @@
 import { ModuleWithProviders, NgModule } from '@angular/core';
+
 import {
   AuthModule,
   ConfigModule,
@@ -10,21 +11,11 @@
   SmartEditModule,
   StateModule,
 } from '@spartacus/core';
-<<<<<<< HEAD
-import { StorefrontModuleConfig } from './storefront-config';
-import { CmsLibModule } from './cms-lib/index';
-=======
 import { CmsLibModule } from '../cms-components/index';
-import { MultiStepCheckoutModule } from './checkout/index';
 import { CmsRouteModule } from './cms-route/cms-route.module';
->>>>>>> 005f6568
 import { CmsModule } from './cms/index';
 import { provideConfigFromMetaTags } from './provide-config-from-meta-tags';
-<<<<<<< HEAD
-import { StoreFinderModule } from './store-finder/store-finder.module';
-=======
 import { StorefrontModuleConfig } from './storefront-config';
->>>>>>> 005f6568
 import { SuffixRoutesModule } from './suffix-routes/suffix-routes.module';
 import { UiModule } from './ui/index';
 
@@ -41,11 +32,7 @@
     ConfigModule.forRoot(),
     CxApiModule,
     SmartEditModule.forRoot(),
-<<<<<<< HEAD
-=======
     PersonalizationModule.forRoot(),
-    MultiStepCheckoutModule,
->>>>>>> 005f6568
     I18nModule.forRoot(),
   ],
   exports: [UiModule],
