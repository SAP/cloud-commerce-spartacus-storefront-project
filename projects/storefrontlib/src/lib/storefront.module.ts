--- conflicted
+++ resolved
@@ -17,11 +17,8 @@
 import { OccModule } from './occ/index';
 import { UiModule, UiFrameworkModule } from './ui/index';
 import { provideConfigFromMetaTags } from './provide-config-from-meta-tags';
-<<<<<<< HEAD
 import { SeoModule } from './seo/seo.module';
-=======
 import { MultiStepCheckoutModule } from './checkout/index';
->>>>>>> a25619e9
 
 @NgModule({
   imports: [
@@ -36,11 +33,8 @@
     ConfigModule.forRoot(),
     CxApiModule,
     SmartEditModule.forRoot(),
-<<<<<<< HEAD
-    SeoModule
-=======
+    SeoModule,
     MultiStepCheckoutModule
->>>>>>> a25619e9
   ],
   exports: [UiModule],
   declarations: []
