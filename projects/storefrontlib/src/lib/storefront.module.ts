--- conflicted
+++ resolved
@@ -7,15 +7,9 @@
   RoutingModule,
   StateModule
 } from '@spartacus/core';
-<<<<<<< HEAD
-import { OccModule } from './occ/index';
-import { SiteContextModule } from './site-context/index';
-=======
-import { StateModule } from '@spartacus/core';
 
 import { StorefrontModuleConfig } from './storefront-config';
 
->>>>>>> a731d090
 import { CmsLibModule } from './cms-lib/index';
 import { CmsModule } from './cms/index';
 import { CxApiModule } from './cx-api/cx-api.module';
