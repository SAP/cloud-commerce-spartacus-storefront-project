import { CommonModule } from '@angular/common';
import { NgModule } from '@angular/core';
import { CartComponentModule } from '../../cms-components/checkout/cart/cart.module';
import { SiteContextSelectorModule } from '../../cms-components/misc/site-context-selector/site-context-selector.module';
import { HamburgerMenuModule, SkipLinkModule } from '../../layout/index';
import { CloseAccountModule } from '../my-account/close-account/close-account.module';
import { OrderDetailsModule } from '../my-account/order/order-details/order-details.module';
import { OrderHistoryModule } from '../my-account/order/order-history/order-history.module';
import { PaymentMethodsModule } from '../my-account/payment-methods/payment-methods.module';
import { UpdateEmailModule } from '../my-account/update-email/update-email.module';
import { UpdatePasswordModule } from '../my-account/update-password/update-password.module';
import { UpdateProfileModule } from '../my-account/update-profile/update-profile.module';
import { ProductListModule } from '../product/components/product-list/product-list.module';
import { ProductTabsModule } from '../product/components/product-tabs/product-tabs.module';
import { AddressBookModule } from './address-book/address-book.module';
import { BannerModule } from './banner/banner.module';
import { BreadcrumbModule } from './breadcrumb/breadcrumb.module';
import { ProductCarouselModule } from './carousel/product-carousel/product-carousel.module';
import { ProductReferencesModule } from './carousel/product-references/product-references.module';
import { CategoryNavigationModule } from './category-navigation/category-navigation.module';
import { FooterNavigationModule } from './footer-navigation/footer-navigation.module';
import { LinkModule } from './link/link.module';
import { NavigationModule } from './navigation/navigation.module';
import { CmsParagraphModule } from './paragraph/paragraph.module';
import { SearchBoxModule } from './search-box/search-box.module';

@NgModule({
  imports: [
    CommonModule,
    SkipLinkModule,
    HamburgerMenuModule,
    CmsParagraphModule,
    LinkModule,
    BannerModule,
    CategoryNavigationModule,
    NavigationModule,
    FooterNavigationModule,
    BreadcrumbModule,
    ProductCarouselModule,
    SearchBoxModule,
<<<<<<< HEAD
    MiniCartModule,
    ProductReferencesModule,
    // TabParagraphContainerModule
=======
>>>>>>> 5c36ba37
    SiteContextSelectorModule,
    AddressBookModule,
    OrderHistoryModule,
    ProductListModule,
    ProductTabsModule,
    OrderDetailsModule,
    PaymentMethodsModule,
    UpdateEmailModule,
    UpdatePasswordModule,
    UpdateProfileModule,
    CartComponentModule,
    CloseAccountModule,
  ],
})
export class CmsLibModule {}<|MERGE_RESOLUTION|>--- conflicted
+++ resolved
@@ -38,12 +38,8 @@
     BreadcrumbModule,
     ProductCarouselModule,
     SearchBoxModule,
-<<<<<<< HEAD
-    MiniCartModule,
     ProductReferencesModule,
     // TabParagraphContainerModule
-=======
->>>>>>> 5c36ba37
     SiteContextSelectorModule,
     AddressBookModule,
     OrderHistoryModule,
