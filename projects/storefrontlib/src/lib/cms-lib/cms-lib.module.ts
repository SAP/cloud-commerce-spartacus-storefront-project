--- conflicted
+++ resolved
@@ -40,14 +40,10 @@
     SiteContextSelectorModule,
     AddressBookModule,
     OrderHistoryModule,
-<<<<<<< HEAD
     ProductListModule,
-    ProductTabsModule
-=======
     ProductTabsModule,
     CartDetailsModule,
     CartTotalsModule
->>>>>>> da71a953
   ]
 })
 export class CmsLibModule {}