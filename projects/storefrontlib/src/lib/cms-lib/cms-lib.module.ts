--- conflicted
+++ resolved
@@ -40,14 +40,11 @@
     SiteContextSelectorModule,
     AddressBookModule,
     OrderHistoryModule,
-<<<<<<< HEAD
     ProductListModule,
-    ProductTabsModule
-=======
     ProductTabsModule,
     CartDetailsModule,
     CartTotalsModule
->>>>>>> 49be71ea
+
   ]
 })
 export class CmsLibModule {}