--- conflicted
+++ resolved
@@ -14,11 +14,8 @@
 import { SiteContextSelectorModule } from './site-context-selector/site-context-selector.module';
 import { AddressBookModule } from './address-book/address-book.module';
 import { OrderHistoryModule } from '../my-account/order/order-history/order-history.module';
-<<<<<<< HEAD
 import { ProductListModule } from '../product/components/product-list/product-list.module';
-=======
 import { ProductTabsModule } from '../product/components/product-tabs/product-tabs.module';
->>>>>>> 5ec3f7d9
 // import { ProductReferencesModule } from './product-references/product-references.module';
 // import { TabParagraphContainerModule } from './tab-paragraph-container/tab-paragraph-container.module';
 
@@ -41,11 +38,8 @@
     SiteContextSelectorModule,
     AddressBookModule,
     OrderHistoryModule,
-<<<<<<< HEAD
-    ProductListModule
-=======
+    ProductListModule,
     ProductTabsModule
->>>>>>> 5ec3f7d9
   ]
 })
 export class CmsLibModule {}