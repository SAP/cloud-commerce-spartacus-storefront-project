import { CommonModule } from '@angular/common';
import { NgModule } from '@angular/core';
import { SiteContextSelectorModule } from '../../cms-components/misc/site-context-selector/site-context-selector.module';
import { HamburgerMenuModule, SkipLinkModule } from '../../layout/index';
import { CartDetailsModule } from '../cart/cart-details/cart-details.module';
import { CartTotalsModule } from '../cart/cart-totals/cart-totals.module';
import { OrderDetailsModule } from '../my-account/order/order-details/order-details.module';
import { OrderHistoryModule } from '../my-account/order/order-history/order-history.module';
import { PaymentMethodsModule } from '../my-account/payment-methods/payment-methods.module';
import { UpdateEmailModule } from '../my-account/update-email/update-email.module';
import { UpdatePasswordModule } from '../my-account/update-password/update-password.module';
import { UpdateProfileModule } from '../my-account/update-profile/update-profile.module';
import { ProductListModule } from '../product/components/product-list/product-list.module';
import { ProductTabsModule } from '../product/components/product-tabs/product-tabs.module';
import { AddressBookModule } from './address-book/address-book.module';
import { BannerModule } from './banner/banner.module';
import { BreadcrumbModule } from './breadcrumb/breadcrumb.module';
import { CategoryNavigationModule } from './category-navigation/category-navigation.module';
import { FooterNavigationModule } from './footer-navigation/footer-navigation.module';
import { LinkModule } from './link/link.module';
import { MiniCartModule } from './mini-cart/mini-cart.module';
import { NavigationModule } from './navigation/navigation.module';
import { CmsParagraphModule } from './paragraph/paragraph.module';
import { ProductCarouselModule } from './product-carousel/product-carousel.module';
import { SearchBoxModule } from './search-box/search-box.module';
<<<<<<< HEAD
import { MyInterestsModule } from '../my-account/my-interests/my-interests.module';
=======
import { CloseAccountModule } from '../my-account/close-account/close-account.module';
>>>>>>> a453f13b

@NgModule({
  imports: [
    CommonModule,
    SkipLinkModule,
    HamburgerMenuModule,
    CmsParagraphModule,
    LinkModule,
    BannerModule,
    CategoryNavigationModule,
    NavigationModule,
    FooterNavigationModule,
    BreadcrumbModule,
    ProductCarouselModule,
    SearchBoxModule,
    MiniCartModule,
    SiteContextSelectorModule,
    AddressBookModule,
    OrderHistoryModule,
    ProductListModule,
    ProductTabsModule,
    CartDetailsModule,
    CartTotalsModule,
    OrderDetailsModule,
    PaymentMethodsModule,
    UpdateEmailModule,
    UpdatePasswordModule,
    UpdateProfileModule,
<<<<<<< HEAD
    MyInterestsModule
=======
    CloseAccountModule,
>>>>>>> a453f13b
  ],
})
export class CmsLibModule { }<|MERGE_RESOLUTION|>--- conflicted
+++ resolved
@@ -23,11 +23,8 @@
 import { CmsParagraphModule } from './paragraph/paragraph.module';
 import { ProductCarouselModule } from './product-carousel/product-carousel.module';
 import { SearchBoxModule } from './search-box/search-box.module';
-<<<<<<< HEAD
+import { CloseAccountModule } from '../my-account/close-account/close-account.module';
 import { MyInterestsModule } from '../my-account/my-interests/my-interests.module';
-=======
-import { CloseAccountModule } from '../my-account/close-account/close-account.module';
->>>>>>> a453f13b
 
 @NgModule({
   imports: [
@@ -56,11 +53,8 @@
     UpdateEmailModule,
     UpdatePasswordModule,
     UpdateProfileModule,
-<<<<<<< HEAD
-    MyInterestsModule
-=======
     CloseAccountModule,
->>>>>>> a453f13b
+    MyInterestsModule,
   ],
 })
 export class CmsLibModule { }