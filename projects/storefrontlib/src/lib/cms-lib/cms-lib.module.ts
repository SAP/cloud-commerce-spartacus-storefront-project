--- conflicted
+++ resolved
@@ -15,12 +15,9 @@
 import { AddressBookModule } from './address-book/address-book.module';
 import { OrderHistoryModule } from '../my-account/order/order-history/order-history.module';
 import { ProductTabsModule } from '../product/components/product-tabs/product-tabs.module';
-<<<<<<< HEAD
-import { OrderDetailsModule } from '../my-account/order/order-details/order-details.module';
-=======
 import { CartDetailsModule } from '../cart/cart-details/cart-details.module';
 import { CartTotalsModule } from '../cart/cart-totals/cart-totals.module';
->>>>>>> 6238765e
+import { OrderDetailsModule } from '../my-account/order/order-details/order-details.module';
 // import { ProductReferencesModule } from './product-references/product-references.module';
 // import { TabParagraphContainerModule } from './tab-paragraph-container/tab-paragraph-container.module';
 
@@ -44,12 +41,9 @@
     AddressBookModule,
     OrderHistoryModule,
     ProductTabsModule,
-<<<<<<< HEAD
+    CartDetailsModule,
+    CartTotalsModule,
     OrderDetailsModule
-=======
-    CartDetailsModule,
-    CartTotalsModule
->>>>>>> 6238765e
   ]
 })
 export class CmsLibModule {}