import { NgModule } from '@angular/core';
import { CommonModule } from '@angular/common';

import { CmsParagraphModule } from './paragraph/paragraph.module';
import { LinkModule } from './link/link.module';
import { BannerModule } from './banner/banner.module';
import { CategoryNavigationModule } from './category-navigation/category-navigation.module';
import { NavigationModule } from './navigation/navigation.module';
import { FooterNavigationModule } from './footer-navigation/footer-navigation.module';
import { BreadcrumbModule } from './breadcrumb/breadcrumb.module';
import { ProductCarouselModule } from './product-carousel/product-carousel.module';
import { SearchBoxModule } from './search-box/search-box.module';
import { MiniCartModule } from './mini-cart/mini-cart.module';
import { SiteContextSelectorModule } from './site-context-selector/site-context-selector.module';
import { AddressBookModule } from './address-book/address-book.module';
import { OrderHistoryModule } from '../my-account/order/order-history/order-history.module';
import { ProductTabsModule } from '../product/components/product-tabs/product-tabs.module';
import { CartDetailsModule } from '../cart/cart-details/cart-details.module';
import { CartTotalsModule } from '../cart/cart-totals/cart-totals.module';
<<<<<<< HEAD
import { OrderDetailsModule } from '../my-account/order/order-details/order-details.module';
=======
import { PaymentMethodsModule } from '../my-account/payment-methods/payment-methods.module';
>>>>>>> ac2bc6a6
// import { ProductReferencesModule } from './product-references/product-references.module';
// import { TabParagraphContainerModule } from './tab-paragraph-container/tab-paragraph-container.module';

@NgModule({
  imports: [
    CommonModule,

    CmsParagraphModule,
    LinkModule,
    BannerModule,
    CategoryNavigationModule,
    NavigationModule,
    FooterNavigationModule,
    BreadcrumbModule,
    ProductCarouselModule,
    SearchBoxModule,
    MiniCartModule,
    // ProductReferencesModule,
    // TabParagraphContainerModule
    SiteContextSelectorModule,
    AddressBookModule,
    OrderHistoryModule,
    ProductTabsModule,
    CartDetailsModule,
    CartTotalsModule,
<<<<<<< HEAD
    OrderDetailsModule
=======
    PaymentMethodsModule
>>>>>>> ac2bc6a6
  ]
})
export class CmsLibModule {}<|MERGE_RESOLUTION|>--- conflicted
+++ resolved
@@ -17,11 +17,8 @@
 import { ProductTabsModule } from '../product/components/product-tabs/product-tabs.module';
 import { CartDetailsModule } from '../cart/cart-details/cart-details.module';
 import { CartTotalsModule } from '../cart/cart-totals/cart-totals.module';
-<<<<<<< HEAD
 import { OrderDetailsModule } from '../my-account/order/order-details/order-details.module';
-=======
 import { PaymentMethodsModule } from '../my-account/payment-methods/payment-methods.module';
->>>>>>> ac2bc6a6
 // import { ProductReferencesModule } from './product-references/product-references.module';
 // import { TabParagraphContainerModule } from './tab-paragraph-container/tab-paragraph-container.module';
 
@@ -47,11 +44,8 @@
     ProductTabsModule,
     CartDetailsModule,
     CartTotalsModule,
-<<<<<<< HEAD
-    OrderDetailsModule
-=======
+    OrderDetailsModule,
     PaymentMethodsModule
->>>>>>> ac2bc6a6
   ]
 })
 export class CmsLibModule {}