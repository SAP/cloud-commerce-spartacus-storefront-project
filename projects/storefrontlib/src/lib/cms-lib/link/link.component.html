--- conflicted
+++ resolved
@@ -1,10 +1,6 @@
-<<<<<<< HEAD
-<a *ngIf="component" role="link" [routerLink]="component.url | cxDynamicUrl">{{component.linkName}}</a>
-=======
 <a
   *ngIf="(component.data$ | async) as data"
   role="link"
-  [routerLink]="[data.url]"
+  [routerLink]="data.url | cxDynamicUrl"
   >{{ data.linkName }}</a
->
->>>>>>> f24f7233
+>