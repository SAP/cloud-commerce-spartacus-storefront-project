--- conflicted
+++ resolved
@@ -6,11 +6,11 @@
 import { LinkComponent } from './link.component';
 import { CmsModuleConfig } from '../../cms/cms-module-config';
 import { CmsComponentData } from '@spartacus/storefront';
-<<<<<<< HEAD
-import { TranslateUrlOptions } from '@spartacus/core';
-=======
-import { CmsLinkComponent, Component } from '@spartacus/core';
->>>>>>> b1195331
+import {
+  CmsLinkComponent,
+  Component,
+  TranslateUrlOptions
+} from '@spartacus/core';
 
 const UseCmsModuleConfig: CmsModuleConfig = {
   cmsComponents: {
