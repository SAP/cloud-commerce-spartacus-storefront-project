import { async, ComponentFixture, TestBed } from '@angular/core/testing';
import { RouterTestingModule } from '@angular/router/testing';
import {
  DebugElement,
  Input,
  Pipe,
  PipeTransform,
  Component
} from '@angular/core';
import { By } from '@angular/platform-browser';
<<<<<<< HEAD
import { of } from 'rxjs';
import createSpy = jasmine.createSpy;
=======

import {
  CmsService,
  Component as SpaComponent,
  TranslateUrlOptions
} from '@spartacus/core';
>>>>>>> f853a497

import { NavigationService } from '../navigation/navigation.service';
import { NavigationComponent } from '..';
import { FooterNavigationComponent } from './footer-navigation.component';
<<<<<<< HEAD
=======
import { of } from 'rxjs';
import { CmsComponentData } from '../../cms/components/cms-component-data';
import { NavigationNode } from '../navigation/navigation-node.model';
>>>>>>> f853a497

@Component({
  selector: 'cx-navigation-ui',
  template: ''
})
class MockNavigationUIComponent {
  @Input()
  dropdownMode = 'list';
  @Input()
  node: NavigationNode;
}

@Component({
  selector: 'cx-generic-link',
  template: '<ng-content></ng-content>'
})
class MockGenericLinkComponent {
  @Input()
  url: string | any[];
  @Input()
  target: string;
}

@Pipe({ name: 'cxTranslateUrl' })
class MockTranslateUrlPipe implements PipeTransform {
  transform(options: TranslateUrlOptions): string | string[] {
    return '/translated-path' + options.url;
  }
}

describe('FooterNavigationComponent', () => {
  let component: FooterNavigationComponent;
  let fixture: ComponentFixture<FooterNavigationComponent>;
  let footer: DebugElement;
  let column: DebugElement;

  const mockLinks: NavigationNode[] = [
    {
      title: 'Test child 1',
      url: '/test1',
      target: true
    },
    {
      title: 'Test child 2',
      url: '/',
      target: false
    }
  ];

  const mockCmsComponentData = <CmsComponentData<SpaComponent>>{
    data$: of()
  };

  const mockNavigationService = {
    getNodes: createSpy().and.returnValue(of(mockCmsComponentData)),
    getComponentData: createSpy().and.returnValue(of(null))
  };

  beforeEach(async(() => {
    TestBed.configureTestingModule({
      imports: [RouterTestingModule],
      declarations: [
        FooterNavigationComponent,
        NavigationComponent,
        MockNavigationUIComponent,
        MockGenericLinkComponent,
        MockTranslateUrlPipe
      ],
      providers: [
        { provide: NavigationService, useValue: mockNavigationService }
      ]
    }).compileComponents();
  }));

  beforeEach(() => {
    fixture = TestBed.createComponent(FooterNavigationComponent);
    component = fixture.componentInstance;
    component.node$ = of({
      children: [
        {
          title: 'Test 1',
          url: '/',
          children: mockLinks
        }
      ]
    });

    fixture.detectChanges();
  });

  it('should create FooterNavigationComponent in CmsLib', () => {
    expect(component).toBeTruthy();
  });

  describe('UI tests', () => {
    beforeAll(() => {
      footer = fixture.debugElement;
      column = footer.query(By.css('.container'));
    });

    it('should display the column title', () => {
      const titleElement: HTMLElement = column.query(By.css('h1'))
        .nativeElement;

      expect(titleElement.textContent).toEqual('Test 1');
    });

    it('should display the correct number of links', () => {
      const list: HTMLElement = column.query(By.css('ul')).nativeElement;

      expect(list.childElementCount).toBe(2);
    });

    it('should display link title with correct url', () => {
      const link = column.query(By.css('cx-generic-link'));

      expect(link.nativeElement.innerHTML).toContain(mockLinks[0].title);
      expect(link.componentInstance.url).toEqual(
        '/translated-path' + mockLinks[0].url
      );
    });

    it('should have the correct target', () => {
      const links = column.queryAll(By.css('cx-generic-link'));

      expect(links[0].componentInstance.target).toEqual('blank');
      expect(links[1].componentInstance.target).toEqual('self');
    });
  });
});<|MERGE_RESOLUTION|>--- conflicted
+++ resolved
@@ -1,5 +1,6 @@
 import { async, ComponentFixture, TestBed } from '@angular/core/testing';
 import { RouterTestingModule } from '@angular/router/testing';
+import { By } from '@angular/platform-browser';
 import {
   DebugElement,
   Input,
@@ -7,28 +8,18 @@
   PipeTransform,
   Component
 } from '@angular/core';
-import { By } from '@angular/platform-browser';
-<<<<<<< HEAD
+import createSpy = jasmine.createSpy;
 import { of } from 'rxjs';
-import createSpy = jasmine.createSpy;
-=======
 
 import {
-  CmsService,
   Component as SpaComponent,
   TranslateUrlOptions
 } from '@spartacus/core';
->>>>>>> f853a497
-
 import { NavigationService } from '../navigation/navigation.service';
 import { NavigationComponent } from '..';
 import { FooterNavigationComponent } from './footer-navigation.component';
-<<<<<<< HEAD
-=======
-import { of } from 'rxjs';
 import { CmsComponentData } from '../../cms/components/cms-component-data';
 import { NavigationNode } from '../navigation/navigation-node.model';
->>>>>>> f853a497
 
 @Component({
   selector: 'cx-navigation-ui',
