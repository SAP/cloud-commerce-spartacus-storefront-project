--- conflicted
+++ resolved
@@ -3,17 +3,8 @@
 import { RouterModule } from '@angular/router';
 import { FooterNavigationComponent } from './footer-navigation.component';
 
-<<<<<<< HEAD
-import { FlexLayoutModule } from '@angular/flex-layout';
-
 @NgModule({
-  imports: [CommonModule, RouterModule, FlexLayoutModule],
-=======
-import { MaterialModule } from '../../material.module';
-
-@NgModule({
-  imports: [CommonModule, RouterModule, MaterialModule],
->>>>>>> a5f9b87e
+  imports: [CommonModule, RouterModule],
   declarations: [FooterNavigationComponent],
   entryComponents: [FooterNavigationComponent],
   exports: [FooterNavigationComponent]
