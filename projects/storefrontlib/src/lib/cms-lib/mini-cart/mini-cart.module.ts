import { MediaModule } from './../../ui/components/media/media.module';
import { NgModule } from '@angular/core';
import { CommonModule } from '@angular/common';
import { RouterModule } from '@angular/router';

import { MiniCartComponent } from './mini-cart.component';

import { BannerModule } from '../banner/banner.module';
<<<<<<< HEAD
import { ConfigModule, UrlTranslationModule } from '@spartacus/core';
import { CmsModuleConfig } from '../../cms/cms-module-config';
=======
import { ConfigModule, CmsConfig } from '@spartacus/core';
>>>>>>> f0168883

@NgModule({
  imports: [
    CommonModule,
    RouterModule,
    BannerModule,
    MediaModule,
    ConfigModule.withConfig(<CmsConfig>{
      cmsComponents: {
        MiniCartComponent: { selector: 'cx-mini-cart' }
      }
    }),
    UrlTranslationModule
  ],
  declarations: [MiniCartComponent],
  entryComponents: [MiniCartComponent],
  exports: [MiniCartComponent]
})
export class MiniCartModule {}<|MERGE_RESOLUTION|>--- conflicted
+++ resolved
@@ -6,12 +6,7 @@
 import { MiniCartComponent } from './mini-cart.component';
 
 import { BannerModule } from '../banner/banner.module';
-<<<<<<< HEAD
-import { ConfigModule, UrlTranslationModule } from '@spartacus/core';
-import { CmsModuleConfig } from '../../cms/cms-module-config';
-=======
-import { ConfigModule, CmsConfig } from '@spartacus/core';
->>>>>>> f0168883
+import { ConfigModule, CmsConfig, UrlTranslationModule } from '@spartacus/core';
 
 @NgModule({
   imports: [
