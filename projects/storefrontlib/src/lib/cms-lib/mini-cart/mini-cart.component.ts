import {
  Component,
  ChangeDetectorRef,
  ChangeDetectionStrategy
} from '@angular/core';

import { Store } from '@ngrx/store';
import { Observable } from 'rxjs';

import * as fromStore from '../../cms/store';
import * as fromCartStore from '../../cart/store';
import { CartService } from '../../cart/services/cart.service';
import { AbstractCmsComponent } from '../../cms/components/abstract-cms-component';
<<<<<<< HEAD
=======
import { CartDialogComponent } from './cart-dialog/cart-dialog.component';

import { MatDialog } from '@angular/material';
import { CmsService } from '../../cms/facade/cms.service';
>>>>>>> a5f9b87e

@Component({
  selector: 'y-mini-cart',
  templateUrl: './mini-cart.component.html',
  styleUrls: ['./mini-cart.component.scss'],
  changeDetection: ChangeDetectionStrategy.OnPush
})
export class MiniCartComponent extends AbstractCmsComponent {
  cart$: Observable<any>;
  entries$: Observable<any>;

  showProductCount: number;
  banner: any;

  constructor(
    protected cmsService: CmsService,
    protected cd: ChangeDetectorRef,
    protected store: Store<fromStore.CmsState>,
<<<<<<< HEAD
    protected config: CmsModuleConfig,
=======
    protected dialog: MatDialog,
>>>>>>> a5f9b87e
    protected cartService: CartService
  ) {
    super(cmsService, cd);
  }

  protected fetchData() {
    this.showProductCount = +this.component.shownProductCount;
    this.banner = this.component.lightboxBannerComponent;

    this.cart$ = this.store.select(fromCartStore.getActiveCart);
    this.entries$ = this.store.select(fromCartStore.getEntries);

    super.fetchData();
  }
}<|MERGE_RESOLUTION|>--- conflicted
+++ resolved
@@ -11,13 +11,8 @@
 import * as fromCartStore from '../../cart/store';
 import { CartService } from '../../cart/services/cart.service';
 import { AbstractCmsComponent } from '../../cms/components/abstract-cms-component';
-<<<<<<< HEAD
-=======
-import { CartDialogComponent } from './cart-dialog/cart-dialog.component';
 
-import { MatDialog } from '@angular/material';
 import { CmsService } from '../../cms/facade/cms.service';
->>>>>>> a5f9b87e
 
 @Component({
   selector: 'y-mini-cart',
@@ -36,11 +31,6 @@
     protected cmsService: CmsService,
     protected cd: ChangeDetectorRef,
     protected store: Store<fromStore.CmsState>,
-<<<<<<< HEAD
-    protected config: CmsModuleConfig,
-=======
-    protected dialog: MatDialog,
->>>>>>> a5f9b87e
     protected cartService: CartService
   ) {
     super(cmsService, cd);
