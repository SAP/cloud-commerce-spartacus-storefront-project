import { async, ComponentFixture, TestBed } from '@angular/core/testing';
import { By } from '@angular/platform-browser';
import { of } from 'rxjs';

<<<<<<< HEAD
import * as fromAuth from '../../../../../core/src/auth/store/index';
import * as fromCart from '../../cart/store';
import { CmsModuleConfig } from '../../cms/cms-module-config';
import * as fromUser from '../../user/store';
import { CartDataService } from '../../cart/facade/cart-data.service';
=======
>>>>>>> 7ffbedaf
import { CartService } from '../../cart/facade/cart.service';
import { CmsService } from '../../cms/facade/cms.service';

import { MiniCartComponent } from './mini-cart.component';

describe('MiniCartComponent', () => {
  let miniCartComponent: MiniCartComponent;
  let fixture: ComponentFixture<MiniCartComponent>;

  const mockComponentData = {
    uid: '001',
    typeCode: 'MiniCartComponent',
    modifiedTime: '2017-12-21T18:15:15+0000',
    shownProductCount: '3',
    lightboxBannerComponent: {
      uid: 'banner',
      typeCode: 'SimpleBannerComponent'
    }
  };

  const MockCmsService = {
    getComponentData: () => of(mockComponentData)
  };

  const testCart: any = {
    code: 'xxx',
    guid: 'xxx',
    total_items: 0,
    deliveryItemsQuantity: '1',
    total_price: {
      currency_iso: 'USD',
      value: 10.0
    },
    total_price_with_tax: {
      currency_iso: 'USD',
      value: 10.0
    }
  };

  const testEntries: any = [
    { '1234': { entryNumber: 0, product: { code: '1234' } } }
  ];

  const MockCartService = {
    cart$: of(testCart),
    entries$: of(testEntries)
  };

  beforeEach(async(() => {
    TestBed.configureTestingModule({
      declarations: [MiniCartComponent],
      providers: [
        { provide: CmsService, useValue: MockCmsService },
        { provide: CartService, useValue: MockCartService }
      ]
    }).compileComponents();
  }));

  beforeEach(() => {
    fixture = TestBed.createComponent(MiniCartComponent);
    miniCartComponent = fixture.componentInstance;
  });

  it('should be created', () => {
    expect(miniCartComponent).toBeTruthy();
  });

  it('should contain cms content in the html rendering after bootstrap', () => {
    expect(miniCartComponent.component).toBeNull();
    miniCartComponent.onCmsComponentInit(mockComponentData.uid);
    expect(miniCartComponent.component).toBe(mockComponentData);

    expect(miniCartComponent.banner).toBe(
      mockComponentData.lightboxBannerComponent
    );
    expect(miniCartComponent.showProductCount).toEqual(
      +mockComponentData.shownProductCount
    );
  });

  describe('UI test', () => {
    it('should contain a link to redirect to /cart', () => {
      expect(fixture.debugElement.query(By.css('button[routerLink="/cart"]')));
    });
  });
});<|MERGE_RESOLUTION|>--- conflicted
+++ resolved
@@ -2,14 +2,6 @@
 import { By } from '@angular/platform-browser';
 import { of } from 'rxjs';
 
-<<<<<<< HEAD
-import * as fromAuth from '../../../../../core/src/auth/store/index';
-import * as fromCart from '../../cart/store';
-import { CmsModuleConfig } from '../../cms/cms-module-config';
-import * as fromUser from '../../user/store';
-import { CartDataService } from '../../cart/facade/cart-data.service';
-=======
->>>>>>> 7ffbedaf
 import { CartService } from '../../cart/facade/cart.service';
 import { CmsService } from '../../cms/facade/cms.service';
 
