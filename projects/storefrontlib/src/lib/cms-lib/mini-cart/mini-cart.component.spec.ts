import { async, ComponentFixture, TestBed } from '@angular/core/testing';
import { By } from '@angular/platform-browser';
import { of, Observable } from 'rxjs';

<<<<<<< HEAD
import { CartService } from '@spartacus/core';
import { CmsService } from '../../cms/facade/cms.service';
=======
import { CartService } from '../../cart/facade/cart.service';
import { CmsService } from '@spartacus/core';
>>>>>>> 7d807643

import { MiniCartComponent } from './mini-cart.component';
import { Cart, OrderEntry, CmsComponent } from '@spartacus/core';

const testCart: Cart = {
  code: 'xxx',
  guid: 'xxx',
  totalItems: 0,
  deliveryItemsQuantity: 1,
  totalPrice: {
    currencyIso: 'USD',
    value: 10.0
  },
  totalPriceWithTax: {
    currencyIso: 'USD',
    value: 10.0
  }
};

const orderEntry: OrderEntry = {
  entryNumber: 0,
  product: { code: '1234' }
};

const testEntries: { [id: string]: OrderEntry }[] = [{ '1234': orderEntry }];

const mockComponentData: any = {
  uid: '001',
  typeCode: 'MiniCartComponent',
  modifiedTime: '2017-12-21T18:15:15+0000',
  shownProductCount: '3',
  lightboxBannerComponent: {
    uid: 'banner',
    typeCode: 'SimpleBannerComponent'
  }
};

class MockCmsService {
  getComponentData<T extends CmsComponent>(): Observable<T> {
    return of(mockComponentData);
  }
}

class MockCartService {
  cart$ = of(testCart);
  entries$ = of(testEntries);
}

describe('MiniCartComponent', () => {
  let miniCartComponent: MiniCartComponent;
  let fixture: ComponentFixture<MiniCartComponent>;

  beforeEach(async(() => {
    TestBed.configureTestingModule({
      declarations: [MiniCartComponent],
      providers: [
        { provide: CmsService, useClass: MockCmsService },
        { provide: CartService, useClass: MockCartService }
      ]
    }).compileComponents();
  }));

  beforeEach(() => {
    fixture = TestBed.createComponent(MiniCartComponent);
    miniCartComponent = fixture.componentInstance;
  });

  it('should be created', () => {
    expect(miniCartComponent).toBeTruthy();
  });

  it('should contain cms content in the html rendering after bootstrap', () => {
    expect(miniCartComponent.component).toBeNull();
    miniCartComponent.onCmsComponentInit(mockComponentData.uid);
    expect(miniCartComponent.component).toBe(mockComponentData);

    expect(miniCartComponent.banner).toBe(
      mockComponentData.lightboxBannerComponent
    );
    expect(miniCartComponent.showProductCount).toEqual(
      +mockComponentData.shownProductCount
    );
  });

  describe('UI test', () => {
    it('should contain a link to redirect to /cart', () => {
      expect(fixture.debugElement.query(By.css('button[routerLink="/cart"]')));
    });
  });
});<|MERGE_RESOLUTION|>--- conflicted
+++ resolved
@@ -2,13 +2,7 @@
 import { By } from '@angular/platform-browser';
 import { of, Observable } from 'rxjs';
 
-<<<<<<< HEAD
-import { CartService } from '@spartacus/core';
-import { CmsService } from '../../cms/facade/cms.service';
-=======
-import { CartService } from '../../cart/facade/cart.service';
-import { CmsService } from '@spartacus/core';
->>>>>>> 7d807643
+import { CartService, CmsService } from '@spartacus/core';
 
 import { MiniCartComponent } from './mini-cart.component';
 import { Cart, OrderEntry, CmsComponent } from '@spartacus/core';
