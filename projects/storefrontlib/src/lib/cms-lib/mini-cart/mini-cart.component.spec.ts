--- conflicted
+++ resolved
@@ -46,25 +46,18 @@
   }
 }
 
-class MockCartService {
-  cart$ = of(testCart);
-  entries$ = of(testEntries);
-}
+const MockCartService = {
+  getActiveCart() {
+    return of(testCart);
+  },
+  getEntries() {
+    return of(testEntries);
+  }
+};
 
-<<<<<<< HEAD
-  const MockCartService = {
-    getActiveCart() {
-      return of(testCart);
-    },
-    getEntries() {
-      return of(testEntries);
-    }
-  };
-=======
 describe('MiniCartComponent', () => {
   let miniCartComponent: MiniCartComponent;
   let fixture: ComponentFixture<MiniCartComponent>;
->>>>>>> 28a18bbb
 
   beforeEach(async(() => {
     TestBed.configureTestingModule({
