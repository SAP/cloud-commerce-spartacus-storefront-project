--- conflicted
+++ resolved
@@ -47,12 +47,7 @@
   }
 }
 
-class MockCartService {
-  cart$ = of(testCart);
-  entries$ = of(testEntries);
-}
-
-<<<<<<< HEAD
+describe('MiniCartComponent', () => {
   const MockCartService = {
     getActiveCart() {
       return of(testCart);
@@ -61,11 +56,8 @@
       return of(testEntries);
     }
   };
-=======
-describe('MiniCartComponent', () => {
   let miniCartComponent: MiniCartComponent;
   let fixture: ComponentFixture<MiniCartComponent>;
->>>>>>> 8ec1400b
 
   beforeEach(async(() => {
     TestBed.configureTestingModule({
