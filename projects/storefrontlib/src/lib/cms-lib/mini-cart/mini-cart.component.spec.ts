--- conflicted
+++ resolved
@@ -1,26 +1,16 @@
 import { async, ComponentFixture, TestBed } from '@angular/core/testing';
-import { By } from '@angular/platform-browser';
 import { of } from 'rxjs';
-
 import { CartService } from '../../cart/facade/cart.service';
 import { CmsService } from '../../cms/facade/cms.service';
 import { Pipe, PipeTransform } from '@angular/core';
+import { MiniCartComponent } from './mini-cart.component';
 
-<<<<<<< HEAD
-const UseCmsModuleConfig: CmsModuleConfig = {
-  cmsComponentMapping: {
-    MiniCartComponent: 'MiniCartComponent'
-  }
-};
 @Pipe({
   name: 'cxPath'
 })
 class MockPathPipe implements PipeTransform {
   transform() {}
 }
-=======
-import { MiniCartComponent } from './mini-cart.component';
->>>>>>> f24f7233
 
 describe('MiniCartComponent', () => {
   let miniCartComponent: MiniCartComponent;
@@ -67,19 +57,7 @@
 
   beforeEach(async(() => {
     TestBed.configureTestingModule({
-<<<<<<< HEAD
-      imports: [
-        RouterModule,
-        RouterTestingModule,
-        NgrxStore.StoreModule.forRoot({}),
-        NgrxStore.StoreModule.forFeature('cart', fromCart.getReducers()),
-        NgrxStore.StoreModule.forFeature('user', fromUser.getReducers()),
-        NgrxStore.StoreModule.forFeature('auth', fromAuth.getReducers())
-      ],
       declarations: [MiniCartComponent, MockPathPipe],
-=======
-      declarations: [MiniCartComponent],
->>>>>>> f24f7233
       providers: [
         { provide: CmsService, useValue: MockCmsService },
         { provide: CartService, useValue: MockCartService }
