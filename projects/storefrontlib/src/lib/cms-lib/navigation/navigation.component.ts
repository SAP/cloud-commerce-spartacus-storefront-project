<<<<<<< HEAD
import { Component, ChangeDetectorRef, Input, OnDestroy } from '@angular/core';
import { takeWhile } from 'rxjs/operators';
import { Subscription } from 'rxjs';
=======
import { Component, ChangeDetectionStrategy, Input } from '@angular/core';
import { switchMap, map, filter, tap } from 'rxjs/operators';
import { Observable } from 'rxjs';
>>>>>>> 707f4084

import { NavigationService } from './navigation.service';
import { CmsService, CmsNavigationComponent } from '@spartacus/core';
import { CmsComponentData } from '../../cms/components/cms-component-data';
import { NavigationNode } from './navigation-node.model';

@Component({
  selector: 'cx-navigation',
  templateUrl: './navigation.component.html',
  styleUrls: ['./navigation.component.scss']
})
export class NavigationComponent {
  @Input() dropdownMode = 'list';
  @Input() node: any;

  node$: Observable<NavigationNode>;

  constructor(
    protected cmsService: CmsService,
    private navigationService: NavigationService,
    public component: CmsComponentData<CmsNavigationComponent>
  ) {
    this.node$ = this.component.data$.pipe(
      switchMap(data => {
        if (data) {
          const navigation = data.navigationNode ? data.navigationNode : data;
          return this.cmsService.getNavigationEntryItems(navigation.uid).pipe(
            tap(items => {
              if (items === undefined) {
                this.navigationService.getNavigationEntryItems(
                  navigation,
                  true,
                  []
                );
              }
            }),
            filter(items => items !== undefined),
            map(items => this.navigationService.createNode(navigation, items))
          );
        }
      })
    );
  }
}<|MERGE_RESOLUTION|>--- conflicted
+++ resolved
@@ -1,12 +1,6 @@
-<<<<<<< HEAD
-import { Component, ChangeDetectorRef, Input, OnDestroy } from '@angular/core';
-import { takeWhile } from 'rxjs/operators';
-import { Subscription } from 'rxjs';
-=======
-import { Component, ChangeDetectionStrategy, Input } from '@angular/core';
+import { Component, Input } from '@angular/core';
 import { switchMap, map, filter, tap } from 'rxjs/operators';
 import { Observable } from 'rxjs';
->>>>>>> 707f4084
 
 import { NavigationService } from './navigation.service';
 import { CmsService, CmsNavigationComponent } from '@spartacus/core';
