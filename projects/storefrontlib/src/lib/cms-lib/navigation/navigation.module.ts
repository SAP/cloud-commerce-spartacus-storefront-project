--- conflicted
+++ resolved
@@ -8,10 +8,7 @@
   CmsService,
   ConfigModule,
   UrlTranslationModule,
-<<<<<<< HEAD
-  I18nModule
-=======
->>>>>>> f5ecc777
+  I18nModule,
 } from '@spartacus/core';
 import { NavigationComponent } from './navigation.component';
 import { NavigationUIComponent } from './navigation-ui.component';
@@ -38,10 +35,7 @@
       },
     }),
     UrlTranslationModule,
-<<<<<<< HEAD
-    I18nModule
-=======
->>>>>>> f5ecc777
+    I18nModule,
   ],
   declarations: [NavigationComponent, NavigationUIComponent],
   entryComponents: [NavigationComponent],
