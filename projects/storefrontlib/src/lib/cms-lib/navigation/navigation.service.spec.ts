--- conflicted
+++ resolved
@@ -51,8 +51,7 @@
   }
 };
 
-<<<<<<< HEAD
-const mappedComponentData = [
+const mappedComponentData: any[] = [
   {
     superType: 'AbstractCMSComponent',
     id: 'MockLink001'
@@ -66,10 +65,7 @@
 const componentDataMock = { data$: of({}) };
 const componentData$ = new BehaviorSubject(componentData);
 
-const resultNode = {
-=======
 const resultNode: any = {
->>>>>>> f853a497
   children: [
     { title: 'test link 1', url: '/testLink1', target: false },
     { title: 'test link 2', url: '/testLink2', target: true }
