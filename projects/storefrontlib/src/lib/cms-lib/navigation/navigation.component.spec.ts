--- conflicted
+++ resolved
@@ -5,17 +5,8 @@
 import createSpy = jasmine.createSpy;
 
 import { NavigationComponent } from './navigation.component';
-<<<<<<< HEAD
-import { CmsModuleConfig } from '../../cms/cms-module-config';
-import { RouterTestingModule } from '@angular/router/testing';
 import { NavigationService } from './navigation.service';
 import { CmsService } from '../../cms/facade/cms.service';
-import { By } from '@angular/platform-browser';
-import { Input, Component } from '@angular/core';
-=======
-import { NavigationService } from './navigation.service';
-import { CmsService } from '../../cms/facade/cms.service';
->>>>>>> f24f7233
 
 class MockCmsService {
   getComponentData() {
@@ -32,17 +23,6 @@
 };
 
 @Component({
-<<<<<<< HEAD
-  template: '',
-  selector: 'cx-navigation-ui'
-})
-class MockNavigationUIComponent {
-  @Input()
-  node;
-
-  @Input()
-  dropdownMode;
-=======
   selector: 'cx-navigation-ui',
   template: ''
 })
@@ -51,7 +31,6 @@
   dropdownMode = 'list';
   @Input()
   node;
->>>>>>> f24f7233
 }
 
 describe('CmsNavigationComponent in CmsLib', () => {
