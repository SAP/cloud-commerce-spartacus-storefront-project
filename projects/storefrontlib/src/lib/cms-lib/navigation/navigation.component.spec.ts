--- conflicted
+++ resolved
@@ -1,35 +1,17 @@
 import { async, ComponentFixture, TestBed } from '@angular/core/testing';
-import { Input, Component } from '@angular/core';
+import { Component, Input } from '@angular/core';
 import { By } from '@angular/platform-browser';
-import { of, BehaviorSubject, Observable } from 'rxjs';
+import { of, BehaviorSubject } from 'rxjs';
 import createSpy = jasmine.createSpy;
 
 import { NavigationComponent } from './navigation.component';
 import { NavigationService } from './navigation.service';
-<<<<<<< HEAD
-=======
 import {
-  CmsService,
   CmsNavigationComponent,
   Component as SpaComponent
 } from '@spartacus/core';
 import { CmsComponentData } from '../../cms/components/cms-component-data';
 import { NavigationNode } from './navigation-node.model';
-
-class MockCmsService {
-  getComponentData(): Observable<any> {
-    return of(null);
-  }
-  getNavigationEntryItems(): Observable<any> {
-    return of(undefined);
-  }
-}
-
-const mockNavigationService = {
-  getNavigationEntryItems: createSpy(),
-  createNode: createSpy()
-};
->>>>>>> f853a497
 
 @Component({
   selector: 'cx-navigation-ui',
