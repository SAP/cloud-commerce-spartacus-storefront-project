import { Component, OnInit, OnDestroy } from '@angular/core';

import { ActionsSubject } from '@ngrx/store';

import {
  GlobalMessageService,
  GlobalMessageType,
  UserService,
  LOAD_USER_ADDRESSES_SUCCESS,
  ADD_USER_ADDRESS,
  ADD_USER_ADDRESS_SUCCESS,
  ADD_USER_ADDRESS_FAIL,
  UPDATE_USER_ADDRESS,
  UPDATE_USER_ADDRESS_SUCCESS,
  UPDATE_USER_ADDRESS_FAIL,
  DELETE_USER_ADDRESS_SUCCESS,
  Address
} from '@spartacus/core';
import { AddressBookComponentService } from './address-book.component.service';

import { Observable, Subscription } from 'rxjs';

@Component({
  selector: 'cx-address-book',
  templateUrl: './address-book.component.html',
  styleUrls: ['./address-book.component.scss']
})
export class AddressBookComponent implements OnInit, OnDestroy {
  addresses$: Observable<Address[]>;
  addressesLoading$: Observable<boolean>;
<<<<<<< HEAD
  addressActionProcessing$: Observable<boolean>;
  userId$: Observable<string>;
  isAddAddressFormOpen$: Observable<boolean>;
  isEditAddressFormOpen$: Observable<boolean>;
  isAnyFormOpen$: Observable<boolean>;

=======
  userId: string;
  isAddAddressFormOpen: boolean;
  isEditAddressFormOpen: boolean;
>>>>>>> 5ff61720
  activeAddress: Address;

  subscription = new Subscription();

  constructor(
    public service: AddressBookComponentService,
    private userService: UserService,
    private messagesService: GlobalMessageService,
    private actions: ActionsSubject
  ) {}

  ngOnInit() {
<<<<<<< HEAD
    this.addresses$ = this.service.getAddresses();
    this.addressesLoading$ = this.service.getAddressesLoading();
    this.addressActionProcessing$ = this.service.getAddressActionProcessing();
    this.userId$ = this.service.getUserId();
    this.isAddAddressFormOpen$ = this.service.getIsAddAddressFormOpen();
    this.isEditAddressFormOpen$ = this.service.getIsEditAddressFormOpen();
    this.isAnyFormOpen$ = this.service.getIsAnyFormOpen();
=======
    this.addresses$ = this.userService.getAddresses();
    this.addressesLoading$ = this.userService.getAddressesLoading();
>>>>>>> 5ff61720

    this.service.loadAddresses();

    this.subscription = this.handleActionEvents();
  }

<<<<<<< HEAD
  addNewAddress() {
    this.service.showAddAddressForm();
  }

  // todo: delete those

  showAddAddressForm() {
    this.service.showAddAddressForm();
  }

  hideAddAddressForm() {
    this.service.hideAddAddressForm();
  }

  showEditAddressForm() {
    this.service.showEditAddressForm();
  }

  hideEditAddressForm() {
    this.service.hideEditAddressForm();
  }

  addUserAddress(address: Address) {
    this.service.addUserAddress(address);
  }

  updateUserAddress(addressId: string, address: Address) {
    this.service.updateUserAddress(addressId, address);
=======
  showAddAddressForm(): void {
    this.isAddAddressFormOpen = true;
  }

  hideAddAddressForm(): void {
    this.isAddAddressFormOpen = false;
  }

  showEditAddressForm(address: Address): void {
    // @TODO: Since we don't get titleCode from API we need to mock it for edit.
    this.activeAddress = {
      ...address,
      titleCode: 'mr'
    };
    this.isEditAddressFormOpen = true;
  }

  hideEditAddressForm(): void {
    this.isEditAddressFormOpen = false;
  }

  addUserAddress(address: Address): void {
    if (this.userId) {
      this.userService.addUserAddress(this.userId, address);
    }
  }

  updateUserAddress(addressId: string, address: Address): void {
    if (this.userId) {
      this.userService.updateUserAddress(this.userId, addressId, address);
    }
  }

  checkIfAnyFormOpen(): boolean {
    return this.isAddAddressFormOpen || this.isEditAddressFormOpen;
>>>>>>> 5ff61720
  }

  handleActionEvents(): Subscription {
    return this.actions.subscribe(action => {
      switch (action.type) {
        case LOAD_USER_ADDRESSES_SUCCESS: {
          this.userService.getAddresses().subscribe(data => {
            this.service.hideAddAddressForm();
            if (data.length === 0) {
              this.service.showAddAddressForm();
            }
          });
          break;
        }

        case ADD_USER_ADDRESS: {
          // todo: move hide function to submit button

          this.service.hideAddAddressForm();
          break;
        }

        case ADD_USER_ADDRESS_SUCCESS: {
          // todo: move message handling to effect

          // this.messagesService.add({
          //   type: GlobalMessageType.MSG_TYPE_CONFIRMATION,
          //   text: 'New address was added successfully!'
          // });
          this.service.hideAddAddressForm();

          // todo: move reload to effect

          // this.userService.loadAddresses('');
          break;
        }

        case ADD_USER_ADDRESS_FAIL: {
          this.service.showAddAddressForm();
          break;
        }

        case UPDATE_USER_ADDRESS: {
          this.service.hideEditAddressForm();
          break;
        }

        case UPDATE_USER_ADDRESS_SUCCESS: {
          // this.messagesService.add({
          //   type: GlobalMessageType.MSG_TYPE_CONFIRMATION,
          //   text: 'Address updated successfully!'
          // });
          this.service.hideEditAddressForm();
          // this.userService.loadAddresses('');
          break;
        }

        case UPDATE_USER_ADDRESS_FAIL: {
          this.service.showEditAddressForm();
          break;
        }

        case DELETE_USER_ADDRESS_SUCCESS: {
          // this.messagesService.add({
          //   type: GlobalMessageType.MSG_TYPE_CONFIRMATION,
          //   text: 'Address deleted successfully!'
          // });
          // this.userService.loadAddresses('');
          break;
        }
      }
    });
  }

  ngOnDestroy() {
    this.subscription.unsubscribe();
  }
}<|MERGE_RESOLUTION|>--- conflicted
+++ resolved
@@ -4,7 +4,6 @@
 
 import {
   GlobalMessageService,
-  GlobalMessageType,
   UserService,
   LOAD_USER_ADDRESSES_SUCCESS,
   ADD_USER_ADDRESS,
@@ -28,18 +27,12 @@
 export class AddressBookComponent implements OnInit, OnDestroy {
   addresses$: Observable<Address[]>;
   addressesLoading$: Observable<boolean>;
-<<<<<<< HEAD
   addressActionProcessing$: Observable<boolean>;
   userId$: Observable<string>;
   isAddAddressFormOpen$: Observable<boolean>;
   isEditAddressFormOpen$: Observable<boolean>;
   isAnyFormOpen$: Observable<boolean>;
 
-=======
-  userId: string;
-  isAddAddressFormOpen: boolean;
-  isEditAddressFormOpen: boolean;
->>>>>>> 5ff61720
   activeAddress: Address;
 
   subscription = new Subscription();
@@ -47,12 +40,10 @@
   constructor(
     public service: AddressBookComponentService,
     private userService: UserService,
-    private messagesService: GlobalMessageService,
     private actions: ActionsSubject
   ) {}
 
   ngOnInit() {
-<<<<<<< HEAD
     this.addresses$ = this.service.getAddresses();
     this.addressesLoading$ = this.service.getAddressesLoading();
     this.addressActionProcessing$ = this.service.getAddressActionProcessing();
@@ -60,17 +51,12 @@
     this.isAddAddressFormOpen$ = this.service.getIsAddAddressFormOpen();
     this.isEditAddressFormOpen$ = this.service.getIsEditAddressFormOpen();
     this.isAnyFormOpen$ = this.service.getIsAnyFormOpen();
-=======
-    this.addresses$ = this.userService.getAddresses();
-    this.addressesLoading$ = this.userService.getAddressesLoading();
->>>>>>> 5ff61720
 
     this.service.loadAddresses();
 
     this.subscription = this.handleActionEvents();
   }
 
-<<<<<<< HEAD
   addNewAddress() {
     this.service.showAddAddressForm();
   }
@@ -99,43 +85,6 @@
 
   updateUserAddress(addressId: string, address: Address) {
     this.service.updateUserAddress(addressId, address);
-=======
-  showAddAddressForm(): void {
-    this.isAddAddressFormOpen = true;
-  }
-
-  hideAddAddressForm(): void {
-    this.isAddAddressFormOpen = false;
-  }
-
-  showEditAddressForm(address: Address): void {
-    // @TODO: Since we don't get titleCode from API we need to mock it for edit.
-    this.activeAddress = {
-      ...address,
-      titleCode: 'mr'
-    };
-    this.isEditAddressFormOpen = true;
-  }
-
-  hideEditAddressForm(): void {
-    this.isEditAddressFormOpen = false;
-  }
-
-  addUserAddress(address: Address): void {
-    if (this.userId) {
-      this.userService.addUserAddress(this.userId, address);
-    }
-  }
-
-  updateUserAddress(addressId: string, address: Address): void {
-    if (this.userId) {
-      this.userService.updateUserAddress(this.userId, addressId, address);
-    }
-  }
-
-  checkIfAnyFormOpen(): boolean {
-    return this.isAddAddressFormOpen || this.isEditAddressFormOpen;
->>>>>>> 5ff61720
   }
 
   handleActionEvents(): Subscription {
