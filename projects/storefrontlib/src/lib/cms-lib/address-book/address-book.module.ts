--- conflicted
+++ resolved
@@ -10,7 +10,7 @@
   UserService,
   ConfigModule,
   CmsConfig,
-  I18nModule
+  I18nModule,
 } from '@spartacus/core';
 import { AddressBookComponentService } from './address-book.component.service';
 
@@ -34,10 +34,7 @@
     CardModule,
     AddressFormModule,
     SpinnerModule,
-<<<<<<< HEAD
-    I18nModule
-=======
->>>>>>> f5ecc777
+    I18nModule,
   ],
   declarations: [AddressBookComponent, AddressCardComponent],
   exports: [AddressBookComponent, AddressCardComponent],
