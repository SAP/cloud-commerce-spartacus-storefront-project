--- conflicted
+++ resolved
@@ -144,15 +144,6 @@
     expect(el.queryAll(By.css('cx-address-card')).length).toEqual(3);
   });
 
-<<<<<<< HEAD
-  it('should display shipping addresses page title', () => {
-    expect(
-      el.query(By.css('.cx-section__msg')).nativeElement.textContent
-    ).toContain(' addressBook:labels.savedShippingAddress ');
-  });
-
-=======
->>>>>>> 49d4111a
   it('should be able to add new address', () => {
     el.query(By.css('.btn-action')).nativeElement.click();
     expect(component.addAddressButtonHandle).toHaveBeenCalled();
