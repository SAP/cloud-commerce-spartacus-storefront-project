--- conflicted
+++ resolved
@@ -2,18 +2,12 @@
   <div class="card-header" *ngIf="address?.defaultAddress && !editMode">
     &#10003; {{ 'common:labels.default' | cxTranslate }}
   </div>
-<<<<<<< HEAD
-  <div class="card-body" [class.cx-address-card--delete-mode]="editMode">
-    <div *ngIf="editMode" class="cx-address-card__delete-msg">
-      {{ 'addressBook:labels.areYouSureToDeleteAddress' | cxTranslate }}
-=======
   <div
     class="card-body cx-card-body"
     [class.cx-address-card-delete-mode]="editMode"
   >
     <div *ngIf="editMode" class="cx-address-card-delete-msg">
-      Are you sure you want to delete this address?
->>>>>>> 49d4111a
+      {{ 'addressBook:labels.areYouSureToDeleteAddress' | cxTranslate }}
     </div>
     <div class="cx-address-data">
       <div class="cx-address-card-label-bold">
