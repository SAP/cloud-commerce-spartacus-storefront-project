--- conflicted
+++ resolved
@@ -1,49 +1,3 @@
-<<<<<<< HEAD
-<div class="cx-page">
-  <section class="cx-page__section container">
-    <div class="row" *ngIf="(addresses$ | async) as addresses">
-      <div class="col-md-12">
-        <div class="cx-section" *ngIf="(isAnyFormOpen$ | async)">
-          <h1 class="cx-section__title">Address Book</h1>
-          <p class="cx-section__msg">Saved shipping addresses</p>
-          <div>
-            <div class="row">
-              <div class="col-md-6">
-                <button class="btn btn-block btn-action" (click)="addNewAddress()">
-                  Add new address
-                </button>
-              </div>
-            </div>
-            <div class="row cx-address-deck" *ngIf="!(addressesLoading$ | async)">
-              <div *ngFor="let address of addresses" class="col-md-6">
-                <cx-address-card (editEvent)="service.showEditAddressForm(address)" [userId]="userId$ | async"
-                  [address]="address"></cx-address-card>
-              </div>
-            </div>
-            <div class="row" *ngIf="(addressesLoading$ | async)">
-              <div class="col-md-12 cx-address-deck__spinner">
-                <cx-spinner></cx-spinner>
-              </div>
-            </div>
-          </div>
-        </div>
-
-        <div class="cx-section" *ngIf="(isAnyFormOpen$ | async)">
-          <h1 class="cx-section__title">Address Book</h1>
-
-          <section #addAddressForm *ngIf="(isAddAddressFormOpen$ | async)">
-            <p>Add a new shipping address</p>
-            <cx-address-form actionBtnLabel="Add address" cancelBtnLabel="Back to address list" [setAsDefaultField]="!(addresses.length === 0)"
-              (addAddress)="service.addUserAddress($event)" (backToAddress)="service.hideAddAddressForm()"></cx-address-form>
-          </section>
-
-          <section #editAddressForm *ngIf="(isEditAddressFormOpen$ | async)">
-            <p>Edit shipping address</p>
-            <cx-address-form actionBtnLabel="Update address" cancelBtnLabel="Back to address list" [addressData]="activeAddress"
-              (addAddress)="service.updateUserAddress(activeAddress['id'], $event)" (backToAddress)="service.hideEditAddressForm()"></cx-address-form>
-          </section>
-        </div>
-=======
 <div class="cx-section" *ngIf="!checkIfAnyFormOpen()">
   <p class="cx-section__msg">Saved shipping addresses</p>
   <div>
@@ -56,12 +10,7 @@
     </div>
     <div class="row cx-address-deck" *ngIf="!(addressesLoading$ | async)">
       <div *ngFor="let address of (addresses$ | async)" class="col-md-6">
-        <cx-address-card
-          (editEvent)="showEditAddressForm(address)"
-          [userId]="userId"
-          [address]="address"
-        ></cx-address-card>
->>>>>>> a9a1b41f
+        <cx-address-card (editEvent)="showEditAddressForm(address)" [userId]="userId" [address]="address"></cx-address-card>
       </div>
     </div>
     <div class="row" *ngIf="(addressesLoading$ | async)">
@@ -75,23 +24,13 @@
 <div class="cx-section" *ngIf="checkIfAnyFormOpen()">
   <section #addAddressForm *ngIf="isAddAddressFormOpen">
     <p>Add a new shipping address</p>
-    <cx-address-form
-      actionBtnLabel="Add address"
-      cancelBtnLabel="Back to address list"
-      [setAsDefaultField]="!((addresses$ | async).length === 0)"
-      (addAddress)="addUserAddress($event)"
-      (backToAddress)="hideAddAddressForm()"
-    ></cx-address-form>
+    <cx-address-form actionBtnLabel="Add address" cancelBtnLabel="Back to address list" [setAsDefaultField]="!((addresses$ | async).length === 0)"
+      (addAddress)="addUserAddress($event)" (backToAddress)="hideAddAddressForm()"></cx-address-form>
   </section>
 
   <section #editAddressForm *ngIf="isEditAddressFormOpen">
     <p>Edit shipping address</p>
-    <cx-address-form
-      actionBtnLabel="Update address"
-      cancelBtnLabel="Back to address list"
-      [addressData]="activeAddress"
-      (addAddress)="updateUserAddress(activeAddress['id'], $event)"
-      (backToAddress)="hideEditAddressForm()"
-    ></cx-address-form>
+    <cx-address-form actionBtnLabel="Update address" cancelBtnLabel="Back to address list" [addressData]="activeAddress"
+      (addAddress)="updateUserAddress(activeAddress['id'], $event)" (backToAddress)="hideEditAddressForm()"></cx-address-form>
   </section>
 </div>