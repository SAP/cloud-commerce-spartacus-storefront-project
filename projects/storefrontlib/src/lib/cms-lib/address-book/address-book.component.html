<<<<<<< HEAD
<div class="cx-page">
  <section class="cx-page__section container">
    <div class="row" *ngIf="(addresses$ | async) as addresses">
      <div class="col-md-12">
        <div class="cx-section" *ngIf="!checkIfAnyFormOpen()">
          <h1 class="cx-section__title">Address Book</h1>
          <p class="cx-section__msg">Saved shipping addresses</p>
          <div>
            <div class="row">
              <div class="col-md-6">
                <button
                  class="btn btn-block btn-action"
                  (click)="showAddAddressForm()"
                >
                  Add new address
                </button>
              </div>
            </div>
            <div
              class="row cx-address-deck"
              *ngIf="!(addressesLoading$ | async)"
            >
              <div *ngFor="let address of addresses" class="col-md-6">
                <cx-address-card
                  (editEvent)="showEditAddressForm(address)"
                  [userId]="userId"
                  [address]="address"
                ></cx-address-card>
              </div>
            </div>
            <div class="row" *ngIf="(addressesLoading$ | async)">
              <div class="col-md-12 cx-address-deck__spinner">
                <cx-spinner></cx-spinner>
              </div>
            </div>
          </div>
        </div>

        <div class="cx-section" *ngIf="checkIfAnyFormOpen()">
          <h1 class="cx-section__title">Address Book</h1>

          <section #addAddressForm *ngIf="isAddAddressFormOpen">
            <p>Add a new shipping address</p>
            <cx-address-form
              showTitleCode="true"
              actionBtnLabel="Add address"
              cancelBtnLabel="Back to address list"
              [setAsDefaultField]="!(addresses.length === 0)"
              (addAddress)="addUserAddress($event)"
              (backToAddress)="hideAddAddressForm()"
            ></cx-address-form>
          </section>

          <section #editAddressForm *ngIf="isEditAddressFormOpen">
            <p>Edit shipping address</p>
            <cx-address-form
              showTitleCode="true"
              actionBtnLabel="Update address"
              cancelBtnLabel="Back to address list"
              [addressData]="activeAddress"
              (addAddress)="updateUserAddress(activeAddress['id'], $event)"
              (backToAddress)="hideEditAddressForm()"
            ></cx-address-form>
          </section>
        </div>
=======
<div class="cx-section" *ngIf="!checkIfAnyFormOpen()">
  <p class="cx-section__msg">Saved shipping addresses</p>
  <div>
    <div class="row">
      <div class="col-md-6">
        <button class="btn btn-block btn-action" (click)="showAddAddressForm()">
          Add new address
        </button>
      </div>
    </div>
    <div class="row cx-address-deck" *ngIf="!(addressesLoading$ | async)">
      <div *ngFor="let address of (addresses$ | async)" class="col-md-6">
        <cx-address-card
          (editEvent)="showEditAddressForm(address)"
          [userId]="userId"
          [address]="address"
        ></cx-address-card>
>>>>>>> 2a421f7b
      </div>
    </div>
    <div class="row" *ngIf="(addressesLoading$ | async)">
      <div class="col-md-12 cx-address-deck__spinner">
        <cx-spinner></cx-spinner>
      </div>
    </div>
  </div>
</div>

<div class="cx-section" *ngIf="checkIfAnyFormOpen()">
  <section #addAddressForm *ngIf="isAddAddressFormOpen">
    <p>Add a new shipping address</p>
    <cx-address-form
      actionBtnLabel="Add address"
      cancelBtnLabel="Back to address list"
      [setAsDefaultField]="!((addresses$ | async).length === 0)"
      (addAddress)="addUserAddress($event)"
      (backToAddress)="hideAddAddressForm()"
    ></cx-address-form>
  </section>

  <section #editAddressForm *ngIf="isEditAddressFormOpen">
    <p>Edit shipping address</p>
    <cx-address-form
      actionBtnLabel="Update address"
      cancelBtnLabel="Back to address list"
      [addressData]="activeAddress"
      (addAddress)="updateUserAddress(activeAddress['id'], $event)"
      (backToAddress)="hideEditAddressForm()"
    ></cx-address-form>
  </section>
</div><|MERGE_RESOLUTION|>--- conflicted
+++ resolved
@@ -1,70 +1,3 @@
-<<<<<<< HEAD
-<div class="cx-page">
-  <section class="cx-page__section container">
-    <div class="row" *ngIf="(addresses$ | async) as addresses">
-      <div class="col-md-12">
-        <div class="cx-section" *ngIf="!checkIfAnyFormOpen()">
-          <h1 class="cx-section__title">Address Book</h1>
-          <p class="cx-section__msg">Saved shipping addresses</p>
-          <div>
-            <div class="row">
-              <div class="col-md-6">
-                <button
-                  class="btn btn-block btn-action"
-                  (click)="showAddAddressForm()"
-                >
-                  Add new address
-                </button>
-              </div>
-            </div>
-            <div
-              class="row cx-address-deck"
-              *ngIf="!(addressesLoading$ | async)"
-            >
-              <div *ngFor="let address of addresses" class="col-md-6">
-                <cx-address-card
-                  (editEvent)="showEditAddressForm(address)"
-                  [userId]="userId"
-                  [address]="address"
-                ></cx-address-card>
-              </div>
-            </div>
-            <div class="row" *ngIf="(addressesLoading$ | async)">
-              <div class="col-md-12 cx-address-deck__spinner">
-                <cx-spinner></cx-spinner>
-              </div>
-            </div>
-          </div>
-        </div>
-
-        <div class="cx-section" *ngIf="checkIfAnyFormOpen()">
-          <h1 class="cx-section__title">Address Book</h1>
-
-          <section #addAddressForm *ngIf="isAddAddressFormOpen">
-            <p>Add a new shipping address</p>
-            <cx-address-form
-              showTitleCode="true"
-              actionBtnLabel="Add address"
-              cancelBtnLabel="Back to address list"
-              [setAsDefaultField]="!(addresses.length === 0)"
-              (addAddress)="addUserAddress($event)"
-              (backToAddress)="hideAddAddressForm()"
-            ></cx-address-form>
-          </section>
-
-          <section #editAddressForm *ngIf="isEditAddressFormOpen">
-            <p>Edit shipping address</p>
-            <cx-address-form
-              showTitleCode="true"
-              actionBtnLabel="Update address"
-              cancelBtnLabel="Back to address list"
-              [addressData]="activeAddress"
-              (addAddress)="updateUserAddress(activeAddress['id'], $event)"
-              (backToAddress)="hideEditAddressForm()"
-            ></cx-address-form>
-          </section>
-        </div>
-=======
 <div class="cx-section" *ngIf="!checkIfAnyFormOpen()">
   <p class="cx-section__msg">Saved shipping addresses</p>
   <div>
@@ -82,7 +15,6 @@
           [userId]="userId"
           [address]="address"
         ></cx-address-card>
->>>>>>> 2a421f7b
       </div>
     </div>
     <div class="row" *ngIf="(addressesLoading$ | async)">
@@ -97,6 +29,7 @@
   <section #addAddressForm *ngIf="isAddAddressFormOpen">
     <p>Add a new shipping address</p>
     <cx-address-form
+      showTitleCode="true"
       actionBtnLabel="Add address"
       cancelBtnLabel="Back to address list"
       [setAsDefaultField]="!((addresses$ | async).length === 0)"
@@ -108,6 +41,7 @@
   <section #editAddressForm *ngIf="isEditAddressFormOpen">
     <p>Edit shipping address</p>
     <cx-address-form
+      showTitleCode="true"
       actionBtnLabel="Update address"
       cancelBtnLabel="Back to address list"
       [addressData]="activeAddress"
