import { NgModule } from '@angular/core';
import { CommonModule } from '@angular/common';
import { RouterModule } from '@angular/router';
import { ProductCarouselComponent } from './product-carousel.component';

import { MediaModule } from '../../ui/components/media/media.module';
import { ComponentsModule } from '../../ui/components/components.module';

<<<<<<< HEAD
import { MaterialModule } from '../../material.module';
import { BootstrapModule } from '../../bootstrap.module';

@NgModule({
  imports: [
    CommonModule,
    RouterModule,
    MaterialModule,
    MediaModule,
    ComponentsModule,
    BootstrapModule
  ],
=======
@NgModule({
  imports: [CommonModule, RouterModule, MediaModule],
>>>>>>> 2caa2a8e
  declarations: [ProductCarouselComponent],
  entryComponents: [ProductCarouselComponent],
  exports: [ProductCarouselComponent]
})
export class ProductCarouselModule {}<|MERGE_RESOLUTION|>--- conflicted
+++ resolved
@@ -2,27 +2,18 @@
 import { CommonModule } from '@angular/common';
 import { RouterModule } from '@angular/router';
 import { ProductCarouselComponent } from './product-carousel.component';
-
 import { MediaModule } from '../../ui/components/media/media.module';
 import { ComponentsModule } from '../../ui/components/components.module';
-
-<<<<<<< HEAD
-import { MaterialModule } from '../../material.module';
 import { BootstrapModule } from '../../bootstrap.module';
 
 @NgModule({
   imports: [
     CommonModule,
     RouterModule,
-    MaterialModule,
     MediaModule,
     ComponentsModule,
     BootstrapModule
   ],
-=======
-@NgModule({
-  imports: [CommonModule, RouterModule, MediaModule],
->>>>>>> 2caa2a8e
   declarations: [ProductCarouselComponent],
   entryComponents: [ProductCarouselComponent],
   exports: [ProductCarouselComponent]
