import { NgModule } from '@angular/core';
import { CommonModule } from '@angular/common';
import { RouterModule } from '@angular/router';
import { ProductCarouselComponent } from './product-carousel.component';

import { MediaModule } from '../../ui/components/media/media.module';
import { ComponentsModule } from '../../ui/components/components.module';

import { MaterialModule } from '../../material.module';
<<<<<<< HEAD
import { FlexLayoutModule } from '@angular/flex-layout';
import { BootstrapModule } from '../../bootstrap.module';

@NgModule({
  imports: [
    CommonModule,
    RouterModule,
    MaterialModule,
    FlexLayoutModule,
    MediaModule,
    ComponentsModule,
    BootstrapModule
  ],
=======

@NgModule({
  imports: [CommonModule, RouterModule, MaterialModule, MediaModule],
>>>>>>> 7406876e
  declarations: [ProductCarouselComponent],
  entryComponents: [ProductCarouselComponent],
  exports: [ProductCarouselComponent]
})
export class ProductCarouselModule {}<|MERGE_RESOLUTION|>--- conflicted
+++ resolved
@@ -1,31 +1,23 @@
-import { NgModule } from '@angular/core';
-import { CommonModule } from '@angular/common';
-import { RouterModule } from '@angular/router';
-import { ProductCarouselComponent } from './product-carousel.component';
+import {NgModule} from '@angular/core';
+import {CommonModule} from '@angular/common';
+import {RouterModule} from '@angular/router';
+import {ProductCarouselComponent} from './product-carousel.component';
 
-import { MediaModule } from '../../ui/components/media/media.module';
-import { ComponentsModule } from '../../ui/components/components.module';
+import {MediaModule} from '../../ui/components/media/media.module';
+import {ComponentsModule} from '../../ui/components/components.module';
 
-import { MaterialModule } from '../../material.module';
-<<<<<<< HEAD
-import { FlexLayoutModule } from '@angular/flex-layout';
-import { BootstrapModule } from '../../bootstrap.module';
+import {MaterialModule} from '../../material.module';
+import {BootstrapModule} from '../../bootstrap.module';
 
 @NgModule({
   imports: [
     CommonModule,
     RouterModule,
     MaterialModule,
-    FlexLayoutModule,
     MediaModule,
     ComponentsModule,
     BootstrapModule
   ],
-=======
-
-@NgModule({
-  imports: [CommonModule, RouterModule, MaterialModule, MediaModule],
->>>>>>> 7406876e
   declarations: [ProductCarouselComponent],
   entryComponents: [ProductCarouselComponent],
   exports: [ProductCarouselComponent]
