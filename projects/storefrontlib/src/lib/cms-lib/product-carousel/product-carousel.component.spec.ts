import { DebugElement, Pipe, PipeTransform } from '@angular/core';
import { async, ComponentFixture, TestBed } from '@angular/core/testing';
import { By } from '@angular/platform-browser';
import { RouterTestingModule } from '@angular/router/testing';
import { of } from 'rxjs';

import { BootstrapModule } from '../../bootstrap.module';
import { CmsService } from '../../cms/facade/cms.service';
import { ProductService } from '@spartacus/core';
import { PictureComponent } from '../../ui/components/media/picture/picture.component';
import { ProductCarouselComponent } from './product-carousel.component';

<<<<<<< HEAD
const UseCmsModuleConfig: CmsModuleConfig = {
  cmsComponentMapping: {
    ProductCarouselComponent: 'ProductCarouselComponent'
  }
};

@Pipe({
  name: 'cxPath'
})
class MockPathPipe implements PipeTransform {
  transform() {}
}

describe('ProductCarouselComponent in CmsLib', () => {
=======
describe('ProductCarouselComponent', () => {
>>>>>>> e3070e01
  let productCarouselComponent: ProductCarouselComponent;
  let fixture: ComponentFixture<ProductCarouselComponent>;
  let el: DebugElement;

  const productCodeArray = ['111111', '222222', '333333', '444444'];
  const mockComponentData = {
    uid: '001',
    typeCode: 'ProductCarouselComponent',
    modifiedTime: '2017-12-21T18:15:15+0000',
    popup: 'false',
    productCodes: productCodeArray.join(' '),
    scroll: 'ALLVISIBLE',
    title: 'Mock Title',
    name: 'Mock Product Carousel',
    type: 'Product Carousel',
    container: 'false'
  };
  const mockProduct = {
    uid: '001',
    code: 'C001',
    name: 'Camera',
    price: {
      formattedValue: '$100.00'
    }
  };
  const MockCmsService = {
    getComponentData: () => of(mockComponentData)
  };

  const MockProductService = {
    get: () => of(mockProduct),
    isProductLoaded: () => of(Boolean)
  };

  beforeEach(async(() => {
    TestBed.configureTestingModule({
<<<<<<< HEAD
      imports: [
        RouterTestingModule,
        NgrxStore.StoreModule.forRoot({}),
        NgrxStore.StoreModule.forFeature('cms', fromCmsReducer.getReducers()),
        BootstrapModule
      ],
      declarations: [ProductCarouselComponent, PictureComponent, MockPathPipe],
=======
      imports: [RouterTestingModule, BootstrapModule],
      declarations: [ProductCarouselComponent, PictureComponent],
>>>>>>> e3070e01
      providers: [
        { provide: CmsService, useValue: MockCmsService },
        { provide: ProductService, useValue: MockProductService }
      ]
    }).compileComponents();
  }));

  beforeEach(() => {
    fixture = TestBed.createComponent(ProductCarouselComponent);
    fixture.detectChanges();
    productCarouselComponent = fixture.componentInstance;
    fixture.detectChanges();
    el = fixture.debugElement;
  });

  it('should be created', () => {
    expect(productCarouselComponent).toBeTruthy();
  });

  it('should have empty productCodes', () => {
    expect(productCarouselComponent.productCodes).toBeFalsy();
  });

  it('should have productCodes', () => {
    expect(productCarouselComponent.component).toBeNull();
    productCarouselComponent.onCmsComponentInit(mockComponentData.uid);
    expect(productCarouselComponent.productCodes).toEqual(productCodeArray);
  });

  it('should have 1 group', () => {
    productCarouselComponent.onCmsComponentInit(mockComponentData.uid);
    expect(productCarouselComponent.productGroups.length).toBe(1);
  });

  it('should contain cms content in the html rendering after bootstrap', () => {
    productCarouselComponent.onCmsComponentInit(mockComponentData.uid);
    expect(
      el.query(By.css('.cx-carousel__header')).nativeElement.textContent
    ).toEqual(productCarouselComponent.component.title);
  });
});<|MERGE_RESOLUTION|>--- conflicted
+++ resolved
@@ -10,13 +10,6 @@
 import { PictureComponent } from '../../ui/components/media/picture/picture.component';
 import { ProductCarouselComponent } from './product-carousel.component';
 
-<<<<<<< HEAD
-const UseCmsModuleConfig: CmsModuleConfig = {
-  cmsComponentMapping: {
-    ProductCarouselComponent: 'ProductCarouselComponent'
-  }
-};
-
 @Pipe({
   name: 'cxPath'
 })
@@ -24,10 +17,7 @@
   transform() {}
 }
 
-describe('ProductCarouselComponent in CmsLib', () => {
-=======
 describe('ProductCarouselComponent', () => {
->>>>>>> e3070e01
   let productCarouselComponent: ProductCarouselComponent;
   let fixture: ComponentFixture<ProductCarouselComponent>;
   let el: DebugElement;
@@ -64,18 +54,8 @@
 
   beforeEach(async(() => {
     TestBed.configureTestingModule({
-<<<<<<< HEAD
-      imports: [
-        RouterTestingModule,
-        NgrxStore.StoreModule.forRoot({}),
-        NgrxStore.StoreModule.forFeature('cms', fromCmsReducer.getReducers()),
-        BootstrapModule
-      ],
+      imports: [RouterTestingModule, BootstrapModule],
       declarations: [ProductCarouselComponent, PictureComponent, MockPathPipe],
-=======
-      imports: [RouterTestingModule, BootstrapModule],
-      declarations: [ProductCarouselComponent, PictureComponent],
->>>>>>> e3070e01
       providers: [
         { provide: CmsService, useValue: MockCmsService },
         { provide: ProductService, useValue: MockProductService }
