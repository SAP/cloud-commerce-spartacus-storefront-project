--- conflicted
+++ resolved
@@ -6,15 +6,12 @@
   OnInit
 } from '@angular/core';
 
-<<<<<<< HEAD
 import {
   ProductService,
   Product,
-  CmsProductCarouselComponent
+  CmsProductCarouselComponent,
+  WindowRef
 } from '@spartacus/core';
-=======
-import { ProductService, Product, WindowRef } from '@spartacus/core';
->>>>>>> 4644d07d
 
 import { Subscription, fromEvent, Observable } from 'rxjs';
 import { debounceTime } from 'rxjs/operators';
@@ -40,23 +37,10 @@
   carousel: NgbCarousel;
 
   constructor(
-<<<<<<< HEAD
     public component: CmsComponentData<CmsProductCarouselComponent>,
-    private productService: ProductService
-  ) {}
-
-  ngOnInit() {
-    this.subscribeToData();
-    this.resize$ = fromEvent(window, 'resize')
-      .pipe(debounceTime(300))
-      .subscribe(() => this.createGroups());
-=======
-    protected cmsService: CmsService,
-    protected cd: ChangeDetectorRef,
     private productService: ProductService,
     winRef: WindowRef
   ) {
-    super(cmsService, cd);
     this.window = winRef.nativeWindow;
   }
 
@@ -66,7 +50,6 @@
         .pipe(debounceTime(300))
         .subscribe(() => this.createGroups());
     }
->>>>>>> 4644d07d
   }
 
   prev(): void {
