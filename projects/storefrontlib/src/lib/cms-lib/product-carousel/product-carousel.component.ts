import {
  Component,
  Input,
  ChangeDetectionStrategy,
  OnDestroy,
<<<<<<< HEAD
  ViewChild,
  OnInit,
  DoCheck
=======
  ChangeDetectorRef
>>>>>>> 7406876e
} from '@angular/core';
import { Observable, Subscription, Subject, fromEvent } from 'rxjs';
import { takeUntil, tap } from 'rxjs/operators';
import { AbstractCmsComponent } from '../../cms/components/abstract-cms-component';
import * as fromProductStore from '../../product/store';
import { Store } from '@ngrx/store';
import * as fromStore from '../../cms/store';
import { CmsService } from '../../cms/facade/cms.service';

@Component({
  selector: 'y-product-carousel',
  templateUrl: './product-carousel.component.html',
  styleUrls: ['./product-carousel.component.scss'],
  changeDetection: ChangeDetectionStrategy.OnPush
})
export class ProductCarouselComponent extends AbstractCmsComponent
  implements OnDestroy, OnInit {
  productGroups: any[];
  itemPerPage;

  products$: Observable<any[]>;
  private finishSubject = new Subject();
  private firstTime = true;

  resizeSubscription: Subscription;
  codesSubscription: Subscription;

<<<<<<< HEAD
  @ViewChild('carousel') carousel: any;
  @Input() productCodes: Array<String>;

  ngOnInit() {
    this.setItemsPerPage();
    this.resizeSubscription = fromEvent(window, 'resize')
      .subscribe(this.setItemsPerPage.bind(this));
  }

  prev() {
    this.carousel.prev();
  }

  next() {
    this.carousel.next();
=======
  @Input()
  productCodes: Array<String>;
  @Input()
  animate = true;

  constructor(
    protected cmsService: CmsService,
    protected cd: ChangeDetectorRef,
    protected store: Store<fromStore.CmsState>
  ) {
    super(cmsService, cd);
>>>>>>> 7406876e
  }

  protected fetchData() {
    const codes = this.getProductCodes();

    if (codes && codes.length > 0) {
      this.codesSubscription = this.store
        .select(fromProductStore.getAllProductCodes)
        .pipe(takeUntil(this.finishSubject))
        .subscribe(productCodes => {
          if (this.firstTime || productCodes.length === 0) {
            codes
              .filter(code => productCodes.indexOf(code) === -1)
              .forEach(code => {
                this.store.dispatch(new fromProductStore.LoadProduct(code));
              });
          }
        });

      this.firstTime = false;

      this.products$ = this.store
        .select(fromProductStore.getSelectedProductsFactory(codes))
        .pipe(
          tap(this.group.bind(this))
        );
    }
    super.fetchData();
  }

  private group(products) {
    const groups = [];
    products.forEach(product => {
      const lastGroup = groups[groups.length - 1];
      if (lastGroup && lastGroup.length < this.itemPerPage) {
        lastGroup.push(product);
      } else {
        groups.push([product]);
      }
    });
    this.productGroups = groups;
    return groups;
  }

  private setItemsPerPage() {
    const { innerWidth } = window;
    if (innerWidth < 576) {
      this.itemPerPage = 1;
    } else if (innerWidth > 576 && innerWidth < 768) {
      this.itemPerPage = 2;
    } else {
      this.itemPerPage = 4;
    }
  }

  getProductCodes(): Array<string> {
    let codes;
    if (this.component && this.component.productCodes) {
      codes = this.component.productCodes.split(' ');
    } else {
      codes = this.productCodes;
    }
    return codes;
  }

  ngOnDestroy() {
    if (this.codesSubscription) {
      this.codesSubscription.unsubscribe();
    }
    if (this.resizeSubscription) {
      this.resizeSubscription.unsubscribe();
    }
    this.finishSubject.next();
    this.finishSubject.complete();

    super.ngOnDestroy();
  }
}<|MERGE_RESOLUTION|>--- conflicted
+++ resolved
@@ -2,96 +2,80 @@
   Component,
   Input,
   ChangeDetectionStrategy,
-  OnDestroy,
-<<<<<<< HEAD
-  ViewChild,
+  OnDestroy, <<<<<<< HEAD ViewChild,
   OnInit,
-  DoCheck
-=======
-  ChangeDetectorRef
->>>>>>> 7406876e
+  DoCheck ======= ChangeDetectorRef >>>>>>> develop
 } from '@angular/core';
-import { Observable, Subscription, Subject, fromEvent } from 'rxjs';
-import { takeUntil, tap } from 'rxjs/operators';
-import { AbstractCmsComponent } from '../../cms/components/abstract-cms-component';
+import {Observable, Subscription, Subject, fromEvent} from 'rxjs';
+import {takeUntil, tap} from 'rxjs/operators';
+import {AbstractCmsComponent} from '../../cms/components/abstract-cms-component';
 import * as fromProductStore from '../../product/store';
-import { Store } from '@ngrx/store';
+import {Store} from '@ngrx/store';
 import * as fromStore from '../../cms/store';
-import { CmsService } from '../../cms/facade/cms.service';
+import {CmsService} from '../../cms/facade/cms.service';
 
-@Component({
-  selector: 'y-product-carousel',
-  templateUrl: './product-carousel.component.html',
-  styleUrls: ['./product-carousel.component.scss'],
-  changeDetection: ChangeDetectionStrategy.OnPush
-})
+@Component({selector: 'y-product-carousel', templateUrl: './product-carousel.component.html', styleUrls: ['./product-carousel.component.scss'], changeDetection: ChangeDetectionStrategy.OnPush})
 export class ProductCarouselComponent extends AbstractCmsComponent
-  implements OnDestroy, OnInit {
-  productGroups: any[];
+implements OnDestroy,
+OnInit {
+  productGroups : any[];
   itemPerPage;
 
-  products$: Observable<any[]>;
+  products$ : Observable < any[] >;
   private finishSubject = new Subject();
   private firstTime = true;
 
-  resizeSubscription: Subscription;
-  codesSubscription: Subscription;
+  resizeSubscription : Subscription;
+  codesSubscription : Subscription;
 
-<<<<<<< HEAD
-  @ViewChild('carousel') carousel: any;
-  @Input() productCodes: Array<String>;
+  @ViewChild('carousel')carousel : any;
+  @Input()productCodes : Array < String >;
+
+  constructor(protected cmsService : CmsService, protected cd : ChangeDetectorRef, protected store : Store < fromStore.CmsState >) {
+    super(cmsService, cd);
+  }
 
   ngOnInit() {
     this.setItemsPerPage();
-    this.resizeSubscription = fromEvent(window, 'resize')
-      .subscribe(this.setItemsPerPage.bind(this));
+    this.resizeSubscription = fromEvent(window, 'resize').subscribe(this.setItemsPerPage.bind(this));
   }
 
   prev() {
-    this.carousel.prev();
+    this
+      .carousel
+      .prev();
   }
 
   next() {
-    this.carousel.next();
-=======
-  @Input()
-  productCodes: Array<String>;
-  @Input()
-  animate = true;
-
-  constructor(
-    protected cmsService: CmsService,
-    protected cd: ChangeDetectorRef,
-    protected store: Store<fromStore.CmsState>
-  ) {
-    super(cmsService, cd);
->>>>>>> 7406876e
+    this
+      .carousel
+      .next();
   }
 
   protected fetchData() {
     const codes = this.getProductCodes();
 
     if (codes && codes.length > 0) {
-      this.codesSubscription = this.store
+      this.codesSubscription = this
+        .store
         .select(fromProductStore.getAllProductCodes)
         .pipe(takeUntil(this.finishSubject))
         .subscribe(productCodes => {
           if (this.firstTime || productCodes.length === 0) {
-            codes
-              .filter(code => productCodes.indexOf(code) === -1)
-              .forEach(code => {
-                this.store.dispatch(new fromProductStore.LoadProduct(code));
-              });
+            codes.filter(code => productCodes.indexOf(code) === -1).forEach(code => {
+              this
+                .store
+                .dispatch(new fromProductStore.LoadProduct(code));
+            });
           }
         });
 
       this.firstTime = false;
 
-      this.products$ = this.store
+      this.products$ = this
+        .store
         .select(fromProductStore.getSelectedProductsFactory(codes))
-        .pipe(
-          tap(this.group.bind(this))
-        );
+        .pipe(tap(this.group.bind(this)));
     }
     super.fetchData();
   }
@@ -111,7 +95,7 @@
   }
 
   private setItemsPerPage() {
-    const { innerWidth } = window;
+    const {innerWidth} = window;
     if (innerWidth < 576) {
       this.itemPerPage = 1;
     } else if (innerWidth > 576 && innerWidth < 768) {
@@ -121,10 +105,13 @@
     }
   }
 
-  getProductCodes(): Array<string> {
+  getProductCodes() : Array < string > {
     let codes;
     if (this.component && this.component.productCodes) {
-      codes = this.component.productCodes.split(' ');
+      codes = this
+        .component
+        .productCodes
+        .split(' ');
     } else {
       codes = this.productCodes;
     }
@@ -133,13 +120,21 @@
 
   ngOnDestroy() {
     if (this.codesSubscription) {
-      this.codesSubscription.unsubscribe();
+      this
+        .codesSubscription
+        .unsubscribe();
     }
     if (this.resizeSubscription) {
-      this.resizeSubscription.unsubscribe();
+      this
+        .resizeSubscription
+        .unsubscribe();
     }
-    this.finishSubject.next();
-    this.finishSubject.complete();
+    this
+      .finishSubject
+      .next();
+    this
+      .finishSubject
+      .complete();
 
     super.ngOnDestroy();
   }
