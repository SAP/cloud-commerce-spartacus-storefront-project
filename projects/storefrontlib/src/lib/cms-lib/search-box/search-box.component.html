--- conflicted
+++ resolved
@@ -2,9 +2,11 @@
     <form class="y-search-box__form">
         <div class="y-search-box__group form-group">
             <input class="y-search-box__input form-control dropdown-menu-toggle
-            " type="text" placeholder="Search here..." aria-label="search" [ngbTypeahead]="search" [resultTemplate]="rt"
-                [formControl]="searchBoxControl" (keyup)="onKey($event)" />
-            <button class=" y-search-box__button btn-submit " type="submit " aria-label="Submit " (click)="submitSearch()" [disabled]="!searchBoxControl?.value">
+            " type="text" placeholder="Search here..."
+                aria-label="search" [ngbTypeahead]="search" [resultTemplate]="rt" [formControl]="searchBoxControl"
+                (keyup)="onKey($event)" />
+            <button class=" y-search-box__button btn-submit " type="submit " aria-label="Submit " (click)="submitSearch()"
+                [disabled]="!searchBoxControl?.value">
                 <svg class="y-search-box__icon " xmlns="http://www.w3.org/2000/svg " viewBox="-4472 4760 26 26 ">
                     <path id="Tracé_982 " data-name="Tracé 982 " d="M9.75,19.5a9.241,9.241,0,0,0,6.067-2.167l8.342,8.342a1.072,1.072,0,0,0,1.517-1.517l-8.342-8.342A9.854,9.854,0,0,0,19.5,9.75,9.75,9.75,0,1,0,9.75,19.5Zm0-17.333A7.583,7.583,0,1,1,2.167,9.75,7.537,7.537,0,0,1,9.75,2.167Z "
                         transform="translate(-4472 4760) " />
@@ -15,27 +17,4 @@
             </ng-template>
         </div>
     </form>
-<<<<<<< HEAD
-</div>
-
-<mat-autocomplete #searchresult="matAutocomplete" class="autocomplete-response">
-    <mat-option *ngIf="(suggestionResults$ | async)?.length>0">
-        <mat-chip-list>
-            <mat-chip *ngFor="let suggestion of suggestionResults$ | async" class="suggestion" color="primary" selected="true" (click)="launchSearchPage(suggestion.value)">{{
-                suggestion.value }}
-            </mat-chip>
-        </mat-chip-list>
-    </mat-option>
-
-    <mat-option *ngFor="let product of (searchResults$ | async)?.products" [value]="product.name" class="option" fxLayout="row"
-        fxFlexAlign="start center" [routerLink]="['/product', product.code]">
-        <div class="picture">
-            <y-picture fxFlex [imageContainer]="product.images?.PRIMARY" imageFormat="thumbnail"></y-picture>
-        </div>
-        <div fxFlex [innerHTML]="product.name">{{ product.name }}</div>
-        <div class="productPrice" fxFlex>{{product.price.formattedValue}}</div>
-    </mat-option>
-</mat-autocomplete>
-=======
-</div>
->>>>>>> 4e123697
+</div>