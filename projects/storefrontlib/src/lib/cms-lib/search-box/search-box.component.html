<div class="cx-search-box">
  <form class="cx-search-box__form">
    <div class="cx-search-box__group form-group">
      <!-- searchbox input -->
      <input
        class="cx-search-box__input form-control dropdown-menu-toggle"
        [ngClass]="{ 'show-mobile': isMobileSearchVisible }"
        type="text"
        placeholder="Search here..."
        aria-label="search"
        [ngbTypeahead]="search"
        [resultTemplate]="rt"
        [formControl]="searchBoxControl"
        (keyup)="onKey($event)"
        (selectItem)="selectSuggestion($event)"
      />
      <!-- searchbox button desktop -->
      <button
        class="cx-search-box__button cx-search-box__button-desktop"
        type="submit"
        aria-label="Submit "
        (click)="submitSearch()"
        [disabled]="!searchBoxControl?.value"
      >
        <svg
          class="cx-search-box__icon "
          xmlns="http://www.w3.org/2000/svg "
          viewBox="-4472 4760 26 26 "
        >
          <path
            id="Tracé_982 "
            data-name="Tracé 982 "
            d="M9.75,19.5a9.241,9.241,0,0,0,6.067-2.167l8.342,8.342a1.072,1.072,0,0,0,1.517-1.517l-8.342-8.342A9.854,9.854,0,0,0,19.5,9.75,9.75,9.75,0,1,0,9.75,19.5Zm0-17.333A7.583,7.583,0,1,1,2.167,9.75,7.537,7.537,0,0,1,9.75,2.167Z "
            transform="translate(-4472 4760) "
          />
        </svg>
      </button>
      <!-- searchbox button mobile -->
      <button
        class="cx-search-box__button cx-search-box__button-mobile"
        type="button"
        aria-label="Search "
        (click)="toggleMobileSearchInput()"
      >
        <svg
          class="cx-search-box__icon "
          xmlns="http://www.w3.org/2000/svg "
          viewBox="-4472 4760 26 26 "
        >
          <path
            id="Tracé_982 "
            data-name="Tracé 982 "
            d="M9.75,19.5a9.241,9.241,0,0,0,6.067-2.167l8.342,8.342a1.072,1.072,0,0,0,1.517-1.517l-8.342-8.342A9.854,9.854,0,0,0,19.5,9.75,9.75,9.75,0,1,0,9.75,19.5Zm0-17.333A7.583,7.583,0,1,1,2.167,9.75,7.537,7.537,0,0,1,9.75,2.167Z "
            transform="translate(-4472 4760) "
          />
        </svg>
      </button>
      <!-- searchbox results -->
      <ng-template #rt let-suggestion="result">
        <div
          *ngIf="!suggestion.code; else: productView"
          class="cx-search-box__dropdown-content"
        >
          {{ suggestion }}
        </div>
        <ng-template #productView>
<<<<<<< HEAD
          <div [routerLink]="['product'] | cxPath:[suggestion]" class="cx-search-box__dropdown-content-product">
            <cx-picture [imageContainer]="suggestion.images?.PRIMARY" imageFormat="product" [imageAlt]="suggestion.summary"></cx-picture>
            <div [innerHtml]="suggestion.name" class="cx-search-box__dropdown-content-product-name">{{suggestion.name}}</div>
            <div class="cx-search-box__dropdown-content-product-price">{{suggestion.price.formattedValue}}</div>
=======
          <div
            [routerLink]="['/product/', suggestion.code]"
            class="cx-search-box__dropdown-content-product"
          >
            <cx-picture
              [imageContainer]="suggestion.images?.PRIMARY"
              imageFormat="product"
              [imageAlt]="suggestion.summary"
            ></cx-picture>
            <div
              [innerHtml]="suggestion.name"
              class="cx-search-box__dropdown-content-product-name"
            >
              {{ suggestion.name }}
            </div>
            <div class="cx-search-box__dropdown-content-product-price">
              {{ suggestion.price.formattedValue }}
            </div>
>>>>>>> f24f7233
          </div>
        </ng-template>
      </ng-template>
    </div>
  </form>
</div><|MERGE_RESOLUTION|>--- conflicted
+++ resolved
@@ -64,14 +64,8 @@
           {{ suggestion }}
         </div>
         <ng-template #productView>
-<<<<<<< HEAD
-          <div [routerLink]="['product'] | cxPath:[suggestion]" class="cx-search-box__dropdown-content-product">
-            <cx-picture [imageContainer]="suggestion.images?.PRIMARY" imageFormat="product" [imageAlt]="suggestion.summary"></cx-picture>
-            <div [innerHtml]="suggestion.name" class="cx-search-box__dropdown-content-product-name">{{suggestion.name}}</div>
-            <div class="cx-search-box__dropdown-content-product-price">{{suggestion.price.formattedValue}}</div>
-=======
           <div
-            [routerLink]="['/product/', suggestion.code]"
+            [routerLink]="['product'] | cxPath: [suggestion]"
             class="cx-search-box__dropdown-content-product"
           >
             <cx-picture
@@ -88,7 +82,6 @@
             <div class="cx-search-box__dropdown-content-product-price">
               {{ suggestion.price.formattedValue }}
             </div>
->>>>>>> f24f7233
           </div>
         </ng-template>
       </ng-template>
