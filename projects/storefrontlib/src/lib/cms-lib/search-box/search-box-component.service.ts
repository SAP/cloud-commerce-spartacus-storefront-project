--- conflicted
+++ resolved
@@ -67,15 +67,10 @@
       })
     );
 
-<<<<<<< HEAD
-  public launchSearchPage(query: string) {
+  public launchSearchPage(query: string): void {
     this.routingService.go({
       route: [{ name: 'search', params: { query } }]
     });
-=======
-  public launchSearchPage(query: string): void {
-    this.routingService.go(['/search', query]);
->>>>>>> b1195331
   }
 
   private fetch(text: string, config: SearchBoxConfig): Observable<any[]> {
