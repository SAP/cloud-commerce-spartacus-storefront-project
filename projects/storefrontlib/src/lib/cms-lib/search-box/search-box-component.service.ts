import { Injectable, Optional } from '@angular/core';
import { CmsComponentData } from '../../cms/components/cms-component-data';
import { ProductSearchService } from '../../product/facade/product-search.service';
import { combineLatest, merge, Observable, of } from 'rxjs';
import {
  debounceTime,
  distinctUntilChanged,
  map,
  switchMap
} from 'rxjs/operators';
<<<<<<< HEAD
import { RoutingService } from '../../routing/facade/routing.service';
import { PathService } from '@spartacus/core';
=======
import { RoutingService } from '@spartacus/core';
>>>>>>> 29705e7b

interface SearchBoxConfig {
  maxProducts: number;
  displaySuggestions: boolean;
  maxSuggestions: number;
  minCharactersBeforeRequest: number;
  displayProducts: boolean;
}

@Injectable()
export class SearchBoxComponentService {
  defaultConfig: SearchBoxConfig = {
    maxProducts: 2,
    displaySuggestions: true,
    maxSuggestions: 5,
    minCharactersBeforeRequest: 3,
    displayProducts: false
  };

  config$: Observable<SearchBoxConfig> = of(this.defaultConfig);

  constructor(
    @Optional() protected componentData: CmsComponentData,
    public searchService: ProductSearchService,
    protected routingService: RoutingService,
    private pathService: PathService
  ) {
    if (componentData) {
      this.config$ = merge(
        this.config$,
        this.componentData.data$.pipe(
          map(config => ({ ...this.defaultConfig, ...config }))
        )
      );
    }
  }

  search = (text$: Observable<string>) =>
    combineLatest(
      text$.pipe(
        debounceTime(300),
        distinctUntilChanged()
      ),
      this.config$
    ).pipe(
      switchMap(([term, config]) => {
        if (term.length >= config.minCharactersBeforeRequest) {
          return this.fetch(term, config);
        } else {
          return of([]);
        }
      })
    );

  public launchSearchPage(query: string) {
    this.routingService.go([this.pathService.transform('search', { query })]);
  }

  private fetch(text: string, config: SearchBoxConfig): Observable<any[]> {
    this.executeSearch(text, config);

    const sugg = this.searchService.searchSuggestions$.pipe(
      map(res => res.map(suggestion => suggestion.value))
    );

    const prod = this.searchService.auxSearchResults$.pipe(
      map(res => res.products || [])
    );
    return combineLatest(sugg, prod).pipe(map(([a, b]) => [...a, ...b]));
  }

  private executeSearch(search: string, config: SearchBoxConfig) {
    if (config.displayProducts) {
      this.searchService.searchAuxiliary(search, {
        pageSize: config.maxProducts
      });
    }

    if (config.displaySuggestions) {
      this.searchService.getSuggestions(search, {
        pageSize: config.maxSuggestions
      });
    }
  }
}<|MERGE_RESOLUTION|>--- conflicted
+++ resolved
@@ -8,12 +8,7 @@
   map,
   switchMap
 } from 'rxjs/operators';
-<<<<<<< HEAD
-import { RoutingService } from '../../routing/facade/routing.service';
-import { PathService } from '@spartacus/core';
-=======
 import { RoutingService } from '@spartacus/core';
->>>>>>> 29705e7b
 
 interface SearchBoxConfig {
   maxProducts: number;
@@ -38,8 +33,7 @@
   constructor(
     @Optional() protected componentData: CmsComponentData,
     public searchService: ProductSearchService,
-    protected routingService: RoutingService,
-    private pathService: PathService
+    protected routingService: RoutingService
   ) {
     if (componentData) {
       this.config$ = merge(
@@ -69,7 +63,7 @@
     );
 
   public launchSearchPage(query: string) {
-    this.routingService.go([this.pathService.transform('search', { query })]);
+    this.routingService.goToPage('search', { query });
   }
 
   private fetch(text: string, config: SearchBoxConfig): Observable<any[]> {
