--- conflicted
+++ resolved
@@ -1,6 +1,9 @@
 import { Injectable, Optional } from '@angular/core';
-import { CmsComponentData } from '../../../cms-structure/page/model/cms-component-data';
-import { ProductSearchService } from '@spartacus/core';
+import {
+  CmsSearchBoxComponent,
+  ProductSearchService,
+  RoutingService,
+} from '@spartacus/core';
 import { combineLatest, merge, Observable, of } from 'rxjs';
 import {
   debounceTime,
@@ -8,7 +11,7 @@
   map,
   switchMap,
 } from 'rxjs/operators';
-import { RoutingService, CmsSearchBoxComponent } from '@spartacus/core';
+import { CmsComponentData } from '../../../cms-structure/page/model/cms-component-data';
 
 export interface SearchBoxConfig {
   maxProducts: number;
@@ -25,11 +28,7 @@
     displaySuggestions: true,
     maxSuggestions: 5,
     minCharactersBeforeRequest: 3,
-<<<<<<< HEAD
-    displayProducts: true
-=======
-    displayProducts: false,
->>>>>>> 49d4111a
+    displayProducts: true,
   };
 
   config$: Observable<SearchBoxConfig> = of(this.defaultConfig);
