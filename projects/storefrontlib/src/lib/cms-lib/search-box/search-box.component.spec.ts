--- conflicted
+++ resolved
@@ -11,23 +11,14 @@
 import { SearchBoxComponentService } from './search-box-component.service';
 import { ProductSearchService } from '@spartacus/core';
 import { CmsComponentData } from '../../cms/components/cms-component-data';
-<<<<<<< HEAD
-import { RoutingService } from '@spartacus/core';
 import { Pipe, PipeTransform } from '@angular/core';
 
-const UseCmsModuleConfig: CmsModuleConfig = {
-  cmsComponentMapping: {
-    SearchBoxComponent: 'SearchBoxComponent'
-  }
-};
 @Pipe({
   name: 'cxTranslateUrl'
 })
 class MockTranslateUrlPipe implements PipeTransform {
   transform() {}
 }
-=======
->>>>>>> 9cc849f6
 
 describe('SearchBoxComponent in CmsLib', () => {
   let searchBoxComponent: SearchBoxComponent;
