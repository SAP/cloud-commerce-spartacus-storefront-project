--- conflicted
+++ resolved
@@ -27,12 +27,7 @@
     ReactiveFormsModule,
     MediaModule,
     ProductModule,
-<<<<<<< HEAD
-    UrlTranslationModule,
-    ConfigModule.withConfig(<CmsModuleConfig>{
-=======
     ConfigModule.withConfig(<CmsConfig>{
->>>>>>> f0168883
       cmsComponents: {
         SearchBoxComponent: {
           selector: 'cx-searchbox',
@@ -45,7 +40,8 @@
           ]
         }
       }
-    })
+    }),
+    UrlTranslationModule
   ],
   declarations: [SearchBoxComponent],
   entryComponents: [SearchBoxComponent],
