--- conflicted
+++ resolved
@@ -7,19 +7,16 @@
 
 import { SearchBoxComponent } from './search-box.component';
 import { BootstrapModule } from '../../bootstrap.module';
-<<<<<<< HEAD
-import { UrlTranslatorModule, ProductModule } from '@spartacus/core';
-=======
 import {
   ConfigModule,
   ProductModule,
   ProductSearchService,
-  RoutingService
+  RoutingService,
+  UrlTranslatorModule
 } from '@spartacus/core';
 import { SearchBoxComponentService } from './search-box-component.service';
 import { CmsComponentData } from '../../cms/components/cms-component-data';
 import { CmsModuleConfig } from '../../cms/cms-module-config';
->>>>>>> 9cc849f6
 
 @NgModule({
   imports: [
@@ -29,11 +26,8 @@
     RouterModule,
     ReactiveFormsModule,
     MediaModule,
-<<<<<<< HEAD
+    ProductModule,
     UrlTranslatorModule,
-    ProductModule
-=======
-    ProductModule,
     ConfigModule.withConfig(<CmsModuleConfig>{
       cmsComponents: {
         SearchBoxComponent: {
@@ -48,7 +42,6 @@
         }
       }
     })
->>>>>>> 9cc849f6
   ],
   declarations: [SearchBoxComponent],
   entryComponents: [SearchBoxComponent],
