--- conflicted
+++ resolved
@@ -4,12 +4,7 @@
 import { By } from '@angular/platform-browser';
 
 import { NavigationService } from '../navigation/navigation.service';
-<<<<<<< HEAD
-import { CmsService } from '../../cms/facade/cms.service';
-=======
 import { CmsService } from '@spartacus/core';
-import { NavigationComponent } from '..';
->>>>>>> f0168883
 import { CategoryNavigationComponent } from './category-navigation.component';
 
 @Component({
