--- conflicted
+++ resolved
@@ -1,22 +1,14 @@
 import { async, ComponentFixture, TestBed } from '@angular/core/testing';
 import { RouterTestingModule } from '@angular/router/testing';
-<<<<<<< HEAD
 import { DebugElement, Component, Input } from '@angular/core';
 import { of } from 'rxjs';
 import createSpy = jasmine.createSpy;
 
+import { Component as SpaComponent } from '@spartacus/core';
 import { NavigationService } from '../navigation/navigation.service';
 import { CategoryNavigationComponent } from './category-navigation.component';
-=======
-import { DebugElement, Input, Component } from '@angular/core';
-
-import { NavigationService } from '../navigation/navigation.service';
-import { CmsService, Component as SpaComponent } from '@spartacus/core';
-import { CategoryNavigationComponent } from './category-navigation.component';
-import { of, Observable } from 'rxjs';
 import { CmsComponentData } from '../../cms/components/cms-component-data';
 import { NavigationNode } from '../navigation/navigation-node.model';
->>>>>>> f853a497
 
 @Component({
   template: '',
@@ -29,15 +21,6 @@
   dropdownMode: string;
 }
 
-<<<<<<< HEAD
-=======
-class MockCmsService {
-  getNavigationEntryItems(): Observable<any> {
-    return of();
-  }
-}
-
->>>>>>> f853a497
 describe('CategoryNavigationComponent', () => {
   let component: CategoryNavigationComponent;
   let fixture: ComponentFixture<CategoryNavigationComponent>;
