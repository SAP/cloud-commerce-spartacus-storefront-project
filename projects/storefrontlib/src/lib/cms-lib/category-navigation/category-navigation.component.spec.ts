import { async, ComponentFixture, TestBed } from '@angular/core/testing';
import { StoreModule } from '@ngrx/store';
import { CategoryNavigationComponent } from './category-navigation.component';
import * as fromCmsReducer from '../../cms/store/reducers';
import { CmsModuleConfig } from '../../cms/cms-module-config';
import { BootstrapModule } from '../../bootstrap.module';
import { DebugElement, Component, Input } from '@angular/core';
import { By } from '@angular/platform-browser';
import { RouterTestingModule } from '@angular/router/testing';
<<<<<<< HEAD
import { PathPipeService, DynamicPathPipeService } from '@spartacus/core';
=======
import { CmsService } from '../../cms/facade/cms.service';
import { NavigationService } from '../navigation/navigation.service';
>>>>>>> e3070e01

const UseCmsModuleConfig: CmsModuleConfig = {
  cmsComponentMapping: {
    CategoryNavigationComponent: 'CategoryNavigationComponent'
  }
};

<<<<<<< HEAD
const mockPathPipeService = { transform: () => {} };
const mockDynamicPathPipeService = { transform: () => {} };
=======
@Component({
  template: '',
  selector: 'cx-navigation'
})
class MockNavigationComponent {
  @Input()
  node;
  @Input()
  dropdownMode;
}
>>>>>>> e3070e01

describe('CategoryNavigationComponent', () => {
  let component: CategoryNavigationComponent;
  let fixture: ComponentFixture<CategoryNavigationComponent>;
  let nav: DebugElement;

  beforeEach(async(() => {
    const mockCmsService = {};
    const mockNavigationService = {};

    TestBed.configureTestingModule({
      imports: [
        BootstrapModule,
        StoreModule.forRoot({}),
        StoreModule.forFeature('cms', fromCmsReducer.getReducers()),
        RouterTestingModule
      ],
<<<<<<< HEAD
      declarations: [CategoryNavigationComponent],
      providers: [
        { provide: CmsModuleConfig, useValue: UseCmsModuleConfig },
        { provide: PathPipeService, useValue: mockPathPipeService },
        {
          provide: DynamicPathPipeService,
          useValue: mockDynamicPathPipeService
        }
=======
      declarations: [CategoryNavigationComponent, MockNavigationComponent],
      providers: [
        { provide: CmsModuleConfig, useValue: UseCmsModuleConfig },
        { provide: CmsService, useValue: mockCmsService },
        { provide: NavigationService, useValue: mockNavigationService }
>>>>>>> e3070e01
      ]
    }).compileComponents();
  }));

  beforeEach(() => {
    fixture = TestBed.createComponent(CategoryNavigationComponent);
    component = fixture.componentInstance;
    component.node = {
      title: 'test',
      children: [
        {
          title: 'Root 1',
          url: '/',
          children: []
        },
        {
          title: 'Root 2',
          url: '/test',
          children: []
        }
      ]
    };

    fixture.detectChanges();
  });

  it('should create category navigation component in CmsLib', () => {
    expect(component).toBeTruthy();
  });

  describe('UI tests', () => {
    beforeAll(() => {
      nav = fixture.debugElement;
    });

    it('should use semantic nav element', () => {
      const navElem = nav.query(By.css('.cx-navigation')).nativeElement;
      expect(navElem.nodeName).toBe('NAV');
    });

    it('should display correct number of submenus', () => {
      const list: HTMLElement = nav.query(By.css('.cx-navigation__list'))
        .nativeElement;
      expect(list.childElementCount).toBe(2);
    });
  });
});<|MERGE_RESOLUTION|>--- conflicted
+++ resolved
@@ -7,12 +7,8 @@
 import { DebugElement, Component, Input } from '@angular/core';
 import { By } from '@angular/platform-browser';
 import { RouterTestingModule } from '@angular/router/testing';
-<<<<<<< HEAD
-import { PathPipeService, DynamicPathPipeService } from '@spartacus/core';
-=======
 import { CmsService } from '../../cms/facade/cms.service';
 import { NavigationService } from '../navigation/navigation.service';
->>>>>>> e3070e01
 
 const UseCmsModuleConfig: CmsModuleConfig = {
   cmsComponentMapping: {
@@ -20,10 +16,6 @@
   }
 };
 
-<<<<<<< HEAD
-const mockPathPipeService = { transform: () => {} };
-const mockDynamicPathPipeService = { transform: () => {} };
-=======
 @Component({
   template: '',
   selector: 'cx-navigation'
@@ -34,7 +26,6 @@
   @Input()
   dropdownMode;
 }
->>>>>>> e3070e01
 
 describe('CategoryNavigationComponent', () => {
   let component: CategoryNavigationComponent;
@@ -52,22 +43,11 @@
         StoreModule.forFeature('cms', fromCmsReducer.getReducers()),
         RouterTestingModule
       ],
-<<<<<<< HEAD
-      declarations: [CategoryNavigationComponent],
-      providers: [
-        { provide: CmsModuleConfig, useValue: UseCmsModuleConfig },
-        { provide: PathPipeService, useValue: mockPathPipeService },
-        {
-          provide: DynamicPathPipeService,
-          useValue: mockDynamicPathPipeService
-        }
-=======
       declarations: [CategoryNavigationComponent, MockNavigationComponent],
       providers: [
         { provide: CmsModuleConfig, useValue: UseCmsModuleConfig },
         { provide: CmsService, useValue: mockCmsService },
         { provide: NavigationService, useValue: mockNavigationService }
->>>>>>> e3070e01
       ]
     }).compileComponents();
   }));
