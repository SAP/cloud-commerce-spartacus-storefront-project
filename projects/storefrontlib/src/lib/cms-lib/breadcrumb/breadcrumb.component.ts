--- conflicted
+++ resolved
@@ -1,7 +1,6 @@
-<<<<<<< HEAD
-import { Component, ChangeDetectorRef, OnInit } from '@angular/core';
-
-import { AbstractCmsComponent } from '../../cms/components/abstract-cms-component';
+import { Component, OnInit } from '@angular/core';
+import { CmsBreadcrumbsComponent } from '@spartacus/core';
+import { BreadCrumb } from './breadcrumb';
 import {
   Router,
   ActivatedRoute,
@@ -9,34 +8,23 @@
   PRIMARY_OUTLET
 } from '@angular/router';
 import { filter } from 'rxjs/operators';
-import { BreadCrumb } from './breadcrumb';
-import { CmsService } from '../../cms/facade/cms.service';
+import { CMSComponentDataImpl } from '../../cms/components/cms-component-data-impl';
 
-=======
-import { Component } from '@angular/core';
-import { CmsComponentData } from './../../cms/components/cms-component-data';
-import { CmsBreadcrumbsComponent } from '@spartacus/core';
-
->>>>>>> 1300f1fd
 @Component({
   selector: 'cx-breadcrumb',
   templateUrl: './breadcrumb.component.html',
   styleUrls: ['./breadcrumb.component.scss']
 })
-<<<<<<< HEAD
-export class BreadcrumbComponent extends AbstractCmsComponent
-  implements OnInit {
-  public breadcrumbs: BreadCrumb[];
+export class BreadcrumbComponent implements OnInit {
+  public breadcrumbs: CmsBreadcrumbsComponent[];
+
   constructor(
-    protected cmsService: CmsService,
-    protected cd: ChangeDetectorRef,
+    public component: CMSComponentDataImpl<CmsBreadcrumbsComponent>,
     private router: Router,
     private route: ActivatedRoute
-  ) {
-    super(cmsService, cd);
-  }
+  ) { }
   ngOnInit() {
-    const breadcrumb: BreadCrumb = {
+    const breadcrumb: CmsBreadcrumbsComponent = {
       label: 'Home',
       url: ''
     };
@@ -54,8 +42,8 @@
   private getBreadcrumbs(
     route: ActivatedRoute,
     url: string = '',
-    breadcrumbs: BreadCrumb[] = []
-  ): BreadCrumb[] {
+    breadcrumbs: CmsBreadcrumbsComponent[] = []
+  ): CmsBreadcrumbsComponent[] {
     const ROUTE_DATA_BREADCRUMB = 'breadcrumb';
     // get the child routes
     const children: ActivatedRoute[] = route.children;
@@ -125,8 +113,4 @@
     }
     return urlParam;
   }
-=======
-export class BreadcrumbComponent {
-  constructor(public component: CmsComponentData<CmsBreadcrumbsComponent>) {}
->>>>>>> 1300f1fd
 }