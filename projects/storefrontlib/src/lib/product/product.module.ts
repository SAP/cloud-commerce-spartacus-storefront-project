--- conflicted
+++ resolved
@@ -9,10 +9,7 @@
 
 import { defaultProductConfig, ProductModuleConfig } from './product-config';
 
-<<<<<<< HEAD
 import { guards } from './guards/index';
-import { ProductDetailsModule } from './components/product-details/product-details.module';
-import { ProductListModule } from './components/product-list/product-list.module';
 
 @NgModule({
   imports: [
@@ -22,12 +19,6 @@
     CmsModule,
     ConfigModule.withConfig(defaultProductConfig)
   ],
-  exports: [ProductListModule, ProductDetailsModule],
   providers: [...guards, { provide: ProductModuleConfig, useExisting: Config }]
-=======
-@NgModule({
-  imports: [CommonModule, RouterModule, MediaModule, CmsModule],
-  providers: [...guards]
->>>>>>> fe391006
 })
 export class ProductModule {}