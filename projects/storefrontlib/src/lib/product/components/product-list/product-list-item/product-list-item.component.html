--- conflicted
+++ resolved
@@ -1,31 +1,20 @@
 <div class="row">
   <div class="col-12 col-md-4">
-<<<<<<< HEAD
-    <a [routerLink]="['product'] | cxPath:[product]" class="cx-product-search-list__image__container">
-      <cx-picture class="cx-product-search-list__image" [imageContainer]="product.images?.PRIMARY" imageFormat="product"
-        [imageAlt]="product.summary"></cx-picture>
-    </a>
-  </div>
-  <div class="col-12 col-md-8">
-    <a [routerLink]="['product'] | cxPath:[product]" class="cx-product-search-list__name" [innerHtml]="product.name">{{product.name}}</a>
-    <cx-star-rating [rating]="product?.averageRating" [disabled]="true"></cx-star-rating>
-=======
     <a
-      [routerLink]="['/product/', product.code]"
+      [routerLink]="['product'] | cxPath: [product]"
       class="cx-product-search-list__image__container"
     >
       <cx-picture
         class="cx-product-search-list__image"
         [imageContainer]="product.images?.PRIMARY"
         imageFormat="product"
-        [routerLink]="['/product/', product.code]"
         [imageAlt]="product.summary"
       ></cx-picture>
     </a>
   </div>
   <div class="col-12 col-md-8">
     <a
-      [routerLink]="['/product/', product.code]"
+      [routerLink]="['product'] | cxPath: [product]"
       class="cx-product-search-list__name"
       [innerHtml]="product.name"
       >{{ product.name }}</a
@@ -34,7 +23,6 @@
       [rating]="product?.averageRating"
       [disabled]="true"
     ></cx-star-rating>
->>>>>>> f24f7233
     <div class="cx-product-search-list__price" aria-label="Product price">
       {{ product.price?.formattedValue }}
     </div>
