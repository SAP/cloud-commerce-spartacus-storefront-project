import { NgModule } from '@angular/core';
import { CommonModule } from '@angular/common';
import { RouterModule } from '@angular/router';

import {
  UrlTranslationModule,
  StripHtmlModule,
  ConfigModule,
  CmsConfig,
<<<<<<< HEAD
  I18nModule
=======
>>>>>>> f5ecc777
} from '@spartacus/core';
import { BootstrapModule } from '../../../bootstrap.module';
import { AddToCartModule } from '../../../cart/add-to-cart/add-to-cart.module';
import { FormComponentsModule } from '../../../ui/components/form-components/form-components.module';
import { MediaModule } from '../../../ui/components/media/media.module';
import { PaginationAndSortingModule } from '../../../ui/components/pagination-and-sorting/pagination-and-sorting.module';

import { ProductListComponent } from './container/product-list.component';
import { ProductFacetNavigationComponent } from './product-facet-navigation/product-facet-navigation.component';
import { ProductGridItemComponent } from './product-grid-item/product-grid-item.component';
import { ProductListItemComponent } from './product-list-item/product-list-item.component';
import { ProductViewComponent } from './product-view/product-view.component';

@NgModule({
  imports: [
    CommonModule,
    ConfigModule.withConfig(<CmsConfig>{
      cmsComponents: {
        CMSProductListComponent: { selector: 'cx-product-list' },
        SearchResultsListComponent: { selector: 'cx-product-list' },
        ProductRefinementComponent: { selector: 'cx-product-facet-navigation' },
      },
    }),
    RouterModule,
    MediaModule,
    BootstrapModule,
    AddToCartModule,
    FormComponentsModule,
    PaginationAndSortingModule,
    StripHtmlModule,
    UrlTranslationModule,
<<<<<<< HEAD
    I18nModule
=======
>>>>>>> f5ecc777
  ],
  declarations: [
    ProductListComponent,
    ProductFacetNavigationComponent,
    ProductListItemComponent,
    ProductGridItemComponent,
    ProductViewComponent,
  ],
  exports: [
    ProductListComponent,
    ProductListItemComponent,
    ProductGridItemComponent,
  ],
  entryComponents: [ProductListComponent, ProductFacetNavigationComponent],
})
export class ProductListModule {}<|MERGE_RESOLUTION|>--- conflicted
+++ resolved
@@ -7,10 +7,7 @@
   StripHtmlModule,
   ConfigModule,
   CmsConfig,
-<<<<<<< HEAD
-  I18nModule
-=======
->>>>>>> f5ecc777
+  I18nModule,
 } from '@spartacus/core';
 import { BootstrapModule } from '../../../bootstrap.module';
 import { AddToCartModule } from '../../../cart/add-to-cart/add-to-cart.module';
@@ -42,10 +39,7 @@
     PaginationAndSortingModule,
     StripHtmlModule,
     UrlTranslationModule,
-<<<<<<< HEAD
-    I18nModule
-=======
->>>>>>> f5ecc777
+    I18nModule,
   ],
   declarations: [
     ProductListComponent,
