@import 'theme';

.cx-search-facet {
<<<<<<< HEAD
  @include media-breakpoint-down(md) {
    display: var(--cx-display, none);
  }
}

.cx-facet-list {
  padding: var(--cx-padding, 0);
  list-style: var(--cx-list-style, none);
  margin: var(--cx-margin, 0 0 32px 0);

  .form-check {
    padding: var(--cx-padding, 0);
    margin: var(--cx-margin, 0 0 15px 0);
  }
=======
  &-checkbox {
    position: relative;
    margin: $cx-search-facet-checkbox-trbl-margin;
    min-width: $cx-search-facet-checkbox-rectangular-size;
    transition: $cx-search-facet-checkbox-transition;
  }

  &-list {
    padding: $cx-search-facet-trbl-padding;
    list-style: none;
    margin: $cx-search-facet-list-trbl-margin;

    .form-check {
      padding: $cx-search-facet-label-wrapper-trbl-padding;
      margin: $cx-search-facet-label-wrapper-trbl-margin;
    }

    &__label {
      @include var-color('color', $cx-search-facet-label-color);
      @include type('6');
      font-weight: $font-weight-normal;
      position: relative;
      margin: $cx-search-facet-label-margin;
      display: flex;
      align-items: flex-start;
      justify-content: flex-start;
      cursor: pointer;

      &-text {
        line-height: $cx-search-facet-checkbox-rectangular-size;
      }

      &:hover .cx-search-facet-checkbox:not(:checked) {
        @include var-color(
          'background-color',
          $cx-search-facet-checkbox-background-color__hover
        );
      }
    }
>>>>>>> dc59bfc7

  .cx-facet-label {
    color: var(--cx-color, --cx-g-color-secondary);
    @include type('6');
    font-weight: $font-weight-normal;
    position: var(--cx-position, relative);
    margin: var(--cx-margin, 0);
    display: var(--cx-display, flex);
    align-items: var(--cx-align-items, flex-start);
    justify-content: var(--cx-justify-content, flex-start);
    cursor: var(--cx-cursor, pointer);

    &:hover .cx-facet-checkbox:not(:checked) {
      background-color: var(--cx-g-color-light);
    }

    .cx-facet-text {
      line-height: var(--cx-light-height, 22px);
    }
  }

<<<<<<< HEAD
  .cx-facet-toggle-btn {
    cursor: pointer;
=======
  &-checkbox {
    &:checked + .cx-search-facet-list__label-text {
      @include var-color('color', $cx-search-facet-label-selected-color);
    }
>>>>>>> dc59bfc7
  }
}

.cx-facet-checkbox {
  position: var(--cx-position, relative);
  margin: var(--cx-margin, 0 10px 0 0);
  min-width: var(--cx-min-width, 22px);
  transition: var(--cx-transition, 0.3s);

  &:checked + .cx-facet-text {
    color: var(--cx-color, --cx-g-color-primary);
  }
}

.cx-facet-header {
  border-width: var(--cx-border-width, 0 0 1px 0);
  border-style: var(--cx-border-style, solid);
  border-color: var(--cx-border-color, var(--cx-g-color-light));
  @include type('4');
  color: var(--cx-color, --cx-g-color-text);
  padding: var(--cx-padding, 0 0 10px 0);
  margin: var(--cx-margin, 0 0 17px 0);
  display: var(--cx-display, block);
  font-weight: $font-weight-semi;

  .cx-facet-header-link {
    &:after {
      float: var(--cx-float, right);
      font-size: var(--cx-font-size, 25px);
      line-height: var(--cx-line-height, 0);
      position: var(--cx-position, relative);
      top: var(--cx-top, 10px);
      font-weight: $font-weight-normal;
      color: var(--cx-color, --cx-g-color-secondary);
    }

    &[aria-expanded='false'] {
      &:after {
        content: '+';
      }
    }

    &[aria-expanded='true'] {
      &:after {
        content: '\2013';
        height: var(--cx-height, 2px);
      }
    }
  }
}

.cx-facet-filter-container {
  margin: var(--cx-margin, 0 0 40px 0);

  @include media-breakpoint-down(md) {
    margin: var(--cx-margin, 0);
  }
}

.cx-facet-filter-header {
  @include type('3');
  color: var(--cx-color, --cx-g-color-text);
  padding: var(--cx-padding, 0 0 10px 0);
  margin: var(--cx-margin, 0 0 20px 0);

  @include media-breakpoint-down(md) {
    display: var(--cx-display, inlineblock);
    margin: var(--cx-margin, 0 20px 0px 0);
  }
}

.cx-facet-filter-pill {
  background: var(--cx-g-color-light);
  padding: var(--cx-padding, 10px 10px 10px 13px);
  margin: var(--cx-margin, 10px 10px 5px 0);
  display: var(--cx-display, flex);
  align-items: var(--cx-align-items, flex-start);
  border-radius: var(--cx-border-radius, 4px);

  span {
    flex: var(--cx-flex, 1 1 auto);
  }

  button {
    margin: var(--cx-margin, 0 0 0 10px);
    flex: var(--cx-flex, 0 0 1rem);
  }
}

.cx-facet-modal-title {
  @include type('3');
}

@include media-breakpoint-down(md) {
  display: var(--cx-display, none);
}

.cx-facet-mobile {
  @include media-breakpoint-up(lg) {
    display: var(--cx-display, none);
  }

  @include media-breakpoint-down(md) {
    .cx-facet-mobile-btn {
      margin: var(--cx-margin, 0 0 20px 0);
    }
  }
}

@include media-breakpoint-down(md) {
  .cx-facet-modal-body {
    overflow-y: var(--cx-overflow-y, scroll);
    height: var(--cx-height, 100vh);
  }

  .cx-facet-modal-label {
    @include type('4');
    font-weight: $font-weight-semi;
    margin: var(--cx-margin, 0 0 27px 0);
  }
}<|MERGE_RESOLUTION|>--- conflicted
+++ resolved
@@ -1,7 +1,6 @@
 @import 'theme';
 
 .cx-search-facet {
-<<<<<<< HEAD
   @include media-breakpoint-down(md) {
     display: var(--cx-display, none);
   }
@@ -16,50 +15,9 @@
     padding: var(--cx-padding, 0);
     margin: var(--cx-margin, 0 0 15px 0);
   }
-=======
-  &-checkbox {
-    position: relative;
-    margin: $cx-search-facet-checkbox-trbl-margin;
-    min-width: $cx-search-facet-checkbox-rectangular-size;
-    transition: $cx-search-facet-checkbox-transition;
-  }
-
-  &-list {
-    padding: $cx-search-facet-trbl-padding;
-    list-style: none;
-    margin: $cx-search-facet-list-trbl-margin;
-
-    .form-check {
-      padding: $cx-search-facet-label-wrapper-trbl-padding;
-      margin: $cx-search-facet-label-wrapper-trbl-margin;
-    }
-
-    &__label {
-      @include var-color('color', $cx-search-facet-label-color);
-      @include type('6');
-      font-weight: $font-weight-normal;
-      position: relative;
-      margin: $cx-search-facet-label-margin;
-      display: flex;
-      align-items: flex-start;
-      justify-content: flex-start;
-      cursor: pointer;
-
-      &-text {
-        line-height: $cx-search-facet-checkbox-rectangular-size;
-      }
-
-      &:hover .cx-search-facet-checkbox:not(:checked) {
-        @include var-color(
-          'background-color',
-          $cx-search-facet-checkbox-background-color__hover
-        );
-      }
-    }
->>>>>>> dc59bfc7
 
   .cx-facet-label {
-    color: var(--cx-color, --cx-g-color-secondary);
+    color: var(--cx-color, var(--cx-g-color-secondary));
     @include type('6');
     font-weight: $font-weight-normal;
     position: var(--cx-position, relative);
@@ -78,15 +36,8 @@
     }
   }
 
-<<<<<<< HEAD
   .cx-facet-toggle-btn {
     cursor: pointer;
-=======
-  &-checkbox {
-    &:checked + .cx-search-facet-list__label-text {
-      @include var-color('color', $cx-search-facet-label-selected-color);
-    }
->>>>>>> dc59bfc7
   }
 }
 
@@ -97,7 +48,7 @@
   transition: var(--cx-transition, 0.3s);
 
   &:checked + .cx-facet-text {
-    color: var(--cx-color, --cx-g-color-primary);
+    color: var(--cx-color, var(--cx-g-color-primary));
   }
 }
 
@@ -106,7 +57,7 @@
   border-style: var(--cx-border-style, solid);
   border-color: var(--cx-border-color, var(--cx-g-color-light));
   @include type('4');
-  color: var(--cx-color, --cx-g-color-text);
+  color: var(--cx-color, var(--cx-g-color-text));
   padding: var(--cx-padding, 0 0 10px 0);
   margin: var(--cx-margin, 0 0 17px 0);
   display: var(--cx-display, block);
@@ -120,7 +71,7 @@
       position: var(--cx-position, relative);
       top: var(--cx-top, 10px);
       font-weight: $font-weight-normal;
-      color: var(--cx-color, --cx-g-color-secondary);
+      color: var(--cx-color, var(--cx-g-color-secondary));
     }
 
     &[aria-expanded='false'] {
@@ -148,18 +99,18 @@
 
 .cx-facet-filter-header {
   @include type('3');
-  color: var(--cx-color, --cx-g-color-text);
+  color: var(--cx-color, var(--cx-g-color-text));
   padding: var(--cx-padding, 0 0 10px 0);
   margin: var(--cx-margin, 0 0 20px 0);
 
   @include media-breakpoint-down(md) {
-    display: var(--cx-display, inlineblock);
+    display: var(--cx-display, inline-block);
     margin: var(--cx-margin, 0 20px 0px 0);
   }
 }
 
 .cx-facet-filter-pill {
-  background: var(--cx-g-color-light);
+  background: var(--cx-background, var(--cx-g-color-light));
   padding: var(--cx-padding, 10px 10px 10px 13px);
   margin: var(--cx-margin, 10px 10px 5px 0);
   display: var(--cx-display, flex);
